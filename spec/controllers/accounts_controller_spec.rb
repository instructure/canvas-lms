# frozen_string_literal: true

#
# Copyright (C) 2011 - present Instructure, Inc.
#
# This file is part of Canvas.
#
# Canvas is free software: you can redistribute it and/or modify it under
# the terms of the GNU Affero General Public License as published by the Free
# Software Foundation, version 3 of the License.
#
# Canvas is distributed in the hope that it will be useful, but WITHOUT ANY
# WARRANTY; without even the implied warranty of MERCHANTABILITY or FITNESS FOR
# A PARTICULAR PURPOSE. See the GNU Affero General Public License for more
# details.
#
# You should have received a copy of the GNU Affero General Public License along
# with this program. If not, see <http://www.gnu.org/licenses/>.
#

require_relative "../helpers/k5_common"

describe AccountsController do
  include K5Common

  def account_with_admin_logged_in(opts = {})
    account_with_admin(opts)
    user_session(@admin)
  end

  def account_with_admin(opts = {})
    @account = opts[:account] || Account.default
    account_admin_user(account: @account)
  end

  context "confirm_delete_user" do
    before(:once) { account_with_admin }

    before { user_session(@admin) }

    it "confirms deletion of canvas-authenticated users" do
      user_with_pseudonym account: @account
      get "confirm_delete_user", params: { account_id: @account.id, user_id: @user.id }
      expect(response).to be_successful
    end

    it "does not confirm deletion of non-existent users" do
      get "confirm_delete_user", params: { account_id: @account.id, user_id: (User.all.map(&:id).max + 1) }
      expect(response).to be_not_found
    end

    it "confirms deletion of managed password users" do
      user_with_managed_pseudonym account: @account
      get "confirm_delete_user", params: { account_id: @account.id, user_id: @user.id }
      expect(response).to be_successful
    end
  end

  context "remove_user" do
    before(:once) { account_with_admin }

    before { user_session(@admin) }

    it "removes user from the account" do
      user_with_pseudonym account: @account
      post "remove_user", params: { account_id: @account.id, user_id: @user.id }
      expect(flash[:notice]).to match(/successfully deleted/)
      expect(response).to redirect_to(account_users_url(@account))
      expect(@user.associated_accounts.map(&:id)).not_to include(@account.id)
    end

    it "404s for non-existent users as html" do
      post "remove_user", params: { account_id: @account.id, user_id: (User.all.map(&:id).max + 1) }
      expect(flash[:notice]).to be_nil
      expect(response).to be_not_found
    end

    it "404s for non-existent users as json" do
      post "remove_user", params: { account_id: @account.id, user_id: (User.all.map(&:id).max + 1) }, format: "json"
      expect(flash[:notice]).to be_nil
      expect(response).to be_not_found
    end

    it "only removes user from the account, but not delete them" do
      user_with_pseudonym account: @account
      workflow_state_was = @user.workflow_state
      post "remove_user", params: { account_id: @account.id, user_id: @user.id }
      expect(@user.reload.workflow_state).to eql workflow_state_was
    end

    it "only removes users from the specified account" do
      @other_account = account_model
      account_with_admin_logged_in
      user_with_pseudonym account: @account, username: "nobody@example.com"
      pseudonym @user, account: @other_account, username: "nobody2@example.com"
      post "remove_user", params: { account_id: @account.id, user_id: @user.id }
      expect(flash[:notice]).to match(/successfully deleted/)
      expect(response).to redirect_to(account_users_url(@account))
      expect(@user.associated_accounts.map(&:id)).not_to include(@account.id)
      expect(@user.associated_accounts.map(&:id)).to include(@other_account.id)
    end

    it "deletes the user's CCs when removed from their last account" do
      user_with_pseudonym account: @account
      post "remove_user", params: { account_id: @account.id, user_id: @user.id }
      expect(@user.communication_channels.unretired).to be_empty
    end

    it "does not delete the user's CCs when other accounts remain" do
      @other_account = account_model
      account_with_admin_logged_in
      user_with_pseudonym account: @account, username: "nobody@example.com"
      pseudonym @user, account: @other_account, username: "nobody2@example.com"
      post "remove_user", params: { account_id: @account.id, user_id: @user.id }
      expect(@user.communication_channels.unretired).not_to be_empty
    end

    it "removes users with managed passwords with html" do
      user_with_managed_pseudonym account: @account
      post "remove_user", params: { account_id: @account.id, user_id: @user.id }
      expect(flash[:notice]).to match(/successfully deleted/)
      expect(response).to redirect_to(account_users_url(@account))
      expect(@user.associated_accounts.map(&:id)).not_to include(@account.id)
    end

    it "removes users with managed passwords with json" do
      Timecop.freeze do
        user_with_managed_pseudonym account: @account, name: "John Doe"
        post "remove_user", params: { account_id: @account.id, user_id: @user.id }, format: "json"
        expect(flash[:notice]).to match(/successfully deleted/)
        expect(json_parse(response.body)).to eq json_parse(@user.reload.to_json)
        expect(@user.associated_accounts.map(&:id)).to_not include(@account.id)
      end
    end
  end

  context "restore_user" do
    before(:once) do
      @site_admin = site_admin_user
      account_with_admin
      @deleted_user = user_with_pseudonym(account: @account)
      @deleted_user.destroy
    end

    before { user_session(@site_admin) }

    it "allows site-admins to restore deleted users" do
      put "restore_user", params: { account_id: @account.id, user_id: @deleted_user.id }
      expect(@deleted_user.reload.workflow_state).to eq "registered"
      expect(@deleted_user.pseudonyms.take.workflow_state).to eq "active"
      expect(@deleted_user.user_account_associations.find_by(account: @account)).not_to be_nil
    end

    it "does not allow standard admins to restore deleted users" do
      # probably fine if someone wants to allow regular admins to do this at some point
      user_session(@admin)
      put "restore_user", params: { account_id: @account.id, user_id: @deleted_user.id }, format: "json"
      expect(response).to be_unauthorized
    end

    it "404s for non-existent users" do
      put "restore_user", params: { account_id: @account.id, user_id: 0 }
      expect(response).to be_not_found

      # user without a pseudonym in the account
      @missing_user = user_factory
      @missing_user.destroy
      put "restore_user", params: { account_id: @account.id, user_id: @missing_user.id }
      expect(response).to be_not_found
    end

    it "does not change the state of users who were only removed from the account" do
      @doomed_user = user_with_pseudonym(account: @account, user_state: "pre_registered")
      @doomed_user.remove_from_root_account(@account)

      put "restore_user", params: { account_id: @account.id, user_id: @doomed_user.id }
      expect(@doomed_user.reload.workflow_state).to eq "pre_registered"
      expect(@doomed_user.pseudonyms.take.workflow_state).to eq "active"
      expect(@doomed_user.user_account_associations.find_by(account: @account)).not_to be_nil
    end

    it "400s for non-deleted users" do
      @active_user = user_with_pseudonym(account: @account)

      put "restore_user", params: { account_id: @account.id, user_id: @active_user.id }
      expect(response).to be_bad_request
    end
  end

  describe "add_account_user" do
    before(:once) { account_with_admin }

    before { user_session(@admin) }

    it "allows adding a new account admin" do
      post "add_account_user", params: { account_id: @account.id, role_id: admin_role.id, user_list: "testadmin@example.com" }
      expect(response).to be_successful

      new_admin = CommunicationChannel.where(path: "testadmin@example.com").first.user
      expect(new_admin).not_to be_nil
      @account.reload
      expect(@account.account_users.map(&:user)).to be_include(new_admin)
    end

    it "allows adding a new custom account admin" do
      role = custom_account_role("custom", account: @account)
      post "add_account_user", params: { account_id: @account.id, role_id: role.id, user_list: "testadmin@example.com" }
      expect(response).to be_successful

      new_admin = CommunicationChannel.find_by(path: "testadmin@example.com").user
      expect(new_admin).to_not be_nil
      @account.reload
      expect(@account.account_users.map(&:user)).to be_include(new_admin)
      expect(@account.account_users.find_by(role_id: role.id).user).to eq new_admin
    end

    it "allows adding an existing user to a sub account" do
      @subaccount = @account.sub_accounts.create!
      @munda = user_with_pseudonym(account: @account, active_all: 1, username: "munda@instructure.com")
      post "add_account_user", params: { account_id: @subaccount.id, role_id: admin_role.id, user_list: "munda@instructure.com" }
      expect(response).to be_successful
      expect(@subaccount.account_users.map(&:user)).to eq [@munda]
    end
  end

  describe "remove_account_user" do
    it "removes account membership from a user" do
      a = Account.default
      user_to_remove = account_admin_user(account: a)
      au_id = user_to_remove.account_users.first.id
      account_with_admin_logged_in(account: a)
      post "remove_account_user", params: { account_id: a.id, id: au_id }
      expect(response).to be_redirect
      expect(AccountUser.active.where(id: au_id).first).to be_nil
    end

    it "verifies that the membership is in the caller's account" do
      a1 = Account.default
      a2 = Account.create!(name: "other root account")
      user_to_remove = account_admin_user(account: a1)
      au_id = user_to_remove.account_users.first.id
      account_with_admin_logged_in(account: a2)
      post "remove_account_user", params: { account_id: a2.id, id: au_id }
      expect(response).to be_not_found
      expect(AccountUser.where(id: au_id).first).not_to be_nil
    end
  end

  describe "update" do
    it "updates 'app_center_access_token'" do
      account_with_admin_logged_in
      @account = @account.sub_accounts.create!
      access_token = SecureRandom.uuid
      post "update", params: { id: @account.id,
                               account: {
                                 settings: {
                                   app_center_access_token: access_token
                                 }
                               } }
      @account.reload
      expect(@account.settings[:app_center_access_token]).to eq access_token
    end

    it "updates 'emoji_deny_list'" do
      account_with_admin_logged_in
      @account.allow_feature!(:submission_comment_emojis)
      post(
        :update,
        params: {
          id: @account.id,
          account: {
            settings: {
              emoji_deny_list: "middle_finger,eggplant"
            }
          }
        }
      )
      @account.reload
      expect(@account.settings[:emoji_deny_list]).to eq "middle_finger,eggplant"
    end

    it "updates account with sis_assignment_name_length_input with value less than 255" do
      account_with_admin_logged_in
      @account = @account.sub_accounts.create!
      post "update", params: { id: @account.id,
                               account: {
                                 settings: {
                                   sis_assignment_name_length_input: {
                                     value: 5
                                   }
                                 }
                               } }
      @account.reload
      expect(@account.settings[:sis_assignment_name_length_input][:value]).to eq "5"
    end

    it "updates account with sis_assignment_name_length_input with 255 if none is given" do
      account_with_admin_logged_in
      @account = @account.sub_accounts.create!
      post "update", params: { id: @account.id,
                               account: {
                                 settings: {
                                   sis_assignment_name_length_input: {
                                     value: nil
                                   }
                                 }
                               } }
      @account.reload
      expect(@account.settings[:sis_assignment_name_length_input][:value]).to eq "255"
    end

    it "allows admins to set the sis_source_id on sub accounts" do
      account_with_admin_logged_in
      @account = @account.sub_accounts.create!
      post "update", params: { id: @account.id, account: { sis_source_id: "abc" } }
      @account.reload
      expect(@account.sis_source_id).to eq "abc"
    end

    it "does not allow setting the sis_source_id on root accounts" do
      account_with_admin_logged_in
      post "update", params: { id: @account.id, account: { sis_source_id: "abc" } }
      @account.reload
      expect(@account.sis_source_id).to be_nil
    end

    it "does not allow admins to set the trusted_referers on sub accounts" do
      account_with_admin_logged_in
      @account = @account.sub_accounts.create!
      post "update", params: { id: @account.id, account: { settings: {
        trusted_referers: "http://example.com"
      } } }
      @account.reload
      expect(@account.settings[:trusted_referers]).to be_nil
    end

    it "allows admins to set the trusted_referers on root accounts" do
      account_with_admin_logged_in
      post "update", params: { id: @account.id, account: { settings: {
        trusted_referers: "http://example.com"
      } } }
      @account.reload
      expect(@account.settings[:trusted_referers]).to eq "http://example.com"
    end

    it "does not allow non-site-admins to update certain settings" do
      account_with_admin_logged_in
      post "update", params: { id: @account.id, account: { settings: {
        global_includes: true,
        enable_profiles: true,
        enable_turnitin: true,
        admins_can_change_passwords: true,
        admins_can_view_notifications: true,
        limit_parent_app_web_access: true,
      } } }
      @account.reload
      expect(@account.global_includes?).to be_falsey
      expect(@account.enable_profiles?).to be_falsey
      expect(@account.enable_turnitin?).to be_falsey
      expect(@account.admins_can_change_passwords?).to be_falsey
      expect(@account.admins_can_view_notifications?).to be_falsey
      expect(@account.limit_parent_app_web_access?).to be_falsey
    end

    it "allows site_admin to update certain settings" do
      user_factory
      user_session(@user)
      @account = Account.create!
      Account.site_admin.account_users.create!(user: @user)
      post "update", params: { id: @account.id, account: { settings: {
        global_includes: true,
        enable_profiles: true,
        enable_turnitin: true,
        admins_can_change_passwords: true,
        admins_can_view_notifications: true,
        limit_parent_app_web_access: true,
      } } }
      @account.reload
      expect(@account.global_includes?).to be_truthy
      expect(@account.enable_profiles?).to be_truthy
      expect(@account.enable_turnitin?).to be_truthy
      expect(@account.admins_can_change_passwords?).to be_truthy
      expect(@account.admins_can_view_notifications?).to be_truthy
      expect(@account.limit_parent_app_web_access?).to be_truthy
    end

    it "does not allow anyone to set unexpected settings" do
      user_factory
      user_session(@user)
      @account = Account.create!
      Account.site_admin.account_users.create!(user: @user)
      post "update", params: { id: @account.id, account: { settings: {
        product_name: "blah"
      } } }
      @account.reload
      expect(@account.settings[:product_name]).to be_nil
    end

    it "doesn't break I18n by setting the help_link_name unnecessarily" do
      account_with_admin_logged_in

      post "update", params: { id: @account.id, account: { settings: {
        help_link_name: "Help"
      } } }
      @account.reload
      expect(@account.settings[:help_link_name]).to be_nil

      post "update", params: { id: @account.id, account: { settings: {
        help_link_name: "Halp"
      } } }
      @account.reload
      expect(@account.settings[:help_link_name]).to eq "Halp"
    end

    it "doesn't break I18n by setting customized text for default help links unnecessarily" do
      Setting.set("show_feedback_link", "true")
      account_with_admin_logged_in
      post "update", params: { id: @account.id, account: { custom_help_links: { "0" =>
        { id: "instructor_question", text: "Ask Your Instructor a Question",
          subtext: "Questions are submitted to your instructor", type: "default",
          url: "#teacher_feedback", available_to: ["student"] } } } }
      @account.reload
      link = @account.settings[:custom_help_links].detect { |l| l["id"] == "instructor_question" }
      expect(link).not_to have_key("text")
      expect(link).not_to have_key("subtext")
      expect(link).not_to have_key("url")

      post "update", params: { id: @account.id, account: { custom_help_links: { "0" =>
        { id: "instructor_question", text: "yo", subtext: "wiggity", type: "default",
          url: "#dawg", available_to: ["student"] } } } }
      @account.reload
      link = @account.settings[:custom_help_links].detect { |l| l["id"] == "instructor_question" }
      expect(link["text"]).to eq "yo"
      expect(link["subtext"]).to eq "wiggity"
      expect(link["url"]).to eq "#dawg"
    end

    it "doesn't allow invalid help links" do
      account_with_admin_logged_in
      post "update", params: { id: @account.id, account: { custom_help_links: { "0" =>
        { id: "instructor_question", text: "Ask Your Instructor a Question",
          subtext: "Questions are submitted to your instructor", type: "default",
          url: "#teacher_feedback", available_to: ["student"],
          is_featured: true, is_new: true } } } }
      expect(flash[:error]).to match(/update failed/)
      expect(@account.reload.settings[:custom_help_links]).to be_nil
    end

    it "allows updating services that appear in the ui for the current user" do
      AccountServices.register_service(:test1,
                                       { name: "test1", description: "", expose_to_ui: :setting, default: false })
      AccountServices.register_service(:test2,
                                       { name: "test2", description: "", expose_to_ui: :setting, default: false, expose_to_ui_proc: proc { false } })
      user_session(user_factory)
      @account = Account.create!
      AccountServices.register_service(:test3,
                                       { name: "test3", description: "", expose_to_ui: :setting, default: false, expose_to_ui_proc: proc { |_, account| account == @account } })
      Account.site_admin.account_users.create!(user: @user)
      post "update", params: { id: @account.id, account: {
        services: {
          "test1" => "1",
          "test2" => "1",
          "test3" => "1",
        }
      } }
      @account.reload
      expect(@account.allowed_services).to match(/\+test1/)
      expect(@account.allowed_services).not_to match(/\+test2/)
      expect(@account.allowed_services).to match(/\+test3/)
    end

    it "updates 'default_dashboard_view'" do
      account_with_admin_logged_in
      @account = @account.sub_accounts.create!
      expect(@account.default_dashboard_view).to be_nil

      post "update", params: { id: @account.id,
                               account: {
                                 settings: {
                                   default_dashboard_view: "cards"
                                 }
                               } }
      @account.reload
      expect(@account.default_dashboard_view).to eq "cards"
    end

    it "overwrites account users' existing dashboard_view if specified" do
      account_with_admin_logged_in
      @subaccount = @account.sub_accounts.create!
      @account.save!

      course_with_teacher(account: @subaccount, active_all: true)
      course_with_student(account: @subaccount, active_all: true)

      @student.dashboard_view = "activity"
      @student.save!

      expect(@subaccount.default_dashboard_view).to be_nil
      # Tests against user-set dashboard views
      expect(@student.dashboard_view(@subaccount)).to eq "activity"
      # ... as well as default views the user hasn't set
      expect(@teacher.dashboard_view(@subaccount)).to eq "cards"

      post "update", params: { id: @subaccount.id,
                               account: {
                                 settings: {
                                   default_dashboard_view: "planner",
                                   force_default_dashboard_view: true
                                 }
                               } }
      run_jobs
      expect([@subaccount.reload.default_dashboard_view,
              @teacher.dashboard_view(@subaccount),
              @student.reload.dashboard_view(@subaccount)]).to match_array(Array.new(3, "planner"))
    end

    it "doesn't overwrite stuck sis fields" do
      account_with_admin_logged_in
      @account = @account.sub_accounts.create!
      name = "update the name to mark it as stuck"
      @account.update({ name: name })

      new_account_name = "updated account name"
      put "update", params: { id: @account.id, "account[name]": new_account_name, override_sis_stickiness: false }, format: "json"
      @account.reload

      expect(response.status).to eq 200
      expect(@account.name).to eq name
    end

    describe "k5 settings" do
      def toggle_k5_params(account_id, enable)
        { id: account_id,
          account: {
            settings: {
              enable_as_k5_account: {
                value: enable
              }
            }
          } }
      end

      describe "enable_as_k5_account setting" do
        before :once do
          @account = Account.create!
          @user = account_admin_user(account: @account)
        end

        before do
          user_session(@user)
        end

        it "is locked once the setting is enabled" do
          post "update", params: toggle_k5_params(@account.id, true)
          @account.reload
          expect(@account.settings[:enable_as_k5_account][:value]).to be_truthy
          expect(@account.settings[:enable_as_k5_account][:locked]).to be_truthy
        end

        it "is unlocked if the setting is disabled" do
          @account.settings[:enable_as_k5_account] = {
            value: true,
            locked: true
          }
          post "update", params: toggle_k5_params(@account.id, false)
          @account.reload
          expect(@account.settings[:enable_as_k5_account][:value]).to be_falsey
          expect(@account.settings[:enable_as_k5_account][:locked]).to be_falsey
        end
      end

      describe "k5_accounts set on root account" do
        before :once do
          @root_account = Account.create!
          @subaccount1 = @root_account.sub_accounts.create!
          @subaccount2 = @subaccount1.sub_accounts.create!
          @user = account_admin_user(account: @root_account)
        end

        before do
          user_session(@user)
        end

        it "is nil by default" do
          expect(@root_account.settings[:k5_accounts]).to be_nil
        end

        it "contains root account id if k5 is enabled on root account" do
          post "update", params: toggle_k5_params(@root_account.id, true)
          @root_account.reload
          expect(@root_account.settings[:k5_accounts]).to include(@root_account.id)
        end

        it "contains subaccount id (but not other ids) if k5 is enabled on subaccount" do
          post "update", params: toggle_k5_params(@subaccount2.id, true)
          @root_account.reload
          expect(@root_account.settings[:k5_accounts]).to include(@subaccount2.id)
          expect(@root_account.settings[:k5_accounts]).not_to include(@root_account.id)
          expect(@root_account.settings[:k5_accounts]).not_to include(@subaccount1.id)
        end

        it "contains middle subaccount id (but not other ids) if k5 is enabled on middle subaccount" do
          post "update", params: toggle_k5_params(@subaccount1.id, true)
          @root_account.reload
          expect(@root_account.settings[:k5_accounts]).to include(@subaccount1.id)
          expect(@root_account.settings[:k5_accounts]).not_to include(@root_account.id)
          expect(@root_account.settings[:k5_accounts]).not_to include(@subaccount2.id)
        end

        it "contains nothing once disabled" do
          toggle_k5_setting(@root_account)
          post "update", params: toggle_k5_params(@root_account.id, false)
          @root_account.reload
          expect(@root_account.settings[:k5_accounts]).to be_empty
        end

        it "is not changed unless enable_as_k5_account is modified" do
          @root_account.settings[:k5_accounts] = [@root_account.id] # in reality this wouldn't ever contain the account if enable_as_k5_account is off
          @root_account.save!
          post "update", params: toggle_k5_params(@root_account.id, false) # already set to false, so shouldn't touch k5_accounts
          @root_account.reload
          expect(@root_account.settings[:k5_accounts][0]).to be @root_account.id
          expect(@root_account.settings[:k5_accounts].length).to be 1
        end
      end

      it "clears the cached k5_user value for all users when the setting is changed" do
        @account = Account.create!
        @user = account_admin_user(account: @account)
        user_session(@user)
        post "update", params: toggle_k5_params(@account.id, false)
        enable_cache(:redis_cache_store) do
          expect(@controller).to receive(:uncached_k5_user?).twice
          @controller.send(:k5_user?)
          post "update", params: toggle_k5_params(@account.id, true)
          run_jobs
          @controller.send(:k5_user?)
        end
      end
    end

    describe "quotas" do
      before :once do
        @account = Account.create!
        user_factory
        @account.default_storage_quota_mb = 123
        @account.default_user_storage_quota_mb = 45
        @account.default_group_storage_quota_mb = 9001
        @account.storage_quota = 555.megabytes
        @account.save!
      end

      before do
        user_session(@user)
      end

      context "with :manage_storage_quotas" do
        before :once do
          role = custom_account_role "quota-setter", account: @account
          @account.role_overrides.create! permission: "manage_account_settings", enabled: true,
                                          role: role
          @account.role_overrides.create! permission: "manage_storage_quotas", enabled: true,
                                          role: role
          @account.account_users.create!(user: @user, role: role)
        end

        it "allows setting default quota (mb)" do
          post "update", params: { id: @account.id, account: {
            default_storage_quota_mb: 999,
            default_user_storage_quota_mb: 99,
            default_group_storage_quota_mb: 9999
          } }
          @account.reload
          expect(@account.default_storage_quota_mb).to eq 999
          expect(@account.default_user_storage_quota_mb).to eq 99
          expect(@account.default_group_storage_quota_mb).to eq 9999
        end

        it "allows setting default quota (bytes)" do
          post "update", params: { id: @account.id, account: {
            default_storage_quota: 101.megabytes,
          } }
          @account.reload
          expect(@account.default_storage_quota).to eq 101.megabytes
        end

        it "allows setting storage quota" do
          post "update", params: { id: @account.id, account: {
            storage_quota: 777.megabytes
          } }
          @account.reload
          expect(@account.storage_quota).to eq 777.megabytes
        end
      end

      context "without :manage_storage_quotas" do
        before :once do
          role = custom_account_role "quota-loser", account: @account
          @account.role_overrides.create! permission: "manage_account_settings", enabled: true,
                                          role: role
          @account.account_users.create!(user: @user, role: role)
        end

        it "disallows setting default quota (mb)" do
          post "update", params: { id: @account.id, account: {
            default_storage_quota: 999,
            default_user_storage_quota_mb: 99,
            default_group_storage_quota_mb: 9,
            default_time_zone: "Alaska"
          } }
          @account.reload
          expect(@account.default_storage_quota_mb).to eq 123
          expect(@account.default_user_storage_quota_mb).to eq 45
          expect(@account.default_group_storage_quota_mb).to eq 9001
          expect(@account.default_time_zone.name).to eq "Alaska"
        end

        it "disallows setting default quota (bytes)" do
          post "update", params: { id: @account.id, account: {
            default_storage_quota: 101.megabytes,
            default_time_zone: "Alaska"
          } }
          @account.reload
          expect(@account.default_storage_quota).to eq 123.megabytes
          expect(@account.default_time_zone.name).to eq "Alaska"
        end

        it "disallows setting storage quota" do
          post "update", params: { id: @account.id, account: {
            storage_quota: 777.megabytes,
            default_time_zone: "Alaska"
          } }
          @account.reload
          expect(@account.storage_quota).to eq 555.megabytes
          expect(@account.default_time_zone.name).to eq "Alaska"
        end
      end
    end

    context "turnitin" do
      before(:once) { account_with_admin }

      before { user_session(@admin) }

      it "allows setting turnitin values" do
        post "update", params: { id: @account.id, account: {
          turnitin_account_id: "123456",
          turnitin_shared_secret: "sekret",
          turnitin_host: "secret.turnitin.com",
          turnitin_pledge: "i will do it",
          turnitin_comments: "good work",
        } }

        @account.reload
        expect(@account.turnitin_account_id).to eq "123456"
        expect(@account.turnitin_shared_secret).to eq "sekret"
        expect(@account.turnitin_host).to eq "secret.turnitin.com"
        expect(@account.turnitin_pledge).to eq "i will do it"
        expect(@account.turnitin_comments).to eq "good work"
      end

      it "pulls out the host from a valid url" do
        post "update", params: { id: @account.id, account: {
          turnitin_host: "https://secret.turnitin.com/"
        } }
        expect(@account.reload.turnitin_host).to eq "secret.turnitin.com"
      end

      it "nils out the host if blank is passed" do
        post "update", params: { id: @account.id, account: {
          turnitin_host: ""
        } }
        expect(@account.reload.turnitin_host).to be_nil
      end

      it "errors on an invalid host" do
        post "update", params: { id: @account.id, account: {
          turnitin_host: "blah"
        } }
        expect(response).not_to be_successful
      end
    end

    context "terms of service settings" do
      before(:once) { account_with_admin }

      before { user_session(@admin) }

      it "is able to set and update a custom terms of service" do
        post "update", params: { id: @account.id, account: {
          terms_of_service: { terms_type: "custom", content: "stuff" }
        } }
        tos = @account.reload.terms_of_service
        expect(tos.terms_type).to eq "custom"
        expect(tos.terms_of_service_content.content).to eq "stuff"
      end

      it "is able to configure the 'passive' setting" do
        post "update", params: { id: @account.id, account: { terms_of_service: { passive: "0" } } }
        expect(@account.reload.terms_of_service.passive).to be false
        post "update", params: { id: @account.id, account: { terms_of_service: { passive: "1" } } }
        expect(@account.reload.terms_of_service.passive).to be true
      end
    end

    describe "privacy settings" do
      let(:account) { account_model }
      let(:sub_account) { account_model(root_account: account) }
      let(:site_admin) { site_admin_user }
      let(:payload) do
        {
          account: {
            settings: {
              enable_fullstory: "0",
            }
          }
        }
      end

      it "accepts changes made by a siteadmin to a root account" do
        user_session(site_admin)

        expect do
          post "update", format: "json", params: { id: account.id, **payload }
        end.to change {
          account.reload.settings.fetch(:enable_fullstory, true)
        }.from(true).to(false)
      end

      it "ignores changes made to the site_admin account" do
        user_session(site_admin)

        expect do
          post "update", format: "json", params: { id: Account.site_admin.id, **payload }
        end.to not_change {
          account.reload.settings.fetch(:enable_fullstory, true)
        }
      end

      it "ignores changes to sub accounts" do
        user_session(site_admin)

        expect do
          post "update", format: "json", params: { id: sub_account.id, **payload }
        end.to not_change {
          account.reload.settings.fetch(:enable_fullstory, true)
        }
      end

      it "ignores changes from regular admins" do
        user_session(account_admin_user(account: account))

        expect do
          post "update", format: "json", params: { id: account.id, **payload }
        end.to not_change {
          account.reload.settings.fetch(:enable_fullstory, true)
        }
      end
    end

    it "is set and unset outgoing email name" do
      account_with_admin_logged_in
      post "update", params: { id: @account.id, account: {
        settings: { outgoing_email_default_name_option: "custom", outgoing_email_default_name: "beep" }
      } }
      expect(@account.reload.settings[:outgoing_email_default_name]).to eq "beep"
      post "update", params: { id: @account.id, account: {
        settings: { outgoing_email_default_name_option: "default" }
      } }
      expect(@account.reload.settings[:outgoing_email_default_name]).to be_nil
    end

    context "course_template_id" do
      before do
        account_with_admin_logged_in
        @account.enable_feature!(:course_templates)
      end

      let(:template) { @account.courses.create!(template: true) }

      it "does nothing when not passed" do
        @account.update!(course_template: template)
        post "update", params: { id: @account.id, account: {} }
        @account.reload
        expect(@account.course_template).to eq template
      end

      it "sets to null when blank" do
        @account.grants_right?(@admin, :edit_course_template)
        @account.update!(course_template: template)
        post "update", params: { id: @account.id, account: { course_template_id: "" } }
        @account.reload
        expect(@account.course_template).to be_nil
      end

      it "sets it" do
        post "update", params: { id: @account.id, account: { course_template_id: template.id } }
        @account.reload
        expect(@account.course_template).to eq template
      end

      it "supports lookup by sis id" do
        template.update!(sis_source_id: "sis_id")
        post "update", params: { id: @account.id, account: { course_template_id: "sis_course_id:sis_id" } }
        @account.reload
        expect(@account.course_template).to eq template
      end
    end

    context "default_due_time" do
      before :once do
        account_with_admin
        @root = @account
        @subaccount = account_model(parent_account: @account)
      end

      before do
        user_session(@admin)
      end

      it "sets the default_due_time account setting to the normalized value" do
        post "update", params: { id: @root.id, account: { settings: { default_due_time: { value: "10:00 PM" } } } }
        expect(@root.reload.default_due_time).to eq({ value: "22:00:00" })
      end

      it "unsets a root account's default due time with `inherit`" do
        @root.update settings: { default_due_time: { value: "22:00:00" } }
        post "update", params: { id: @root.id, account: { settings: { default_due_time: { value: "inherit" } } } }
        expect(@root.reload.default_due_time[:value]).to be_nil
      end

      it "subaccount re-inherits the root account's default due time with `inherit`" do
        @root.update settings: { default_due_time: { value: "22:00:00" } }
        @subaccount.update settings: { default_due_time: { value: "23:00:00" } }
        post "update", params: { id: @subaccount.id, account: { settings: { default_due_time: { value: "inherit" } } } }
        expect(@subaccount.reload.default_due_time).to eq({ value: "22:00:00", inherited: true })
      end

      it "leaves the setting alone if the parameter is not supplied" do
        @root.update settings: { default_due_time: { value: "22:00:00" } }
        post "update", params: { id: @subaccount.id, account: { settings: { restrict_student_future_view: { value: true } } } }
        expect(@root.reload.default_due_time).to eq({ value: "22:00:00" })
      end
    end
  end

  describe "#settings" do
    describe "js_env" do
      let(:account) do
        account_with_admin_logged_in
        @account
      end

      it "sets the external tools create url" do
        get "settings", params: { account_id: account.id }
        expect(assigns.dig(:js_env, :EXTERNAL_TOOLS_CREATE_URL)).to eq(
          "http://test.host/accounts/#{account.id}/external_tools"
        )
      end

      it "sets the tool configuration show url" do
        get "settings", params: { account_id: account.id }
        expect(assigns.dig(:js_env, :TOOL_CONFIGURATION_SHOW_URL)).to eq(
          "http://test.host/api/lti/accounts/#{account.id}/developer_keys/:developer_key_id/tool_configuration"
        )
      end

      it "sets microsoft sync values" do
        allow(MicrosoftSync::LoginService).to receive(:client_id).and_return("1234")
        get "settings", params: { account_id: account.id }
        expect(assigns.dig(:js_env, :MICROSOFT_SYNC)).to include(
          CLIENT_ID: "1234",
          REDIRECT_URI: "https://www.instructure.com/",
          BASE_URL: "https://login.microsoftonline.com"
        )
      end
    end

    it "is not accessible to teachers" do
      course_with_teacher
      user_session(@teacher)
      get "settings", params: { account_id: @course.root_account.id }
      expect(response).to be_unauthorized
    end

    it "loads account report details" do
      account_with_admin_logged_in
      report_type = AccountReport.available_reports.keys.first
      report = @account.account_reports.create!(report_type: report_type, user: @admin)

      get "reports_tab", params: { account_id: @account }
      expect(response).to be_successful

      expect(assigns[:last_reports].first.last).to eq report
    end

    it "puts up-to-date help link stuff in the env" do
      account_with_admin_logged_in
      @account.settings[:help_link_name] = "Clippy"
      @account.settings[:help_link_icon] = "paperclip"
      @account.save!
      allow_any_instance_of(ApplicationHelper).to receive(:help_link_name).and_return("old_cached_nonsense")
      allow_any_instance_of(ApplicationHelper).to receive(:help_link_icon).and_return("old_cached_nonsense")
      get "settings", params: { account_id: @account }
      expect(assigns[:js_env][:help_link_name]).to eq "Clippy"
      expect(assigns[:js_env][:help_link_icon]).to eq "paperclip"
    end

    it "orders desc announcements" do
      account_with_admin_logged_in
      Timecop.freeze do
        account_notification(account: @account, message: "Announcement 1", created_at: 1.minute.ago)
        @a1 = @announcement
        account_notification(account: @account, message: "Announcement 2", created_at: Time.zone.now)
        @a2 = @announcement
      end
      get "settings", params: { account_id: @account.id }
      expect(response).to be_successful
      expect(assigns[:announcements].first.id).to eq @a1.id
      expect(assigns[:announcements].last.id).to eq @a2.id
    end

    context "sharding" do
      specs_require_sharding

      it "loads even from the wrong shard" do
        account_with_admin_logged_in

        @shard1.activate do
          get "settings", params: { account_id: @account }
          expect(response).to be_successful
        end
      end
    end

    context "external_integration_keys" do
      before(:once) do
        ExternalIntegrationKey.key_type :external_key0, rights: { write: true }
        ExternalIntegrationKey.key_type :external_key1, rights: { write: false }
        ExternalIntegrationKey.key_type :external_key2, rights: { write: true }
      end

      before do
        user_factory
        user_session(@user)
        @account = Account.create!
        Account.site_admin.account_users.create!(user: @user)

        @eik = ExternalIntegrationKey.new
        @eik.context = @account
        @eik.key_type = :external_key0
        @eik.key_value = "42"
        @eik.save
      end

      it "loads account external integration keys" do
        get "settings", params: { account_id: @account }
        expect(response).to be_successful

        external_integration_keys = assigns[:external_integration_keys]
        expect(external_integration_keys).to have_key(:external_key0)
        expect(external_integration_keys).to have_key(:external_key1)
        expect(external_integration_keys).to have_key(:external_key2)
        expect(external_integration_keys[:external_key0]).to eq @eik
      end

      it "creates a new external integration key" do
        key_value = "2142"
        post "update", params: { id: @account.id, account: { external_integration_keys: {
          external_key0: "42",
          external_key2: key_value
        } } }
        @account.reload
        eik = @account.external_integration_keys.where(key_type: :external_key2).first
        expect(eik).to_not be_nil
        expect(eik.key_value).to eq "2142"
      end

      it "updates an existing external integration key" do
        key_value = "2142"
        post "update", params: { id: @account.id, account: { external_integration_keys: {
          external_key0: key_value,
          external_key1: key_value,
          external_key2: key_value
        } } }
        @account.reload

        # Should not be able to edit external_key1.  The user does not have the rights.
        eik = @account.external_integration_keys.where(key_type: :external_key1).first
        expect(eik).to be_nil

        eik = @account.external_integration_keys.where(key_type: :external_key0).first
        expect(eik.id).to eq @eik.id
        expect(eik.key_value).to eq "2142"
      end

      it "deletes an external integration key when not provided or the value is blank" do
        post "update", params: { id: @account.id, account: { external_integration_keys: {
          external_key0: nil
        } } }
        expect(@account.external_integration_keys.count).to eq 0
      end
    end
  end

  def admin_logged_in(account)
    user_session(user_factory)
    Account.site_admin.account_users.create!(user: @user)
    account_with_admin_logged_in(account: account)
  end

  describe "terms of service" do
    before do
      @account = Account.create!
      course_with_teacher(account: @account)
      c1 = @course
      course_with_teacher(course: c1)
      @student = User.create
      c1.enroll_user(@student, "StudentEnrollment", enrollment_state: "active")
      c1.save
    end

    it "returns the terms of service content" do
      @account.update_terms_of_service(terms_type: "custom", content: "custom content")

      admin_logged_in(@account)
      get "terms_of_service", params: { account_id: @account.id }

      expect(response).to be_successful
      expect(response.body).to match(/"content":"custom content"/)
    end

    it "returns the terms of service content as teacher" do
      @account.update_terms_of_service(terms_type: "custom", content: "custom content")

      user_session(@teacher)
      get "terms_of_service", params: { account_id: @account.id }

      expect(response).to be_successful
      expect(response.body).to match(/"content":"custom content"/)
    end

    it "returns the terms of service content as student" do
      @account.update_terms_of_service(terms_type: "custom", content: "custom content")

      user_session(@student)
      get "terms_of_service", params: { account_id: @account.id }

      expect(response).to be_successful
      expect(response.body).to match(/"content":"custom content"/)
    end

    it "returns default self_registration_type" do
      @account.update_terms_of_service(terms_type: "custom", content: "custom content")

      remove_user_session
      get "terms_of_service", params: { account_id: @account.id }

      expect(response).to be_successful
      expect(response.body).to match(/"self_registration_type":"none"/)
    end

    it "returns other self_registration_type" do
      @account.update_terms_of_service(terms_type: "custom", content: "custom content")
      @account.canvas_authentication_provider.update_attribute(:self_registration, "observer")

      remove_user_session
      get "terms_of_service", params: { account_id: @account.id }

      expect(response).to be_successful
      expect(response.body).to match(/"self_registration_type":"observer"/)
    end
  end

  describe "help links" do
    before do
      account_with_admin_logged_in
      @account.settings[:custom_help_links] = [
        {
          id: "link1",
          text: "Custom Link!",
          subtext: "Custom subtext",
          url: "https://canvas.instructure.com/guides",
          type: "custom",
          available_to: %w[user student teacher],
        },
      ]
      @account.save
      course_with_teacher(account: @account)
      course_with_student(course: @course)
    end

    it "returns default help links" do
      Setting.set("show_feedback_link", "true")
      get "help_links", params: { account_id: @account.id }

      expect(response).to be_successful
      expect(response.body).to match(/"help_link_name":"Help"/)
      expect(response.body).to match(/"help_link_icon":"help"/)
      expect(response.body).to match(/"id":"report_a_problem"/)
      expect(response.body).to match(/"id":"instructor_question"/)
      expect(response.body).to match(/"id":"search_the_canvas_guides"/)
      expect(response.body).to match(/"type":"default"/)
      expect(response.body).to_not match(/"id":"covid"/)
    end

    context "with featured_help_links enabled" do
      it "returns the covid help link as a default" do
        Account.site_admin.enable_feature!(:featured_help_links)
        get "help_links", params: { account_id: @account.id }
        expect(response).to be_successful
        expect(response.body).to match(/"id":"covid"/)
      end
    end

    it "returns custom help links" do
      @account.settings[:help_link_name] = "Help and Policies"
      @account.settings[:help_link_icon] = "paperclip"
      @account.save
      get "help_links", params: { account_id: @account.id }

      expect(response).to be_successful
      expect(response.body).to match(/"help_link_name":"Help and Policies"/)
      expect(response.body).to match(/"help_link_icon":"paperclip"/)
      expect(response.body).to match(/"id":"link1"/)
      expect(response.body).to match(/"type":"custom"/)
      expect(response.body).to match(%r{"url":"https://canvas.instructure.com/guides"})
    end

    it "returns the help links as student" do
      user_session(@student)
      get "help_links", params: { account_id: @account.id }

      expect(response).to be_successful
      expect(response.body).to match(/"help_link_name":"Help"/)
    end

    it "returns the help links as teacher" do
      user_session(@teacher)
      get "help_links", params: { account_id: @account.id }

      expect(response).to be_successful
      expect(response.body).to match(/"help_link_name":"Help"/)
    end
  end

  describe "manually_created_courses_account" do
    it "returns unauthorized if there's no user" do
      get "manually_created_courses_account"
      assert_unauthorized
    end

    it "returns the account with lots of detail if user has :read on the account" do
      account_with_admin_logged_in(active_all: true)

      get "manually_created_courses_account"
      expect(response).to be_successful
      account = json_parse(response.body)
      expect(account["name"]).to eq("Manually-Created Courses")
      expect(account["default_storage_quota_mb"]).to be(500)
    end

    it "returns limited details about the account to students" do
      course_with_student_logged_in(active_all: true)

      get "manually_created_courses_account"
      expect(response).to be_successful
      account = json_parse(response.body)
      expect(account["name"]).to eq("Manually-Created Courses")
      expect(account["default_storage_quota_mb"]).to be_nil
    end
  end

  describe "#account_courses" do
    before do
      @account = Account.create!
      @c1 = course_factory(account: @account, course_name: "foo", sis_source_id: 42)
      @c2 = course_factory(account: @account, course_name: "bar", sis_source_id: 31)
    end

    it "does not allow get a list of courses with no permissions" do
      role = custom_account_role "non_course_reader", account: @account
      u = User.create(name: "billy bob")
      user_session(u)
      @account.role_overrides.create! permission: "read_course_list",
                                      enabled: false, role: role
      @account.account_users.create!(user: u, role: role)
      get "courses_api", params: { account_id: @account.id }
      assert_unauthorized
    end

    it "gets a list of courses" do
      admin_logged_in(@account)
      get "courses_api", params: { account_id: @account.id }

      expect(response).to be_successful
      expect(response.body).to match(/#{@c1.id}/)
      expect(response.body).to match(/#{@c2.id}/)
    end

    it "does not set pagination total_pages/last page link" do
      admin_logged_in(@account)
      get "courses_api", params: { account_id: @account.id, per_page: 1 }

      expect(response).to be_successful
      expect(response.headers.to_a.find { |a| a.first == "Link" }.last).to_not include("last")
    end

    it "sets pagination total_pages/last page link if includes ui_invoked is set" do
      Setting.set("ui_invoked_count_pages", "true")
      admin_logged_in(@account)
      get "courses_api", params: { account_id: @account.id, per_page: 1, include: ["ui_invoked"] }

      expect(response).to be_successful
      expect(response.headers.to_a.find { |a| a.first == "Link" }.last).to include("last")
    end

    it "properly removes sections from includes" do
      @s1 = @course.course_sections.create!
      @course.enroll_student(user_factory(active_all: true), section: @s1, allow_multiple_enrollments: true)

      admin_logged_in(@account)
      get "courses_api", params: { account_id: @account.id, include: [:sections] }

      expect(response).to be_successful
      expect(response.body).not_to match(/sections/)
    end

    it "is able to sort courses by name ascending" do
      @c3 = course_factory(account: @account, course_name: "apple", sis_source_id: 30)
      @c4 = course_factory(account: @account, course_name: "xylophone", sis_source_id: 52)
      admin_logged_in(@account)
      get "courses_api", params: { account_id: @account.id, sort: "course_name", order: "asc" }

      expect(response).to be_successful
      expect(response.body).to match(/"name":"apple".+"name":"bar".+"name":"foo".+"name":"xylophone"/)
    end

    it "is able to sort courses by name descending" do
      @c3 = course_factory(account: @account, course_name: "apple", sis_source_id: 30)
      @c4 = course_factory(account: @account, course_name: "xylophone", sis_source_id: 52)
      admin_logged_in(@account)
      get "courses_api", params: { account_id: @account.id, sort: "course_name", order: "desc" }

      expect(response).to be_successful
      expect(response.body).to match(/"name":"xylophone".+"name":"foo".+"name":"bar".+"name":"apple"/)
    end

    it "is able to sort courses by id ascending" do
      @c3 = course_factory(account: @account, course_name: "apple", sis_source_id: 30)
      @c4 = course_factory(account: @account, course_name: "xylophone", sis_source_id: 52)
      admin_logged_in(@account)
      get "courses_api", params: { account_id: @account.id, sort: "sis_course_id", order: "asc" }

      expect(response).to be_successful
      expect(response.body).to match(/"sis_course_id":"30".+"sis_course_id":"31".+"sis_course_id":"42".+"sis_course_id":"52"/)
    end

    it "is able to sort courses by id descending" do
      @c3 = course_factory(account: @account, course_name: "apple", sis_source_id: 30)
      @c4 = course_factory(account: @account, course_name: "xylophone", sis_source_id: 52)
      admin_logged_in(@account)
      get "courses_api", params: { account_id: @account.id, sort: "sis_course_id", order: "desc" }

      expect(response).to be_successful
      expect(response.body).to match(/"sis_course_id":"52".+"sis_course_id":"42".+"sis_course_id":"31".+"sis_course_id":"30"/)
    end

    it "is able to sort courses by teacher ascending" do
      @c3 = course_factory(account: @account, course_name: "apple", sis_source_id: 30)

      user = @c3.shard.activate { user_factory(name: "Zach Zachary") }
      enrollment = @c3.enroll_user(user, "TeacherEnrollment")
      user.save!
      enrollment.course = @c3
      enrollment.workflow_state = "active"
      enrollment.save!
      @c3.reload

      user2 = @c3.shard.activate { user_factory(name: "Example Another") }
      enrollment2 = @c3.enroll_user(user2, "TeacherEnrollment")
      user2.save!
      enrollment2.course = @c3
      enrollment2.workflow_state = "active"
      enrollment2.save!
      @c3.reload

      @c4 = course_with_teacher(name: "Teach Teacherson", course: course_factory(account: @account, course_name: "xylophone", sis_source_id: 52))

      admin_logged_in(@account)
      get "courses_api", params: { account_id: @account.id, sort: "teacher", order: "asc" }

      expect(response).to be_successful
      expect(response.body).to match(/"name":"apple".+"name":"xylophone".+"name":"foo".+"name":"bar"/)
    end

    it "is able to sort courses by teacher descending" do
      @c3 = course_factory(account: @account, course_name: "apple", sis_source_id: 30)

      user = @c3.shard.activate { user_factory(name: "Zach Zachary") }
      enrollment = @c3.enroll_user(user, "TeacherEnrollment")
      user.save!
      enrollment.course = @c3
      enrollment.workflow_state = "active"
      enrollment.save!
      @c3.reload

      user2 = @c3.shard.activate { user_factory(name: "Example Another") }
      enrollment2 = @c3.enroll_user(user2, "TeacherEnrollment")
      user2.save!
      enrollment2.course = @c3
      enrollment2.workflow_state = "active"
      enrollment2.save!
      @c3.reload

      @c4 = course_with_teacher(name: "Teach Teacherson", course: course_factory(account: @account, course_name: "xylophone", sis_source_id: 52))

      admin_logged_in(@account)
      get "courses_api", params: { account_id: @account.id, sort: "teacher", order: "desc" }

      expect(response).to be_successful
      expect(response.body).to match(/"name":"bar".+"name":"foo".+"name":"xylophone".+"name":"apple"/)
    end

    it "is able to sort courses by subaccount ascending" do
      @account.name = "Default"
      @account.save

      @a3 = Account.create!
      @a3.name = "Whatever University"
      @a3.root_account_id = @account.id
      @a3.parent_account_id = @account.id
      @a3.workflow_state = "active"
      @a3.save

      @a4 = Account.create!
      @a4.name = "A University"
      @a4.root_account_id = @account.id
      @a4.parent_account_id = @account.id
      @a4.workflow_state = "active"
      @a4.save

      @c3 = course_factory(account: @a3, course_name: "apple", sis_source_id: 30)
      @c4 = course_factory(account: @a4, course_name: "xylophone", sis_source_id: 52)
      admin_logged_in(@account)
      get "courses_api", params: { account_id: @account.id, sort: "subaccount", order: "asc" }

      expect(response).to be_successful
      expect(response.body).to match(/"sis_course_id":"52".+"sis_course_id":"42".+"sis_course_id":"31".+"sis_course_id":"30"/)
    end

    it "is able to sort courses by subaccount descending" do
      @account.name = "Default"
      @account.save

      @a3 = Account.create!
      @a3.name = "Whatever University"
      @a3.root_account_id = @account.id
      @a3.parent_account_id = @account.id
      @a3.workflow_state = "active"
      @a3.save

      @a4 = Account.create!
      @a4.name = "A University"
      @a4.root_account_id = @account.id
      @a4.parent_account_id = @account.id
      @a4.workflow_state = "active"
      @a4.save

      @c3 = course_factory(account: @a3, course_name: "apple", sis_source_id: 30)
      @c4 = course_factory(account: @a4, course_name: "xylophone", sis_source_id: 52)
      admin_logged_in(@account)
      get "courses_api", params: { account_id: @account.id, sort: "subaccount", order: "desc" }

      expect(response).to be_successful
      expect(response.body).to match(/"sis_course_id":"30".+"sis_course_id":"31".+"sis_course_id":"42".+"sis_course_id":"52"/)
    end

    it "counts enrollments correctly" do
      admin_logged_in(@account)
      student1 = user_factory
      student2 = user_factory
      @c1.enroll_user(student1, "StudentEnrollment", enrollment_state: "active")
      @c1.enroll_user(student2, "StudentEnrollment", enrollment_state: "active")
      @c2.enroll_user(student1, "StudentEnrollment", enrollment_state: "active")
      get "courses_api", params: { account_id: @account.id, include: ["total_students"] }

      expect(response).to be_successful
      res = JSON.parse(response.body)
      expect(res.detect { |r| r["id"] == @c1.id }["total_students"]).to eq(2)
      expect(res.detect { |r| r["id"] == @c2.id }["total_students"]).to eq(1)
    end

    context "sorting by term" do
      let(:letters_in_random_order) { "daqwds".chars }

      before do
        @account = Account.create!
        create_courses(letters_in_random_order.map do |i|
          { enrollment_term_id: @account.enrollment_terms.create!(name: i).id }
        end, account: @account)
        admin_logged_in(@account)
      end

      it "is able to sort courses by term ascending" do
        get "courses_api", params: { account_id: @account.id, sort: "term", order: "asc", include: ["term"] }

        expect(response).to be_successful
        term_names = json_parse(response.body).map { |c| c["term"]["name"] }
        expect(term_names).to eq(letters_in_random_order.sort)
      end

      it "is able to sort courses by term descending" do
        get "courses_api", params: { account_id: @account.id, sort: "term", order: "desc", include: ["term"] }

        expect(response).to be_successful
        term_names = json_parse(response.body).map { |c| c["term"]["name"] }
        expect(term_names).to eq(letters_in_random_order.sort.reverse)
      end
    end

    it "is able to search by teacher" do
      @c3 = course_factory(account: @account, course_name: "apple", sis_source_id: 30)

      user = @c3.shard.activate { user_factory(name: "Zach Zachary") }
      enrollment = @c3.enroll_user(user, "TeacherEnrollment")
      user.save!
      enrollment.course = @c3
      enrollment.workflow_state = "active"
      enrollment.save!
      @c3.reload

      user2 = @c3.shard.activate { user_factory(name: "Example Another") }
      enrollment2 = @c3.enroll_user(user2, "TeacherEnrollment")
      user2.save!
      enrollment2.course = @c3
      enrollment2.workflow_state = "active"
      enrollment2.save!
      @c3.reload

      @c4 = course_with_teacher(name: "Teach Teacherson", course: course_factory(account: @account, course_name: "xylophone", sis_source_id: 52))

      @c5 = course_with_teacher(name: "Teachy McTeacher", course: course_factory(account: @account, course_name: "hot dog eating", sis_source_id: 63))

      admin_logged_in(@account)
      get "courses_api", params: { account_id: @account.id, sort: "teacher", order: "asc", search_by: "teacher", search_term: "teach" }

      expect(response).to be_successful
      expect(response.body).to match(/"name":"hot dog eating".+"name":"xylophone"/)
    end

    it "filters course search by teacher enrollment state" do
      @c3 = course_factory(account: @account, course_name: "apple", sis_source_id: 30)

      user = @c3.shard.activate { user_factory(name: "rejected") }
      enrollment = @c3.enroll_user(user, "TeacherEnrollment")
      user.save!
      enrollment.course = @c3
      enrollment.workflow_state = "rejected"
      enrollment.save!

      user2 = @c3.shard.activate { user_factory(name: "inactive") }
      enrollment2 = @c3.enroll_user(user2, "TeacherEnrollment")
      user2.save!
      enrollment2.course = @c3
      enrollment2.workflow_state = "inactive"
      enrollment2.save!

      user3 = @c3.shard.activate { user_factory(name: "completed") }
      enrollment3 = @c3.enroll_user(user, "TeacherEnrollment")
      user3.save!
      enrollment3.course = @c3
      enrollment3.workflow_state = "completed"
      enrollment3.save!

      user4 = @c3.shard.activate { user_factory(name: "deleted") }
      enrollment4 = @c3.enroll_user(user2, "TeacherEnrollment")
      user4.save!
      enrollment4.course = @c3
      enrollment4.workflow_state = "deleted"
      enrollment4.save!

      @c4 = course_with_teacher(name: "Teach Teacherson", course: course_factory(account: @account, course_name: "xylophone", sis_source_id: 52))
      @c5 = course_with_teacher(name: "Teachy McTeacher", course: course_factory(account: @account, course_name: "hot dog eating", sis_source_id: 63))

      admin_logged_in(@account)
      get "courses_api", params: { account_id: @account.id, sort: "sis_course_id", order: "asc", search_by: "teacher", search_term: "teach" }

      expect(JSON.parse(response.body).length).to eq 2
    end

    it "excludes teachers that don't have an active enrollment workflow state" do
      user = user_factory(name: "rejected")
      enrollment = @c1.enroll_user(user, "TeacherEnrollment")
      enrollment.update!(workflow_state: "rejected")

      user2 = user_factory(name: "inactive")
      enrollment2 = @c1.enroll_user(user2, "TeacherEnrollment")
      enrollment2.update!(workflow_state: "inactive")

      user3 = user_factory(name: "completed")
      enrollment3 = @c1.enroll_user(user3, "TeacherEnrollment")
      enrollment3.update!(workflow_state: "completed")

      user4 = user_factory(name: "deleted")
      enrollment4 = @c1.enroll_user(user4, "TeacherEnrollment")
      enrollment4.update!(workflow_state: "deleted")

      user5 = user_factory(name: "Teachy McTeacher")
      enrollment5 = @c1.enroll_user(user5, "TeacherEnrollment")
      enrollment5.update!(workflow_state: "active")

      admin_logged_in(@account)

      get "courses_api", params: { account_id: @account.id, sort: "sis_course_id",
                                   order: "asc", search_by: "course",
                                   include: ["active_teachers"] }

      expect(response.body).not_to match(/"display_name":"rejected"/)
      expect(response.body).not_to match(/"display_name":"inactive"/)
      expect(response.body).not_to match(/"display_name":"completed"/)
      expect(response.body).not_to match(/"display_name":"deleted"/)
      expect(response.body).to match(/"display_name":"Teachy McTeacher"/)
    end

    it "is able to search by course name" do
      @c3 = course_factory(account: @account, course_name: "apple", sis_source_id: 30)

      @c4 = course_with_teacher(name: "Teach Teacherson", course: course_factory(account: @account, course_name: "Apps", sis_source_id: 52))

      @c5 = course_with_teacher(name: "Teachy McTeacher", course: course_factory(account: @account, course_name: "cappuccino", sis_source_id: 63))

      admin_logged_in(@account)
      get "courses_api", params: { account_id: @account.id, sort: "course_name", order: "asc", search_by: "course", search_term: "aPp" }

      expect(response).to be_successful
      expect(response.body).to match(/"name":"apple".+"name":"Apps".+"name":"cappuccino"/)
      expect(response.body).not_to match(/"name":"apple".+"name":"Apps".+"name":"bar".+"name":"cappuccino".+"name":"foo"/)
    end

    it "is able to search by course sis id" do
      @c3 = course_factory(account: @account, course_name: "apple", sis_source_id: 30_012)

      @c4 = course_with_teacher(name: "Teach Teacherson", course: course_factory(account: @account, course_name: "Apps", sis_source_id: 3002))

      @c5 = course_with_teacher(name: "Teachy McTeacher", course: course_factory(account: @account, course_name: "cappuccino", sis_source_id: 63))

      admin_logged_in(@account)
      get "courses_api", params: { account_id: @account.id, sort: "course_name", order: "asc", search_by: "course", search_term: "300" }

      expect(response).to be_successful
      expect(response.body).to match(/"name":"apple".+"name":"Apps"/)
      expect(response.body).not_to match(/"name":"apple".+"name":"Apps".+"name":"bar".+"name":"cappuccino".+"name":"foo"/)
    end

    it "is able to search by a course sis id that is > than bigint max" do
      @c3 = course_factory(account: @account, course_name: "apple", sis_source_id: "9223372036854775808")

      @c4 = course_with_teacher(name: "Teach Teacherson", course: course_factory(account: @account, course_name: "Apps", sis_source_id: 3002))

      admin_logged_in(@account)
      get "courses_api", params: { account_id: @account.id, sort: "course_name", order: "asc", search_by: "course", search_term: "9223372036854775808" }

      expect(response).to be_successful
      expect(response.body).to match(/"name":"apple"/)
      expect(response.body).not_to match(/"name":"Apps"/)
    end

    context "sharding" do
      specs_require_sharding

      it "excludes inactive teachers regardless of requestor's active shard" do
        user = user_factory(name: "rejected")
        enrollment = @c1.enroll_user(user, "TeacherEnrollment")
        enrollment.update!(workflow_state: "rejected")

        user2 = user_factory(name: "inactive")
        enrollment2 = @c1.enroll_user(user2, "TeacherEnrollment")
        enrollment2.update!(workflow_state: "inactive")

        user3 = user_factory(name: "Teachy McTeacher")
        enrollment3 = @c1.enroll_user(user3, "TeacherEnrollment")
        enrollment3.update!(workflow_state: "active")

        @shard1.activate { @user4 = user_factory(name: "Cross Shard") }
        enrollment4 = @c1.enroll_user(@user4, "TeacherEnrollment")
        enrollment4.update!(workflow_state: "active")

        admin_logged_in(@account)

        @shard1.activate do
          get "courses_api", params: { account_id: @account.id, sort: "sis_course_id",
                                       order: "asc", search_by: "course",
                                       include: ["active_teachers"] }
        end

        expect(response.body).not_to match(/"display_name":"rejected"/)
        expect(response.body).not_to match(/"display_name":"inactive"/)
        expect(response.body).to match(/"display_name":"Teachy McTeacher"/)
        expect(response.body).to match(/"display_name":"Cross Shard"/)
      end

      it "excludes cross-shard teachers without an active enrollment workflow state" do
        user = user_factory(name: "rejected")
        enrollment = @c1.enroll_user(user, "TeacherEnrollment")
        enrollment.update!(workflow_state: "rejected")

        user2 = user_factory(name: "inactive")
        enrollment2 = @c1.enroll_user(user2, "TeacherEnrollment")
        enrollment2.update!(workflow_state: "inactive")

        user3 = user_factory(name: "Teachy McTeacher")
        enrollment3 = @c1.enroll_user(user3, "TeacherEnrollment")
        enrollment3.update!(workflow_state: "active")

        @shard1.activate { @user4 = user_factory(name: "Cross Shard") }
        enrollment4 = @c1.enroll_user(@user4, "TeacherEnrollment")
        enrollment4.update!(workflow_state: "active")

        admin_logged_in(@account)

        get "courses_api", params: { account_id: @account.id, sort: "sis_course_id",
                                     order: "asc", search_by: "course",
                                     include: ["active_teachers"] }

        expect(response.body).not_to match(/"display_name":"rejected"/)
        expect(response.body).not_to match(/"display_name":"inactive"/)
        expect(response.body).to match(/"display_name":"Teachy McTeacher"/)
        expect(response.body).to match(/"display_name":"Cross Shard"/)
      end

      it "counts enrollments correctly cross-shard" do
        admin_logged_in(@account)
        student1 = user_factory
        student2 = user_factory
        @c1.enroll_user(student1, "StudentEnrollment", enrollment_state: "active")
        @c1.enroll_user(student2, "StudentEnrollment", enrollment_state: "active")
        @c2.enroll_user(student1, "StudentEnrollment", enrollment_state: "active")
        @shard1.activate { get "courses_api", params: { account_id: @account.id, include: ["total_students"] } }

        expect(response).to be_successful
        res = JSON.parse(response.body)
        expect(res.detect { |r| r["id"] == @c1.global_id }["total_students"]).to eq(2)
        expect(res.detect { |r| r["id"] == @c2.global_id }["total_students"]).to eq(1)
      end
    end
  end

  describe "#eportfolio_moderation" do
    before do
      account_with_admin_logged_in

      author.eportfolios.create!(name: "boring")
      author.eportfolios.create!(name: "maybe spam", spam_status: "flagged_as_possible_spam")
      author.eportfolios.create!(name: "spam", spam_status: "marked_as_spam")
      author.eportfolios.create!(name: "not spam", spam_status: "marked_as_safe")
    end

    let(:author) do
      user = User.create!
      user.user_account_associations.create!(account: @account)
      user
    end

    let(:vanished_author) do
      user = User.create!
      user.user_account_associations.create!(account: @account)
      user.destroy
      user
    end

    let(:returned_portfolios) { assigns[:eportfolios] }

    it "returns eportfolios that have been auto-flagged as spam, or manually marked as spam/safe" do
      get "eportfolio_moderation", params: { account_id: @account.id }
      expect(returned_portfolios.count).to eq 3
    end

    it "ignores portfolios belonging to deleted users" do
      vanished_eportfolio = Eportfolio.create!(user_id: vanished_author.id, name: "hello", spam_status: "marked_as_spam")

      get "eportfolio_moderation", params: { account_id: @account.id }
      expect(returned_portfolios).not_to include(vanished_eportfolio)
    end

    it "returns flagged_as_possible_spam results, then marked_as_spam, then marked_as_safe" do
      get "eportfolio_moderation", params: { account_id: @account.id }
      expect(returned_portfolios.pluck(:name)).to eq ["maybe spam", "spam", "not spam"]
    end

    it "excludes results from authors who have no portfolios marked as possible or definitive spam" do
      safe_user = User.create!
      safe_user.user_account_associations.create!(account: @account)
      safe_eportfolio = safe_user.eportfolios.create!(name: ":)")
      safe_eportfolio.update!(spam_status: "marked_as_safe")

      get "eportfolio_moderation", params: { account_id: @account.id }
      expect(returned_portfolios.pluck(:id)).not_to include(safe_eportfolio.id)
    end

    context "pagination" do
      before(:once) do
        Setting.set("eportfolio_moderation_results_per_page", 2)
      end

      it "does not return more than the specified results per page" do
        get "eportfolio_moderation", params: { account_id: @account.id }
        expect(returned_portfolios.count).to eq 2
      end

      it "returns the first page of results if no 'page' param is given" do
        get "eportfolio_moderation", params: { account_id: @account.id }
        expect(returned_portfolios.pluck(:name)).to eq ["maybe spam", "spam"]
      end

      it "paginates using the 'page' param if supplied" do
        get "eportfolio_moderation", params: { account_id: @account.id, page: 2 }
        expect(returned_portfolios.pluck(:name)).to eq ["not spam"]
      end
    end
  end

  describe("manageable_accounts") do
    before :once do
      @account1 = Account.create!(name: "Account 1", root_account: Account.default)
      account_with_admin(account: @account1)
      @admin1 = @admin
      @account2 = Account.create!(name: "Account 2", root_account: Account.default)
      account_admin_user(account: @account2, user: @admin1)
      @subaccount1 = @account1.sub_accounts.create!(name: "Subaccount 1")
    end

    it "includes all top-level and subaccounts" do
      user_session @admin1
      get "manageable_accounts"
      accounts = json_parse(response.body)
      expect(accounts[0]["name"]).to eq "Account 1"
      expect(accounts[1]["name"]).to eq "Subaccount 1"
      expect(accounts[2]["name"]).to eq "Account 2"
    end

    it "does not include accounts where admin doesn't have manage_courses or create_courses permissions" do
      Account.default.disable_feature!(:granular_permissions_manage_courses)
      account3 = Account.create!(name: "Account 3", root_account: Account.default)
      account_admin_user_with_role_changes(account: account3, user: @admin1, role_changes: { manage_courses: false, create_courses: false })
      user_session @admin1
      get "manageable_accounts"
      accounts = json_parse(response.body)
      expect(accounts.length).to be 3
      accounts.each do |a|
        expect(a["name"]).not_to eq "Account 3"
      end
    end

    it "does not include accounts where admin doesn't have manage_courses_admin or create_courses permissions (granular permissions)" do
      Account.default.enable_feature!(:granular_permissions_manage_courses)
      account3 = Account.create!(name: "Account 3", root_account: Account.default)
      account_admin_user_with_role_changes(
        account: account3,
        user: @admin1,
        role_changes: {
          manage_courses_admin: false,
          manage_courses_add: false
        }
      )
      user_session @admin1
      get "manageable_accounts"
      accounts = json_parse(response.body)
      expect(accounts.length).to be 3
      accounts.each { |a| expect(a["name"]).not_to eq "Account 3" }
    end

    it "returns an empty list for students" do
      student_in_course(active_all: true, account: @account1)
      user_session @student
      get "manageable_accounts"
      expect(response).to be_successful
      expect(json_parse(response.body).length).to be 0
    end
  end

  describe "account_calendar_settings" do
    before :once do
      Account.site_admin.enable_feature! :account_calendar_events
      @account = Account.default
    end

    it "returns unauthorized if the user does not have manage_account_calendar_visibility permission" do
      account_admin_user_with_role_changes(account: @account, role_changes: { manage_account_calendar_visibility: false })
      user_session(@user)
      get "account_calendar_settings", params: { account_id: @account.id }

      expect(response).to be_unauthorized
    end

    it "returns unauthorized if the :account_calendar_events feature is disabled" do
      Account.site_admin.disable_feature! :account_calendar_events
      account_admin_user(account: @account)
      user_session(@user)
      get "account_calendar_settings", params: { account_id: @account.id }

      expect(response).to be_unauthorized
    end

    it "renders a page and sets variables" do
      account_admin_user(account: @account)
      user_session(@user)
      get "account_calendar_settings", params: { account_id: @account.id }

      expect(response).to be_successful
      expect(assigns["js_env"][:ACCOUNT_ID]).to be(@account.id)
    end
<<<<<<< HEAD
=======

    it "adds account_calendars once to user's visited_tabs preference" do
      account_admin_user(account: @account)
      @user.set_preference(:visited_tabs, ["other_tab"])
      user_session(@user)
      get "account_calendar_settings", params: { account_id: @account.id }

      expect(response).to be_successful
      expect(@user.reload.get_preference(:visited_tabs)).to eq(%w[other_tab account_calendars])
    end

    it "emits account_calendars.settings.visit to statsd" do
      allow(InstStatsd::Statsd).to receive(:increment)
      account_admin_user(account: @account)
      user_session(@user)
      get "account_calendar_settings", params: { account_id: @account.id }

      expect(InstStatsd::Statsd).to have_received(:increment).once.with("account_calendars.settings.visit")
    end
>>>>>>> ab1df14f
  end
end<|MERGE_RESOLUTION|>--- conflicted
+++ resolved
@@ -1910,8 +1910,6 @@
       expect(response).to be_successful
       expect(assigns["js_env"][:ACCOUNT_ID]).to be(@account.id)
     end
-<<<<<<< HEAD
-=======
 
     it "adds account_calendars once to user's visited_tabs preference" do
       account_admin_user(account: @account)
@@ -1931,6 +1929,5 @@
 
       expect(InstStatsd::Statsd).to have_received(:increment).once.with("account_calendars.settings.visit")
     end
->>>>>>> ab1df14f
   end
 end