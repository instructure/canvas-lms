# frozen_string_literal: true

#
# Copyright (C) 2011 - present Instructure, Inc.
#
# This file is part of Canvas.
#
# Canvas is free software: you can redistribute it and/or modify it under
# the terms of the GNU Affero General Public License as published by the Free
# Software Foundation, version 3 of the License.
#
# Canvas is distributed in the hope that it will be useful, but WITHOUT ANY
# WARRANTY; without even the implied warranty of MERCHANTABILITY or FITNESS FOR
# A PARTICULAR PURPOSE. See the GNU Affero General Public License for more
# details.
#
# You should have received a copy of the GNU Affero General Public License along
# with this program. If not, see <http://www.gnu.org/licenses/>.
#

require_relative "../helpers/k5_common"
require "webmock/rspec"

def new_valid_tool(course)
  tool = course.context_external_tools.new(
    name: "bob",
    consumer_key: "bob",
    shared_secret: "bob",
    tool_id: "some_tool",
    privacy_level: "public"
  )
  tool.url = "http://www.example.com/basic_lti"
  tool.resource_selection = {
    url: "http://#{HostUrl.default_host}/selection_test",
    selection_width: 400,
    selection_height: 400
  }
  tool.save!
  tool
end

describe FilesController do
  include K5Common

  def course_folder
    @folder = @course.folders.create!(name: "a folder", workflow_state: "visible")
  end

  def io
    fixture_file_upload("docs/doc.doc", "application/msword", true)
  end

  def course_file
    @file = @course.attachments.create!(uploaded_data: io)
  end

  def user_file
    @file = @user.attachments.create!(uploaded_data: io)
  end

  def user_html_file
    @file = @user.attachments.create!(uploaded_data: fixture_file_upload("test.html", "text/html", false))
  end

  def account_js_file
    @file = @account.attachments.create!(uploaded_data: fixture_file_upload("test.js", "text/javascript", false))
  end

  def folder_file
    @file = @folder.active_file_attachments.build(uploaded_data: io)
    @file.context = @course
    @file.save!
    @file
  end

  def file_in_a_module
    @module = @course.context_modules.create!(name: "module")
    @tag = @module.add_item({ type: "attachment", id: @file.id })
    @module.reload
    hash = {}
    hash[@tag.id.to_s] = { type: "must_view" }
    @module.completion_requirements = hash
    @module.save!
  end

  def file_with_path(path)
    components = path.split("/")
    folder = nil
    while components.size > 1
      component = components.shift
      folder = @course.folders.where(name: component).first
      folder ||= @course.folders.create!(name: component, workflow_state: "visible", parent_folder: folder)
    end
    filename = components.shift
    @file = folder.active_file_attachments.build(filename:, uploaded_data: io)
    @file.context = @course
    @file.save!
    @file
  end

  before :once do
    @other_user = user_factory(active_all: true)
    course_with_teacher active_all: true
    student_in_course active_all: true
  end

  describe "GET 'quota'" do
    it "requires authorization" do
      get "quota", params: { course_id: @course.id }
      assert_unauthorized
    end

    it "assigns variables for course quota" do
      user_session(@teacher)
      get "quota", params: { course_id: @course.id }
      expect(assigns[:quota]).not_to be_nil
      expect(response).to be_successful
    end

    it "assigns variables for user quota" do
      user_session(@student)
      get "quota", params: { user_id: @student.id }
      expect(assigns[:quota]).not_to be_nil
      expect(response).to be_successful
    end

    it "assigns variables for group quota" do
      user_session(@teacher)
      group_model(context: @course)
      get "quota", params: { group_id: @group.id }
      expect(assigns[:quota]).not_to be_nil
      expect(response).to be_successful
    end

    it "allows changing group quota" do
      user_session(@teacher)
      group_model(context: @course, storage_quota: 500.megabytes)
      get "quota", params: { group_id: @group.id }
      expect(assigns[:quota]).to eq 500.megabytes
      expect(response).to be_successful
    end
  end

  describe "GET 'index'" do
    def enable_limited_access_for_students
      @course.account.root_account.enable_feature!(:allow_limited_access_for_students)
      @course.account.settings[:enable_limited_access_for_students] = true
      @course.account.save!
    end

    it "requires authorization" do
      get "index", params: { course_id: @course.id }
      assert_unauthorized
    end

    it "redirects 'disabled', if disabled by the teacher" do
      user_session(@student)
      @course.update_attribute(:tab_configuration, [{ "id" => 11, "hidden" => true }])
      get "index", params: { course_id: @course.id }
      expect(response).to be_redirect
      expect(flash[:notice]).to match(/That page has been disabled/)
    end

    it "assigns variables" do
      user_session(@teacher)
      get "index", params: { course_id: @course.id }
      expect(response).to be_successful
      expect(assigns[:contexts]).not_to be_nil
      expect(assigns[:contexts][0]).to eql(@course)
    end

    it "works for a user context, too" do
      user_session(@student)
      get "index", params: { user_id: @student.id }
      expect(response).to be_successful
    end

    it "works for a group context, too" do
      group_with_user_logged_in(group_context: Account.default)
      get "index", params: { group_id: @group.id }
      expect(response).to be_successful
    end

    it "refuses for a non-html format" do
      group_with_user_logged_in(group_context: Account.default)
      get "index", params: { group_id: @group.id }, format: :js
      expect(response.body).to include("endpoint does not support js")
      expect(response.code.to_i).to eq(400)
    end

    it "does not show external tools in a group context" do
      group_with_user_logged_in(group_context: Account.default)
      new_valid_tool(@course)
      user_file
      @file.context = @group
      get "index", params: { group_id: @group.id }
      expect(assigns[:js_env][:FILES_CONTEXTS][0][:file_menu_tools]).to eq []
    end

    it "redirects to course homepage if context is course in limited access for students account" do
      enable_limited_access_for_students

      user_session(@student)
      get "index", params: { course_id: @course.id }
      expect(response).to redirect_to(course_path(@course))
    end

    it "renders unauthorized if context is a User enrolled as student in a limited access for students account" do
      enable_limited_access_for_students

      user_session(@student)
      get "index", params: { user_id: @student.id }
      expect(response.code.to_i).to be 401
    end

    it "renders unauthorized if context is a Group and user is student in a limited access for students account" do
      enable_limited_access_for_students

      category = group_category
      @group = category.groups.create(context: @course)

      user_session(@student)
      get "index", params: { group_id: @group.id }
      expect(response.code.to_i).to be 401
    end

    context "file menu tool visibility" do
      before do
        course_factory(active_all: true)
        @tool = @course.context_external_tools.create!(name: "a", url: "http://google.com", consumer_key: "12345", shared_secret: "secret")
        @tool.file_menu = {
          visibility: "admins"
        }
        @tool.save!
      end

      before do
        user_factory(active_all: true)
        user_session(@user)
      end

      it "shows restricted external tools to teachers" do
        @course.enroll_teacher(@user).accept!

        get "index", params: { course_id: @course.id }
        expect(assigns[:js_env][:FILES_CONTEXTS][0][:file_menu_tools].count).to eq 1
      end

      it "does not show restricted external tools to students" do
        course_file
        @course.enroll_student(@user).accept!

        get "index", params: { course_id: @course.id }
        expect(assigns[:js_env][:FILES_CONTEXTS][0][:file_menu_tools]).to eq []
      end
    end

    describe "across shards" do
      specs_require_sharding

      before :once do
        @shard2.activate do
          user_factory(active_all: true)
        end
      end

      before do
        user_session(@user)
      end

      it "authorizes users on a remote shard" do
        get "index", params: { user_id: @user.global_id }
        expect(response).to be_successful
      end
    end
  end

  describe "GET 'show'" do
    def enable_limited_access_for_students
      @course.account.root_account.enable_feature!(:allow_limited_access_for_students)
      @course.account.settings[:enable_limited_access_for_students] = true
      @course.account.save!
    end

    before :once do
      course_file
    end

    it "requires authorization" do
      get "show", params: { course_id: @course.id, id: @file.id }
      assert_unauthorized
    end

    it "doesn't allow an assignment_id to bypass other auth checks" do
      assignment1 = @course.assignments.create!(name: "an assignment")

      attachment_model(context: @teacher, uploaded_data: stub_file_data("test.m4v", "asdf", "video/mp4"))

      user_session(@student)

      get "show", params: { id: @attachment.id }, format: :json
      expect(response).not_to be_ok

      get "show", params: { assignment_id: assignment1.id, id: @attachment.id }, format: :json
      expect(response).not_to be_ok
    end

    it "allows file access even when limited access for students is enabled" do
      enable_limited_access_for_students

      user_session(@student)
      get "show", params: { course_id: @course.id, id: @file.id }
      expect(response).to be_successful
    end

    describe "with verifiers" do
      it "allows public access with legacy verifier" do
        allow_any_instance_of(Attachment).to receive(:canvadoc_url).and_return "stubby"
        get "show", params: { course_id: @course.id, id: @file.id, verifier: @file.uuid }, format: "json"
        expect(response).to be_successful
        expect(json_parse["attachment"]).to_not be_nil
        expect(json_parse["attachment"]["canvadoc_session_url"]).to eq "stubby"
        expect(json_parse["attachment"]["md5"]).to be_nil
      end

      it "allows public access with new verifier" do
        verifier = Attachments::Verification.new(@file).verifier_for_user(nil)
        get "show", params: { course_id: @course.id, id: @file.id, verifier: }, format: "json"
        expect(response).to be_successful
        expect(json_parse["attachment"]).to_not be_nil
        expect(json_parse["attachment"]["md5"]).to be_nil
      end

      it "does not redirect to terms-acceptance page" do
        user_session(@teacher)
        session[:require_terms] = true
        verifier = Attachments::Verification.new(@file).verifier_for_user(@teacher)
        get "show", params: { course_id: @course.id, id: @file.id, verifier: }, format: "json"
        expect(response).to be_successful
      end

      it "emits an asset_accessed live event" do
        allow_any_instance_of(Attachment).to receive(:canvadoc_url).and_return "stubby"
        expect(Canvas::LiveEvents).to receive(:asset_access).with(@file, "files", nil, nil)
        get "show", params: { course_id: @course.id, id: @file.id, verifier: @file.uuid, download: 1 }, format: "json"
      end
    end

    describe "with an OAuth access token" do
      before do
        user_with_pseudonym
        pseudonym(@teacher)
        @access_token = AccessToken.create!(user: @teacher, purpose: "test")
        @invalid_token = AccessToken.create!(user: @teacher, purpose: "test", permanent_expires_at: 1.day.ago)
        @unauthorized_token = AccessToken.create!(user: @user, purpose: "test")
      end

      context "with enable_file_access_with_api_tokens disabled" do
        before do
          Account.site_admin.disable_feature!(:enable_file_access_with_api_tokens)
        end

        it "does not allow access with a valid token" do
          request.headers["Authorization"] = "Bearer #{@access_token.full_token}"
          get "show", params: { course_id: @course.id, id: @file.id }
          expect(response).not_to be_successful
        end
      end

      it "allows access with a valid token" do
        request.headers["Authorization"] = "Bearer #{@access_token.full_token}"
        get "show", params: { course_id: @course.id, id: @file.id }, format: "json"
        expect(response).to be_successful
      end

      it "allows download with a valid token" do
        request.headers["Authorization"] = "Bearer #{@access_token.full_token}"
        get "show", params: { course_id: @course.id, id: @file.id, download: "1" }
        expect(response).to be_redirect
        expect(response.location).to include "/courses/#{@course.id}/files/#{@file.id}/course%20files"
      end

      it "denies access with an invalid token" do
        request.headers["Authorization"] = "Bearer #{@invalid_token.full_token}"
        get "show", params: { course_id: @course.id, id: @file.id }
        expect(response.status.to_i).to be > 399
      end

      it "denies access with a valid token for a user who does not have access" do
        request.headers["Authorization"] = "Bearer #{@unauthorized_token.full_token}"
        get "show", params: { course_id: @course.id, id: @file.id }
        expect(response.status.to_i).to be > 399
      end
    end

    describe "with JWT access token" do
      include_context "InstAccess setup"

      before do
        @file.update!(file_state: "hidden")
        user_with_pseudonym
        jwt_payload = {
          resource: "/courses/#{@course.id}/files/#{@file.id}?instfs_id=stuff",
          aud: [@course.root_account.uuid],
          sub: @user.uuid,
          tenant_auth: { location: "location" },
          iss: "instructure:inst_access",
          exp: 1.hour.from_now.to_i,
          iat: Time.now.to_i
        }
        @token_string = InstAccess::Token.send(:new, jwt_payload).to_unencrypted_token_string
        allow(Canvadocs).to receive(:enabled?).and_return(true)
        allow(InstFS).to receive_messages(enabled?: true, app_host: "http://instfs.test")
        stub_request(:get, "http://instfs.test/files/stuff/metadata").to_return(status: 200, body: { url: "http://instfs.test/stuff" }.to_json)
      end

      it "allows access" do
        get "show", params: { course_id: @course.id, id: @file.id, access_token: @token_string, instfs_id: "stuff" }, format: "json"
        expect(response).to be_successful
        expect(json_parse["attachment"]["canvadoc_session_url"]).to match %r{/api/v1/canvadoc_session.+?access_token=#{@token_string}}
      end

      it "allows access to files in deleted contexts" do
        @course.delete

        get "show", params: { course_id: @course.id, id: @file.id, access_token: @token_string, instfs_id: "stuff" }, format: "json"
        expect(response).to be_successful
        expect(json_parse["attachment"]["canvadoc_session_url"]).to match %r{/api/v1/canvadoc_session.+?access_token=#{@token_string}}
      end

      it "allows access to deleted files" do
        @file.destroy

        get "show", params: { course_id: @course.id, id: @file.id, access_token: @token_string, instfs_id: "stuff" }, format: "json"
        expect(response).to be_successful
        expect(json_parse["attachment"]["canvadoc_session_url"]).to match %r{/api/v1/canvadoc_session.+?access_token=#{@token_string}}
      end

      it "does not allow access if the resource in the token does not match the resource being accessed" do
        file2 = user_file

        get "show", params: { course_id: @course.id, id: file2.id, access_token: @token_string, instfs_id: "stuff" }, format: "json"
        expect(response).to be_not_found
      end

      it "does not allow access if InstFS doesn't return metadata for the tenant auth" do
        stub_request(:get, "http://instfs.test/files/stuff/metadata").to_return(status: 404, body: { error: "weird" }.to_json)

        get "show", params: { course_id: @course.id, id: @file.id, access_token: @token_string, instfs_id: "stuff" }, format: "json"
        expect(response).to be_forbidden
      end

      it "allows download" do
        get "show", params: { course_id: @course.id, id: @file.id, access_token: @token_string, instfs_id: "stuff", download: "1" }
        expect(response).to be_redirect
        expect(response.location).to include "/courses/#{@course.id}/files/#{@file.id}/course%20files"
        expect(response.location).to include "sf_verifier"

        sf_verifier = Addressable::URI.parse(response.location).query_values["sf_verifier"]
        claims = Canvas::Security.decode_jwt(sf_verifier)
        expect(claims["attachment_id"]).to eq @file.global_id.to_s
        expect(claims["permission"]).to eq "download"
      end
    end

    describe "access via location parameter" do
      def valid_download_response(response)
        expect(response.status).to equal(302)
        expect(response.headers["location"]).to include("download_frd")
      end

      def valid_denied_access_response(response)
        expect(response).to have_http_status(:forbidden).or have_http_status(:unauthorized)
      end

      context "for a deleted file" do
        before do
          @course.is_public = false
          @course.public_syllabus = true
          @course.save!

          course_file
          html = <<~HTML
            <p><a href="/courses/#{@course.id}/files/#{@file.id}/download">file 2</a></p>
          HTML
          @course.associate_attachments_to_rce_object(html, @teacher, context_concern: "syllabus_body")

          @file.destroy
        end

        let(:params_with_location) { { course_id: @course.id, id: @file.id, download: 1, location: "course_syllabus_#{@course.id}" } }

        context "with disable_file_verifiers_in_public_syllabus enabled" do
          before do
            @course.root_account.enable_feature!(:disable_file_verifiers_in_public_syllabus)
          end

          it "denies access even with location" do
            user_session(@other_user)
            get "show", params: params_with_location, format: "json"
            valid_denied_access_response(response)
          end
        end
      end

      context "for a private user file attached to a public course syllabus" do
        before do
          @course.is_public = false
          @course.public_syllabus = true
          @course.save!

          user_session(@student)
          user_file

          html = <<~HTML
            <p><a href="/users/#{@student.id}/files/#{@file.id}/download">file 2</a></p>
          HTML
          @course.root_account.enable_feature!(:disable_file_verifiers_in_public_syllabus)
          @course.associate_attachments_to_rce_object(html, @student, context_concern: "syllabus_body")
        end

        let(:params_with_location) { { user_id: @student.id, id: @file.id, download: 1, location: "course_syllabus_#{@course.id}" } }

        context "with disable_file_verifiers_in_public_syllabus enabled" do
          before do
            @course.root_account.enable_feature!(:disable_file_verifiers_in_public_syllabus)
          end

          it "allows access for student/file owner" do
            user_session(@student)
            get "show", params: params_with_location, format: "json"
            valid_download_response(response)
          end

          it "allows access for teacher/course owner" do
            user_session(@teacher)
            get "show", params: params_with_location, format: "json"
            valid_download_response(response)
          end

          it "allows access for unassociated user" do
            user_session(@other_user)
            get "show", params: params_with_location, format: "json"
            valid_download_response(response)
          end

          it "allows access for anonymous user" do
            remove_user_session
            get "show", params: params_with_location, format: "json"
            valid_download_response(response)
          end
        end

        context "with disable_file_verifiers_in_public_syllabus disabled" do
          before do
            @course.root_account.disable_feature!(:disable_file_verifiers_in_public_syllabus)
          end

          it "allows access for student/file owner" do
            user_session(@student)
            get "show", params: params_with_location, format: "json"
            valid_download_response(response)
          end

          it "denies access for teacher/course owner" do
            user_session(@teacher)
            get "show", params: params_with_location, format: "json"
            valid_denied_access_response(response)
          end

          it "denies access for unassociated user" do
            user_session(@other_user)
            get "show", params: params_with_location, format: "json"
            valid_denied_access_response(response)
          end

          it "denies access for anonymous user" do
            remove_user_session
            get "show", params: params_with_location, format: "json"
            valid_denied_access_response(response)
          end
        end
      end

      context "for a course file attached to a public course syllabus" do
        before do
          @course.is_public = false
          @course.public_syllabus = true
          @course.save!

          course_file
          html = <<~HTML
            <p><a href="/courses/#{@course.id}/files/#{@file.id}/download">file 2</a></p>
          HTML

          @course.root_account.enable_feature!(:disable_file_verifiers_in_public_syllabus)
          @course.associate_attachments_to_rce_object(html, @teacher, context_concern: "syllabus_body")
        end

        let(:params_with_location) { { course_id: @course.id, id: @file.id, download: 1, location: "course_syllabus_#{@course.id}" } }

        context "with disable_file_verifiers_in_public_syllabus enabled" do
          before do
            @course.root_account.enable_feature!(:disable_file_verifiers_in_public_syllabus)
          end

          it "allows access for student/file owner" do
            user_session(@student)
            get "show", params: params_with_location, format: "json"
            valid_download_response(response)
          end

          it "allows access for teacher/course owner" do
            user_session(@teacher)
            get "show", params: params_with_location, format: "json"
            valid_download_response(response)
          end

          it "allows access for unassociated user" do
            user_session(@other_user)
            get "show", params: params_with_location, format: "json"
            valid_download_response(response)
          end

          it "allows access for anonymous user" do
            remove_user_session
            get "show", params: params_with_location, format: "json"
            valid_download_response(response)
          end

          context "with sharding" do
            specs_require_sharding

            before do
              @shard1.activate do
                user_factory(active_all: true)
                @course.enroll_teacher(@user)
                attachment_model(context: @user, filename: "shard1.txt")
                html = <<~HTML
                  <p><a href="/courses/#{@course.id}/files/#{@attachment.id}/download">file 1</a>
                HTML
                @course.root_account.enable_feature!(:disable_file_verifiers_in_public_syllabus)
                @course.associate_attachments_to_rce_object(html, @user, context_concern: "syllabus_body")
              end
            end

            it "allows access to the file" do
              user_session(@student)
              get "show", params: { user_id: @user.global_id, id: @attachment.global_id, download: 1, location: "course_syllabus_#{@course.id}" }, format: "json"
              expect(response.headers["location"]).to include("download_frd")

              @shard1.activate do
                get "show", params: { user_id: @user.id, id: @attachment.id, download: 1, location: "course_syllabus_#{@course.global_id}" }, format: "json"
                expect(response.headers["location"]).to include("download_frd")
              end
            end
          end
        end

        context "with disable_file_verifiers_in_public_syllabus disabled" do
          before do
            @course.root_account.disable_feature!(:disable_file_verifiers_in_public_syllabus)
          end

          it "allows access for student/file owner" do
            user_session(@student)
            get "show", params: params_with_location, format: "json"
            valid_download_response(response)
          end

          it "allows access for teacher/course owner" do
            user_session(@teacher)
            get "show", params: params_with_location, format: "json"
            valid_download_response(response)
          end

          it "denies access for unassociated user" do
            user_session(@other_user)
            get "show", params: params_with_location, format: "json"
            valid_denied_access_response(response)
          end

          it "denies access for anonymous user" do
            remove_user_session
            get "show", params: params_with_location, format: "json"
            valid_denied_access_response(response)
          end
        end
      end
    end

    describe "sets the X-Robots-Tag" do
      it "sets the X-Robots-Tag header to noindex, nofollow" do
        verifier = Attachments::Verification.new(@file).verifier_for_user(nil)
        get "show", params: { course_id: @course.id, id: @file.id, verifier: }, format: "json"
        expect(response).to be_successful
        expect(response.headers["X-Robots-Tag"]).to eq("noindex, nofollow")
      end

      it "does not set the X-Robots-Tag header if the account allows indexing" do
        @course.root_account.settings[:enable_search_indexing] = true
        @course.root_account.save!
        verifier = Attachments::Verification.new(@file).verifier_for_user(nil)
        get "show", params: { course_id: @course.id, id: @file.id, verifier: }, format: "json"
        expect(response).to be_successful
        expect(response.headers["X-Robots-Tag"]).to be_nil
      end
    end

    it "assigns variables" do
      user_session(@teacher)
      get "show", params: { course_id: @course.id, id: @file.id }
      expect(response).to be_successful
      expect(assigns[:attachment]).not_to be_nil
      expect(assigns[:attachment]).to eql(@file)
    end

    it "redirects for download" do
      user_session(@teacher)
      # k5_mode hooks don't run because we never render
      expect(allow_any_instantiation_of(@course)).not_to receive(:elementary_subject_course?)
      get "show", params: { course_id: @course.id, id: @file.id, download: 1 }
      expect(response).to be_redirect
    end

    it "forces download when download_frd is set" do
      user_session(@teacher)
      # this call should happen inside of FilesController#send_attachment
      expect_any_instance_of(FilesController).to receive(:send_stored_file).with(@file, false)
      get "show", params: { course_id: @course.id, id: @file.id, download: 1, verifier: @file.uuid, download_frd: 1 }
    end

    context "sf_verifier" do
      it "remembers most recent valid sf_verifier in session" do
        enable_cache do
          user1 = user_factory(active_all: true)
          file1 = user_file
          verifier1 = AccessVerifier.generate(user: user1)

          user2 = user_factory(active_all: true)
          file2 = user_file
          verifier2 = AccessVerifier.generate(user: user2)

          # first verifier
          user_session(user1)
          get "show", params: verifier1.merge(id: file1.id)
          expect(response).to be_successful

          expect(session[:file_access_user_id]).to eq user1.global_id
          expect(session[:file_access_expiration]).not_to be_nil
          expect(session[:permissions_key]).not_to be_nil
          permissions_key = session[:permissions_key]

          # second verifier, should update session
          get "show", params: verifier2.merge(id: file2.id)
          expect(response).to be_successful

          expect(session[:file_access_user_id]).to eq user2.global_id
          expect(session[:file_access_expiration]).not_to be_nil
          expect(session[:permissions_key]).not_to eq permissions_key
          permissions_key = session[:permissions_key]

          # repeat access, even without verifier, should extend expiration (though
          # we can't assert that, because milliseconds) and thus change
          # permissions_key
          get "show", params: { id: file2.id }
          expect(response).to be_successful

          expect(session[:permissions_key]).not_to eq permissions_key
        end
      end

      it "ignores invalid sf_verifiers" do
        enable_cache do
          user = user_factory(active_all: true)
          file = user_file
          verifier = AccessVerifier.generate(user:)

          # first use to establish session
          get "show", params: verifier.merge(id: file.id)
          expect(response).to be_successful
          permissions_key = session[:permissions_key]

          # second use after verifier expiration but before session expiration.
          # expired verifier should be ignored but session should still be extended
          Timecop.freeze((AccessVerifier::TTL_MINUTES + 1).minutes.from_now) do
            get "show", params: verifier.merge(id: file.id)
          end
          expect(response).to be_successful
          expect(session[:permissions_key]).not_to eq permissions_key
        end
      end

      it "does not allow re-used sf_verifiers to access files" do
        enable_cache do
          user = user_factory(active_all: true)
          file = user_file
          authorization = { permission: ["download", "read"], attachment: file }
          verifier = AccessVerifier.generate(user:, authorization:)
          get "show", params: verifier.merge(id: file.id)
          expect(response).to be_successful
          session.delete(:permissions_key)
          session.delete(:file_access_user_id)
          session.delete(:file_access_real_user_id)
          session.instance_variable_set(:@file_access_user, nil)
          # second use after verifier has been used
          get "show", params: verifier.merge(id: file.id)
          expect(response).to be_redirect
          expect(session[:permissions_key]).to be_nil
        end
      end
    end

    it "sets cache headers for non text files" do
      get "show", params: { course_id: @course.id, id: @file.id, download: 1, verifier: @file.uuid, download_frd: 1 }
      expect(response.header["Cache-Control"]).to include "private"
      expect(response.header["Cache-Control"]).to include "max-age=#{1.day.seconds}"
      expect(response.header["Cache-Control"]).not_to include "no-cache"
      expect(response.header["Cache-Control"]).not_to include "no-store"
      expect(response.header["Cache-Control"]).not_to include "must-revalidate"
      expect(response.header).to include("Expires")
      expect(response.header).not_to include("Pragma")
    end

    it "does not set cache headers for text files" do
      @file.content_type = "text/html"
      @file.save
      get "show", params: { course_id: @course.id, id: @file.id, download: 1, verifier: @file.uuid, download_frd: 1 }
      # rails will include private directive by default unless no-cache is provided
      expect(response.header["Cache-Control"]).to include "no-store"
      expect(response.header).not_to include("Expires")
      expect(response.header).to include("Pragma")
    end

    it "allows concluded teachers to read and download files" do
      user_session(@teacher)
      @enrollment.conclude
      get "show", params: { course_id: @course.id, id: @file.id }
      expect(response).to be_successful
      get "show", params: { course_id: @course.id, id: @file.id, download: 1 }
      expect(response).to be_redirect
    end

    context "when the attachment has been overwritten" do
      subject do
        get("show", params:)
        response
      end

      let(:old_file) do
        old = @course.attachments.build(display_name: "old file")
        old.file_state = "deleted"
        old.replacement_attachment = file
        old.save!
        old
      end

      let(:file) { @file }
      let(:params) { { course_id: @course.id, id: old_file.id, preview: 1 } }

      before { user_session(@teacher) }

      it "finds overwritten files" do
        expect(subject).to be_redirect
        expect(subject.location).to match(%r{/courses/#{@course.id}/files/#{file.id}})
      end

      context "and no context is given" do
        let(:params) { { id: old_file.id, preview: 1 } }

        it "does not find the file" do
          expect(subject).to be_not_found
        end

        context "but a replacement_chain_context is given" do
          let(:params) do
            {
              id: old_file.id,
              preview: 1,
              replacement_chain_context_type: "course",
              replacement_chain_context_id: @course.id
            }
          end

          it "find the new file" do
            expect(subject).to be_redirect

            location = URI.parse(subject.location)
            query = CGI.parse(location.query)

            expect(location.path).to eq "/files/#{file.id}/download"
            expect(query["download_frd"]).to eq ["1"]
            expect(query["sf_verifier"]).to be_present
          end
        end
      end
    end

    context "after user merge" do
      before :once do
        @merge_user_1 = student_in_course(name: "Merge User 1", active_all: true).user
        @merge_user_2 = student_in_course(name: "Merge User 2", active_all: true).user

        @user_1_file = attachment_model(context: @merge_user_1, md5: "hi")
      end

      before do
        user_session(@teacher)
      end

      it "finds file in merged-to user's context" do
        UserMerge.from(@merge_user_1).into(@merge_user_2)
        UserMerge.from(@merge_user_2).into(@student)
        run_jobs

        get "show", params: { user_id: @merge_user_1.id, id: @user_1_file.id, verifier: @user_1_file.uuid }
        expect(response).to be_successful
        expect(@user_1_file.reload.context_type).to eq "User"
        expect(@user_1_file.context_id).to eq @student.id
      end

      it "finds file in merged-from user's context when merged-to user already had the file" do
        @user_2_file = attachment_model(context: @merge_user_2, md5: "hi")

        UserMerge.from(@merge_user_1).into(@merge_user_2)
        UserMerge.from(@merge_user_2).into(@student)
        run_jobs

        get "show", params: { user_id: @merge_user_1.id, id: @user_1_file.id, verifier: @user_1_file.uuid }
        expect(response).to be_successful
        expect(@user_1_file.reload.context_type).to eq "User"
        expect(@user_1_file.context_id).to eq @merge_user_1.id
      end

      context "with sharding" do
        specs_require_sharding

        it "finds file in intermediate user's context if merge has happened cross-shard" do
          @shard1.activate do
            account = Account.create!
            course_with_student(account:)
          end
          UserMerge.from(@merge_user_1).into(@merge_user_2)
          UserMerge.from(@merge_user_2).into(@student)
          run_jobs

          get "show", params: { user_id: @merge_user_1.id, id: @user_1_file.id, verifier: @user_1_file.uuid }
          expect(response).to be_successful
          expect(@user_1_file.reload.context_type).to eq "User"
          expect(@user_1_file.context_id).to eq @merge_user_2.id
        end

        it "finds files correctly when given a non-native user ID" do
          @shard1.activate do
            account = Account.create!
            course_with_student(account:)
          end
          UserMerge.from(@merge_user_1).into(@merge_user_2)
          UserMerge.from(@merge_user_2).into(@student)
          run_jobs

          @shard1.activate do
            get "show", params: { user_id: @merge_user_1.id, id: @user_1_file.id, verifier: @user_1_file.uuid }
            expect(response).to be_successful
            expect(@user_1_file.reload.context_type).to eq "User"
            expect(@user_1_file.context_id).to eq @merge_user_2.id
          end
        end
      end
    end

    describe "as a student" do
      before do
        user_session(@student)
      end

      describe "with a module item ID" do
        let(:params) do
          {
            course_id: @course.id,
            id: @file.id,
            module_item_id: 1
          }
        end

        it "logs asset access for the attachment" do
          expect(controller).to receive(:log_asset_access).with(
            @file,
            "files",
            "files"
          )
          get "show", params:
        end
      end

      it "allows concluded students to read and download files" do
        @enrollment.conclude
        get "show", params: { course_id: @course.id, id: @file.id }
        expect(response).to be_successful
        get "show", params: { course_id: @course.id, id: @file.id, download: 1 }
        expect(response).to be_redirect
      end

      it "marks files as viewed for module progressions if the file is previewed inline" do
        file_in_a_module
        get "show", params: { course_id: @course.id, id: @file.id, inline: 1 }
        expect(json_parse).to eq({ "ok" => true })
        @module.reload
        expect(@module.evaluate_for(@student).state).to be(:completed)
      end

      it "marks files as viewed for module progressions if the file is downloaded" do
        file_in_a_module
        get "show", params: { course_id: @course.id, id: @file.id, download: 1 }
        @module.reload
        expect(@module.evaluate_for(@student).state).to be(:completed)
      end

      it "marks files as viewed for module progressions if the file data is requested and is canvadocable" do
        file_in_a_module
        allow_any_instance_of(Attachment).to receive(:canvadocable?).and_return true
        get "show", params: { course_id: @course.id, id: @file.id }, format: :json
        @module.reload
        expect(@module.evaluate_for(@student).state).to be(:completed)
      end

      it "marks media files viewed when rendering html with file_preview" do
        @file = attachment_model(context: @course, uploaded_data: stub_file_data("test.m4v", "asdf", "video/mp4"))
        file_in_a_module
        get "show", params: { course_id: @course.id, id: @file.id }, format: :html
        @module.reload
        expect(@module.evaluate_for(@student).state).to be(:completed)
      end

      it "marks previewable files as viewed when rendering html with file_preview" do
        odp = attachment_model(context: @course, uploaded_data: stub_file_data("test.odp", "asdf", "application/vnd.oasis.opendocument.presentation"))
        odt = attachment_model(context: @course, uploaded_data: stub_file_data("test.odt", "asdf", "application/vnd.oasis.opendocument.text"))
        docx = attachment_model(context: @course, uploaded_data: stub_file_data("test.docx", "asdf", "application/vnd.openxmlformats-officedocument.wordprocessingml.document"))
        pptx = attachment_model(context: @course, uploaded_data: stub_file_data("test.pptx", "asdf", "application/vnd.openxmlformats-officedocument.presentationml.presentation"))
        pdf = attachment_model(context: @course, uploaded_data: stub_file_data("test.pdf", "asdf", "application/pdf"))
        rft = attachment_model(context: @course, uploaded_data: stub_file_data("test.rft", "asdf", "application/rtf"))
        [odp, odt, docx, pptx, pdf, rft].each do |file|
          @file = file
          file_in_a_module
          get "show", params: { course_id: @course.id, id: @file.id }, format: :html
          @module.reload
          expect(@module.evaluate_for(@student).state).to be(:completed)
        end
      end

      it "does not mark as viewed not previewable files" do
        @file = attachment_model(context: @course, uploaded_data: stub_file_data("test", "asdf", "application/unknown"))
        file_in_a_module
        get "show", params: { course_id: @course.id, id: @file.id }, format: :html
        @module.reload
        expect(@module.evaluate_for(@student).state).to be(:unlocked)
      end

      it "redirects to the user's files URL when browsing to an attachment with the same path as a deleted attachment" do
        owned_file = course_file
        owned_file.display_name = "holla"
        owned_file.user_id = @student.id
        owned_file.save
        owned_file.destroy
        get "show", params: { course_id: @course.id, id: owned_file.id }
        expect(response).to be_redirect
        expect(flash[:notice]).to match(/has been deleted/)
        expect(URI.parse(response["Location"]).path).to eq "/courses/#{@course.id}/files"
      end

      it "displays a new file without incident" do
        new_file = course_file
        new_file.display_name = "holla"
        new_file.save

        get "show", params: { course_id: @course.id, id: new_file.id }
        expect(response).to be_successful
        expect(assigns(:attachment)).to eq new_file
      end

      it "does not leak the name of unowned deleted files" do
        unowned_file = @file
        unowned_file.display_name = "holla"
        unowned_file.save
        unowned_file.destroy

        get "show", params: { course_id: @course.id, id: unowned_file.id }
        expect(response).to have_http_status(:not_found)
        expect(assigns(:not_found_message)).to eq("This file has been deleted")
      end

      it "does not blow up for logged out users" do
        unowned_file = @file
        unowned_file.display_name = "holla"
        unowned_file.save
        unowned_file.destroy

        remove_user_session
        get "show", params: { course_id: @course.id, id: unowned_file.id }
        expect(response).to have_http_status(:not_found)
        expect(assigns(:not_found_message)).to eq("This file has been deleted")
      end

      it "views file when student's submission was deleted" do
        @assignment = @course.assignments.create!(title: "upload_assignment", submission_types: "online_upload")
        attachment_model context: @student
        @assignment.submit_homework @student, attachments: [@attachment]
        # create an orphaned attachment_association
        @assignment.all_submissions.delete_all
        get "show", params: { user_id: @student.id, id: @attachment.id, download_frd: 1 }
        expect(response).to be_successful
      end

      it "hides the left side if in K5 mode" do
        toggle_k5_setting(@course.account)
        expect(controller).to receive(:set_k5_mode).and_call_original
        get "show", params: { course_id: @course.id, id: @file.id }
        expect(response).to be_successful
        expect(assigns[:show_left_side]).to be false
      end

      it "allows access even when account restricts file access for user" do
        user_session(@student)
        @course.account.root_account.enable_feature!(:restrict_student_access)
        allow(@course.account).to receive(:restricted_file_access_for_user?).with(@student).and_return(true)
        get "show", params: { course_id: @course.id, id: @file.id }
        expect(response).to be_successful
      end

      it "allows access when account does not restrict file access for user" do
        user_session(@student)
        allow(@course.account).to receive(:restricted_file_access_for_user?).with(@student).and_return(false)
        get "show", params: { course_id: @course.id, id: @file.id }
        expect(response).not_to be_unauthorized
      end
    end

    describe "as a teacher" do
      before do
        user_session @teacher
      end

      it "works for quiz_statistics" do
        quiz_model
        file = @quiz.statistics_csv("student_analysis").csv_attachment
        get "show", params: { quiz_statistics_id: file.reload.context.id,
                              file_id: file.id,
                              download: "1",
                              verifier: file.uuid }
        expect(response).to be_redirect
      end

      it "records the inline view when a teacher previews a student's submission" do
        @assignment = @course.assignments.create!(title: "upload_assignment", submission_types: "online_upload")
        attachment_model context: @student
        @assignment.submit_homework @student, attachments: [@attachment]
        get "show", params: { user_id: @student.id, id: @attachment.id, inline: 1 }
        expect(response).to be_successful
      end

      it "is successful when viewing as an admin even if locked" do
        @file.locked = true
        @file.save!
        get "show", params: { course_id: @course.id, id: @file.id }
        expect(response).to be_successful
      end

      describe "with a module item ID" do
        let(:params) do
          {
            course_id: @course.id,
            id: @file.id,
            module_item_id: 1
          }
        end

        it "logs asset access for the attachment" do
          expect(controller).to receive(:log_asset_access).with(
            @file,
            "files",
            "files"
          )
          get "show", params:
        end
      end
    end

    describe "canvadoc_session_url" do
      before do
        user_session(@student)
        allow(Canvadocs).to receive(:enabled?).and_return true
        @file = canvadocable_attachment_model
      end

      it "is included if :download is allowed" do
        get "show", params: { course_id: @course.id, id: @file.id }, format: "json"
        expect(json_parse["attachment"]["canvadoc_session_url"]).to be_present
      end

      it "is not included if locked" do
        @file.lock_at = 1.month.ago
        @file.save!
        get "show", params: { course_id: @course.id, id: @file.id }, format: "json"
        expect(json_parse["attachment"]["canvadoc_session_url"]).to be_nil
      end

      it "is included in newly uploaded files" do
        user_session(@teacher)

        attachment = Attachment.create!(context: @course, file_state: "deleted", filename: "doc.doc")
        attachment.uploaded_data = io
        attachment.save!

        get "api_create_success", params: { id: attachment.id, uuid: attachment.uuid }, format: "json"
        expect(json_parse["canvadoc_session_url"]).to be_present
      end
    end
  end

  describe "GET 'api_create_success'" do
    before do
      category = group_category
      @group = category.groups.create(context: @course)
      @group.add_user(@student)
      user_session(@student)
    end

    it "treats attachments that live in the special 'submissions' folder as quota exempt" do
      attachment = Attachment.create!(
        context: @group,
        uploaded_data: StringIO.new("my file"),
        folder: @group.submissions_folder,
        filename: "my-great-file.txt",
        file_state: "deleted"
      )
      attachment.update_attribute(:size, 51.megabytes)
      get "api_create_success", params: { id: attachment.id, uuid: attachment.uuid }, format: "json"
      expect(response).to be_successful
    end

    it "does not give quota exemption to files not in the special 'submissions' folder" do
      attachment = Attachment.create!(
        context: @group,
        uploaded_data: StringIO.new("my file"),
        filename: "my-great-file.txt",
        file_state: "deleted"
      )
      attachment.update_attribute(:size, 51.megabytes)
      get "api_create_success", params: { id: attachment.id, uuid: attachment.uuid }, format: "json"
      expect(json_parse.fetch("message")).to eq "file size exceeds quota limits"
    end
  end

  describe "GET 'show_relative'" do
    before(:once) do
      course_file
      file_in_a_module
    end

    context "as student" do
      before do
        user_session(@student)
      end

      it "finds files by relative path" do
        get "show_relative", params: { course_id: @course.id, file_path: @file.full_display_path }
        expect(response).to be_redirect
        get "show_relative", params: { course_id: @course.id, file_path: @file.full_path }
        expect(response).to be_redirect

        def test_path(path)
          file_with_path(path)
          get "show_relative", params: { course_id: @course.id, file_path: @file.full_display_path }
          expect(response).to be_redirect
          get "show_relative", params: { course_id: @course.id, file_path: @file.full_path }
          expect(response).to be_redirect
        end

        test_path("course files/unfiled/test1.txt")
        test_path("course files/blah")
        test_path("course files/a/b/c%20dude/d/e/f.gif")
      end

      it "renders unauthorized access page if the file path doesn't match" do
        get "show_relative", params: { course_id: @course.id, file_path: @file.full_display_path + "blah" }
        expect(response).to render_template("shared/errors/file_not_found")
        get "show_relative", params: { file_id: @file.id, course_id: @course.id, file_path: @file.full_display_path + "blah" }
        expect(response).to render_template("shared/errors/file_not_found")
      end

      it "renders file_not_found even if the format is non-html" do
        get "show_relative", params: { file_id: @file.id, course_id: @course.id, file_path: @file.full_display_path + ".css" }, format: "css"
        expect(response).to render_template("shared/errors/file_not_found")
      end

      it "ignores bad file_ids" do
        get "show_relative", params: { file_id: @file.id + 1, course_id: @course.id, file_path: @file.full_display_path }
        expect(response).to be_redirect
        get "show_relative", params: { file_id: "blah", course_id: @course.id, file_path: @file.full_display_path }
        expect(response).to be_redirect
      end

      it "renders inline for html files" do
        s3_storage!
        allow(HostUrl).to receive(:file_host).and_return("files.test")
        request.host = "files.test"
        @file.update_attribute(:content_type, "text/html")
        handle = double(read: "hello")
        allow_any_instantiation_of(@file).to receive(:open).and_return(handle)
        get "show_relative", params: { file_id: @file.id, course_id: @course.id, file_path: @file.full_display_path, inline: 1, download: 1 }
        expect(response).to be_successful
        expect(response.body).to eq "hello"
        expect(response.media_type).to eq "text/html"
      end

      it "redirects for large html files" do
        s3_storage!
        allow(HostUrl).to receive(:file_host).and_return("files.test")
        request.host = "files.test"
        @file.update_attribute(:content_type, "text/html")
        @file.update_attribute(:size, 1024 * 1024)
        allow_any_instance_of(FileAuthenticator).to receive(:inline_url).and_return("https://s3/myfile")
        get "show_relative", params: { file_id: @file.id, course_id: @course.id, file_path: @file.full_display_path, inline: 1, download: 1 }
        expect(response).to redirect_to("https://s3/myfile")
      end

      it "redirects for image files" do
        s3_storage!
        allow(HostUrl).to receive(:file_host).and_return("files.test")
        request.host = "files.test"
        @file.update_attribute(:content_type, "image/jpeg")
        allow_any_instance_of(FileAuthenticator).to receive(:inline_url).and_return("https://s3/myfile")
        get "show_relative", params: { file_id: @file.id, course_id: @course.id, file_path: @file.full_display_path, inline: 1, download: 1 }
        expect(response).to redirect_to("https://s3/myfile")
      end

      it "redirects for non-html files" do
        s3_storage!
        allow(HostUrl).to receive(:file_host).and_return("files.test")
        request.host = "files.test"
        # it's a .doc file
        allow_any_instance_of(FileAuthenticator).to receive(:download_url).and_return("https://s3/myfile")
        get "show_relative", params: { file_id: @file.id, course_id: @course.id, file_path: @file.full_display_path, inline: 1, download: 1 }
        expect(response).to redirect_to("https://s3/myfile")
      end

      it "prioritizes matches on display name vs. filename" do
        display_name = "file.txt"
        # make a file with an original filename matching the other file's display_name
        Attachment.create!(context: @course,
                           uploaded_data: StringIO.new("blah1"),
                           folder: Folder.root_folders(@course).first,
                           filename: display_name,
                           display_name: "something_else.txt")
        file2 = Attachment.create!(context: @course,
                                   uploaded_data: StringIO.new("blah2"),
                                   folder: Folder.root_folders(@course).first,
                                   filename: "still_something_else.txt",
                                   display_name:)
        other_file = Attachment.create!(context: @course,
                                        uploaded_data: StringIO.new("blah3"),
                                        folder: Folder.root_folders(@course).first,
                                        filename: "totallydifferent.html")

        get "show_relative", params: { file_id: other_file.id, course_id: @course.id, file_path: file2.full_display_path }
        expect(assigns[:attachment]).to eq file2
      end
    end

    context "unauthenticated user" do
      it "renders unauthorized if the file exists" do
        get "show_relative", params: { course_id: @course.id, file_path: @file.full_display_path }
        assert_unauthorized
      end

      it "renders unauthorized if the file doesn't exist" do
        get "show_relative", params: { course_id: @course.id, file_path: "course files/nope" }
        assert_unauthorized
      end
    end

    context "after user merge" do
      before :once do
        @merge_user_1 = student_in_course(name: "Merge User 1", active_all: true).user
        @user_1_file = attachment_model(context: @merge_user_1, md5: "hi")
      end

      before do
        user_session(@teacher)
      end

      context "with sharding" do
        specs_require_sharding

        it "allows access to files from a user who was merged into another user (happens with cross-shard merge)" do
          @shard1.activate do
            account = Account.create!
            course_with_student(account:)
          end
          UserMerge.from(@merge_user_1).into(@student)
          run_jobs

          get "show_relative", params: { user_id: @merge_user_1.id, file_id: @user_1_file.id, file_path: @user_1_file.full_path, verifier: @user_1_file.uuid }
          expect(response).to be_redirect
        end
      end
    end

    context "account-context files" do
      before :once do
        @account = account_model
      end

      before do
        allow(HostUrl).to receive(:file_host).and_return("files.test")
        request.host = "files.test"
        user_session(@teacher)
      end

      it "skips verification for an account-context file" do
        account_js_file
        file_verifier = Attachments::Verification.new(@file).verifier_for_user(nil)
        user_verifier = AccessVerifier.generate(user: @teacher)
        other_params = { download: 1, inline: 1, verifier: file_verifier, account_id: @account.id, file_id: @file.id, file_path: @file.full_path }
        get "show_relative", params: user_verifier.merge(other_params)
        expect(response).to be_successful
      end

      it "enforces verification for contexts other than account" do
        course_file
        file_verifier = Attachments::Verification.new(@file).verifier_for_user(nil)
        user_verifier = AccessVerifier.generate(user: @teacher)
        other_params = { download: 1, inline: 1, verifier: file_verifier, account_id: @account.id, file_id: @file.id, file_path: @file.full_path }
        get "show_relative", params: user_verifier.merge(other_params)
        assert_unauthorized
      end
    end

    describe "with the sf_verifier" do
      before do
        @file.update!(file_state: "hidden", instfs_uuid: "stuff")
        user_with_pseudonym
        allow(InstFS).to receive(:enabled?).and_return(true)
        allow_any_instance_of(FilesController).to receive(:safer_domain_available?).and_return(false)
      end

      it "does not allow access if the user can't see the file" do
        enable_cache do
          sf_verifier = AccessVerifier.generate(
            user: @user,
            real_user: @user,
            root_account: Account.last,
            return_url: nil,
            fallback_url: "http://test.host/fallback"
          )

          get "show_relative", params: { course_id: @course.id, file_id: @file.id, file_path: @file.full_display_path, **sf_verifier }
          expect(response).to be_unauthorized
        end
      end

      it "allows access if the sf_verifier includes the file authorization information" do
        enable_cache do
          sf_verifier = AccessVerifier.generate(
            authorization: { attachment: @file, permission: "download" },
            user: @user,
            real_user: @user,
            root_account: Account.last,
            return_url: nil,
            fallback_url: "http://test.host/fallback"
          )

          get "show_relative", params: { course_id: @course.id, file_id: @file.id, file_path: @file.full_display_path, **sf_verifier }
          expect(response).to be_redirect
          expect(response.location).to include "/files/stuff/doc.doc?download=1&token="
        end
      end

      context "Asset Processor Asset download" do
        before do
          @dk = developer_key_model
        end

        it "allows access if the sf_verifier includes the file authorization information" do
          enable_cache do
            sf_verifier = AccessVerifier.generate(
              developer_key: @dk,
              authorization: { attachment: @file, permission: "download" },
              root_account: @dk.root_account
            )
            get "show_relative", params: { course_id: @course.id, file_id: @file.id, file_path: @file.full_display_path, **sf_verifier }
            expect(response).to be_redirect
            expect(response.location).to include "/files/stuff/doc.doc?download=1&token="
          end
        end
      end
    end
  end

  describe "PUT 'update'" do
    before :once do
      course_file
    end

    it "requires authorization" do
      put "update", params: { course_id: @course.id, id: @file.id }
      assert_unauthorized
    end

    it "updates file" do
      user_session(@teacher)
      put "update", params: { course_id: @course.id, id: @file.id, attachment: { display_name: "new name", uploaded_data: nil } }
      expect(response).to be_redirect
      expect(assigns[:attachment]).to eql(@file)
      expect(assigns[:attachment].display_name).to eql("new name")
      expect(assigns[:attachment].user_id).to be_nil
    end

    it "moves file into a folder" do
      user_session(@teacher)
      course_folder

      put "update", params: { course_id: @course.id, id: @file.id, attachment: { folder_id: @folder.id } }, format: "json"
      expect(response).to be_successful

      @file.reload
      expect(@file.folder).to eql(@folder)
    end

    context "submissions folder" do
      before(:once) do
        @student = user_model
        @root_folder = Folder.root_folders(@student).first
        @file = attachment_model(context: @user, uploaded_data: default_uploaded_data, folder: @root_folder)
        @sub_folder = @student.submissions_folder
        @sub_file = attachment_model(context: @user, uploaded_data: default_uploaded_data, folder: @sub_folder)
      end

      it "does not move a file into a submissions folder" do
        user_session(@student)
        put "update", params: { user_id: @student.id, id: @file.id, attachment: { folder_id: @sub_folder.id } }, format: "json"
        expect(response).to have_http_status :forbidden
      end

      it "does not move a file out of a submissions folder" do
        user_session(@student)
        put "update", params: { user_id: @student.id, id: @sub_file.id, attachment: { folder_id: @root_folder.id } }, format: "json"
        expect(response).to have_http_status :forbidden
      end
    end

    it "replaces content and update user_id" do
      course_with_teacher_logged_in(active_all: true)
      course_file
      new_content = default_uploaded_data
      put "update", params: { course_id: @course.id, id: @file.id, attachment: { uploaded_data: new_content } }
      expect(response).to be_redirect
      expect(assigns[:attachment]).to eql(@file)
      @file.reload
      expect(@file.size).to eql new_content.size
      expect(@file.user).to eql @teacher
    end

    context "usage_rights_required" do
      before do
        @course.usage_rights_required = true
        @course.save!
        user_session(@teacher)
        @file.update_attribute(:locked, true)
      end

      it "does not publish if usage_rights unset" do
        put "update", params: { course_id: @course.id, id: @file.id, attachment: { locked: "false" } }
        expect(@file.reload).to be_locked
      end

      it "publishes if usage_rights set" do
        @file.usage_rights = @course.usage_rights.create! use_justification: "public_domain"
        @file.save!
        put "update", params: { course_id: @course.id, id: @file.id, attachment: { locked: "false" } }
        expect(@file.reload).not_to be_locked
      end
    end
  end

  describe "DELETE 'destroy'" do
    context "authorization" do
      before :once do
        course_file
      end

      it "requires authorization" do
        delete "destroy", params: { course_id: @course.id, id: @file.id }
        expect(response.body).to eql("{\"message\":\"Unauthorized to delete this file\"}")
        expect(assigns[:attachment].file_state).to eq "available"
      end

      it "deletes file" do
        user_session(@teacher)
        delete "destroy", params: { course_id: @course.id, id: @file.id }
        expect(response).to be_redirect
        expect(assigns[:attachment]).to eql(@file)
        expect(assigns[:attachment].file_state).to eq "deleted"
      end
    end

    it "refuses to delete a file in a submissions folder" do
      file = @student.attachments.create! display_name: "blah", uploaded_data: default_uploaded_data, folder: @student.submissions_folder
      delete "destroy", params: { user_id: @student.id, id: file.id }
      expect(response).to have_http_status :unauthorized
    end

    context "file that has been submitted" do
      def submit_file
        assignment = @course.assignments.create!(title: "some assignment", submission_types: "online_upload")
        @file = attachment_model(context: @user, uploaded_data: stub_file_data("test.txt", "asdf", "text/plain"))
        assignment.submit_homework(@student, attachments: [@file])
      end

      before do
        submit_file
        user_session(@student)
      end

      it "does not delete" do
        delete "destroy", params: { id: @file.id }
        expect(response.body).to eql("{\"message\":\"Cannot delete a file that has been submitted as part of an assignment\"}")
        expect(assigns[:attachment].file_state).to eq "available"
      end
    end
  end

  describe "POST 'create_pending'" do
    it "requires authorization" do
      user_session(@other_user)
      post "create_pending", params: { attachment: { context_code: @course.asset_string } }
      assert_unauthorized
    end

    it "requires a pseudonym" do
      post "create_pending", params: { attachment: { context_code: @course.asset_string } }
      expect(response).to redirect_to login_url
    end

    it "creates file placeholder (in local mode)" do
      local_storage!
      user_session(@teacher)
      post "create_pending", params: { attachment: {
        context_code: @course.asset_string,
        filename: "bob.txt"
      } }
      expect(response).to be_successful
      expect(assigns[:attachment]).not_to be_nil
      expect(assigns[:attachment].id).not_to be_nil
      expect(assigns[:attachment][:user_id]).not_to be_nil
      json = json_parse
      expect(json).not_to be_nil
      expect(json["upload_url"]).not_to be_nil
      expect(json["upload_params"]).not_to be_nil
      expect(json["upload_params"]).not_to be_empty
    end

    it "creates file placeholder (in s3 mode)" do
      s3_storage!
      user_session(@teacher)
      post "create_pending", params: { attachment: {
        context_code: @course.asset_string,
        filename: "bob.txt"
      } }
      expect(response).to be_successful
      expect(assigns[:attachment]).not_to be_nil
      expect(assigns[:attachment].id).not_to be_nil
      expect(assigns[:attachment][:user_id]).not_to be_nil
      json = json_parse
      expect(json).not_to be_nil
      expect(json["upload_url"]).not_to be_nil
      expect(json["upload_params"]).to be_present
      expect(json["upload_params"]["x-amz-credential"]).to start_with("stub_id")
    end

    it "allows specifying a content_type" do
      # the API does, and the files page sends it based on the browser's detection
      s3_storage!
      user_session(@teacher)
      post "create_pending", params: { attachment: {
        context_code: @course.asset_string,
        filename: "something.rb",
        content_type: "text/magical-incantation"
      } }
      expect(response).to be_successful
      expect(assigns[:attachment].content_type).to eq "text/magical-incantation"
    end

    it "does not allow going over quota for file uploads" do
      s3_storage!
      user_session(@student)
      Setting.set("user_default_quota", -1)
      post "create_pending", params: { attachment: {
        context_code: @student.asset_string,
        filename: "bob.txt",
        size: 1
      } }
      expect(response).to be_bad_request
      expect(assigns[:quota_used]).to be > assigns[:quota]
    end

    it "allows going over quota for homework submissions" do
      s3_storage!
      user_session(@student)
      @assignment = @course.assignments.create!(title: "upload_assignment", submission_types: "online_upload")
      Setting.set("user_default_quota", -1)
      post "create_pending", params: { attachment: {
                                         context_code: @assignment.context_code,
                                         asset_string: @assignment.asset_string,
                                         intent: "submit",
                                         filename: "bob.txt"
                                       },
                                       format: :json }
      expect(response).to be_successful
      expect(assigns[:attachment]).not_to be_nil
      expect(assigns[:attachment].id).not_to be_nil
      json = json_parse
      expect(json).not_to be_nil
      expect(json["upload_url"]).not_to be_nil
      expect(json["upload_params"]).to be_present
      expect(json["upload_params"]["x-amz-credential"]).to start_with("stub_id")
    end

    # This test verifies that an attachment on a graded discussion will not affect the files quota
    it "allows going over quota for graded discussions submissions" do
      s3_storage!
      user_session(@student)
      @assignment = @course.assignments.create!(title: "discussion assignment", submission_types: "discussion_topic")
      Setting.set("user_default_quota", -1)
      post "create_pending", params: { attachment: {
                                         context_code: @assignment.context_code,
                                         asset_string: @assignment.asset_string,
                                         intent: "submit",
                                         filename: "bob.txt"
                                       },
                                       format: :json }
      expect(response).to be_successful
      expect(assigns[:attachment]).not_to be_nil
      expect(assigns[:attachment].id).not_to be_nil
      json = json_parse
      expect(json).not_to be_nil
      expect(json["upload_url"]).not_to be_nil
      expect(json["upload_params"]).to be_present
      expect(json["upload_params"]["x-amz-credential"]).to start_with("stub_id")
    end

    it "associates assignment submission for a group assignment with the group" do
      user_session(@student)
      category = group_category
      assignment = @course.assignments.create(group_category: category, submission_types: "online_upload")
      group = category.groups.create(context: @course)
      group.add_user(@student)
      user_session(@student)

      # assignment.grants_right?(@student, :submit).should be_true
      # assignment.grants_right?(@student, :nothing).should be_true

      s3_storage!
      post "create_pending", params: { attachment: {
        context_code: @course.asset_string,
        asset_string: assignment.asset_string,
        intent: "submit",
        filename: "bob.txt"
      } }
      expect(response).to be_successful

      expect(assigns[:attachment]).not_to be_nil
      expect(assigns[:attachment].context).to eq group
    end

    it "creates the file in unlocked state if :usage_rights_required is disabled" do
      @course.usage_rights_required = false
      @course.save!
      user_session(@teacher)
      post "create_pending", params: { attachment: {
        context_code: @course.asset_string,
        filename: "bob.txt"
      } }
      expect(response).to be_successful
      expect(assigns[:attachment].locked).to be_falsy
    end

    it "creates the file in locked state if :usage_rights_required is enabled" do
      @course.usage_rights_required = true
      @course.save!
      user_session(@teacher)
      post "create_pending", params: { attachment: {
        context_code: @course.asset_string,
        filename: "bob.txt"
      } }
      expect(response).to be_successful
      expect(assigns[:attachment].locked).to be_truthy
    end

    it "refuses to create a file in a submissions folder" do
      user_session(@student)
      post "create_pending", params: { attachment: {
        context_code: @student.asset_string,
        filename: "test.txt",
        folder_id: @student.submissions_folder.id
      } }
      expect(response).to have_http_status :unauthorized
    end

    it "creates a file in the submissions folder if intent=='submit'" do
      user_session(@student)
      assignment = @course.assignments.create!(submission_types: "online_upload")
      post "create_pending", params: { attachment: {
        context_code: assignment.context_code,
        asset_string: assignment.asset_string,
        filename: "test.txt",
        intent: "submit"
      } }
      f = assigns[:attachment].folder
      expect(f.submission_context_code).to eq @course.asset_string
    end

    it "uses a submissions folder for group assignments" do
      user_session(@student)
      category = group_category
      assignment = @course.assignments.create(group_category: category, submission_types: "online_upload")
      group = category.groups.create(context: @course)
      group.add_user(@student)
      user_session(@student)
      post "create_pending", params: { attachment: {
        context_code: @course.asset_string,
        asset_string: assignment.asset_string,
        intent: "submit",
        filename: "bob.txt"
      } }
      expect(response).to be_successful
      expect(assigns[:attachment]).not_to be_nil
      expect(assigns[:attachment].context).to eq group
      expect(assigns[:attachment].folder).to be_for_submissions
    end

    it "does not require usage rights for group submissions to be visible to students" do
      @course.usage_rights_required = true
      @course.save!
      user_session(@student)
      category = group_category
      assignment = @course.assignments.create(group_category: category, submission_types: "online_upload")
      group = category.groups.create(context: @course)
      group.add_user(@student)
      user_session(@student)
      post "create_pending", params: { attachment: {
        context_code: @course.asset_string,
        asset_string: assignment.asset_string,
        intent: "submit",
        filename: "bob.txt"
      } }
      expect(response).to be_successful
      expect(assigns[:attachment]).not_to be_nil
      expect(assigns[:attachment]).not_to be_locked
    end

    context "sharding" do
      specs_require_sharding

      it "creates the attachment on the context's shard" do
        local_storage!
        @shard1.activate do
          account = Account.create!
          course_with_teacher_logged_in(active_all: true, account:)
        end
        post "create_pending", params: { attachment: {
          context_code: @course.asset_string,
          filename: "bob.txt"
        } }
        expect(response).to be_successful
        expect(assigns[:attachment]).not_to be_nil
        expect(assigns[:attachment].id).not_to be_nil
        expect(assigns[:attachment].shard).to eq @shard1
        json = json_parse
        expect(json).not_to be_nil
        expect(json["upload_url"]).not_to be_nil
        expect(json["upload_params"]).not_to be_nil
        expect(json["upload_params"]).not_to be_empty
      end

      it "creates the attachment on the user's shard when submitting" do
        local_storage!
        account = Account.create!
        @shard1.activate do
          @student = user_factory(active_user: true)
        end
        course_factory(active_all: true, account:)
        @course.enroll_user(@student, "StudentEnrollment").accept!
        @assignment = @course.assignments.create!(title: "upload_assignment", submission_types: "online_upload")

        user_session(@student)
        post "create_pending", params: { attachment: {
          context_code: @course.asset_string,
          asset_string: @assignment.asset_string,
          intent: "submit",
          filename: "bob.txt"
        } }
        expect(response).to be_successful
        expect(assigns[:attachment]).not_to be_nil
        expect(assigns[:attachment].id).not_to be_nil
        expect(assigns[:attachment].shard).to eq @shard1
        json = json_parse
        expect(json).not_to be_nil
        expect(json["upload_url"]).not_to be_nil
        expect(json["upload_params"]).not_to be_nil
        expect(json["upload_params"]).not_to be_empty
      end
    end
  end

  describe "POST 'api_create'" do
    before :once do
      # this endpoint does not need a logged-in user or api token auth, it's
      # based completely on the policy signature
      pseudonym(@teacher)
      @attachment = Attachment.create!(context: @course,
                                       file_state: "deleted",
                                       workflow_state: "unattached",
                                       filename: "test.txt",
                                       content_type: "text")
    end

    before do
      @content = Rack::Test::UploadedFile.new(file_fixture("a_file.txt"), "")
      request.env["CONTENT_TYPE"] = "multipart/form-data"
      enable_forgery_protection
    end

    it "accepts the upload data if the policy and attachment are acceptable" do
      local_storage!
      params = @attachment.ajax_upload_params("", "")
      post "api_create", params: params[:upload_params].merge(file: @content)
      expect(response).to be_redirect
      @attachment.reload
      # the file is not available until the third api call is completed
      expect(@attachment.file_state).to eq "deleted"
      expect(@attachment.open.read).to eq file_fixture("a_file.txt").read
    end

    it "opens up cors headers" do
      params = @attachment.ajax_upload_params("", "")
      request.headers["Origin"] = "http://canvas.docker"
      post "api_create", params: params[:upload_params].merge(file: @content)
      expect(response.header["Access-Control-Allow-Origin"]).to eq "http://canvas.docker"
    end

    it "has a preflight point for options requests (mostly safari)" do
      process :api_create_success_cors, method: "OPTIONS", params: { id: "" }
      expect(response.header["Access-Control-Allow-Headers"]).to eq("Origin, X-Requested-With, Content-Type, Accept, Authorization, Accept-Encoding")
    end

    it "rejects a blank policy" do
      post "api_create", params: { file: @content }
      assert_status(400)
    end

    it "rejects an empty file" do
      empty_file = Rack::Test::UploadedFile.new(file_fixture("empty_file.txt"), "")
      params = @attachment.ajax_upload_params("", "")
      post "api_create", params: params[:upload_params].merge(file: empty_file)
      assert_status(400)
    end

    it "rejects an expired policy" do
      params = @attachment.ajax_upload_params("", "", expiration: -60.seconds)
      post "api_create", params: params[:upload_params].merge({ file: @content })
      assert_status(400)
    end

    it "rejects a modified policy" do
      params = @attachment.ajax_upload_params("", "")
      params[:upload_params]["Policy"] << "a"
      post "api_create", params: params[:upload_params].merge({ file: @content })
      assert_status(400)
    end

    it "rejects a good policy if the attachment data is already uploaded" do
      params = @attachment.ajax_upload_params("", "")
      @attachment.uploaded_data = @content
      @attachment.save!
      post "api_create", params: params[:upload_params].merge(file: @content)
      assert_status(400)
    end

    it "forwards params[:success_include] to the api_create_success redirect as params[:include] if present" do
      local_storage!
      params = @attachment.ajax_upload_params("", "")
      post "api_create", params: params[:upload_params].merge(file: @content, success_include: "foo")
      expect(response).to be_redirect
      expect(response.location).to include("include%5B%5D=foo") # include[]=foo, url encoded
    end

    it "adds 'include=avatar' to the api_create_success redirect for profile pictures" do
      profile_pic = Attachment.create!(user: @teacher,
                                       context: @teacher,
                                       folder: @teacher.profile_pics_folder,
                                       file_state: "deleted",
                                       workflow_state: "unattached",
                                       filename: "profile.png",
                                       content_type: "image/png")

      local_storage!
      params = profile_pic.ajax_upload_params("", "")
      post "api_create", params: params[:upload_params].merge(file: @content)
      expect(response).to be_redirect
      expect(response.location).to include("include%5B%5D=avatar") # include[]=avatar, url encoded
    end
  end

  describe "POST api_capture" do
    before do
      allow(InstFS).to receive_messages(enabled?: true, jwt_secrets: ["jwt signing key"])
      @token = Canvas::Security.create_jwt({}, nil, InstFS.jwt_secret)
    end

    it "rejects if InstFS integration is disabled" do
      allow(InstFS).to receive(:enabled?).and_return(false)
      post "api_capture", params: { id: 1 }
      assert_status(404)
    end

    it "rejects if JWT is excluded or improperly formed" do
      wrong_token = Canvas::Security.create_jwt({}, nil, "the wrong key")
      post "api_capture", params: { id: 1, token: wrong_token }
      assert_forbidden
    end

    it "rejects if required params aren't included" do
      post "api_capture", params: { id: 1, user_id: 1, context_type: "Course", token: @token }
      # `context_id` is excluded
      assert_status(400)
    end

    context "with a course" do
      let(:course) { Course.create }
      let(:user) { User.create!(name: "me") }
      let(:folder) { Folder.create!(name: "test", context: course) }
      let(:params) do
        {
          id: 1,
          user_id: user.id,
          context_type: "Course",
          context_id: course.id,
          token: @token,
          name: "test.txt",
          size: 42,
          content_type: "text/plain",
          instfs_uuid: 1,
          folder_id: folder.id,
        }
      end

      it "creates a new attachment" do
        post("api_capture", params:)
        assert_status(201)
        attachment = folder.attachments.first
        expect(attachment).not_to be_nil
        expect(attachment.workflow_state).to eq "processed"
      end

      it "populates the md5 column with the instfs sha512" do
        post "api_capture", params: params.merge(sha512: "deadbeef")
        assert_status(201)
        expect(folder.attachments.first.md5).to eq "deadbeef"
      end

      it "includes the attachment json in the response" do
        post("api_capture", params:)
        assert_status(201)
        attachment = folder.attachments.first
        data = json_parse
        expect(data["id"]).to eql attachment.id
        expect(data["filename"]).to eql "test.txt"
        expect(data["url"]).not_to be_nil
      end

      it "works with a ContentMigration as the context" do
        migration = course.content_migrations.create!
        request_params = params.merge(
          context_id: migration.id,
          context_type: "ContentMigration"
        )

        post "api_capture", params: request_params
        assert_status(201)
      end

      it "works with a Quizzes::QuizSubmission as the context" do
        quiz = course.quizzes.create!
        submission = quiz.quiz_submissions.create!(user:)

        request_params = params.merge(
          context_type: "Quizzes::QuizSubmission",
          context_id: submission.id
        )

        post "api_capture", params: request_params
        assert_status(201)
      end

      context "with Submission, Assignment, and Progress" do
        let(:assignment) { course.assignments.create! }
        let(:submission) { assignment.submissions.create!(user: @student) }
        let(:assignment_params) do
          params.merge(
            context_type: "Assignment",
            context_id: assignment.id
          )
        end
        let(:attachment) do
          Attachment.create!(
            context: assignment,
            user: @student,
            filename: "cats.jpg",
            uploaded_data: StringIO.new("meow?")
          )
        end
        let(:progress) do
          Progress
            .new(context: assignment, user:, tag: :test)
            .tap(&:start)
            .tap(&:save!)
        end
        let!(:homework_service) { Services::SubmitHomeworkService.new(attachment, progress) }

        before do
          allow(Mailer).to receive(:deliver)
          allow(Services::SubmitHomeworkService).to(receive(:new)).and_return(homework_service)
        end

        it "works with an Assignment as the context" do
          post "api_capture", params: assignment_params
          assert_status(201)
        end

        context "with progress_id param" do
          let(:progress_params) do
            assignment_params.merge(
              progress_id: progress.id
            )
          end
          let(:request) do
            post "api_capture", params: progress_params
            progress.reload
          end

          it "completes the Progress object" do
            request
            expect(progress).to be_completed
          end

          it "sets the attachment id in the Progress#results" do
            request
            expect(progress.results["id"]).not_to be_nil
          end

          it "returns a 201 http status" do
            request
            assert_status(201)
          end

          it "does not submit the attachment" do
            expect(homework_service).not_to receive(:submit)
            request
          end
        end

        context "with Progress tagged as :upload_via_url" do
          let(:progress) do
            Progress
              .new(context: assignment, user:, tag: :upload_via_url)
              .tap(&:start)
              .tap(&:save!)
          end

          let(:progress_params) do
            assignment_params.merge(
              progress_id: progress.id,
              comment:,
              eula_agreement_timestamp:
            )
          end
          let(:eula_agreement_timestamp) { "1522419910" }
          let(:comment) { "my assignment comment" }
          let(:request) { post "api_capture", params: progress_params }

          before do
            allow(homework_service).to receive(:queue_email)
          end

          it "submits the attachment if the submit_assignment flag is not provided" do
            expect(homework_service).to receive(:submit).with(eula_agreement_timestamp, comment)
            request
          end

          it "submits the attachment if the submit_assignment param is set to true" do
            expect(homework_service).to receive(:submit).with(eula_agreement_timestamp, comment)
            post "api_capture", params: progress_params.merge(submit_assignment: true)
          end

          it "does not submit the attachment if the submit_assignment param is set to false" do
            expect(homework_service).not_to receive(:submit)
            post "api_capture", params: progress_params.merge(submit_assignment: false)
          end

          it "saves the eula_agreement_timestamp" do
            request
            submission = Submission.where(assignment_id: assignment.id)
            expect(submission.first.turnitin_data[:eula_agreement_timestamp]).to eq(eula_agreement_timestamp)
          end

          it "saves the comment" do
            request
            submission = Submission.where(assignment_id: assignment.id)
            expect(submission.first.submission_comments.first.comment).to eq(comment)
          end

          it "returns a 201 http status" do
            request
            assert_status(201)
          end

          it "marks the progress as completed" do
            request
            expect(progress.reload.workflow_state).to eq "completed"
          end

          it "sends a failure email" do
            expect(homework_service).to receive(:submit).and_raise("error")
            expect(homework_service).to receive(:failure_email)
            request

            expect(progress.reload.workflow_state).to eq "failed"
          end
        end
      end

      context "with precreated attachment" do
        let(:attachment) do
          folder.attachments.create!(
            context: course,
            user:,
            file_state: "deleted",
            workflow_state: "unattached",
            filename: "test.txt",
            content_type: "text"
          )
        end

        let(:params) do
          super().merge(
            precreated_attachment_id: attachment.id
          )
        end

        it "marks attachment available" do
          post("api_capture", params:)
          expect(attachment.reload.file_state).to eq "available"
        end

        context "when id is wrong" do
          let(:params) do
            super().merge(
              precreated_attachment_id: attachment.id + 42
            )
          end

          it "returns an error" do
            post("api_capture", params:)
            assert_status(422)
          end
        end
      end
    end

    context "sharding" do
      specs_require_sharding

      it "creates the attachment on the context's shard" do
        user = @shard1.activate { User.create!(name: "me") }
        post "api_capture", params: {
          user_id: user.global_id,
          context_type: "User",
          context_id: user.global_id,
          token: @token,
          name: "test.txt",
          size: 42,
          content_type: "text/plain",
          instfs_uuid: 1,
          folder_id: user.profile_pics_folder.global_id,
        }
        assert_status(201)
        attachment = assigns[:attachment]
        expect(attachment).not_to be_nil
        expect(attachment.shard).to eq @shard1
      end

      it "stores the correct root_account_id on the attachment for a cross-shard account when the context is on the birth shard" do
        account = @shard1.activate { Account.create! }
        user = User.create!(name: "me")
        Attachment.current_root_account = account
        post "api_capture", params: {
          user_id: user.global_id,
          context_type: "User",
          context_id: user.global_id,
          token: @token,
          name: "test.txt",
          size: 42,
          content_type: "text/plain",
          instfs_uuid: 1,
          folder_id: user.profile_pics_folder.global_id,
        }
        assert_status(201)
        attachment = assigns[:attachment]
        expect(attachment.root_account_id).to eq account.global_id
      end
    end
  end

  describe "public_url" do
    before :once do
      assignment_model course: @course, submission_types: %w[online_upload]
      attachment_model context: @student
      @submission = @assignment.submit_homework @student, attachments: [@attachment]
    end

    context "with direct rights" do
      before do
        user_session @student
      end

      it "gives a download url" do
        get "public_url", params: { id: @attachment.id }
        expect(response).to be_successful
        data = json_parse
        expect(data).to eq({ "public_url" => @attachment.public_url(secure: false) })
      end
    end

    context "without direct rights" do
      before do
        user_session @teacher
      end

      it "fails if no submission_id is given" do
        get "public_url", params: { id: @attachment.id }
        assert_unauthorized
      end

      it "allows a teacher to download a student's submission" do
        get "public_url", params: { id: @attachment.id, submission_id: @submission.id }
        expect(response).to be_successful
        data = json_parse
        expect(data).to eq({ "public_url" => @attachment.public_url(secure: false) })
      end

      it "verifies that the requested file belongs to the submission" do
        otherfile = attachment_model
        get "public_url", params: { id: otherfile, submission_id: @submission.id }
        assert_unauthorized
      end

      it "allows downloading an attachment to a previous version" do
        old_file = @attachment
        new_file = attachment_model(context: @student)
        @assignment.submit_homework @student, attachments: [new_file]
        get "public_url", params: { id: old_file.id, submission_id: @submission.id }
        expect(response).to be_successful
        data = json_parse
        expect(data).to eq({ "public_url" => old_file.public_url(secure: false) })
      end
    end
  end

  describe "GET 'image_thumbnail'" do
    let(:image) { @teacher.attachments.create!(uploaded_data: stub_png_data, instfs_uuid: "1234") }

    it "returns default 'no_pic' thumbnail if attachment not found" do
      user_session @teacher
      get "image_thumbnail", params: { uuid: "bad uuid", id: "bad id" }
      expect(response).to be_redirect
    end

    it "returns different jwt if requested twice" do
      enable_cache do
        user_session @teacher
        locations = Array.new(2) do
          get("image_thumbnail", params: { uuid: image.uuid, id: image.id, no_cache: true }).location
        end
        expect(locations[0]).not_to eq(locations[1])
      end
    end

    context "with no UUID" do
      before :once do
        @course.root_account.enable_feature!(:file_association_access)
      end

      context "without InstFS" do
        let(:image) do
          local_storage!
          @teacher.attachments.create!(uploaded_data: stub_png_data)
        end

        it "returns a non-token url for local storage" do
          local_storage!
          user_session @teacher
          location = get("image_thumbnail", params: { id: image.id, no_cache: true }).location
          expect(location).to match(%r{/images/thumbnails/show/#{image.thumbnail.id}$})
        end
      end

      context "with InstFS enabled" do
        let(:image) { attachment_model(context: @teacher, uploaded_data: stub_png_data, content_type: "image/png", instfs_uuid: "1234") }

        it "returns default 'no_pic' thumbnail if attachment not found" do
          user_session @teacher
          get "image_thumbnail", params: { id: image.id + 1 }
          expect(response).to redirect_to("/images/no_pic.gif")
        end

        it "returns different jwts (because of JTI) if requested twice" do
          enable_cache do
            user_session @teacher
            locations = Array.new(2) do
              get("image_thumbnail", params: { id: image.id }).location
            end
            expect(locations[0]).not_to eq(locations[1])
          end
        end

<<<<<<< HEAD
        it "does not add a jti if the thumbnail is accessed with the avatar location (meaning it's a profile picture)" do
          enable_cache do
            user_session @teacher
            token = get("image_thumbnail", params: { id: image.id, no_cache: true, location: "avatar_#{@teacher.id}" }).location.split("?token=")[1]
            claims = Canvas::Security.decode_jwt(token, [InstFS.jwt_secret])
            expect(claims["jti"]).not_to be_present
=======
        context "with profile pictures" do
          it "does not add a jti if the thumbnail is a user's profile picture" do
            enable_cache do
              user_session @teacher
              @teacher.avatar_image = { "url" => thumbnail_image_plain_url(image), "type" => "attachment" }
              @teacher.save!
              token = get("image_thumbnail", params: { id: image.id, no_cache: true }).location.split("?token=")[1]
              claims = Canvas::Security.decode_jwt(token, [InstFS.jwt_secret])
              expect(claims["jti"]).not_to be_present
            end
>>>>>>> 99838eca
          end
        end

        it "returns a proper jwt token" do
          user_session @teacher
          token = get("image_thumbnail", params: { id: image.id, no_cache: true }).location.split("?token=")[1]
          expect { Canvas::Security.decode_jwt(token, [InstFS.jwt_secret]) }.not_to raise_error
        end

        it "redirects to default no_pic thumbnail if access_allowed returns false" do
          allow_any_instance_of(FilesController).to receive(:access_allowed).and_return(false)
          user_session @teacher
          get "image_thumbnail", params: { id: image.id }
          expect(response).to redirect_to("/images/no_pic.gif")
        end

        it "returns a 302 if access_allowed returns true" do
          allow_any_instance_of(FilesController).to receive(:access_allowed).and_return(true)
          user_session @teacher
          get "image_thumbnail", params: { id: image.id }
          expect(response).to be_redirect
        end
      end
    end
  end

  describe "process_content_type_from_instfs" do
    it "fixes doc files" do
      expect(controller.send(:process_content_type_from_instfs, "application/x-cfb", "file.doc")).to eq "application/msword"
    end

    it "fixes xls files" do
      expect(controller.send(:process_content_type_from_instfs, "application/x-cfb", "file.xls")).to eq "application/vnd.ms-excel"
    end

    it "fixes ppt files" do
      expect(controller.send(:process_content_type_from_instfs, "application/x-cfb", "file.ppt")).to eq "application/vnd.ms-powerpoint"
    end

    it "ignores case" do
      expect(controller.send(:process_content_type_from_instfs, "application/x-cfb", "file.DOC")).to eq "application/msword"
    end

    it "leaves other CFB types alone" do
      expect(controller.send(:process_content_type_from_instfs, "application/x-cfb", "file.msi")).to eq "application/x-cfb"
    end

    it "fixes kml files" do
      expect(controller.send(:process_content_type_from_instfs, "application/xml", "file.kml")).to eq "application/vnd.google-earth.kml+xml"
    end

    it "leaves other XML files alone" do
      expect(controller.send(:process_content_type_from_instfs, "application/xml", "file.xml")).to eq "application/xml"
    end

    it "leaves other content types alone" do
      expect(controller.send(:process_content_type_from_instfs, "application/pdf", "file.pdf")).to eq "application/pdf"
    end
  end

  describe "PUT 'api_update'" do
    before(:once) do
      @student = user_model
      @root_folder = Folder.root_folders(@student).first
      @file = attachment_model(context: @user, uploaded_data: default_uploaded_data, folder: @root_folder)
      @sub_folder = @student.submissions_folder
      @sub_file = attachment_model(context: @user, uploaded_data: default_uploaded_data, folder: @sub_folder)
    end

    describe "as a student" do
      before do
        user_session(@student)
      end

      it "renders unauthorized when account restricts file access for user" do
        @course.account.root_account.enable_feature!(:restrict_student_access)
        allow(@course.account).to receive(:restricted_file_access_for_user?).with(@student).and_return(true)
        put "api_update", params: { parent_folder_id: @sub_folder.id, id: @file.id }
        expect(response).to be_unauthorized
      end

      it "allows access when account does not restrict file access for user" do
        @root = Folder.root_folders(@student).first
        allow(@course.account).to receive(:restricted_file_access_for_user?).with(@student).and_return(false)
        put "api_update", params: { parent_folder_id: @root.id, id: @file.id }
        expect(response).not_to be_unauthorized
      end
    end
  end

  describe "GET 'show_thumbnail'" do
    let(:user) { user_factory }
    let(:course) { course_factory }
    let(:image) { @teacher.attachments.create!(uploaded_data: stub_png_data, instfs_uuid: "1234") }
    let(:thumbnail) do
      Thumbnail.create!(filename: "tmp/test_thumb.png", content_type: "image/png", attachment: image, size: "200x50")
    end

    it "sends the thumbnail file if authorized as user" do
      local_storage!
      user_session(@teacher)
      expect_any_instance_of(FilesController).to receive(:safe_send_file)
        .with(thumbnail.full_filename, content_type: thumbnail.content_type).and_return(nil)
      expect { get :show_thumbnail, params: { id: thumbnail.id, location: "avatar_#{@teacher.id}" } }.not_to raise_error
    end

    it "returns unauthorized if not authorized" do
      local_storage!
      allow_any_instance_of(FilesController).to receive(:authorized_action).and_return(false)
      user_session(user)
      get :show_thumbnail, params: { id: thumbnail.id }
      expect(response).to have_http_status(:unauthorized)
    end

    it "sends the thumbnail file if authorized by location" do
      local_storage!
      @teacher.avatar_image_source = "attachment"
      @teacher.avatar_image_url =
        "http://host.instructure.com/images/thumbnails/#{image.id}?location=avatar_#{@teacher.id}"
      @teacher.save!
      user_session(user)
      expect_any_instance_of(FilesController).to receive(:safe_send_file)
        .with(thumbnail.full_filename, content_type: thumbnail.content_type).and_return(nil)
      expect { get :show_thumbnail, params: { id: thumbnail.id, location: "avatar_#{@teacher.id}" } }.not_to raise_error
    end
  end
end<|MERGE_RESOLUTION|>--- conflicted
+++ resolved
@@ -2434,14 +2434,6 @@
           end
         end
 
-<<<<<<< HEAD
-        it "does not add a jti if the thumbnail is accessed with the avatar location (meaning it's a profile picture)" do
-          enable_cache do
-            user_session @teacher
-            token = get("image_thumbnail", params: { id: image.id, no_cache: true, location: "avatar_#{@teacher.id}" }).location.split("?token=")[1]
-            claims = Canvas::Security.decode_jwt(token, [InstFS.jwt_secret])
-            expect(claims["jti"]).not_to be_present
-=======
         context "with profile pictures" do
           it "does not add a jti if the thumbnail is a user's profile picture" do
             enable_cache do
@@ -2452,7 +2444,6 @@
               claims = Canvas::Security.decode_jwt(token, [InstFS.jwt_secret])
               expect(claims["jti"]).not_to be_present
             end
->>>>>>> 99838eca
           end
         end
 
