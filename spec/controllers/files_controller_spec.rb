# frozen_string_literal: true

#
# Copyright (C) 2011 - present Instructure, Inc.
#
# This file is part of Canvas.
#
# Canvas is free software: you can redistribute it and/or modify it under
# the terms of the GNU Affero General Public License as published by the Free
# Software Foundation, version 3 of the License.
#
# Canvas is distributed in the hope that it will be useful, but WITHOUT ANY
# WARRANTY; without even the implied warranty of MERCHANTABILITY or FITNESS FOR
# A PARTICULAR PURPOSE. See the GNU Affero General Public License for more
# details.
#
# You should have received a copy of the GNU Affero General Public License along
# with this program. If not, see <http://www.gnu.org/licenses/>.
#

require_relative "../helpers/k5_common"
require "webmock/rspec"

def new_valid_tool(course)
  tool = course.context_external_tools.new(
    name: "bob",
    consumer_key: "bob",
    shared_secret: "bob",
    tool_id: "some_tool",
    privacy_level: "public"
  )
  tool.url = "http://www.example.com/basic_lti"
  tool.resource_selection = {
    url: "http://#{HostUrl.default_host}/selection_test",
    selection_width: 400,
    selection_height: 400
  }
  tool.save!
  tool
end

describe FilesController do
  include K5Common

  def course_folder
    @folder = @course.folders.create!(name: "a folder", workflow_state: "visible")
  end

  def io
    fixture_file_upload("docs/doc.doc", "application/msword", true)
  end

  def course_file
    @file = @course.attachments.create!(uploaded_data: io)
  end

  def user_file
    @file = @user.attachments.create!(uploaded_data: io)
  end

  def user_html_file
    @file = @user.attachments.create!(uploaded_data: fixture_file_upload("test.html", "text/html", false))
  end

  def account_js_file
    @file = @account.attachments.create!(uploaded_data: fixture_file_upload("test.js", "text/javascript", false))
  end

  def folder_file
    @file = @folder.active_file_attachments.build(uploaded_data: io)
    @file.context = @course
    @file.save!
    @file
  end

  def file_in_a_module
    @module = @course.context_modules.create!(name: "module")
    @tag = @module.add_item({ type: "attachment", id: @file.id })
    @module.reload
    hash = {}
    hash[@tag.id.to_s] = { type: "must_view" }
    @module.completion_requirements = hash
    @module.save!
  end

  def file_with_path(path)
    components = path.split("/")
    folder = nil
    while components.size > 1
      component = components.shift
      folder = @course.folders.where(name: component).first
      folder ||= @course.folders.create!(name: component, workflow_state: "visible", parent_folder: folder)
    end
    filename = components.shift
    @file = folder.active_file_attachments.build(filename:, uploaded_data: io)
    @file.context = @course
    @file.save!
    @file
  end

  before :once do
    @other_user = user_factory(active_all: true)
    course_with_teacher active_all: true
    student_in_course active_all: true
  end

  describe "GET 'quota'" do
    it "requires authorization" do
      get "quota", params: { course_id: @course.id }
      assert_unauthorized
    end

    it "assigns variables for course quota" do
      user_session(@teacher)
      get "quota", params: { course_id: @course.id }
      expect(assigns[:quota]).not_to be_nil
      expect(response).to be_successful
    end

    it "assigns variables for user quota" do
      user_session(@student)
      get "quota", params: { user_id: @student.id }
      expect(assigns[:quota]).not_to be_nil
      expect(response).to be_successful
    end

    it "assigns variables for group quota" do
      user_session(@teacher)
      group_model(context: @course)
      get "quota", params: { group_id: @group.id }
      expect(assigns[:quota]).not_to be_nil
      expect(response).to be_successful
    end

    it "allows changing group quota" do
      user_session(@teacher)
      group_model(context: @course, storage_quota: 500.megabytes)
      get "quota", params: { group_id: @group.id }
      expect(assigns[:quota]).to eq 500.megabytes
      expect(response).to be_successful
    end
  end

  describe "GET 'index'" do
    def enable_limited_access_for_students
      @course.account.root_account.enable_feature!(:allow_limited_access_for_students)
      @course.account.settings[:enable_limited_access_for_students] = true
      @course.account.save!
    end

    it "requires authorization" do
      get "index", params: { course_id: @course.id }
      assert_unauthorized
    end

    it "redirects 'disabled', if disabled by the teacher" do
      user_session(@student)
      @course.update_attribute(:tab_configuration, [{ "id" => 11, "hidden" => true }])
      get "index", params: { course_id: @course.id }
      expect(response).to be_redirect
      expect(flash[:notice]).to match(/That page has been disabled/)
    end

    it "assigns variables" do
      user_session(@teacher)
      get "index", params: { course_id: @course.id }
      expect(response).to be_successful
      expect(assigns[:contexts]).not_to be_nil
      expect(assigns[:contexts][0]).to eql(@course)
    end

    it "works for a user context, too" do
      user_session(@student)
      get "index", params: { user_id: @student.id }
      expect(response).to be_successful
    end

    it "works for a group context, too" do
      group_with_user_logged_in(group_context: Account.default)
      get "index", params: { group_id: @group.id }
      expect(response).to be_successful
    end

    it "refuses for a non-html format" do
      group_with_user_logged_in(group_context: Account.default)
      get "index", params: { group_id: @group.id }, format: :js
      expect(response.body).to include("endpoint does not support js")
      expect(response.code.to_i).to eq(400)
    end

    it "does not show external tools in a group context" do
      group_with_user_logged_in(group_context: Account.default)
      new_valid_tool(@course)
      user_file
      @file.context = @group
      get "index", params: { group_id: @group.id }
      expect(assigns[:js_env][:FILES_CONTEXTS][0][:file_menu_tools]).to eq []
    end

    it "redirects to course homepage if context is course in limited access for students account" do
      enable_limited_access_for_students

      user_session(@student)
      get "index", params: { course_id: @course.id }
      expect(response).to redirect_to(course_path(@course))
    end

    it "renders unauthorized if context is a User enrolled as student in a limited access for students account" do
      enable_limited_access_for_students

      user_session(@student)
      get "index", params: { user_id: @student.id }
      expect(response.code.to_i).to be 401
    end

    it "renders unauthorized if context is a Group and user is student in a limited access for students account" do
      enable_limited_access_for_students

      category = group_category
      @group = category.groups.create(context: @course)

      user_session(@student)
      get "index", params: { group_id: @group.id }
      expect(response.code.to_i).to be 401
    end

    context "file menu tool visibility" do
      before do
        course_factory(active_all: true)
        @tool = @course.context_external_tools.create!(name: "a", url: "http://google.com", consumer_key: "12345", shared_secret: "secret")
        @tool.file_menu = {
          visibility: "admins"
        }
        @tool.save!
      end

      before do
        user_factory(active_all: true)
        user_session(@user)
      end

      it "shows restricted external tools to teachers" do
        @course.enroll_teacher(@user).accept!

        get "index", params: { course_id: @course.id }
        expect(assigns[:js_env][:FILES_CONTEXTS][0][:file_menu_tools].count).to eq 1
      end

      it "does not show restricted external tools to students" do
        course_file
        @course.enroll_student(@user).accept!

        get "index", params: { course_id: @course.id }
        expect(assigns[:js_env][:FILES_CONTEXTS][0][:file_menu_tools]).to eq []
      end
    end

    describe "across shards" do
      specs_require_sharding

      before :once do
        @shard2.activate do
          user_factory(active_all: true)
        end
      end

      before do
        user_session(@user)
      end

      it "authorizes users on a remote shard" do
        get "index", params: { user_id: @user.global_id }
        expect(response).to be_successful
      end
    end
  end

  describe "GET 'show'" do
    def enable_limited_access_for_students
      @course.account.root_account.enable_feature!(:allow_limited_access_for_students)
      @course.account.settings[:enable_limited_access_for_students] = true
      @course.account.save!
    end

    before :once do
      course_file
    end

    it "requires authorization" do
      get "show", params: { course_id: @course.id, id: @file.id }
      assert_unauthorized
    end

    it "doesn't allow an assignment_id to bypass other auth checks" do
      assignment1 = @course.assignments.create!(name: "an assignment")

      attachment_model(context: @teacher, uploaded_data: stub_file_data("test.m4v", "asdf", "video/mp4"))

      user_session(@student)

      get "show", params: { id: @attachment.id }, format: :json
      expect(response).not_to be_ok

      get "show", params: { assignment_id: assignment1.id, id: @attachment.id }, format: :json
      expect(response).not_to be_ok
    end

    it "allows file access even when limited access for students is enabled" do
      enable_limited_access_for_students

      user_session(@student)
      get "show", params: { course_id: @course.id, id: @file.id }
      expect(response).to be_successful
    end

    describe "with verifiers" do
      it "allows public access with legacy verifier" do
        allow_any_instance_of(Attachment).to receive(:canvadoc_url).and_return "stubby"
        get "show", params: { course_id: @course.id, id: @file.id, verifier: @file.uuid }, format: "json"
        expect(response).to be_successful
        expect(json_parse["attachment"]).to_not be_nil
        expect(json_parse["attachment"]["canvadoc_session_url"]).to eq "stubby"
        expect(json_parse["attachment"]["md5"]).to be_nil
      end

      it "allows public access with new verifier" do
        verifier = Attachments::Verification.new(@file).verifier_for_user(nil)
        get "show", params: { course_id: @course.id, id: @file.id, verifier: }, format: "json"
        expect(response).to be_successful
        expect(json_parse["attachment"]).to_not be_nil
        expect(json_parse["attachment"]["md5"]).to be_nil
      end

      it "does not redirect to terms-acceptance page" do
        user_session(@teacher)
        session[:require_terms] = true
        verifier = Attachments::Verification.new(@file).verifier_for_user(@teacher)
        get "show", params: { course_id: @course.id, id: @file.id, verifier: }, format: "json"
        expect(response).to be_successful
      end

      it "emits an asset_accessed live event" do
        allow_any_instance_of(Attachment).to receive(:canvadoc_url).and_return "stubby"
        expect(Canvas::LiveEvents).to receive(:asset_access).with(@file, "files", nil, nil)
        get "show", params: { course_id: @course.id, id: @file.id, verifier: @file.uuid, download: 1 }, format: "json"
      end
    end

    describe "with an OAuth access token" do
      before do
        user_with_pseudonym
        pseudonym(@teacher)
        @access_token = AccessToken.create!(user: @teacher, purpose: "test")
        @invalid_token = AccessToken.create!(user: @teacher, purpose: "test", permanent_expires_at: 1.day.ago)
        @unauthorized_token = AccessToken.create!(user: @user, purpose: "test")
      end

      context "with enable_file_access_with_api_tokens disabled" do
        before do
          Account.site_admin.disable_feature!(:enable_file_access_with_api_tokens)
        end

        it "does not allow access with a valid token" do
          request.headers["Authorization"] = "Bearer #{@access_token.full_token}"
          get "show", params: { course_id: @course.id, id: @file.id }
          expect(response).not_to be_successful
        end
      end

      it "allows access with a valid token" do
        request.headers["Authorization"] = "Bearer #{@access_token.full_token}"
        get "show", params: { course_id: @course.id, id: @file.id }, format: "json"
        expect(response).to be_successful
      end

      it "allows download with a valid token" do
        request.headers["Authorization"] = "Bearer #{@access_token.full_token}"
        get "show", params: { course_id: @course.id, id: @file.id, download: "1" }
        expect(response).to be_redirect
        expect(response.location).to include "/courses/#{@course.id}/files/#{@file.id}/course%20files"
      end

      it "denies access with an invalid token" do
        request.headers["Authorization"] = "Bearer #{@invalid_token.full_token}"
        get "show", params: { course_id: @course.id, id: @file.id }
        expect(response.status.to_i).to be > 399
      end

      it "denies access with a valid token for a user who does not have access" do
        request.headers["Authorization"] = "Bearer #{@unauthorized_token.full_token}"
        get "show", params: { course_id: @course.id, id: @file.id }
        expect(response.status.to_i).to be > 399
      end
    end

    describe "with JWT access token" do
      include_context "InstAccess setup"

      before do
        @file.update!(file_state: "hidden")
        user_with_pseudonym
        jwt_payload = {
          resource: "/courses/#{@course.id}/files/#{@file.id}?instfs_id=stuff",
          aud: [@course.root_account.uuid],
          sub: @user.uuid,
          tenant_auth: { location: "location" },
          iss: "instructure:inst_access",
          exp: 1.hour.from_now.to_i,
          iat: Time.now.to_i
        }
        @token_string = InstAccess::Token.send(:new, jwt_payload).to_unencrypted_token_string
        allow(Canvadocs).to receive(:enabled?).and_return(true)
        allow(InstFS).to receive_messages(enabled?: true, app_host: "http://instfs.test")
        stub_request(:get, "http://instfs.test/files/stuff/metadata").to_return(status: 200, body: { url: "http://instfs.test/stuff" }.to_json)
      end

      it "allows access" do
        get "show", params: { course_id: @course.id, id: @file.id, access_token: @token_string, instfs_id: "stuff" }, format: "json"
        expect(response).to be_successful
        expect(json_parse["attachment"]["canvadoc_session_url"]).to match %r{/api/v1/canvadoc_session.+?access_token=#{@token_string}}
      end

      it "allows access to files in deleted contexts" do
        @course.delete

        get "show", params: { course_id: @course.id, id: @file.id, access_token: @token_string, instfs_id: "stuff" }, format: "json"
        expect(response).to be_successful
        expect(json_parse["attachment"]["canvadoc_session_url"]).to match %r{/api/v1/canvadoc_session.+?access_token=#{@token_string}}
      end

      it "allows access to deleted files" do
        @file.destroy

        get "show", params: { course_id: @course.id, id: @file.id, access_token: @token_string, instfs_id: "stuff" }, format: "json"
        expect(response).to be_successful
        expect(json_parse["attachment"]["canvadoc_session_url"]).to match %r{/api/v1/canvadoc_session.+?access_token=#{@token_string}}
      end

      it "does not allow access if the resource in the token does not match the resource being accessed" do
        file2 = user_file

        get "show", params: { course_id: @course.id, id: file2.id, access_token: @token_string, instfs_id: "stuff" }, format: "json"
        expect(response).to be_not_found
      end

      it "does not allow access if InstFS doesn't return metadata for the tenant auth" do
        stub_request(:get, "http://instfs.test/files/stuff/metadata").to_return(status: 404, body: { error: "weird" }.to_json)

        get "show", params: { course_id: @course.id, id: @file.id, access_token: @token_string, instfs_id: "stuff" }, format: "json"
        expect(response).to be_forbidden
      end

      it "allows download" do
        get "show", params: { course_id: @course.id, id: @file.id, access_token: @token_string, instfs_id: "stuff", download: "1" }
        expect(response).to be_redirect
        expect(response.location).to include "/courses/#{@course.id}/files/#{@file.id}/course%20files"
        expect(response.location).to include "sf_verifier"

        sf_verifier = Addressable::URI.parse(response.location).query_values["sf_verifier"]
        claims = Canvas::Security.decode_jwt(sf_verifier)
        expect(claims["attachment_id"]).to eq @file.global_id.to_s
        expect(claims["permission"]).to eq "download"
      end
    end

    describe "access via location parameter" do
      def valid_download_response(response)
        expect(response.status).to equal(302)
        expect(response.headers["location"]).to include("download_frd")
      end

      def valid_denied_access_response(response)
        expect(response).to have_http_status(:forbidden).or have_http_status(:unauthorized)
      end

      context "for a deleted file" do
        before do
          @course.is_public = false
          @course.public_syllabus = true
          @course.save!

          course_file
          html = <<~HTML
            <p><a href="/courses/#{@course.id}/files/#{@file.id}/download">file 2</a></p>
          HTML
          @course.associate_attachments_to_rce_object(html, @teacher, context_concern: "syllabus_body")

          @file.destroy
        end

        let(:params_with_location) { { course_id: @course.id, id: @file.id, download: 1, location: "course_syllabus_#{@course.id}" } }

        context "with disable_file_verifiers_in_public_syllabus enabled" do
          before do
            @course.root_account.enable_feature!(:disable_file_verifiers_in_public_syllabus)
          end

          it "denies access even with location" do
            user_session(@other_user)
            get "show", params: params_with_location, format: "json"
            valid_denied_access_response(response)
          end
        end
      end

      context "for a private user file attached to a public course syllabus" do
        before do
          @course.is_public = false
          @course.public_syllabus = true
          @course.save!

          user_session(@student)
          user_file

          html = <<~HTML
            <p><a href="/users/#{@student.id}/files/#{@file.id}/download">file 2</a></p>
          HTML
          @course.root_account.enable_feature!(:disable_file_verifiers_in_public_syllabus)
          @course.associate_attachments_to_rce_object(html, @student, context_concern: "syllabus_body")
        end

        let(:params_with_location) { { user_id: @student.id, id: @file.id, download: 1, location: "course_syllabus_#{@course.id}" } }

        context "with disable_file_verifiers_in_public_syllabus enabled" do
          before do
            @course.root_account.enable_feature!(:disable_file_verifiers_in_public_syllabus)
          end

          it "allows access for student/file owner" do
            user_session(@student)
            get "show", params: params_with_location, format: "json"
            valid_download_response(response)
          end

          it "allows access for teacher/course owner" do
            user_session(@teacher)
            get "show", params: params_with_location, format: "json"
            valid_download_response(response)
          end

          it "allows access for unassociated user" do
            user_session(@other_user)
            get "show", params: params_with_location, format: "json"
            valid_download_response(response)
          end

          it "allows access for anonymous user" do
            remove_user_session
            get "show", params: params_with_location, format: "json"
            valid_download_response(response)
          end
        end

        context "with disable_file_verifiers_in_public_syllabus disabled" do
          before do
            @course.root_account.disable_feature!(:disable_file_verifiers_in_public_syllabus)
          end

          it "allows access for student/file owner" do
            user_session(@student)
            get "show", params: params_with_location, format: "json"
            valid_download_response(response)
          end

          it "denies access for teacher/course owner" do
            user_session(@teacher)
            get "show", params: params_with_location, format: "json"
            valid_denied_access_response(response)
          end

          it "denies access for unassociated user" do
            user_session(@other_user)
            get "show", params: params_with_location, format: "json"
            valid_denied_access_response(response)
          end

          it "denies access for anonymous user" do
            remove_user_session
            get "show", params: params_with_location, format: "json"
            valid_denied_access_response(response)
          end
        end
      end

      context "for a course file attached to a public course syllabus" do
        before do
          @course.is_public = false
          @course.public_syllabus = true
          @course.save!

          course_file
          html = <<~HTML
            <p><a href="/courses/#{@course.id}/files/#{@file.id}/download">file 2</a></p>
          HTML

          @course.root_account.enable_feature!(:disable_file_verifiers_in_public_syllabus)
          @course.associate_attachments_to_rce_object(html, @teacher, context_concern: "syllabus_body")
        end

        let(:params_with_location) { { course_id: @course.id, id: @file.id, download: 1, location: "course_syllabus_#{@course.id}" } }

        context "with disable_file_verifiers_in_public_syllabus enabled" do
          before do
            @course.root_account.enable_feature!(:disable_file_verifiers_in_public_syllabus)
          end

          it "allows access for student/file owner" do
            user_session(@student)
            get "show", params: params_with_location, format: "json"
            valid_download_response(response)
          end

          it "allows access for teacher/course owner" do
            user_session(@teacher)
            get "show", params: params_with_location, format: "json"
            valid_download_response(response)
          end

          it "allows access for unassociated user" do
            user_session(@other_user)
            get "show", params: params_with_location, format: "json"
            valid_download_response(response)
          end

          it "allows access for anonymous user" do
            remove_user_session
            get "show", params: params_with_location, format: "json"
            valid_download_response(response)
          end

          context "with sharding" do
            specs_require_sharding

            before do
              @shard1.activate do
                user_factory(active_all: true)
                @course.enroll_teacher(@user)
                attachment_model(context: @user, filename: "shard1.txt")
                html = <<~HTML
                  <p><a href="/courses/#{@course.id}/files/#{@attachment.id}/download">file 1</a>
                HTML
                @course.root_account.enable_feature!(:disable_file_verifiers_in_public_syllabus)
                @course.associate_attachments_to_rce_object(html, @user, context_concern: "syllabus_body")
              end
            end

            it "allows access to the file" do
              user_session(@student)
              get "show", params: { user_id: @user.global_id, id: @attachment.global_id, download: 1, location: "course_syllabus_#{@course.id}" }, format: "json"
              expect(response.headers["location"]).to include("download_frd")

              @shard1.activate do
                get "show", params: { user_id: @user.id, id: @attachment.id, download: 1, location: "course_syllabus_#{@course.global_id}" }, format: "json"
                expect(response.headers["location"]).to include("download_frd")
              end
            end
          end
        end

        context "with disable_file_verifiers_in_public_syllabus disabled" do
          before do
            @course.root_account.disable_feature!(:disable_file_verifiers_in_public_syllabus)
          end

          it "allows access for student/file owner" do
            user_session(@student)
            get "show", params: params_with_location, format: "json"
            valid_download_response(response)
          end

          it "allows access for teacher/course owner" do
            user_session(@teacher)
            get "show", params: params_with_location, format: "json"
            valid_download_response(response)
          end

          it "denies access for unassociated user" do
            user_session(@other_user)
            get "show", params: params_with_location, format: "json"
            valid_denied_access_response(response)
          end

          it "denies access for anonymous user" do
            remove_user_session
            get "show", params: params_with_location, format: "json"
            valid_denied_access_response(response)
          end
        end
      end
    end

    describe "sets the X-Robots-Tag" do
      it "sets the X-Robots-Tag header to noindex, nofollow" do
        verifier = Attachments::Verification.new(@file).verifier_for_user(nil)
        get "show", params: { course_id: @course.id, id: @file.id, verifier: }, format: "json"
        expect(response).to be_successful
        expect(response.headers["X-Robots-Tag"]).to eq("noindex, nofollow")
      end

      it "does not set the X-Robots-Tag header if the account allows indexing" do
        @course.root_account.settings[:enable_search_indexing] = true
        @course.root_account.save!
        verifier = Attachments::Verification.new(@file).verifier_for_user(nil)
        get "show", params: { course_id: @course.id, id: @file.id, verifier: }, format: "json"
        expect(response).to be_successful
        expect(response.headers["X-Robots-Tag"]).to be_nil
      end
    end

    it "assigns variables" do
      user_session(@teacher)
      get "show", params: { course_id: @course.id, id: @file.id }
      expect(response).to be_successful
      expect(assigns[:attachment]).not_to be_nil
      expect(assigns[:attachment]).to eql(@file)
    end

    it "redirects for download" do
      user_session(@teacher)
      # k5_mode hooks don't run because we never render
      expect(allow_any_instantiation_of(@course)).not_to receive(:elementary_subject_course?)
      get "show", params: { course_id: @course.id, id: @file.id, download: 1 }
      expect(response).to be_redirect
    end

    it "forces download when download_frd is set" do
      user_session(@teacher)
      # this call should happen inside of FilesController#send_attachment
      expect_any_instance_of(FilesController).to receive(:send_stored_file).with(@file, false)
      get "show", params: { course_id: @course.id, id: @file.id, download: 1, verifier: @file.uuid, download_frd: 1 }
    end

    context "sf_verifier" do
      it "remembers most recent valid sf_verifier in session" do
        enable_cache do
          user1 = user_factory(active_all: true)
          file1 = user_file
          verifier1 = AccessVerifier.generate(user: user1)

          user2 = user_factory(active_all: true)
          file2 = user_file
          verifier2 = AccessVerifier.generate(user: user2)

          # first verifier
          user_session(user1)
          get "show", params: verifier1.merge(id: file1.id)
          expect(response).to be_successful

          expect(session[:file_access_user_id]).to eq user1.global_id
          expect(session[:file_access_expiration]).not_to be_nil
          expect(session[:permissions_key]).not_to be_nil
          permissions_key = session[:permissions_key]

          # second verifier, should update session
          get "show", params: verifier2.merge(id: file2.id)
          expect(response).to be_successful

          expect(session[:file_access_user_id]).to eq user2.global_id
          expect(session[:file_access_expiration]).not_to be_nil
          expect(session[:permissions_key]).not_to eq permissions_key
          permissions_key = session[:permissions_key]

          # repeat access, even without verifier, should extend expiration (though
          # we can't assert that, because milliseconds) and thus change
          # permissions_key
          get "show", params: { id: file2.id }
          expect(response).to be_successful

          expect(session[:permissions_key]).not_to eq permissions_key
        end
      end

      it "ignores invalid sf_verifiers" do
        enable_cache do
          user = user_factory(active_all: true)
          file = user_file
          verifier = AccessVerifier.generate(user:)

          # first use to establish session
          get "show", params: verifier.merge(id: file.id)
          expect(response).to be_successful
          permissions_key = session[:permissions_key]

          # second use after verifier expiration but before session expiration.
          # expired verifier should be ignored but session should still be extended
          Timecop.freeze((AccessVerifier::TTL_MINUTES + 1).minutes.from_now) do
            get "show", params: verifier.merge(id: file.id)
          end
          expect(response).to be_successful
          expect(session[:permissions_key]).not_to eq permissions_key
        end
      end

      it "does not allow re-used sf_verifiers to access files" do
        enable_cache do
          user = user_factory(active_all: true)
          file = user_file
          authorization = { permission: ["download", "read"], attachment: file }
          verifier = AccessVerifier.generate(user:, authorization:)
          get "show", params: verifier.merge(id: file.id)
          expect(response).to be_successful
          session.delete(:permissions_key)
          session.delete(:file_access_user_id)
          session.delete(:file_access_real_user_id)
          session.instance_variable_set(:@file_access_user, nil)
          # second use after verifier has been used
          get "show", params: verifier.merge(id: file.id)
          expect(response).to be_redirect
          expect(session[:permissions_key]).to be_nil
        end
      end
    end

    it "sets cache headers for non text files" do
      get "show", params: { course_id: @course.id, id: @file.id, download: 1, verifier: @file.uuid, download_frd: 1 }
      expect(response.header["Cache-Control"]).to include "private"
      expect(response.header["Cache-Control"]).to include "max-age=#{1.day.seconds}"
      expect(response.header["Cache-Control"]).not_to include "no-cache"
      expect(response.header["Cache-Control"]).not_to include "no-store"
      expect(response.header["Cache-Control"]).not_to include "must-revalidate"
      expect(response.header).to include("Expires")
      expect(response.header).not_to include("Pragma")
    end

    it "does not set cache headers for text files" do
      @file.content_type = "text/html"
      @file.save
      get "show", params: { course_id: @course.id, id: @file.id, download: 1, verifier: @file.uuid, download_frd: 1 }
      # rails will include private directive by default unless no-cache is provided
      expect(response.header["Cache-Control"]).to include "no-store"
      expect(response.header).not_to include("Expires")
      expect(response.header).to include("Pragma")
    end

    it "allows concluded teachers to read and download files" do
      user_session(@teacher)
      @enrollment.conclude
      get "show", params: { course_id: @course.id, id: @file.id }
      expect(response).to be_successful
      get "show", params: { course_id: @course.id, id: @file.id, download: 1 }
      expect(response).to be_redirect
    end

    context "when the attachment has been overwritten" do
      subject do
        get("show", params:)
        response
      end

      let(:old_file) do
        old = @course.attachments.build(display_name: "old file")
        old.file_state = "deleted"
        old.replacement_attachment = file
        old.save!
        old
      end

      let(:file) { @file }
      let(:params) { { course_id: @course.id, id: old_file.id, preview: 1 } }

      before { user_session(@teacher) }

      it "finds overwritten files" do
        expect(subject).to be_redirect
        expect(subject.location).to match(%r{/courses/#{@course.id}/files/#{file.id}})
      end

      context "and no context is given" do
        let(:params) { { id: old_file.id, preview: 1 } }

        it "does not find the file" do
          expect(subject).to be_not_found
        end

        context "but a replacement_chain_context is given" do
          let(:params) do
            {
              id: old_file.id,
              preview: 1,
              replacement_chain_context_type: "course",
              replacement_chain_context_id: @course.id
            }
          end

          it "find the new file" do
            expect(subject).to be_redirect

            location = URI.parse(subject.location)
            query = CGI.parse(location.query)

            expect(location.path).to eq "/files/#{file.id}/download"
            expect(query["download_frd"]).to eq ["1"]
            expect(query["sf_verifier"]).to be_present
          end
        end
      end
    end

    context "after user merge" do
      before :once do
        @merge_user_1 = student_in_course(name: "Merge User 1", active_all: true).user
        @merge_user_2 = student_in_course(name: "Merge User 2", active_all: true).user

        @user_1_file = attachment_model(context: @merge_user_1, md5: "hi")
      end

      before do
        user_session(@teacher)
      end

      it "finds file in merged-to user's context" do
        UserMerge.from(@merge_user_1).into(@merge_user_2)
        UserMerge.from(@merge_user_2).into(@student)
        run_jobs

        get "show", params: { user_id: @merge_user_1.id, id: @user_1_file.id, verifier: @user_1_file.uuid }
        expect(response).to be_successful
        expect(@user_1_file.reload.context_type).to eq "User"
        expect(@user_1_file.context_id).to eq @student.id
      end

      it "finds file in merged-from user's context when merged-to user already had the file" do
        @user_2_file = attachment_model(context: @merge_user_2, md5: "hi")

        UserMerge.from(@merge_user_1).into(@merge_user_2)
        UserMerge.from(@merge_user_2).into(@student)
        run_jobs

        get "show", params: { user_id: @merge_user_1.id, id: @user_1_file.id, verifier: @user_1_file.uuid }
        expect(response).to be_successful
        expect(@user_1_file.reload.context_type).to eq "User"
        expect(@user_1_file.context_id).to eq @merge_user_1.id
      end

      context "with sharding" do
        specs_require_sharding

        it "finds file in intermediate user's context if merge has happened cross-shard" do
          @shard1.activate do
            account = Account.create!
            course_with_student(account:)
          end
          UserMerge.from(@merge_user_1).into(@merge_user_2)
          UserMerge.from(@merge_user_2).into(@student)
          run_jobs

          get "show", params: { user_id: @merge_user_1.id, id: @user_1_file.id, verifier: @user_1_file.uuid }
          expect(response).to be_successful
          expect(@user_1_file.reload.context_type).to eq "User"
          expect(@user_1_file.context_id).to eq @merge_user_2.id
        end

        it "finds files correctly when given a non-native user ID" do
          @shard1.activate do
            account = Account.create!
            course_with_student(account:)
          end
          UserMerge.from(@merge_user_1).into(@merge_user_2)
          UserMerge.from(@merge_user_2).into(@student)
          run_jobs

          @shard1.activate do
            get "show", params: { user_id: @merge_user_1.id, id: @user_1_file.id, verifier: @user_1_file.uuid }
            expect(response).to be_successful
            expect(@user_1_file.reload.context_type).to eq "User"
            expect(@user_1_file.context_id).to eq @merge_user_2.id
          end
        end
      end
    end

    describe "as a student" do
      before do
        user_session(@student)
      end

      describe "with a module item ID" do
        let(:params) do
          {
            course_id: @course.id,
            id: @file.id,
            module_item_id: 1
          }
        end

        it "logs asset access for the attachment" do
          expect(controller).to receive(:log_asset_access).with(
            @file,
            "files",
            "files"
          )
          get "show", params:
        end
      end

      it "allows concluded students to read and download files" do
        @enrollment.conclude
        get "show", params: { course_id: @course.id, id: @file.id }
        expect(response).to be_successful
        get "show", params: { course_id: @course.id, id: @file.id, download: 1 }
        expect(response).to be_redirect
      end

      it "marks files as viewed for module progressions if the file is previewed inline" do
        file_in_a_module
        get "show", params: { course_id: @course.id, id: @file.id, inline: 1 }
        expect(json_parse).to eq({ "ok" => true })
        @module.reload
        expect(@module.evaluate_for(@student).state).to be(:completed)
      end

      it "marks files as viewed for module progressions if the file is downloaded" do
        file_in_a_module
        get "show", params: { course_id: @course.id, id: @file.id, download: 1 }
        @module.reload
        expect(@module.evaluate_for(@student).state).to be(:completed)
      end

      it "marks files as viewed for module progressions if the file data is requested and is canvadocable" do
        file_in_a_module
        allow_any_instance_of(Attachment).to receive(:canvadocable?).and_return true
        get "show", params: { course_id: @course.id, id: @file.id }, format: :json
        @module.reload
        expect(@module.evaluate_for(@student).state).to be(:completed)
      end

      it "marks media files viewed when rendering html with file_preview" do
        @file = attachment_model(context: @course, uploaded_data: stub_file_data("test.m4v", "asdf", "video/mp4"))
        file_in_a_module
        get "show", params: { course_id: @course.id, id: @file.id }, format: :html
        @module.reload
        expect(@module.evaluate_for(@student).state).to be(:completed)
      end

      it "marks previewable files as viewed when rendering html with file_preview" do
        odp = attachment_model(context: @course, uploaded_data: stub_file_data("test.odp", "asdf", "application/vnd.oasis.opendocument.presentation"))
        odt = attachment_model(context: @course, uploaded_data: stub_file_data("test.odt", "asdf", "application/vnd.oasis.opendocument.text"))
        docx = attachment_model(context: @course, uploaded_data: stub_file_data("test.docx", "asdf", "application/vnd.openxmlformats-officedocument.wordprocessingml.document"))
        pptx = attachment_model(context: @course, uploaded_data: stub_file_data("test.pptx", "asdf", "application/vnd.openxmlformats-officedocument.presentationml.presentation"))
        pdf = attachment_model(context: @course, uploaded_data: stub_file_data("test.pdf", "asdf", "application/pdf"))
        rft = attachment_model(context: @course, uploaded_data: stub_file_data("test.rft", "asdf", "application/rtf"))
        [odp, odt, docx, pptx, pdf, rft].each do |file|
          @file = file
          file_in_a_module
          get "show", params: { course_id: @course.id, id: @file.id }, format: :html
          @module.reload
          expect(@module.evaluate_for(@student).state).to be(:completed)
        end
      end

      it "does not mark as viewed not previewable files" do
        @file = attachment_model(context: @course, uploaded_data: stub_file_data("test", "asdf", "application/unknown"))
        file_in_a_module
        get "show", params: { course_id: @course.id, id: @file.id }, format: :html
        @module.reload
        expect(@module.evaluate_for(@student).state).to be(:unlocked)
      end

      it "redirects to the user's files URL when browsing to an attachment with the same path as a deleted attachment" do
        owned_file = course_file
        owned_file.display_name = "holla"
        owned_file.user_id = @student.id
        owned_file.save
        owned_file.destroy
        get "show", params: { course_id: @course.id, id: owned_file.id }
        expect(response).to be_redirect
        expect(flash[:notice]).to match(/has been deleted/)
        expect(URI.parse(response["Location"]).path).to eq "/courses/#{@course.id}/files"
      end

      it "displays a new file without incident" do
        new_file = course_file
        new_file.display_name = "holla"
        new_file.save

        get "show", params: { course_id: @course.id, id: new_file.id }
        expect(response).to be_successful
        expect(assigns(:attachment)).to eq new_file
      end

      it "does not leak the name of unowned deleted files" do
        unowned_file = @file
        unowned_file.display_name = "holla"
        unowned_file.save
        unowned_file.destroy

        get "show", params: { course_id: @course.id, id: unowned_file.id }
        expect(response).to have_http_status(:not_found)
        expect(assigns(:not_found_message)).to eq("This file has been deleted")
      end

      it "does not blow up for logged out users" do
        unowned_file = @file
        unowned_file.display_name = "holla"
        unowned_file.save
        unowned_file.destroy

        remove_user_session
        get "show", params: { course_id: @course.id, id: unowned_file.id }
        expect(response).to have_http_status(:not_found)
        expect(assigns(:not_found_message)).to eq("This file has been deleted")
      end

      it "views file when student's submission was deleted" do
        @assignment = @course.assignments.create!(title: "upload_assignment", submission_types: "online_upload")
        attachment_model context: @student
        @assignment.submit_homework @student, attachments: [@attachment]
        # create an orphaned attachment_association
        @assignment.all_submissions.delete_all
        get "show", params: { user_id: @student.id, id: @attachment.id, download_frd: 1 }
        expect(response).to be_successful
      end

      it "hides the left side if in K5 mode" do
        toggle_k5_setting(@course.account)
        expect(controller).to receive(:set_k5_mode).and_call_original
        get "show", params: { course_id: @course.id, id: @file.id }
        expect(response).to be_successful
        expect(assigns[:show_left_side]).to be false
      end

      it "allows access even when account restricts file access for user" do
        user_session(@student)
        @course.account.root_account.enable_feature!(:restrict_student_access)
        allow(@course.account).to receive(:restricted_file_access_for_user?).with(@student).and_return(true)
        get "show", params: { course_id: @course.id, id: @file.id }
        expect(response).to be_successful
      end

      it "allows access when account does not restrict file access for user" do
        user_session(@student)
        allow(@course.account).to receive(:restricted_file_access_for_user?).with(@student).and_return(false)
        get "show", params: { course_id: @course.id, id: @file.id }
        expect(response).not_to be_unauthorized
      end
    end

    describe "as a teacher" do
      before do
        user_session @teacher
      end

      it "works for quiz_statistics" do
        quiz_model
        file = @quiz.statistics_csv("student_analysis").csv_attachment
        get "show", params: { quiz_statistics_id: file.reload.context.id,
                              file_id: file.id,
                              download: "1",
                              verifier: file.uuid }
        expect(response).to be_redirect
      end

      it "records the inline view when a teacher previews a student's submission" do
        @assignment = @course.assignments.create!(title: "upload_assignment", submission_types: "online_upload")
        attachment_model context: @student
        @assignment.submit_homework @student, attachments: [@attachment]
        get "show", params: { user_id: @student.id, id: @attachment.id, inline: 1 }
        expect(response).to be_successful
      end

      it "is successful when viewing as an admin even if locked" do
        @file.locked = true
        @file.save!
        get "show", params: { course_id: @course.id, id: @file.id }
        expect(response).to be_successful
      end

      describe "with a module item ID" do
        let(:params) do
          {
            course_id: @course.id,
            id: @file.id,
            module_item_id: 1
          }
        end

        it "logs asset access for the attachment" do
          expect(controller).to receive(:log_asset_access).with(
            @file,
            "files",
            "files"
          )
          get "show", params:
        end
      end
    end

    describe "canvadoc_session_url" do
      before do
        user_session(@student)
        allow(Canvadocs).to receive(:enabled?).and_return true
        @file = canvadocable_attachment_model
      end

      it "is included if :download is allowed" do
        get "show", params: { course_id: @course.id, id: @file.id }, format: "json"
        expect(json_parse["attachment"]["canvadoc_session_url"]).to be_present
      end

      it "is not included if locked" do
        @file.lock_at = 1.month.ago
        @file.save!
        get "show", params: { course_id: @course.id, id: @file.id }, format: "json"
        expect(json_parse["attachment"]["canvadoc_session_url"]).to be_nil
      end

      it "is included in newly uploaded files" do
        user_session(@teacher)

        attachment = Attachment.create!(context: @course, file_state: "deleted", filename: "doc.doc")
        attachment.uploaded_data = io
        attachment.save!

        get "api_create_success", params: { id: attachment.id, uuid: attachment.uuid }, format: "json"
        expect(json_parse["canvadoc_session_url"]).to be_present
      end
    end
  end

  describe "GET 'api_create_success'" do
    before do
      category = group_category
      @group = category.groups.create(context: @course)
      @group.add_user(@student)
      user_session(@student)
    end

    it "treats attachments that live in the special 'submissions' folder as quota exempt" do
      attachment = Attachment.create!(
        context: @group,
        uploaded_data: StringIO.new("my file"),
        folder: @group.submissions_folder,
        filename: "my-great-file.txt",
        file_state: "deleted"
      )
      attachment.update_attribute(:size, 51.megabytes)
      get "api_create_success", params: { id: attachment.id, uuid: attachment.uuid }, format: "json"
      expect(response).to be_successful
    end

    it "does not give quota exemption to files not in the special 'submissions' folder" do
      attachment = Attachment.create!(
        context: @group,
        uploaded_data: StringIO.new("my file"),
        filename: "my-great-file.txt",
        file_state: "deleted"
      )
      attachment.update_attribute(:size, 51.megabytes)
      get "api_create_success", params: { id: attachment.id, uuid: attachment.uuid }, format: "json"
      expect(json_parse.fetch("message")).to eq "file size exceeds quota limits"
    end
  end

  describe "GET 'show_relative'" do
    before(:once) do
      course_file
      file_in_a_module
    end

    context "as student" do
      before do
        user_session(@student)
      end

      it "finds files by relative path" do
        get "show_relative", params: { course_id: @course.id, file_path: @file.full_display_path }
        expect(response).to be_redirect
        get "show_relative", params: { course_id: @course.id, file_path: @file.full_path }
        expect(response).to be_redirect

        def test_path(path)
          file_with_path(path)
          get "show_relative", params: { course_id: @course.id, file_path: @file.full_display_path }
          expect(response).to be_redirect
          get "show_relative", params: { course_id: @course.id, file_path: @file.full_path }
          expect(response).to be_redirect
        end

        test_path("course files/unfiled/test1.txt")
        test_path("course files/blah")
        test_path("course files/a/b/c%20dude/d/e/f.gif")
      end

      it "renders unauthorized access page if the file path doesn't match" do
        get "show_relative", params: { course_id: @course.id, file_path: @file.full_display_path + "blah" }
        expect(response).to render_template("shared/errors/file_not_found")
        get "show_relative", params: { file_id: @file.id, course_id: @course.id, file_path: @file.full_display_path + "blah" }
        expect(response).to render_template("shared/errors/file_not_found")
      end

      it "renders file_not_found even if the format is non-html" do
        get "show_relative", params: { file_id: @file.id, course_id: @course.id, file_path: @file.full_display_path + ".css" }, format: "css"
        expect(response).to render_template("shared/errors/file_not_found")
      end

      it "ignores bad file_ids" do
        get "show_relative", params: { file_id: @file.id + 1, course_id: @course.id, file_path: @file.full_display_path }
        expect(response).to be_redirect
        get "show_relative", params: { file_id: "blah", course_id: @course.id, file_path: @file.full_display_path }
        expect(response).to be_redirect
      end

      it "renders inline for html files" do
        s3_storage!
        allow(HostUrl).to receive(:file_host).and_return("files.test")
        request.host = "files.test"
        @file.update_attribute(:content_type, "text/html")
        handle = double(read: "hello")
        allow_any_instantiation_of(@file).to receive(:open).and_return(handle)
        get "show_relative", params: { file_id: @file.id, course_id: @course.id, file_path: @file.full_display_path, inline: 1, download: 1 }
        expect(response).to be_successful
        expect(response.body).to eq "hello"
        expect(response.media_type).to eq "text/html"
      end

      it "redirects for large html files" do
        s3_storage!
        allow(HostUrl).to receive(:file_host).and_return("files.test")
        request.host = "files.test"
        @file.update_attribute(:content_type, "text/html")
        @file.update_attribute(:size, 1024 * 1024)
        allow_any_instance_of(FileAuthenticator).to receive(:inline_url).and_return("https://s3/myfile")
        get "show_relative", params: { file_id: @file.id, course_id: @course.id, file_path: @file.full_display_path, inline: 1, download: 1 }
        expect(response).to redirect_to("https://s3/myfile")
      end

      it "redirects for image files" do
        s3_storage!
        allow(HostUrl).to receive(:file_host).and_return("files.test")
        request.host = "files.test"
        @file.update_attribute(:content_type, "image/jpeg")
        allow_any_instance_of(FileAuthenticator).to receive(:inline_url).and_return("https://s3/myfile")
        get "show_relative", params: { file_id: @file.id, course_id: @course.id, file_path: @file.full_display_path, inline: 1, download: 1 }
        expect(response).to redirect_to("https://s3/myfile")
      end

      it "redirects for non-html files" do
        s3_storage!
        allow(HostUrl).to receive(:file_host).and_return("files.test")
        request.host = "files.test"
        # it's a .doc file
        allow_any_instance_of(FileAuthenticator).to receive(:download_url).and_return("https://s3/myfile")
        get "show_relative", params: { file_id: @file.id, course_id: @course.id, file_path: @file.full_display_path, inline: 1, download: 1 }
        expect(response).to redirect_to("https://s3/myfile")
      end

      it "prioritizes matches on display name vs. filename" do
        display_name = "file.txt"
        # make a file with an original filename matching the other file's display_name
        Attachment.create!(context: @course,
                           uploaded_data: StringIO.new("blah1"),
                           folder: Folder.root_folders(@course).first,
                           filename: display_name,
                           display_name: "something_else.txt")
        file2 = Attachment.create!(context: @course,
                                   uploaded_data: StringIO.new("blah2"),
                                   folder: Folder.root_folders(@course).first,
                                   filename: "still_something_else.txt",
                                   display_name:)
        other_file = Attachment.create!(context: @course,
                                        uploaded_data: StringIO.new("blah3"),
                                        folder: Folder.root_folders(@course).first,
                                        filename: "totallydifferent.html")

        get "show_relative", params: { file_id: other_file.id, course_id: @course.id, file_path: file2.full_display_path }
        expect(assigns[:attachment]).to eq file2
      end
    end

    context "unauthenticated user" do
      it "renders unauthorized if the file exists" do
        get "show_relative", params: { course_id: @course.id, file_path: @file.full_display_path }
        assert_unauthorized
      end

      it "renders unauthorized if the file doesn't exist" do
        get "show_relative", params: { course_id: @course.id, file_path: "course files/nope" }
        assert_unauthorized
      end
    end

    context "after user merge" do
      before :once do
        @merge_user_1 = student_in_course(name: "Merge User 1", active_all: true).user
        @user_1_file = attachment_model(context: @merge_user_1, md5: "hi")
      end

      before do
        user_session(@teacher)
      end

      context "with sharding" do
        specs_require_sharding

        it "allows access to files from a user who was merged into another user (happens with cross-shard merge)" do
          @shard1.activate do
            account = Account.create!
            course_with_student(account:)
          end
          UserMerge.from(@merge_user_1).into(@student)
          run_jobs

          get "show_relative", params: { user_id: @merge_user_1.id, file_id: @user_1_file.id, file_path: @user_1_file.full_path, verifier: @user_1_file.uuid }
          expect(response).to be_redirect
        end
      end
    end

    context "account-context files" do
      before :once do
        @account = account_model
      end

      before do
        allow(HostUrl).to receive(:file_host).and_return("files.test")
        request.host = "files.test"
        user_session(@teacher)
      end

      it "skips verification for an account-context file" do
        account_js_file
        file_verifier = Attachments::Verification.new(@file).verifier_for_user(nil)
        user_verifier = AccessVerifier.generate(user: @teacher)
        other_params = { download: 1, inline: 1, verifier: file_verifier, account_id: @account.id, file_id: @file.id, file_path: @file.full_path }
        get "show_relative", params: user_verifier.merge(other_params)
        expect(response).to be_successful
      end

      it "enforces verification for contexts other than account" do
        course_file
        file_verifier = Attachments::Verification.new(@file).verifier_for_user(nil)
        user_verifier = AccessVerifier.generate(user: @teacher)
        other_params = { download: 1, inline: 1, verifier: file_verifier, account_id: @account.id, file_id: @file.id, file_path: @file.full_path }
        get "show_relative", params: user_verifier.merge(other_params)
        assert_unauthorized
      end
    end

    describe "with the sf_verifier" do
      before do
        @file.update!(file_state: "hidden", instfs_uuid: "stuff")
        user_with_pseudonym
        allow(InstFS).to receive(:enabled?).and_return(true)
        allow_any_instance_of(FilesController).to receive(:safer_domain_available?).and_return(false)
      end

      it "does not allow access if the user can't see the file" do
        enable_cache do
          sf_verifier = AccessVerifier.generate(
            user: @user,
            real_user: @user,
            root_account: Account.last,
            return_url: nil,
            fallback_url: "http://test.host/fallback"
          )

          get "show_relative", params: { course_id: @course.id, file_id: @file.id, file_path: @file.full_display_path, **sf_verifier }
          expect(response).to be_unauthorized
        end
      end

      it "allows access if the sf_verifier includes the file authorization information" do
        enable_cache do
          sf_verifier = AccessVerifier.generate(
            authorization: { attachment: @file, permission: "download" },
            user: @user,
            real_user: @user,
            root_account: Account.last,
            return_url: nil,
            fallback_url: "http://test.host/fallback"
          )

          get "show_relative", params: { course_id: @course.id, file_id: @file.id, file_path: @file.full_display_path, **sf_verifier }
          expect(response).to be_redirect
          expect(response.location).to include "/files/stuff/doc.doc?download=1&token="
        end
      end

      context "Asset Processor Asset download" do
        before do
          @dk = developer_key_model
        end

        it "allows access if the sf_verifier includes the file authorization information" do
          enable_cache do
            sf_verifier = AccessVerifier.generate(
              developer_key: @dk,
              authorization: { attachment: @file, permission: "download" },
              root_account: @dk.root_account
            )
            get "show_relative", params: { course_id: @course.id, file_id: @file.id, file_path: @file.full_display_path, **sf_verifier }
            expect(response).to be_redirect
            expect(response.location).to include "/files/stuff/doc.doc?download=1&token="
          end
        end
      end
    end
  end

  describe "PUT 'update'" do
    before :once do
      course_file
    end

    it "requires authorization" do
      put "update", params: { course_id: @course.id, id: @file.id }
      assert_unauthorized
    end

    it "updates file" do
      user_session(@teacher)
      put "update", params: { course_id: @course.id, id: @file.id, attachment: { display_name: "new name", uploaded_data: nil } }
      expect(response).to be_redirect
      expect(assigns[:attachment]).to eql(@file)
      expect(assigns[:attachment].display_name).to eql("new name")
      expect(assigns[:attachment].user_id).to be_nil
    end

    it "moves file into a folder" do
      user_session(@teacher)
      course_folder

      put "update", params: { course_id: @course.id, id: @file.id, attachment: { folder_id: @folder.id } }, format: "json"
      expect(response).to be_successful

      @file.reload
      expect(@file.folder).to eql(@folder)
    end

    context "submissions folder" do
      before(:once) do
        @student = user_model
        @root_folder = Folder.root_folders(@student).first
        @file = attachment_model(context: @user, uploaded_data: default_uploaded_data, folder: @root_folder)
        @sub_folder = @student.submissions_folder
        @sub_file = attachment_model(context: @user, uploaded_data: default_uploaded_data, folder: @sub_folder)
      end

      it "does not move a file into a submissions folder" do
        user_session(@student)
        put "update", params: { user_id: @student.id, id: @file.id, attachment: { folder_id: @sub_folder.id } }, format: "json"
        expect(response).to have_http_status :forbidden
      end

      it "does not move a file out of a submissions folder" do
        user_session(@student)
        put "update", params: { user_id: @student.id, id: @sub_file.id, attachment: { folder_id: @root_folder.id } }, format: "json"
        expect(response).to have_http_status :forbidden
      end
    end

    it "replaces content and update user_id" do
      course_with_teacher_logged_in(active_all: true)
      course_file
      new_content = default_uploaded_data
      put "update", params: { course_id: @course.id, id: @file.id, attachment: { uploaded_data: new_content } }
      expect(response).to be_redirect
      expect(assigns[:attachment]).to eql(@file)
      @file.reload
      expect(@file.size).to eql new_content.size
      expect(@file.user).to eql @teacher
    end

    context "usage_rights_required" do
      before do
        @course.usage_rights_required = true
        @course.save!
        user_session(@teacher)
        @file.update_attribute(:locked, true)
      end

      it "does not publish if usage_rights unset" do
        put "update", params: { course_id: @course.id, id: @file.id, attachment: { locked: "false" } }
        expect(@file.reload).to be_locked
      end

      it "publishes if usage_rights set" do
        @file.usage_rights = @course.usage_rights.create! use_justification: "public_domain"
        @file.save!
        put "update", params: { course_id: @course.id, id: @file.id, attachment: { locked: "false" } }
        expect(@file.reload).not_to be_locked
      end
    end
  end

  describe "DELETE 'destroy'" do
    context "authorization" do
      before :once do
        course_file
      end

      it "requires authorization" do
        delete "destroy", params: { course_id: @course.id, id: @file.id }
        expect(response.body).to eql("{\"message\":\"Unauthorized to delete this file\"}")
        expect(assigns[:attachment].file_state).to eq "available"
      end

      it "deletes file" do
        user_session(@teacher)
        delete "destroy", params: { course_id: @course.id, id: @file.id }
        expect(response).to be_redirect
        expect(assigns[:attachment]).to eql(@file)
        expect(assigns[:attachment].file_state).to eq "deleted"
      end
    end

    it "refuses to delete a file in a submissions folder" do
      file = @student.attachments.create! display_name: "blah", uploaded_data: default_uploaded_data, folder: @student.submissions_folder
      delete "destroy", params: { user_id: @student.id, id: file.id }
      expect(response).to have_http_status :unauthorized
    end

    context "file that has been submitted" do
      def submit_file
        assignment = @course.assignments.create!(title: "some assignment", submission_types: "online_upload")
        @file = attachment_model(context: @user, uploaded_data: stub_file_data("test.txt", "asdf", "text/plain"))
        assignment.submit_homework(@student, attachments: [@file])
      end

      before do
        submit_file
        user_session(@student)
      end

      it "does not delete" do
        delete "destroy", params: { id: @file.id }
        expect(response.body).to eql("{\"message\":\"Cannot delete a file that has been submitted as part of an assignment\"}")
        expect(assigns[:attachment].file_state).to eq "available"
      end
    end
  end

  describe "POST 'create_pending'" do
    it "requires authorization" do
      user_session(@other_user)
      post "create_pending", params: { attachment: { context_code: @course.asset_string } }
      assert_unauthorized
    end

    it "requires a pseudonym" do
      post "create_pending", params: { attachment: { context_code: @course.asset_string } }
      expect(response).to redirect_to login_url
    end

    it "creates file placeholder (in local mode)" do
      local_storage!
      user_session(@teacher)
      post "create_pending", params: { attachment: {
        context_code: @course.asset_string,
        filename: "bob.txt"
      } }
      expect(response).to be_successful
      expect(assigns[:attachment]).not_to be_nil
      expect(assigns[:attachment].id).not_to be_nil
      expect(assigns[:attachment][:user_id]).not_to be_nil
      json = json_parse
      expect(json).not_to be_nil
      expect(json["upload_url"]).not_to be_nil
      expect(json["upload_params"]).not_to be_nil
      expect(json["upload_params"]).not_to be_empty
    end

    it "creates file placeholder (in s3 mode)" do
      s3_storage!
      user_session(@teacher)
      post "create_pending", params: { attachment: {
        context_code: @course.asset_string,
        filename: "bob.txt"
      } }
      expect(response).to be_successful
      expect(assigns[:attachment]).not_to be_nil
      expect(assigns[:attachment].id).not_to be_nil
      expect(assigns[:attachment][:user_id]).not_to be_nil
      json = json_parse
      expect(json).not_to be_nil
      expect(json["upload_url"]).not_to be_nil
      expect(json["upload_params"]).to be_present
      expect(json["upload_params"]["x-amz-credential"]).to start_with("stub_id")
    end

    it "allows specifying a content_type" do
      # the API does, and the files page sends it based on the browser's detection
      s3_storage!
      user_session(@teacher)
      post "create_pending", params: { attachment: {
        context_code: @course.asset_string,
        filename: "something.rb",
        content_type: "text/magical-incantation"
      } }
      expect(response).to be_successful
      expect(assigns[:attachment].content_type).to eq "text/magical-incantation"
    end

    it "does not allow going over quota for file uploads" do
      s3_storage!
      user_session(@student)
      Setting.set("user_default_quota", -1)
      post "create_pending", params: { attachment: {
        context_code: @student.asset_string,
        filename: "bob.txt",
        size: 1
      } }
      expect(response).to be_bad_request
      expect(assigns[:quota_used]).to be > assigns[:quota]
    end

    it "allows going over quota for homework submissions" do
      s3_storage!
      user_session(@student)
      @assignment = @course.assignments.create!(title: "upload_assignment", submission_types: "online_upload")
      Setting.set("user_default_quota", -1)
      post "create_pending", params: { attachment: {
                                         context_code: @assignment.context_code,
                                         asset_string: @assignment.asset_string,
                                         intent: "submit",
                                         filename: "bob.txt"
                                       },
                                       format: :json }
      expect(response).to be_successful
      expect(assigns[:attachment]).not_to be_nil
      expect(assigns[:attachment].id).not_to be_nil
      json = json_parse
      expect(json).not_to be_nil
      expect(json["upload_url"]).not_to be_nil
      expect(json["upload_params"]).to be_present
      expect(json["upload_params"]["x-amz-credential"]).to start_with("stub_id")
    end

    # This test verifies that an attachment on a graded discussion will not affect the files quota
    it "allows going over quota for graded discussions submissions" do
      s3_storage!
      user_session(@student)
      @assignment = @course.assignments.create!(title: "discussion assignment", submission_types: "discussion_topic")
      Setting.set("user_default_quota", -1)
      post "create_pending", params: { attachment: {
                                         context_code: @assignment.context_code,
                                         asset_string: @assignment.asset_string,
                                         intent: "submit",
                                         filename: "bob.txt"
                                       },
                                       format: :json }
      expect(response).to be_successful
      expect(assigns[:attachment]).not_to be_nil
      expect(assigns[:attachment].id).not_to be_nil
      json = json_parse
      expect(json).not_to be_nil
      expect(json["upload_url"]).not_to be_nil
      expect(json["upload_params"]).to be_present
      expect(json["upload_params"]["x-amz-credential"]).to start_with("stub_id")
    end

    it "associates assignment submission for a group assignment with the group" do
      user_session(@student)
      category = group_category
      assignment = @course.assignments.create(group_category: category, submission_types: "online_upload")
      group = category.groups.create(context: @course)
      group.add_user(@student)
      user_session(@student)

      # assignment.grants_right?(@student, :submit).should be_true
      # assignment.grants_right?(@student, :nothing).should be_true

      s3_storage!
      post "create_pending", params: { attachment: {
        context_code: @course.asset_string,
        asset_string: assignment.asset_string,
        intent: "submit",
        filename: "bob.txt"
      } }
      expect(response).to be_successful

      expect(assigns[:attachment]).not_to be_nil
      expect(assigns[:attachment].context).to eq group
    end

    it "creates the file in unlocked state if :usage_rights_required is disabled" do
      @course.usage_rights_required = false
      @course.save!
      user_session(@teacher)
      post "create_pending", params: { attachment: {
        context_code: @course.asset_string,
        filename: "bob.txt"
      } }
      expect(response).to be_successful
      expect(assigns[:attachment].locked).to be_falsy
    end

    it "creates the file in locked state if :usage_rights_required is enabled" do
      @course.usage_rights_required = true
      @course.save!
      user_session(@teacher)
      post "create_pending", params: { attachment: {
        context_code: @course.asset_string,
        filename: "bob.txt"
      } }
      expect(response).to be_successful
      expect(assigns[:attachment].locked).to be_truthy
    end

    it "refuses to create a file in a submissions folder" do
      user_session(@student)
      post "create_pending", params: { attachment: {
        context_code: @student.asset_string,
        filename: "test.txt",
        folder_id: @student.submissions_folder.id
      } }
      expect(response).to have_http_status :unauthorized
    end

    it "creates a file in the submissions folder if intent=='submit'" do
      user_session(@student)
      assignment = @course.assignments.create!(submission_types: "online_upload")
      post "create_pending", params: { attachment: {
        context_code: assignment.context_code,
        asset_string: assignment.asset_string,
        filename: "test.txt",
        intent: "submit"
      } }
      f = assigns[:attachment].folder
      expect(f.submission_context_code).to eq @course.asset_string
    end

    it "uses a submissions folder for group assignments" do
      user_session(@student)
      category = group_category
      assignment = @course.assignments.create(group_category: category, submission_types: "online_upload")
      group = category.groups.create(context: @course)
      group.add_user(@student)
      user_session(@student)
      post "create_pending", params: { attachment: {
        context_code: @course.asset_string,
        asset_string: assignment.asset_string,
        intent: "submit",
        filename: "bob.txt"
      } }
      expect(response).to be_successful
      expect(assigns[:attachment]).not_to be_nil
      expect(assigns[:attachment].context).to eq group
      expect(assigns[:attachment].folder).to be_for_submissions
    end

    it "does not require usage rights for group submissions to be visible to students" do
      @course.usage_rights_required = true
      @course.save!
      user_session(@student)
      category = group_category
      assignment = @course.assignments.create(group_category: category, submission_types: "online_upload")
      group = category.groups.create(context: @course)
      group.add_user(@student)
      user_session(@student)
      post "create_pending", params: { attachment: {
        context_code: @course.asset_string,
        asset_string: assignment.asset_string,
        intent: "submit",
        filename: "bob.txt"
      } }
      expect(response).to be_successful
      expect(assigns[:attachment]).not_to be_nil
      expect(assigns[:attachment]).not_to be_locked
    end

    context "sharding" do
      specs_require_sharding

      it "creates the attachment on the context's shard" do
        local_storage!
        @shard1.activate do
          account = Account.create!
          course_with_teacher_logged_in(active_all: true, account:)
        end
        post "create_pending", params: { attachment: {
          context_code: @course.asset_string,
          filename: "bob.txt"
        } }
        expect(response).to be_successful
        expect(assigns[:attachment]).not_to be_nil
        expect(assigns[:attachment].id).not_to be_nil
        expect(assigns[:attachment].shard).to eq @shard1
        json = json_parse
        expect(json).not_to be_nil
        expect(json["upload_url"]).not_to be_nil
        expect(json["upload_params"]).not_to be_nil
        expect(json["upload_params"]).not_to be_empty
      end

      it "creates the attachment on the user's shard when submitting" do
        local_storage!
        account = Account.create!
        @shard1.activate do
          @student = user_factory(active_user: true)
        end
        course_factory(active_all: true, account:)
        @course.enroll_user(@student, "StudentEnrollment").accept!
        @assignment = @course.assignments.create!(title: "upload_assignment", submission_types: "online_upload")

        user_session(@student)
        post "create_pending", params: { attachment: {
          context_code: @course.asset_string,
          asset_string: @assignment.asset_string,
          intent: "submit",
          filename: "bob.txt"
        } }
        expect(response).to be_successful
        expect(assigns[:attachment]).not_to be_nil
        expect(assigns[:attachment].id).not_to be_nil
        expect(assigns[:attachment].shard).to eq @shard1
        json = json_parse
        expect(json).not_to be_nil
        expect(json["upload_url"]).not_to be_nil
        expect(json["upload_params"]).not_to be_nil
        expect(json["upload_params"]).not_to be_empty
      end
    end
  end

  describe "POST 'api_create'" do
    before :once do
      # this endpoint does not need a logged-in user or api token auth, it's
      # based completely on the policy signature
      pseudonym(@teacher)
      @attachment = Attachment.create!(context: @course,
                                       file_state: "deleted",
                                       workflow_state: "unattached",
                                       filename: "test.txt",
                                       content_type: "text")
    end

    before do
      @content = Rack::Test::UploadedFile.new(file_fixture("a_file.txt"), "")
      request.env["CONTENT_TYPE"] = "multipart/form-data"
      enable_forgery_protection
    end

    it "accepts the upload data if the policy and attachment are acceptable" do
      local_storage!
      params = @attachment.ajax_upload_params("", "")
      post "api_create", params: params[:upload_params].merge(file: @content)
      expect(response).to be_redirect
      @attachment.reload
      # the file is not available until the third api call is completed
      expect(@attachment.file_state).to eq "deleted"
      expect(@attachment.open.read).to eq file_fixture("a_file.txt").read
    end

    it "opens up cors headers" do
      params = @attachment.ajax_upload_params("", "")
      request.headers["Origin"] = "http://canvas.docker"
      post "api_create", params: params[:upload_params].merge(file: @content)
      expect(response.header["Access-Control-Allow-Origin"]).to eq "http://canvas.docker"
    end

    it "has a preflight point for options requests (mostly safari)" do
      process :api_create_success_cors, method: "OPTIONS", params: { id: "" }
      expect(response.header["Access-Control-Allow-Headers"]).to eq("Origin, X-Requested-With, Content-Type, Accept, Authorization, Accept-Encoding")
    end

    it "rejects a blank policy" do
      post "api_create", params: { file: @content }
      assert_status(400)
    end

    it "rejects an empty file" do
      empty_file = Rack::Test::UploadedFile.new(file_fixture("empty_file.txt"), "")
      params = @attachment.ajax_upload_params("", "")
      post "api_create", params: params[:upload_params].merge(file: empty_file)
      assert_status(400)
    end

    it "rejects an expired policy" do
      params = @attachment.ajax_upload_params("", "", expiration: -60.seconds)
      post "api_create", params: params[:upload_params].merge({ file: @content })
      assert_status(400)
    end

    it "rejects a modified policy" do
      params = @attachment.ajax_upload_params("", "")
      params[:upload_params]["Policy"] << "a"
      post "api_create", params: params[:upload_params].merge({ file: @content })
      assert_status(400)
    end

    it "rejects a good policy if the attachment data is already uploaded" do
      params = @attachment.ajax_upload_params("", "")
      @attachment.uploaded_data = @content
      @attachment.save!
      post "api_create", params: params[:upload_params].merge(file: @content)
      assert_status(400)
    end

    it "forwards params[:success_include] to the api_create_success redirect as params[:include] if present" do
      local_storage!
      params = @attachment.ajax_upload_params("", "")
      post "api_create", params: params[:upload_params].merge(file: @content, success_include: "foo")
      expect(response).to be_redirect
      expect(response.location).to include("include%5B%5D=foo") # include[]=foo, url encoded
    end

    it "adds 'include=avatar' to the api_create_success redirect for profile pictures" do
      profile_pic = Attachment.create!(user: @teacher,
                                       context: @teacher,
                                       folder: @teacher.profile_pics_folder,
                                       file_state: "deleted",
                                       workflow_state: "unattached",
                                       filename: "profile.png",
                                       content_type: "image/png")

      local_storage!
      params = profile_pic.ajax_upload_params("", "")
      post "api_create", params: params[:upload_params].merge(file: @content)
      expect(response).to be_redirect
      expect(response.location).to include("include%5B%5D=avatar") # include[]=avatar, url encoded
    end
  end

  describe "POST api_capture" do
    before do
      allow(InstFS).to receive_messages(enabled?: true, jwt_secrets: ["jwt signing key"])
      @token = Canvas::Security.create_jwt({}, nil, InstFS.jwt_secret)
    end

    it "rejects if InstFS integration is disabled" do
      allow(InstFS).to receive(:enabled?).and_return(false)
      post "api_capture", params: { id: 1 }
      assert_status(404)
    end

    it "rejects if JWT is excluded or improperly formed" do
      wrong_token = Canvas::Security.create_jwt({}, nil, "the wrong key")
      post "api_capture", params: { id: 1, token: wrong_token }
      assert_forbidden
    end

    it "rejects if required params aren't included" do
      post "api_capture", params: { id: 1, user_id: 1, context_type: "Course", token: @token }
      # `context_id` is excluded
      assert_status(400)
    end

    context "with a course" do
      let(:course) { Course.create }
      let(:user) { User.create!(name: "me") }
      let(:folder) { Folder.create!(name: "test", context: course) }
      let(:params) do
        {
          id: 1,
          user_id: user.id,
          context_type: "Course",
          context_id: course.id,
          token: @token,
          name: "test.txt",
          size: 42,
          content_type: "text/plain",
          instfs_uuid: 1,
          folder_id: folder.id,
        }
      end

      it "creates a new attachment" do
        post("api_capture", params:)
        assert_status(201)
        attachment = folder.attachments.first
        expect(attachment).not_to be_nil
        expect(attachment.workflow_state).to eq "processed"
      end

      it "populates the md5 column with the instfs sha512" do
        post "api_capture", params: params.merge(sha512: "deadbeef")
        assert_status(201)
        expect(folder.attachments.first.md5).to eq "deadbeef"
      end

      it "includes the attachment json in the response" do
        post("api_capture", params:)
        assert_status(201)
        attachment = folder.attachments.first
        data = json_parse
        expect(data["id"]).to eql attachment.id
        expect(data["filename"]).to eql "test.txt"
        expect(data["url"]).not_to be_nil
      end

      it "works with a ContentMigration as the context" do
        migration = course.content_migrations.create!
        request_params = params.merge(
          context_id: migration.id,
          context_type: "ContentMigration"
        )

        post "api_capture", params: request_params
        assert_status(201)
      end

      it "works with a Quizzes::QuizSubmission as the context" do
        quiz = course.quizzes.create!
        submission = quiz.quiz_submissions.create!(user:)

        request_params = params.merge(
          context_type: "Quizzes::QuizSubmission",
          context_id: submission.id
        )

        post "api_capture", params: request_params
        assert_status(201)
      end

      context "with Submission, Assignment, and Progress" do
        let(:assignment) { course.assignments.create! }
        let(:submission) { assignment.submissions.create!(user: @student) }
        let(:assignment_params) do
          params.merge(
            context_type: "Assignment",
            context_id: assignment.id
          )
        end
        let(:attachment) do
          Attachment.create!(
            context: assignment,
            user: @student,
            filename: "cats.jpg",
            uploaded_data: StringIO.new("meow?")
          )
        end
        let(:progress) do
          Progress
            .new(context: assignment, user:, tag: :test)
            .tap(&:start)
            .tap(&:save!)
        end
        let!(:homework_service) { Services::SubmitHomeworkService.new(attachment, progress) }

        before do
          allow(Mailer).to receive(:deliver)
          allow(Services::SubmitHomeworkService).to(receive(:new)).and_return(homework_service)
        end

        it "works with an Assignment as the context" do
          post "api_capture", params: assignment_params
          assert_status(201)
        end

        context "with progress_id param" do
          let(:progress_params) do
            assignment_params.merge(
              progress_id: progress.id
            )
          end
          let(:request) do
            post "api_capture", params: progress_params
            progress.reload
          end

          it "completes the Progress object" do
            request
            expect(progress).to be_completed
          end

          it "sets the attachment id in the Progress#results" do
            request
            expect(progress.results["id"]).not_to be_nil
          end

          it "returns a 201 http status" do
            request
            assert_status(201)
          end

          it "does not submit the attachment" do
            expect(homework_service).not_to receive(:submit)
            request
          end
        end

        context "with Progress tagged as :upload_via_url" do
          let(:progress) do
            Progress
              .new(context: assignment, user:, tag: :upload_via_url)
              .tap(&:start)
              .tap(&:save!)
          end

          let(:progress_params) do
            assignment_params.merge(
              progress_id: progress.id,
              comment:,
              eula_agreement_timestamp:
            )
          end
          let(:eula_agreement_timestamp) { "1522419910" }
          let(:comment) { "my assignment comment" }
          let(:request) { post "api_capture", params: progress_params }

          before do
            allow(homework_service).to receive(:queue_email)
          end

          it "submits the attachment if the submit_assignment flag is not provided" do
            expect(homework_service).to receive(:submit).with(eula_agreement_timestamp, comment)
            request
          end

          it "submits the attachment if the submit_assignment param is set to true" do
            expect(homework_service).to receive(:submit).with(eula_agreement_timestamp, comment)
            post "api_capture", params: progress_params.merge(submit_assignment: true)
          end

          it "does not submit the attachment if the submit_assignment param is set to false" do
            expect(homework_service).not_to receive(:submit)
            post "api_capture", params: progress_params.merge(submit_assignment: false)
          end

          it "saves the eula_agreement_timestamp" do
            request
            submission = Submission.where(assignment_id: assignment.id)
            expect(submission.first.turnitin_data[:eula_agreement_timestamp]).to eq(eula_agreement_timestamp)
          end

          it "saves the comment" do
            request
            submission = Submission.where(assignment_id: assignment.id)
            expect(submission.first.submission_comments.first.comment).to eq(comment)
          end

          it "returns a 201 http status" do
            request
            assert_status(201)
          end

          it "marks the progress as completed" do
            request
            expect(progress.reload.workflow_state).to eq "completed"
          end

          it "sends a failure email" do
            expect(homework_service).to receive(:submit).and_raise("error")
            expect(homework_service).to receive(:failure_email)
            request

            expect(progress.reload.workflow_state).to eq "failed"
          end
        end
      end

      context "with precreated attachment" do
        let(:attachment) do
          folder.attachments.create!(
            context: course,
            user:,
            file_state: "deleted",
            workflow_state: "unattached",
            filename: "test.txt",
            content_type: "text"
          )
        end

        let(:params) do
          super().merge(
            precreated_attachment_id: attachment.id
          )
        end

        it "marks attachment available" do
          post("api_capture", params:)
          expect(attachment.reload.file_state).to eq "available"
        end

        context "when id is wrong" do
          let(:params) do
            super().merge(
              precreated_attachment_id: attachment.id + 42
            )
          end

          it "returns an error" do
            post("api_capture", params:)
            assert_status(422)
          end
        end
      end
    end

    context "sharding" do
      specs_require_sharding

      it "creates the attachment on the context's shard" do
        user = @shard1.activate { User.create!(name: "me") }
        post "api_capture", params: {
          user_id: user.global_id,
          context_type: "User",
          context_id: user.global_id,
          token: @token,
          name: "test.txt",
          size: 42,
          content_type: "text/plain",
          instfs_uuid: 1,
          folder_id: user.profile_pics_folder.global_id,
        }
        assert_status(201)
        attachment = assigns[:attachment]
        expect(attachment).not_to be_nil
        expect(attachment.shard).to eq @shard1
      end

      it "stores the correct root_account_id on the attachment for a cross-shard account when the context is on the birth shard" do
        account = @shard1.activate { Account.create! }
        user = User.create!(name: "me")
        Attachment.current_root_account = account
        post "api_capture", params: {
          user_id: user.global_id,
          context_type: "User",
          context_id: user.global_id,
          token: @token,
          name: "test.txt",
          size: 42,
          content_type: "text/plain",
          instfs_uuid: 1,
          folder_id: user.profile_pics_folder.global_id,
        }
        assert_status(201)
        attachment = assigns[:attachment]
        expect(attachment.root_account_id).to eq account.global_id
      end
    end
  end

  describe "public_url" do
    before :once do
      assignment_model course: @course, submission_types: %w[online_upload]
      attachment_model context: @student
      @submission = @assignment.submit_homework @student, attachments: [@attachment]
    end

    context "with direct rights" do
      before do
        user_session @student
      end

      it "gives a download url" do
        get "public_url", params: { id: @attachment.id }
        expect(response).to be_successful
        data = json_parse
        expect(data).to eq({ "public_url" => @attachment.public_url(secure: false) })
      end
    end

    context "without direct rights" do
      before do
        user_session @teacher
      end

      it "fails if no submission_id is given" do
        get "public_url", params: { id: @attachment.id }
        assert_unauthorized
      end

      it "allows a teacher to download a student's submission" do
        get "public_url", params: { id: @attachment.id, submission_id: @submission.id }
        expect(response).to be_successful
        data = json_parse
        expect(data).to eq({ "public_url" => @attachment.public_url(secure: false) })
      end

      it "verifies that the requested file belongs to the submission" do
        otherfile = attachment_model
        get "public_url", params: { id: otherfile, submission_id: @submission.id }
        assert_unauthorized
      end

      it "allows downloading an attachment to a previous version" do
        old_file = @attachment
        new_file = attachment_model(context: @student)
        @assignment.submit_homework @student, attachments: [new_file]
        get "public_url", params: { id: old_file.id, submission_id: @submission.id }
        expect(response).to be_successful
        data = json_parse
        expect(data).to eq({ "public_url" => old_file.public_url(secure: false) })
      end
    end
  end

  describe "GET 'image_thumbnail'" do
    let(:image) { @teacher.attachments.create!(uploaded_data: stub_png_data, instfs_uuid: "1234") }

    it "returns default 'no_pic' thumbnail if attachment not found" do
      user_session @teacher
      get "image_thumbnail", params: { uuid: "bad uuid", id: "bad id" }
      expect(response).to be_redirect
    end

    it "returns different jwt if requested twice" do
      enable_cache do
        user_session @teacher
        locations = Array.new(2) do
          get("image_thumbnail", params: { uuid: image.uuid, id: image.id, no_cache: true }).location
        end
        expect(locations[0]).not_to eq(locations[1])
      end
    end

    context "with no UUID" do
      before :once do
        @course.root_account.enable_feature!(:file_association_access)
      end

      context "without InstFS" do
        let(:image) do
          local_storage!
          @teacher.attachments.create!(uploaded_data: stub_png_data)
        end

        it "returns a non-token url for local storage" do
          local_storage!
          user_session @teacher
          location = get("image_thumbnail", params: { id: image.id, no_cache: true }).location
          expect(location).to match(%r{/images/thumbnails/show/#{image.thumbnail.id}$})
        end
      end

      context "with InstFS enabled" do
        let(:image) { attachment_model(context: @teacher, uploaded_data: stub_png_data, content_type: "image/png", instfs_uuid: "1234") }

        it "returns default 'no_pic' thumbnail if attachment not found" do
          user_session @teacher
          get "image_thumbnail", params: { id: image.id + 1 }
          expect(response).to redirect_to("/images/no_pic.gif")
        end

        it "returns different jwts (because of JTI) if requested twice" do
          enable_cache do
            user_session @teacher
            locations = Array.new(2) do
              get("image_thumbnail", params: { id: image.id }).location
            end
            expect(locations[0]).not_to eq(locations[1])
          end
        end

        context "with profile pictures" do
          it "does not add a jti if the thumbnail is a user's profile picture" do
            enable_cache do
              user_session @teacher
              @teacher.avatar_image = { "url" => thumbnail_image_plain_url(image), "type" => "attachment" }
              @teacher.save!
              token = get("image_thumbnail", params: { id: image.id, no_cache: true }).location.split("?token=")[1]
              claims = Canvas::Security.decode_jwt(token, [InstFS.jwt_secret])
              expect(claims["jti"]).not_to be_present
            end
          end
<<<<<<< HEAD
=======

          context "with sharding" do
            specs_require_sharding

            it "works with cross-shard thumbnails" do
              @shard1.activate do
                @shard1_user = user_factory(active_user: true)
                @shard1_att = attachment_model(context: @shard1_user, uploaded_data: stub_png_data, content_type: "image/png", instfs_uuid: "1234")
              end

              user_session(@shard1_user)
              @shard1_user.avatar_image = { "url" => thumbnail_image_plain_url(@shard1_att), "type" => "attachment" }
              @shard1_user.save!
              token = get("image_thumbnail", params: { id: @shard1_att.id, no_cache: true }).location.split("?token=")[1]
              claims = Canvas::Security.decode_jwt(token, [InstFS.jwt_secret])
              expect(claims["jti"]).not_to be_present
            end
          end
>>>>>>> dd080656
        end

        it "returns a proper jwt token" do
          user_session @teacher
          token = get("image_thumbnail", params: { id: image.id, no_cache: true }).location.split("?token=")[1]
          expect { Canvas::Security.decode_jwt(token, [InstFS.jwt_secret]) }.not_to raise_error
        end

        it "redirects to default no_pic thumbnail if access_allowed returns false" do
          allow_any_instance_of(FilesController).to receive(:access_allowed).and_return(false)
          user_session @teacher
          get "image_thumbnail", params: { id: image.id }
          expect(response).to redirect_to("/images/no_pic.gif")
        end

        it "returns a 302 if access_allowed returns true" do
          allow_any_instance_of(FilesController).to receive(:access_allowed).and_return(true)
          user_session @teacher
          get "image_thumbnail", params: { id: image.id }
          expect(response).to be_redirect
        end
      end
    end
  end

  describe "process_content_type_from_instfs" do
    it "fixes doc files" do
      expect(controller.send(:process_content_type_from_instfs, "application/x-cfb", "file.doc")).to eq "application/msword"
    end

    it "fixes xls files" do
      expect(controller.send(:process_content_type_from_instfs, "application/x-cfb", "file.xls")).to eq "application/vnd.ms-excel"
    end

    it "fixes ppt files" do
      expect(controller.send(:process_content_type_from_instfs, "application/x-cfb", "file.ppt")).to eq "application/vnd.ms-powerpoint"
    end

    it "ignores case" do
      expect(controller.send(:process_content_type_from_instfs, "application/x-cfb", "file.DOC")).to eq "application/msword"
    end

    it "leaves other CFB types alone" do
      expect(controller.send(:process_content_type_from_instfs, "application/x-cfb", "file.msi")).to eq "application/x-cfb"
    end

    it "fixes kml files" do
      expect(controller.send(:process_content_type_from_instfs, "application/xml", "file.kml")).to eq "application/vnd.google-earth.kml+xml"
    end

    it "leaves other XML files alone" do
      expect(controller.send(:process_content_type_from_instfs, "application/xml", "file.xml")).to eq "application/xml"
    end

    it "leaves other content types alone" do
      expect(controller.send(:process_content_type_from_instfs, "application/pdf", "file.pdf")).to eq "application/pdf"
    end
  end

  describe "PUT 'api_update'" do
    before(:once) do
      @student = user_model
      @root_folder = Folder.root_folders(@student).first
      @file = attachment_model(context: @user, uploaded_data: default_uploaded_data, folder: @root_folder)
      @sub_folder = @student.submissions_folder
      @sub_file = attachment_model(context: @user, uploaded_data: default_uploaded_data, folder: @sub_folder)
    end

    describe "as a student" do
      before do
        user_session(@student)
      end

      it "renders unauthorized when account restricts file access for user" do
        @course.account.root_account.enable_feature!(:restrict_student_access)
        allow(@course.account).to receive(:restricted_file_access_for_user?).with(@student).and_return(true)
        put "api_update", params: { parent_folder_id: @sub_folder.id, id: @file.id }
        expect(response).to be_unauthorized
      end

      it "allows access when account does not restrict file access for user" do
        @root = Folder.root_folders(@student).first
        allow(@course.account).to receive(:restricted_file_access_for_user?).with(@student).and_return(false)
        put "api_update", params: { parent_folder_id: @root.id, id: @file.id }
        expect(response).not_to be_unauthorized
      end
    end
  end

  describe "GET 'show_thumbnail'" do
    let(:user) { user_factory }
    let(:course) { course_factory }
    let(:image) { @teacher.attachments.create!(uploaded_data: stub_png_data, instfs_uuid: "1234") }
    let(:thumbnail) do
      Thumbnail.create!(filename: "tmp/test_thumb.png", content_type: "image/png", attachment: image, size: "200x50")
    end

    it "sends the thumbnail file if authorized as user" do
      local_storage!
      user_session(@teacher)
      expect_any_instance_of(FilesController).to receive(:safe_send_file)
        .with(thumbnail.full_filename, content_type: thumbnail.content_type).and_return(nil)
      expect { get :show_thumbnail, params: { id: thumbnail.id, location: "avatar_#{@teacher.id}" } }.not_to raise_error
    end

    it "returns unauthorized if not authorized" do
      local_storage!
      allow_any_instance_of(FilesController).to receive(:authorized_action).and_return(false)
      user_session(user)
      get :show_thumbnail, params: { id: thumbnail.id }
      expect(response).to have_http_status(:unauthorized)
    end

    it "sends the thumbnail file if authorized by location" do
      local_storage!
      @teacher.avatar_image_source = "attachment"
      @teacher.avatar_image_url =
        "http://host.instructure.com/images/thumbnails/#{image.id}?location=avatar_#{@teacher.id}"
      @teacher.save!
      user_session(user)
      expect_any_instance_of(FilesController).to receive(:safe_send_file)
        .with(thumbnail.full_filename, content_type: thumbnail.content_type).and_return(nil)
      expect { get :show_thumbnail, params: { id: thumbnail.id, location: "avatar_#{@teacher.id}" } }.not_to raise_error
    end
  end
end<|MERGE_RESOLUTION|>--- conflicted
+++ resolved
@@ -2445,8 +2445,6 @@
               expect(claims["jti"]).not_to be_present
             end
           end
-<<<<<<< HEAD
-=======
 
           context "with sharding" do
             specs_require_sharding
@@ -2465,7 +2463,6 @@
               expect(claims["jti"]).not_to be_present
             end
           end
->>>>>>> dd080656
         end
 
         it "returns a proper jwt token" do
