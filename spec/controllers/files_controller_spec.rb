--- conflicted
+++ resolved
@@ -2330,13 +2330,6 @@
     end
 
     it "fixes xls files" do
-<<<<<<< HEAD
-      expect(controller.send(:process_content_type_from_instfs, "application/x-cfb", "file.xls")).to eq "application/excel"
-    end
-
-    it "fixes ppt files" do
-      expect(controller.send(:process_content_type_from_instfs, "application/x-cfb", "file.ppt")).to eq "application/mspowerpoint"
-=======
       expect(controller.send(:process_content_type_from_instfs, "application/x-cfb", "file.xls")).to eq "application/vnd.ms-excel"
     end
 
@@ -2346,7 +2339,6 @@
 
     it "ignores case" do
       expect(controller.send(:process_content_type_from_instfs, "application/x-cfb", "file.DOC")).to eq "application/msword"
->>>>>>> 1acb383e
     end
 
     it "leaves other CFB types alone" do
