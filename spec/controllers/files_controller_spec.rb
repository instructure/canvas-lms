--- conflicted
+++ resolved
@@ -18,11 +18,6 @@
 # with this program. If not, see <http://www.gnu.org/licenses/>.
 #
 
-<<<<<<< HEAD
-require File.expand_path(File.dirname(__FILE__) + '/../sharding_spec_helper.rb')
-require File.expand_path(File.dirname(__FILE__) + '/../spec_helper')
-=======
->>>>>>> 2827ad44
 require_relative '../helpers/k5_common'
 
 def new_valid_tool(course)
@@ -725,8 +720,8 @@
       it "prioritizes matches on display name vs. filename" do
         display_name = "file.txt"
         # make a file with an original filename matching the other file's display_name
-        file1 = Attachment.create!(:context => @course, :uploaded_data => StringIO.new("blah1"), :folder => Folder.root_folders(@course).first,
-                                   :filename => display_name, :display_name => "something_else.txt")
+        Attachment.create!(:context => @course, :uploaded_data => StringIO.new("blah1"), :folder => Folder.root_folders(@course).first,
+                           :filename => display_name, :display_name => "something_else.txt")
         file2 = Attachment.create!(:context => @course, :uploaded_data => StringIO.new("blah2"), :folder => Folder.root_folders(@course).first,
                                    :filename => "still_something_else.txt", :display_name => display_name)
         other_file = Attachment.create!(:context => @course, :uploaded_data => StringIO.new("blah3"), :folder => Folder.root_folders(@course).first,
