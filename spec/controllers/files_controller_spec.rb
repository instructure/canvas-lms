--- conflicted
+++ resolved
@@ -354,8 +354,6 @@
       end
     end
 
-<<<<<<< HEAD
-=======
     describe "with an OAuth access token" do
       before do
         user_with_pseudonym
@@ -403,7 +401,6 @@
       end
     end
 
->>>>>>> 005bce2c
     describe "with JWT access token" do
       include_context "InstAccess setup"
 
