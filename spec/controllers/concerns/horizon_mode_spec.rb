--- conflicted
+++ resolved
@@ -115,43 +115,12 @@
         allow(resolver).to receive(:resolve).and_return(CanvasCareer::Constants::App::CAREER_LEARNER)
       end
 
-<<<<<<< HEAD
-      context "when horizon_learner_app feature is enabled" do
-        before do
-          account.enable_feature!(:horizon_learner_app)
-        end
-
-        it "redirects to the career path without horizon parameters" do
-          get :show
-          expect(response.location).to include("/career/courses/#{course.id}")
-          expect(response.location).not_to include("content_only=true")
-          expect(response.location).not_to include("instui_theme=career")
-          expect(response.location).not_to include("force_classic=true")
-        end
-      end
-
-      context "when horizon_learner_app feature is disabled" do
-        it "redirects to the configured learner app URL with horizon parameters" do
-          get :show
-          expect(response.location).to include("https://canvasforcareer.com")
-          expect(response.location).to include("content_only=true")
-          expect(response.location).to include("instui_theme=career")
-          expect(response.location).to include("force_classic=true")
-        end
-
-        it "does nothing if course is not a horizon course" do
-          course.update!(horizon_course: false)
-          get :show
-          expect(response).to have_http_status(:ok)
-        end
-=======
       it "redirects to the career path without horizon parameters" do
         get :show
         expect(response.location).to include("/career/courses/#{course.id}")
         expect(response.location).not_to include("content_only=true")
         expect(response.location).not_to include("instui_theme=career")
         expect(response.location).not_to include("force_classic=true")
->>>>>>> 70ef2fec
       end
     end
 
@@ -361,8 +330,6 @@
 
       it { is_expected.to be false }
     end
-<<<<<<< HEAD
-=======
 
     context "when entering student view for a horizon course" do
       before do
@@ -396,6 +363,5 @@
 
       it { is_expected.to be false }
     end
->>>>>>> 70ef2fec
   end
 end