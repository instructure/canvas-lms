# frozen_string_literal: true

#
# Copyright (C) 2025 - present Instructure, Inc.
#
# This file is part of Canvas.
#
# Canvas is free software: you can redistribute it and/or modify it under
# the terms of the GNU Affero General Public License as published by the Free
# Software Foundation, version 3 of the License.
#
# Canvas is distributed in the hope that it will be useful, but WITHOUT ANY
# WARRANTY; without even the implied warranty of MERCHANTABILITY or FITNESS FOR
# A PARTICULAR PURPOSE. See the GNU Affero General Public License for more
# details.
#
# You should have received a copy of the GNU Affero General Public License along
# with this program. If not, see <http://www.gnu.org/licenses/>.
#

require_relative "../apis/api_spec_helper"

describe WikiPagesApiController, type: :request do
  include Api

  before :once do
    course_with_teacher(active_all: true)
  end

  def update_wiki_page(user, page, wiki_params = {}, expected_status: 200)
    url = "/api/v1/courses/#{@course.id}/pages/#{page.url}"
    path = {
      controller: "wiki_pages_api",
      action: "update",
      format: "json",
      course_id: @course.id.to_s,
      url_or_id: page.url
    }
    params = { wiki_page: wiki_params }
    api_call_as_user(user, :put, url, path, params, {}, { expected_status: })
  end

  def revert_wiki_page(user, page, revision_id, expected_status: 200)
    url = "/api/v1/courses/#{@course.id}/pages/#{page.url}/revisions/#{revision_id}"
    path = {
      controller: "wiki_pages_api",
      action: "revert",
      format: "json",
      course_id: @course.id.to_s,
      url_or_id: page.url,
      revision_id:
    }
    api_call_as_user(user, :post, url, path, {}, {}, { expected_status: })
  end

  def revisions_of_wiki_page(user, page)
    url = "/api/v1/courses/#{@course.id}/pages/#{page.url}/revisions"
    path = {
      controller: "wiki_pages_api",
      action: "revisions",
      format: "json",
      course_id: @course.id.to_s,
      url_or_id: page.url
    }
    api_call_as_user(user, :get, url, path, {}, {}, { expected_status: 200 })
  end

  def create_wiki_page(user, wiki_params = {}, expected_status: 200)
    url = "/api/v1/courses/#{@course.id}/pages"
    path = {
      controller: "wiki_pages_api",
      action: "create",
      format: "json",
      course_id: @course.id.to_s
    }
    params = { wiki_page: wiki_params }
    api_call_as_user(user, :post, url, path, params, {}, { expected_status: })
  end

  def get_wiki_pages(user, include_params = [], expected_status: 200)
    url = "/api/v1/courses/#{@course.id}/pages"
    path = {
      controller: "wiki_pages_api",
      action: "index",
      format: "json",
      course_id: @course.id.to_s
    }
    params = { include: include_params }
    api_call_as_user(user, :get, url, path, params, {}, { expected_status: })
  end

  describe "index" do
    before do
      @wiki_page = create_wiki_page(@teacher, { title: "Pläcëhöldër", body: "Test" }, expected_status: 200)
    end

    context "block_content_editor feature is disabled" do
      before do
<<<<<<< HEAD
        @course.account.disable_feature!(:block_content_editor)
=======
        @course.account.enable_feature!(:block_content_editor)
        @course.disable_feature!(:block_content_editor_eap)
>>>>>>> 661629a0
      end

      it "returns a list of wiki pages" do
        response = get_wiki_pages(@teacher, ["body"])
        expect(response).to be_an(Array)
        expect(response.pluck("id")).to include(@wiki_page["id"])
      end
    end

    context "block_content_editor feature is enabled" do
      before do
        @course.account.enable_feature!(:block_content_editor)
<<<<<<< HEAD
=======
        @course.enable_feature!(:block_content_editor_eap)
>>>>>>> 661629a0
      end

      it "returns a list of wiki pages" do
        response = get_wiki_pages(@teacher, ["body"])
        expect(response).to be_an(Array)
        expect(response.pluck("id")).to include(@wiki_page["id"])
      end
    end
  end

  describe "attachment associations" do
    before do
      @aa_test_data = AttachmentAssociationsSpecHelper.new(@course.account, @course)
    end

    it "POST #create creates AAs" do
      wiki_response = create_wiki_page(@teacher, { title: "Pläcëhöldër", body: @aa_test_data.base_html }, expected_status: 200)
      @wiki_page = WikiPage.find(wiki_response["page_id"])
      id_occurences, att_occurences = @aa_test_data.count_aa_records("WikiPage", wiki_response["page_id"])

      expect(id_occurences.keys).to match_array [wiki_response["page_id"]]
      expect(id_occurences.values).to all eq 1
      expect(att_occurences.keys).to match_array [@aa_test_data.attachment1.id]
      expect(att_occurences.values).to all eq 1
    end

    it "updates with new attachments" do
      wiki_response = create_wiki_page(@teacher, { title: "Pläcëhöldër", body: @aa_test_data.base_html }, expected_status: 200)
      @wiki_page = WikiPage.find(wiki_response["page_id"])
      update_wiki_page(@teacher, @wiki_page, { body: @aa_test_data.added_html })

      id_occurences, att_occurences = @aa_test_data.count_aa_records("WikiPage", wiki_response["page_id"])

      expect(id_occurences.keys).to match_array [wiki_response["page_id"]]
      expect(id_occurences.values).to all eq 2
      expect(att_occurences.keys).to match_array [@aa_test_data.attachment1.id, @aa_test_data.attachment2.id]
      expect(att_occurences.values).to all eq 1
    end

    it "updates with removed attachments should keep the associations" do
      wiki_response = create_wiki_page(@teacher, { title: "Pläcëhöldër", body: @aa_test_data.base_html }, expected_status: 200)
      @wiki_page = WikiPage.find(wiki_response["page_id"])
      update_wiki_page(@teacher, @wiki_page, { body: @aa_test_data.removed_html })
      id_occurences, att_occurences = @aa_test_data.count_aa_records("WikiPage", wiki_response["page_id"])

      expect(id_occurences.keys).to match_array [wiki_response["page_id"]]
      expect(id_occurences.values).to all eq 1
      expect(att_occurences.keys).to match_array [@aa_test_data.attachment1.id]
      expect(att_occurences.values).to all eq 1
    end

    it "reverts as expected" do
      wiki_response = create_wiki_page(@teacher, { title: "Pläcëhöldër", body: @aa_test_data.base_html }, expected_status: 200)
      @wiki_page = WikiPage.find(wiki_response["page_id"])
      update_wiki_page(@teacher, @wiki_page, { body: @aa_test_data.added_html })
      revisions = revisions_of_wiki_page(@teacher, @wiki_page)
      expect do
        revert_wiki_page(@teacher, @wiki_page, revisions.last["revision_id"])
      end.not_to raise_error
    end
  end

  describe "PUT #update with context_module touching" do
    before :once do
      wiki_page_model(title: "WikiPage Title")
      @wiki_page = @page

      @context_module = ContextModule.create!(
        context: @course,
        name: "Sample Module"
      )

      @context_module.add_item(
        id: @wiki_page.id,
        type: "wiki_page"
      )
    end

    context "when the wiki page is part of a context module" do
      before do
        @wiki_page.reload
        @context_module.reload
      end

      it "has exactly one ContentTag referencing the context module" do
        expect(@wiki_page.context_module_tags.size).to eq 1
        expect(@wiki_page.context_module_tags.first.context_module).to eq @context_module
      end

      it "touches each associated context_module on successful update" do
        original_updated_at = @context_module.updated_at

        update_wiki_page(@teacher, @wiki_page, { title: "Updated Wiki Title" })

        expect(@context_module.reload.updated_at).to be > original_updated_at
      end
    end

    context "when the wiki page has no context modules" do
      before do
        @wiki_page.reload
        @context_module.destroy!
      end

      it "does not raise an error" do
        expect do
          update_wiki_page(@teacher, @wiki_page, { title: "Another Title" })
        end.not_to raise_error
      end
    end
  end
end<|MERGE_RESOLUTION|>--- conflicted
+++ resolved
@@ -96,12 +96,8 @@
 
     context "block_content_editor feature is disabled" do
       before do
-<<<<<<< HEAD
-        @course.account.disable_feature!(:block_content_editor)
-=======
         @course.account.enable_feature!(:block_content_editor)
         @course.disable_feature!(:block_content_editor_eap)
->>>>>>> 661629a0
       end
 
       it "returns a list of wiki pages" do
@@ -114,10 +110,7 @@
     context "block_content_editor feature is enabled" do
       before do
         @course.account.enable_feature!(:block_content_editor)
-<<<<<<< HEAD
-=======
         @course.enable_feature!(:block_content_editor_eap)
->>>>>>> 661629a0
       end
 
       it "returns a list of wiki pages" do
