# frozen_string_literal: true

#
# Copyright (C) 2012 - present Instructure, Inc.
#
# This file is part of Canvas.
#
# Canvas is free software: you can redistribute it and/or modify it under
# the terms of the GNU Affero General Public License as published by the Free
# Software Foundation, version 3 of the License.
#
# Canvas is distributed in the hope that it will be useful, but WITHOUT ANY
# WARRANTY; without even the implied warranty of MERCHANTABILITY or FITNESS FOR
# A PARTICULAR PURPOSE. See the GNU Affero General Public License for more
# details.
#
# You should have received a copy of the GNU Affero General Public License along
# with this program. If not, see <http://www.gnu.org/licenses/>.

describe DiscussionTopicsApiController do
  describe "POST add_entry" do
    before :once do
      Setting.set("enable_page_views", "db")
      course_with_student active_all: true
      @topic = @course.discussion_topics.create!(title: "discussion")
    end

    before do
      user_session(@student)
      allow(controller).to receive_messages(form_authenticity_token: "abc", form_authenticity_param: "abc")
      post "add_entry", params: { topic_id: @topic.id, course_id: @course.id, user_id: @user.id, message: "message", read_state: "read" }, format: "json"
    end

    it "creates a new discussion entry" do
      entry = assigns[:entry]
      expect(entry.discussion_topic).to eq @topic
      expect(entry.id).not_to be_nil
      expect(entry.message).to eq "message"
    end

    it "logs an asset access record for the discussion topic" do
      accessed_asset = assigns[:accessed_asset]
      expect(accessed_asset[:code]).to eq @topic.asset_string
      expect(accessed_asset[:category]).to eq "topics"
      expect(accessed_asset[:level]).to eq "participate"
    end

    it "registers a page view" do
      page_view = assigns[:page_view]
      expect(page_view).not_to be_nil
      expect(page_view.http_method).to eq "post"
      expect(page_view.url).to match %r{^http://test\.host/api/v1/courses/\d+/discussion_topics}
      expect(page_view.participated).to be_truthy
    end
  end

  context "add_entry file quota" do
    before do
      course_with_student active_all: true
      @course.allow_student_forum_attachments = true
      @course.save!
      @topic = @course.discussion_topics.create!(title: "discussion")
      user_session(@student)
      allow(controller).to receive_messages(form_authenticity_token: "abc", form_authenticity_param: "abc")
    end

    it "uploads attachment to submissions folder if topic is graded" do
      assignment_model(course: @course)
      @topic.assignment = @assignment
      @topic.save
      Setting.set("user_default_quota", -1)
      expect(@student.attachments.count).to eq 0

      post "add_entry",
           params: { topic_id: @topic.id,
                     course_id: @course.id,
                     user_id: @user.id,
                     message: "message",
                     read_state: "read",
                     attachment: default_uploaded_data },
           format: "json"

      expect(response).to be_successful
      expect(@student.attachments.count).to eq 1
      expect(@student.attachments.first.folder.for_submissions?).to be_truthy
      expect(@student.attachments.pluck(:filename)).to include(default_uploaded_data.original_filename)
    end

    it "fails if attachment a file over student quota (not course)" do
      Setting.set("user_default_quota", -1)

      post "add_entry",
           params: { topic_id: @topic.id,
                     course_id: @course.id,
                     user_id: @user.id,
                     message: "message",
                     read_state: "read",
                     attachment: default_uploaded_data },
           format: "json"

      expect(response).to_not be_successful
      expect(response.body).to include("User storage quota exceeded")
    end

    it "succeeds otherwise" do
      post "add_entry",
           params: { topic_id: @topic.id,
                     course_id: @course.id,
                     user_id: @user.id,
                     message: "message",
                     read_state: "read",
                     attachment: default_uploaded_data },
           format: "json"

      expect(response).to be_successful
    end

    it "uses instfs to store attachment if instfs is enabled" do
      uuid = "1234-abcd"
      allow(InstFS).to receive_messages(enabled?: true, direct_upload: uuid)
      post "add_entry",
           params: { topic_id: @topic.id,
                     course_id: @course.id,
                     user_id: @user.id,
                     message: "message",
                     read_state: "read",
                     attachment: default_uploaded_data },
           format: "json"
      expect(@student.attachments.first.instfs_uuid).to eq(uuid)
    end
  end

  context "cross-sharding" do
    specs_require_sharding

    before do
      course_with_student active_all: true
      allow(controller).to receive_messages(form_authenticity_token: "abc", form_authenticity_param: "abc")
      @topic = @course.discussion_topics.create!(title: "student topic", message: "Hello", user: @student)
      @entry = @topic.discussion_entries.create!(message: "first message", user: @student)
      @entry2 = @topic.discussion_entries.create!(message: "second message", user: @student)
      @reply = @entry.discussion_subentries.create!(discussion_topic: @topic, message: "reply to first message", user: @student)
    end

    it "returns the entries across shards" do
      user_session(@student)
      @shard1.activate do
        post "entries", params: { topic_id: @topic.id, course_id: @course.id, user_id: @student.id }, format: "json"
        expect(response.parsed_body.count).to eq(2)
      end

      @shard2.activate do
        post "entries", params: { topic_id: @topic.id, course_id: @course.id, user_id: @student.id }, format: "json"
        expect(response.parsed_body.count).to eq(2)
      end
    end

    it "returns the entry replies across shards" do
      user_session(@student)
      @shard1.activate do
        post "replies", params: { topic_id: @topic.id, course_id: @course.id, user_id: @student.id, entry_id: @entry.id }, format: "json"
        expect(response.parsed_body.count).to eq(1)
      end

      @shard2.activate do
        post "replies", params: { topic_id: @topic.id, course_id: @course.id, user_id: @student.id, entry_id: @entry.id }, format: "json"
        expect(response.parsed_body.count).to eq(1)
      end
    end
  end

  context "summary" do
    before do
      course_with_teacher(active_course: true)
      @teacher.update!(locale: "en")
      @topic = @course.discussion_topics.create!(title: "discussion", summary_enabled: true)
      user_session(@teacher)

      @inst_llm = double("InstLLM::Client")
      allow(InstLLMHelper).to receive(:client).and_return(@inst_llm)
    end

    context "with llm config" do
      before do
        expect(LLMConfigs).to receive(:config_for).and_return(
          LLMConfig.new(
<<<<<<< HEAD
            name: "V1_A",
=======
            name: "raw-V1_A",
            model_id: "model",
            template: "<CONTENT_PLACEHOLDER>"
          )
        )
        expect(LLMConfigs).to receive(:config_for).and_return(
          LLMConfig.new(
            name: "refined-V1_A",
>>>>>>> 6d644d6a
            model_id: "model",
            template: "<CONTENT_PLACEHOLDER>"
          )
        )
      end

      context "with a previous summary" do
        before do
<<<<<<< HEAD
          @summary = @topic.summaries.create!(
            summary: "summary",
            dynamic_content_hash: Digest::SHA256.hexdigest({
              content: DiscussionTopic::PromptPresenter.new(@topic).content_for_summary,
              locale: "English (United States)"
            }.to_json),
            llm_config_version: "V1_A"
=======
          @raw_summary = @topic.summaries.create!(
            summary: "raw_summary",
            dynamic_content_hash: Digest::SHA256.hexdigest({
              CONTENT: DiscussionTopic::PromptPresenter.new(@topic).content_for_summary,
              FOCUS: DiscussionTopic::PromptPresenter.focus_for_summary(user_input: nil),
            }.to_json),
            llm_config_version: "raw-V1_A",
            user: @teacher
          )
          @refined_summary = @topic.summaries.create!(
            summary: "refined_summary",
            dynamic_content_hash: Digest::SHA256.hexdigest({
              CONTENT: DiscussionTopic::PromptPresenter.raw_summary_for_refinement(raw_summary: @raw_summary.summary),
              FOCUS: DiscussionTopic::PromptPresenter.focus_for_summary(user_input: ""),
              LOCALE: "English (United States)"
            }.to_json),
            llm_config_version: "refined-V1_A",
            parent: @raw_summary,
            locale: "en",
            user: @teacher
>>>>>>> 6d644d6a
          )
        end

        it "returns the existing summary" do
          expect_any_instance_of(DiscussionTopic).to receive(:user_can_summarize?).and_return(true)

          expect(@inst_llm).not_to receive(:chat)

          get "summary", params: { topic_id: @topic.id, course_id: @course.id, user_id: @teacher.id }, format: "json"

          expect(response).to be_successful
          expect(response.parsed_body["id"]).to eq(@refined_summary.id)
        end

        it "returns a new summary if forced" do
          expect_any_instance_of(DiscussionTopic).to receive(:user_can_summarize?).and_return(true)

          expect(@inst_llm).to receive(:chat).and_return(
            InstLLM::Response::ChatResponse.new(
              model: "model",
              message: { role: :assistant, content: "raw_summary" },
              stop_reason: "stop_reason",
              usage: {
                input_tokens: 10,
                output_tokens: 20,
              }
            )
          )
          expect(@inst_llm).to receive(:chat).and_return(
            InstLLM::Response::ChatResponse.new(
              model: "model",
              message: { role: :assistant, content: "refined_summary" },
              stop_reason: "stop_reason",
              usage: {
                input_tokens: 10,
                output_tokens: 20,
              }
            )
          )

          get "summary", params: { topic_id: @topic.id, course_id: @course.id, user_id: @teacher.id, force: true }, format: "json"

          expect(response).to be_successful
          expect(@topic.reload.summary_enabled).to be_truthy
          expect(response.parsed_body["id"]).not_to eq(@refined_summary.id)
        end

        it "returns a new summary if locale has changed" do
          expect_any_instance_of(DiscussionTopic).to receive(:user_can_summarize?).and_return(true)
          @teacher.update!(locale: "es")

          expect(@inst_llm).to receive(:chat).and_return(
            InstLLM::Response::ChatResponse.new(
              model: "model",
              message: { role: :assistant, content: "refined_summary" },
              stop_reason: "stop_reason",
              usage: {
                input_tokens: 10,
                output_tokens: 20,
              }
            )
          )

          get "summary", params: { topic_id: @topic.id, course_id: @course.id, user_id: @teacher.id }, format: "json"

          expect(response).to be_successful
          expect(@topic.reload.summary_enabled).to be_truthy
          expect(response.parsed_body["id"]).not_to eq(@refined_summary.id)
        end

        it "returns a new summary if locale has changed" do
          expect_any_instance_of(DiscussionTopic).to receive(:user_can_summarize?).and_return(true)
          @teacher.update!(locale: "es")

          expect(@inst_llm).to receive(:chat).and_return(
            InstLLM::Response::ChatResponse.new(
              model: "model",
              message: { role: :assistant, content: "summary_1" },
              stop_reason: "stop_reason",
              usage: {
                input_tokens: 10,
                output_tokens: 20,
              }
            )
          )

          get "summary", params: { topic_id: @topic.id, course_id: @course.id, user_id: @teacher.id }, format: "json"

          expect(response).to be_successful
          expect(@topic.reload.summary_enabled).to be_truthy
          expect(response.parsed_body["id"]).not_to eq(@summary.id)
        end
      end

      it "returns a new summary" do
        expect_any_instance_of(DiscussionTopic).to receive(:user_can_summarize?).and_return(true)

        expect(@inst_llm).to receive(:chat).and_return(
          InstLLM::Response::ChatResponse.new(
            model: "model",
            message: { role: :assistant, content: "raw_summary" },
            stop_reason: "stop_reason",
            usage: {
              input_tokens: 10,
              output_tokens: 20,
            }
          )
        )
        expect(@inst_llm).to receive(:chat).and_return(
          InstLLM::Response::ChatResponse.new(
            model: "model",
            message: { role: :assistant, content: "refined_summary" },
            stop_reason: "stop_reason",
            usage: {
              input_tokens: 10,
              output_tokens: 20,
            }
          )
        )

        get "summary", params: { topic_id: @topic.id, course_id: @course.id, user_id: @teacher.id }, format: "json"

        expect(response).to be_successful
      end

      it "enables summary if it was disabled" do
        expect_any_instance_of(DiscussionTopic).to receive(:user_can_summarize?).and_return(true)
        @topic.update!(summary_enabled: false)

        expect(@inst_llm).to receive(:chat).and_return(
          InstLLM::Response::ChatResponse.new(
            model: "model",
            message: { role: :assistant, content: "raw_summary" },
            stop_reason: "stop_reason",
            usage: {
              input_tokens: 10,
              output_tokens: 20,
            }
          )
        )
        expect(@inst_llm).to receive(:chat).and_return(
          InstLLM::Response::ChatResponse.new(
            model: "model",
            message: { role: :assistant, content: "refined_summary" },
            stop_reason: "stop_reason",
            usage: {
              input_tokens: 10,
              output_tokens: 20,
            }
          )
        )

        get "summary", params: { topic_id: @topic.id, course_id: @course.id, user_id: @teacher.id }, format: "json"

        expect(response).to be_successful
        expect(@topic.reload.summary_enabled).to be_truthy
      end
    end

    it "returns an error if the user can't summarize" do
      expect_any_instance_of(DiscussionTopic).to receive(:user_can_summarize?).and_return(false)

      get "summary", params: { topic_id: @topic.id, course_id: @course.id, user_id: @teacher.id }, format: "json"

      expect(response).to be_unauthorized
    end

    it "returns an error if there is no llm config" do
      expect_any_instance_of(DiscussionTopic).to receive(:user_can_summarize?).and_return(true)
      expect(LLMConfigs).to receive(:config_for).and_return(nil)
      expect(LLMConfigs).to receive(:config_for).and_return(nil)

      get "summary", params: { topic_id: @topic.id, course_id: @course.id, user_id: @teacher.id }, format: "json"

      expect(response).to be_unprocessable
    end
  end

  context "summary_feedback" do
    before do
      course_with_teacher(active_course: true)
      @topic = @course.discussion_topics.create!(title: "discussion")
      @raw_summary = @topic.summaries.create!(
        summary: "summary",
<<<<<<< HEAD
        dynamic_content_hash: "fcfa768511b6a7a5881d017dae0d5aaa8dd8615937c1b89ea680c4dbb9af2a51",
        llm_config_version: "V1_A"
=======
        dynamic_content_hash: Digest::SHA256.hexdigest({
          CONTENT: DiscussionTopic::PromptPresenter.new(@topic).content_for_summary,
          FOCUS: DiscussionTopic::PromptPresenter.focus_for_summary(user_input: "student feedback"),
        }.to_json),
        llm_config_version: "raw-V1_A",
        user: @teacher
>>>>>>> 6d644d6a
      )
      @refined_summary = @topic.summaries.create!(
        summary: "summary",
        dynamic_content_hash: Digest::SHA256.hexdigest({
          CONTENT: DiscussionTopic::PromptPresenter.raw_summary_for_refinement(raw_summary: @raw_summary.summary),
          FOCUS: DiscussionTopic::PromptPresenter.focus_for_summary(user_input: "student feedback"),
          LOCALE: "English (United States)"
        }.to_json),
        llm_config_version: "refined-V1_A",
        parent: @raw_summary,
        locale: "en",
        user: @teacher
      )

      user_session(@teacher)
    end

    it "returns an error if the user can't summarize" do
      allow_any_instance_of(DiscussionTopic).to receive(:user_can_summarize?).and_return(false)

      post "summary_feedback", params: { topic_id: @topic.id, course_id: @course.id, user_id: @teacher.id, summary_id: @refined_summary.id, _action: "like" }, format: "json"

      expect(response).to be_unauthorized
    end

    it "returns an error if the summary is not found" do
      allow_any_instance_of(DiscussionTopic).to receive(:user_can_summarize?).and_return(true)

      post "summary_feedback", params: { topic_id: @topic.id, course_id: @course.id, user_id: @teacher.id, summary_id: 0, _action: "like" }, format: "json"

      expect(response).to be_not_found
    end

    it "returns an error if the action is invalid" do
      allow_any_instance_of(DiscussionTopic).to receive(:user_can_summarize?).and_return(true)

      post "summary_feedback", params: { topic_id: @topic.id, course_id: @course.id, user_id: @teacher.id, summary_id: @refined_summary.id, _action: "invalid" }, format: "json"

      expect(response).to be_bad_request
    end

    it "returns an error if the summary does not belong to the topic" do
      allow_any_instance_of(DiscussionTopic).to receive(:user_can_summarize?).and_return(true)
      another_topic = @course.discussion_topics.create!(title: "discussion")

      post "summary_feedback", params: { topic_id: another_topic.id, course_id: @course.id, user_id: @teacher.id, summary_id: @refined_summary.id, _action: "like" }, format: "json"

      expect(response).to be_not_found
    end

    it "creates feedback" do
      allow_any_instance_of(DiscussionTopic).to receive(:user_can_summarize?).and_return(true)

      post "summary_feedback", params: { topic_id: @topic.id, course_id: @course.id, user_id: @teacher.id, summary_id: @refined_summary.id, _action: "like" }, format: "json"

      expect(response).to be_successful
      expect(response.parsed_body["liked"]).to be_truthy
      expect(response.parsed_body["disliked"]).to be_falsey
    end
  end

  context "disable_summary" do
    before do
      course_with_teacher(active_course: true)
      @topic = @course.discussion_topics.create!(title: "discussion")
      user_session(@teacher)
    end

    it "returns an error if the user can't summarize" do
      allow_any_instance_of(DiscussionTopic).to receive(:user_can_summarize?).and_return(false)

      put "disable_summary", params: { topic_id: @topic.id, course_id: @course.id, user_id: @teacher.id }, format: "json"

      expect(response).to be_unauthorized
    end

    it "disables the summary" do
      allow_any_instance_of(DiscussionTopic).to receive(:user_can_summarize?).and_return(true)
      @topic.update!(summary_enabled: true)

      put "disable_summary", params: { topic_id: @topic.id, course_id: @course.id, user_id: @teacher.id }, format: "json"

      expect(response).to be_successful
      expect(@topic.reload.summary_enabled).to be_falsey
    end
  end

  context "mark_all_topic_read" do
    before do
      course_with_teacher(active_course: true)
      user_session(@teacher)
    end

    it "marks all topic read, but not the announcements" do
      topic1 = @course.discussion_topics.create!(title: "discussion")
      topic2 = @course.discussion_topics.create!(title: "discussion", unlock_at: 1.day.ago)
      announcement1 = @course.announcements.create!(title: "announcement", message: "test")
      # announcement is a discussion topic

      expect(topic1.reload.read_state(@teacher)).to eq("unread")
      expect(topic2.reload.read_state(@teacher)).to eq("unread")
      expect(announcement1.reload.read_state(@teacher)).to eq("unread")

      put "mark_all_topic_read", params: { course_id: @course.id }, format: "json"

      expect(response).to be_successful
      expect(topic1.reload.read_state(@teacher)).to eq("read")
      expect(topic2.reload.read_state(@teacher)).to eq("read")
      expect(announcement1.reload.read_state(@teacher)).to eq("unread")
    end

    it "does not mark unpublished topics read" do
      topic = @course.discussion_topics.create!(title: "discussion", workflow_state: "unpublished")
      expect(topic.reload.read_state(@teacher)).to eq("unread")

      put "mark_all_topic_read", params: { course_id: @course.id }, format: "json"

      expect(response).to be_successful
      expect(topic.reload.read_state(@teacher)).to eq("unread")
    end

    it "marks announcements read if only_announcements is true" do
      announcement1 = @course.announcements.create!(title: "announcement", message: "test")
      announcement2 = @course.announcements.create!(title: "announcement", message: "test", unlock_at: 1.day.ago)
      topic1 = @course.discussion_topics.create!(title: "discussion")

      expect(announcement1.reload.read_state(@teacher)).to eq("unread")
      expect(announcement2.reload.read_state(@teacher)).to eq("unread")
      expect(topic1.reload.read_state(@teacher)).to eq("unread")

      put "mark_all_topic_read", params: { course_id: @course.id, only_announcements: true }, format: "json"

      expect(response).to be_successful
      expect(announcement1.reload.read_state(@teacher)).to eq("read")
      expect(announcement2.reload.read_state(@teacher)).to eq("read")
      expect(topic1.reload.read_state(@teacher)).to eq("unread")
    end

    it "does not mark a topic read if the unlock_at is in the future" do
      topic = @course.discussion_topics.create!(title: "discussion", unlock_at: 1.day.from_now)

      expect(topic.reload.read_state(@teacher)).to eq("unread")

      put "mark_all_topic_read", params: { course_id: @course.id }, format: "json"

      expect(response).to be_successful
      expect(topic.reload.read_state(@teacher)).to eq("unread")
    end
  end
end<|MERGE_RESOLUTION|>--- conflicted
+++ resolved
@@ -184,9 +184,6 @@
       before do
         expect(LLMConfigs).to receive(:config_for).and_return(
           LLMConfig.new(
-<<<<<<< HEAD
-            name: "V1_A",
-=======
             name: "raw-V1_A",
             model_id: "model",
             template: "<CONTENT_PLACEHOLDER>"
@@ -195,7 +192,6 @@
         expect(LLMConfigs).to receive(:config_for).and_return(
           LLMConfig.new(
             name: "refined-V1_A",
->>>>>>> 6d644d6a
             model_id: "model",
             template: "<CONTENT_PLACEHOLDER>"
           )
@@ -204,15 +200,6 @@
 
       context "with a previous summary" do
         before do
-<<<<<<< HEAD
-          @summary = @topic.summaries.create!(
-            summary: "summary",
-            dynamic_content_hash: Digest::SHA256.hexdigest({
-              content: DiscussionTopic::PromptPresenter.new(@topic).content_for_summary,
-              locale: "English (United States)"
-            }.to_json),
-            llm_config_version: "V1_A"
-=======
           @raw_summary = @topic.summaries.create!(
             summary: "raw_summary",
             dynamic_content_hash: Digest::SHA256.hexdigest({
@@ -233,7 +220,6 @@
             parent: @raw_summary,
             locale: "en",
             user: @teacher
->>>>>>> 6d644d6a
           )
         end
 
@@ -303,29 +289,6 @@
           expect(@topic.reload.summary_enabled).to be_truthy
           expect(response.parsed_body["id"]).not_to eq(@refined_summary.id)
         end
-
-        it "returns a new summary if locale has changed" do
-          expect_any_instance_of(DiscussionTopic).to receive(:user_can_summarize?).and_return(true)
-          @teacher.update!(locale: "es")
-
-          expect(@inst_llm).to receive(:chat).and_return(
-            InstLLM::Response::ChatResponse.new(
-              model: "model",
-              message: { role: :assistant, content: "summary_1" },
-              stop_reason: "stop_reason",
-              usage: {
-                input_tokens: 10,
-                output_tokens: 20,
-              }
-            )
-          )
-
-          get "summary", params: { topic_id: @topic.id, course_id: @course.id, user_id: @teacher.id }, format: "json"
-
-          expect(response).to be_successful
-          expect(@topic.reload.summary_enabled).to be_truthy
-          expect(response.parsed_body["id"]).not_to eq(@summary.id)
-        end
       end
 
       it "returns a new summary" do
@@ -418,17 +381,12 @@
       @topic = @course.discussion_topics.create!(title: "discussion")
       @raw_summary = @topic.summaries.create!(
         summary: "summary",
-<<<<<<< HEAD
-        dynamic_content_hash: "fcfa768511b6a7a5881d017dae0d5aaa8dd8615937c1b89ea680c4dbb9af2a51",
-        llm_config_version: "V1_A"
-=======
         dynamic_content_hash: Digest::SHA256.hexdigest({
           CONTENT: DiscussionTopic::PromptPresenter.new(@topic).content_for_summary,
           FOCUS: DiscussionTopic::PromptPresenter.focus_for_summary(user_input: "student feedback"),
         }.to_json),
         llm_config_version: "raw-V1_A",
         user: @teacher
->>>>>>> 6d644d6a
       )
       @refined_summary = @topic.summaries.create!(
         summary: "summary",
