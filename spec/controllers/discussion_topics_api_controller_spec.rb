# frozen_string_literal: true

#
# Copyright (C) 2012 - present Instructure, Inc.
#
# This file is part of Canvas.
#
# Canvas is free software: you can redistribute it and/or modify it under
# the terms of the GNU Affero General Public License as published by the Free
# Software Foundation, version 3 of the License.
#
# Canvas is distributed in the hope that it will be useful, but WITHOUT ANY
# WARRANTY; without even the implied warranty of MERCHANTABILITY or FITNESS FOR
# A PARTICULAR PURPOSE. See the GNU Affero General Public License for more
# details.
#
# You should have received a copy of the GNU Affero General Public License along
# with this program. If not, see <http://www.gnu.org/licenses/>.

describe DiscussionTopicsApiController do
  describe "POST add_entry" do
    before :once do
      Setting.set("enable_page_views", "db")
      course_with_student active_all: true
      @topic = @course.discussion_topics.create!(title: "discussion")
    end

    before do
      user_session(@student)
      allow(controller).to receive_messages(form_authenticity_token: "abc", form_authenticity_param: "abc")
      post "add_entry", params: { topic_id: @topic.id, course_id: @course.id, user_id: @user.id, message: "message", read_state: "read" }, format: "json"
    end

    it "creates a new discussion entry" do
      entry = assigns[:entry]
      expect(entry.discussion_topic).to eq @topic
      expect(entry.id).not_to be_nil
      expect(entry.message).to eq "message"
    end

    it "logs an asset access record for the discussion topic" do
      accessed_asset = assigns[:accessed_asset]
      expect(accessed_asset[:code]).to eq @topic.asset_string
      expect(accessed_asset[:category]).to eq "topics"
      expect(accessed_asset[:level]).to eq "participate"
    end

    it "registers a page view" do
      page_view = assigns[:page_view]
      expect(page_view).not_to be_nil
      expect(page_view.http_method).to eq "post"
      expect(page_view.url).to match %r{^http://test\.host/api/v1/courses/\d+/discussion_topics}
      expect(page_view.participated).to be_truthy
    end
  end

  context "add_entry file quota" do
    before do
      course_with_student active_all: true
      @course.allow_student_forum_attachments = true
      @course.save!
      @topic = @course.discussion_topics.create!(title: "discussion")
      user_session(@student)
      allow(controller).to receive_messages(form_authenticity_token: "abc", form_authenticity_param: "abc")
    end

    it "uploads attachment to submissions folder if topic is graded" do
      assignment_model(course: @course)
      @topic.assignment = @assignment
      @topic.save
      Setting.set("user_default_quota", -1)
      expect(@student.attachments.count).to eq 0

      post "add_entry",
           params: { topic_id: @topic.id,
                     course_id: @course.id,
                     user_id: @user.id,
                     message: "message",
                     read_state: "read",
                     attachment: default_uploaded_data },
           format: "json"

      expect(response).to be_successful
      expect(@student.attachments.count).to eq 1
      expect(@student.attachments.first.folder.for_submissions?).to be_truthy
      expect(@student.attachments.pluck(:filename)).to include(default_uploaded_data.original_filename)
    end

    it "fails if attachment a file over student quota (not course)" do
      Setting.set("user_default_quota", -1)

      post "add_entry",
           params: { topic_id: @topic.id,
                     course_id: @course.id,
                     user_id: @user.id,
                     message: "message",
                     read_state: "read",
                     attachment: default_uploaded_data },
           format: "json"

      expect(response).to_not be_successful
      expect(response.body).to include("User storage quota exceeded")
    end

    it "succeeds otherwise" do
      post "add_entry",
           params: { topic_id: @topic.id,
                     course_id: @course.id,
                     user_id: @user.id,
                     message: "message",
                     read_state: "read",
                     attachment: default_uploaded_data },
           format: "json"

      expect(response).to be_successful
    end

    it "uses instfs to store attachment if instfs is enabled" do
      uuid = "1234-abcd"
      allow(InstFS).to receive_messages(enabled?: true, direct_upload: uuid)
      post "add_entry",
           params: { topic_id: @topic.id,
                     course_id: @course.id,
                     user_id: @user.id,
                     message: "message",
                     read_state: "read",
                     attachment: default_uploaded_data },
           format: "json"
      expect(@student.attachments.first.instfs_uuid).to eq(uuid)
    end
  end

  context "cross-sharding" do
    specs_require_sharding

    before do
      course_with_student active_all: true
      allow(controller).to receive_messages(form_authenticity_token: "abc", form_authenticity_param: "abc")
      @topic = @course.discussion_topics.create!(title: "student topic", message: "Hello", user: @student)
      @entry = @topic.discussion_entries.create!(message: "first message", user: @student)
      @entry2 = @topic.discussion_entries.create!(message: "second message", user: @student)
      @reply = @entry.discussion_subentries.create!(discussion_topic: @topic, message: "reply to first message", user: @student)
    end

    it "returns the entries across shards" do
      user_session(@student)
      @shard1.activate do
        post "entries", params: { topic_id: @topic.id, course_id: @course.id, user_id: @student.id }, format: "json"
        expect(response.parsed_body.count).to eq(2)
      end

      @shard2.activate do
        post "entries", params: { topic_id: @topic.id, course_id: @course.id, user_id: @student.id }, format: "json"
        expect(response.parsed_body.count).to eq(2)
      end
    end

    it "returns the entry replies across shards" do
      user_session(@student)
      @shard1.activate do
        post "replies", params: { topic_id: @topic.id, course_id: @course.id, user_id: @student.id, entry_id: @entry.id }, format: "json"
        expect(response.parsed_body.count).to eq(1)
      end

      @shard2.activate do
        post "replies", params: { topic_id: @topic.id, course_id: @course.id, user_id: @student.id, entry_id: @entry.id }, format: "json"
        expect(response.parsed_body.count).to eq(1)
      end
    end
  end

  context "summary" do
    before do
      course_with_teacher(active_course: true)
<<<<<<< HEAD
=======
      @teacher.update!(locale: "en")
>>>>>>> 4b37e285
      @topic = @course.discussion_topics.create!(title: "discussion", summary_enabled: true)
      user_session(@teacher)

      @inst_llm = double("InstLLM::Client")
      allow(InstLLMHelper).to receive(:client).and_return(@inst_llm)
    end

    context "with llm config" do
      before do
        expect(LLMConfigs).to receive(:config_for).and_return(
          LLMConfig.new(
<<<<<<< HEAD
            name: "V0_A",
            model_id: "model"
=======
            name: "V1_A",
            model_id: "model",
            template: "<CONTENT_PLACEHOLDER>"
>>>>>>> 4b37e285
          )
        )
      end

      context "with a previous summary" do
        before do
          @summary = @topic.summaries.create!(
            summary: "summary",
<<<<<<< HEAD
            dynamic_content_hash: "fcfa768511b6a7a5881d017dae0d5aaa8dd8615937c1b89ea680c4dbb9af2a51",
            llm_config_version: "V0_A"
=======
            dynamic_content_hash: Digest::SHA256.hexdigest({
              content: DiscussionTopic::PromptPresenter.new(@topic).content_for_summary,
              locale: "English (United States)"
            }.to_json),
            llm_config_version: "V1_A"
>>>>>>> 4b37e285
          )
        end

        it "returns the existing summary" do
          expect_any_instance_of(DiscussionTopic).to receive(:user_can_summarize?).and_return(true)

          expect(@inst_llm).not_to receive(:chat)

          get "summary", params: { topic_id: @topic.id, course_id: @course.id, user_id: @teacher.id }, format: "json"

          expect(response).to be_successful
          expect(response.parsed_body["id"]).to eq(@summary.id)
        end

        it "returns a new summary if forced" do
          expect_any_instance_of(DiscussionTopic).to receive(:user_can_summarize?).and_return(true)

          expect(@inst_llm).to receive(:chat).and_return(
            InstLLM::Response::ChatResponse.new(
              model: "model",
              message: { role: :assistant, content: "summary_1" },
              stop_reason: "stop_reason",
              usage: {
                input_tokens: 10,
                output_tokens: 20,
              }
            )
          )

          get "summary", params: { topic_id: @topic.id, course_id: @course.id, user_id: @teacher.id, force: true }, format: "json"

          expect(response).to be_successful
          expect(@topic.reload.summary_enabled).to be_truthy
          expect(response.parsed_body["id"]).not_to eq(@summary.id)
        end
<<<<<<< HEAD
=======

        it "returns a new summary if locale has changed" do
          expect_any_instance_of(DiscussionTopic).to receive(:user_can_summarize?).and_return(true)
          @teacher.update!(locale: "es")

          expect(@inst_llm).to receive(:chat).and_return(
            InstLLM::Response::ChatResponse.new(
              model: "model",
              message: { role: :assistant, content: "summary_1" },
              stop_reason: "stop_reason",
              usage: {
                input_tokens: 10,
                output_tokens: 20,
              }
            )
          )

          get "summary", params: { topic_id: @topic.id, course_id: @course.id, user_id: @teacher.id }, format: "json"

          expect(response).to be_successful
          expect(@topic.reload.summary_enabled).to be_truthy
          expect(response.parsed_body["id"]).not_to eq(@summary.id)
        end
>>>>>>> 4b37e285
      end

      it "returns a new summary" do
        expect_any_instance_of(DiscussionTopic).to receive(:user_can_summarize?).and_return(true)

        expect(@inst_llm).to receive(:chat).and_return(
          InstLLM::Response::ChatResponse.new(
            model: "model",
            message: { role: :assistant, content: "summary_1" },
            stop_reason: "stop_reason",
            usage: {
              input_tokens: 10,
              output_tokens: 20,
            }
          )
        )

        get "summary", params: { topic_id: @topic.id, course_id: @course.id, user_id: @teacher.id }, format: "json"

        expect(response).to be_successful
      end

      it "enables summary if it was disabled" do
        expect_any_instance_of(DiscussionTopic).to receive(:user_can_summarize?).and_return(true)
        @topic.update!(summary_enabled: false)

        expect(@inst_llm).to receive(:chat).and_return(
          InstLLM::Response::ChatResponse.new(
            model: "model",
            message: { role: :assistant, content: "summary_1" },
            stop_reason: "stop_reason",
            usage: {
              input_tokens: 10,
              output_tokens: 20,
            }
          )
        )

        get "summary", params: { topic_id: @topic.id, course_id: @course.id, user_id: @teacher.id }, format: "json"

        expect(response).to be_successful
        expect(@topic.reload.summary_enabled).to be_truthy
      end
    end

    it "returns an error if the user can't summarize" do
      expect_any_instance_of(DiscussionTopic).to receive(:user_can_summarize?).and_return(false)

      get "summary", params: { topic_id: @topic.id, course_id: @course.id, user_id: @teacher.id }, format: "json"

      expect(response).to be_unauthorized
    end

    it "returns an error if there is no llm config" do
      expect_any_instance_of(DiscussionTopic).to receive(:user_can_summarize?).and_return(true)
      expect(LLMConfigs).to receive(:config_for).and_return(nil)

      get "summary", params: { topic_id: @topic.id, course_id: @course.id, user_id: @teacher.id }, format: "json"

      expect(response).to be_unprocessable
    end
  end

  context "summary_feedback" do
    before do
      course_with_teacher(active_course: true)
      @topic = @course.discussion_topics.create!(title: "discussion")
      @summary = @topic.summaries.create!(
        summary: "summary",
        dynamic_content_hash: "fcfa768511b6a7a5881d017dae0d5aaa8dd8615937c1b89ea680c4dbb9af2a51",
<<<<<<< HEAD
        llm_config_version: "V0_A"
=======
        llm_config_version: "V1_A"
>>>>>>> 4b37e285
      )
      user_session(@teacher)
    end

    it "returns an error if the user can't summarize" do
      allow_any_instance_of(DiscussionTopic).to receive(:user_can_summarize?).and_return(false)

      post "summary_feedback", params: { topic_id: @topic.id, course_id: @course.id, user_id: @teacher.id, summary_id: @summary.id, _action: "like" }, format: "json"

      expect(response).to be_unauthorized
    end

    it "returns an error if the summary is not found" do
      allow_any_instance_of(DiscussionTopic).to receive(:user_can_summarize?).and_return(true)

      post "summary_feedback", params: { topic_id: @topic.id, course_id: @course.id, user_id: @teacher.id, summary_id: 0, _action: "like" }, format: "json"

      expect(response).to be_not_found
    end

    it "returns an error if the action is invalid" do
      allow_any_instance_of(DiscussionTopic).to receive(:user_can_summarize?).and_return(true)

      post "summary_feedback", params: { topic_id: @topic.id, course_id: @course.id, user_id: @teacher.id, summary_id: @summary.id, _action: "invalid" }, format: "json"

      expect(response).to be_bad_request
    end

    it "returns an error if the summary does not belong to the topic" do
      allow_any_instance_of(DiscussionTopic).to receive(:user_can_summarize?).and_return(true)
      another_topic = @course.discussion_topics.create!(title: "discussion")

      post "summary_feedback", params: { topic_id: another_topic.id, course_id: @course.id, user_id: @teacher.id, summary_id: @summary.id, _action: "like" }, format: "json"

      expect(response).to be_not_found
    end

    it "creates feedback" do
      allow_any_instance_of(DiscussionTopic).to receive(:user_can_summarize?).and_return(true)

      post "summary_feedback", params: { topic_id: @topic.id, course_id: @course.id, user_id: @teacher.id, summary_id: @summary.id, _action: "like" }, format: "json"

      expect(response).to be_successful
      expect(response.parsed_body["liked"]).to be_truthy
      expect(response.parsed_body["disliked"]).to be_falsey
    end
  end

  context "disable_summary" do
    before do
      course_with_teacher(active_course: true)
      @topic = @course.discussion_topics.create!(title: "discussion")
      user_session(@teacher)
    end

    it "returns an error if the user can't summarize" do
      allow_any_instance_of(DiscussionTopic).to receive(:user_can_summarize?).and_return(false)

      put "disable_summary", params: { topic_id: @topic.id, course_id: @course.id, user_id: @teacher.id }, format: "json"

      expect(response).to be_unauthorized
    end

    it "disables the summary" do
      allow_any_instance_of(DiscussionTopic).to receive(:user_can_summarize?).and_return(true)
      @topic.update!(summary_enabled: true)

      put "disable_summary", params: { topic_id: @topic.id, course_id: @course.id, user_id: @teacher.id }, format: "json"

      expect(response).to be_successful
      expect(@topic.reload.summary_enabled).to be_falsey
    end
  end
end<|MERGE_RESOLUTION|>--- conflicted
+++ resolved
@@ -172,10 +172,7 @@
   context "summary" do
     before do
       course_with_teacher(active_course: true)
-<<<<<<< HEAD
-=======
       @teacher.update!(locale: "en")
->>>>>>> 4b37e285
       @topic = @course.discussion_topics.create!(title: "discussion", summary_enabled: true)
       user_session(@teacher)
 
@@ -187,14 +184,9 @@
       before do
         expect(LLMConfigs).to receive(:config_for).and_return(
           LLMConfig.new(
-<<<<<<< HEAD
-            name: "V0_A",
-            model_id: "model"
-=======
             name: "V1_A",
             model_id: "model",
             template: "<CONTENT_PLACEHOLDER>"
->>>>>>> 4b37e285
           )
         )
       end
@@ -203,16 +195,11 @@
         before do
           @summary = @topic.summaries.create!(
             summary: "summary",
-<<<<<<< HEAD
-            dynamic_content_hash: "fcfa768511b6a7a5881d017dae0d5aaa8dd8615937c1b89ea680c4dbb9af2a51",
-            llm_config_version: "V0_A"
-=======
             dynamic_content_hash: Digest::SHA256.hexdigest({
               content: DiscussionTopic::PromptPresenter.new(@topic).content_for_summary,
               locale: "English (United States)"
             }.to_json),
             llm_config_version: "V1_A"
->>>>>>> 4b37e285
           )
         end
 
@@ -248,8 +235,6 @@
           expect(@topic.reload.summary_enabled).to be_truthy
           expect(response.parsed_body["id"]).not_to eq(@summary.id)
         end
-<<<<<<< HEAD
-=======
 
         it "returns a new summary if locale has changed" do
           expect_any_instance_of(DiscussionTopic).to receive(:user_can_summarize?).and_return(true)
@@ -273,7 +258,6 @@
           expect(@topic.reload.summary_enabled).to be_truthy
           expect(response.parsed_body["id"]).not_to eq(@summary.id)
         end
->>>>>>> 4b37e285
       end
 
       it "returns a new summary" do
@@ -344,11 +328,7 @@
       @summary = @topic.summaries.create!(
         summary: "summary",
         dynamic_content_hash: "fcfa768511b6a7a5881d017dae0d5aaa8dd8615937c1b89ea680c4dbb9af2a51",
-<<<<<<< HEAD
-        llm_config_version: "V0_A"
-=======
         llm_config_version: "V1_A"
->>>>>>> 4b37e285
       )
       user_session(@teacher)
     end
