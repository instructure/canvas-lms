# frozen_string_literal: true

#
# Copyright (C) 2025 - present Instructure, Inc.
#
# This file is part of Canvas.
#
# Canvas is free software: you can redistribute it and/or modify it under
# the terms of the GNU Affero General Public License as published by the Free
# Software Foundation, version 3 of the License.
#
# Canvas is distributed in the hope that it will be useful, but WITHOUT ANY
# WARRANTY; without even the implied warranty of MERCHANTABILITY or FITNESS FOR
# A PARTICULAR PURPOSE. See the GNU Affero General Public License for more
# details.
#
# You should have received a copy of the GNU Affero General Public License along
# with this program. If not, see <http://www.gnu.org/licenses/>.

require_relative "../spec_helper"
require_relative "../../lib/llm_conversation"
require_relative "../../lib/llm_conversation/errors"

describe AiExperiencesController do
  before :once do
    course_with_teacher(active_all: true)
    student_in_course(active_all: true)
    @course.root_account.enable_feature!(:ai_experiences)
    @ai_experience = @course.ai_experiences.create!(
      title: "Customer Service Training",
      description: "Practice customer service scenarios",
      facts: "You are a customer service representative helping customers with billing issues.",
      learning_objective: "Students will learn to handle customer complaints professionally",
      pedagogical_guidance: "A customer calls about incorrect billing"
    )
  end

  describe "GET #index" do
    context "as teacher" do
      before { user_session(@teacher) }

      it "returns http success" do
        get :index, params: { course_id: @course.id }, format: :json
        expect(response).to be_successful
      end

      it "returns all experiences for teachers" do
        published_experience = @course.ai_experiences.create!(
          title: "Published Experience",
          facts: "Test prompt",
          learning_objective: "Test objective",
          pedagogical_guidance: "Test pedagogical guidance",
          workflow_state: "published"
        )

        get :index, params: { course_id: @course.id }, format: :json
        experiences = json_parse(response.body)
        expect(experiences.length).to eq 2
        experience_ids = experiences.pluck("id")
        expect(experience_ids).to include(@ai_experience.id)
        expect(experience_ids).to include(published_experience.id)
      end

      it "filters by workflow_state" do
        published_experience = @course.ai_experiences.create!(
          title: "Published Experience",
          facts: "Test prompt",
          learning_objective: "Test objective",
          pedagogical_guidance: "Test pedagogical guidance",
          workflow_state: "published"
        )

        get :index, params: { course_id: @course.id, workflow_state: "published" }, format: :json
        experiences = json_parse(response.body)
        expect(experiences.length).to eq 1
        expect(experiences.first["id"]).to eq published_experience.id
      end

      it "sets COURSE_ID in js_env and page title for HTML format" do
        get :index, params: { course_id: @course.id }
        expect(assigns[:js_env][:COURSE_ID]).to eq(@course.id)
        expect(assigns(:page_title)).to eq("AI Experiences")
      end

      it "sets the active tab" do
        get :index, params: { course_id: @course.id }
        expect(assigns(:active_tab)).to eq("ai_experiences")
      end
    end

    context "as student" do
      before { user_session(@student) }

      it "returns forbidden" do
        get :index, params: { course_id: @course.id }, format: :json
        assert_forbidden
      end
    end
  end

  describe "GET #show" do
    context "as teacher" do
      before { user_session(@teacher) }

      it "returns success for HTML format" do
        get :show, params: { course_id: @course.id, id: @ai_experience.id }
        expect(response).to be_successful
      end

      it "returns JSON for JSON format" do
        get :show, params: { course_id: @course.id, id: @ai_experience.id }, format: :json
        expect(response).to be_successful
        experience = json_parse(response.body)
        expect(experience["id"]).to eq(@ai_experience.id)
        expect(experience["title"]).to eq(@ai_experience.title)
      end

      it "sets the active tab and page title" do
        get :show, params: { course_id: @course.id, id: @ai_experience.id }
        expect(assigns(:active_tab)).to eq("ai_experiences")
        expect(assigns(:page_title)).to eq(@ai_experience.title)
      end
    end

    context "as student" do
      before { user_session(@student) }

      it "returns forbidden" do
        get :show, params: { course_id: @course.id, id: @ai_experience.id }, format: :json
        assert_forbidden
      end
    end
  end

  describe "POST #create" do
    context "as teacher" do
      before { user_session(@teacher) }

      it "creates a new AI experience with valid params" do
        experience_params = {
          title: "New Experience",
          description: "A test experience",
          facts: "Test prompt",
          learning_objective: "Test objective",
          pedagogical_guidance: "Test pedagogical guidance"
        }

        initial_count = AiExperience.count
        post :create, params: { course_id: @course.id, ai_experience: experience_params }, format: :json
        expect(AiExperience.count).to eq(initial_count + 1)

        expect(response).to have_http_status(:created)

        created_experience = AiExperience.last
        expect(created_experience.title).to eq("New Experience")
        expect(created_experience.description).to eq("A test experience")
        expect(created_experience.facts).to eq("Test prompt")
        expect(created_experience.learning_objective).to eq("Test objective")
        expect(created_experience.pedagogical_guidance).to eq("Test pedagogical guidance")
      end

      it "returns bad request with invalid params" do
        invalid_params = {
          title: "", # title is required
          learning_objective: "", # learning_objective is required
          pedagogical_guidance: "" # pedagogical_guidance is required
        }

        initial_count = AiExperience.count
        post :create, params: { course_id: @course.id, ai_experience: invalid_params }, format: :json
        expect(AiExperience.count).to eq(initial_count)

        expect(response).to have_http_status(:bad_request)
      end

      it "creates a new AI experience without facts (facts is optional)" do
        experience_params = {
          title: "New Experience Without Facts",
          learning_objective: "Test objective",
          pedagogical_guidance: "Test pedagogical guidance"
        }

        initial_count = AiExperience.count
        post :create, params: { course_id: @course.id, ai_experience: experience_params }, format: :json
        expect(AiExperience.count).to eq(initial_count + 1)

        expect(response).to have_http_status(:created)

        created_experience = AiExperience.last
        expect(created_experience.title).to eq("New Experience Without Facts")
        expect(created_experience.facts).to be_nil
        expect(created_experience.learning_objective).to eq("Test objective")
        expect(created_experience.pedagogical_guidance).to eq("Test pedagogical guidance")
      end

      it "sets the correct associations for course, account, and root_account" do
        experience_params = {
          title: "New Experience",
          learning_objective: "Test objective",
          pedagogical_guidance: "Test pedagogical guidance"
        }

        post :create, params: { course_id: @course.id, ai_experience: experience_params }, format: :json

        created_experience = AiExperience.last
        expect(created_experience.course).to eq(@course)
        expect(created_experience.root_account).to eq(@course.root_account)
        expect(created_experience.account).to eq(@course.account)
      end
    end

    context "as student" do
      before { user_session(@student) }

      it "returns forbidden" do
        experience_params = {
          title: "New Experience",
          learning_objective: "Test objective",
          pedagogical_guidance: "Test pedagogical guidance"
        }

        post :create, params: { course_id: @course.id, ai_experience: experience_params }, format: :json
        assert_forbidden
      end
    end
  end

  describe "PUT #update" do
    context "as teacher" do
      before { user_session(@teacher) }

      it "updates an AI experience with valid params" do
        update_params = {
          title: "Updated Experience",
          description: "Updated description",
          facts: "Updated prompt",
          learning_objective: "Updated objective",
          pedagogical_guidance: "Updated pedagogical guidance"
        }

        put :update, params: { course_id: @course.id, id: @ai_experience.id, ai_experience: update_params }, format: :json

        expect(response).to have_http_status(:ok)

        @ai_experience.reload
        expect(@ai_experience.title).to eq("Updated Experience")
        expect(@ai_experience.description).to eq("Updated description")
        expect(@ai_experience.facts).to eq("Updated prompt")
        expect(@ai_experience.learning_objective).to eq("Updated objective")
        expect(@ai_experience.pedagogical_guidance).to eq("Updated pedagogical guidance")
      end

      it "returns bad request with invalid params" do
        invalid_params = {
          title: "", # title is required
          learning_objective: "", # learning_objective is required
          pedagogical_guidance: "" # pedagogical_guidance is required
        }

        put :update, params: { course_id: @course.id, id: @ai_experience.id, ai_experience: invalid_params }, format: :json

        expect(response).to have_http_status(:bad_request)

        @ai_experience.reload
        expect(@ai_experience.title).to eq("Customer Service Training") # unchanged
      end
    end

    context "as student" do
      before { user_session(@student) }

      it "returns forbidden" do
        update_params = {
          title: "Student Updated Experience"
        }

        put :update, params: { course_id: @course.id, id: @ai_experience.id, ai_experience: update_params }, format: :json
        assert_forbidden
      end
    end
  end

  describe "DELETE #destroy" do
    context "as teacher" do
      before { user_session(@teacher) }

      it "soft deletes an AI experience" do
        delete :destroy, params: { course_id: @course.id, id: @ai_experience.id }, format: :json

        expect(response).to have_http_status(:ok)

        @ai_experience.reload
        expect(@ai_experience.workflow_state).to eq("deleted")
      end
    end

    context "as student" do
      before { user_session(@student) }

      it "returns forbidden" do
        delete :destroy, params: { course_id: @course.id, id: @ai_experience.id }, format: :json
        assert_forbidden

        @ai_experience.reload
        expect(@ai_experience.workflow_state).not_to eq("deleted")
      end
    end
  end

  describe "GET #new" do
    context "as teacher" do
      before { user_session(@teacher) }

      it "sets COURSE_ID in js_env and page title" do
        get :new, params: { course_id: @course.id }
        expect(assigns[:js_env][:COURSE_ID]).to eq(@course.id)
        expect(assigns(:page_title)).to eq("New AI Experience")
      end

      it "sets the active tab" do
        get :new, params: { course_id: @course.id }
        expect(assigns(:active_tab)).to eq("ai_experiences")
      end
    end

    context "as student" do
      before { user_session(@student) }

      it "returns unauthorized" do
        get :new, params: { course_id: @course.id }
        assert_unauthorized
      end
    end
  end

  describe "GET #edit" do
    context "as teacher" do
      before { user_session(@teacher) }

      it "sets COURSE_ID and AI_EXPERIENCE_ID in js_env and page title" do
        get :edit, params: { course_id: @course.id, id: @ai_experience.id }
        expect(assigns[:js_env][:COURSE_ID]).to eq(@course.id)
        expect(assigns[:js_env][:AI_EXPERIENCE_ID]).to eq(@ai_experience.id.to_s)
        expect(assigns(:page_title)).to eq("Edit #{@ai_experience.title}")
      end

      it "sets the active tab" do
        get :edit, params: { course_id: @course.id, id: @ai_experience.id }
        expect(assigns(:active_tab)).to eq("ai_experiences")
      end
    end

    context "as student" do
      before { user_session(@student) }

      it "returns unauthorized" do
        get :edit, params: { course_id: @course.id, id: @ai_experience.id }
        assert_unauthorized
      end
    end
  end

  describe "ai_experiences feature flag" do
    context "when feature flag is disabled" do
      before do
        @course.root_account.disable_feature!(:ai_experiences)
      end

      context "as teacher" do
        before { user_session(@teacher) }

        it "returns 404 for index" do
          get :index, params: { course_id: @course.id }, format: :json
          expect(response).to have_http_status(:not_found)
        end

        it "returns 404 for show" do
          get :show, params: { course_id: @course.id, id: @ai_experience.id }, format: :json
          expect(response).to have_http_status(:not_found)
        end

        it "returns 404 for create" do
          post :create, params: { course_id: @course.id, ai_experience: { title: "Test", facts: "Test", learning_objective: "Test", pedagogical_guidance: "Test" } }, format: :json
          expect(response).to have_http_status(:not_found)
        end

        it "returns 404 for update" do
          put :update, params: { course_id: @course.id, id: @ai_experience.id, ai_experience: { title: "Updated" } }, format: :json
          expect(response).to have_http_status(:not_found)
        end

        it "returns 404 for destroy" do
          delete :destroy, params: { course_id: @course.id, id: @ai_experience.id }, format: :json
          expect(response).to have_http_status(:not_found)
        end

        it "returns 404 for new" do
          get :new, params: { course_id: @course.id }, format: :json
          expect(response).to have_http_status(:not_found)
        end

        it "returns 404 for edit" do
          get :edit, params: { course_id: @course.id, id: @ai_experience.id }, format: :json
          expect(response).to have_http_status(:not_found)
        end

        it "renders proper 404 template for HTML requests" do
          get :index, params: { course_id: @course.id }
          expect(response).to have_http_status(:not_found)
          expect(response).to render_template("shared/errors/404_message")
        end

        it "returns JSON error for JSON requests" do
          get :index, params: { course_id: @course.id }, format: :json
          expect(response).to have_http_status(:not_found)
          json_response = json_parse(response.body)
          expect(json_response["error"]).to eq("Resource Not Found")
        end
<<<<<<< HEAD
      end
    end
  end

  describe "POST #continue_conversation" do
    context "as teacher" do
      before { user_session(@teacher) }

      it "returns starting messages when no previous messages" do
        mock_client = instance_double(LLMConversationClient)
        allow(LLMConversationClient).to receive(:new).and_return(mock_client)
        allow(mock_client).to receive(:starting_messages).and_return({
                                                                       conversation_id: "test-conv-id",
                                                                       messages: [
                                                                         { role: "User", text: "Hello" },
                                                                         { role: "Assistant", text: "Hi there!" }
                                                                       ]
                                                                     })

        post :continue_conversation,
             params: { course_id: @course.id, id: @ai_experience.id },
             format: :json

        expect(response).to be_successful
        json_response = json_parse(response.body)
        expect(json_response["conversation_id"]).to eq("test-conv-id")
        expect(json_response["messages"]).to be_an(Array)
        expect(json_response["messages"].length).to eq(2)
        expect(json_response["messages"][0]["role"]).to eq("User")
        expect(json_response["messages"][1]["role"]).to eq("Assistant")
      end

      it "continues conversation with new user message" do
        mock_client = instance_double(LLMConversationClient)
        allow(LLMConversationClient).to receive(:new).and_return(mock_client)

        existing_messages = [
          { role: "User", text: "Hello" },
          { role: "Assistant", text: "Hi there!" }
        ]
        new_messages = existing_messages + [
          { role: "User", text: "How are you?" },
          { role: "Assistant", text: "I'm doing well!" }
        ]

        # Use hash_including to handle ActionController::Parameters
        allow(mock_client).to receive(:continue_conversation)
          .with(hash_including(new_user_message: "How are you?"))
          .and_return({
                        conversation_id: "test-conv-id",
                        messages: new_messages
                      })

        post :continue_conversation,
             params: {
               course_id: @course.id,
               id: @ai_experience.id,
               messages: existing_messages,
               new_user_message: "How are you?"
             },
             format: :json

        expect(response).to be_successful
        json_response = json_parse(response.body)
        expect(json_response["conversation_id"]).to eq("test-conv-id")
        expect(json_response["messages"].length).to eq(4)
      end

      it "initializes LLMConversationClient with correct parameters" do
        expect(LLMConversationClient).to receive(:new).with(
          current_user: @teacher,
          root_account_uuid: @course.root_account.uuid,
          facts: @ai_experience.facts,
          learning_objectives: @ai_experience.learning_objective,
          scenario: @ai_experience.pedagogical_guidance,
          conversation_id: nil
        ).and_call_original

        allow_any_instance_of(LLMConversationClient)
          .to receive(:starting_messages)
          .and_return({ conversation_id: "test-id", messages: [] })

        post :continue_conversation,
             params: { course_id: @course.id, id: @ai_experience.id },
             format: :json
      end

      it "returns service unavailable on conversation error" do
        mock_client = instance_double(LLMConversationClient)
        allow(LLMConversationClient).to receive(:new).and_return(mock_client)
        allow(mock_client).to receive(:starting_messages)
          .and_raise(LlmConversation::Errors::ConversationError, "Service unavailable")

        post :continue_conversation,
             params: { course_id: @course.id, id: @ai_experience.id },
             format: :json

        expect(response).to have_http_status(:service_unavailable)
        json_response = json_parse(response.body)
        expect(json_response["error"]).to eq("Service unavailable")
      end

      it "fetches existing conversation when user has active conversation" do
        # Create an existing conversation
        @ai_experience.ai_conversations.create!(
          llm_conversation_id: "existing-conv-id",
          user: @teacher,
          course: @course,
          root_account: @course.root_account,
          account: @course.account,
          workflow_state: "active"
        )

        mock_client = instance_double(LLMConversationClient)
        allow(LLMConversationClient).to receive(:new).and_return(mock_client)
        allow(mock_client).to receive(:messages).and_return([
                                                              { role: "User", text: "Previous message" },
                                                              { role: "Assistant", text: "Previous response" }
                                                            ])

        post :continue_conversation,
             params: { course_id: @course.id, id: @ai_experience.id },
             format: :json

        expect(response).to be_successful
        json_response = json_parse(response.body)
        expect(json_response["conversation_id"]).to eq("existing-conv-id")
        expect(json_response["messages"].length).to eq(2)
      end

      it "supports restart parameter to create new conversation" do
        # Create an existing conversation
        existing_conversation = @ai_experience.ai_conversations.create!(
          llm_conversation_id: "old-conv-id",
          user: @teacher,
          course: @course,
          root_account: @course.root_account,
          account: @course.account,
          workflow_state: "active"
        )

        mock_client = instance_double(LLMConversationClient)
        allow(LLMConversationClient).to receive(:new).and_return(mock_client)
        allow(mock_client).to receive(:starting_messages).and_return({
                                                                       conversation_id: "new-conv-id",
                                                                       messages: [
                                                                         { role: "User", text: "Fresh start" },
                                                                         { role: "Assistant", text: "New beginning" }
                                                                       ]
                                                                     })

        post :continue_conversation,
             params: { course_id: @course.id, id: @ai_experience.id, restart: true },
             format: :json

        expect(response).to be_successful
        json_response = json_parse(response.body)
        expect(json_response["conversation_id"]).to eq("new-conv-id")

        # Check that old conversation was marked as completed
        existing_conversation.reload
        expect(existing_conversation.workflow_state).to eq("completed")
      end
    end

    context "as student" do
      before { user_session(@student) }

      it "returns forbidden" do
        post :continue_conversation,
             params: { course_id: @course.id, id: @ai_experience.id },
             format: :json

        assert_forbidden
      end
    end
  end

  describe "GET #messages" do
    context "as teacher" do
      before { user_session(@teacher) }

      it "fetches messages for a conversation" do
        mock_client = instance_double(LLMConversationClient)
        allow(LLMConversationClient).to receive(:new).and_return(mock_client)
        allow(mock_client).to receive(:messages).and_return([
                                                              { role: "User", text: "Hello" },
                                                              { role: "Assistant", text: "Hi there!" }
                                                            ])

        get :messages,
            params: { course_id: @course.id, id: @ai_experience.id, conversation_id: "test-conv-id" },
            format: :json

        expect(response).to be_successful
        json_response = json_parse(response.body)
        expect(json_response["conversation_id"]).to eq("test-conv-id")
        expect(json_response["messages"].length).to eq(2)
      end

      it "returns bad request when conversation_id is missing" do
        get :messages,
            params: { course_id: @course.id, id: @ai_experience.id },
            format: :json

        expect(response).to have_http_status(:bad_request)
        json_response = json_parse(response.body)
        expect(json_response["error"]).to eq("conversation_id is required")
      end

      it "returns service unavailable on conversation error" do
        mock_client = instance_double(LLMConversationClient)
        allow(LLMConversationClient).to receive(:new).and_return(mock_client)
        allow(mock_client).to receive(:messages)
          .and_raise(LlmConversation::Errors::ConversationError, "Failed to fetch messages")

        get :messages,
            params: { course_id: @course.id, id: @ai_experience.id, conversation_id: "test-conv-id" },
            format: :json

        expect(response).to have_http_status(:service_unavailable)
        json_response = json_parse(response.body)
        expect(json_response["error"]).to eq("Failed to fetch messages")
      end
    end

    context "as student" do
      before { user_session(@student) }

      it "returns forbidden" do
        get :messages,
            params: { course_id: @course.id, id: @ai_experience.id, conversation_id: "test-conv-id" },
            format: :json

        assert_forbidden
=======
>>>>>>> dd080656
      end
    end
  end
end<|MERGE_RESOLUTION|>--- conflicted
+++ resolved
@@ -416,244 +416,6 @@
           json_response = json_parse(response.body)
           expect(json_response["error"]).to eq("Resource Not Found")
         end
-<<<<<<< HEAD
-      end
-    end
-  end
-
-  describe "POST #continue_conversation" do
-    context "as teacher" do
-      before { user_session(@teacher) }
-
-      it "returns starting messages when no previous messages" do
-        mock_client = instance_double(LLMConversationClient)
-        allow(LLMConversationClient).to receive(:new).and_return(mock_client)
-        allow(mock_client).to receive(:starting_messages).and_return({
-                                                                       conversation_id: "test-conv-id",
-                                                                       messages: [
-                                                                         { role: "User", text: "Hello" },
-                                                                         { role: "Assistant", text: "Hi there!" }
-                                                                       ]
-                                                                     })
-
-        post :continue_conversation,
-             params: { course_id: @course.id, id: @ai_experience.id },
-             format: :json
-
-        expect(response).to be_successful
-        json_response = json_parse(response.body)
-        expect(json_response["conversation_id"]).to eq("test-conv-id")
-        expect(json_response["messages"]).to be_an(Array)
-        expect(json_response["messages"].length).to eq(2)
-        expect(json_response["messages"][0]["role"]).to eq("User")
-        expect(json_response["messages"][1]["role"]).to eq("Assistant")
-      end
-
-      it "continues conversation with new user message" do
-        mock_client = instance_double(LLMConversationClient)
-        allow(LLMConversationClient).to receive(:new).and_return(mock_client)
-
-        existing_messages = [
-          { role: "User", text: "Hello" },
-          { role: "Assistant", text: "Hi there!" }
-        ]
-        new_messages = existing_messages + [
-          { role: "User", text: "How are you?" },
-          { role: "Assistant", text: "I'm doing well!" }
-        ]
-
-        # Use hash_including to handle ActionController::Parameters
-        allow(mock_client).to receive(:continue_conversation)
-          .with(hash_including(new_user_message: "How are you?"))
-          .and_return({
-                        conversation_id: "test-conv-id",
-                        messages: new_messages
-                      })
-
-        post :continue_conversation,
-             params: {
-               course_id: @course.id,
-               id: @ai_experience.id,
-               messages: existing_messages,
-               new_user_message: "How are you?"
-             },
-             format: :json
-
-        expect(response).to be_successful
-        json_response = json_parse(response.body)
-        expect(json_response["conversation_id"]).to eq("test-conv-id")
-        expect(json_response["messages"].length).to eq(4)
-      end
-
-      it "initializes LLMConversationClient with correct parameters" do
-        expect(LLMConversationClient).to receive(:new).with(
-          current_user: @teacher,
-          root_account_uuid: @course.root_account.uuid,
-          facts: @ai_experience.facts,
-          learning_objectives: @ai_experience.learning_objective,
-          scenario: @ai_experience.pedagogical_guidance,
-          conversation_id: nil
-        ).and_call_original
-
-        allow_any_instance_of(LLMConversationClient)
-          .to receive(:starting_messages)
-          .and_return({ conversation_id: "test-id", messages: [] })
-
-        post :continue_conversation,
-             params: { course_id: @course.id, id: @ai_experience.id },
-             format: :json
-      end
-
-      it "returns service unavailable on conversation error" do
-        mock_client = instance_double(LLMConversationClient)
-        allow(LLMConversationClient).to receive(:new).and_return(mock_client)
-        allow(mock_client).to receive(:starting_messages)
-          .and_raise(LlmConversation::Errors::ConversationError, "Service unavailable")
-
-        post :continue_conversation,
-             params: { course_id: @course.id, id: @ai_experience.id },
-             format: :json
-
-        expect(response).to have_http_status(:service_unavailable)
-        json_response = json_parse(response.body)
-        expect(json_response["error"]).to eq("Service unavailable")
-      end
-
-      it "fetches existing conversation when user has active conversation" do
-        # Create an existing conversation
-        @ai_experience.ai_conversations.create!(
-          llm_conversation_id: "existing-conv-id",
-          user: @teacher,
-          course: @course,
-          root_account: @course.root_account,
-          account: @course.account,
-          workflow_state: "active"
-        )
-
-        mock_client = instance_double(LLMConversationClient)
-        allow(LLMConversationClient).to receive(:new).and_return(mock_client)
-        allow(mock_client).to receive(:messages).and_return([
-                                                              { role: "User", text: "Previous message" },
-                                                              { role: "Assistant", text: "Previous response" }
-                                                            ])
-
-        post :continue_conversation,
-             params: { course_id: @course.id, id: @ai_experience.id },
-             format: :json
-
-        expect(response).to be_successful
-        json_response = json_parse(response.body)
-        expect(json_response["conversation_id"]).to eq("existing-conv-id")
-        expect(json_response["messages"].length).to eq(2)
-      end
-
-      it "supports restart parameter to create new conversation" do
-        # Create an existing conversation
-        existing_conversation = @ai_experience.ai_conversations.create!(
-          llm_conversation_id: "old-conv-id",
-          user: @teacher,
-          course: @course,
-          root_account: @course.root_account,
-          account: @course.account,
-          workflow_state: "active"
-        )
-
-        mock_client = instance_double(LLMConversationClient)
-        allow(LLMConversationClient).to receive(:new).and_return(mock_client)
-        allow(mock_client).to receive(:starting_messages).and_return({
-                                                                       conversation_id: "new-conv-id",
-                                                                       messages: [
-                                                                         { role: "User", text: "Fresh start" },
-                                                                         { role: "Assistant", text: "New beginning" }
-                                                                       ]
-                                                                     })
-
-        post :continue_conversation,
-             params: { course_id: @course.id, id: @ai_experience.id, restart: true },
-             format: :json
-
-        expect(response).to be_successful
-        json_response = json_parse(response.body)
-        expect(json_response["conversation_id"]).to eq("new-conv-id")
-
-        # Check that old conversation was marked as completed
-        existing_conversation.reload
-        expect(existing_conversation.workflow_state).to eq("completed")
-      end
-    end
-
-    context "as student" do
-      before { user_session(@student) }
-
-      it "returns forbidden" do
-        post :continue_conversation,
-             params: { course_id: @course.id, id: @ai_experience.id },
-             format: :json
-
-        assert_forbidden
-      end
-    end
-  end
-
-  describe "GET #messages" do
-    context "as teacher" do
-      before { user_session(@teacher) }
-
-      it "fetches messages for a conversation" do
-        mock_client = instance_double(LLMConversationClient)
-        allow(LLMConversationClient).to receive(:new).and_return(mock_client)
-        allow(mock_client).to receive(:messages).and_return([
-                                                              { role: "User", text: "Hello" },
-                                                              { role: "Assistant", text: "Hi there!" }
-                                                            ])
-
-        get :messages,
-            params: { course_id: @course.id, id: @ai_experience.id, conversation_id: "test-conv-id" },
-            format: :json
-
-        expect(response).to be_successful
-        json_response = json_parse(response.body)
-        expect(json_response["conversation_id"]).to eq("test-conv-id")
-        expect(json_response["messages"].length).to eq(2)
-      end
-
-      it "returns bad request when conversation_id is missing" do
-        get :messages,
-            params: { course_id: @course.id, id: @ai_experience.id },
-            format: :json
-
-        expect(response).to have_http_status(:bad_request)
-        json_response = json_parse(response.body)
-        expect(json_response["error"]).to eq("conversation_id is required")
-      end
-
-      it "returns service unavailable on conversation error" do
-        mock_client = instance_double(LLMConversationClient)
-        allow(LLMConversationClient).to receive(:new).and_return(mock_client)
-        allow(mock_client).to receive(:messages)
-          .and_raise(LlmConversation::Errors::ConversationError, "Failed to fetch messages")
-
-        get :messages,
-            params: { course_id: @course.id, id: @ai_experience.id, conversation_id: "test-conv-id" },
-            format: :json
-
-        expect(response).to have_http_status(:service_unavailable)
-        json_response = json_parse(response.body)
-        expect(json_response["error"]).to eq("Failed to fetch messages")
-      end
-    end
-
-    context "as student" do
-      before { user_session(@student) }
-
-      it "returns forbidden" do
-        get :messages,
-            params: { course_id: @course.id, id: @ai_experience.id, conversation_id: "test-conv-id" },
-            format: :json
-
-        assert_forbidden
-=======
->>>>>>> dd080656
       end
     end
   end
