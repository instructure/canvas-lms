--- conflicted
+++ resolved
@@ -1139,7 +1139,6 @@
         end
 
         before { request.cookies["k5_observed_user_for_#{observer.id}"] = @student.id }
-<<<<<<< HEAD
 
         it "shows data for the first observed student, by sortable name when no cookie" do
           allow(CanvasSchema).to receive(:id_from_object) { |submission| submission.user_id.to_s }
@@ -1150,18 +1149,6 @@
           @course.enroll_student(prior_student, enrollment_state: "active")
           @course.enroll_user(observer, "ObserverEnrollment", enrollment_state: "pending", associated_user_id: prior_student.id)
 
-=======
-
-        it "shows data for the first observed student, by sortable name when no cookie" do
-          allow(CanvasSchema).to receive(:id_from_object) { |submission| submission.user_id.to_s }
-
-          @student.update!(name: "Zzzzz")
-
-          prior_student = User.create!(name: "Aaaaa")
-          @course.enroll_student(prior_student, enrollment_state: "active")
-          @course.enroll_user(observer, "ObserverEnrollment", enrollment_state: "pending", associated_user_id: prior_student.id)
-
->>>>>>> db6a4b12
           request.cookies.delete("k5_observed_user_for_#{observer.id}")
           get "show", params: { course_id: @course.id, id: @assignment.id }
 
