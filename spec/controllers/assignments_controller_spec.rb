--- conflicted
+++ resolved
@@ -2191,11 +2191,7 @@
 
       expect(@assignment.reload).not_to be_published
     end
-<<<<<<< HEAD
-    
-=======
-
->>>>>>> 2d7a0709
+
     context "granular_permissions" do
       before do
         @course.root_account.enable_feature!(:granular_permissions_manage_assignments)
