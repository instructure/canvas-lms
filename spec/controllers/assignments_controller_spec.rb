# frozen_string_literal: true

#
# Copyright (C) 2011 - present Instructure, Inc.
#
# This file is part of Canvas.
#
# Canvas is free software: you can redistribute it and/or modify it under
# the terms of the GNU Affero General Public License as published by the Free
# Software Foundation, version 3 of the License.
#
# Canvas is distributed in the hope that it will be useful, but WITHOUT ANY
# WARRANTY; without even the implied warranty of MERCHANTABILITY or FITNESS FOR
# A PARTICULAR PURPOSE. See the GNU Affero General Public License for more
# details.
#
# You should have received a copy of the GNU Affero General Public License along
# with this program. If not, see <http://www.gnu.org/licenses/>.
#

require_relative "../lti2_spec_helper"

describe AssignmentsController do
  before :once do
    course_with_teacher(active_all: true)
    student_in_course(active_all: true)
    course_assignment
  end

  def course_assignment(course = nil)
    course ||= @course
    @group = course.assignment_groups.create(name: "some group")
    @assignment = course.assignments.create(
      title: "some assignment",
      assignment_group: @group,
      due_at: 1.week.from_now
    )
    @assignment
  end

  describe "GET 'index'" do
    it "throws 404 error without a valid context id" do
      get "index", params: { course_id: "notvalid" }
      assert_status(404)
    end

    it "returns unauthorized without a valid session" do
      get "index", params: { course_id: @course.id }
      assert_unauthorized
    end

    it "redirects 'disabled', if disabled by the teacher" do
      user_session(@student)
      @course.update_attribute(:tab_configuration, [{ "id" => 3, "hidden" => true }])
      get "index", params: { course_id: @course.id }
      expect(response).to be_redirect
      expect(flash[:notice]).to match(/That page has been disabled/)
    end

    it "sets WEIGHT_FINAL_GRADES in js_env" do
      user_session @teacher
      get "index", params: { course_id: @course.id }

      expect(assigns[:js_env][:WEIGHT_FINAL_GRADES]).to eq(@course.apply_group_weights?)
    end

    it "js_env HAS_ASSIGNMENTS is true when the course has assignments" do
      user_session(@teacher)
      get "index", params: { course_id: @course.id }
      expect(assigns[:js_env][:HAS_ASSIGNMENTS]).to be(true)
    end

    it "js_env HAS_ASSIGNMENTS is false when the course does not have assignments" do
      user_session(@teacher)
      @assignment.workflow_state = "deleted"
      @assignment.save!
      get "index", params: { course_id: @course.id }
      expect(assigns[:js_env][:HAS_ASSIGNMENTS]).to be(false)
    end

    it "js_env DUE_DATE_REQUIRED_FOR_ACCOUNT is true when AssignmentUtil.due_date_required_for_account? == true" do
      user_session(@teacher)
      allow(AssignmentUtil).to receive(:due_date_required_for_account?).and_return(true)
      get "index", params: { course_id: @course.id }
      expect(assigns[:js_env][:DUE_DATE_REQUIRED_FOR_ACCOUNT]).to be(true)
    end

    it "js_env SIS_INTEGRATION_SETTINGS_ENABLED is true when AssignmentUtil.sis_integration_settings_enabled? == true" do
      user_session(@teacher)
      allow(AssignmentUtil).to receive(:sis_integration_settings_enabled?).and_return(true)
      get "index", params: { course_id: @course.id }
      expect(assigns[:js_env][:SIS_INTEGRATION_SETTINGS_ENABLED]).to be(true)
    end

    it "js_env SIS_INTEGRATION_SETTINGS_ENABLED is false when AssignmentUtil.sis_integration_settings_enabled? == false" do
      user_session(@teacher)
      allow(AssignmentUtil).to receive(:sis_integration_settings_enabled?).and_return(false)
      get "index", params: { course_id: @course.id }
      expect(assigns[:js_env][:SIS_INTEGRATION_SETTINGS_ENABLED]).to be(false)
    end

    it "js_env DUE_DATE_REQUIRED_FOR_ACCOUNT is false when AssignmentUtil.due_date_required_for_account? == false" do
      user_session(@teacher)
      allow(AssignmentUtil).to receive(:due_date_required_for_account?).and_return(false)
      get "index", params: { course_id: @course.id }
      expect(assigns[:js_env][:DUE_DATE_REQUIRED_FOR_ACCOUNT]).to be(false)
    end

    it "js_env SIS_NAME is SIS when @context does not respond_to assignments" do
      user_session(@teacher)
      allow(@course).to receive(:respond_to?).and_return(false)
      allow(controller).to receive(:set_js_assignment_data).and_return({ js_env: {} })
      get "index", params: { course_id: @course.id }
      expect(assigns[:js_env][:SIS_NAME]).to eq("SIS")
    end

    it "js_env SIS_NAME is Foo Bar when AssignmentUtil.post_to_sis_friendly_name is Foo Bar" do
      user_session(@teacher)
      allow(AssignmentUtil).to receive(:post_to_sis_friendly_name).and_return("Foo Bar")
      get "index", params: { course_id: @course.id }
      expect(assigns[:js_env][:SIS_NAME]).to eq("Foo Bar")
    end

    it "js_env POST_TO_SIS_DEFAULT is false when sis_default_grade_export is false on the account" do
      user_session(@teacher)
      a = @course.account
      a.settings[:sis_default_grade_export] = { locked: false, value: false }
      a.save!
      get "index", params: { course_id: @course.id }
      expect(assigns[:js_env][:POST_TO_SIS_DEFAULT]).to be(false)
    end

    it "js_env POST_TO_SIS_DEFAULT is true when sis_default_grade_export is true on the account" do
      user_session(@teacher)
      a = @course.account
      a.settings[:sis_default_grade_export] = { locked: false, value: true }
      a.save!
      get "index", params: { course_id: @course.id }
      expect(assigns[:js_env][:POST_TO_SIS_DEFAULT]).to be(true)
    end

    it "sets QUIZ_LTI_ENABLED in js_env if quizzes 2 is available" do
      user_session @teacher
      @course.context_external_tools.create!(
        name: "Quizzes.Next",
        consumer_key: "test_key",
        shared_secret: "test_secret",
        tool_id: "Quizzes 2",
        url: "http://example.com/launch"
      )
      @course.root_account.settings[:provision] = { "lti" => "lti url" }
      @course.root_account.save!
      @course.root_account.enable_feature! :quizzes_next
      @course.enable_feature! :quizzes_next
      get "index", params: { course_id: @course.id }
      expect(assigns[:js_env][:QUIZ_LTI_ENABLED]).to be true
    end

    it "does not set QUIZ_LTI_ENABLED in js_env if 'newquizzes_on_quiz_page' is enabled" do
      user_session @teacher
      @course.context_external_tools.create!(
        name: "Quizzes.Next",
        consumer_key: "test_key",
        shared_secret: "test_secret",
        tool_id: "Quizzes 2",
        url: "http://example.com/launch"
      )
      @course.root_account.settings[:provision] = { "lti" => "lti url" }
      @course.root_account.save!
      @course.root_account.enable_feature! :quizzes_next
      @course.root_account.enable_feature! :newquizzes_on_quiz_page
      @course.enable_feature! :quizzes_next
      get "index", params: { course_id: @course.id }
      expect(assigns[:js_env][:QUIZ_LTI_ENABLED]).to be false
    end

    it "does not set QUIZ_LTI_ENABLED in js_env if url is voided" do
      user_session @teacher
      @course.context_external_tools.create!(
        name: "Quizzes.Next",
        consumer_key: "test_key",
        shared_secret: "test_secret",
        tool_id: "Quizzes 2",
        url: "http://void.url.inseng.net"
      )
      @course.root_account.settings[:provision] = { "lti" => "lti url" }
      @course.root_account.save!
      @course.root_account.enable_feature! :quizzes_next
      @course.enable_feature! :quizzes_next
      get "index", params: { course_id: @course.id }
      expect(assigns[:js_env][:QUIZ_LTI_ENABLED]).to be false
    end

    it "does not set QUIZ_LTI_ENABLED in js_env if quizzes 2 is not available" do
      user_session @teacher
      get "index", params: { course_id: @course.id }
      expect(assigns[:js_env][:QUIZ_LTI_ENABLED]).to be false
    end

    it "does not set QUIZ_LTI_ENABLED in js_env if quizzes_next is not enabled" do
      user_session @teacher
      @course.context_external_tools.create!(
        name: "Quizzes.Next",
        consumer_key: "test_key",
        shared_secret: "test_secret",
        tool_id: "Quizzes 2",
        url: "http://example.com/launch"
      )
      get "index", params: { course_id: @course.id }
      expect(assigns[:js_env][:QUIZ_LTI_ENABLED]).to be false
    end

    it "sets FLAGS/newquizzes_on_quiz_page in js_env if 'newquizzes_on_quiz_page' is enabled" do
      user_session @teacher
      @course.context_external_tools.create!(
        name: "Quizzes.Next",
        consumer_key: "test_key",
        shared_secret: "test_secret",
        tool_id: "Quizzes 2",
        url: "http://example.com/launch"
      )
      @course.root_account.enable_feature! :newquizzes_on_quiz_page
      get "index", params: { course_id: @course.id }
      expect(assigns[:js_env][:FLAGS][:newquizzes_on_quiz_page]).to be_truthy
    end

    it "does not set FLAGS/newquizzes_on_quiz_page in js_env if 'newquizzes_on_quiz_page' is disabled" do
      user_session @teacher
      @course.context_external_tools.create!(
        name: "Quizzes.Next",
        consumer_key: "test_key",
        shared_secret: "test_secret",
        tool_id: "Quizzes 2",
        url: "http://example.com/launch"
      )
      @course.root_account.disable_feature! :newquizzes_on_quiz_page
      get "index", params: { course_id: @course.id }
      expect(assigns[:js_env][:FLAGS][:newquizzes_on_quiz_page]).to be_falsey
    end

    it "js_env MAX_NAME_LENGTH_REQUIRED_FOR_ACCOUNT is true when AssignmentUtil.name_length_required_for_account? == true" do
      user_session(@teacher)
      allow(AssignmentUtil).to receive(:name_length_required_for_account?).and_return(true)
      get "index", params: { course_id: @course.id }
      expect(assigns[:js_env][:MAX_NAME_LENGTH_REQUIRED_FOR_ACCOUNT]).to be(true)
    end

    it "js_env MAX_NAME_LENGTH_REQUIRED_FOR_ACCOUNT is false when AssignmentUtil.name_length_required_for_account? == false" do
      user_session(@teacher)
      allow(AssignmentUtil).to receive(:name_length_required_for_account?).and_return(false)
      get "index", params: { course_id: @course.id }
      expect(assigns[:js_env][:MAX_NAME_LENGTH_REQUIRED_FOR_ACCOUNT]).to be(false)
    end

    it "js_env MAX_NAME_LENGTH is a 15 when AssignmentUtil.assignment_max_name_length returns 15" do
      user_session(@teacher)
      allow(AssignmentUtil).to receive(:assignment_max_name_length).and_return(15)
      get "index", params: { course_id: @course.id }
      expect(assigns[:js_env][:MAX_NAME_LENGTH]).to eq(15)
    end

    context "course grading scheme defaults" do
      it "sets COURSE_DEFAULT_GRADING_SCHEME_ID to 0 in js_env if default canvas grading scheme is selected" do
        Account.site_admin.enable_feature!(:grading_scheme_updates)

        user_session @teacher
        @course.update_attribute :grading_standard_id, 0
        expect(@course.grading_standard_id).to eq 0

        get "edit", params: { course_id: @course.id, id: @assignment.id }
        expect(assigns[:js_env][:COURSE_DEFAULT_GRADING_SCHEME_ID]).to eq 0
      end

      it "sets COURSE_DEFAULT_GRADING_SCHEME_ID to grading scheme id in js_env if a grading scheme is selected" do
        Account.site_admin.enable_feature!(:grading_scheme_updates)

        user_session @teacher
        @standard = @course.grading_standards.create!(title: "course standard", standard_data: { a: { name: "A", value: "95" }, b: { name: "B", value: "80" }, f: { name: "F", value: "" } })
        @course.update_attribute :grading_standard, @standard
        expect(@course.grading_standard_id).to eq @standard.id

        get "edit", params: { course_id: @course.id, id: @assignment.id }
        expect(assigns[:js_env][:COURSE_DEFAULT_GRADING_SCHEME_ID]).to eq @standard.id
      end

      it "sets COURSE_DEFAULT_GRADING_SCHEME_ID to nil in js_env if course grading schemes are not enabled" do
        Account.site_admin.enable_feature!(:grading_scheme_updates)

        user_session @teacher
        expect(@course.grading_standard_id).to be_nil

        get "edit", params: { course_id: @course.id, id: @assignment.id }
        expect(assigns[:js_env][:COURSE_DEFAULT_GRADING_SCHEME_ID]).to be_nil
      end

      it "sets COURSE_DEFAULT_GRADING_SCHEME_ID to account value if course has none" do
        Account.site_admin.enable_feature!(:grading_scheme_updates)
        gs = GradingStandard.new(context: @course.account, title: "My Grading Standard", data: { "A" => 0.94, "B" => 0, })
        gs.save!
        @course.account.update_attribute :grading_standard_id, gs.id

        user_session @teacher
        get "edit", params: { course_id: @course.id, id: @assignment.id }

        expect(@course.account.grading_standard_id).to eq gs.id
        expect(assigns[:js_env][:COURSE_DEFAULT_GRADING_SCHEME_ID]).to eq gs.id
      end
    end

    context "draft state" do
      it "creates a default group if none exist" do
        user_session(@student)

        get "index", params: { course_id: @course.id }

        expect(@course.reload.assignment_groups.count).to eq 1
      end

      it "separates manage_assignments and manage_grades permissions" do
        user_session(@teacher)
        @course.account.role_overrides.create! role: teacher_role, permission: "manage_assignments_edit", enabled: false
        get "index", params: { course_id: @course.id }
        expect(assigns[:js_env][:PERMISSIONS][:manage_grades]).to be_truthy
        expect(assigns[:js_env][:PERMISSIONS][:manage_assignments]).to be_falsey
        expect(assigns[:js_env][:PERMISSIONS][:manage]).to be_falsey
        expect(assigns[:js_env][:PERMISSIONS][:manage_course]).to be_truthy
      end
    end

    describe "per-assignment permissions" do
      let(:assignment_permissions) { assigns[:js_env][:PERMISSIONS][:by_assignment_id] }

      before do
        @course.enable_feature!(:moderated_grading)

        @assignment = @course.assignments.create!(
          moderated_grading: true,
          grader_count: 2,
          final_grader: @teacher
        )

        ta_in_course(active_all: true)
      end

      it "sets the 'update' attribute to true when user is the final grader" do
        user_session(@teacher)
        get "index", params: { course_id: @course.id }
        expect(assignment_permissions[@assignment.id][:update]).to be(true)
      end

      it "sets the 'update' attribute to true when user has the Select Final Grade permission" do
        user_session(@ta)
        get "index", params: { course_id: @course.id }
        expect(assignment_permissions[@assignment.id][:update]).to be(true)
      end

      it "sets the 'update' attribute to false when user does not have the Select Final Grade permission" do
        @course.account.role_overrides.create!(permission: :select_final_grade, enabled: false, role: ta_role)
        user_session(@ta)
        get "index", params: { course_id: @course.id }
        expect(assignment_permissions[@assignment.id][:update]).to be(false)
      end
    end
  end

  describe "GET 'show_moderate'" do
    before do
      user_session(@teacher)
      course_with_user("TeacherEnrollment", { active_all: true, course: @course })
      @other_teacher = @user
      @assignment = @course.assignments.create!(
        moderated_grading: true,
        final_grader: @other_teacher,
        grader_count: 2,
        workflow_state: "published"
      )
    end

    it "renders the page when the current user is the selected moderator" do
      user_session(@other_teacher)
      get "show_moderate", params: { course_id: @course.id, assignment_id: @assignment.id }
      assert_status(200)
    end

    it "renders unauthorized when the current user is not the selected moderator" do
      user_session(@teacher)
      get "show_moderate", params: { course_id: @course.id, assignment_id: @assignment.id }
      assert_unauthorized
    end

    it "renders unauthorized when no moderator is selected and the user is not an admin" do
      @assignment.update!(final_grader: nil)
      user_session(@teacher)
      get "show_moderate", params: { course_id: @course.id, assignment_id: @assignment.id }
      assert_status(401)
    end

    it "renders unauthorized when no moderator is selected and the user is an admin without " \
       "'Select Final Grade for Moderation' permission" do
      @course.account.role_overrides.create!(role: admin_role, enabled: false, permission: :select_final_grade)
      @assignment.update!(final_grader: nil)
      user_session(account_admin_user)
      get "show_moderate", params: { course_id: @course.id, assignment_id: @assignment.id }
      assert_status(401)
    end

    it "renders the page when the current user is an admin and not the selected moderator" do
      account_admin_user(account: @course.root_account)
      user_session(@admin)
      get "show_moderate", params: { course_id: @course.id, assignment_id: @assignment.id }
      assert_status(200)
    end

    it "renders the page when no moderator is selected and the user is an admin with " \
       "'Select Final Grade for Moderation' permission" do
      @assignment.update!(final_grader: nil)
      user_session(account_admin_user)
      get "show_moderate", params: { course_id: @course.id, assignment_id: @assignment.id }
      assert_status(200)
    end

    describe "js_env" do
      let_once(:grader_1) do
        course_with_user("TeacherEnrollment", { active_all: true, course: @course })
        @user
      end
      let_once(:grader_2) do
        course_with_user("TeacherEnrollment", { active_all: true, course: @course })
        @user
      end

      let(:env) { assigns[:js_env] }

      before :once do
        @assignment.grade_student(@student, grader: grader_1, provisional: true, score: 10)
        @assignment.grade_student(@student, grader: grader_2, provisional: true, score: 5)
      end

      before do
        @assignment.update(
          moderated_grading: true,
          final_grader: @other_teacher,
          grader_count: 2
        )
        user_session(@other_teacher)
      end

      it "includes ASSIGNMENT.course_id" do
        get :show_moderate, params: { course_id: @course.id, assignment_id: @assignment.id }
        expect(env[:ASSIGNMENT][:course_id]).to be(@course.id)
      end

      it "includes ASSIGNMENT.id" do
        get :show_moderate, params: { course_id: @course.id, assignment_id: @assignment.id }
        expect(env[:ASSIGNMENT][:id]).to be(@assignment.id)
      end

      it "includes ASSIGNMENT.grades_published" do
        @assignment.update!(grades_published_at: 1.day.ago)
        get :show_moderate, params: { course_id: @course.id, assignment_id: @assignment.id }
        expect(env[:ASSIGNMENT][:grades_published]).to be(true)
      end

      it "includes ASSIGNMENT.muted" do
        get :show_moderate, params: { course_id: @course.id, assignment_id: @assignment.id }
        expect(env[:ASSIGNMENT][:muted]).to be(true)
      end

      it "includes ASSIGNMENT.title" do
        get :show_moderate, params: { course_id: @course.id, assignment_id: @assignment.id }
        expect(env[:ASSIGNMENT][:title]).to eql(@assignment.title)
      end

      it "optionally sets CURRENT_USER.can_view_grader_identities to true" do
        @assignment.update(grader_names_visible_to_final_grader: true)
        get :show_moderate, params: { course_id: @course.id, assignment_id: @assignment.id }
        expect(env[:CURRENT_USER][:can_view_grader_identities]).to be(true)
      end

      it "optionally sets CURRENT_USER.can_view_grader_identities to false" do
        @assignment.update(grader_names_visible_to_final_grader: false)
        get :show_moderate, params: { course_id: @course.id, assignment_id: @assignment.id }
        expect(env[:CURRENT_USER][:can_view_grader_identities]).to be(false)
      end

      it "optionally sets CURRENT_USER.can_view_student_identities to true" do
        @assignment.update(anonymous_grading: false)
        get :show_moderate, params: { course_id: @course.id, assignment_id: @assignment.id }
        expect(env[:CURRENT_USER][:can_view_student_identities]).to be(true)
      end

      it "optionally sets CURRENT_USER.can_view_student_identities to false" do
        @assignment.update(anonymous_grading: true)
        get :show_moderate, params: { course_id: @course.id, assignment_id: @assignment.id }
        expect(env[:CURRENT_USER][:can_view_student_identities]).to be(false)
      end

      describe "CURRENT_USER.grader_id" do
        it "is the id of the user when the user can see other grader identities" do
          @assignment.moderation_graders.create!(anonymous_id: "other", user: @other_teacher)
          get :show_moderate, params: { course_id: @course.id, assignment_id: @assignment.id }
          expect(env[:CURRENT_USER][:grader_id]).to eql(@other_teacher.id)
        end

        context "when the user cannot see other grader identities" do
          before do
            @assignment.update(grader_names_visible_to_final_grader: false)
          end

          it "is the anonymous_id of the associated moderation grader when the user has graded" do
            @assignment.moderation_graders.create!(anonymous_id: "other", user: @other_teacher)
            get :show_moderate, params: { course_id: @course.id, assignment_id: @assignment.id }
            expect(env[:CURRENT_USER][:grader_id]).to eql("other")
          end

          it "is nil when the user has not graded" do
            get :show_moderate, params: { course_id: @course.id, assignment_id: @assignment.id }
            expect(env[:CURRENT_USER][:grader_id]).to be_nil
          end
        end
      end

      it "includes CURRENT_USER.id" do
        get :show_moderate, params: { course_id: @course.id, assignment_id: @assignment.id }
        expect(env[:CURRENT_USER][:id]).to eql(@other_teacher.id)
      end

      describe "FINAL_GRADER.grader_id" do
        it "is the id of the final grader when the current user can see other grader identities" do
          @assignment.moderation_graders.create!(anonymous_id: "other", user: @other_teacher)
          get :show_moderate, params: { course_id: @course.id, assignment_id: @assignment.id }
          expect(env[:FINAL_GRADER][:grader_id]).to eql(@other_teacher.id)
        end

        context "when the current user cannot see other grader identities" do
          before do
            @assignment.update(grader_names_visible_to_final_grader: false)
          end

          it "is the anonymous_id of the final grader's moderation grader when the final grader has graded" do
            @assignment.moderation_graders.create!(anonymous_id: "other", user: @other_teacher)
            get :show_moderate, params: { course_id: @course.id, assignment_id: @assignment.id }
            expect(env[:FINAL_GRADER][:grader_id]).to eql("other")
          end

          it "is nil when the final grader has not graded" do
            get :show_moderate, params: { course_id: @course.id, assignment_id: @assignment.id }
            expect(env[:FINAL_GRADER][:grader_id]).to be_nil
          end
        end
      end

      it "includes FINAL_GRADER.id when the assignment has a final grader" do
        get :show_moderate, params: { course_id: @course.id, assignment_id: @assignment.id }
        expect(env[:FINAL_GRADER][:id]).to eql(@other_teacher.id)
      end

      it "sets FINAL_GRADER to nil when the assignment does not have a final grader" do
        user_session(account_admin_user)
        @assignment.update(final_grader: nil)
        get :show_moderate, params: { course_id: @course.id, assignment_id: @assignment.id }
        expect(env[:FINAL_GRADER]).to be_nil
      end

      it "includes moderation graders in GRADERS" do
        get :show_moderate, params: { course_id: @course.id, assignment_id: @assignment.id }
        moderation_grader_ids = @assignment.moderation_graders.map(&:id)
        expect(env[:GRADERS].pluck(:id)).to match_array(moderation_grader_ids)
      end

      it "does not include the final grader in GRADERS" do
        @assignment.moderation_graders.create!(anonymous_id: "other", user: @other_teacher)
        get :show_moderate, params: { course_id: @course.id, assignment_id: @assignment.id }
        expect(env[:GRADERS].map { |grader| grader[:id].to_s }).not_to include(@other_teacher.id.to_s)
      end

      it "sets selectable to false when the grader is removed from the course" do
        user_session(account_admin_user)
        @assignment.moderation_graders.create!(anonymous_id: "other", user: grader_1)
        grader_1.enrollments.first.destroy
        get :show_moderate, params: { course_id: @course.id, assignment_id: @assignment.id }
        expect(env[:GRADERS].first["grader_selectable"]).to be(false)
      end
    end
  end

  describe "GET 'show'" do
    it "returns 404 on non-existent assignment" do
      user_session(@student)

      get "show", params: { course_id: @course.id, id: Assignment.maximum(:id) + 100 }
      assert_status(404)
    end

    context "with public course" do
      let(:course) { course_factory(active_all: true, is_public: true) }
      let(:assignment) { assignment_model(course:, submission_types: "online_url") }

      it "doesn't fail on a public course with a nil user" do
        get "show", params: { course_id: course.id, id: assignment.id }
        assert_status(200)
      end

      it "doesn't fail on a public course with a nil user EVEN IF filter_speed_grader_by_student_group is in play" do
        course.root_account.enable_feature!(:filter_speed_grader_by_student_group)
        course.update!(filter_speed_grader_by_student_group: true)
        expect(course.reload.filter_speed_grader_by_student_group).to be_truthy
        get "show", params: { course_id: course.id, id: assignment.id }
        assert_status(200)
      end
    end

    it "returns unauthorized if not enrolled" do
      get "show", params: { course_id: @course.id, id: @assignment.id }
      assert_unauthorized
    end

    it "assigns variables" do
      user_session(@student)
      a = @course.assignments.create(title: "some assignment")

      get "show", params: { course_id: @course.id, id: a.id }
      expect(@course.reload.assignment_groups).not_to be_empty
      expect(assigns[:unlocked]).not_to be_nil
      expect(assigns[:js_env][:media_comment_asset_string]).to eq @student.asset_string
    end

    it "renders student-specific js_env" do
      user_session(@student)
      a = @course.assignments.create(title: "some assignment")
      get "show", params: { course_id: @course.id, id: a.id }
      expect(assigns[:js_env][:SUBMISSION_ID]).to eq a.submissions.find_by(user: @student).id
    end

    it "renders teacher-specific js_env" do
      user_session(@teacher)
      a = @course.assignments.create(title: "some assignment")
      get "show", params: { course_id: @course.id, id: a.id }
      expect(assigns[:js_env][:SUBMISSION_ID]).to be_nil
    end

    context "direct share options" do
      it "shows direct share options when the user can use it" do
        user_session(@teacher)
        get "show", params: { course_id: @course.id, id: @assignment.id }
        expect(assigns[:can_direct_share]).to be true
      end

      describe "with manage_course_content_add permission disabled" do
        before do
          RoleOverride.create!(context: @course.account, permission: "manage_course_content_add", role: teacher_role, enabled: false)
        end

        it "does not show direct share options if the course is active" do
          user_session(@teacher)
          get "show", params: { course_id: @course.id, id: @assignment.id }
          expect(assigns[:can_direct_share]).to be false
        end

        describe "when the course is concluded" do
          before do
            @course.complete!
          end

          it "shows direct share options when the user can use it" do
            user_session(@teacher)

            get "show", params: { course_id: @course.id, id: @assignment.id }
            expect(assigns[:can_direct_share]).to be true
          end

          it "does not show direct share options when the user can't use it" do
            user_session(@student)

            get "show", params: { course_id: @course.id, id: @assignment.id }
            expect(assigns[:can_direct_share]).to be false
          end
        end
      end
    end

    context "when the assignment is an external tool" do
      subject { get "show", params: { course_id: assignment.course.id, id: assignment.id } }

      let(:assignment) { assignment_model }
      let(:launch_url) { "https://www.my-tool.com/login" }
      let(:key) do
        DeveloperKey.create!(
          scopes: [
            TokenScopes::LTI_AGS_LINE_ITEM_SCOPE,
            TokenScopes::LTI_AGS_LINE_ITEM_READ_ONLY_SCOPE,
            TokenScopes::LTI_AGS_RESULT_READ_ONLY_SCOPE,
            TokenScopes::LTI_AGS_SCORE_SCOPE
          ]
        )
      end
      let(:external_tool) do
        external_tool_1_3_model(
          context: assignment.course,
          opts: {
            url: launch_url,
            developer_key: key
          }
        )
      end

      before do
        # For this context, the assignment and tag must
        # be created before the tool
        user_session(assignment.course.teachers.first)
        assignment.update!(
          external_tool_tag: content_tag,
          submission_types: "external_tool"
        )
        external_tool
      end

      context "and a default line item was never created" do
        let(:content_tag) do
          ContentTag.create!(
            context: assignment,
            content_type: "ContextExternalTool",
            url: launch_url
          )
        end

        it { is_expected.to be_successful }

        it "creates the default line item" do
          expect do
            subject
          end.to change {
            Lti::LineItem.where(assignment:).count
          }.from(0).to(1)
        end
      end

      context "when the assignment is an external tool opened in a new tab" do
        render_views

        let(:content_tag) do
          ContentTag.create!(
            context: assignment,
            content_type: "ContextExternalTool",
            url: launch_url,
            new_tab: true
          )
        end

        it { is_expected.to be_successful }

        it "creates a new tab iframe" do
          subject
          expect(assignment.external_tool_tag.new_tab).to be true
          expect(response.body.scan('data-tool-launch-type="window"').count).to eq 1
        end
      end
    end

    context "when the assignment uses the plagiarism platform" do
      include_context "lti2_spec_helper"

      let(:assignment) { @course.assignments.create(title: "some assignment") }

      before do
        allow_any_instance_of(AssignmentConfigurationToolLookup).to receive(:create_subscription).and_return true

        user_session(@student)

        AssignmentConfigurationToolLookup.create!(
          assignment:,
          tool: message_handler,
          tool_type: "Lti::MessageHandler",
          tool_id: message_handler.id
        )
      end

      it "assigns 'similarity_pledge'" do
        pledge = "I made this"
        @course.account.update(turnitin_pledge: pledge)
        get "show", params: { course_id: @course.id, id: assignment.id }
        expect(assigns[:similarity_pledge]).to eq pledge
      end
    end

    it "uses the vericite pledge if vericite is enabled" do
      user_session(@student)
      a = @course.assignments.create(title: "some assignment")
      pledge = "vericite pledge"
      allow_any_instance_of(Assignment).to receive(:vericite_enabled?).and_return(true)
      allow_any_instance_of(Course).to receive(:vericite_pledge).and_return(pledge)
      get "show", params: { course_id: @course.id, id: a.id }
      expect(assigns[:similarity_pledge]).to eq pledge
    end

    it "uses the closest pledge when vericite is enabled but no pledge is set" do
      user_session(@student)
      a = @course.assignments.create(title: "some assignment", vericite_enabled: true)
      allow(@course).to receive(:vericite_pledge).and_return("")
      get "show", params: { course_id: @course.id, id: a.id }
      expect(assigns[:similarity_pledge]).to eq "This assignment submission is my own, original work"
    end

    it "uses the turnitin pledge if turnitin is enabled" do
      user_session(@student)
      a = @course.assignments.create(title: "some assignment")
      pledge = "tii pledge"
      allow_any_instance_of(Assignment).to receive(:turnitin_enabled?).and_return(true)
      @course.account.update(turnitin_pledge: pledge)
      get "show", params: { course_id: @course.id, id: a.id }
      expect(assigns[:similarity_pledge]).to eq pledge
    end

    it "assigns submission variable if current user and submitted" do
      user_session(@student)
      @assignment.submit_homework(@student, submission_type: "online_url", url: "http://www.google.com")
      get "show", params: { course_id: @course.id, id: @assignment.id }
      expect(response).to be_successful
      expect(assigns[:current_user_submission]).not_to be_nil
      expect(assigns[:assigned_assessments]).to eq []
    end

    it "doesn't explode when fielding a JSON request" do
      user_session(@student)
      get "show", params: { course_id: @course.id, id: @assignment.id }, format: :json
      expect(response.body).to include("endpoint does not support json")
      expect(response.code.to_i).to eq(400)
    end

    it "assigns (active) peer review requests" do
      @assignment.peer_reviews = true
      @assignment.save!
      @student1 = @student
      @student2 = student_in_course(active_all: true).user
      @student3 = student_in_course(enrollment_state: "inactive").user
      sub1 = @assignment.submit_homework(@student1, submission_type: "online_url", url: "http://www.example.com/1")
      sub2 = @assignment.submit_homework(@student2, submission_type: "online_url", url: "http://www.example.com/2")
      sub3 = @assignment.submit_homework(@student3, submission_type: "online_url", url: "http://www.example.com/3")
      sub2.assign_assessor(sub1)
      sub3.assign_assessor(sub1)
      user_session(@student1)
      get "show", params: { course_id: @course.id, id: @assignment.id }
      expect(assigns[:current_user_submission]).to eq sub1
      expect(assigns[:assigned_assessments].map(&:submission)).to eq [sub2]
    end

    it "redirects to wiki page if assignment is linked to wiki page" do
      @course.conditional_release = true
      @course.save!
      user_session(@student)
      @assignment.reload.submission_types = "wiki_page"
      @assignment.save!

      get "show", params: { course_id: @course.id, id: @assignment.id }
      expect(response).to be_redirect
    end

    it "does not redirect to wiki page" do
      @course.conditional_release = false
      @course.save!
      user_session(@student)
      @assignment.submission_types = "wiki_page"
      @assignment.save!

      get "show", params: { course_id: @course.id, id: @assignment.id }
      expect(response).not_to be_redirect
    end

    it "redirects to discussion if assignment is linked to discussion" do
      user_session(@student)
      @assignment.submission_types = "discussion_topic"
      @assignment.save!

      get "show", params: { course_id: @course.id, id: @assignment.id }
      expect(response).to be_redirect
    end

    it "does not redirect to discussion for observer if assignment is linked to discussion but read_forum is false" do
      course_with_observer(active_all: true, course: @course)
      user_session(@observer)
      @assignment.submission_types = "discussion_topic"
      @assignment.save!

      RoleOverride.create!(context: @course.account,
                           permission: "read_forum",
                           role: observer_role,
                           enabled: false)

      get "show", params: { course_id: @course.id, id: @assignment.id }
      expect(response).not_to be_redirect
      expect(response).to be_successful
    end

    describe "assignments_2_student" do
      before do
        @course.enable_feature!(:assignments_2_student)
        @course.root_account.enable_feature!(:instui_nav)
        @course.save!
      end

      context "when not logged in" do
        it "redirects to the login page for a non-public course" do
          get :show, params: { course_id: @course.id, id: @assignment.id }
          expect(response).to redirect_to(login_url)
        end

        it "renders the 'old' assignment page layout for a public course" do
          @course.update!(is_public: true)
          get :show, params: { course_id: @course.id, id: @assignment.id }
          expect(response).to render_template("assignments/show")
        end
      end

      context "when logged in as a student" do
        before do
          user_session(@student)
        end

        it "sets crumb to the assignment title" do
          get "show", params: { course_id: @course.id, id: @assignment.id }
          expect(assigns[:_crumbs][3][1]).to include("/courses/#{@course.id}/assignments/#{@assignment.id}")
          expect(assigns[:_crumbs][3][0]).to include(@assignment.title)
        end

        it "does not render the 'old' assignment page layout" do
          get :show, params: { course_id: @course.id, id: @assignment.id }
          expect(response).not_to render_template("assignments/show")
        end

        it "sets unlock date as a prerequisite for date locked assignment" do
          @assignment.unlock_at = 1.week.from_now
          @assignment.lock_at = 2.weeks.from_now
          @assignment.due_at = 10.days.from_now
          @assignment.submission_types = "text_tool"
          @assignment.save!

          get "show", params: { course_id: @course.id, id: @assignment.id }

          expect(assigns[:js_env][:PREREQS][:unlock_at]).to eq(@assignment.unlock_at)
        end

        it "sets the previous assignment as a prerequisite for assignment in module with prerequisite requirement" do
          @mod = @course.context_modules.create!(name: "Module 1")
          @mod2 = @course.context_modules.create!(name: "Module 2")

          @assignment2 = @course.assignments.create(title: "another assignment")

          @tag = @mod.add_item(type: "assignment", id: @assignment.id)
          @mod2.add_item(type: "assignment", id: @assignment2.id)
          @mod.completion_requirements = { @tag.id => { type: "must_mark_done" } }
          @mod2.prerequisites = "module_#{@mod.id}"
          @mod.save!
          @mod2.save!

          get "show", params: { course_id: @course.id, id: @assignment2.id }

          expect(assigns[:js_env][:PREREQS][:items].first[:prev][:title]).to eq(@assignment.title)
        end

        it "sets belongs to unpublished module when assignment is part of a unpublished module" do
          @mod = @course.context_modules.create!(name: "Unpublished module")
          @mod.unpublish
          @mod.add_item(type: "assignment", id: @assignment.id)

          get "show", params: { course_id: @course.id, id: @assignment.id }
          expect(assigns[:js_env][:belongs_to_unpublished_module]).to be(true)
        end

        it "sets stickers_enabled in the ENV" do
          @course.root_account.enable_feature!(:submission_stickers)
          get :show, params: { course_id: @course.id, id: @assignment.id }
          expect(assigns[:js_env][:stickers_enabled]).to be true
        end

        context "peer reviews" do
          before do
            @assignment.update!(peer_reviews: true, submission_types: "text_entry")
            @reviewee = User.create!(name: "John Connor")
            @course.enroll_user(@reviewee, "StudentEnrollment", enrollment_state: "active")
            @assignment.assign_peer_review(@student, @reviewee)

            @student_submission = @assignment.submission_for_student(@student)
            @reviewee_submission =  @assignment.submission_for_student(@reviewee)

            @reviewee_submission_id = CanvasSchema.id_from_object(
              @reviewee_submission,
              CanvasSchema.resolve_type(nil, @reviewee_submission, nil)[0],
              nil
            )
            @student_submission_id = CanvasSchema.id_from_object(
              @student_submission,
              CanvasSchema.resolve_type(nil, @student_submission, nil)[0],
              nil
            )

            @course.enable_feature!(:peer_reviews_for_a2)
            @course.enable_feature!(:assignments_2_student)
          end

          it "sets SUBMISSION_ID coresponding to the reviewee when reviewee_id param is present" do
            user_session(@student)

            get "show", params: { course_id: @course.id, id: @assignment.id, reviewee_id: @reviewee.id }
            expect(assigns[:js_env][:SUBMISSION_ID]).to eq @reviewee_submission_id
          end

          it "sets SUBMISSION_ID coresponding to the reviewee when anonymous_asset_id param is present" do
            user_session(@student)

            get "show", params: { course_id: @course.id, id: @assignment.id, anonymous_asset_id: @reviewee_submission.anonymous_id }
            expect(assigns[:js_env][:SUBMISSION_ID]).to eq @reviewee_submission_id
          end

          it "sets SUBMISSION_ID to NULL when the reviewee_id is not valid" do
            user_session(@student)

            get "show", params: { course_id: @course.id, id: @assignment.id, reviewee_id: 9999 }
            expect(assigns[:js_env][:SUBMISSION_ID]).to be_nil
          end

          it "sets SUBMISSION_ID to NULL when the anonymous_asset_id is not valid" do
            user_session(@student)

            get "show", params: { course_id: @course.id, id: @assignment.id, anonymous_asset_id: 9999 }
            expect(assigns[:js_env][:SUBMISSION_ID]).to be_nil
          end

          it "sets the student SUBMISSION_ID when peer_reviews_for_a2 FF is off and reviewee_id param is present" do
            @course.disable_feature!(:peer_reviews_for_a2)

            user_session(@student)
            get "show", params: { course_id: @course.id, id: @assignment.id, reviewee_id: @reviewee.id }
            expect(assigns[:js_env][:SUBMISSION_ID]).to eq @student_submission.id
          end

          it "sets the student SUBMISSION_ID when peer_reviews_for_a2 FF is off and anonymous_asset_id param is present" do
            @course.disable_feature!(:peer_reviews_for_a2)

            user_session(@student)
            get "show", params: { course_id: @course.id, id: @assignment.id, anonymous_asset_id: @reviewee_submission.anonymous_id }
            expect(assigns[:js_env][:SUBMISSION_ID]).to eq @student_submission.id
          end

          it "sets the peer_review_mode_enabled to true when peer_reviews_for_a2 FF is ON and reviewee_id is present" do
            user_session(@student)
            get "show", params: { course_id: @course.id, id: @assignment.id, reviewee_id: @reviewee.id }
            expect(assigns[:js_env][:peer_review_mode_enabled]).to be true
          end

          it "sets the peer_review_mode_enabled to true when peer_reviews_for_a2 FF is ON and anonymous_asset_id is present" do
            user_session(@student)
            get "show", params: { course_id: @course.id, id: @assignment.id, anonymous_asset_id: @reviewee_submission.anonymous_id }
            expect(assigns[:js_env][:peer_review_mode_enabled]).to be true
          end

          it "sets the peer_review_mode_enabled to false when peer_reviews_for_a2 FF is ON with no presence of reviewee_id and anonymous_asset_id" do
            user_session(@student)
            get "show", params: { course_id: @course.id, id: @assignment.id }
            expect(assigns[:js_env][:peer_review_mode_enabled]).to be false
          end

          it "sets peer_review_available to false when reviewee_id is present and one of the submissions have not been submitted" do
            @assignment.submit_homework(@student, submission_type: "online_url", url: "http://www.google.com")

            user_session(@student)
            get "show", params: { course_id: @course.id, id: @assignment.id, reviewee_id: @reviewee.id }
            expect(assigns[:js_env][:peer_review_available]).to be false
          end

          it "sets peer_review_available to false when anonymous_asset_id is present and one of the submissions have not been submitted" do
            @assignment.submit_homework(@student, submission_type: "online_url", url: "http://www.google.com")

            user_session(@student)
            get "show", params: { course_id: @course.id, id: @assignment.id, anonymous_asset_id: @reviewee_submission.anonymous_id }
            expect(assigns[:js_env][:peer_review_available]).to be false
          end

          it "sets peer_review_available to true when the submissions have been graded" do
            @assignment.submit_homework(@student, submission_type: "online_url", url: "http://www.google.com")
            @assignment.submit_homework(@reviewee, submission_type: "online_url", url: "http://www.google.com")

            @assignment.grade_student(@student, grade: 10, grader: @teacher)
            @assignment.grade_student(@reviewee, grade: 10, grader: @teacher)

            user_session(@student)
            get "show", params: { course_id: @course.id, id: @assignment.id, reviewee_id: @reviewee.id }
            expect(assigns[:js_env][:peer_review_available]).to be true
          end

          it "sets peer_review_available to true when reviewee_id is present and both submissions have been submitted" do
            @assignment.submit_homework(@student, submission_type: "online_url", url: "http://www.google.com")
            @assignment.submit_homework(@reviewee, submission_type: "online_url", url: "http://www.google.com")

            user_session(@student)
            get "show", params: { course_id: @course.id, id: @assignment.id, reviewee_id: @reviewee.id }
            expect(assigns[:js_env][:peer_review_available]).to be true
          end

          it "sets peer_review_available to true when anonymous_asset_id is present and both submissions have been submitted" do
            @assignment.submit_homework(@student, submission_type: "online_url", url: "http://www.google.com")
            @assignment.submit_homework(@reviewee, submission_type: "online_url", url: "http://www.google.com")

            user_session(@student)
            get "show", params: { course_id: @course.id, id: @assignment.id, anonymous_asset_id: @reviewee_submission.anonymous_id }
            expect(assigns[:js_env][:peer_review_available]).to be true
          end

          it "sets peer_review_available value to the reviewee name when anonymous_peer_reviews is false" do
            @assignment.submit_homework(@student, submission_type: "online_url", url: "http://www.google.com")
            @assignment.submit_homework(@reviewee, submission_type: "online_url", url: "http://www.google.com")

            user_session(@student)
            get "show", params: { course_id: @course.id, id: @assignment.id, anonymous_asset_id: @reviewee_submission.anonymous_id }
            expect(assigns[:js_env][:peer_display_name]).to eq @reviewee.name
          end

          it "sets peer_display_name value to 'Anonymous student' when anonymous_peer_reviews is true" do
            @assignment.update_attribute(:anonymous_peer_reviews, true)
            @assignment.submit_homework(@student, submission_type: "online_url", url: "http://www.google.com")
            @assignment.submit_homework(@reviewee, submission_type: "online_url", url: "http://www.google.com")

            user_session(@student)
            get "show", params: { course_id: @course.id, id: @assignment.id, anonymous_asset_id: @reviewee_submission.anonymous_id }
            expect(assigns[:js_env][:peer_display_name]).to eq "Anonymous student"
          end

          it "sets the reviewee_id value when peer_review_mode_enabled is true and reviewee_id is present" do
            user_session(@student)
            get "show", params: { course_id: @course.id, id: @assignment.id, reviewee_id: @reviewee.id }
            expect(assigns[:js_env][:reviewee_id]).to eq @reviewee.id.to_s
          end

          it "sets the anonymous_asset_id value when peer_review_mode_enabled is true and anonymous_asset_id is present" do
            user_session(@student)
            get "show", params: { course_id: @course.id, id: @assignment.id, anonymous_asset_id: @reviewee_submission.anonymous_id }
            expect(assigns[:js_env][:anonymous_asset_id]).to eq @reviewee_submission.anonymous_id
          end

          it "sets the REVIEWER_SUBMISSION_ID value when peer_review_mode_enabled is true" do
            user_session(@student)
            get "show", params: { course_id: @course.id, id: @assignment.id, reviewee_id: @reviewee.id }
            expect(assigns[:js_env][:REVIEWER_SUBMISSION_ID]).to eq @student_submission_id
          end
        end
      end

      context "when logged in as an observer" do
        let(:observer) do
          observer = User.create!
          @course.enroll_user(observer, "ObserverEnrollment", enrollment_state: "active", associated_user_id: @student.id)

          observer
        end

        before do
          user_session(observer)
        end

        before { request.cookies["k5_observed_user_for_#{observer.id}"] = @student.id }

        it "shows data for the first observed student, by sortable name when no cookie" do
          allow(CanvasSchema).to receive(:id_from_object) { |submission| submission.user_id.to_s }

          @student.update!(name: "Zzzzz")

          prior_student = User.create!(name: "Aaaaa")
          @course.enroll_student(prior_student, enrollment_state: "active")
          @course.enroll_user(observer, "ObserverEnrollment", enrollment_state: "pending", associated_user_id: prior_student.id)

          request.cookies.delete("k5_observed_user_for_#{observer.id}")
          get "show", params: { course_id: @course.id, id: @assignment.id }

          aggregate_failures do
            expect(assigns[:js_env][:SUBMISSION_ID]).to eq prior_student.id.to_s
            expect(assigns[:js_env][:enrollment_state]).to eq :invited
          end
        end

        it "shows data for the selected observed student from cookie" do
          allow(CanvasSchema).to receive(:id_from_object) { |submission| submission.user_id.to_s }

          @student.update!(name: "Zzzzz")

          prior_student = User.create!(name: "Aaaaa")
          @course.enroll_student(prior_student, enrollment_state: "active")
          @course.enroll_user(observer, "ObserverEnrollment", enrollment_state: "pending", associated_user_id: prior_student.id)

          get "show", params: { course_id: @course.id, id: @assignment.id }

          aggregate_failures do
            expect(assigns[:js_env][:SUBMISSION_ID]).to eq @student.id.to_s
            expect(assigns[:js_env][:enrollment_state]).to eq :active
          end
        end

        it "shows data for the observer when viewing their own enrollment" do
          allow(CanvasSchema).to receive(:id_from_object) { |submission| submission.user_id.to_s }

          @course.enroll_student(observer, enrollment_state: "active")

          get "show", params: { course_id: @course.id, id: @assignment.id }

          aggregate_failures do
            expect(assigns[:js_env][:SUBMISSION_ID]).to eq observer.id.to_s
            expect(assigns[:js_env][:enrollment_state]).to eq :active
            expect(flash[:notice]).to be_nil
          end
        end

        it "shows the old assignments page if this user is not observing any students" do
          observer.observer_enrollments.first.update!(associated_user: nil)

          get "show", params: { course_id: @course.id, id: @assignment.id }
          expect(flash[:notice]).to match("No student is being observed.")
          expect(assigns[:js_env]).not_to have_key(:SUBMISSION_ID)
        end

        it "sets js_env variables" do
          get :show, params: { course_id: @course.id, id: @assignment.id }
          expect(assigns[:js_env]).to have_key(:OBSERVER_OPTIONS)
          expect(assigns[:js_env][:OBSERVER_OPTIONS][:OBSERVED_USERS_LIST].is_a?(Array)).to be true
          expect(assigns[:js_env][:OBSERVER_OPTIONS][:CAN_ADD_OBSERVEE]).to be false
        end
      end
    end

    describe "assignment_enhancements_teacher_view" do
      before do
        @course.root_account.enable_feature!(:assignment_enhancements_teacher_view)
        @course.save!
      end

      it "does not render the 'old' assignment page layout" do
        get :show, params: { course_id: @course.id, id: @assignment.id }
        expect(response).not_to render_template("assignments/show")
      end
    end

    describe "assignment_edit_enhancements_teacher_view" do
      before do
        @course.root_account.enable_feature!(:assignment_edit_enhancements_teacher_view)
        @course.save!
      end

      it "does not render the 'old' edit assignment page layout" do
        user_session(@teacher)
        get :edit, params: { course_id: @course.id, id: @assignment.id }
        expect(response).not_to render_template("assignments/edit")
      end

      it "does not render the 'old' create assignment page layout" do
        user_session(@teacher)
        get :new, params: { course_id: @course.id }
        expect(response).not_to render_template("assignments/edit")
      end
    end

    it "does not show locked external tool assignments" do
      user_session(@student)

      @assignment.lock_at = 1.week.ago
      @assignment.due_at = 10.days.ago
      @assignment.unlock_at = 2.weeks.ago
      @assignment.submission_types = "external_tool"
      @assignment.save
      # This is usually a ContentExternalTool, but it only needs to
      # be true here because we aren't redirecting to it.
      allow_any_instance_of(Assignment).to receive(:external_tool_tag).and_return(true)

      get "show", params: { course_id: @course.id, id: @assignment.id }

      expect(assigns[:locked]).to be_truthy
      # make sure that the show.html.erb template is rendered, because
      # in normal cases we redirect to the assignment's external_tool_tag.
      expect(response).to render_template("assignments/show")
    end

    it "requires login for external tools in a public course" do
      @course.update_attribute(:is_public, true)
      @course.context_external_tools.create!(
        shared_secret: "test_secret",
        consumer_key: "test_key",
        name: "test tool",
        domain: "example.com"
      )
      @assignment.submission_types = "external_tool"
      @assignment.build_external_tool_tag(url: "http://example.com/test")
      @assignment.save!

      get "show", params: { course_id: @course.id, id: @assignment.id }
      assert_require_login
    end

    it "sets 'ROOT_OUTCOME_GROUP' for external tool assignments in the teacher view" do
      user_session(@teacher)
      @assignment.submission_types = "external_tool"
      @assignment.build_external_tool_tag(url: "http://example.com/test")
      @assignment.save!

      get "show", params: { course_id: @course.id, id: @assignment.id }
      expect(assigns[:js_env][:ROOT_OUTCOME_GROUP]).not_to be_nil
    end

    it "sets first_annotation_submission to true if it's the first submission and the assignment is annotatable" do
      user_session(@student)
      attachment = attachment_model(content_type: "application/pdf", display_name: "file.pdf", user: @teacher)
      assignment = @course.assignments.create!(
        title: "annotate",
        annotatable_attachment: attachment,
        submission_types: "student_annotation"
      )
      get :show, params: { course_id: @course.id, id: assignment.id }
      expect(assigns(:first_annotation_submission)).to be true
      expect(assigns.dig(:js_env, :FIRST_ANNOTATION_SUBMISSION)).to be true
    end

    it "sets first_annotation_submission to false if the assignment is not annotatable" do
      user_session(@student)
      assignment = @course.assignments.create!(title: "text", submission_types: "text_entry")
      get :show, params: { course_id: @course.id, id: assignment.id }
      expect(assigns(:first_annotation_submission)).to be false
      expect(assigns.dig(:js_env, :FIRST_ANNOTATION_SUBMISSION)).to be false
    end

    it "sets first_annotation_submission to false if the student has already submitted" do
      user_session(@student)
      attachment = attachment_model(content_type: "application/pdf", display_name: "file.pdf", user: @teacher)
      assignment = @course.assignments.create!(
        title: "annotate",
        annotatable_attachment: attachment,
        submission_types: "student_annotation"
      )
      assignment.submit_homework(
        @student,
        submission_type: "student_annotation",
        annotatable_attachment_id: attachment.id
      )
      get :show, params: { course_id: @course.id, id: assignment.id }
      expect(assigns(:first_annotation_submission)).to be false
      expect(assigns.dig(:js_env, :FIRST_ANNOTATION_SUBMISSION)).to be false
    end

    context "page views enabled" do
      before do
        Setting.set("enable_page_views", "db")
        @old_thread_context = Thread.current[:context]
        Thread.current[:context] = { request_id: SecureRandom.uuid }
        allow(BasicLTI::Sourcedid).to receive(:encryption_secret) { "encryption-secret-5T14NjaTbcYjc4" }
        allow(BasicLTI::Sourcedid).to receive(:signing_secret) { "signing-secret-vp04BNqApwdwUYPUI" }
      end

      after do
        Thread.current[:context] = @old_thread_context
      end

      it "logs an AUA as an assignment view for an external tool assignment" do
        user_session(@student)
        @course.context_external_tools.create!(
          shared_secret: "test_secret",
          consumer_key: "test_key",
          name: "test tool",
          domain: "example.com"
        )
        @assignment.submission_types = "external_tool"
        @assignment.build_external_tool_tag(url: "http://example.com/test")
        @assignment.save!

        get "show", params: { course_id: @course.id, id: @assignment.id }
        expect(response).to be_successful
        aua = AssetUserAccess.where(user_id: @student, context_type: "Course", context_id: @course).first
        expect(aua.asset_category).to eq "assignments"
        expect(aua.asset_code).to eq @assignment.asset_string
      end
    end

    describe "js_env" do
      before do
        user_session @teacher
      end

      describe "filter_speed_grader_by_student_group" do
        it "is included in the SETTINGS hash" do
          get :show, params: { course_id: @course.id, id: @assignment.id }
          expect(assigns[:js_env][:SETTINGS]).to have_key :filter_speed_grader_by_student_group
        end

        describe "setting value" do
          context "when the course has the 'Filter SpeedGrader by Student Group' setting enabled" do
            before(:once) do
              @course.root_account.enable_feature!(:filter_speed_grader_by_student_group)
              @course.update!(filter_speed_grader_by_student_group: true)

              category = @course.group_categories.create!(name: "category")
              category.create_groups(2)
            end

            let(:category) { @course.group_categories.first }
            let(:group_filter_setting) { assigns[:js_env][:SETTINGS][:filter_speed_grader_by_student_group] }

            it "is set to true for non-group assignments" do
              get :show, params: { course_id: @course.id, id: @assignment.id }
              expect(group_filter_setting).to be true
            end

            it "is set to true for group assignments that grade students individually" do
              @assignment.update!(group_category: category, grade_group_students_individually: true)
              get :show, params: { course_id: @course.id, id: @assignment.id }
              expect(group_filter_setting).to be true
            end

            it "is set to false for non-group assignments that do not grade students individually" do
              @assignment.update!(group_category: category)
              get :show, params: { course_id: @course.id, id: @assignment.id }
              expect(group_filter_setting).to be false
            end

            it "is included when assignment is an external tool type" do
              @assignment.update!(submission_types: "external_tool", external_tool_tag: ContentTag.new)
              get :show, params: { course_id: @course.id, id: @assignment.id }
              expect(assigns[:js_env][:SETTINGS]).to have_key(:filter_speed_grader_by_student_group)
            end
          end
        end

        context "when filter_speed_grader_by_student_group? is true" do
          before :once do
            @course.root_account.enable_feature!(:filter_speed_grader_by_student_group)
            @course.update!(filter_speed_grader_by_student_group: true)

            category = @course.group_categories.create!(name: "category")
            category.create_groups(2)
          end

          it "includes all group categories for the course if the assignment does not belong to a specific category" do
            get :show, params: { course_id: @course.id, id: @assignment.id }
            group_category_ids = assigns[:js_env][:group_categories].pluck("id")
            expect(group_category_ids).to eq @course.group_categories.map(&:id)
          end

          it "includes only the relevant group category if the assignment is a group assignment" do
            assignment_category = @course.group_categories.create!(name: "special category")
            @assignment.update!(group_category: assignment_category, grade_group_students_individually: true)

            get :show, params: { course_id: @course.id, id: @assignment.id }
            group_category_ids = assigns[:js_env][:group_categories].pluck("id")
            expect(group_category_ids).to contain_exactly(assignment_category.id)
          end

          it "includes the gradebook settings student group id if the group is valid for this assignment" do
            first_group_id = @course.groups.first.id.to_s
            @teacher.preferences[:gradebook_settings] = {
              @course.global_id => {
                "filter_rows_by" => {
                  "student_group_id" => first_group_id
                }
              }
            }
            get :show, params: { course_id: @course.id, id: @assignment.id }
            expect(assigns[:js_env][:selected_student_group_id]).to eq first_group_id
          end

          it "does not set selected_student_group_id if the selected group is not eligible for this assignment" do
            @teacher.preferences[:gradebook_settings] = {
              @course.global_id => {
                "filter_rows_by" => {
                  "student_group_id" => @course.groups.first.id.to_s
                }
              }
            }

            assignment_category = @course.group_categories.create!(name: "special category")
            @assignment.update!(group_category: assignment_category)

            get :show, params: { course_id: @course.id, id: @assignment.id }
            expect(assigns[:js_env]).not_to include(:selected_student_group_id)
          end

          it "does not set selected_student_group_id if no group is selected" do
            get :show, params: { course_id: @course.id, id: @assignment.id }
            expect(assigns[:js_env]).not_to include(:selected_student_group_id)
          end

          it "does not set selected_student_group_id if the selected group has been deleted" do
            @teacher.preferences[:gradebook_settings] = {
              @course.id => {
                "filter_rows_by" => {
                  "student_group_id" => @course.groups.second.id.to_s
                }
              }
            }
            @course.groups.second.destroy!

            get :show, params: { course_id: @course.id, id: @assignment.id }
            expect(assigns[:js_env]).not_to include(:selected_student_group_id)
          end

          it "includes group_categories when assignment is an external tool type" do
            @assignment.update!(submission_types: "external_tool", external_tool_tag: ContentTag.new)
            get :show, params: { course_id: @course.id, id: @assignment.id }
            expect(assigns[:js_env]).to have_key(:group_categories)
          end

          it "includes selected_student_group_id when assignment is an external tool type" do
            @assignment.update!(submission_types: "external_tool", external_tool_tag: ContentTag.new)
            first_group_id = @course.groups.first.id.to_s
            @teacher.preferences[:gradebook_settings] = {
              @course.global_id => {
                "filter_rows_by" => {
                  "student_group_id" => first_group_id
                }
              }
            }
            get :show, params: { course_id: @course.id, id: @assignment.id }
            expect(assigns[:js_env]).to have_key(:selected_student_group_id)
          end
        end

        context "when filter_speed_grader_by_student_group? is false" do
          it "does not include the course group categories" do
            @course.group_categories.create!(name: "category")
            get :show, params: { course_id: @course.id, id: @assignment.id }
            expect(assigns[:js_env]).not_to have_key :group_categories
          end

          it "does not include the gradebook settings student group id" do
            @teacher.preferences[:gradebook_settings] = {
              @course.id => {
                "filter_rows_by" => {
                  "student_group_id" => "23"
                }
              }
            }
            get :show, params: { course_id: @course.id, id: @assignment.id }
            expect(assigns[:js_env]).not_to have_key :selected_student_group_id
          end
        end
      end

      describe "speed_grader_url" do
        it "is included when user can view SpeedGrader and assignment is published" do
          user_session @teacher
          get :show, params: { course_id: @course.id, id: @assignment.id }
          expect(assigns[:js_env]).to have_key :speed_grader_url
        end

        it "is not included when user cannot view SpeedGrader" do
          user_session @student
          get :show, params: { course_id: @course.id, id: @assignment.id }
          expect(assigns[:js_env]).not_to have_key :speed_grader_url
        end

        it "is not included when assignment is not published" do
          @assignment.unpublish
          user_session @teacher
          get :show, params: { course_id: @course.id, id: @assignment.id }
          expect(assigns[:js_env]).not_to have_key :speed_grader_url
        end

        it "includes speed_grader_url when assignment is an external tool type" do
          @assignment.update!(submission_types: "external_tool", external_tool_tag: ContentTag.new)
          get :show, params: { course_id: @course.id, id: @assignment.id }
          expect(assigns[:js_env]).to have_key(:speed_grader_url)
        end
      end

      describe "mastery_scales" do
        it "sets mastery_scales env when account has mastery scales enabled" do
          @course.root_account.enable_feature!(:account_level_mastery_scales)
          outcome_proficiency_model(@course)
          get :show, params: { course_id: @course.id, id: @assignment.id }
          expect(assigns[:js_env]).to have_key :ACCOUNT_LEVEL_MASTERY_SCALES
          expect(assigns[:js_env]).to have_key :MASTERY_SCALE
        end
      end

      context "when viewing as a student with the assignments_2_student flag enabled" do
        let(:course) { @course }
        let(:assignment) { @assignment }
        let(:student) { @student }

        before do
          course.enable_feature!(:assignments_2_student)
          assignment.update!(submission_types: "online_upload")
          user_session(student)
        end

        describe "CONTEXT_MODULE_ITEM" do
          context "when viewing an assignment with a 'mark as done' requirement" do
            let(:module1) { course.context_modules.create!(name: "a module") }
            let(:module1_assignment_item) { module1.content_tags.find_by!(content_type: "Assignment", content_id: assignment.id) }

            before do
              module1.add_item(id: assignment.id, type: "assignment")
              module1.completion_requirements = [{ id: module1_assignment_item.id, type: "must_mark_done" }]
              module1.save!

              module1.context_module_progressions.create!(user: student)
            end

            it "sets 'id' to the module item ID" do
              get :show, params: { course_id: course.id, id: assignment.id }
              expect(assigns[:js_env][:CONTEXT_MODULE_ITEM][:id]).to eq module1_assignment_item.id
            end

            it "sets 'module_id' to the module ID" do
              get :show, params: { course_id: course.id, id: assignment.id }
              expect(assigns[:js_env][:CONTEXT_MODULE_ITEM][:module_id]).to eq module1.id
            end

            it "sets 'done' to true if the user has completed the item" do
              module1_assignment_item.context_module_action(student, :done)

              get :show, params: { course_id: course.id, id: assignment.id }
              expect(assigns[:js_env][:CONTEXT_MODULE_ITEM][:done]).to be true
            end

            it "sets 'done' to false if the user has not completed the item" do
              get :show, params: { course_id: course.id, id: assignment.id }
              expect(assigns[:js_env][:CONTEXT_MODULE_ITEM][:done]).to be false
            end

            it "uses the module item ID specified by the 'module_item_id' param if one is passed in" do
              module2 = course.context_modules.create!(name: "another module")
              module2.add_item(id: assignment.id, type: "assignment")

              module2_assignment_item = module2.content_tags.find_by!(content_type: "Assignment", content_id: assignment.id)
              module2.completion_requirements = [{ id: module2_assignment_item.id, type: "must_mark_done" }]
              module2.save!

              get :show, params: { course_id: course.id, id: assignment.id, module_item_id: module2_assignment_item.id }
              expect(assigns[:js_env][:CONTEXT_MODULE_ITEM][:id]).to eq module2_assignment_item.id
            end
          end

          it "is not included when the assignment does not have a 'mark as done' requirement" do
            get :show, params: { course_id: course.id, id: assignment.id }

            expect(assigns[:js_env]).not_to have_key :CONTEXT_MODULE_ITEM
          end
        end

        describe "SIMILARITY_PLEDGE" do
          let(:turnitin_assignment) do
            course.assignments.create!(
              submission_types: "online_upload",
              turnitin_enabled: true
            )
          end
          let(:vericite_assignment) do
            course.assignments.create!(
              lti_context_id: "blah",
              submission_types: "online_upload",
              vericite_enabled: true
            )
          end
          let(:pledge_settings) { assigns[:js_env][:SIMILARITY_PLEDGE] }

          def enable_vericite!(comments: "vericite comments")
            plugin = Canvas::Plugin.find(:vericite)
            plugin_setting = PluginSetting.find_by(name: plugin.id) || PluginSetting.new(name: plugin.id, settings: plugin.default_settings)
            plugin_setting.posted_settings = { comments: }
            plugin_setting.save!
          end

          it "is included if the assignment returns a tool EULA URL" do
            allow(controller).to receive(:tool_eula_url).and_return("http://some.url")
            get :show, params: { course_id: course.id, id: turnitin_assignment.id }
            expect(assigns[:js_env]).to have_key(:SIMILARITY_PLEDGE)
          end

          it "is included if the account includes pledge text" do
            course.account.update!(turnitin_pledge: "a pledge")

            get :show, params: { course_id: course.id, id: turnitin_assignment.id }
            expect(assigns[:js_env]).to have_key(:SIMILARITY_PLEDGE)
          end

          it "is included if vericite is enabled instead of turnitin" do
            enable_vericite!

            get :show, params: { course_id: course.id, id: vericite_assignment.id }
            expect(assigns[:js_env]).to have_key(:SIMILARITY_PLEDGE)
          end

          it "is included if tool_settings_tool returns a valid tool" do
            tool = course.context_external_tools.create!(
              name: "a",
              url: "http://www.google.com",
              consumer_key: "12345",
              shared_secret: "secret"
            )
            assignment.tool_settings_tool = tool
            assignment.save!

            get :show, params: { course_id: course.id, id: assignment.id }
            expect(assigns[:js_env]).to have_key(:SIMILARITY_PLEDGE)
          end

          it "is not included if neither turnitin nor vericite is enabled and no appropriate tool exists" do
            get :show, params: { course_id: course.id, id: assignment.id }
            expect(assigns[:js_env]).not_to have_key(:SIMILARITY_PLEDGE)
          end

          it "includes the assignment tool URL in the EULA_URL field" do
            allow(controller).to receive(:tool_eula_url).and_return("http://some.url")
            get :show, params: { course_id: course.id, id: turnitin_assignment.id }
            expect(pledge_settings[:EULA_URL]).to eq "http://some.url"
          end

          it "includes the pledge text in the PLEDGE_TEXT field" do
            course.account.update!(turnitin_pledge: "a pledge")

            get :show, params: { course_id: course.id, id: turnitin_assignment.id }
            expect(pledge_settings[:PLEDGE_TEXT]).to eq "a pledge"
          end

          describe "COMMENTS" do
            before do
              course.account.update!(turnitin_comments: "turnitin comments")
            end

            it "includes turnitin comments if turnitin is enabled" do
              get :show, params: { course_id: course.id, id: turnitin_assignment.id }

              expect(pledge_settings[:COMMENTS]).to eq "turnitin comments"
            end

            it "includes vericite comments if vericite is enabled" do
              enable_vericite!

              get :show, params: { course_id: course.id, id: vericite_assignment.id }
              expect(pledge_settings[:COMMENTS]).to eq "vericite comments"
            end
          end
        end
      end

      it "sets can_manage_groups permissions in the ENV" do
        get :show, params: { course_id: @course.id, id: @assignment.id }
        expect(assigns[:js_env][:PERMISSIONS]).to include can_manage_groups: true
      end

      it "does not sets can_edit_grades permissions in the ENV for students" do
        get :show, params: { course_id: @course.id, id: @assignment.id }
        expect(assigns[:js_env][:PERMISSIONS]).not_to include :can_edit_grades
      end

      context "with default_due_time feature flag disabled" do
        before do
          Account.site_admin.disable_feature!(:default_due_time)
          user_session(@teacher)
        end

        it "does not set DEFAULT_DUE_TIME in the ENV" do
          get :show, params: { course_id: @course.id, id: @assignment.id }
          expect(assigns[:js_env][:DEFAULT_DUE_TIME]).to be_nil
        end
      end

      context "with default_due_time feature flag enabled" do
        before do
          Account.site_admin.enable_feature!(:default_due_time)
          Account.default.update(settings: { default_due_time: { value: "22:00:00" } })
          user_session(@teacher)
        end

        it "sets DEFAULT_DUE_TIME in the ENV" do
          get :show, params: { course_id: @course.id, id: @assignment.id }
          expect(assigns[:js_env][:DEFAULT_DUE_TIME]).to eq "22:00:00"
        end
      end

      context "assigned_rubric and rubric_association" do
        before do
          Account.site_admin.enable_feature!(:enhanced_rubrics_assignments)
          @course.enable_feature!(:enhanced_rubrics)
          rubric = @course.rubrics.create! { |r| r.user = @teacher }
          rubric_association_params = ActiveSupport::HashWithIndifferentAccess.new({
                                                                                     hide_score_total: "0",
                                                                                     purpose: "grading",
                                                                                     skip_updating_points_possible: false,
                                                                                     update_if_existing: true,
                                                                                     use_for_grading: "1",
                                                                                     association_object: @assignment
                                                                                   })
          rubric_assoc = RubricAssociation.generate(@teacher, rubric, @course, rubric_association_params)
          @assignment.rubric_association = rubric_assoc
          @assignment.save!
        end

        it "sets assigned_rubric and rubric_association in the ENV when FF is ON" do
          get :show, params: { course_id: @course.id, id: @assignment.id }
          expect(assigns[:js_env][:assigned_rubric][:id]).to eq @assignment.rubric_association.rubric_id
          expect(assigns[:js_env][:assigned_rubric][:title]).to eq "Unnamed Course Rubric"
          expect(assigns[:js_env][:assigned_rubric][:can_update]).to be_truthy
          expect(assigns[:js_env][:rubric_association][:id]).to eq @assignment.rubric_association.id
        end

        it "does not set assigned_rubric and rubric_association in the ENV when FF is OFF" do
          Account.site_admin.disable_feature!(:enhanced_rubrics_assignments)
          get :show, params: { course_id: @course.id, id: @assignment.id }
          expect(assigns[:js_env][:assigned_rubric]).to be_nil
          expect(assigns[:js_env][:rubric_association]).to be_nil
        end
      end
    end
  end

  describe "GET 'tool_launch'" do
    subject { get "tool_launch", params: { course_id: @course.id, assignment_id: @assignment.id } }

    context "with non-external_tool assignment" do
      before do
        @assignment.update(submission_types: "online_upload")
      end

      it "notifies user and redirects back to assignments page" do
        subject
        expect(response).to be_redirect
        expect(flash[:error]).to match(/The assignment you requested is not associated with an LTI tool./)
      end
    end

    context "with external_tool assignment" do
      let(:url) { "http://example.com/test" }
      let(:tool) { external_tool_model(context: @course, opts: { url:, assignment_selection: { enabled: true } }) }

      before do
        @assignment.update(submission_types: "external_tool")
        @assignment.build_external_tool_tag(url:, content: tool)
        @assignment.save!
      end

      context "with a2_enabled_tool feature flag enabled" do
        before do
          Account.site_admin.enable_feature!(:external_tools_for_a2)
        end

        it "renders the LTI tool launch associated with assignment" do
          user_session(@student)
          subject
          expect(response).to be_successful
          expect(assigns[:lti_launch]).to be_present
          expect(assigns[:js_env][:LTI_TOOL]).to eq("true")
        end
      end

      context "with a2_enabled_tool feature flag disabled" do
        before do
          Account.site_admin.disable_feature!(:external_tools_for_a2)
        end

        it "renders the LTI tool launch associated with assignment" do
          user_session(@student)
          subject
          expect(response).to be_successful
          expect(assigns[:lti_launch]).to be_present
          expect(assigns[:js_env][:LTI_TOOL]).to be_nil
        end
      end
    end
  end

  describe "GET 'syllabus'" do
    it "requires authorization" do
      # controller.use_rails_error_handling!
      get "syllabus", params: { course_id: @course.id }
      assert_unauthorized
    end

    it "redirects 'disabled', if disabled by the teacher" do
      user_session(@student)
      @course.update_attribute(:tab_configuration, [{ "id" => 1, "hidden" => true }])
      get "syllabus", params: { course_id: @course.id }
      expect(response).to be_redirect
      expect(flash[:notice]).to match(/That page has been disabled/)
    end

    it "assigns variables" do
      @course.update_attribute(:syllabus_body, "<p>Here is your syllabus.</p>")
      user_session(@student)
      get "syllabus", params: { course_id: @course.id }
      expect(assigns[:syllabus_body]).not_to be_nil
    end

    context "assigning @course_home_sub_navigation" do
      before :once do
        @tool = external_tool_model(context: @course, opts: { course_home_sub_navigation: { enabled: true, visibility: "admins" } })
      end

      it "shows admin-level course_home_sub_navigation external tools for teachers" do
        user_session(@teacher)

        get "syllabus", params: { course_id: @course.id }
        expect(assigns[:course_home_sub_navigation_tools].size).to eq 1
      end

      it "rejects admin-level course_home_sub_navigation external tools for students" do
        user_session(@student)

        get "syllabus", params: { course_id: @course.id }
        expect(assigns[:course_home_sub_navigation_tools].size).to eq 0
      end
    end
  end

  describe "PUT 'toggle_mute'" do
    it "requires authorization" do
      put "toggle_mute", params: { course_id: @course.id, assignment_id: @assignment.id, status: true }, format: "json"
      assert_unauthorized
    end

    context "while logged in" do
      before do
        user_session(@teacher)
      end

      context "with moderated grading on" do
        before do
          @assignment.update!(moderated_grading: true, grader_count: 1)
        end

        it "fails if grades are not published, and status is false" do
          put "toggle_mute", params: { course_id: @course.id, assignment_id: @assignment.id, status: false }, format: "json"
          assert_unauthorized
        end

        it "mutes if grades are not published, and status is true" do
          @assignment.update!(muted: false)
          put "toggle_mute", params: { course_id: @course.id, assignment_id: @assignment.id, status: true }, format: "json"
          @assignment.reload
          expect(@assignment).to be_muted
        end
      end

      it "mutes if status is true" do
        @assignment.update!(muted: false)
        put "toggle_mute", params: { course_id: @course.id, assignment_id: @assignment.id, status: true }, format: "json"
        @assignment.reload
        expect(@assignment).to be_muted
      end

      it "unmutes if status is false" do
        @assignment.update_attribute(:muted, true)
        put "toggle_mute", params: { course_id: @course.id, assignment_id: @assignment.id, status: false }, format: "json"
        @assignment.reload
        expect(@assignment).not_to be_muted
      end

      describe "anonymize_students" do
        it "is included in the response" do
          put "toggle_mute", params: { course_id: @course.id, assignment_id: @assignment.id, status: !@assignment.muted }, format: "json"
          assignment_json = json_parse(response.body)["assignment"]
          expect(assignment_json).to have_key("anonymize_students")
        end

        it "is true if the assignment is anonymous and muted" do
          @assignment.update!(anonymous_grading: true)
          @assignment.unmute!
          put "toggle_mute", params: { course_id: @course.id, assignment_id: @assignment.id, status: !@assignment.muted }, format: "json"
          assignment_json = json_parse(response.body)["assignment"]
          expect(assignment_json.fetch("anonymize_students")).to be true
        end

        it "is false if the assignment is anonymous and unmuted" do
          @assignment.update!(anonymous_grading: true)
          put "toggle_mute", params: { course_id: @course.id, assignment_id: @assignment.id, status: !@assignment.muted }, format: "json"
          assignment_json = json_parse(response.body)["assignment"]
          expect(assignment_json.fetch("anonymize_students")).to be false
        end

        it "is false if the assignment is not anonymous" do
          put "toggle_mute", params: { course_id: @course.id, assignment_id: @assignment.id, status: !@assignment.muted }, format: "json"
          assignment_json = json_parse(response.body)["assignment"]
          expect(assignment_json.fetch("anonymize_students")).to be false
        end
      end
    end
  end

  describe "GET 'new'" do
    it "requires authorization" do
      # controller.use_rails_error_handling!
      get "new", params: { course_id: @course.id }
      assert_unauthorized
    end

    it "defaults to unpublished for draft state" do
      @course.require_assignment_group

      get "new", params: { course_id: @course.id }

      expect(assigns[:assignment].workflow_state).to eq "unpublished"
    end

    it "js_env DUE_DATE_REQUIRED_FOR_ACCOUNT is true when AssignmentUtil.due_date_required_for_account? == true" do
      user_session(@teacher)
      allow(AssignmentUtil).to receive(:due_date_required_for_account?).and_return(true)
      get "new", params: { course_id: @course.id, id: @assignment.id }
      expect(assigns[:js_env][:DUE_DATE_REQUIRED_FOR_ACCOUNT]).to be(true)
    end

    it "js_env DUE_DATE_REQUIRED_FOR_ACCOUNT is false when AssignmentUtil.due_date_required_for_account? == false" do
      user_session(@teacher)
      allow(AssignmentUtil).to receive(:due_date_required_for_account?).and_return(false)
      get "new", params: { course_id: @course.id, id: @assignment.id }
      expect(assigns[:js_env][:DUE_DATE_REQUIRED_FOR_ACCOUNT]).to be(false)
    end

    it "js_env SIS_NAME is Foo Bar when AssignmentUtil.post_to_sis_friendly_name is Foo Bar" do
      user_session(@teacher)
      allow(AssignmentUtil).to receive(:post_to_sis_friendly_name).and_return("Foo Bar")
      get "new", params: { course_id: @course.id, id: @assignment.id }
      expect(assigns[:js_env][:SIS_NAME]).to eq("Foo Bar")
    end

    it "sets the root folder ID in the ENV" do
      user_session(@teacher)
      root_folder = Folder.root_folders(@course).first
      get "new", params: { course_id: @course.id, id: @assignment.id }
      expect(assigns[:js_env][:ROOT_FOLDER_ID]).to eq root_folder.id
    end

    context "with ?quiz_lti query param" do
      it "uses quizzes 2 if available" do
        tool = @course.context_external_tools.create!(
          name: "Quizzes.Next",
          consumer_key: "test_key",
          shared_secret: "test_secret",
          tool_id: "Quizzes 2",
          url: "http://example.com/launch"
        )
        user_session(@teacher)
        get "new", params: { course_id: @course.id, quiz_lti: true }
        expect(assigns[:assignment].quiz_lti?).to be true
        expect(assigns[:assignment].external_tool_tag.content).to eq tool
        expect(assigns[:assignment].external_tool_tag.url).to eq tool.url
      end

      it "falls back to normal behaviour if quizzes 2 is not set up" do
        user_session(@teacher)
        get "new", params: { course_id: @course.id, quiz: true }
        expect(assigns[:assignment].quiz_lti?).to be false
      end
    end

    it "set active_tab to assignments" do
      get "new", params: { course_id: @course.id, quiz_lti: true }
      expect(assigns[:active_tab]).to eq("assignments")
    end

    context "when newquizzes_on_quiz_page FF is set" do
      before do
        @course.context_external_tools.create!(
          name: "Quizzes.Next",
          consumer_key: "test_key",
          shared_secret: "test_secret",
          tool_id: "Quizzes 2",
          url: "http://example.com/launch"
        )
        @course.root_account.settings[:provision] = { "lti" => "lti url" }
        @course.root_account.save!
        @course.root_account.enable_feature! :quizzes_next
        @course.root_account.enable_feature! :newquizzes_on_quiz_page
        @course.root_account.enable_feature! :instui_nav
      end

      it "sets active tab to quizzes for new quizzes" do
        user_session(@teacher)
        get "new", params: { course_id: @course.id, quiz_lti: true }
        expect(assigns[:active_tab]).to eq("quizzes")
      end

      it "sets crumb to Quizzes for new quizzes" do
        user_session(@teacher)
        get "new", params: { course_id: @course.id, quiz_lti: true }
        expect(assigns[:_crumbs]).to include(["Quizzes", "/courses/#{@course.id}/quizzes", {}])
      end

      it "sets crumb to Create Quiz for new quizzes" do
        user_session(@teacher)
        get "new", params: { course_id: @course.id, quiz_lti: true }
        expect(assigns[:_crumbs]).to include(["Create Quiz", nil, {}])
      end

      it "sets crumb to Create Assignment for new assignments" do
        user_session(@teacher)
        get "new", params: { course_id: @course.id }
        expect(assigns[:_crumbs]).to include(["Create New Assignment", nil, {}])
      end

      it "sets crumb to Edit Quiz for new quizzes" do
        user_session(@teacher)
        post "edit", params: { course_id: @course.id, id: @assignment.id, quiz_lti: true }
        expect(assigns[:_crumbs]).to include(["Edit Quiz", nil, {}])
      end

      it "sets crumb to Edit Assignment for new assignments" do
        user_session(@teacher)
        post "edit", params: { course_id: @course.id, id: @assignment.id }
        expect(assigns[:_crumbs]).to include(["Edit Assignment", nil, {}])
      end

      it "sets active tab to quizzes for editing quizzes" do
        user_session(@teacher)
        post "edit", params: { course_id: @course.id, id: @assignment.id, quiz_lti: true }
        expect(assigns[:active_tab]).to eq("quizzes")
      end

      it "sets crumb to Quizzes for editing quizzes" do
        user_session(@teacher)
        post "new", params: { course_id: @course.id, id: @assignment.id, quiz_lti: true }
        expect(assigns[:_crumbs]).to include(["Quizzes", "/courses/#{@course.id}/quizzes", {}])
      end
    end

    it "js_env GROUP_CATEGORIES excludes non_collaborative and student_organized categories regardless of :differentiation_tags ff state" do
      Account.site_admin.enable_feature!(:differentiation_tags)

      user_session(@teacher)
      @course.group_categories.create!(name: "non_colaborative_category", non_collaborative: true)
      @course.group_categories.create!(name: "student_organized_category", role: "student_organized")
      regular_category = @course.group_categories.create!(name: "regular_category")

      get :new, params: { course_id: @course.id }
      expect(assigns[:js_env][:GROUP_CATEGORIES].pluck(:id)).to match_array [regular_category.id]

      Account.site_admin.disable_feature!(:differentiation_tags)

      get :new, params: { course_id: @course.id }
      expect(assigns[:js_env][:GROUP_CATEGORIES].pluck(:id)).to match_array [regular_category.id]
    end
  end

  describe "POST 'create'" do
    it "sets the lti_context_id if provided" do
      user_session(@student)
      lti_context_id = SecureRandom.uuid
      jwt = Canvas::Security.create_jwt(lti_context_id:)
      post "create", params: { course_id: @course.id, assignment: { title: "some assignment", secure_params: jwt } }
      expect(assigns[:assignment].lti_context_id).to eq lti_context_id
    end

    it "requires authorization" do
      # controller.use_rails_error_handling!
      post "create", params: { course_id: @course.id, assignment: { title: "some assignment" } }
      assert_unauthorized
    end

    it "creates assignment" do
      user_session(@student)
      post "create", params: { course_id: @course.id, assignment: { title: "some assignment" } }
      expect(assigns[:assignment]).not_to be_nil
      expect(assigns[:assignment].title).to eql("some assignment")
      expect(assigns[:assignment].context_id).to eql(@course.id)
    end

    it "creates assignment when no groups exist yet" do
      user_session(@student)
      post "create", params: { course_id: @course.id, assignment: { title: "some assignment", assignment_group_id: "" } }
      expect(assigns[:assignment]).not_to be_nil
      expect(assigns[:assignment].title).to eql("some assignment")
      expect(assigns[:assignment].context_id).to eql(@course.id)
    end

    it "sets updating_user on created assignment" do
      user_session(@teacher)
      post "create", params: { course_id: @course.id, assignment: { title: "some assignment", submission_types: "discussion_topic" } }
      a = assigns[:assignment]
      expect(a).not_to be_nil
      expect(a.discussion_topic).not_to be_nil
      expect(a.discussion_topic.user_id).to eql(@teacher.id)
    end

    it "defaults to unpublished if draft state is enabled" do
      post "create", params: { course_id: @course.id, assignment: { title: "some assignment" } }
      expect(assigns[:assignment]).to be_unpublished
    end

    it "assigns to a group" do
      user_session(@student)
      group2 = @course.assignment_groups.create!(name: "group2")
      post "create", params: { course_id: @course.id, assignment: { title: "some assignment", assignment_group_id: group2.to_param } }
      expect(assigns[:assignment]).not_to be_nil
      expect(assigns[:assignment].title).to eql("some assignment")
      expect(assigns[:assignment].context_id).to eql(@course.id)
      expect(assigns[:assignment].assignment_group).to eq group2
    end

    it "does not assign to a group from a different course" do
      user_session(@student)
      course2 = Account.default.courses.create!
      group2 = course2.assignment_groups.create!(name: "group2")
      post "create", params: { course_id: @course.id, assignment: { title: "some assignment", assignment_group_id: group2.to_param } }
      expect(response).to be_not_found
    end

    it "uses the default post-to-SIS setting" do
      a = @course.account
      a.settings[:sis_default_grade_export] = { locked: false, value: true }
      a.save!
      post "create", params: { course_id: @course.id, assignment: { title: "some assignment" } }
      expect(assigns[:assignment]).to be_post_to_sis
    end

    it "sets important_dates if provided" do
      post "create", params: { course_id: @course.id, assignment: { important_dates: true } }
      expect(assigns[:assignment].important_dates).to be true
    end
  end

  describe "GET 'edit'" do
    include_context "grading periods within controller" do
      let(:course) { @course }
      let(:teacher) { @teacher }
      let(:request_params) { [:edit, params: { course_id: course, id: @assignment }] }
    end

    shared_examples "course feature flags for Anonymous Moderated Marking" do
      before do
        user_session(@teacher)
      end

      it "is false when the feature flag is not enabled" do
        get "edit", params: { course_id: @course.id, id: @assignment.id }

        expect(assigns[:js_env][js_env_attribute]).to be false
      end

      it "is true when the feature flag is enabled" do
        @course.enable_feature!(feature_flag)
        get "edit", params: { course_id: @course.id, id: @assignment.id }

        expect(assigns[:js_env][js_env_attribute]).to be true
      end
    end

    it "js_env CANCEL_TO points to quizzes when quiz_lti? is true" do
      @course.context_external_tools.create!(
        name: "Quizzes.Next",
        consumer_key: "test_key",
        shared_secret: "test_secret",
        tool_id: "Quizzes 2",
        url: "http://example.com/launch"
      )
      @course.root_account.enable_feature! :quizzes_next
      @course.root_account.enable_feature! :newquizzes_on_quiz_page
      @course.enable_feature! :quizzes_next
      user_session(@teacher)
      get "new", params: { course_id: @course.id, quiz_lti: true }
      expect(assigns[:js_env][:CANCEL_TO]).to include("quizzes")
    end

    it "js_env CANCEL_TO points to assignments when quiz_lti? is not included" do
      @course.context_external_tools.create!(
        name: "Quizzes.Next",
        consumer_key: "test_key",
        shared_secret: "test_secret",
        tool_id: "Quizzes 2",
        url: "http://example.com/launch"
      )
      @course.root_account.enable_feature! :quizzes_next
      @course.root_account.enable_feature! :newquizzes_on_quiz_page
      @course.enable_feature! :quizzes_next
      user_session(@teacher)
      get "new", params: { course_id: @course.id, id: @assignment.id }
      expect(assigns[:js_env][:CANCEL_TO]).to include("assignments")
    end

    it "js_env CANCEL_TO points to assignments when newquizzes_on_quiz_page feature flag is off" do
      @course.context_external_tools.create!(
        name: "Quizzes.Next",
        consumer_key: "test_key",
        shared_secret: "test_secret",
        tool_id: "Quizzes 2",
        url: "http://example.com/launch"
      )
      @course.root_account.enable_feature! :quizzes_next
      @course.enable_feature! :quizzes_next
      user_session(@teacher)
      get "new", params: { course_id: @course.id, quiz_lti: true }
      expect(assigns[:js_env][:CANCEL_TO]).to include("assignments")
    end

    it "sets the root folder ID in the ENV" do
      user_session(@teacher)
      root_folder = Folder.root_folders(@course).first
      get "edit", params: { course_id: @course.id, id: @assignment.id }
      expect(assigns[:js_env][:ROOT_FOLDER_ID]).to eq root_folder.id
    end

    it "sets can_manage_groups permissions in the ENV" do
      user_session(@teacher)
      get "edit", params: { course_id: @course.id, id: @assignment.id }
      expect(assigns[:js_env][:PERMISSIONS]).to include can_manage_groups: true
    end

    it "sets can_edit_grades permissions in the ENV for teachers" do
      user_session(@teacher)
      get "edit", params: { course_id: @course.id, id: @assignment.id }
      expect(assigns[:js_env][:PERMISSIONS]).to include can_edit_grades: true
    end

    it "requires authorization" do
      # controller.use_rails_error_handling!
      get "edit", params: { course_id: @course.id, id: @assignment.id }
      assert_unauthorized
    end

    it "finds assignment" do
      user_session(@student)
      get "edit", params: { course_id: @course.id, id: @assignment.id }
      expect(assigns[:assignment]).to eql(@assignment)
    end

    it "sets 'ROOT_OUTCOME_GROUP' in js_env" do
      user_session @teacher
      get "edit", params: { course_id: @course.id, id: @assignment.id }

      expect(assigns[:js_env][:ROOT_OUTCOME_GROUP]).not_to be_nil
    end

    it "bootstraps the correct assignment info to js_env" do
      user_session(@teacher)
      tool = @course.context_external_tools.create!(name: "a", url: "http://www.google.com", consumer_key: "12345", shared_secret: "secret")
      @assignment.tool_settings_tool = tool

      get "edit", params: { course_id: @course.id, id: @assignment.id }
      expect(assigns[:js_env][:ASSIGNMENT]["id"]).to eq @assignment.id
      expect(assigns[:js_env][:ASSIGNMENT_OVERRIDES]).to eq []
      expect(assigns[:js_env][:COURSE_ID]).to eq @course.id
      expect(assigns[:js_env][:SELECTED_CONFIG_TOOL_ID]).to eq tool.id
      expect(assigns[:js_env][:SELECTED_CONFIG_TOOL_TYPE]).to eq tool.class.to_s
    end

    it "bootstrap the assignment originality report visibility settings to js_env" do
      user_session(@teacher)
      get "edit", params: { course_id: @course.id, id: @assignment.id }
      expect(assigns[:js_env][:REPORT_VISIBILITY_SETTING]).to eq("immediate")
    end

    it "js_env DUE_DATE_REQUIRED_FOR_ACCOUNT is true when AssignmentUtil.due_date_required_for_account? == true" do
      user_session(@teacher)
      allow(AssignmentUtil).to receive(:due_date_required_for_account?).and_return(true)
      get "edit", params: { course_id: @course.id, id: @assignment.id }
      expect(assigns[:js_env][:DUE_DATE_REQUIRED_FOR_ACCOUNT]).to be(true)
    end

    it "js_env DUE_DATE_REQUIRED_FOR_ACCOUNT is false when AssignmentUtil.due_date_required_for_account? == false" do
      user_session(@teacher)
      allow(AssignmentUtil).to receive(:due_date_required_for_account?).and_return(false)
      get "edit", params: { course_id: @course.id, id: @assignment.id }
      expect(assigns[:js_env][:DUE_DATE_REQUIRED_FOR_ACCOUNT]).to be(false)
    end

    it "js_env SIS_NAME is Foo Bar when AssignmentUtil.post_to_sis_friendly_name is Foo Bar" do
      user_session(@teacher)
      allow(AssignmentUtil).to receive(:post_to_sis_friendly_name).and_return("Foo Bar")
      get "edit", params: { course_id: @course.id, id: @assignment.id }
      expect(assigns[:js_env][:SIS_NAME]).to eq("Foo Bar")
    end

    it "js_env AVAILABLE_MODERATORS includes the name and id for each available moderator" do
      user_session(@teacher)
      @assignment.update!(grader_count: 2, moderated_grading: true)
      get :edit, params: { course_id: @course.id, id: @assignment.id }
      expected_moderators = @course.instructors.map { |user| { name: user.name, id: user.id } }
      expect(assigns[:js_env][:AVAILABLE_MODERATORS]).to match_array expected_moderators
    end

    it "js_env MODERATED_GRADING_MAX_GRADER_COUNT is the max grader count for the assignment" do
      user_session(@teacher)
      get :edit, params: { course_id: @course.id, id: @assignment.id }
      expect(assigns[:js_env][:MODERATED_GRADING_MAX_GRADER_COUNT]).to eq @assignment.moderated_grading_max_grader_count
    end

    context "when the root account does not have a default tool url set" do
      subject { get :edit, params: { course_id: course.id, id: @assignment.id } }

      let(:course) { @course }
      let(:root_account) { course.root_account }

      before do
        user_session(@teacher)
      end

      context "js_env SUBMISSION_TYPE_SELECTION_TOOLS" do
        let(:tool_settings) do
          {
            base_title: "my title",
            external_url: "https://tool.launch.url",
            selection_width: 750,
            selection_height: 480,
            icon_url: nil,
          }
        end

        let(:domain) { "justanexamplenotarealwebsite.com" }

        let(:tool) do
          @course.context_external_tools.create!(
            domain:,
            url: "http://www.justanexamplenotarealwebsite.com/tool1",
            shared_secret: "test123",
            consumer_key: "test123",
            name: tool_settings[:base_title],
            settings: {
              submission_type_selection: tool_settings
            }
          )
        end

        let(:tool_in_js_env) do
          Setting.set("submission_type_selection_allowed_launch_domains", domain)
          tool
          subject
          assigns[:js_env][:SUBMISSION_TYPE_SELECTION_TOOLS][0]
        end

        it "is correctly set" do
          expect(tool_in_js_env).to include(
            base_title: tool_settings[:base_title],
            title: tool_settings[:base_title],
            selection_width: tool_settings[:selection_width],
            selection_height: tool_settings[:selection_height]
          )
        end

        describe "require_resourse_selection property" do
          context "when not given in the settings" do
            it "is not set in the js_env tool" do
              expect(tool_in_js_env).to_not include(:require_resource_selection)
            end
          end

          context "when set if set to false in the settings" do
            let(:tool_settings) { super().merge(require_resource_selection: false) }

            it "is set in the js_env tool" do
              expect(tool_in_js_env).to include(require_resource_selection: false)
            end
          end

          context "when set if set to true in the settings" do
            let(:tool_settings) { super().merge(require_resource_selection: true) }

            it "is set in the js_env tool" do
              expect(tool_in_js_env).to include(require_resource_selection: true)
            end
          end
        end

        context "the tool includes a description propery" do
          let(:description) { "This is a description" }
          let(:tool_settings) { super().merge(description:) }

          it "includes the launch points" do
            expect(tool_in_js_env).to include(description:)
          end
        end
      end

      it 'does not set "DEFAULT_ASSIGNMENT_TOOL_URL"' do
        expect(assigns.dig(:js_env, :DEFAULT_ASSIGNMENT_TOOL_URL)).to be_nil
      end

      it 'does not set "DEFAULT_ASSIGNMENT_TOOL_NAME"' do
        expect(assigns.dig(:js_env, :DEFAULT_ASSIGNMENT_TOOL_NAME)).to be_nil
      end
    end

    context "when the root account has a default tool url and name set" do
      let(:course) { @course }
      let(:root_account) { course.root_account }
      let(:default_url) { "https://www.my-tool.com/blti" }
      let(:default_name) { "Default Name" }
      let(:button_text) { "Click Me" }
      let(:info_message) { "Some information for you." }

      before do
        root_account.settings[:default_assignment_tool_url] = default_url
        root_account.settings[:default_assignment_tool_name] = default_name
        root_account.settings[:default_assignment_tool_button_text] = button_text
        root_account.settings[:default_assignment_tool_info_message] = info_message
        root_account.save!
        user_session(@teacher)
        get :edit, params: { course_id: course.id, id: @assignment.id }
      end

      it 'sets "DEFAULT_ASSIGNMENT_TOOL_URL"' do
        expect(assigns.dig(:js_env, :DEFAULT_ASSIGNMENT_TOOL_URL)).to eq default_url
      end

      it 'sets "DEFAULT_ASSIGNMENT_TOOL_NAME"' do
        expect(assigns.dig(:js_env, :DEFAULT_ASSIGNMENT_TOOL_NAME)).to eq default_name
      end

      it 'sets "DEFAULT_ASSIGNMENT_TOOL_BUTTON_TEXT"' do
        expect(assigns.dig(:js_env, :DEFAULT_ASSIGNMENT_TOOL_BUTTON_TEXT)).to eq button_text
      end

      it 'sets "DEFAULT_ASSIGNMENT_TOOL_INFO_MESSAGE"' do
        expect(assigns.dig(:js_env, :DEFAULT_ASSIGNMENT_TOOL_INFO_MESSAGE)).to eq info_message
      end
    end

    describe "js_env ANONYMOUS_INSTRUCTOR_ANNOTATIONS_ENABLED" do
      before do
        user_session(@teacher)
      end

      it "is true when the course has anonymous_instructor_annotations on" do
        @course.enable_feature!(:anonymous_instructor_annotations)
        get "edit", params: { course_id: @course.id, id: @assignment.id }

        expect(assigns[:js_env][:ANONYMOUS_INSTRUCTOR_ANNOTATIONS_ENABLED]).to be true
      end

      it "is true when the account has anonymous_instructor_annotations on" do
        @course.account.enable_feature!(:anonymous_instructor_annotations)
        get "edit", params: { course_id: @course.id, id: @assignment.id }

        expect(assigns[:js_env][:ANONYMOUS_INSTRUCTOR_ANNOTATIONS_ENABLED]).to be true
      end

      it "is false when the course has anonymous_instructor_annotations off" do
        @course.disable_feature!(:anonymous_instructor_annotations)
        get "edit", params: { course_id: @course.id, id: @assignment.id }

        expect(assigns[:js_env][:ANONYMOUS_INSTRUCTOR_ANNOTATIONS_ENABLED]).to be false
      end

      it "is false when the account has anonymous_instructor_annotations off" do
        @course.account.disable_feature!(:anonymous_instructor_annotations)
        get "edit", params: { course_id: @course.id, id: @assignment.id }

        expect(assigns[:js_env][:ANONYMOUS_INSTRUCTOR_ANNOTATIONS_ENABLED]).to be false
      end
    end

    context "plagiarism detection platform" do
      include_context "lti2_spec_helper"

      let(:service_offered) do
        [
          {
            "endpoint" => "http://originality.docker/eula",
            "action" => ["GET"],
            "@id" => "http://originality.docker/lti/v2/services#vnd.Canvas.Eula",
            "@type" => "RestService"
          }
        ]
      end

      before do
        allow_any_instance_of(AssignmentConfigurationToolLookup).to receive(:create_subscription).and_return true
        allow(Lti::ToolProxy).to receive(:find_active_proxies_for_context).with(@course) { Lti::ToolProxy.where(id: tool_proxy.id) }
        tool_proxy.resources << resource_handler
        tool_proxy.update!(context: @course)

        AssignmentConfigurationToolLookup.create!(
          assignment: @assignment,
          tool: message_handler,
          tool_type: "Lti::MessageHandler",
          tool_id: message_handler.id
        )
      end

      it "bootstraps the correct message_handler id for LTI 2 tools to js_env" do
        user_session(@teacher)
        get "edit", params: { course_id: @course.id, id: @assignment.id }
        expect(assigns[:js_env][:SELECTED_CONFIG_TOOL_ID]).to eq message_handler.id
      end

      it "bootstraps the correct EULA link for the associated LTI 2 tool" do
        tool_proxy.raw_data["tool_profile"]["service_offered"] = service_offered
        tool_proxy.save!

        user_session(@student)
        get "show", params: { course_id: @course.id, id: @assignment.id }
        expect(assigns[:js_env][:EULA_URL]).to eq service_offered[0]["endpoint"]
      end
    end

    context "redirects" do
      before do
        user_session(@teacher)
      end

      it "to quiz" do
        assignment_quiz [], course: @course
        get "edit", params: { course_id: @course.id, id: @quiz.assignment.id }
        expect(response).to redirect_to controller.edit_course_quiz_path(@course, @quiz)
      end

      it "to discussion topic" do
        group_assignment_discussion course: @course
        get "edit", params: { course_id: @course.id, id: @root_topic.assignment.id }
        expect(response).to redirect_to controller.edit_course_discussion_topic_path(@course, @root_topic)
      end

      it "to wiki page" do
        @course.conditional_release = true
        @course.save!
        wiki_page_assignment_model course: @course
        get "edit", params: { course_id: @course.id, id: @page.assignment.id }
        expect(response).to redirect_to controller.edit_course_wiki_page_path(@course, @page)
      end

      it "includes return_to" do
        assignment_quiz [], course: @course
        get "edit", params: { course_id: @course.id, id: @quiz.assignment.id, return_to: "flibberty" }
        expect(response.redirect_url).to match(/\?return_to=flibberty/)
      end
    end

    context "conditional release" do
      before do
        allow(ConditionalRelease::Service).to receive(:env_for).and_return({ dummy: "cr-assignment" })
      end

      it "defines env when enabled" do
        allow(ConditionalRelease::Service).to receive(:enabled_in_context?).and_return(true)
        user_session(@teacher)
        get "edit", params: { course_id: @course.id, id: @assignment.id }
        expect(assigns[:js_env][:dummy]).to eq "cr-assignment"
      end

      it "does not define env when not enabled" do
        allow(ConditionalRelease::Service).to receive(:enabled_in_context?).and_return(false)
        user_session(@teacher)
        get "edit", params: { course_id: @course.id, id: @assignment.id }
        expect(assigns[:js_env][:dummy]).to be_nil
      end
    end

    describe "js_env ANONYMOUS_GRADING_ENABLED" do
      it_behaves_like "course feature flags for Anonymous Moderated Marking" do
        let(:js_env_attribute) { :ANONYMOUS_GRADING_ENABLED }
        let(:feature_flag) { :anonymous_marking }
      end
    end

    describe "js_env MODERATED_GRADING_ENABLED" do
      it_behaves_like "course feature flags for Anonymous Moderated Marking" do
        let(:js_env_attribute) { :MODERATED_GRADING_ENABLED }
        let(:feature_flag) { :moderated_grading }
      end
    end

    describe "ANNOTATED_DOCUMENT" do
      before(:once) do
        @attachment = attachment_model(content_type: "application/pdf", display_name: "file.pdf", user: @teacher)
        @assignment.update!(annotatable_attachment: @attachment)
      end

      before do
        @assignment.update!(annotatable_attachment: @attachment)
        user_session(@teacher)
      end

      it "is not present when the assignment is not annotatable" do
        @assignment.update!(annotatable_attachment: nil)
        get :edit, params: { course_id: @course.id, id: @assignment.id }
        expect(assigns[:js_env]).not_to have_key(:ANNOTATED_DOCUMENT)
      end

      it "contains the attachment id when the assignment is annotatable" do
        get :edit, params: { course_id: @course.id, id: @assignment.id }
        expect(assigns[:js_env][:ANNOTATED_DOCUMENT][:id]).to eq @assignment.annotatable_attachment_id
      end

      it "contains the attachment display_name when the assignment is annotatable" do
        get :edit, params: { course_id: @course.id, id: @assignment.id }
        expect(assigns[:js_env][:ANNOTATED_DOCUMENT][:display_name]).to eq @attachment.display_name
      end

      it "contains the attachment context_type when the assignment is annotatable" do
        get :edit, params: { course_id: @course.id, id: @assignment.id }
        expect(assigns[:js_env][:ANNOTATED_DOCUMENT][:context_type]).to eq @attachment.context_type
      end

      it "contains the attachment context_id when the assignment is annotatable" do
        get :edit, params: { course_id: @course.id, id: @assignment.id }
        expect(assigns[:js_env][:ANNOTATED_DOCUMENT][:context_id]).to eq @attachment.context_id
      end
    end

    describe "js_env NEW_QUIZZES_ASSIGNMENT_BUILD_BUTTON_ENABLED" do
      it "sets NEW_QUIZZES_ASSIGNMENT_BUILD_BUTTON_ENABLED in js_env as true if enabled" do
        user_session(@teacher)
        Account.site_admin.enable_feature!(:new_quizzes_assignment_build_button)
        get "edit", params: { course_id: @course.id, id: @assignment.id }
        expect(assigns[:js_env][:NEW_QUIZZES_ASSIGNMENT_BUILD_BUTTON_ENABLED]).to be(true)
      end

      it "sets NEW_QUIZZES_ASSIGNMENT_BUILD_BUTTON_ENABLED in js_env as false if disabled" do
        user_session(@teacher)
        Account.site_admin.disable_feature!(:new_quizzes_assignment_build_button)
        get "edit", params: { course_id: @course.id, id: @assignment.id }
        expect(assigns[:js_env][:NEW_QUIZZES_ASSIGNMENT_BUILD_BUTTON_ENABLED]).to be(false)
      end
    end

    describe "js_env ASSIGNMENT_SUBMISSION_TYPE_CARD_ENABLED" do
      it "sets ASSIGNMENT_SUBMISSION_TYPE_CARD_ENABLED in js_env as true if enabled" do
        user_session(@teacher)
        Account.site_admin.enable_feature!(:assignment_submission_type_card)
        get "edit", params: { course_id: @course.id, id: @assignment.id }
        expect(assigns[:js_env][:ASSIGNMENT_SUBMISSION_TYPE_CARD_ENABLED]).to be(true)
      end

      it "sets ASSIGNMENT_SUBMISSION_TYPE_CARD_ENABLED in js_env as false if disabled" do
        user_session(@teacher)
        Account.site_admin.disable_feature!(:assignment_submission_type_card)
        get "edit", params: { course_id: @course.id, id: @assignment.id }
        expect(assigns[:js_env][:ASSIGNMENT_SUBMISSION_TYPE_CARD_ENABLED]).to be(false)
      end
    end

    describe "js_env HIDE_ZERO_POINT_QUIZZES_OPTION_ENABLED" do
      it "sets HIDE_ZERO_POINT_QUIZZES_OPTION_ENABLED in js_env as true if enabled" do
        user_session(@teacher)
        Account.site_admin.enable_feature!(:hide_zero_point_quizzes_option)
        get "edit", params: { course_id: @course.id, id: @assignment.id }
        expect(assigns[:js_env][:HIDE_ZERO_POINT_QUIZZES_OPTION_ENABLED]).to be(true)
      end

      it "sets HIDE_ZERO_POINT_QUIZZES_OPTION_ENABLED in js_env as false if disabled" do
        user_session(@teacher)
        Account.site_admin.disable_feature!(:hide_zero_point_quizzes_option)
        get "edit", params: { course_id: @course.id, id: @assignment.id }
        expect(assigns[:js_env][:HIDE_ZERO_POINT_QUIZZES_OPTION_ENABLED]).to be(false)
      end
    end

    it "sets COURSE_ID in js_env if assignment_edit_enhancements_teacher_view FF is enabled" do
      user_session(@teacher)
      @course.root_account.enable_feature!(:assignment_edit_enhancements_teacher_view)
      get "edit", params: { course_id: @course.id, id: @assignment.id }
      expect(assigns[:js_env][:COURSE_ID]).to be(@course.id)
    end
<<<<<<< HEAD
=======

    it "js_env GROUP_CATEGORIES excludes non_collaborative and student_organized categories regardless of :differentiation_tags ff state" do
      Account.site_admin.enable_feature!(:differentiation_tags)

      user_session(@teacher)
      @course.group_categories.create!(name: "non_colaborative_category", non_collaborative: true)
      @course.group_categories.create!(name: "student_organized_category", role: "student_organized")
      regular_category = @course.group_categories.create!(name: "regular_category")

      get :edit, params: { course_id: @course.id, id: @assignment.id }
      expect(assigns[:js_env][:GROUP_CATEGORIES].pluck(:id)).to match_array [regular_category.id]

      Account.site_admin.disable_feature!(:differentiation_tags)

      get :edit, params: { course_id: @course.id, id: @assignment.id }
      expect(assigns[:js_env][:GROUP_CATEGORIES].pluck(:id)).to match_array [regular_category.id]
    end
>>>>>>> 4427bf89
  end

  describe "DELETE 'destroy'" do
    it "requires authorization" do
      delete "destroy", params: { course_id: @course.id, id: @assignment.id }
      assert_unauthorized
    end

    it "deletes assignments if authorized" do
      user_session(@teacher)
      delete "destroy", params: { course_id: @course.id, id: @assignment.id }
      expect(assigns[:assignment]).not_to be_nil
      expect(assigns[:assignment]).not_to be_frozen
      expect(assigns[:assignment]).to be_deleted
    end
  end

  describe "POST 'publish'" do
    it "requires authorization" do
      post "publish_quizzes", params: { course_id: @course.id, quizzes: [@assignment.id] }
      assert_unauthorized
    end

    it "publishes unpublished assignments" do
      user_session(@teacher)
      @assignment = @course.assignments.build(title: "New quiz!", workflow_state: "unpublished")
      @assignment.save!

      expect(@assignment).not_to be_published
      post "publish_quizzes", params: { course_id: @course.id, quizzes: [@assignment.id] }

      expect(@assignment.reload).to be_published
    end

    context "granular_permissions" do
      before do
        @course.root_account.enable_feature!(:granular_permissions_manage_assignments)
      end

      it "requires authorization" do
        post "publish_quizzes", params: { course_id: @course.id, quizzes: [@assignment.id] }
        assert_unauthorized
      end

      it "publishes unpublished assignments" do
        user_session(@teacher)
        @assignment = @course.assignments.build(title: "New quiz!", workflow_state: "unpublished")
        @assignment.save!

        expect(@assignment).not_to be_published
        post "publish_quizzes", params: { course_id: @course.id, quizzes: [@assignment.id] }

        expect(@assignment.reload).to be_published
      end
    end
  end

  describe "POST 'unpublish'" do
    it "requires authorization" do
      post "unpublish_quizzes", params: { course_id: @course.id, quizzes: [@assignment.id] }
      assert_unauthorized
    end

    it "unpublishes published quizzes" do
      user_session(@teacher)
      @assignment = @course.assignments.create(title: "New quiz!", workflow_state: "published")

      expect(@assignment).to be_published
      post "unpublish_quizzes", params: { course_id: @course.id, quizzes: [@assignment.id] }

      expect(@assignment.reload).not_to be_published
    end

    context "granular_permissions" do
      before do
        @course.root_account.enable_feature!(:granular_permissions_manage_assignments)
      end

      it "requires authorization" do
        post "unpublish_quizzes", params: { course_id: @course.id, quizzes: [@assignment.id] }
        assert_unauthorized
      end

      it "unpublishes published quizzes" do
        user_session(@teacher)
        @assignment = @course.assignments.create(title: "New quiz!", workflow_state: "published")

        expect(@assignment).to be_published
        post "unpublish_quizzes", params: { course_id: @course.id, quizzes: [@assignment.id] }

        expect(@assignment.reload).not_to be_published
      end
    end
  end

  describe "GET 'peer reviews'" do
    before do
      user_session(@teacher)
      @assignment = @course.assignments.create(title: "Peer Review Assignment", workflow_state: "published")
      @assignment.update!(peer_reviews: true, submission_types: "text_entry")
      @student2 = User.create!(name: "Bob Travis")
      @student3 = User.create!(name: "Samantha Lee")
      @student4 = User.create!(name: "Jim Carey")
      @course.enroll_user(@student2, "StudentEnrollment", enrollment_state: "active")
      @course.enroll_user(@student3, "StudentEnrollment", enrollment_state: "active")
      @course.enroll_user(@student4, "StudentEnrollment", enrollment_state: "active")
      @assignment.assign_peer_review(@student2, @student3)
      @assignment.assign_peer_review(@student3, @student4)
    end

    it "all visible students are listed in the assign peer review dropdown" do
      get "peer_reviews", params: { course_id: @course.id, assignment_id: @assignment.id, search_term: "Sa" }
      expect(assigns[:students_dropdown_list].length).to eq(4)
    end

    context "when Search By Reviewer option is selected" do
      it "students instance variable contains the assessors who match the search term" do
        get "peer_reviews", params: { course_id: @course.id, assignment_id: @assignment.id, search_term: "Sa", selected_option: "reviewer" }
        expect(assigns[:students]).to include(have_attributes(name: "Samantha Lee"))
      end

      it "students instance variable contains the assessors who match the search term parameter when search term has extraneous spaces" do
        get "peer_reviews", params: { course_id: @course.id, assignment_id: @assignment.id, search_term: " Samantha   Lee ", selected_option: "reviewer" }
        expect(assigns[:students]).to include(have_attributes(name: "Samantha Lee"))
      end

      it "students instance variable contains the assessors who match the search term parameter when search term has the users last name first" do
        get "peer_reviews", params: { course_id: @course.id, assignment_id: @assignment.id, search_term: "Lee, Samantha", selected_option: "reviewer" }
        expect(assigns[:students]).to include(have_attributes(name: "Samantha Lee"))
      end

      it "students instance variable has no assessors when search term does not match any assessor names" do
        get "peer_reviews", params: { course_id: @course.id, assignment_id: @assignment.id, search_term: "Hello World", selected_option: "reviewer" }
        expect(assigns[:students].length).to eq(0)
      end
    end

    context "when Search By Peer Review option is selected" do
      it "students instance variable contains assessor whose assigned assessments contains the student matching the search term" do
        get "peer_reviews", params: { course_id: @course.id, assignment_id: @assignment.id, search_term: "Jim Carey", selected_option: "student" }
        expect(assigns[:students]).to include(have_attributes(name: "Samantha Lee"))
      end

      it "students instance variable contains assessor whose assigned assessments contains the student matching the search term when search term has extraneous spaces" do
        get "peer_reviews", params: { course_id: @course.id, assignment_id: @assignment.id, search_term: " Jim  Carey  ", selected_option: "student" }
        expect(assigns[:students]).to include(have_attributes(name: "Samantha Lee"))
      end

      it "students instance variable contains assessor whose assigned assessments contains the student matching the search term when search term is last name first" do
        get "peer_reviews", params: { course_id: @course.id, assignment_id: @assignment.id, search_term: "Carey, Jim", selected_option: "student" }
        expect(assigns[:students]).to include(have_attributes(name: "Samantha Lee"))
      end
    end

    context "when All option is selected" do
      it "students instance variable contains both the assessor and asset that contain the search term" do
        get "peer_reviews", params: { course_id: @course.id, assignment_id: @assignment.id, search_term: "sa", selected_option: "all" }
        expect(assigns[:students]).to include(have_attributes(name: "Samantha Lee"), have_attributes(name: "Bob Travis"))
      end

      it "students instance variable contains the assessor when there are no peer reviews assigned to the assessor" do
        get "peer_reviews", params: { course_id: @course.id, assignment_id: @assignment.id, search_term: "ji", selected_option: "all" }
        expect(assigns[:students]).to include(have_attributes(name: "Jim Carey"))
      end
    end
  end
end<|MERGE_RESOLUTION|>--- conflicted
+++ resolved
@@ -2740,8 +2740,6 @@
       get "edit", params: { course_id: @course.id, id: @assignment.id }
       expect(assigns[:js_env][:COURSE_ID]).to be(@course.id)
     end
-<<<<<<< HEAD
-=======
 
     it "js_env GROUP_CATEGORIES excludes non_collaborative and student_organized categories regardless of :differentiation_tags ff state" do
       Account.site_admin.enable_feature!(:differentiation_tags)
@@ -2759,7 +2757,6 @@
       get :edit, params: { course_id: @course.id, id: @assignment.id }
       expect(assigns[:js_env][:GROUP_CATEGORIES].pluck(:id)).to match_array [regular_category.id]
     end
->>>>>>> 4427bf89
   end
 
   describe "DELETE 'destroy'" do
