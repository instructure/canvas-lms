# frozen_string_literal: true

#
# Copyright (C) 2011 - present Instructure, Inc.
#
# This file is part of Canvas.
#
# Canvas is free software: you can redistribute it and/or modify it under
# the terms of the GNU Affero General Public License as published by the Free
# Software Foundation, version 3 of the License.
#
# Canvas is distributed in the hope that it will be useful, but WITHOUT ANY
# WARRANTY; without even the implied warranty of MERCHANTABILITY or FITNESS FOR
# A PARTICULAR PURPOSE. See the GNU Affero General Public License for more
# details.
#
# You should have received a copy of the GNU Affero General Public License along
# with this program. If not, see <http://www.gnu.org/licenses/>.
#

describe SubmissionsController do
  it_behaves_like "a submission update action", :submissions
  it_behaves_like "a submission redo_submission action", :submissions

  describe "POST create" do
    it "requires authorization" do
      course_with_student(active_all: true)
      @course.account.enable_service(:avatars)
      @assignment = @course.assignments.create!(title: "some assignment", submission_types: "online_url,online_upload")
      post "create", params: { course_id: @course.id, assignment_id: @assignment.id, submission: { submission_type: "online_url", url: "url" } }
      assert_unauthorized
    end

    it "does not allow a student to submit an assignment that is assigned to a section they are concluded in" do
      course_with_student_logged_in(active_all: true)
      sec1 = @course.course_sections.create!(name: "section 1")
      sec2 = @course.course_sections.create!(name: "section 2")
      @course.enroll_student(@student, enrollment_state: "active", section: sec1, allow_multiple_enrollments: true)
      concluded_enrollment = @course.enroll_student(@student, enrollment_state: "active", section: sec2, allow_multiple_enrollments: true)
      concluded_enrollment.conclude
      @course.account.enable_service(:avatars)
      @assignment = @course.assignments.create!(title: "some assignment", submission_types: "online_url,online_upload")
      create_section_override_for_assignment(@assignment, course_section: sec2)
      @assignment.update!(only_visible_to_overrides: true)
      post "create", params: { course_id: @course.id, assignment_id: @assignment.id, submission: { submission_type: "online_url", url: "url" } }
      assert_unauthorized
    end

    it "allows submitting homework" do
      course_with_student_logged_in(active_all: true)
      @course.account.enable_service(:avatars)
      @assignment = @course.assignments.create!(title: "some assignment", submission_types: "online_url,online_upload")
      post "create", params: { course_id: @course.id, assignment_id: @assignment.id, submission: { submission_type: "online_url", url: "url" } }
      expect(response).to be_redirect
      expect(assigns[:submission]).not_to be_nil
      expect(assigns[:submission].user_id).to eql(@user.id)
      expect(assigns[:submission].assignment_id).to eql(@assignment.id)
      expect(assigns[:submission].submission_type).to eql("online_url")
      expect(assigns[:submission].url).to eql("http://url")
    end

    it "creates a submission if a submission does not yet exist for an assigned student" do
      course_with_student(active_all: true)
      course_with_teacher_logged_in(course: @course, active_all: true)
      @course.account.enable_service(:avatars)
      @assignment = @course.assignments.create!(title: "some assignment", submission_types: "online_url,online_upload")
      # This simulates a scenario where the SubmissionLifecyleManager job to create submissions for assigned students has
      # not yet completed.
      @assignment.submissions.find_by(user: @student).destroy
      post "create", params: {
        course_id: @course.id,
        assignment_id: @assignment.id,
        submission: { submission_type: "online_url", url: "url", user_id: @student.id }
      }

      aggregate_failures do
        expect(response).to be_redirect
        expect(@assignment.submissions.where(user: @student).exists?).to be true
      end
    end

    it "returns unauthorized if the student is not assigned" do
      course_with_student(active_all: true)
      course_with_teacher_logged_in(course: @course, active_all: true)
      @course.account.enable_service(:avatars)
      @assignment = @course.assignments.create!(title: "some assignment", submission_types: "online_url,online_upload", only_visible_to_overrides: true)
      post "create", params: {
        course_id: @course.id,
        assignment_id: @assignment.id,
        submission: { submission_type: "online_url", url: "url", user_id: @student.id }
      }

      expect(response).to be_unauthorized
    end

    it "only emits one live event" do
      expect(Canvas::LiveEvents).to receive(:submission_created).once
      expect(Canvas::LiveEvents).not_to receive(:submission_updated)
      course_with_student_logged_in(active_all: true)
      @course.account.enable_service(:avatars)
      @assignment = @course.assignments.create!(title: "some assignment", submission_types: "online_url,online_upload")
      post "create", params: { course_id: @course.id, assignment_id: @assignment.id, submission: { submission_type: "online_url", url: "url" } }
    end

    it "does not double-send notifications to a teacher" do
      course_with_student_logged_in(active_all: true)
      @course.account.enable_service(:avatars)
      @teacher = user_with_pseudonym(username: "teacher@example.com", active_all: 1)
      teacher_in_course(course: @course, user: @teacher, active_all: 1)
      n = Notification.create!(name: "Assignment Submitted", category: "TestImmediately")

      @assignment = @course.assignments.create!(title: "some assignment", submission_types: "online_url,online_upload")
      post "create", params: { course_id: @course.id, assignment_id: @assignment.id, submission: { submission_type: "online_url", url: "url" } }
      expect(response).to be_redirect
      expect(@teacher.messages.count).to eq 1
      expect(@teacher.messages.first.notification).to eq n
    end

    it "allows submitting homework as attachments" do
      course_with_student_logged_in(active_all: true)
      @course.account.enable_service(:avatars)
      @assignment = @course.assignments.create!(title: "some assignment", submission_types: "online_upload")
      att = attachment_model(context: @user, uploaded_data: stub_file_data("test.txt", "asdf", "text/plain"))
      post "create", params: { course_id: @course.id, assignment_id: @assignment.id, submission: { submission_type: "online_upload", attachment_ids: att.id }, attachments: { "0" => { uploaded_data: "" }, "-1" => { uploaded_data: "" } } }
      expect(response).to be_redirect
      expect(assigns[:submission]).not_to be_nil
      expect(assigns[:submission].user_id).to eql(@user.id)
      expect(assigns[:submission][:assignment_id].to_i).to eql(@assignment.id)
      expect(assigns[:submission][:submission_type]).to eql("online_upload")
    end

    shared_examples "accepts 'eula_agreement_timestamp' params and persists it in the 'turnitin_data'" do
      let(:submission_type) { raise "set in example" }
      let(:extra_params) { raise "set in example" }
      let(:timestamp) { Time.now.to_i }

      it "accepts 'eula_agreement_timestamp' params and persists it in the 'turnitin_data'" do
        course_with_student_logged_in(active_all: true)
        @course.account.enable_service(:avatars)
        @assignment = @course.assignments.create!(title: "some assignment", submission_types: submission_type)
        a1 = attachment_model(context: @user)
        post "create",
             params: {
               course_id: @course.id,
               assignment_id: @assignment.id,
               submission: {
                 submission_type:,
                 attachment_ids: a1.id,
                 eula_agreement_timestamp: timestamp
               }
             }.merge(extra_params)
        expect(assigns[:submission].turnitin_data[:eula_agreement_timestamp]).to eq timestamp.to_s
      end
    end

    context "online upload" do
      it_behaves_like "accepts 'eula_agreement_timestamp' params and persists it in the 'turnitin_data'" do
        let(:submission_type) { "online_upload" }
        let(:extra_params) do
          {
            attachments: {
              "0" => { uploaded_data: "" },
              "-1" => { uploaded_data: "" }
            }
          }
        end
      end
    end

    context "online text entry" do
      it_behaves_like "accepts 'eula_agreement_timestamp' params and persists it in the 'turnitin_data'" do
        let(:submission_type) { "online_text_entry" }
        let(:extra_params) do
          {
            submission: {
              submission_type:,
              eula_agreement_timestamp: timestamp,
              body: "body text"
            }
          }
        end
      end
    end

    context "setting the `resource_link_lookup_uuid` to the submission" do
      let(:tool) do
        Account.default.context_external_tools.create!(
          name: "Undertow",
          url: "http://www.example.com",
          consumer_key: "12345",
          shared_secret: "secret"
        )
      end
      let(:resource_link) do
        Lti::ResourceLink.create(context: @course, context_external_tool: tool, url: "http://www.example.com")
      end
      let(:params) do
        {
          course_id: @course.id,
          assignment_id: @assignment.id,
          submission: {
            submission_type: "online_url",
          }
        }
      end

      before do
        course_with_student_logged_in(active_all: true)
        @course.account.enable_service(:avatars)
        @assignment = @course.assignments.create!(title: "some assignment", submission_types: "online_url")
      end

      it "displays an error when lti resource link is not found" do
        params[:submission][:resource_link_lookup_uuid] = "FOO&BAR"

        post("create", params:)

        expect(response).to be_redirect
        expect(assigns[:submission]).to be_nil
        expect(flash[:error]).not_to be_nil
        expect(flash[:error]).to match(/Resource link not found for given `resource_link_lookup_uuid`/)
      end

      it "creates the submission when lti resource link is found" do
        params[:submission][:resource_link_lookup_uuid] = resource_link.lookup_uuid

        post("create", params:)

        expect(response).to be_redirect
        expect(assigns[:submission]).not_to be_nil
        expect(assigns[:submission].resource_link_lookup_uuid).to eql(resource_link.lookup_uuid)
      end
    end

    it "copies attachments to the submissions folder if that feature is enabled" do
      course_with_student_logged_in(active_all: true)
      @course.account.enable_service(:avatars)
      @assignment = @course.assignments.create!(title: "some assignment", submission_types: "online_upload")
      att = attachment_model(context: @user, uploaded_data: stub_file_data("test.txt", "asdf", "text/plain"))
      post "create", params: { course_id: @course.id, assignment_id: @assignment.id, submission: { submission_type: "online_upload", attachment_ids: att.id }, attachments: { "0" => { uploaded_data: "" }, "-1" => { uploaded_data: "" } } }
      expect(response).to be_redirect
      expect(assigns[:submission]).not_to be_nil
      att_copy = Attachment.find(assigns[:submission].attachment_ids.to_i)
      expect(att_copy).not_to eq att
      expect(att_copy.root_attachment).to eq att
      expect(att).not_to be_associated_with_submission
      expect(att_copy).to be_associated_with_submission
    end

    it "copies a new attachment to the submissions folder if it is used in a submission" do
      course_with_student_logged_in(active_all: true)
      @course.account.enable_service(:avatars)
      @assignment = @course.assignments.create!(title: "some assignment", submission_types: "online_upload")
      @assignment2 = @course.assignments.create!(title: "some assignment 2", submission_types: "online_upload")
      att1 = attachment_model(context: @user, uploaded_data: stub_file_data("pikachu.txt", "asdf", "text/plain"))
      att2 = attachment_model(context: @user, uploaded_data: stub_file_data("piplup.txt", "asdf", "text/plain"))
      [att1, att2].each do |att|
        post "create", params: { course_id: @course.id, assignment_id: @assignment.id, submission: { submission_type: "online_upload", attachment_ids: att.id }, attachments: { "0" => { uploaded_data: "" }, "-1" => { uploaded_data: "" } } }
      end
      post "create", params: { course_id: @course.id, assignment_id: @assignment2.id, submission: { submission_type: "online_upload", attachment_ids: att1.id }, attachments: { "0" => { uploaded_data: "" }, "-1" => { uploaded_data: "" } } }
      submission1 = @assignment.submissions.find_by(user: @user).submission_history.first
      submission2 = @assignment2.submissions.find_by(user: @user)
      expect(submission1.attachment_ids).not_to eq(submission2.attachment_ids)
    end

    it "rejects illegal file extensions from submission" do
      course_with_student_logged_in(active_all: true)
      @course.account.enable_service(:avatars)
      @assignment = @course.assignments.create!(title: "an additional assignment", submission_types: "online_upload", allowed_extensions: ["txt"])
      att = attachment_model(context: @student, uploaded_data: stub_file_data("test.m4v", "asdf", "video/mp4"))
      post "create", params: { course_id: @course.id, assignment_id: @assignment.id, submission: { submission_type: "online_upload", attachment_ids: att.id }, attachments: { "0" => { uploaded_data: "" }, "-1" => { uploaded_data: "" } } }
      expect(response).to be_redirect
      expect(assigns[:submission]).to be_nil
      expect(flash[:error]).not_to be_nil
      expect(flash[:error]).to match(/Invalid file type/)
    end

    it "uses the appropriate group based on the assignment's category and the current user" do
      course_with_student_logged_in(active_all: true)
      @course.account.enable_service(:avatars)
      group_category = @course.group_categories.create(name: "Category")
      @group = @course.groups.create(name: "Group", group_category:)
      @group.add_user(@user)
      @assignment = @course.assignments.create!(title: "some assignment", submission_types: "online_url,online_upload", group_category: @group.group_category)

      post "create", params: { course_id: @course.id, assignment_id: @assignment.id, submission: { submission_type: "online_url", url: "url" } }
      expect(response).to be_redirect
      expect(assigns[:group]).not_to be_nil
      expect(assigns[:group].id).to eql(@group.id)
    end

    it "does not use a group if the assignment has no category" do
      course_with_student_logged_in(active_all: true)
      @course.account.enable_service(:avatars)
      group_category = @course.group_categories.create(name: "Category")
      @group = @course.groups.create(name: "Group", group_category:)
      @group.add_user(@user)
      @assignment = @course.assignments.create!(title: "some assignment", submission_types: "online_url,online_upload")

      post "create", params: { course_id: @course.id, assignment_id: @assignment.id, submission: { submission_type: "online_url", url: "url" } }
      expect(response).to be_redirect
      expect(assigns[:group]).to be_nil
    end

    it "allows attaching multiple files to the submission" do
      course_with_student_logged_in(active_all: true)
      @course.account.enable_service(:avatars)
      @assignment = @course.assignments.create!(title: "some assignment", submission_types: "online_url,online_upload")
      att1 = attachment_model(context: @user, uploaded_data: fixture_file_upload("docs/doc.doc", "application/msword", true))
      att2 = attachment_model(context: @user, uploaded_data: fixture_file_upload("docs/txt.txt", "application/vnd.ms-excel", true))
      post "create", params: { course_id: @course.id,
                               assignment_id: @assignment.id,
                               submission: { submission_type: "online_upload", attachment_ids: [att1.id, att2.id].join(",") },
                               attachments: { "0" => { uploaded_data: "doc.doc" }, "1" => { uploaded_data: "txt.txt" } } }
      expect(response).to be_redirect
      expect(assigns[:submission]).not_to be_nil
      expect(assigns[:submission].user_id).to eql(@user.id)
      expect(assigns[:submission].assignment_id).to eql(@assignment.id)
      expect(assigns[:submission].submission_type).to eql("online_upload")
      expect(assigns[:submission].attachments).not_to be_empty
      expect(assigns[:submission].attachments.length).to be(2)
      expect(assigns[:submission].attachments.map(&:display_name)).to include("doc.doc")
      expect(assigns[:submission].attachments.map(&:display_name)).to include("txt.txt")
    end

    it "fails but not raise when the submission is invalid" do
      course_with_student_logged_in(active_all: true)
      @course.account.enable_service(:avatars)
      @assignment = @course.assignments.create!(title: "some assignment", submission_types: "online_url")
      post "create", params: { course_id: @course.id, assignment_id: @assignment.id, submission: { submission_type: "online_url", url: "" } } # blank url not allowed
      expect(response).to be_redirect
      expect(flash[:error]).not_to be_nil
      expect(assigns[:submission]).to be_nil
    end

    it "strips leading/trailing whitespace off url submissions" do
      course_with_student_logged_in(active_all: true)
      @course.account.enable_service(:avatars)
      @assignment = @course.assignments.create!(title: "some assignment", submission_types: "online_url")
      post "create", params: { course_id: @course.id, assignment_id: @assignment.id, submission: { submission_type: "online_url", url: " http://www.google.com " } }
      expect(response).to be_redirect
      expect(assigns[:submission]).not_to be_nil
      expect(assigns[:submission].url).to eql("http://www.google.com")
    end

    it "must accept a basic_lti_launch url when any online submission type is allowed" do
      course_with_student_logged_in(active_all: true)
      @course.account.enable_service(:avatars)
      @assignment = @course.assignments.create!(title: "some assignment", submission_types: "online_url")
      request.path = "/api/v1/courses/#{@course.id}/assignments/#{@assignment.id}/submissions"
      post "create", params: { course_id: @course.id, assignment_id: @assignment.id, submission: { submission_type: "basic_lti_launch", url: "http://www.google.com" } }
      expect(response).to be_redirect
      expect(assigns[:submission]).not_to be_nil
      expect(assigns[:submission].submission_type).to eq "basic_lti_launch"
      expect(assigns[:submission].url).to eq "http://www.google.com"
    end

    it "accepts a basic_lti_launch url for external_tool submission type" do
      course_with_student_logged_in(active_all: true)
      @course.account.enable_service(:avatars)
      @assignment = @course.assignments.create!(title: "some assignment", submission_types: "external_tool")
      request.path = "/api/v1/courses/#{@course.id}/assignments/#{@assignment.id}/submissions"
      post "create", params: { course_id: @course.id, assignment_id: @assignment.id, submission: { submission_type: "basic_lti_launch", url: "http://www.google.com" } }
      expect(response).to be_redirect
      expect(assigns[:submission]).to_not be_nil
      expect(assigns[:submission].submission_type).to eq "basic_lti_launch"
      expect(assigns[:submission].url).to eq "http://www.google.com"
    end

    it "prevents submitting non-accepted submission types when not called via the API" do
      course_with_student_logged_in(active_all: true)
      @course.account.enable_service(:avatars)
      @assignment = @course.assignments.create!(title: "some assignment", submission_types: "online_url")
      post "create", params: {
        course_id: @course.id,
        assignment_id: @assignment.id,
        submission: { submission_type: "online_text_entry", body: "definitely a URL" }
      }
      expect(response).to be_redirect
      expect(flash[:error]).to eq "Assignment does not accept this submission type"
    end

    it "prevents submitting unpublished submissions from ui" do
      course_with_student_logged_in(active_all: true)
      @assignment = @course.assignments.create!(title: "some assignment", submission_types: "online_text_entry")
      @assignment.update(workflow_state: "unpublished")
      post "create", params: {
        course_id: @course.id,
        assignment_id: @assignment.id,
        submission: { submission_type: "online_text_entry", body: "some online text entry" }
      }
      expect(response).to be_redirect
      expect(flash[:error]).to eq "You can't submit an assignment when it is unpublished"
    end

    it "accepts eula agreement timestamp when api submission" do
      timestamp = Time.zone.now.to_i.to_s
      course_with_student_logged_in(active_all: true)
      @course.account.enable_service(:avatars)
      attachment = attachment_model(context: @student)
      @assignment = @course.assignments.create!(title: "some assignment", submission_types: "online_upload")
      request.path = "/api/v1/courses/#{@course.id}/assignments/#{@assignment.id}/submissions"
      params = {
        course_id: @course.id,
        assignment_id: @assignment.id,
        submission: {
          submission_type: "online_upload",
          file_ids: [attachment.id],
          eula_agreement_timestamp: timestamp
        }
      }
      post("create", params:)
      expect(assigns[:submission].turnitin_data[:eula_agreement_timestamp]).to eq timestamp
    end

    it "redirects to the assignment when locked in submit-at-deadline situation" do
      enable_cache do
        now = Time.now.utc
        Timecop.freeze(now) do
          course_with_student_logged_in(active_all: true)
          @course.account.enable_service(:avatars)
          @assignment = @course.assignments.create!(
            title: "some assignment",
            submission_types: "online_url",
            lock_at: now + 5.seconds
          )

          # cache permission as true (for 5 minutes)
          expect(@assignment.grants_right?(@student, {}, :submit)).to be_truthy
        end

        # travel past due date (which resets the Assignment#locked_for? cache)
        Timecop.freeze(now + 10.seconds) do
          # now it's locked, but permission is cached, locked_for? is not
          post "create",
               params: { course_id: @course.id,
                         assignment_id: @assignment.id,
                         submission: {
                           submission_type: "online_url",
                           url: " http://www.google.com "
                         } }
          expect(response).to be_redirect
        end
      end
    end

    describe "when submitting a text response for the answer" do
      let(:assignment) { @course.assignments.create!(title: "some assignment", submission_types: "online_text_entry") }
      let(:submission_params) { { submission_type: "online_text_entry", body: "My Answer" } }

      before do
        Setting.set("enable_page_views", "db")
        course_with_student_logged_in active_all: true
        @course.account.enable_service(:avatars)
        post "create", params: { course_id: @course.id, assignment_id: assignment.id, submission: submission_params }
      end

      after do
        Setting.set("enable_page_views", "false")
      end

      it "redirects me to the course assignment" do
        expect(response).to be_redirect
      end

      it "saves a submission object" do
        submission = assigns[:submission]
        expect(submission.id).not_to be_nil
        expect(submission.user_id).to eq @user.id
        expect(submission.body).to eq submission_params[:body]
      end

      it "logs an asset access for the assignment" do
        accessed_asset = assigns[:accessed_asset]
        expect(accessed_asset[:level]).to eq "submit"
      end

      it "registers a page view" do
        page_view = assigns[:page_view]
        expect(page_view).not_to be_nil
        expect(page_view.http_method).to eq "post"
        expect(page_view.url).to match %r{^http://test\.host/courses/\d+/assignments/\d+/submissions}
        expect(page_view.participated).to be_truthy
      end
    end

    it "rewrites canvas content links" do
      course_with_student_logged_in(active_all: true)
      @course.account.enable_service(:avatars)
      assignment = @course.assignments.create!(
        title: "some assignment",
        submission_types: "online_text_entry"
      )
      sub_params = { submission_type: "online_text_entry", body: "<p><img src=\"http://test.host/courses/1/files/1?preview\"></p>" }
      post "create", params: {
        course_id: @course.id,
        assignment_id: assignment.id,
        submission: sub_params
      }

      submission = assigns[:submission]
      expect(submission.body).to eq "<p><img src=\"/courses/1/files/1?preview\"></p>"
    end

    it "rejects an empty text response" do
      course_with_student_logged_in(active_all: true)
      @course.account.enable_service(:avatars)
      assignment = @course.assignments.create!(
        title: "some assignment",
        submission_types: "online_text_entry"
      )
      sub_params = { submission_type: "online_text_entry", body: "" }
      post "create", params: {
        course_id: @course.id,
        assignment_id: assignment.id,
        submission: sub_params
      }
      expect(response).to be_redirect
      expect(flash[:error]).not_to be_nil
      expect(assigns[:submission]).to be_nil
    end

    context "when the submission_type is student_annotation" do
      before(:once) do
        @course = course_model(workflow_state: "available")
        @attachment = attachment_model(context: @course)
        @assignment = @course.assignments.create!(
          annotatable_attachment: @attachment,
          submission_types: "student_annotation"
        )
      end

      it "redirects with an error if annotatable_attachment_id is not present in params" do
        course_with_student_logged_in(active_all: true, course: @course)
        post :create, params: {
          assignment_id: @assignment.id,
          course_id: @course.id,
          submission: { submission_type: "student_annotation" }
        }

        aggregate_failures do
          expect(response).to be_redirect
          expect(flash[:error]).to eq "Student Annotation submissions require an annotatable_attachment_id to submit"
        end
      end

      it "changes a CanvadocsAnnotationContext from draft attempt to the current attempt" do
        course_with_student_logged_in(active_all: true, course: @course)
        submission = @assignment.submissions.find_by(user: @student)
        annotation_context = submission.annotation_context(draft: true)

        post :create, params: {
          assignment_id: @assignment.id,
          course_id: @course.id,
          submission: { annotatable_attachment_id: @attachment.id, submission_type: "student_annotation" }
        }

        aggregate_failures do
          annotation_context.reload
          expect(annotation_context.submission_attempt).not_to be_nil
          expect(annotation_context.submission_attempt).to eq submission.reload.attempt
        end
      end
    end

    context "group comments" do
      before do
        course_with_student_logged_in(active_all: true)
        @course.account.enable_service(:avatars)
        @u1 = @user
        student_in_course(course: @course)
        @u2 = @user
        @assignment = @course.assignments.create!(
          title: "some assignment",
          submission_types: "online_text_entry",
          group_category: GroupCategory.create!(name: "groups", context: @course),
          grade_group_students_individually: false
        )
        @group = @assignment.group_category.groups.create!(name: "g1", context: @course)
        @group.users << @u1
        @group.users << @user
      end

      it "does not send a comment to the entire group by default" do
        post(
          "create",
          params: { course_id: @course.id,
                    assignment_id: @assignment.id,
                    submission: {
                      submission_type: "online_text_entry",
                      body: "blah",
                      comment: "some comment"
                    } }
        )

        subs = @assignment.submissions
        expect(subs.size).to eq 2
        expect(subs.to_a.sum { |s| s.submission_comments.size }).to be 1
      end

      it "does not send a comment to the entire group when false" do
        post(
          "create",
          params: { course_id: @course.id,
                    assignment_id: @assignment.id,
                    submission: {
                      submission_type: "online_text_entry",
                      body: "blah",
                      comment: "some comment",
                      group_comment: "0"
                    } }
        )

        subs = @assignment.submissions
        expect(subs.size).to eq 2
        expect(subs.to_a.sum { |s| s.submission_comments.size }).to be 1
      end

      it "sends a comment to the entire group if requested" do
        post(
          "create",
          params: { course_id: @course.id,
                    assignment_id: @assignment.id,
                    submission: {
                      submission_type: "online_text_entry",
                      body: "blah",
                      comment: "some comment",
                      group_comment: "1"
                    } }
        )

        subs = @assignment.submissions
        expect(subs.size).to eq 2
        expect(subs.to_a.sum { |s| s.submission_comments.size }).to be 2
      end

      it "succeeds when commenting to the group from a student using PUT" do
        user_session(@u1)
        request.path = "/courses/#{@course.id}/assignments/#{@assignment.id}/submissions/#{@u1.id}"
        post(
          :update,
          params: {
            course_id: @course.id,
            assignment_id: @assignment.id,
            id: @u1.id,
            submission: {
              assignment_id: @assignment.id,
              user_id: @u1.id,
              group_comment: "1",
              comment: "some comment"
            },
          },
          format: "json"
        )

        expect(response).to be_successful
      end
    end

    describe "confetti celebrations" do
      before do
        Account.default.enable_feature!(:confetti_for_assignments)
      end

      context "submission is made before due date" do
        before do
          course_with_student_logged_in(active_all: true)
          @assignment = @course.assignments.create!(title: "some assignment", submission_types: "online_url,online_upload", due_at: 5.days.from_now)
        end

        it "redirects with confetti" do
          post "create", params: { course_id: @course.id, assignment_id: @assignment.id, submission: { submission_type: "online_url", url: "url" } }
          expect(response).to be_redirect
          expect(response).to redirect_to(/[?&]confetti=true/)
        end

        context "confetti_for_assignments flag is disabled" do
          before do
            Account.default.disable_feature!(:confetti_for_assignments)
          end

          it "redirects without confetti" do
            post "create", params: {
              course_id: @course.id,
              assignment_id: @assignment.id,
              submission: { submission_type: "online_url", url: "url" }
            }
            expect(response).to be_redirect
            expect(response).to_not redirect_to(/[?&]confetti=true/)
          end
        end
      end

      context "submission is made after due date" do
        before do
          course_with_student_logged_in(active_all: true)
          @assignment = @course.assignments.create!(title: "some assignment", submission_types: "online_url,online_upload", due_at: 5.days.ago)
        end

        it "redirects without confetti" do
          post "create", params: { course_id: @course.id, assignment_id: @assignment.id, submission: { submission_type: "online_url", url: "url" } }
          expect(response).to be_redirect
          expect(response).to_not redirect_to(/[?&]confetti=true/)
        end
      end

      context "submission is made with no due date" do
        before do
          course_with_student_logged_in(active_all: true)
          @assignment = @course.assignments.create!(title: "some assignment", submission_types: "online_url,online_upload")
        end

        it "redirects with confetti" do
          post "create", params: { course_id: @course.id, assignment_id: @assignment.id, submission: { submission_type: "online_url", url: "url" } }
          expect(response).to be_redirect
          expect(response).to redirect_to(/[?&]confetti=true/)
        end

        context "confetti_for_assignments flag is disabled" do
          before do
            Account.default.disable_feature!(:confetti_for_assignments)
          end

          it "redirects without confetti" do
            post "create", params: {
              course_id: @course.id,
              assignment_id: @assignment.id,
              submission: { submission_type: "online_url", url: "url" }
            }
            expect(response).to be_redirect
            expect(response).to_not redirect_to(/[?&]confetti=true/)
          end
        end
      end
    end

    describe "tardiness tracker" do
      let(:course) { course_with_student_logged_in(active_all: true) && @course }

      it "redirects with submitted=0 when assignment has no due date" do
        assignment = course.assignments.create!(
          title: "some assignment",
          submission_types: "online_url"
        )

        post "create", params: {
          course_id: course.id,
          assignment_id: assignment.id,
          submission: { submission_type: "online_url", url: "url" }
        }

        expect(response).to be_redirect
        expect(response).to redirect_to(/[?&]submitted=0/)
      end

      it "redirects with submitted=1 when submission is made on time" do
        assignment = course.assignments.create!(
          title: "some assignment",
          submission_types: "online_url",
          due_at: 5.days.from_now
        )

        post "create", params: {
          course_id: course.id,
          assignment_id: assignment.id,
          submission: { submission_type: "online_url", url: "url" }
        }

        expect(response).to be_redirect
        expect(response).to redirect_to(/[?&]submitted=1/)
      end

      it "redirects with submitted=2 when submission is late" do
        assignment = course.assignments.create!(
          title: "some assignment",
          submission_types: "online_url",
          due_at: 1.day.ago
        )

        post "create", params: {
          course_id: course.id,
          assignment_id: assignment.id,
          submission: { submission_type: "online_url", url: "url" }
        }

        expect(response).to be_redirect
        expect(response).to redirect_to(/[?&]submitted=2/)
      end
    end

    it "returns redirect_url if should_redirect_to_assignment is true" do
      course_with_student_logged_in(active_all: true)

      assignment = @course.assignments.create!(
        title: "some assignment",
        submission_types: "online_url"
      )

      post "create",
           params: {
             course_id: @course.id,
             assignment_id: assignment.id,
             submission: { submission_type: "online_url", url: "url" },
             should_redirect_to_assignment: true
           },
           format: "json"

      json = response.parsed_body
      expect(json["redirect_url"]).to include("/courses/#{@course.id}/assignments/#{assignment.id}?submitted=")
    end
  end

  describe "GET zip" do
    it "zips and download" do
      local_storage!
      course_with_student_and_submitted_homework
      @course.account.enable_service(:avatars)

      get "index", params: { course_id: @course.id, assignment_id: @assignment.id, zip: "1" }, format: "json"
      expect(response).to be_successful

      attachment = Attachment.last
      expect(attachment.user).to eq @teacher
      expect(attachment.workflow_state).to eq "to_be_zipped"
      attachment.update_attribute("workflow_state", "zipped")

      test_filename = Rails.root.join(Attachment.file_store_config["path_prefix"], "test_file.txt").to_s
      invalid_filename = "#{File.dirname(test_filename)}_extended/something.txt"

      FileUtils.mkdir_p(File.dirname(test_filename))
      FileUtils.mkdir_p(File.dirname(invalid_filename))
      FileUtils.touch test_filename
      FileUtils.touch invalid_filename

      allow_any_instantiation_of(attachment).to receive("content_type").and_return("test/file")

      # Should allow files in a safe directory
      allow_any_instantiation_of(attachment).to receive("full_filename").and_return(test_filename)
      request.headers["HTTP_ACCEPT"] = "*/*"
      get "index", params: { course_id: @course.id, assignment_id: @assignment.id, zip: "1" }
      expect(response).to be_successful
      expect(response.media_type).to eq "test/file"

      # Don't accept path that might be a directory or a file too, starting with the same path
      allow_any_instantiation_of(attachment).to receive("full_filename").and_return(invalid_filename)
      request.headers["HTTP_ACCEPT"] = "*/*"
      get "index", params: { course_id: @course.id, assignment_id: @assignment.id, zip: "1" }
      expect(response).to be_bad_request

      # Should not allow files elsewhere
      allow_any_instantiation_of(attachment).to receive("full_filename").and_return(File.expand_path(__FILE__))
      request.headers["HTTP_ACCEPT"] = "*/*"
      get "index", params: { course_id: @course.id, assignment_id: @assignment.id, zip: "1" }
      expect(response).to be_bad_request

      allow_any_instantiation_of(attachment).to receive("full_filename").and_return("../../../etc/hosts") # Path Traversal
      request.headers["HTTP_ACCEPT"] = "*/*"
      get "index", params: { course_id: @course.id, assignment_id: @assignment.id, zip: "1" }
      expect(response).to be_bad_request

      FileUtils.rm test_filename
      FileUtils.rm invalid_filename
      FileUtils.rmdir File.dirname invalid_filename
    end
  end

  describe "GET show" do
    before do
      course_with_student_and_submitted_homework
      @course.account.enable_service(:avatars)
      @context = @course
      @submission.update!(score: 10)
    end

    let(:body) { response.parsed_body["submission"] }

    it "redirects to login when logged out" do
      remove_user_session
      get :show, params: { course_id: @context.id, assignment_id: @assignment.id, id: @student.id }
      expect(response).to redirect_to(login_url)
    end

    it "renders show template" do
      get :show, params: { course_id: @context.id, assignment_id: @assignment.id, id: @student.id }
      expect(response).to render_template(:show)
      expect(assigns.dig(:js_env, :media_comment_asset_string)).to eq @teacher.asset_string
    end

    it "renders json with scores for teachers" do
      request.accept = Mime[:json].to_s
      get :show, params: { course_id: @context.id, assignment_id: @assignment.id, id: @student.id }, format: :json
      expect(body["id"]).to eq @submission.id
      expect(body["score"]).to eq 10
      expect(body["grade"]).to eq "10"
      expect(body["published_grade"]).to eq "10"
      expect(body["published_score"]).to eq 10
    end

    it "renders json with scores for students" do
      user_session(@student)
      request.accept = Mime[:json].to_s
      get :show, params: { course_id: @context.id, assignment_id: @assignment.id, id: @student.id }, format: :json
      expect(body["id"]).to eq @submission.id
      expect(body["score"]).to eq 10
      expect(body["grade"]).to eq "10"
      expect(body["published_grade"]).to eq "10"
      expect(body["published_score"]).to eq 10
    end

    it "mark read if reading one's own submission" do
      user_session(@student)
      request.accept = Mime[:json].to_s
      @submission.mark_unread(@student)
      @submission.save!
      get :show, params: { course_id: @context.id, assignment_id: @assignment.id, id: @student.id }, format: :json
      expect(response).to be_successful
      submission = Submission.find(@submission.id)
      expect(submission.read?(@student)).to be_truthy
    end

    it "don't mark read if reading someone else's submission" do
      user_session(@teacher)
      request.accept = Mime[:json].to_s
      @submission.mark_unread(@student)
      @submission.mark_unread(@teacher)
      @submission.save!
      get :show, params: { course_id: @context.id, assignment_id: @assignment.id, id: @student.id }, format: :json
      expect(response).to be_successful
      submission = Submission.find(@submission.id)
      expect(submission.read?(@student)).to be_falsey
      expect(submission.read?(@teacher)).to be_falsey
    end

    it "mark sub assignment submissions as read if reading parent assignment one's own submission" do
      @course.account.enable_feature!(:discussion_checkpoints)
      user_session(@student)
      request.accept = Mime[:json].to_s

      discussion_topic = DiscussionTopic.create_graded_topic!(course: @course, title: "late discussion")
      due_at = 1.week.from_now
      Checkpoints::DiscussionCheckpointCreatorService.call(
        discussion_topic:,
        checkpoint_label: CheckpointLabels::REPLY_TO_TOPIC,
        dates: [{ type: "everyone", due_at: }],
        points_possible: 20
      )

      Checkpoints::DiscussionCheckpointCreatorService.call(
        discussion_topic:,
        checkpoint_label: CheckpointLabels::REPLY_TO_ENTRY,
        dates: [{ type: "everyone", due_at: }],
        points_possible: 10,
        replies_required: 1
      )

      entry = discussion_topic.discussion_entries.create!(user: @student)
      sub_entry = discussion_topic.discussion_entries.build
      sub_entry.parent_id = entry.id
      sub_entry.user_id = @student.id
      sub_entry.save!
      @submission.mark_unread(@student)
      @submission.save!
      checkpointed_assignment = Assignment.last
      reply_to_topic = checkpointed_assignment.sub_assignments.find_by(sub_assignment_tag: CheckpointLabels::REPLY_TO_TOPIC)
      reply_to_entry = checkpointed_assignment.sub_assignments.find_by(sub_assignment_tag: CheckpointLabels::REPLY_TO_ENTRY)
      reply_to_topic.grade_student(@student, grade: 15, grader: @teacher)
      reply_to_entry.grade_student(@student, grade: 10, grader: @teacher)

      expect(checkpointed_assignment.submissions.find_by(user: @student).unread?(@student)).to be_truthy
      expect(reply_to_topic.submissions.find_by(user: @student).unread?(@student)).to be_truthy
      expect(reply_to_entry.submissions.find_by(user: @student).unread?(@student)).to be_truthy

      get :show, params: { course_id: @course.id, assignment_id: checkpointed_assignment.id, id: @student.id }, format: :json
      expect(response).to be_successful

      expect(checkpointed_assignment.submissions.find_by(user: @student).read?(@student)).to be_truthy
      expect(reply_to_topic.submissions.find_by(user: @student).read?(@student)).to be_truthy
      expect(reply_to_entry.submissions.find_by(user: @student).read?(@student)).to be_truthy
    end

    it "contains assignment checkpoint sub-assignment information" do
      @course.account.enable_feature!(:discussion_checkpoints)
      user_session(@student)
      request.accept = Mime[:json].to_s

      discussion_topic = DiscussionTopic.create_graded_topic!(course: @course, title: "discussion")
      due_at = 1.week.from_now
      Checkpoints::DiscussionCheckpointCreatorService.call(
        discussion_topic:,
        checkpoint_label: CheckpointLabels::REPLY_TO_TOPIC,
        dates: [{ type: "everyone", due_at: }],
        points_possible: 20
      )

      Checkpoints::DiscussionCheckpointCreatorService.call(
        discussion_topic:,
        checkpoint_label: CheckpointLabels::REPLY_TO_ENTRY,
        dates: [{ type: "everyone", due_at: }],
        points_possible: 10,
        replies_required: 1
      )

      discussion_topic.discussion_entries.create!(user: @student)
      checkpointed_assignment = Assignment.last
      reply_to_topic = checkpointed_assignment.sub_assignments.find_by(sub_assignment_tag: CheckpointLabels::REPLY_TO_TOPIC)
      reply_to_entry = checkpointed_assignment.sub_assignments.find_by(sub_assignment_tag: CheckpointLabels::REPLY_TO_ENTRY)

      get :show, params: { course_id: @course.id, assignment_id: checkpointed_assignment.id, id: @student.id }, format: :json
      expect(response).to be_successful

      expect(assigns["reply_to_topic_assignment"]).to eq reply_to_topic
      expect(assigns["reply_to_entry_assignment"]).to eq reply_to_entry
    end

    it "renders json with scores for teachers for unposted submissions" do
      @assignment.ensure_post_policy(post_manually: true)
      request.accept = Mime[:json].to_s
      get :show, params: { course_id: @context.id, assignment_id: @assignment.id, id: @student.id }, format: :json
      expect(body["id"]).to eq @submission.id
      expect(body["score"]).to eq 10
      expect(body["grade"]).to eq "10"
      expect(body["published_grade"]).to eq "10"
      expect(body["published_score"]).to eq 10
    end

    it "renders a submission status pill if the submission has a custom status" do
      @submission.update!(workflow_state: "submitted")
      status = CustomGradeStatus.create!(root_account: @course.root_account, name: "CARROT", color: "#000000", created_by: @teacher)
      @submission.update!(custom_grade_status: status)
      get :show, params: { course_id: @context.id, assignment_id: @assignment.id, id: @student.id }, format: :json
      expect(body["custom_grade_status_id"]).to eq status.id
    end

    it "renders json without scores for students for unposted submissions" do
      user_session(@student)
      @assignment.ensure_post_policy(post_manually: true)
      request.accept = Mime[:json].to_s
      get :show, params: { course_id: @context.id, assignment_id: @assignment.id, id: @student.id }, format: :json
      expect(body["id"]).to eq @submission.id
      expect(body["score"]).to be_nil
      expect(body["grade"]).to be_nil
      expect(body["published_grade"]).to be_nil
      expect(body["published_score"]).to be_nil
    end

    it "renders json without scores for students with an unposted submission for a quiz" do
      quiz = @context.quizzes.create!
      quiz.workflow_state = "available"
      quiz.quiz_questions.create!({ question_data: test_quiz_data.first })
      quiz.save!
      quiz.assignment.ensure_post_policy(post_manually: true)

      quiz_submission = quiz.generate_submission(@student)
      Quizzes::SubmissionGrader.new(quiz_submission).grade_submission

      user_session(@student)
      request.accept = Mime[:json].to_s
      get :show, params: { course_id: @context.id, assignment_id: quiz.assignment.id, id: @student.id }, format: :json
      expect(body["id"]).to eq quiz_submission.submission.id
      expect(body["body"]).to be_nil
    end

    it "renders the page for submitting student who can access the course" do
      user_session(@student)
      @assignment.update!(anonymous_grading: true)
      @assignment.ensure_post_policy(post_manually: true)
      get :show, params: { course_id: @context.id, assignment_id: @assignment.id, id: @student.id }
      assert_status(200)
      expect(assigns.dig(:js_env, :media_comment_asset_string)).to eq @student.asset_string
    end

    it "does not render the page for submitting student who cannot access the course" do
      user_session(@student)
      @assignment.update!(anonymous_grading: true)
      @assignment.ensure_post_policy(post_manually: true)
      @course.enrollments.find_by(user: @student).deactivate
      get :show, params: { course_id: @context.id, assignment_id: @assignment.id, id: @student.id }
      assert_unauthorized
    end

    describe "peer reviewers" do
      let(:course) { Course.create!(workflow_state: "available") }
      let(:assignment) { course.assignments.create!(peer_reviews: true) }
      let(:reviewer) { course.enroll_user(User.create!, "StudentEnrollment", enrollment_state: "active").user }
      let(:reviewer_sub) { assignment.submissions.find_by!(user: reviewer) }
      let(:student) { course.enroll_user(User.create!, "StudentEnrollment", enrollment_state: "active").user }
      let(:student_sub) { assignment.submissions.find_by!(user: student) }

      before do
        AssessmentRequest.create!(assessor: reviewer, assessor_asset: reviewer_sub, asset: student_sub, user: student)
        user_session(student)
      end

      it "renders okay for peer reviewer of student under view" do
        get :show, params: { course_id: course.id, assignment_id: assignment.id, id: student.id }
        expect(response).to have_http_status(:ok)
      end

      it "renders unauthorized for peer reviewer of a student not under view" do
        new_student = course.enroll_user(User.create!, "StudentEnrollment", enrollment_state: "active").user
        get :show, params: { course_id: course.id, assignment_id: assignment.id, id: new_student.id }
        expect(response).to have_http_status(:unauthorized)
      end

      context "when anonymous grading is enabled for the assignment" do
        before do
          assignment.update!(anonymous_grading: true)
        end

        it "renders okay for peer reviewer of student under view" do
          get :show, params: { course_id: course.id, assignment_id: assignment.id, id: student.id }
          expect(response).to have_http_status(:ok)
        end

        it "renders unauthorized for peer reviewer of a student not under view" do
          new_student = course.enroll_user(User.create!, "StudentEnrollment", enrollment_state: "active").user
          get :show, params: { course_id: course.id, assignment_id: assignment.id, id: new_student.id }
          expect(response).to have_http_status(:unauthorized)
        end
      end

      context "when anonymous peer reviews are enabled for the assignment" do
        before do
          assignment.update!(anonymous_peer_reviews: true)
        end

        it "returns okay when a student attempts to view their own submission" do
          get :show, params: { course_id: course.id, assignment_id: assignment.id, id: student.id }
          expect(response).to have_http_status(:ok)
        end

        it "returns okay when a teacher attempts to view a student's submission" do
          teacher = course.enroll_teacher(User.create!, enrollment_state: "active").user
          user_session(teacher)
          get :show, params: { course_id: course.id, assignment_id: assignment.id, id: student.id }
          expect(response).to have_http_status(:ok)
        end

        it "renders unauthorized when a peer reviewer attempts to view the submission under review non-anonymously" do
          user_session(reviewer)
          get :show, params: { course_id: course.id, assignment_id: assignment.id, id: student.id }
          expect(response).to have_http_status(:unauthorized)
        end
      end
    end

    it "renders unauthorized for non-submitting student" do
      new_student = User.create!
      @context.enroll_student(new_student, enrollment_state: "active")
      user_session(new_student)
      @assignment.update!(anonymous_grading: true)
      get :show, params: { course_id: @context.id, assignment_id: @assignment.id, id: @student.id }
      assert_unauthorized
    end

    it "renders unauthorized for teacher" do
      user_session(@teacher)
      @assignment.update!(anonymous_grading: true)
      get :show, params: { course_id: @context.id, assignment_id: @assignment.id, id: @student.id }
      assert_unauthorized
    end

    it "renders unauthorized for admin" do
      user_session(account_admin_user)
      @assignment.update!(anonymous_grading: true)
      get :show, params: { course_id: @context.id, assignment_id: @assignment.id, id: @student.id }
      assert_unauthorized
    end

    it "renders the page for site admin" do
      user_session(site_admin_user)
      @assignment.update!(anonymous_grading: true)
      get :show, params: { course_id: @context.id, assignment_id: @assignment.id, id: @student.id }
      assert_status(200)
    end

    context "with user id not present in course" do
      before(:once) do
        course_with_student(active_all: true)
        @course.account.enable_service(:avatars)
      end

      it "sets flash error" do
        get :show, params: { course_id: @context.id, assignment_id: @assignment.id, id: @student.id }
        expect(flash[:error]).not_to be_nil
      end

      it "redirects to context assignment url" do
        get :show, params: { course_id: @context.id, assignment_id: @assignment.id, id: @student.id }
        expect(response).to redirect_to(course_assignment_url(@context, @assignment))
      end
    end

<<<<<<< HEAD
    it "includes asset reports and asset processors data when available" do
      user_session(@student)

      # Mock data for asset reports and processors
      asset_reports_data = [
        { title: "Asset Report 1", asset: { id: 101, attachmentId: 1, attachmentName: "test_attachment.pdf" } }
      ]
      asset_processors_data = [
        { title: "Test Processor", icon_url: "https://example.com/icon.png" }
      ]

      # Mock helper methods
      allow_any_instance_of(AssetProcessorReportHelper).to receive(:asset_reports_legacy_format).and_return(asset_reports_data)
      allow_any_instance_of(AssetProcessorReportHelper).to receive(:asset_processors).and_return(asset_processors_data)

      get :show, params: { course_id: @course.id, assignment_id: @assignment.id, id: @student.id }

      expect(assigns(:asset_reports)).to eq(asset_reports_data)
      expect(assigns(:asset_processors)).to eq(asset_processors_data)
    end

=======
>>>>>>> 67acb827
    it "shows rubric assessments to peer reviewers" do
      @course.account.enable_service(:avatars)
      @assessor = @student
      outcome_with_rubric
      @association = @rubric.associate_with @assignment, @context, purpose: "grading"
      @assignment.peer_reviews = true
      @assignment.save!
      @assignment.unmute!
      @assignment.assign_peer_review(@assessor, @submission.user)
      @assessment = @association.assess(assessor: @assessor, user: @submission.user, artifact: @submission, assessment: { assessment_type: "grading" })
      user_session(@assessor)

      get "show", params: { id: @submission.user.id, assignment_id: @assignment.id, course_id: @context.id }

      expect(response).to be_successful

      expect(assigns[:visible_rubric_assessments]).to eq [@assessment]
    end
  end

  context "originality report" do
    let(:test_course) do
      test_course = course_factory(active_course: true)
      test_course.account.enable_service(:avatars)
      test_course.enroll_teacher(test_teacher, enrollment_state: "active")
      test_course.enroll_student(test_student, enrollment_state: "active")
      test_course
    end

    let(:test_teacher) { User.create }
    let(:test_student) { User.create }
    let(:assignment) { Assignment.create!(title: "test assignment", context: test_course) }
    let(:attachment) { attachment_model(filename: "submission.doc", context: test_student) }
    let(:submission) { assignment.submit_homework(test_student, attachments: [attachment]) }
    let!(:originality_report) do
      OriginalityReport.create!(attachment:,
                                submission:,
                                originality_score: 0.5,
                                originality_report_url: "http://www.external.com")
    end

    before do
      user_session(test_teacher)
    end

    describe "GET originality_report" do
      before do
        allow(PandataEvents).to receive(:send_event)
      end

      it "redirects to the originality report URL if it exists" do
        get "originality_report", params: { course_id: assignment.context_id, assignment_id: assignment.id, submission_id: test_student.id, asset_string: attachment.asset_string }
        expect(response).to redirect_to originality_report.originality_report_url
      end

      context "when there are multiple originality reports" do
        let(:submission2) { assignment.submit_homework(test_student, body: "hello world") }
        let(:report_url2) { "http://www.another-test-score.com/" }
        let(:originality_report2) do
          OriginalityReport.create!(attachment: nil,
                                    submission: submission2,
                                    originality_score: 0.4,
                                    originality_report_url: report_url2)
        end

        it "can use attempt number to find the report url for text entry submissions" do
          originality_report2 # Create immediately
          originality_report.update!(attachment: nil)
          expect(submission2.id).to eq(submission.id) # submission2 is updated/reloaded with new version (last attempt number)
          expect(submission2.attempt).to be > submission.attempt
          get "originality_report", params: {
            course_id: assignment.context_id,
            assignment_id: assignment.id,
            submission_id: test_student.id,
            asset_string: submission.asset_string,
            attempt: 1
          }
          expect(response).to redirect_to originality_report.originality_report_url
          get "originality_report", params: {
            course_id: assignment.context_id,
            assignment_id: assignment.id,
            submission_id: test_student.id,
            asset_string: submission.asset_string,
            attempt: 2
          }
          expect(response).to redirect_to originality_report2.originality_report_url
        end
      end

      it "returns bad_request if submission_id is not an integer" do
        get "originality_report", params: {
          course_id: assignment.context_id,
          assignment_id: assignment.id,
          submission_id: "{ user_id }",
          asset_string: attachment.asset_string
        }
        expect(response).to have_http_status(:bad_request)
      end

      it "returns unauthorized for users who can't read submission" do
        unauthorized_user = User.create
        user_session(unauthorized_user)
        get "originality_report", params: { course_id: assignment.context_id, assignment_id: assignment.id, submission_id: test_student.id, asset_string: attachment.asset_string }
        expect(response).to have_http_status :unauthorized
      end

      it "shows an error if no URL is present for the OriginalityReport" do
        originality_report.update_attribute(:originality_report_url, nil)
        get "originality_report", params: {
          course_id: assignment.context_id,
          assignment_id: assignment.id,
          submission_id: test_student.id,
          asset_string: attachment.asset_string
        }
        expect(flash[:error]).to be_present
      end

      it "creates an lti launch log for external report URLs" do
        originality_report.update!(originality_report_url: "http://www.turnitin.com/report")

        expect(PandataEvents).to receive(:send_event).with(
          :lti_launch,
          hash_including(
            user_id: test_teacher.id.to_s,
            context_id: test_course.id.to_s,
            message_type: "basic-lti_launch-request",
            launch_url: originality_report.originality_report_url,
            launch_type: "direct_link"
          ),
          for_user_id: test_teacher.global_id
        )

        get "originality_report", params: {
          course_id: assignment.context_id,
          assignment_id: assignment.id,
          submission_id: test_student.id,
          asset_string: attachment.asset_string
        }
        expect(response).to be_redirect
      end

      it "does not create an lti launch log for internal URLs" do
        mock_link = Lti::Link.new(
          resource_url: "http://canvas.test/internal_url",
          resource_type_code: "originality_report",
          resource_link_id: "resource_link_id"
        )
        originality_report.update!(originality_report_url: nil)
        allow_any_instance_of(OriginalityReport).to receive(:lti_link).and_return(mock_link)

        expect(PandataEvents).not_to receive(:send_event)

        get "originality_report", params: {
          course_id: assignment.context_id,
          assignment_id: assignment.id,
          submission_id: test_student.id,
          asset_string: attachment.asset_string
        }
        expect(response).to be_redirect
      end
    end

    describe "POST resubmit_to_turnitin" do
      it "returns bad_request if assignment_id is not integer" do
        assignment = assignment_model
        post "resubmit_to_turnitin", params: { course_id: assignment.context_id, assignment_id: "assignment-id", submission_id: test_student.id }
        expect(response).to have_http_status(:bad_request)
      end

      it "emits a 'plagiarism_resubmit' live event if originality report exists" do
        expect(Canvas::LiveEvents).to receive(:plagiarism_resubmit)
        post "resubmit_to_turnitin", params: { course_id: assignment.context_id, assignment_id: assignment.id, submission_id: test_student.id }
      end

      it "emits a 'plagiarism_resubmit' live event if originality report does not exists" do
        originality_report.destroy
        expect(Canvas::LiveEvents).to receive(:plagiarism_resubmit)
        post "resubmit_to_turnitin", params: { course_id: assignment.context_id, assignment_id: assignment.id, submission_id: test_student.id }
      end
    end

    describe "POST resubmit_to_vericite" do
      it "emits a 'plagiarism_resubmit' live event" do
        expect(Canvas::LiveEvents).to receive(:plagiarism_resubmit)
        post "resubmit_to_vericite", params: { course_id: assignment.context_id, assignment_id: assignment.id, submission_id: test_student.id }
      end
    end
  end

  describe "GET turnitin_report" do
    let(:course) { Course.create! }
    let(:student) { course.enroll_student(User.create!).user }
    let(:teacher) { course.enroll_teacher(User.create!).user }
    let(:assignment) { course.assignments.create!(submission_types: "online_text_entry", title: "hi") }
    let(:submission) { assignment.submit_homework(student, body: "zzzzzzzzzz") }
    let(:asset_string) { submission.id.to_s }

    before { user_session(teacher) }

    it "returns bad_request if submission_id is not an integer" do
      get "turnitin_report", params: {
        course_id: assignment.context_id,
        assignment_id: assignment.id,
        submission_id: "{ user_id }",
        asset_string:
      }
      expect(response).to have_http_status(:bad_request)
    end

    context "when the submission's turnitin data contains a report URL" do
      before do
        submission.update!(turnitin_data: { asset_string => { report_url: "MY_GREAT_REPORT" } })

        get "turnitin_report", params: {
          course_id: assignment.context_id,
          assignment_id: assignment.id,
          submission_id: student.id,
          asset_string:
        }
      end

      it "redirects to the course tool retrieval URL" do
        expect(response).to redirect_to(/#{retrieve_course_external_tools_url(course.id)}/)
      end

      it "includes the report URL in the redirect" do
        expect(response).to redirect_to(/MY_GREAT_REPORT/)
      end

      it "includes prefer_1_1 in the redirect URI" do
        redirect_uri = URI.parse(response.location)
        expect(redirect_uri.query.split("&")).to include("prefer_1_1=true")
      end
    end

    it "redirects the user to the submission details page if no turnitin URL exists" do
      get "turnitin_report", params: {
        course_id: assignment.context_id,
        assignment_id: assignment.id,
        submission_id: student.id,
        asset_string:
      }
      expect(response).to redirect_to course_assignment_submission_url(assignment.context_id, assignment.id, student.id)
    end

    it "displays a flash error if no turnitin URL exists" do
      get "turnitin_report", params: {
        course_id: assignment.context_id,
        assignment_id: assignment.id,
        submission_id: student.id,
        asset_string:
      }

      expect(flash[:error]).to be_present
    end
  end

  describe "GET audit_events" do
    let(:first_student) { course_with_user("StudentEnrollment", course: @course, name: "First", active_all: true).user }

    before do
      @course = Course.create!
      @course.account.enable_service(:avatars)
      second_student = course_with_user("StudentEnrollment", course: @course, name: "Second", active_all: true).user
      @teacher = course_with_user("TeacherEnrollment", course: @course, name: "Teacher", active_all: true).user
      @assignment = @course.assignments.create!(name: "anonymous", anonymous_grading: true, updating_user: @teacher)
      @submission = @assignment.submissions.find_by!(user: first_student)
      @submission.submission_comments.create!(author: first_student, comment: "Student comment")
      @submission.submission_comments.create!(author: @teacher, comment: "Teacher comment")
      @unrelated_submission = @assignment.submissions.find_by!(user: second_student)
      @teacher.account.role_overrides.create!(permission: :view_audit_trail, role: teacher_role, enabled: true)
    end

    before do
      user_session(@teacher)
    end

    let(:params) do
      {
        assignment_id: @assignment.id,
        course_id: @course.id,
        submission_id: @submission.id
      }
    end

    it "renders forbidden if user does not have view_audit_trail permission" do
      @teacher.account.role_overrides.where(permission: :view_audit_trail).destroy_all
      get :audit_events, params:, format: :json
      expect(response).to have_http_status(:forbidden)
    end

    it "renders ok if user does have view_audit_trail permission" do
      get :audit_events, params:, format: :json
      expect(response).to have_http_status(:ok)
    end

    it "returns only related audit events" do
      @unrelated_submission.submission_comments.create!(author: @teacher, comment: "unrelated Teacher comment")
      @course.assignments.create!(name: "unrelated", anonymous_grading: true, updating_user: @teacher)
      get :audit_events, params:, format: :json
      audit_events = json_parse(response.body).fetch("audit_events")
      expect(audit_events.count).to be 3
    end

    it "returns the assignment audit events" do
      get :audit_events, params:, format: :json
      assignment_audit_events = json_parse(response.body).fetch("audit_events").select do |event|
        event.fetch("event_type").include?("assignment_")
      end
      expect(assignment_audit_events.count).to be 1
    end

    it "returns the submission audit events" do
      get :audit_events, params:, format: :json
      submission_audit_events = json_parse(response.body).fetch("audit_events").select do |event|
        event.fetch("event_type").include?("submission_")
      end
      expect(submission_audit_events.count).to be 2
    end

    it "returns the audit events in order of created at" do
      get :audit_events, params:, format: :json
      audit_event_ids = json_parse(response.body).fetch("audit_events").map do |event|
        event.fetch("id")
      end
      expect(audit_event_ids).to eql audit_event_ids.sort
    end

    describe "user names and roles" do
      let(:admin) { site_admin_user }
      let(:final_grader) { @teacher }
      let(:other_grader) { User.create!(name: "Nobody") }

      let(:returned_users) { json_parse(response.body).fetch("users") }

      before do
        @course.enroll_teacher(other_grader, enrollment_state: "active")
        @assignment.update!(moderated_grading: true, grader_count: 2, final_grader:)

        @submission.submission_comments.create!(author: admin, comment: "I am an administrator :)")
        @submission.submission_comments.create!(
          author: other_grader,
          comment: "I am nobody. Who are you? Are you nobody too?"
        )
      end

      it "returns all users who have generated events for a submission" do
        extraneous_grader = User.create!
        @assignment.create_moderation_grader(extraneous_grader, occupy_slot: true)

        get :audit_events, params:, format: :json
        user_ids = returned_users.pluck("id")
        expect(user_ids).to match_array([first_student.id, admin.id, other_grader.id, final_grader.id])
      end

      it "returns the name associated with a user" do
        get :audit_events, params:, format: :json
        expect(returned_users).to include(hash_including({ "id" => other_grader.id, "name" => "Nobody" }))
      end

      it "returns a role of 'final_grader' if a user is the final grader" do
        get :audit_events, params:, format: :json
        expect(returned_users).to include(hash_including({ "id" => final_grader.id, "role" => "final_grader" }))
      end

      it "returns a role of 'admin' if a user is an administrator" do
        get :audit_events, params:, format: :json
        expect(returned_users).to include(hash_including({ "id" => admin.id, "role" => "admin" }))
      end

      it "returns a role of 'grader' if a user is a grader" do
        get :audit_events, params:, format: :json
        expect(returned_users).to include(hash_including({ "id" => other_grader.id, "role" => "grader" }))
      end

      it "returns a role of 'student' if a user is a student" do
        get :audit_events, params:, format: :json
        expect(returned_users).to include(hash_including({ "id" => first_student.id, "role" => "student" }))
      end
    end

    describe "external tool events" do
      let(:external_tool) do
        Account.default.context_external_tools.create!(
          name: "Undertow",
          url: "http://www.example.com",
          consumer_key: "12345",
          shared_secret: "secret"
        )
      end
      let(:returned_tools) { json_parse(response.body).fetch("tools") }
      let(:external_tool_events) do
        json_parse(response.body).fetch("audit_events").select do |event|
          event.fetch("event_type").include?("submission_") && event.fetch("context_external_tool_id").present?
        end
      end

      before { @assignment.grade_student(first_student, grader_id: -external_tool.id, score: 80) }

      it "returns an event for external tool" do
        get :audit_events, params:, format: :json
        expect(external_tool_events.count).to be 1
      end

      it "returns the name associated with an external tool" do
        get :audit_events, params:, format: :json
        expect(returned_tools).to include(hash_including({ "id" => external_tool.id, "name" => "Undertow" }))
      end

      it "returns the role of grader for an external tool" do
        get :audit_events, params:, format: :json
        expect(returned_tools).to include(hash_including({ "id" => external_tool.id, "role" => "grader" }))
      end
    end

    describe "quiz events" do
      let(:quiz) do
        quiz = @course.quizzes.create!
        quiz.workflow_state = "available"
        quiz.quiz_questions.create!({ question_data: test_quiz_data.first })
        quiz.save!
        quiz.assignment.updating_user = @teacher
        quiz.assignment.update_attribute(:anonymous_grading, true)

        qsub = Quizzes::SubmissionManager.new(quiz).find_or_create_submission(first_student)
        qsub.quiz_data = test_quiz_data
        qsub.started_at = 1.minute.ago
        qsub.attempt = 1
        qsub.submission_data = [{ points: 0, text: "7051", question_id: 128, correct: false, answer_id: 7051 }]
        qsub.score = 0
        qsub.save!
        qsub.finished_at = Time.now.utc
        qsub.workflow_state = "complete"
        qsub.submission = quiz.assignment.find_or_create_submission(first_student)
        qsub.submission.audit_grade_changes = true
        qsub.with_versioning(true) { qsub.save! }

        quiz
      end
      let(:quiz_assignment) { quiz.assignment }
      let(:quiz_audit_params) do
        {
          assignment_id: quiz_assignment.id,
          course_id: @course.id,
          submission_id: quiz_assignment.submissions.find_by!(user: first_student).id
        }
      end
      let(:returned_quizzes) { json_parse(response.body).fetch("quizzes") }
      let(:quiz_events) do
        json_parse(response.body).fetch("audit_events").select do |event|
          event.fetch("event_type").include?("submission_") && event.fetch("quiz_id").present?
        end
      end

      it "returns an event for a quiz" do
        get :audit_events, params: quiz_audit_params, format: :json
        expect(quiz_events.count).to be 1
      end

      it "returns the name associated with the quiz" do
        get :audit_events, params: quiz_audit_params, format: :json
        expect(returned_quizzes).to include(hash_including({ "id" => quiz.id, "name" => "Unnamed Quiz" }))
      end

      it "returns the role of grader for a quiz" do
        get :audit_events, params: quiz_audit_params, format: :json
        expect(returned_quizzes).to include(hash_including({ "id" => quiz.id, "role" => "grader" }))
      end
    end
  end
end<|MERGE_RESOLUTION|>--- conflicted
+++ resolved
@@ -1191,30 +1191,6 @@
       end
     end
 
-<<<<<<< HEAD
-    it "includes asset reports and asset processors data when available" do
-      user_session(@student)
-
-      # Mock data for asset reports and processors
-      asset_reports_data = [
-        { title: "Asset Report 1", asset: { id: 101, attachmentId: 1, attachmentName: "test_attachment.pdf" } }
-      ]
-      asset_processors_data = [
-        { title: "Test Processor", icon_url: "https://example.com/icon.png" }
-      ]
-
-      # Mock helper methods
-      allow_any_instance_of(AssetProcessorReportHelper).to receive(:asset_reports_legacy_format).and_return(asset_reports_data)
-      allow_any_instance_of(AssetProcessorReportHelper).to receive(:asset_processors).and_return(asset_processors_data)
-
-      get :show, params: { course_id: @course.id, assignment_id: @assignment.id, id: @student.id }
-
-      expect(assigns(:asset_reports)).to eq(asset_reports_data)
-      expect(assigns(:asset_processors)).to eq(asset_processors_data)
-    end
-
-=======
->>>>>>> 67acb827
     it "shows rubric assessments to peer reviewers" do
       @course.account.enable_service(:avatars)
       @assessor = @student
