--- conflicted
+++ resolved
@@ -21,37 +21,36 @@
 require 'spec_helper'
 
 describe InfoController do
-
   describe "GET 'health_check'" do
-    it "should work" do
+    it "works" do
       get 'health_check'
       expect(response).to be_successful
       expect(response.body).to eq 'canvas ok'
     end
 
-    it "should respond_to json" do
+    it "respond_toes json" do
       request.accept = "application/json"
       allow(Canvas).to receive(:revision).and_return("Test Proc")
-      allow(Canvas::Cdn::RevManifest).to receive(:gulp_manifest).and_return({test_key: "mock_revved_url"})
+      allow(Canvas::Cdn::RevManifest).to receive(:gulp_manifest).and_return({ test_key: "mock_revved_url" })
       get "health_check"
       expect(response).to be_successful
       json = JSON.parse(response.body)
       expect(json).to have_key('installation_uuid')
       json.delete('installation_uuid')
       expect(json).to eq({
-        "status" => "canvas ok",
-        "revision" => "Test Proc",
-        "asset_urls" => {
-          "common_css" => "/dist/brandable_css/new_styles_normal_contrast/bundles/common-#{BrandableCSS.cache_for('bundles/common', 'new_styles_normal_contrast')[:combinedChecksum]}.css",
-          "common_js" => ActionController::Base.helpers.javascript_url("#{ENV['USE_OPTIMIZED_JS'] == 'true' ? '/dist/webpack-production' : '/dist/webpack-dev'}/common"),
-          "revved_url" => "mock_revved_url"
-        }
-      })
+                           "status" => "canvas ok",
+                           "revision" => "Test Proc",
+                           "asset_urls" => {
+                             "common_css" => "/dist/brandable_css/new_styles_normal_contrast/bundles/common-#{BrandableCSS.cache_for('bundles/common', 'new_styles_normal_contrast')[:combinedChecksum]}.css",
+                             "common_js" => ActionController::Base.helpers.javascript_url("#{ENV['USE_OPTIMIZED_JS'] == 'true' ? '/dist/webpack-production' : '/dist/webpack-dev'}/common"),
+                             "revved_url" => "mock_revved_url"
+                           }
+                         })
     end
   end
 
   describe "GET 'health_prognosis'" do
-    it "should work if partitions are up to date" do
+    it "works if partitions are up to date" do
       # just in case
       Quizzes::QuizSubmissionEventPartitioner.process
       Version::Partitioner.process
@@ -61,7 +60,7 @@
       expect(response).to be_successful
     end
 
-    it "should fail if partitions haven't been running" do
+    it "fails if partitions haven't been running" do
       # stick a Version into last partition
       last_partition = CanvasPartman::PartitionManager.create(Version).partition_tables.last
       v_id = (last_partition.sub("versions_", "").to_i * Version.partition_size) + 1
@@ -81,21 +80,21 @@
   end
 
   describe "GET 'readiness'" do
-    it 'should respond with 200 if all system components are alive and serving' do
+    before(:each) do
       allow(Account.connection).to receive(:active?).and_return(true)
       allow(MultiCache.cache).to receive(:fetch).and_call_original
       allow(MultiCache.cache).to receive(:fetch).with('readiness').and_return(nil)
       allow(Delayed::Job.connection).to receive(:active?).and_return(true)
+    end
+
+    it 'responds with 200 if all system components are alive and serving' do
       get 'readiness'
       expect(response).to be_successful
       json = JSON.parse(response.body)
       expect(json['status']).to eq 200
     end
 
-    it 'should respond with 503 if a system component is considered down' do
-      allow(Account.connection).to receive(:active?).and_return(true)
-      allow(MultiCache.cache).to receive(:fetch).and_call_original
-      allow(MultiCache.cache).to receive(:fetch).with('readiness').and_return(nil)
+    it 'responds with 503 if a system component is considered down' do
       allow(Delayed::Job.connection).to receive(:active?).and_return(false)
       get 'readiness'
       expect(response.code).to eq '503'
@@ -103,29 +102,28 @@
       expect(json['status']).to eq 503
     end
 
-    it 'should catch any exceptions thrown and log them as errors' do
-      allow(Account.connection).to receive(:active?).and_return(true)
-      allow(MultiCache.cache).to receive(:fetch).and_call_original
+    it 'catchs any exceptions thrown and logs them as errors' do
       allow(MultiCache.cache).to receive(:fetch).with('readiness').and_raise(Redis::TimeoutError)
-      allow(Delayed::Job.connection).to receive(:active?).and_return(true)
       expect(Canvas::Errors).to receive(:capture_exception).once
       get 'readiness'
       expect(response.code).to eq '503'
       components = JSON.parse(response.body)['components']
-<<<<<<< HEAD
-      redis = components.find{|c| c['name'] == 'redis'}
-      expect(redis['status']).to eq 503
-=======
       ha_cache = components.find { |c| c['name'] == 'ha_cache' }
       expect(ha_cache['status']).to eq 503
->>>>>>> 75b2b932
-    end
-
-    it 'should return all dependent system components in json response' do
-      allow(Account.connection).to receive(:active?).and_return(true)
-      allow(MultiCache.cache).to receive(:fetch).and_call_original
-      allow(MultiCache.cache).to receive(:fetch).with('readiness').and_return(nil)
-      allow(Delayed::Job.connection).to receive(:active?).and_return(true)
+    end
+
+    it 'catchs any timeouts thrown and logs them as warnings' do
+      allow(Timeout).to receive(:timeout).and_raise(Timeout::Error)
+      expect(Canvas::Errors).to receive(:capture_exception)
+        .at_least(:once)
+        .with(:readiness_health_check, 'Timeout::Error', :warn)
+      get 'readiness'
+      expect(response.code).to eq '503'
+      json = JSON.parse(response.body)
+      expect(json['status']).to eq 503
+    end
+
+    it 'returns all dependent system components in json response' do
       get 'readiness'
       expect(response).to be_successful
       components = JSON.parse(response.body)['components']
@@ -136,8 +134,6 @@
     end
   end
 
-<<<<<<< HEAD
-=======
   describe "GET 'deep'" do
     let(:success_response) { Net::HTTPSuccess.new(Net::HTTPOK, '200', 'OK') }
 
@@ -242,14 +238,13 @@
     end
   end
 
->>>>>>> 75b2b932
   describe "GET 'help_links'" do
-    it "should work" do
+    it "works" do
       get 'help_links'
       expect(response).to be_successful
     end
 
-    it "should set the locale for translated help link text from the current user" do
+    it "sets the locale for translated help link text from the current user" do
       user = User.create!(locale: 'es')
       user_session(user)
       # create and save account instance so that we don't invoke I18n's
@@ -260,48 +255,48 @@
       expect(I18n.locale.to_s).to eq 'es'
     end
 
-    it "should filter the links based on the current user's role" do
+    it "filters the links based on the current user's role" do
       account = Account.create!
       allow(account.help_links_builder).to receive(:default_links).and_return([
-        {
-          :available_to => ['student'],
-          :text => 'Ask Your Instructor a Question',
-          :subtext => 'Questions are submitted to your instructor',
-          :url => '#teacher_feedback',
-          :is_default => 'true'
-        },
-        {
-          :available_to => ['user', 'student', 'teacher', 'admin', 'observer', 'unenrolled'],
-          :text => 'Search the Canvas Guides',
-          :subtext => 'Find answers to common questions',
-          :url => 'https://community.canvaslms.test/t5/Canvas/ct-p/canvas',
-          :is_default => 'true'
-        },
-        {
-          :available_to => ['user', 'student', 'teacher', 'admin', 'observer', 'unenrolled'],
-          :text => 'Report a Problem',
-          :subtext => 'If Canvas misbehaves, tell us about it',
-          :url => '#create_ticket',
-          :is_default => 'true'
-        }
-      ])
+                                                                                {
+                                                                                  :available_to => ['student'],
+                                                                                  :text => 'Ask Your Instructor a Question',
+                                                                                  :subtext => 'Questions are submitted to your instructor',
+                                                                                  :url => '#teacher_feedback',
+                                                                                  :is_default => 'true'
+                                                                                },
+                                                                                {
+                                                                                  :available_to => ['user', 'student', 'teacher', 'admin', 'observer', 'unenrolled'],
+                                                                                  :text => 'Search the Canvas Guides',
+                                                                                  :subtext => 'Find answers to common questions',
+                                                                                  :url => 'https://community.canvaslms.test/t5/Canvas/ct-p/canvas',
+                                                                                  :is_default => 'true'
+                                                                                },
+                                                                                {
+                                                                                  :available_to => ['user', 'student', 'teacher', 'admin', 'observer', 'unenrolled'],
+                                                                                  :text => 'Report a Problem',
+                                                                                  :subtext => 'If Canvas misbehaves, tell us about it',
+                                                                                  :url => '#create_ticket',
+                                                                                  :is_default => 'true'
+                                                                                }
+                                                                              ])
       allow(LoadAccount).to receive(:default_domain_root_account).and_return(account)
       admin = account_admin_user active_all: true
       user_session(admin)
 
       get 'help_links'
       links = json_parse(response.body)
-      expect(links.select {|link| link[:text] == 'Ask Your Instructor a Question'}.size).to eq 0
+      expect(links.count { |link| link[:text] == 'Ask Your Instructor a Question' }).to eq 0
     end
   end
 
   describe "GET 'web-app-manifest'" do
-    it "should work" do
+    it "works" do
       get 'web_app_manifest'
       expect(response).to be_successful
     end
 
-    it "should return icon path correct" do
+    it "returns icon path correct" do
       get 'web_app_manifest'
       manifest = json_parse(response.body)
       src = manifest["icons"].first["src"]
