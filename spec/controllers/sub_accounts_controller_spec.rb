# frozen_string_literal: true

#
# Copyright (C) 2011 - present Instructure, Inc.
#
# This file is part of Canvas.
#
# Canvas is free software: you can redistribute it and/or modify it under
# the terms of the GNU Affero General Public License as published by the Free
# Software Foundation, version 3 of the License.
#
# Canvas is distributed in the hope that it will be useful, but WITHOUT ANY
# WARRANTY; without even the implied warranty of MERCHANTABILITY or FITNESS FOR
# A PARTICULAR PURPOSE. See the GNU Affero General Public License for more
# details.
#
# You should have received a copy of the GNU Affero General Public License along
# with this program. If not, see <http://www.gnu.org/licenses/>.
#

describe SubAccountsController do
  describe "POST 'create'" do
    it "creates sub-accounts with the right root account when inside the root account" do
      root_account = Account.default
      account_admin_user(active_all: true)
      user_session(@user)

      post "create", params: { account_id: root_account.id, account: { parent_account_id: root_account.id, name: "sub account" } }
      sub_account = assigns[:sub_account]
      expect(sub_account).not_to be_nil

      post "create", params: { account_id: root_account.id, account: { parent_account_id: sub_account.id, name: "sub sub account 1" } }
      sub_sub_account_1 = assigns[:sub_account]
      expect(sub_sub_account_1).not_to be_nil
      expect(sub_sub_account_1.name).to eq "sub sub account 1"
      expect(sub_sub_account_1.parent_account).to eq sub_account
      expect(sub_sub_account_1.root_account).to eq root_account
    end

    it "creates sub-accounts with the right root account when inside a sub account" do
      root_account = Account.default
      account_admin_user(active_all: true)
      user_session(@user)

      sub_account = root_account.sub_accounts.create(name: "sub account")

      post "create", params: { account_id: sub_account.id, account: { parent_account_id: sub_account.id, name: "sub sub account 2" } }
      sub_sub_account_2 = assigns[:sub_account]
      expect(sub_sub_account_2).not_to be_nil
      expect(sub_sub_account_2.name).to eq "sub sub account 2"
      expect(sub_sub_account_2.parent_account).to eq sub_account
      expect(sub_sub_account_2.root_account).to eq root_account
    end

    it "reports errors encountered while creating a sub account" do
      root_account = Account.default
      account_admin_user(active_all: true)
      user_session(@user)
      post "create", params: { account_id: root_account.id, account: { sis_account_id: "C001", name: "sub account 1" } }
      expect(response).to have_http_status(:ok)
      post "create", params: { account_id: root_account.id, account: { sis_account_id: "C001", name: "sub account 2" } }
      expect(response).to have_http_status(:bad_request)
<<<<<<< HEAD
      expect(JSON.parse(response.body)).to have_key("errors")
=======
      expect(response.parsed_body).to have_key("errors")
>>>>>>> eb82fcc9
    end
  end

  describe "GET 'index'" do
    it "preloads all necessary information" do
      root_account = Account.create(name: "new account")
      account_admin_user(active_all: true, account: root_account)
      user_session(@user)

      # no sub accounts or courses
      sub_account_1 = root_account.sub_accounts.create!

      # 2 courses, 1 deleted
      sub_account_2 = root_account.sub_accounts.create!
      Course.create!(account: sub_account_2)
      Course.create!(account: sub_account_2) { |c| c.workflow_state = "deleted" }

      # 1 course, 2 sections
      sub_account_3 = root_account.sub_accounts.create!
      course = Course.create!(account: sub_account_3)
      course.course_sections.create!
      course.course_sections.create!

      # deeply nested sub account; sub_sub_account won't be visible
      sub_account_4 = root_account.sub_accounts.create!
      sub_sub_account = sub_account_4.sub_accounts.create!
      sub_sub_sub_account = sub_sub_account.sub_accounts.create!
      # add one more, then delete it; the count should remain the same
      sub_sub_account.sub_accounts.create! { |sa| sa.workflow_state = "deleted" }

      # 150 sub_accounts; these sub_accounts won't be visible
      sub_account_5 = root_account.sub_accounts.create!
      150.times { sub_account_5.sub_accounts.create! }
      # give one of them a course (which previously triggered a bug)
      Course.create!(account: sub_account_5.sub_accounts.last)
      # add one more, then delete it; count should remain unchanged
      sub_account_5.sub_accounts.create! { |sa| sa.workflow_state = "deleted" }

      other_account = Account.create!
      other_course = other_account.courses.create!

      section = course.course_sections.create!
      section.crosslist_to_course(other_course)

      get "index", params: { account_id: root_account.id }

      @accounts = assigns[:accounts]
      expect(@accounts[root_account.id][:sub_account_count]).to eq 5
      expect(@accounts[root_account.id][:course_count]).to eq 0
      expect(@accounts[root_account.id][:sub_account_ids].sort).to eq [sub_account_1.id, sub_account_2.id, sub_account_3.id, sub_account_4.id, sub_account_5.id].sort

      expect(@accounts[sub_account_1.id][:sub_account_count]).to eq 0
      expect(@accounts[sub_account_1.id][:course_count]).to eq 0
      expect(@accounts[sub_account_1.id][:sub_account_ids]).to eq []

      expect(@accounts[sub_account_2.id][:sub_account_count]).to eq 0
      expect(@accounts[sub_account_2.id][:course_count]).to eq 1

      expect(@accounts[sub_account_3.id][:sub_account_count]).to eq 0
      expect(@accounts[sub_account_3.id][:course_count]).to eq 1

      expect(@accounts[sub_account_4.id][:sub_account_count]).to eq 1
      expect(@accounts[sub_account_4.id][:sub_account_ids]).to eq [sub_sub_account.id]
      expect(@accounts[sub_sub_account.id][:sub_account_count]).to eq 1
      expect(@accounts[sub_sub_account.id][:sub_account_ids]).to eq []
      expect(@accounts[sub_sub_sub_account.id]).to be_nil

      expect(@accounts[sub_account_5.id][:sub_account_count]).to eq 150
      expect(@accounts[sub_account_2.id][:sub_account_ids]).to eq []
    end

    it "includes a root account when searching if requested" do
      root_account = Account.create(name: "account")
      sub_account = root_account.sub_accounts.create!(name: "sub account")
      account_admin_user(active_all: true, account: root_account)
      user_session(@user)

      get "index", params: { account_id: root_account.id, term: "Acc" }, format: :json
      res = json_parse
      expect(res.count).to eq 1
      expect(res.first["id"]).to eq sub_account.id

      get "index", params: { account_id: root_account.id, term: "Acc", include_self: "1" }, format: :json
      res = json_parse
      expect(res.count).to eq 2
      expect(res.pluck("id")).to match_array [root_account.id, sub_account.id]
    end

    describe "permissions" do
      before :once do
        @root_account = Account.create!(name: "root")
        @sub_account = @root_account.sub_accounts.create!(name: "sub")
      end

      it "accepts :manage_courses permission if term query param is provided" do
        @root_account.disable_feature!(:granular_permissions_manage_courses)
        admin = account_admin_user_with_role_changes(role_changes: { manage_account_settings: false, manage_courses: true }, account: @root_account, role: Role.get_built_in_role("AccountMembership", root_account_id: @root_account))
        user_session(admin)
        get "index", params: { term: "sub-account", account_id: @root_account.id }
        expect(response).to have_http_status :ok
      end

      it "accepts :manage_courses_admin permission if term query param is provided (granular permissions)" do
        @root_account.enable_feature!(:granular_permissions_manage_courses)
        admin =
          account_admin_user_with_role_changes(
            role_changes: {
              manage_account_settings: false,
              manage_courses_admin: true
            },
            account: @root_account,
            role: Role.get_built_in_role("AccountMembership", root_account_id: @root_account)
          )
        user_session(admin)
        get "index", params: { term: "sub-account", account_id: @root_account.id }
        expect(response).to have_http_status :ok
      end

      it "requires account credentials" do
        course_with_teacher_logged_in(active_all: true)
        get "index", params: { account_id: @root_account.id }
        expect(response).to have_http_status :unauthorized
      end
    end
  end

  describe "DELETE 'destroy'" do
    before(:once) do
      @root_account = Account.create(name: "new account")
      account_admin_user(active_all: true, account: @root_account)
      @sub_account = @root_account.sub_accounts.create!
    end

    it "requires :manage_account_settings permission" do
      lame_admin = account_admin_user_with_role_changes(role_changes: { manage_account_settings: false, manage_courses: true }, account: @root_account, role: Role.get_built_in_role("AccountMembership", root_account_id: @root_account))
      user_session(lame_admin)
      delete "destroy", params: { account_id: @root_account, id: @sub_account }
      expect(response).to have_http_status :unauthorized
    end

    it "deletes a sub-account" do
      user_session(@user)
      delete "destroy", params: { account_id: @root_account, id: @sub_account }
      expect(response).to have_http_status(:ok)
      expect(@sub_account.reload).to be_deleted
    end

    it "deletes a sub-account that contains a deleted course" do
      @sub_account.courses.create!
      @sub_account.courses.first.destroy
      user_session(@user)
      delete "destroy", params: { account_id: @root_account, id: @sub_account }
      expect(response).to have_http_status(:ok)
      expect(@sub_account.reload).to be_deleted
    end

    it "does not delete a sub-account that contains a course" do
      @sub_account.courses.create!
      user_session(@user)
      delete "destroy", params: { account_id: @root_account, id: @sub_account }
      expect(response).to have_http_status(:conflict)
      expect(@sub_account.reload).not_to be_deleted
    end

    it "does not delete a sub-account that contains a sub-account that contains a course" do
      @sub_sub_account = @sub_account.sub_accounts.create!
      @sub_sub_account.courses.create!
      user_session(@user)
      delete "destroy", params: { account_id: @root_account, id: @sub_account }
      expect(response).to have_http_status(:conflict)
      expect(@sub_account.reload).not_to be_deleted
    end

    it "does not delete a sub-account that contains a sub-account" do
      @sub_sub_account = @sub_account.sub_accounts.create!
      user_session(@user)
      delete "destroy", params: { account_id: @root_account, id: @sub_account }
      expect(response).to have_http_status(:conflict)
      expect(@sub_account.reload).not_to be_deleted
    end
  end

  describe "GET 'show'" do
    before :once do
      @root_account = Account.create(name: "new account")
      account_admin_user(active_all: true, account: @root_account)
      @sub_account = @root_account.sub_accounts.create!
    end

    before do
      user_session @user
    end

    it "gets sub-accounts in alphabetical order" do
      names = %w[script bank cow program means]
      names.each { |name| Account.create!(name: name, parent_account: @sub_account) }
      get "show", params: { account_id: @root_account, id: @sub_account }
      expect(response).to have_http_status :ok
<<<<<<< HEAD
      json = JSON.parse(response.body)
=======
      json = response.parsed_body
>>>>>>> eb82fcc9
      expect(json["account"]["sub_accounts"].map { |sub| sub["account"]["name"] }).to eq names.sort
    end
  end
end<|MERGE_RESOLUTION|>--- conflicted
+++ resolved
@@ -60,11 +60,7 @@
       expect(response).to have_http_status(:ok)
       post "create", params: { account_id: root_account.id, account: { sis_account_id: "C001", name: "sub account 2" } }
       expect(response).to have_http_status(:bad_request)
-<<<<<<< HEAD
-      expect(JSON.parse(response.body)).to have_key("errors")
-=======
       expect(response.parsed_body).to have_key("errors")
->>>>>>> eb82fcc9
     end
   end
 
@@ -263,11 +259,7 @@
       names.each { |name| Account.create!(name: name, parent_account: @sub_account) }
       get "show", params: { account_id: @root_account, id: @sub_account }
       expect(response).to have_http_status :ok
-<<<<<<< HEAD
-      json = JSON.parse(response.body)
-=======
       json = response.parsed_body
->>>>>>> eb82fcc9
       expect(json["account"]["sub_accounts"].map { |sub| sub["account"]["name"] }).to eq names.sort
     end
   end
