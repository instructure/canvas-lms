# frozen_string_literal: true

#
# Copyright (C) 2018 - present Instructure, Inc.
#
# This file is part of Canvas.
#
# Canvas is free software: you can redistribute it and/or modify it under
# the terms of the GNU Affero General Public License as published by the Free
# Software Foundation, version 3 of the License.
#
# Canvas is distributed in the hope that it will be useful, but WITHOUT ANY
# WARRANTY; without even the implied warranty of MERCHANTABILITY or FITNESS FOR
# A PARTICULAR PURPOSE. See the GNU Affero General Public License for more
# details.
#
# You should have received a copy of the GNU Affero General Public License along
# with this program. If not, see <http://www.gnu.org/licenses/>.
#

RSpec.describe DeveloperKeyAccountBindingsController do
  let(:root_account) { account_model }
  let(:root_account_admin) { account_admin_user(account: root_account) }
  let(:sub_account) { account_model(parent_account: root_account) }
  let(:sub_account_admin) { account_admin_user(account: sub_account) }
  let(:root_account_developer_key) do
    DeveloperKey.create!(
      account: root_account,
      lti_registration: root_account_lti_registration
    )
  end
  let(:root_account_lti_registration) do
    Lti::Registration.create!(
      account: root_account,
      name: "lti registration",
      admin_nickname: "lti registration",
      created_by: sub_account_admin,
      updated_by: sub_account_admin
    )
  end

  let(:valid_parameters) do
    {
      account_id: root_account.id,
      developer_key_id: root_account_developer_key.global_id,
      developer_key_account_binding: {
        workflow_state: "on"
      }
    }
  end

  shared_examples "the developer key account binding create endpoint" do
    let(:authorized_admin) { raise "set in example" }
    let(:unauthorized_admin) { raise "set in example" }
    let(:params) { raise "set in example" }
    let(:created_binding) { DeveloperKeyAccountBinding.find(json_parse["id"]) }
    let(:expected_account) { raise "set in example" }

    it 'renders unauthorized if the user does not have "manage_developer_keys"' do
      user_session(unauthorized_admin)
      post :create_or_update, params:, format: :json
      expect(response).to be_unauthorized
    end

    it 'succeeds if the user has "manage_developer_keys"' do
      user_session(authorized_admin)
      post(:create_or_update, params:)
      expect(response).to be_successful
    end

    it "creates the binding" do
      user_session(authorized_admin)
      post(:create_or_update, params:)
      expect(created_binding.account).to eq expected_account
      expect(created_binding.developer_key.global_id).to eq params[:developer_key_id]
      expect(created_binding.workflow_state).to eq params.dig(:developer_key_account_binding, :workflow_state)
    end

    it "creates a corresponding Lti::RegistrationAccountBinding" do
      user_session(authorized_admin)
      post(:create_or_update, params:)

      new_lrab = Lti::RegistrationAccountBinding.last
      expect(new_lrab.updated_by).to eq(authorized_admin)
    end

    it "renders a properly formatted developer key account binding" do
      expected_keys = %w[id account_id developer_key_id workflow_state account_owns_binding]
      user_session(authorized_admin)
      post(:create_or_update, params:)
      expect(json_parse.keys).to match_array(expected_keys)
    end

    it "updates the binding if it already exists" do
      user_session(authorized_admin)
      post(:create_or_update, params:)

      params[:developer_key_account_binding][:workflow_state] = "on"
      post(:create_or_update, params:)
      expect(created_binding.workflow_state).to eq "on"
    end
  end

  shared_examples "the developer key update endpoint" do
    let(:authorized_admin) { raise "set in example" }
    let(:unauthorized_admin) { raise "set in example" }
    let(:params) { raise "set in example" }
    let(:updated_binding) { DeveloperKeyAccountBinding.find(json_parse["id"]) }

    it 'renders unauthorized if the user does not have "manage_developer_keys"' do
      user_session(unauthorized_admin)
      post :create_or_update, params:, format: :json
      expect(response).to be_unauthorized
    end

    it "allows updating the workflow_state" do
      user_session(authorized_admin)
      post(:create_or_update, params:)
      expect(updated_binding.workflow_state).to eq params.dig(:developer_key_account_binding, :workflow_state)
    end

    it "renders a properly formatted developer key account binding" do
      expected_keys = %w[id account_id developer_key_id workflow_state account_owns_binding]
      user_session(authorized_admin)
      post(:create_or_update, params:)
      expect(json_parse.keys).to match_array(expected_keys)
    end

    it "updates the corresponding Lti::RegistrationAccountBinding" do
      user_session(authorized_admin)

<<<<<<< HEAD
      params[:developer_key_account_binding][:workflow_state] = "allow"
      post(:create_or_update, params:)

      updated_binding.lti_registration_account_binding.reload
      expect(updated_binding.lti_registration_account_binding.workflow_state).to eq("allow")
=======
      params[:developer_key_account_binding][:workflow_state] = "on"
      post(:create_or_update, params:)

      updated_binding.lti_registration_account_binding.reload
      expect(updated_binding.lti_registration_account_binding.workflow_state).to eq("on")
>>>>>>> 19b70d1c
      expect(updated_binding.lti_registration_account_binding.updated_by).to eq(authorized_admin)
    end
  end

  context "when the account is a parent account" do
    describe "POST #create_or_edit" do
      it_behaves_like "the developer key account binding create endpoint" do
        let(:authorized_admin) { root_account_admin }
        let(:unauthorized_admin) { sub_account_admin }
        let(:params) { valid_parameters }
        let(:expected_account) { root_account }
      end

      it_behaves_like "the developer key update endpoint" do
        let(:authorized_admin) { root_account_admin }
        let(:unauthorized_admin) { sub_account_admin }
        let(:params) { valid_parameters }
      end

      it "succeeds when account is site admin and developer key has no bindings" do
        site_admin_key = DeveloperKey.create!
        site_admin_key.developer_key_account_bindings.destroy_all
        site_admin_params = {
          account_id: "site_admin",
          developer_key_id: site_admin_key.global_id,
          developer_key_account_binding: {
            workflow_state: "on"
          }
        }

        user_session(account_admin_user(account: Account.site_admin))
        post :create_or_update, params: site_admin_params
        expect(response).to be_successful
      end
    end
  end

  context "when the account is a subaccount" do
    let(:sub_account_params) do
      {
        account_id: sub_account.id,
        developer_key_id: root_account_developer_key.id,
        developer_key_account_binding: {
          workflow_state: "off"
        }
      }
    end

    # There were tests here before describing some behavior, if we ever want to revive work on
    # sub-account dev keys we can restore them
    it "returns a 404 when trying to create a binding" do
      user_session(sub_account_admin)
      post :create_or_update, params: sub_account_params
      expect(response).to be_not_found
    end
  end
end<|MERGE_RESOLUTION|>--- conflicted
+++ resolved
@@ -129,19 +129,11 @@
     it "updates the corresponding Lti::RegistrationAccountBinding" do
       user_session(authorized_admin)
 
-<<<<<<< HEAD
-      params[:developer_key_account_binding][:workflow_state] = "allow"
-      post(:create_or_update, params:)
-
-      updated_binding.lti_registration_account_binding.reload
-      expect(updated_binding.lti_registration_account_binding.workflow_state).to eq("allow")
-=======
       params[:developer_key_account_binding][:workflow_state] = "on"
       post(:create_or_update, params:)
 
       updated_binding.lti_registration_account_binding.reload
       expect(updated_binding.lti_registration_account_binding.workflow_state).to eq("on")
->>>>>>> 19b70d1c
       expect(updated_binding.lti_registration_account_binding.updated_by).to eq(authorized_admin)
     end
   end
