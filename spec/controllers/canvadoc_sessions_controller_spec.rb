#
# Copyright (C) 2014 - present Instructure, Inc.
#
# This file is part of Canvas.
#
# Canvas is free software: you can redistribute it and/or modify it under
# the terms of the GNU Affero General Public License as published by the Free
# Software Foundation, version 3 of the License.
#
# Canvas is distributed in the hope that it will be useful, but WITHOUT ANY
# WARRANTY; without even the implied warranty of MERCHANTABILITY or FITNESS FOR
# A PARTICULAR PURPOSE. See the GNU Affero General Public License for more
# details.
#
# You should have received a copy of the GNU Affero General Public License along
# with this program. If not, see <http://www.gnu.org/licenses/>.
#

require File.expand_path(File.dirname(__FILE__) + '/../spec_helper')

describe CanvadocSessionsController do
  before :once do
    course_with_teacher(:active_all => true)
    student_in_course

    @attachment1 = attachment_model :content_type => 'application/pdf',
      :context => @student
  end

  before :each do
    PluginSetting.create! :name => 'canvadocs',
                          :settings => {"base_url" => "https://example.com"}
    allow_any_instance_of(Canvadocs::API).to receive(:upload).and_return "id" => 1234
    allow_any_instance_of(Canvadocs::API).to receive(:session).and_return 'id' => 'SESSION'
    user_session(@teacher)
  end

  describe '#show' do
    before(:once) do
      @assignment = assignment_model(course: @course)
      @submission = submission_model(assignment: @assignment, user: @student)
      @attachment = attachment_model(content_type: 'application/pdf', user: @student)
      @attachment.associate_with(@submission)
      Canvadoc.create!(attachment: @attachment)
    end
<<<<<<< HEAD
    
=======

>>>>>>> 36566452
    before do
      @blob = {
        attachment_id: @attachment1.global_id,
        user_id: @teacher.global_id,
        type: "canvadoc",
      }
    end

    it "works" do
      get :show, params: {blob: @blob.to_json, hmac: Canvas::Security.hmac_sha1(@blob.to_json)}
      expect(response).to redirect_to("https://example.com/sessions/SESSION/view?theme=dark")
    end

    it "doesn't upload documents that are already uploaded" do
      @attachment1.submit_to_canvadocs
      expect_any_instance_of(Attachment).to receive(:submit_to_canvadocs).never
      get :show, params: {blob: @blob.to_json, hmac: Canvas::Security.hmac_sha1(@blob.to_json)}
      expect(response).to redirect_to("https://example.com/sessions/SESSION/view?theme=dark")
    end

    it "needs a valid signed blob" do
      hmac = Canvas::Security.hmac_sha1(@blob.to_json)

      attachment2 = attachment_model :content_type => 'application/pdf',
        :context => @course
      @blob[:attachment_id] = attachment2.id

      get :show, params: {blob: @blob.to_json, hmac: hmac}
      assert_status(401)
    end

    it "should send o365 as a preferred plugin when the 'Prefer Office 365 file viewer' account setting is enabled" do
      Account.default.settings[:canvadocs_prefer_office_online] = true
      Account.default.save!

      allow(Attachment).to receive(:find).and_return(@attachment1)
      expect(@attachment1).to receive(:submit_to_canvadocs) do |arg1, arg2|
        expect(arg1).to eq 1
        expect(arg2[:preferred_plugins]).to eq [
          Canvadocs::RENDER_O365,
          Canvadocs::RENDER_PDFJS,
          Canvadocs::RENDER_BOX,
          Canvadocs::RENDER_CROCODOC
        ]
      end

      get :show, params: {blob: @blob.to_json, hmac: Canvas::Security.hmac_sha1(@blob.to_json)}
    end

    it "should not send o365 as a preferred plugin when the 'Prefer Office 365 file viewer' account setting is not enabled" do
      Account.default.settings[:canvadocs_prefer_office_online] = false
      Account.default.save!

      allow(Attachment).to receive(:find).and_return(@attachment1)
      expect(@attachment1).to receive(:submit_to_canvadocs) do |arg1, arg2|
        expect(arg1).to eq 1
        expect(arg2[:preferred_plugins]).to eq [
          Canvadocs::RENDER_PDFJS,
          Canvadocs::RENDER_BOX,
          Canvadocs::RENDER_CROCODOC
        ]
      end

      get :show, params: {blob: @blob.to_json, hmac: Canvas::Security.hmac_sha1(@blob.to_json)}
    end

    it "should always send PDFjs as a preferred plugin" do
      allow(Attachment).to receive(:find).and_return(@attachment1)
      expect(@attachment1).to receive(:submit_to_canvadocs) do |arg1, arg2|
        expect(arg1).to eq 1
        expect(arg2[:preferred_plugins]).to eq [Canvadocs::RENDER_PDFJS, Canvadocs::RENDER_BOX, Canvadocs::RENDER_CROCODOC]
      end

      get :show, params: {blob: @blob.to_json, hmac: Canvas::Security.hmac_sha1(@blob.to_json)}
    end

    it "should send canvas_base_url when annotatable" do
      allow(Attachment).to receive(:find).and_return(@attachment1)
      expect(@attachment1).to receive(:submit_to_canvadocs) do |arg1, arg2|
        expect(arg1).to eq 1
        expect(arg2[:canvas_base_url]).to eq @course.root_account.domain
      end

      get :show, params: {blob: @blob.to_json, hmac: Canvas::Security.hmac_sha1(@blob.to_json)}
    end

    it "should contain multiple submission_user_ids when group assignment" do
      group = @course.groups.create(:name => "some group")
      student2 = User.create
      group.add_user(@student, 'accepted', true)
      group.add_user(student2, 'accepted', true)
      group_assignment = assignment_model(course: @course, assignment_group: @group)
      group_submission = submission_model(assignment: group_assignment, user: @student)
      group_attachment = attachment_model(content_type: 'application/pdf', user: @student)
      group_attachment.associate_with(group_submission)
      Canvadoc.create!(attachment: group_attachment)

      allow(Attachment).to receive(:find).and_return(group_attachment)
      expect(group_attachment).to receive(:submit_to_canvadocs) do |arg1, arg2|
        expect(arg1).to eq 1
        expect(arg2[:submission_user_ids].length()).to eq 2
        expect(arg2[:submission_user_ids]).to match_array [@student.id, student2.id]
      end

      get :show, params: {blob: @blob.to_json, hmac: Canvas::Security.hmac_sha1(@blob.to_json)}
    end

    it "should send user_id when annotatable" do
      allow(Attachment).to receive(:find).and_return(@attachment1)
      expect(@attachment1).to receive(:submit_to_canvadocs) do |arg1, arg2|
        expect(arg1).to eq 1
        expect(arg2[:user_id]).to eq @teacher.id
      end

      get :show, params: {blob: @blob.to_json, hmac: Canvas::Security.hmac_sha1(@blob.to_json)}
    end

    it "should send submission_user_ids when annotatable" do
      allow(Attachment).to receive(:find).and_return(@attachment1)
      expect(@attachment1).to receive(:submit_to_canvadocs) do |arg1, arg2|
        expect(arg1).to eq 1
        expect(arg2[:submission_user_ids]).to match_array [@submission.user_id]
      end

      get :show, params: {blob: @blob.to_json, hmac: Canvas::Security.hmac_sha1(@blob.to_json)}
    end

    it "should send course_id when annotatable" do
      allow(Attachment).to receive(:find).and_return(@attachment1)
      expect(@attachment1).to receive(:submit_to_canvadocs) do |arg1, arg2|
        expect(arg1).to eq 1
        expect(arg2[:course_id]).to eq @assignment.context_id
      end

      get :show, params: {blob: @blob.to_json, hmac: Canvas::Security.hmac_sha1(@blob.to_json)}
    end

    it "should send assignment_id when annotatable" do
      allow(Attachment).to receive(:find).and_return(@attachment1)
      expect(@attachment1).to receive(:submit_to_canvadocs) do |arg1, arg2|
        expect(arg1).to eq 1
        expect(arg2[:assignment_id]).to eq @assignment.id
      end

      get :show, params: {blob: @blob.to_json, hmac: Canvas::Security.hmac_sha1(@blob.to_json)}
    end

<<<<<<< HEAD
=======
    it "should send submission_id when annotatable" do
      allow(Attachment).to receive(:find).and_return(@attachment1)
      expect(@attachment1).to receive(:submit_to_canvadocs) do |arg1, arg2|
        expect(arg1).to eq 1
        expect(arg2[:submission_id]).to eq @submission.id
      end

      get :show, params: {blob: @blob.to_json, hmac: Canvas::Security.hmac_sha1(@blob.to_json)}
    end

>>>>>>> 36566452
    it "should send post_manually when annotatable" do
      allow(Attachment).to receive(:find).and_return(@attachment1)
      expect(@attachment1).to receive(:submit_to_canvadocs) do |arg1, arg2|
        expect(arg1).to eq 1
        expect(arg2[:post_manually]).to eq @assignment.post_manually?
      end

      get :show, params: {blob: @blob.to_json, hmac: Canvas::Security.hmac_sha1(@blob.to_json)}
    end

    it "should send posted_at when annotatable" do
      allow(Attachment).to receive(:find).and_return(@attachment1)
      expect(@attachment1).to receive(:submit_to_canvadocs) do |arg1, arg2|
        expect(arg1).to eq 1
        expect(arg2[:posted_at]).to eq @submission.posted_at
      end

      get :show, params: {blob: @blob.to_json, hmac: Canvas::Security.hmac_sha1(@blob.to_json)}
    end

    it "should send assignment_name when annotatable" do
      allow(Attachment).to receive(:find).and_return(@attachment1)
      expect(@attachment1).to receive(:submit_to_canvadocs) do |arg1, arg2|
        expect(arg1).to eq 1
        expect(arg2[:assignment_name]).to eq @assignment.name
      end

      get :show, params: {blob: @blob.to_json, hmac: Canvas::Security.hmac_sha1(@blob.to_json)}
    end

    it "needs to be run by the blob user" do
      @blob[:user_id] = @student.global_id
      blob = @blob.to_json
      get :show, params: {blob: blob, hmac: Canvas::Security.hmac_sha1(blob)}
      assert_status(401)
    end

    it "doesn't let you use a crocodoc blob" do
      @blob[:type] = "crocodoc"
      get :show, params: {blob: @blob.to_json, hmac: Canvas::Security.hmac_sha1(@blob.to_json)}
      assert_status(401)
    end

    it "allows nil users" do
      remove_user_session
      @blob[:user_id] = nil
      blob = @blob.to_json
      get :show, params: {blob: blob, hmac: Canvas::Security.hmac_sha1(blob)}
      expect(response).to redirect_to("https://example.com/sessions/SESSION/view?theme=dark")
    end

    it "fails gracefulishly when canvadocs times out" do
      allow_any_instance_of(Canvadocs::API).to receive(:session).and_raise(Timeout::Error)
      get :show, params: {blob: @blob.to_json, hmac: Canvas::Security.hmac_sha1(@blob.to_json)}
      assert_status(503)
    end

    it "updates attachment.viewed_at if the owner (user that is the context of the attachment) views" do
      last_viewed_at = @attachment1.viewed_at
      @blob[:user_id] = @student.global_id
      blob = @blob.to_json

      user_session(@student)

      get :show, params: {blob: blob, hmac: Canvas::Security.hmac_sha1(blob)}

      @attachment1.reload
      expect(@attachment1.viewed_at).not_to eq(last_viewed_at)
    end

    it "updates attachment.viewed_at if the owner (person in the user attribute of the attachment) views" do
      assignment = @course.assignments.create!(assignment_valid_attributes)
      attachment = attachment_model content_type: 'application/pdf', context: assignment, user: @student
      blob = {attachment_id: attachment.global_id,
             user_id: @student.global_id,
             type: "canvadoc"}.to_json
      hmac = Canvas::Security.hmac_sha1(blob)
      last_viewed_at = attachment.viewed_at

      user_session(@student)

      get :show, params: {blob: blob, hmac: hmac}

      attachment.reload
      expect(attachment.viewed_at).not_to eq(last_viewed_at)
    end

    it "doesn't update attachment.viewed_at for non-owner views" do
      last_viewed_at = @attachment1.viewed_at

      get :show, params: {blob: @blob.to_json, hmac: Canvas::Security.hmac_sha1(@blob.to_json)}

      @attachment1.reload
      expect(@attachment1.viewed_at).to eq(last_viewed_at)
    end

    describe "annotations" do
      before(:once) do
        @assignment = assignment_model(course: @course)
        @submission = submission_model(assignment: @assignment, user: @student)
        @attachment = attachment_model(content_type: 'application/pdf', user: @student)
        @attachment.associate_with(@submission)
        Canvadoc.create!(attachment: @attachment)
      end

      before(:each) do
        allow(Attachment).to receive(:find).with(@attachment.global_id).and_return(@attachment)
        user_session(@student)
      end

      let(:blob) do
        {
          attachment_id: @attachment.global_id,
          user_id: @student.global_id,
          type: "canvadoc",
          enable_annotations: true,
          enrollment_type: 'student',
          submission_id: @submission.id
        }
      end
      let(:hmac) { Canvas::Security.hmac_sha1(blob.to_json) }

      it "sends along the audit url when annotations are enabled and assignment is anonymous" do
        @assignment.update!(anonymous_grading: true)
        domain = @assignment.course.root_account.domain
        url = submission_docviewer_audit_events_url(@submission.id)
        expect(@attachment.canvadoc).to receive(:session_url).with(hash_including(audit_url: url))

        get :show, params: {blob: blob.to_json, hmac: hmac}
      end

      it "sends along the audit url when annotations are enabled and assignment is moderated" do
        @assignment.update!(moderated_grading: true, grader_count: 1, final_grader: @teacher)
        domain = @assignment.course.root_account.domain
        url = submission_docviewer_audit_events_url(@submission.id)
        expect(@attachment.canvadoc).to receive(:session_url).with(hash_including(audit_url: url))

        get :show, params: {blob: blob.to_json, hmac: hmac}
      end

      it "does not send the audit url when annotations are enabled but assignment is neither anonymous nor moderated" do
        domain = @assignment.course.root_account.domain
        url = "https://#{domain}/submissions/#{@submission.id}/docviewer_audit_events"
        expect(@attachment.canvadoc).not_to receive(:session_url).with(hash_including(audit_url: url))

        get :show, params: {blob: blob.to_json, hmac: hmac}
      end

      it "disables submission annotations when passed enable_annotations false" do
        custom_blob = blob.merge(enable_annotations: false).to_json
        custom_hmac = Canvas::Security.hmac_sha1(custom_blob)
        expect(@attachment.canvadoc).to receive(:session_url).with(hash_including(enable_annotations: false))

        get :show, params: {blob: custom_blob, hmac: custom_hmac}
      end

      it "enables submission annotations when passed enable_annotations true" do
        expect(@attachment.canvadoc).to receive(:session_url).with(hash_including(enable_annotations: true))

        get :show, params: {blob: blob.to_json, hmac: hmac}
      end

      it "passes user information based on the submission (if past submission / missing attachment assocation)" do
        @submission.attachment_associations.destroy_all
        expect(@attachment.canvadoc).to receive(:session_url).with(hash_including(user_id: @student.global_id.to_s))

        get :show, params: {blob: blob.to_json, hmac: hmac}
      end

      it "sends anonymous_instructor_annotations when true in the blob" do
        blob[:anonymous_instructor_annotations] = true

        expect_any_instance_of(Canvadoc).to receive(:session_url).
          with(hash_including(anonymous_instructor_annotations: true))

        get :show, params: {blob: blob.to_json, hmac: hmac}
      end

      it "doesn't send anonymous_instructor_annotations when false in the blob" do
        blob[:anonymous_instructor_annotations] = false

        expect_any_instance_of(Canvadoc).to receive(:session_url).
          with(hash_excluding(:anonymous_instructor_annotations))

        get :show, params: {blob: blob.to_json, hmac: hmac}
      end

      it "doesn't send anonymous_instructor_annotations when missing" do
        expect_any_instance_of(Canvadoc).to receive(:session_url).
          with(hash_excluding(:anonymous_instructor_annotations))

        get :show, params: {blob: blob.to_json, hmac: hmac}
      end

      context "when the attachment belongs to a non-anonymously-graded assignment" do
        it "enables submission annotations if enable_annotations is true" do
          expect_any_instance_of(Canvadoc).to receive(:session_url).
            with(hash_including(enable_annotations: true))

          get :show, params: {blob: blob.to_json, hmac: hmac}
        end

        it "disables submission annotations if enable_annotations is false" do
          disabled_blob = {
            attachment_id: @attachment.global_id,
            user_id: @student.global_id,
            type: "canvadoc",
            enable_annotations: false
          }
          disabled_hmac = Canvas::Security.hmac_sha1(disabled_blob.to_json)

          expect_any_instance_of(Canvadoc).to receive(:session_url).
            with(hash_including(enable_annotations: false))

          get :show, params: {blob: disabled_blob.to_json, hmac: disabled_hmac}
        end
      end
    end
  end
end<|MERGE_RESOLUTION|>--- conflicted
+++ resolved
@@ -43,11 +43,7 @@
       @attachment.associate_with(@submission)
       Canvadoc.create!(attachment: @attachment)
     end
-<<<<<<< HEAD
-    
-=======
-
->>>>>>> 36566452
+
     before do
       @blob = {
         attachment_id: @attachment1.global_id,
@@ -195,8 +191,6 @@
       get :show, params: {blob: @blob.to_json, hmac: Canvas::Security.hmac_sha1(@blob.to_json)}
     end
 
-<<<<<<< HEAD
-=======
     it "should send submission_id when annotatable" do
       allow(Attachment).to receive(:find).and_return(@attachment1)
       expect(@attachment1).to receive(:submit_to_canvadocs) do |arg1, arg2|
@@ -207,7 +201,6 @@
       get :show, params: {blob: @blob.to_json, hmac: Canvas::Security.hmac_sha1(@blob.to_json)}
     end
 
->>>>>>> 36566452
     it "should send post_manually when annotatable" do
       allow(Attachment).to receive(:find).and_return(@attachment1)
       expect(@attachment1).to receive(:submit_to_canvadocs) do |arg1, arg2|
