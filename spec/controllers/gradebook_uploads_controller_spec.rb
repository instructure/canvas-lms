#
# Copyright (C) 2011 Instructure, Inc.
#
# This file is part of Canvas.
#
# Canvas is free software: you can redistribute it and/or modify it under
# the terms of the GNU Affero General Public License as published by the Free
# Software Foundation, version 3 of the License.
#
# Canvas is distributed in the hope that it will be useful, but WITHOUT ANY
# WARRANTY; without even the implied warranty of MERCHANTABILITY or FITNESS FOR
# A PARTICULAR PURPOSE. See the GNU Affero General Public License for more
# details.
#
# You should have received a copy of the GNU Affero General Public License along
# with this program. If not, see <http://www.gnu.org/licenses/>.
#

require File.expand_path(File.dirname(__FILE__) + '/../spec_helper')

require 'csv'

describe GradebookUploadsController do
<<<<<<< HEAD
  before do
    Course.any_instance.stubs(:feature_enabled?).returns(false)
  end

=======
>>>>>>> e43ae5cd
  describe "POST 'create'" do
    it "should require authorization" do
      course_model
      post 'create', :course_id => @course.id
      assert_unauthorized
    end

    it "should redirect on failed csvs" do
      course_with_teacher_logged_in(:active_all => true)
      file = Tempfile.new("csv.csv")
      file.puts("not a good csv")
      file.close
      data = Rack::Test::UploadedFile.new(file.path, 'text/csv', true)
      post 'create', :course_id => @course.id, :gradebook_upload => {:uploaded_data => data}
      response.should be_redirect
    end

    it "should accept a valid csv upload" do
      course_with_graded_student
      check_create_response
    end

    it "should accept a valid csv upload with a final grade column" do
      course_with_graded_student
      @course.grading_standard_id = 0
      @course.save!
      check_create_response
    end

    it "should accept a valid csv upload with sis id columns" do
      course_with_graded_student
      @course.grading_standard_id = 0
      @course.save!
      check_create_response(true)
    end
  end

  describe "POST 'update'" do

    it "should update grades and save new versions" do
      course_with_graded_student
      @assignment.reload
      @assignment2.reload
      @assignment.submissions.first.grade.should == '10'
      @assignment2.submissions.first.grade.should == '8'

      uploaded_csv = CSV.generate do |csv|
        csv << ["Student", "ID", "SIS User ID", "SIS Login ID", "Section", "Some Assignment", "Some Assignment 2"]
        csv << ["    Points Possible", "", "","", ""]
        csv << ["" , @student.id.to_s, "", "", "", 5, 7]
      end

      @gi = GradebookImporter.new(@course, uploaded_csv)
      @gi.parse!
      post 'update', :course_id => @course.id, :json_data_to_submit => @gi.to_json

      a_sub = @assignment.reload.submissions.first
      a2_sub = @assignment2.reload.submissions.first
      a_sub.grade.should == '5'
      a_sub.graded_at.should_not be_nil
      a_sub.grader_id.should_not be_nil
      a_sub.version_number.should == 2
      a2_sub.grade.should == '7'
      a2_sub.graded_at.should_not be_nil
      a2_sub.grader_id.should_not be_nil
      a2_sub.version_number.should == 2

      response.should redirect_to(course_gradebook_url(@course))
    end

    it "should create new assignments" do
      course_with_graded_student

      uploaded_csv = CSV.generate do |csv|
        csv << ["Student", "ID", "SIS User ID", "SIS Login ID", "Section", "Some Assignment", "Some Assignment 2", "Third Assignment"]
        csv << ["    Points Possible", "", "","", "", "", "", "15"]
        csv << ["" , @student.id.to_s, "", "", "", 5, 7, 10]
      end

      @gi = GradebookImporter.new(@course, uploaded_csv)
      @gi.parse!
      post 'update', :course_id => @course.id, :json_data_to_submit => @gi.to_json

      a = @course.assignments.find_by_title("Third Assignment")
      a.should_not be_nil
      a.title.should == "Third Assignment"
      a.points_possible.should == 15
      a.submissions.first.grade.should == '10'
    end


  end

  def course_with_graded_student
    course_with_student(:active_all => true)
    @group = @course.assignment_groups.create!(:name => "Some Assignment Group", :group_weight => 100)
    @assignment = @course.assignments.create!(:title => "Some Assignment", :points_possible => 10, :assignment_group => @group)
    @assignment.grade_student(@user, :grade => "10")
    @assignment2 = @course.assignments.create!(:title => "Some Assignment 2", :points_possible => 10, :assignment_group => @group)
    @assignment2.grade_student(@user, :grade => "8")
    @course.recompute_student_scores
    @user.reload
    @course.reload
    @student = @user
    user_model
    @course.enroll_teacher(@user).accept
    user_session(@user)
  end

  def check_create_response(include_sis_id=false)
    file = Tempfile.new("csv.csv")
    file.puts(@course.gradebook_to_csv(:include_sis_id => include_sis_id))
    file.close
    data = Rack::Test::UploadedFile.new(file.path, 'text/csv', true)
    post 'create', :course_id => @course.id, :gradebook_upload => {:uploaded_data => data}
    response.should be_success
    upload = assigns[:uploaded_gradebook]
    upload.should_not be_nil
  end

  describe "POST 'update'" do

    it "should allow entering a percentage for a score" do
      course_with_student(:active_all => true)
      @group = @course.assignment_groups.create!(:name => "Some Assignment Group", :group_weight => 100)
      @assignment = @course.assignments.create!(:title => "Some Assignment", :points_possible => 10, :grading_type => 'percent', :assignment_group => @group)
      @student = @user
      user_model
      @course.enroll_teacher(@user).accept
      user_session(@user)
      uploaded_json = <<-JSON
      {
        "students": [{
          "previous_id": #{@student.id},
          "name": "#{@student.name}",
          "submissions": [{
            "grade": "40%",
            "assignment_id": #{@assignment.id}
          }],
          "id": #{@student.id},
          "last_name_first": "#{@student.last_name_first}"
        }],
        "assignments": [{
          "previous_id": #{@assignment.id},
          "title": "#{@assignment.title}",
          "id": #{@assignment.id},
          "points_possible": #{@assignment.points_possible},
          "grading_type": "#{@assignment.grading_type}"
        }]
      }
      JSON
      post 'update', :course_id => @course.id, :json_data_to_submit => uploaded_json
      @submission = @assignment.reload.submissions.find_by_user_id(@student.id)
      @submission.grade.should == "40%"
      @submission.score.should == 4
    end

  end
end<|MERGE_RESOLUTION|>--- conflicted
+++ resolved
@@ -21,13 +21,6 @@
 require 'csv'
 
 describe GradebookUploadsController do
-<<<<<<< HEAD
-  before do
-    Course.any_instance.stubs(:feature_enabled?).returns(false)
-  end
-
-=======
->>>>>>> e43ae5cd
   describe "POST 'create'" do
     it "should require authorization" do
       course_model
