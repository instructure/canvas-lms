--- conflicted
+++ resolved
@@ -374,7 +374,7 @@
     session[:parent_registration] = { observee: { unique_id: 'foo@example.com' } }
     post :create, params: { :SAMLResponse => "foo" }
     expect(response).to be_redirect
-    expect(response.location).to match(/example.com\/logout/)
+    expect(response.location).to match(%r{example.com/logout})
   end
 
   context "with relay state" do
@@ -401,7 +401,7 @@
         [saml_response, "https://otheraccount/courses/1"]
       )
 
-      account2 = double()
+      account2 = double
       expect(Account).to receive(:find_by_domain).and_return(account2)
       expect_any_instantiation_of(@pseudonym).to receive(:works_for_account?).with(account2, true).and_return(true)
 
@@ -594,7 +594,7 @@
         expect(response.location.starts_with?(@aac2.log_in_url)).to be_truthy
       end
 
-      it "reject  unknown specified AAC" do
+      it "reject unknown specified AAC" do
         get_new("0")
         expect(response.status).to eq 404
       end
@@ -684,14 +684,14 @@
       Account.default.authentication_providers.create!(auth_type: 'saml',
                                                        idp_entity_id: 'http://adfs.ryana.local/adfs/services/trust')
       get :destroy,
-          params: { SAMLResponse: <<~SAML.delete("\n")
+          params: { SAMLResponse: <<~BASE64.delete("\n")
             fZLBboMwDIZfBeUOIRQojSjS1F4qdZe26mGXKSSmQ6IJi5Npe/sF0A6Vpp7iWP7j359To7gPIz+am/H
             uBDgajRAd9lvynrFCdmm1ioG1Ks6rTRpvKiXidbtismrbTIEk0RUs9kZvSZakJDogejhodEK7kEpZGa
             d5nJWXjPG05Pk6yTerNxLtAV2vhZuVH86NyCm1P0KLpA9q66XzFhJp7nQwt17TyeYUBpck2k0mpwbea
             m4E9si1uANyJ/n55fXIgxculyLuNY4g+64HFfzpvxkvZktk1ZVMMdaWKwVtCkURTiZLpYo8S/NCyIJl
             Xb6e5vy+Dxr5TOt539EaZ6QZSFPPNOwifS4SiGAnGqSZaAQYQnWYLEQGI8UwJ2io+uolIA2I0NV06dD
             UyxbPTjiPj7edURBdxeDhuQOcq/kJPn3YDVgS0aamj+/S/z5L8ws=
-          SAML
+          BASE64
       }
       expect(response).to redirect_to(login_url)
       expect(flash[:delegated_message]).not_to be_nil
@@ -851,114 +851,6 @@
     expect(session[:saml_unique_id]).to eq unique_id
   end
 
-<<<<<<< HEAD
-  let(:saml_response_fixture) do
-    <<-SAML
-      PHNhbWxwOlJlc3BvbnNlIHhtbG5zOnNhbWxwPSJ1cm46b2FzaXM6bmFtZXM6dGM6U0FNTDoyLjA6cHJv
-      dG9jb2wiIHhtbG5zOnNhbWw9InVybjpvYXNpczpuYW1lczp0YzpTQU1MOjIuMDphc3NlcnRpb24iIElE
-      PSJfMzJmMTBlOGU0NjVmY2VmNzIzNjhlMjIwZmFlYjgxZGI0YzcyZjBjNjg3IiBWZXJzaW9uPSIyLjAi
-      IElzc3VlSW5zdGFudD0iMjAxMi0wOC0wM1QyMDowNzoxNVoiIERlc3RpbmF0aW9uPSJodHRwOi8vc2hh
-      cmQxLmxvY2FsZG9tYWluOjMwMDAvc2FtbF9jb25zdW1lIiBJblJlc3BvbnNlVG89ImQwMDE2ZWM4NThk
-      OTIzNjBjNTk3YTAxZDE1NTk0NGY4ZGY4ZmRiMTE2ZCI+PHNhbWw6SXNzdWVyPmh0dHA6Ly9waHBzaXRl
-      L3NpbXBsZXNhbWwvc2FtbDIvaWRwL21ldGFkYXRhLnBocDwvc2FtbDpJc3N1ZXI+PGRzOlNpZ25hdHVy
-      ZSB4bWxuczpkcz0iaHR0cDovL3d3dy53My5vcmcvMjAwMC8wOS94bWxkc2lnIyI+CiAgPGRzOlNpZ25l
-      ZEluZm8+PGRzOkNhbm9uaWNhbGl6YXRpb25NZXRob2QgQWxnb3JpdGhtPSJodHRwOi8vd3d3LnczLm9y
-      Zy8yMDAxLzEwL3htbC1leGMtYzE0biMiLz4KICAgIDxkczpTaWduYXR1cmVNZXRob2QgQWxnb3JpdGht
-      PSJodHRwOi8vd3d3LnczLm9yZy8yMDAwLzA5L3htbGRzaWcjcnNhLXNoYTEiLz4KICA8ZHM6UmVmZXJl
-      bmNlIFVSST0iI18zMmYxMGU4ZTQ2NWZjZWY3MjM2OGUyMjBmYWViODFkYjRjNzJmMGM2ODciPjxkczpU
-      cmFuc2Zvcm1zPjxkczpUcmFuc2Zvcm0gQWxnb3JpdGhtPSJodHRwOi8vd3d3LnczLm9yZy8yMDAwLzA5
-      L3htbGRzaWcjZW52ZWxvcGVkLXNpZ25hdHVyZSIvPjxkczpUcmFuc2Zvcm0gQWxnb3JpdGhtPSJodHRw
-      Oi8vd3d3LnczLm9yZy8yMDAxLzEwL3htbC1leGMtYzE0biMiLz48L2RzOlRyYW5zZm9ybXM+PGRzOkRp
-      Z2VzdE1ldGhvZCBBbGdvcml0aG09Imh0dHA6Ly93d3cudzMub3JnLzIwMDAvMDkveG1sZHNpZyNzaGEx
-      Ii8+PGRzOkRpZ2VzdFZhbHVlPlM2TmUxMW5CN2cxT3lRQUdZckZFT251NVFBUT08L2RzOkRpZ2VzdFZh
-      bHVlPjwvZHM6UmVmZXJlbmNlPjwvZHM6U2lnbmVkSW5mbz48ZHM6U2lnbmF0dXJlVmFsdWU+bWdxWlVp
-      QTNtYXRyajZaeTREbCsxZ2hzZ29PbDh3UEgybXJGTTlQQXFyWUIwc2t1SlVaaFlVa0NlZ0ViRVg5V1JP
-      RWhvWjJiZ3dKUXFlVVB5WDdsZU1QZTdTU2RVRE5LZjlraXV2cGNDWVpzMWxGU0VkNTFFYzhmK0h2ZWpt
-      SFVKQVUrSklSV3BwMVZrWVVaQVRpaHdqR0xvazNOR2kveWdvYWpOaDQydlo0PTwvZHM6U2lnbmF0dXJl
-      VmFsdWU+CjxkczpLZXlJbmZvPjxkczpYNTA5RGF0YT48ZHM6WDUwOUNlcnRpZmljYXRlPk1JSUNnVEND
-      QWVvQ0NRQ2JPbHJXRGRYN0ZUQU5CZ2txaGtpRzl3MEJBUVVGQURDQmhERUxNQWtHQTFVRUJoTUNUazh4
-      R0RBV0JnTlZCQWdURDBGdVpISmxZWE1nVTI5c1ltVnlaekVNTUFvR0ExVUVCeE1EUm05dk1SQXdEZ1lE
-      VlFRS0V3ZFZUa2xPUlZSVU1SZ3dGZ1lEVlFRREV3OW1aV2xrWlM1bGNteGhibWN1Ym04eElUQWZCZ2tx
-      aGtpRzl3MEJDUUVXRW1GdVpISmxZWE5BZFc1cGJtVjBkQzV1YnpBZUZ3MHdOekEyTVRVeE1qQXhNelZh
-      Rncwd056QTRNVFF4TWpBeE16VmFNSUdFTVFzd0NRWURWUVFHRXdKT1R6RVlNQllHQTFVRUNCTVBRVzVr
-      Y21WaGN5QlRiMnhpWlhKbk1Rd3dDZ1lEVlFRSEV3TkdiMjh4RURBT0JnTlZCQW9UQjFWT1NVNUZWRlF4
-      R0RBV0JnTlZCQU1URDJabGFXUmxMbVZ5YkdGdVp5NXViekVoTUI4R0NTcUdTSWIzRFFFSkFSWVNZVzVr
-      Y21WaGMwQjFibWx1WlhSMExtNXZNSUdmTUEwR0NTcUdTSWIzRFFFQkFRVUFBNEdOQURDQmlRS0JnUURp
-      dmJoUjdQNTE2eC9TM0JxS3h1cFFlMExPTm9saXVwaUJPZXNDTzNTSGJEcmwzK3E5SWJmbmZtRTA0ck51
-      TWNQc0l4QjE2MVRkRHBJZXNMQ243YzhhUEhJU0tPdFBsQWVUWlNuYjhRQXU3YVJqWnEzK1BiclA1dVcz
-      VGNmQ0dQdEtUeXRIT2dlL09sSmJvMDc4ZFZoWFExNGQxRUR3WEpXMXJSWHVVdDRDOFFJREFRQUJNQTBH
-      Q1NxR1NJYjNEUUVCQlFVQUE0R0JBQ0RWZnA4NkhPYnFZK2U4QlVvV1E5K1ZNUXgxQVNEb2hCandPc2cy
-      V3lrVXFSWEYrZExmY1VIOWRXUjYzQ3RaSUtGRGJTdE5vbVBuUXo3bmJLK29ueWd3QnNwVkVibkh1VWlo
-      WnEzWlVkbXVtUXFDdzRVdnMvMVV2cTNvck9vL1dKVmhUeXZMZ0ZWSzJRYXJRNC82N09aZkhkN1IrUE9C
-      WGhvcGhTTXYxWk9vPC9kczpYNTA5Q2VydGlmaWNhdGU+PC9kczpYNTA5RGF0YT48L2RzOktleUluZm8+
-      PC9kczpTaWduYXR1cmU+PHNhbWxwOlN0YXR1cz48c2FtbHA6U3RhdHVzQ29kZSBWYWx1ZT0idXJuOm9h
-      c2lzOm5hbWVzOnRjOlNBTUw6Mi4wOnN0YXR1czpTdWNjZXNzIi8+PC9zYW1scDpTdGF0dXM+PHNhbWw6
-      QXNzZXJ0aW9uIHhtbG5zOnhzaT0iaHR0cDovL3d3dy53My5vcmcvMjAwMS9YTUxTY2hlbWEtaW5zdGFu
-      Y2UiIHhtbG5zOnhzPSJodHRwOi8vd3d3LnczLm9yZy8yMDAxL1hNTFNjaGVtYSIgSUQ9Il82MjEyYjdl
-      OGMwNjlkMGY5NDhjODY0ODk5MWQzNTdhZGRjNDA5NWE4MmYiIFZlcnNpb249IjIuMCIgSXNzdWVJbnN0
-      YW50PSIyMDEyLTA4LTAzVDIwOjA3OjE1WiI+PHNhbWw6SXNzdWVyPmh0dHA6Ly9waHBzaXRlL3NpbXBs
-      ZXNhbWwvc2FtbDIvaWRwL21ldGFkYXRhLnBocDwvc2FtbDpJc3N1ZXI+PGRzOlNpZ25hdHVyZSB4bWxu
-      czpkcz0iaHR0cDovL3d3dy53My5vcmcvMjAwMC8wOS94bWxkc2lnIyI+CiAgPGRzOlNpZ25lZEluZm8+
-      PGRzOkNhbm9uaWNhbGl6YXRpb25NZXRob2QgQWxnb3JpdGhtPSJodHRwOi8vd3d3LnczLm9yZy8yMDAx
-      LzEwL3htbC1leGMtYzE0biMiLz4KICAgIDxkczpTaWduYXR1cmVNZXRob2QgQWxnb3JpdGhtPSJodHRw
-      Oi8vd3d3LnczLm9yZy8yMDAwLzA5L3htbGRzaWcjcnNhLXNoYTEiLz4KICA8ZHM6UmVmZXJlbmNlIFVS
-      ST0iI182MjEyYjdlOGMwNjlkMGY5NDhjODY0ODk5MWQzNTdhZGRjNDA5NWE4MmYiPjxkczpUcmFuc2Zv
-      cm1zPjxkczpUcmFuc2Zvcm0gQWxnb3JpdGhtPSJodHRwOi8vd3d3LnczLm9yZy8yMDAwLzA5L3htbGRz
-      aWcjZW52ZWxvcGVkLXNpZ25hdHVyZSIvPjxkczpUcmFuc2Zvcm0gQWxnb3JpdGhtPSJodHRwOi8vd3d3
-      LnczLm9yZy8yMDAxLzEwL3htbC1leGMtYzE0biMiLz48L2RzOlRyYW5zZm9ybXM+PGRzOkRpZ2VzdE1l
-      dGhvZCBBbGdvcml0aG09Imh0dHA6Ly93d3cudzMub3JnLzIwMDAvMDkveG1sZHNpZyNzaGExIi8+PGRz
-      OkRpZ2VzdFZhbHVlPmthWk4xK21vUzMyOHByMnpuOFNLVU1MMUVsST08L2RzOkRpZ2VzdFZhbHVlPjwv
-      ZHM6UmVmZXJlbmNlPjwvZHM6U2lnbmVkSW5mbz48ZHM6U2lnbmF0dXJlVmFsdWU+MWtVRWtHMzNaR1FN
-      Zi8xSDFnenFCT2hUNU4ySTM1dk0wNEpwNjd4VmpuWlhGNTRBcVBxMVphTStXamd4KytBakViTDdrc2FZ
-      dU0zSlN5SzdHbFo3N1ZtenBMc01xbjRlTTAwSzdZK0NlWnk1TEIyNHZjbmdYUHhCazZCZFVZa1ZrMHZP
-      c1VmQUFaK21SWC96ekJXN1o0QzdxYmpOR2hBQUpnaTEzSm9CV3BVPTwvZHM6U2lnbmF0dXJlVmFsdWU+
-      CjxkczpLZXlJbmZvPjxkczpYNTA5RGF0YT48ZHM6WDUwOUNlcnRpZmljYXRlPk1JSUNnVENDQWVvQ0NR
-      Q2JPbHJXRGRYN0ZUQU5CZ2txaGtpRzl3MEJBUVVGQURDQmhERUxNQWtHQTFVRUJoTUNUazh4R0RBV0Jn
-      TlZCQWdURDBGdVpISmxZWE1nVTI5c1ltVnlaekVNTUFvR0ExVUVCeE1EUm05dk1SQXdEZ1lEVlFRS0V3
-      ZFZUa2xPUlZSVU1SZ3dGZ1lEVlFRREV3OW1aV2xrWlM1bGNteGhibWN1Ym04eElUQWZCZ2txaGtpRzl3
-      MEJDUUVXRW1GdVpISmxZWE5BZFc1cGJtVjBkQzV1YnpBZUZ3MHdOekEyTVRVeE1qQXhNelZhRncwd056
-      QTRNVFF4TWpBeE16VmFNSUdFTVFzd0NRWURWUVFHRXdKT1R6RVlNQllHQTFVRUNCTVBRVzVrY21WaGN5
-      QlRiMnhpWlhKbk1Rd3dDZ1lEVlFRSEV3TkdiMjh4RURBT0JnTlZCQW9UQjFWT1NVNUZWRlF4R0RBV0Jn
-      TlZCQU1URDJabGFXUmxMbVZ5YkdGdVp5NXViekVoTUI4R0NTcUdTSWIzRFFFSkFSWVNZVzVrY21WaGMw
-      QjFibWx1WlhSMExtNXZNSUdmTUEwR0NTcUdTSWIzRFFFQkFRVUFBNEdOQURDQmlRS0JnUURpdmJoUjdQ
-      NTE2eC9TM0JxS3h1cFFlMExPTm9saXVwaUJPZXNDTzNTSGJEcmwzK3E5SWJmbmZtRTA0ck51TWNQc0l4
-      QjE2MVRkRHBJZXNMQ243YzhhUEhJU0tPdFBsQWVUWlNuYjhRQXU3YVJqWnEzK1BiclA1dVczVGNmQ0dQ
-      dEtUeXRIT2dlL09sSmJvMDc4ZFZoWFExNGQxRUR3WEpXMXJSWHVVdDRDOFFJREFRQUJNQTBHQ1NxR1NJ
-      YjNEUUVCQlFVQUE0R0JBQ0RWZnA4NkhPYnFZK2U4QlVvV1E5K1ZNUXgxQVNEb2hCandPc2cyV3lrVXFS
-      WEYrZExmY1VIOWRXUjYzQ3RaSUtGRGJTdE5vbVBuUXo3bmJLK29ueWd3QnNwVkVibkh1VWloWnEzWlVk
-      bXVtUXFDdzRVdnMvMVV2cTNvck9vL1dKVmhUeXZMZ0ZWSzJRYXJRNC82N09aZkhkN1IrUE9CWGhvcGhT
-      TXYxWk9vPC9kczpYNTA5Q2VydGlmaWNhdGU+PC9kczpYNTA5RGF0YT48L2RzOktleUluZm8+PC9kczpT
-      aWduYXR1cmU+PHNhbWw6U3ViamVjdD48c2FtbDpOYW1lSUQgU1BOYW1lUXVhbGlmaWVyPSJodHRwOi8v
-      c2hhcmQxLmxvY2FsZG9tYWluL3NhbWwyIiBGb3JtYXQ9InVybjpvYXNpczpuYW1lczp0YzpTQU1MOjIu
-      MDpuYW1laWQtZm9ybWF0OnRyYW5zaWVudCI+XzNiM2U3NzE0YjcyZTI5ZGM0MjkwMzIxYTA3NWZhMGI3
-      MzMzM2E0ZjI1Zjwvc2FtbDpOYW1lSUQ+PHNhbWw6U3ViamVjdENvbmZpcm1hdGlvbiBNZXRob2Q9InVy
-      bjpvYXNpczpuYW1lczp0YzpTQU1MOjIuMDpjbTpiZWFyZXIiPjxzYW1sOlN1YmplY3RDb25maXJtYXRp
-      b25EYXRhIE5vdE9uT3JBZnRlcj0iMjAxMi0wOC0wM1QyMDoxMjoxNVoiIFJlY2lwaWVudD0iaHR0cDov
-      L3NoYXJkMS5sb2NhbGRvbWFpbjozMDAwL3NhbWxfY29uc3VtZSIgSW5SZXNwb25zZVRvPSJkMDAxNmVj
-      ODU4ZDkyMzYwYzU5N2EwMWQxNTU5NDRmOGRmOGZkYjExNmQiLz48L3NhbWw6U3ViamVjdENvbmZpcm1h
-      dGlvbj48L3NhbWw6U3ViamVjdD48c2FtbDpDb25kaXRpb25zIE5vdEJlZm9yZT0iMjAxMi0wOC0wM1Qy
-      MDowNjo0NVoiIE5vdE9uT3JBZnRlcj0iMjAxMi0wOC0wM1QyMDoxMjoxNVoiPjxzYW1sOkF1ZGllbmNl
-      UmVzdHJpY3Rpb24+PHNhbWw6QXVkaWVuY2U+aHR0cDovL3NoYXJkMS5sb2NhbGRvbWFpbi9zYW1sMjwv
-      c2FtbDpBdWRpZW5jZT48L3NhbWw6QXVkaWVuY2VSZXN0cmljdGlvbj48L3NhbWw6Q29uZGl0aW9ucz48
-      c2FtbDpBdXRoblN0YXRlbWVudCBBdXRobkluc3RhbnQ9IjIwMTItMDgtMDNUMjA6MDc6MTVaIiBTZXNz
-      aW9uTm90T25PckFmdGVyPSIyMDEyLTA4LTA0VDA0OjA3OjE1WiIgU2Vzc2lvbkluZGV4PSJfMDJmMjZh
-      ZjMwYTM3YWZiOTIwODFmM2E3MzcyODgxMDE5M2VmZDdmYTZlIj48c2FtbDpBdXRobkNvbnRleHQ+PHNh
-      bWw6QXV0aG5Db250ZXh0Q2xhc3NSZWY+dXJuOm9hc2lzOm5hbWVzOnRjOlNBTUw6Mi4wOmFjOmNsYXNz
-      ZXM6UGFzc3dvcmQ8L3NhbWw6QXV0aG5Db250ZXh0Q2xhc3NSZWY+PC9zYW1sOkF1dGhuQ29udGV4dD48
-      L3NhbWw6QXV0aG5TdGF0ZW1lbnQ+PHNhbWw6QXR0cmlidXRlU3RhdGVtZW50PjxzYW1sOkF0dHJpYnV0
-      ZSBOYW1lPSJ1cm46b2lkOjEuMy42LjEuNC4xLjU5MjMuMS4xLjEuMSIgTmFtZUZvcm1hdD0idXJuOm9h
-      c2lzOm5hbWVzOnRjOlNBTUw6Mi4wOmF0dHJuYW1lLWZvcm1hdDp1cmkiPjxzYW1sOkF0dHJpYnV0ZVZh
-      bHVlIHhzaTp0eXBlPSJ4czpzdHJpbmciPm1lbWJlcjwvc2FtbDpBdHRyaWJ1dGVWYWx1ZT48L3NhbWw6
-      QXR0cmlidXRlPjxzYW1sOkF0dHJpYnV0ZSBOYW1lPSJ1cm46b2lkOjEuMy42LjEuNC4xLjU5MjMuMS4x
-      LjEuNiIgTmFtZUZvcm1hdD0idXJuOm9hc2lzOm5hbWVzOnRjOlNBTUw6Mi4wOmF0dHJuYW1lLWZvcm1h
-      dDp1cmkiPjxzYW1sOkF0dHJpYnV0ZVZhbHVlIHhzaTp0eXBlPSJ4czpzdHJpbmciPnN0dWRlbnRAZXhh
-      bXBsZS5lZHU8L3NhbWw6QXR0cmlidXRlVmFsdWU+PC9zYW1sOkF0dHJpYnV0ZT48L3NhbWw6QXR0cmli
-      dXRlU3RhdGVtZW50Pjwvc2FtbDpBc3NlcnRpb24+PC9zYW1scDpSZXNwb25zZT4=
-    SAML
-  end
-
-=======
->>>>>>> 0c292493
   it "decodes an actual saml response" do
     unique_id = 'student@example.edu'
 
