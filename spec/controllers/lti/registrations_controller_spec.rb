# frozen_string_literal: true

#
# Copyright (C) 2024 - present Instructure, Inc.
#
# This file is part of Canvas.
#
# Canvas is free software: you can redistribute it and/or modify it under
# the terms of the GNU Affero General Public License as published by the Free
# Software Foundation, version 3 of the License.
#
# Canvas is distributed in the hope that it will be useful, but WITHOUT ANY
# WARRANTY; without even the implied warranty of MERCHANTABILITY or FITNESS FOR
# A PARTICULAR PURPOSE. See the GNU Affero General Public License for more
# details.
#
# You should have received a copy of the GNU Affero General Public License along
# with this program. If not, see <http://www.gnu.org/licenses/>.
#

require_relative "../../lti_1_3_tool_configuration_spec_helper"

RSpec.describe Lti::RegistrationsController do
  # Introduces internal_lti_configuration and canvas_lti_configuration
  include_context "lti_1_3_tool_configuration_spec_helper"

  let(:response_json) do
    body = response.parsed_body
    body.is_a?(Array) ? body.map(&:with_indifferent_access) : body.with_indifferent_access
  end
  let(:response_data) do
    response_json[:data]
  end

  let_once(:account) { account_model }
  let_once(:admin) { account_admin_user(name: "A User", account:) }

  before do
    user_session(admin)
    account.enable_feature!(:lti_registrations_page)
  end

  describe "GET index" do
    context "without user session" do
      before { remove_user_session }

      it "redirects to login page" do
        get :index, params: { account_id: account.id }
        expect(response).to redirect_to(login_url)
      end
    end

    context "with non-admin user" do
      let(:student) { student_in_course(account:).user }

      before do
        user_session(student)
      end

      it "redirects to homepage" do
        get :index, params: { account_id: account.id }
        expect(response).to be_redirect
      end
    end

    context "with flag disabled" do
      before do
        account.disable_feature!(:lti_registrations_page)
      end

      it "returns 404" do
        get :index, params: { account_id: account.id }
        expect(response).to be_not_found
      end
    end

    it "renders Extensions page" do
      get :index, params: { account_id: account.id }
      expect(response).to render_template(:index)
      expect(response).to be_successful
    end

    it "sets Apps crumb" do
      get :index, params: { account_id: account.id }
      expect(assigns[:_crumbs].last).to include("Apps")
    end

    it "sets active tab" do
      get :index, params: { account_id: account.id }
      expect(assigns[:active_tab]).to eq("apps")
    end

    it "does not set temp_dr_url in ENV" do
      get :index, params: { account_id: account.id }
      expect(assigns.dig(:js_env, :dynamicRegistrationUrl)).to be_nil
    end

    context "with temp_dr_url" do
      let(:temp_dr_url) { "http://example.com" }

      before do
        allow(Setting).to receive(:get).and_call_original
        allow(Setting).to receive(:get).with("lti_discover_page_dyn_reg_url", anything).and_return(temp_dr_url)
      end

      it "sets temp_dr_url in ENV" do
        get :index, params: { account_id: account.id }
        expect(assigns.dig(:js_env, :dynamicRegistrationUrl)).to eq(temp_dr_url)
      end
    end
  end

  describe "GET list", type: :request do
    subject { get url }

    let(:url) { "/api/v1/accounts/#{account.id}/lti_registrations" }

    context "correctness verifications" do
      before do
        3.times do |number|
          registration = lti_registration_model(account:, name: "Registration no. #{number}")
          lti_registration_account_binding_model(registration:, account:, workflow_state: "on", created_by: admin)
        end

        other_account = account_model
        # registration in another account
        lti_registration_model(account: other_account, name: "Other account registration")

        enabled_site_admin_reg = lti_registration_model(account: Account.site_admin, name: "Site admin registration")
        lti_registration_account_binding_model(
          registration: enabled_site_admin_reg,
          account:,
          workflow_state: "on"
        )

        disabled_site_admin_reg = lti_registration_model(account: Account.site_admin, name: "Site admin registration 2")
        lti_registration_account_binding_model(
          registration: disabled_site_admin_reg,
          account:,
          workflow_state: "off"
        )

        # a registration account binding enabled for a different account
        lti_registration_account_binding_model(
          registration: disabled_site_admin_reg,
          account: other_account,
          workflow_state: "on"
        )

        # an lti registration with no account binding
        lti_registration_model(account: Account.site_admin, name: "Site admin registration with no binding")
      end

      it "is successful" do
        subject
        expect(response).to be_successful
      end

      it "returns the total count of registrations" do
        subject
        expect(response_json[:total]).to eq(4)
      end

      it "returns a list of registrations" do
        subject
        expect(response_data.length).to eq(4)
      end

      it "has the expected fields in the results" do
        subject

        expect(response_data.first)
          .to include({ account_id: an_instance_of(Integer), name: an_instance_of(String) })

        expect(response_data.first[:account_binding])
          .to include({ workflow_state: an_instance_of(String) })

        expect(response_data.first[:account_binding][:created_by])
          .to include({ id: an_instance_of(Integer) })
      end

      it "sorts the results by newest first by default" do
        lti_registration_model(account:, name: "created just now")
        lti_registration_model(account:, name: "created an hour ago", created_at: 1.hour.ago)

        subject
        expect(response_data.first["name"]).to eq("created just now")
        expect(response_data.last["name"]).to eq("created an hour ago")
      end

      it "only queries for account bindings once" do
        # With LRABs being preloaded, it should not call either of these "find" methods
        expect(Lti::RegistrationAccountBinding).not_to receive(:find_in_site_admin)
        expect(Lti::RegistrationAccountBinding).not_to receive(:find_by)
        subject
      end

      context "with a Lti::IMS::Registration in the list" do
        let(:registration) { lti_registration_model(account:) }
        let(:ims_registration) { lti_ims_registration_model(lti_registration: registration) }

        it "includes the ims_registration_id" do
          ims_registration
          subject
          expect(response_data.find { |r| r["id"] == ims_registration.lti_registration_id }["ims_registration_id"]).to eq(ims_registration.id)
        end
      end

      context "when developer key is deleted" do
<<<<<<< HEAD
        # introduces `tool_configuration`
        include_context "lti_1_3_tool_configuration_spec_helper"

=======
>>>>>>> 7fab6966
        let(:developer_key) { lti_developer_key_model(account:) }
        let(:registration) { developer_key.lti_registration }

        before do
          # enable key
          developer_key.developer_key_account_bindings.first.update! workflow_state: :on
          developer_key.destroy
        end

        it "should not include registration" do
          expect(registration.reload).to be_deleted
          subject
          expect(response_data.pluck(:id)).not_to include(registration.id)
        end
      end

      context "when sorting by installed_by" do
        subject { get "/api/v1/accounts/#{account.id}/lti_registrations?sort=installed_by" }

        before do
          # Other admin is "A User" -- registrations with an LRAB by B User should be last
          admin2 = account_admin_user(name: "B User", account:)
          lti_registration_model(name: "Created by B User", created_by: admin2, account:)
        end

        it "sorts by the lti_registration_account_binding.created_by" do
          subject
          expect(response_data.last["name"]).to eq("Created by B User")
        end

        context "with the dir=asc parameter" do
          subject { get "/api/v1/accounts/#{account.id}/lti_registrations?sort=installed_by&dir=asc" }

          it "puts the results in ascending order" do
            subject
            expect(response_data.first["name"]).to eq("Created by B User")
          end
        end
      end

      context "when sorting by name" do
        subject { get "/api/v1/accounts/#{account.id}/lti_registrations?sort=name" }

        before do
          lti_registration_model(account:, name: "AAA registration")
          lti_registration_model(account:, name: "ZZZ registration")
        end

        it "sorts by name" do
          subject
          expect(response_data.first["name"]).to eq("ZZZ registration")
          expect(response_data.last["name"]).to eq("AAA registration")
        end

        context "with the dir=asc parameter" do
          subject { get "/api/v1/accounts/#{account.id}/lti_registrations?sort=name&dir=asc" }

          it "puts the results in ascending order" do
            subject
            expect(response_data.first["name"]).to eq("AAA registration")
            expect(response_data.last["name"]).to eq("ZZZ registration")
          end
        end
      end

      context "when sorting by installed" do
        subject { get "/api/v1/accounts/#{account.id}/lti_registrations?sort=installed" }

        let(:first_registration) { lti_registration_model(account:, name: "AAA registration", created_at: 1.day.ago, updated_at: 1.day.ago) }
        let(:second_registration) { lti_registration_model(account:, name: "ZZZ registration", created_at: 2.days.ago, updated_at: 2.days.ago) }

        before do
          first_registration
          second_registration
        end

        it "sorts by created_at" do
          subject
          expect(response).to be_successful
          first_index = response_data.find_index { |r| r["id"] == first_registration.id }
          second_index = response_data.find_index { |r| r["id"] == second_registration.id }
          expect(first_index).to be < second_index
        end

        context "with the dir=asc parameter" do
          subject { get "/api/v1/accounts/#{account.id}/lti_registrations?sort=installed&dir=asc" }

          it "puts the results in ascending order" do
            subject
            expect(response).to be_successful
            first_index = response_data.find_index { |r| r["id"] == first_registration.id }
            second_index = response_data.find_index { |r| r["id"] == second_registration.id }
            expect(second_index).to be < first_index
          end
        end
      end

      context "when sorting by updated" do
        subject { get "/api/v1/accounts/#{account.id}/lti_registrations?sort=updated" }

        let(:first_registration) { lti_registration_model(account:, name: "AAA registration", created_at: 1.day.ago, updated_at: 1.day.ago) }
        let(:second_registration) { lti_registration_model(account:, name: "ZZZ registration", created_at: 2.days.ago, updated_at: 2.days.ago) }

        before do
          first_registration
          second_registration
        end

        it "sorts by updated_at" do
          subject
          expect(response).to be_successful
          first_index = response_data.find_index { |r| r["id"] == first_registration.id }
          second_index = response_data.find_index { |r| r["id"] == second_registration.id }
          expect(first_index).to be < second_index
        end

        context "with the dir=asc parameter" do
          subject { get "/api/v1/accounts/#{account.id}/lti_registrations?sort=updated&dir=asc" }

          it "puts the results in ascending order" do
            subject
            expect(response).to be_successful
            first_index = response_data.find_index { |r| r["id"] == first_registration.id }
            second_index = response_data.find_index { |r| r["id"] == second_registration.id }
            expect(second_index).to be < first_index
          end
        end
      end

      context "when sorting by a nil attribute" do
        subject { get "/api/v1/accounts/#{account.id}/lti_registrations?sort=nickname" }

        it "treats nil like an empty value" do
          lti_registration_model(admin_nickname: "a nickname", account:)
          lti_registration_model(admin_nickname: nil, account:)
          subject
          expect(response_data.first["admin_nickname"]).to eq("a nickname")
        end
      end

      context "when sorting by a workflow_state" do
        subject { get "/api/v1/accounts/#{account.id}/lti_registrations?sort=on" }

        it "does not error if the account binding is nil" do
          reg = lti_registration_model(account:, name: "no account bindings")
          # expect it to have no account bindings, just in case we start automatically
          # creating a default one in the future.
          expect(reg.lti_registration_account_bindings).to eq([])
          subject
          expect(response_data.last["name"]).to eq("no account bindings")
        end
      end

      context "with a search query param matching no results" do
        let(:url) { "/api/v1/accounts/#{account.id}/lti_registrations?query=searchterm" }

        it "finds no registrations" do
          subject
          expect(response_data.length).to eq(0)
        end
      end

      context "with a search query param matching some results" do
        # search for "registration no" which should find "Registration no. 1" etc.
        let(:url) { "/api/v1/accounts/#{account.id}/lti_registrations?query=registration%20no" }

        it "finds matching registrations" do
          subject
          # searching "registration no" should find the three registrations titled
          # "Registration no. N"
          expect(response_data.length).to eq(3)
        end

        it "rejects registrations that do not match all terms" do
          # The name "registration" alone is not enough to match search terms "registration no"
          incomplete_match = lti_registration_model(account:, name: "registration")
          subject
          expect(response_data.pluck(:id)).not_to include(incomplete_match.id)
        end

        it "finds registrations with matching terms across different model attributes" do
          multi_attribute_match = lti_registration_model(account:, name: "registration", vendor: "no")
          subject
          expect(response_data.pluck(:id)).to include(multi_attribute_match.id)
        end

        it "includes the current search parameters in the Link header" do
          subject
          expect(response.headers["Link"]).to include("?query=registration+no")
        end

        context "query param validations" do
          it "returns a 422 if the page param isn't an integer" do
            get "/api/v1/accounts/#{account.id}/lti_registrations?page=bad"
            expect(response_json["errors"].first["message"]).to eq("page param should be an integer")
          end

          it "returns a 422 if the dir param isn't valid" do
            get "/api/v1/accounts/#{account.id}/lti_registrations?dir=bad"
            expect(response_json["errors"].first["message"]).to eq("dir param should be asc, desc, or empty")
          end

          it "returns a 422 if the sort param isn't valid" do
            get "/api/v1/accounts/#{account.id}/lti_registrations?sort=bad"
            expect(response_json["errors"].first["message"]).to eq("bad is not a valid field for sorting")
          end
        end
      end

      context "with 'overlay' in include[] parameter" do
        let(:url) { "/api/v1/accounts/#{account.id}/lti_registrations?include[]=overlay" }
        let(:overlay) { lti_overlay_model(account:, registration:) }
        let(:registration) { lti_registration_model(account:) }

        before do
          overlay
        end

        it "includes the overlay" do
          subject
          expect(response_data.first).to have_key("overlay")
        end

        it "only queries for overlays once" do
          expect(Lti::Overlay).not_to receive(:find_in_site_admin)
          expect(Lti::Overlay).not_to receive(:find_by)
          subject
        end
      end

      context "with 'overlay_versions' in include[] parameter" do
        let(:url) { "/api/v1/accounts/#{account.id}/lti_registrations?include[]=overlay&include[]=overlay_versions" }
        let(:overlay) { lti_overlay_model(account:, registration:) }
        let(:registration) { lti_registration_model(account:) }
        let(:overlay_versions) do
          lti_overlay_versions_model(
            {
              lti_overlay: overlay,
              diff: [["+", "disabled_scopes[0]", "https://canvas.instructure.com/lti-ags/progress/scope/show"]],
            },
            6
          )
        end

        before do
          overlay_versions
        end

        it "does not include overlay_versions" do
          subject
          expect(response_data.first["overlay"]).not_to have_key("versions")
        end
      end

      context "with cross-shard SiteAdmin on registration" do
        specs_require_sharding

        subject { @shard2.activate { get url } }

        let(:site_admin_registration) { lti_registration_model(account: Account.site_admin, name: "Site admin registration", bound: true) }

        before do
          site_admin_registration
        end

        it "includes the site admin registration" do
          subject
          expect(response_data.pluck(:id)).to include(site_admin_registration.global_id)
        end

        it "says that it was created by Instructure" do
          subject
          site_admin_json = response_data.find { |r| r[:id] == site_admin_registration.global_id }
          expect(site_admin_json[:created_by]).to eq("Instructure")
        end

        it "says that it was updated by Instructure" do
          subject
          site_admin_json = response_data.find { |r| r[:id] == site_admin_registration.global_id }
          expect(site_admin_json[:updated_by]).to eq("Instructure")
        end
      end

      context "with cross-shard inherited on registration" do
        specs_require_sharding

        subject { @shard2.activate { get url } }

        let(:site_admin_registration) { Shard.default.activate { lti_registration_model(account: Account.site_admin, name: "Site admin registration") } }
        let(:inherited_binding) { @shard2.activate { lti_registration_account_binding_model(registration: site_admin_registration, account:, workflow_state: "on") } }
        let(:account) { @shard2.activate { account_model } }
        let(:admin) { @shard2.activate { account_admin_user(name: "A User", account:) } }

        before do
          user_session(admin)
          account.enable_feature!(:lti_registrations_page)
          inherited_binding
        end

        it "includes the inherited registration" do
          subject
          expect(response_data.pluck(:id)).to include(site_admin_registration.global_id)
        end
      end

      context "without user session" do
        before { remove_user_session }

        it "returns 401" do
          subject
          expect(response).to be_unauthorized
        end
      end

      context "with non-admin user" do
        before { user_session(student_in_course(account:).user) }

        it "returns 403" do
          subject
          expect(response).to be_forbidden
        end
      end

      context "with flag disabled" do
        before { account.disable_feature!(:lti_registrations_page) }

        it "returns 404" do
          subject
          expect(response).to be_not_found
        end
      end
    end

    context "pagination" do
      # Link header is a comma-separated list
      let(:link_header_values) { response.headers["Link"].split(",") }
      let(:current_pagination_link) { "http://www.example.com#{url}?page=#{expected_page_number}&per_page=15" }
      let(:expected_page_number) { raise "define expected_page_number in specific contexts" }

      context "with exactly 15 registrations present" do
        before do
          10.times do |number|
            registration = lti_registration_model(account:, name: "Registration no. #{number}")
            lti_registration_account_binding_model(registration:, account:, workflow_state: "on", created_by: admin)
          end

          # registration in another account
          5.times do
            enabled_site_admin_reg = lti_registration_model(account: Account.site_admin, name: "Site admin registration")
            lti_registration_account_binding_model(
              registration: enabled_site_admin_reg,
              account:,
              workflow_state: "on"
            )
          end
        end

        let(:expected_page_number) { 1 }

        it "puts results on one page and does not give a 'next' page in the Link header" do
          subject
          expect(response_data.length).to eq(15)

          # Expect the current pagination link to be given as rel=first, rel=last, and rel=current
          # in the header.
          %w[first last current].each do |link_rel|
            expect(link_header_values).to include("<#{current_pagination_link}>; rel=\"#{link_rel}\"")
          end

          # Should only be three items in the list (i.e. no "next").
          expect(link_header_values.length).to eq(3)
        end

        context "with per_page over max" do
          subject { get url + "?per_page=5" }

          before do
            stub_const("Api::MAX_PER_PAGE", 3)
          end

          it "returns max amount" do
            subject
            expect(response_data.length).to eq(3)
          end
        end

        context "with 20 registrations present" do
          # create 5 additional registrations on top of the existing 15
          before do
            5.times do |number|
              registration = lti_registration_model(account:, name: "Registration no. #{15 + number}")
              lti_registration_account_binding_model(registration:, account:, workflow_state: "on", created_by: admin)
            end
          end

          let(:expected_page_number) { 2 }

          it "gives a link to page 2 for the next, and last, page" do
            subject

            %w[next last].each do |link_rel|
              expect(link_header_values).to include("<#{current_pagination_link}>; rel=\"#{link_rel}\"")
            end
          end

          it "returns the total count" do
            subject
            expect(response_json[:total]).to eq(20)
          end

          it "returns five results on page 2 and says that is the last page" do
            get "#{url}?page=2"

            expect(response_data.length).to eq(5)

            %w[current last].each do |link_rel|
              expect(link_header_values).to include("<#{current_pagination_link}>; rel=\"#{link_rel}\"")
            end
          end
        end
      end
    end
  end

  describe "GET show", type: :request do
    subject { get "/api/v1/accounts/#{account.id}/lti_registrations/#{registration.id}" }

    let_once(:registration) { lti_registration_model(account:) }
    let_once(:account_binding) { lti_registration_account_binding_model(registration:, account:) }

    before { account_binding }

    context "without user session" do
      before { remove_user_session }

      it "returns 401" do
        subject
        expect(response).to be_unauthorized
      end
    end

    context "with non-admin user" do
      let(:student) { student_in_course(account:).user }

      before { user_session(student) }

      it "returns 403" do
        subject
        expect(response).to be_forbidden
      end
    end

    context "with flag disabled" do
      before { account.disable_feature!(:lti_registrations_page) }

      it "returns 404" do
        subject
        expect(response).to be_not_found
      end
    end

    context "for nonexistent registration" do
      it "returns 404" do
        get "/api/v1/accounts/#{account.id}/lti_registrations/#{registration.id + 1}"
        expect(response).to be_not_found
      end
    end

    it "is successful" do
      subject
      expect(response).to be_successful
    end

    it "returns the registration" do
      subject
      expect(response_json).to include({
                                         id: registration.id,
                                       })
    end

    it "includes the account binding" do
      subject
      expect(response_json).to have_key(:account_binding)
    end

    it "includes the configuration" do
      subject
      expect(response_json).to have_key(:configuration)
    end

    context "with 'overlaid_configuration' in include[] parameter" do
      subject { get "/api/v1/accounts/#{account.id}/lti_registrations/#{registration.id}?include[]=overlaid_configuration" }

      it "includes the overlaid configuration" do
        subject
        expect(response_json).to have_key(:overlaid_configuration)
      end
    end

    context "with 'overlay' in include[] parameter" do
      subject { get "/api/v1/accounts/#{account.id}/lti_registrations/#{registration.id}?include[]=overlay" }

      let(:overlay) { lti_overlay_model(account:, registration:) }

      before do
        overlay
      end

      it "includes the overlay" do
        subject
        expect(response_json).to have_key(:overlay)
      end
    end

    context "with 'overlay_versions' in include[] parameter" do
      subject { get "/api/v1/accounts/#{account.id}/lti_registrations/#{registration.id}?include[]=overlay&include[]=overlay_versions" }

      let(:overlay) { lti_overlay_model(account:, registration:) }
      let(:overlay_versions) do
        lti_overlay_versions_model(
          {
            lti_overlay: overlay,
            diff: [["+", "disabled_scopes[0]", "https://canvas.instructure.com/lti-ags/progress/scope/show"]],
          },
          6
        )
      end

      before do
        overlay_versions
      end

      it "includes the overlay versions" do
        subject
        expect(response_json[:overlay]).to have_key(:versions)
        expect(response_json[:overlay][:versions].length).to eq(5)
      end
    end

    context "with a site admin registration" do
      let(:registration) { lti_registration_model(account: Account.site_admin) }

      it "says that it was created by Instructure" do
        subject
        expect(response_json[:created_by]).to eq("Instructure")
      end

      it "says that it was updated by Instructure" do
        subject
        expect(response_json[:updated_by]).to eq("Instructure")
      end
    end
  end

  describe "GET show_by_client_id", type: :request do
    subject { get "/api/v1/accounts/#{account.id}/lti_registration_by_client_id/#{developer_key.id}" }

    let(:developer_key) { lti_developer_key_model(account:) }
    let(:registration) { developer_key.lti_registration }

    context "without user session" do
      before { remove_user_session }

      it "returns 401" do
        subject
        expect(response).to be_unauthorized
      end
    end

    context "with non-admin user" do
      let(:student) { student_in_course(account:).user }

      before { user_session(student) }

      it "returns 403" do
        subject
        expect(response).to be_forbidden
      end
    end

    context "with flag disabled" do
      before { account.disable_feature!(:lti_registrations_page) }

      it "returns 404" do
        subject
        expect(response).to be_not_found
      end
    end

    context "for nonexistent developer key" do
      it "returns 404" do
        get "/api/v1/accounts/#{account.id}/lti_registrations/#{developer_key.id + 1}"
        expect(response).to be_not_found
      end
    end

    it "is successful" do
      subject
      expect(response).to be_successful
    end

    it "returns the registration" do
      subject
      expect(response_json).to include({
                                         id: registration.id,
                                       })
    end

    it "includes the configuration" do
      subject
      expect(response_json).to have_key(:configuration)
    end
  end

  describe "PUT update", type: :request do
    subject do
      put "/api/v1/accounts/#{account.id}/lti_registrations/#{registration.id}",
          params:,
          as: :json
      response
    end

    let(:params) do
      {
        admin_nickname:,
        vendor:,
        configuration: internal_lti_configuration,
        name:,
        workflow_state: "on"
      }
    end

    let(:other_admin) { account_admin_user(account:) }
    let(:registration) { developer_key.lti_registration }
<<<<<<< HEAD
    let(:developer_key) { lti_developer_key_model(account:) }
    let(:tool_configuration) { lti_tool_configuration_model(developer_key:, lti_registration: registration) }
=======
    let(:developer_key) do
      lti_developer_key_model(account:).tap do |dk|
        lti_tool_configuration_model(developer_key: dk, lti_registration: dk.lti_registration)
      end
    end
    let(:tool_configuration) { developer_key.tool_configuration }
>>>>>>> 7fab6966
    let(:admin_nickname) { "New Name" }
    let(:name) { "foo" }
    let(:vendor) { "vendor" }

    it "is successful" do
      expect(subject).to be_successful
      expect(registration.reload.admin_nickname).to eq(admin_nickname)
      expect(registration.updated_by).to eq(admin)
    end

    it "updates the registration's attributes" do
      expect(subject).to be_successful

      registration.reload

      expect(registration.admin_nickname).to eq(admin_nickname)
      expect(registration.vendor).to eq(vendor)
      expect(registration.name).to eq(name)
    end

    it "updates the associated developer key" do
      expect(subject).to be_successful

      attributes = registration.developer_key.reload
                               .attributes
                               .with_indifferent_access
                               .slice(:name,
                                      :public_jwk,
                                      :public_jwk_url,
                                      :scopes,
                                      :redirect_uris,
                                      :icon_url)
                               .compact

      expect(attributes).to eq(
        {
          name:,
          icon_url: internal_lti_configuration[:launch_settings][:icon_url],
          **internal_lti_configuration.slice(:public_jwk, :public_jwk_url, :scopes, :redirect_uris)
        }.with_indifferent_access
      )
    end

    it "updates the associated tool configuration" do
      expect(subject).to be_successful

      expect(tool_configuration.reload.internal_lti_configuration.with_indifferent_access)
<<<<<<< HEAD
        .to eq(internal_configuration.with_indifferent_access)
=======
        .to eq(internal_lti_configuration.with_indifferent_access)
>>>>>>> 7fab6966
    end

    it "updates the associated registration account binding" do
      expect(subject).to be_successful

      expect(registration.account_binding_for(account).workflow_state).to eq("on")
    end

    it "returns the appropriate info" do
      expect(subject).to be_successful

      expect(response_json[:configuration].with_indifferent_access)
<<<<<<< HEAD
        .to eq(internal_configuration.with_indifferent_access)
=======
        .to eq(internal_lti_configuration.with_indifferent_access)
>>>>>>> 7fab6966
      expect(response_json[:account_binding]).to include({ workflow_state: "on" })
    end

    it "doesn't create an unnecessary overlay" do
      expect { subject }.not_to change { Lti::Overlay.count }
      expect(subject).to be_successful
    end

    context "attempting to update disallowed fields" do
      let(:params) do
        super().tap do |p|
          p[:configuration][:developer_key_id] = -1234
        end
      end

      it "ignores the disallowed fields" do
        expect(subject).to be_successful

        expect(tool_configuration.reload.developer_key_id).not_to eq(-1234)
      end
    end

    context "updating a Dynamic Registration" do
      let(:ims_registration) { lti_ims_registration_model(account:) }
      let(:registration) { ims_registration.lti_registration }
      let(:params) do
        {
          admin_nickname: "New Name",
          vendor: "vendor",
          overlay: { "name" => "overlay name" },
        }
      end

      before { tool_configuration.destroy }

      it { is_expected.to be_successful }

      context "disabling scopes" do
        let(:params) do
          super().tap do |p|
            p[:overlay][:disabled_scopes] = [ims_registration.internal_lti_configuration[:scopes][0]]
          end
        end

        it "is successful" do
          ims_registration
          expect(subject).to be_successful
          expect(registration.reload.developer_key.scopes).not_to include(ims_registration.internal_lti_configuration[:scopes][0])
        end
      end

      context "trying to update it's base configuration" do
        let(:params) do
          {
            configuration: internal_lti_configuration,
          }
        end

        it { is_expected.to have_http_status(:unprocessable_entity) }
      end
    end

    context "sending an overlay" do
      let(:params) do
        super().tap do |p|
          p[:overlay] = { "name" => "overlay name" }
        end
      end

      it "creates an overlay" do
        expect { subject }.to change { Lti::Overlay.count }.by(1)
        expect(subject).to be_successful

        expect(registration.overlay_for(account).data.with_indifferent_access)
          .to eq(params[:overlay].with_indifferent_access)
      end

      context "but an overlay already exists" do
        before do
          Lti::Overlay.create!(registration:, account:, data: { "name" => "old name" }, updated_by: admin)
        end

        it "updates the existing overlay" do
          expect { subject }.not_to change { Lti::Overlay.count }

          expect(subject).to be_successful
          expect(registration.overlay_for(account).data.with_indifferent_access)
            .to eq(params[:overlay].with_indifferent_access)
        end

        it "returns the overlay versions" do
          expect(subject).to be_successful

          expect(response_json[:overlay]).to include({ versions: an_instance_of(Array) })
        end
      end

      context "an overlay exists in Site Admin but not for the current account" do
        let(:site_admin_user) { account_admin_user(account: Account.site_admin) }
        let(:site_admin_overlay) do
          Lti::Overlay.create!(registration:, account: Account.site_admin, data: { "name" => "site admin overlay" }, updated_by: site_admin_user)
        end

        before do
          site_admin_overlay
        end

        it { is_expected.to be_successful }

        it "doesn't change the site admin overlay" do
          expect { subject }.not_to change { site_admin_overlay.reload }
        end

        it "creates a new overlay for the current account" do
          expect { subject }.to change { Lti::Overlay.count }.by(1)

          expect(Lti::Overlay.find_by(registration:, account:).data.with_indifferent_access)
            .to eq(params[:overlay].with_indifferent_access)
        end
      end
    end

    context "with a legacy configuration" do
      let(:params) do
        super().tap do |p|
          p[:configuration] = registration.canvas_configuration.except(:public_jwk_url)
        end
      end

      it { is_expected.to be_successful }

      it "doesn't change the configuration" do
        expect { subject }.not_to change { tool_configuration.reload.internal_lti_configuration }
        expect(subject).to be_successful
      end
    end

    context "when updating only the nickname" do
      let(:params) { { admin_nickname: "A Great Partial Update" } }

      it "is successful" do
        expect { subject }.not_to change { tool_configuration.reload.internal_lti_configuration }
        expect(subject).to be_successful
        expect(registration.reload.admin_nickname).to eq(params[:admin_nickname])
      end
    end

    context "when updating only the overlay" do
      let(:params) do
        {
          overlay: {
            disabled_placements: ["course_navigation"],
          }
        }
      end

      it "is successful" do
        expect { subject }.not_to change { tool_configuration.reload.internal_lti_configuration }
        expect(subject).to be_successful

        expect(registration.overlay_for(account).data.with_indifferent_access)
          .to eq(params[:overlay].with_indifferent_access)
      end

      it "still tries to update all installed external tools" do
        expect_any_instance_of(DeveloperKey).to receive(:update_external_tools!).once

        subject
      end
    end

    context "when updating only the configuration" do
      let(:params) do
        {
          configuration: {
            **internal_lti_configuration,
            title: "A Great Partial Update",
          }
        }
      end

      it "is successful" do
        expect(subject).to be_successful

        expect(tool_configuration.reload.internal_lti_configuration.with_indifferent_access)
          .to eq(params[:configuration].with_indifferent_access)
      end
    end

    context "when updating only the workflow state" do
      let(:params) { { workflow_state: "off" } }

      it "is successful" do
        expect { subject }.not_to change { tool_configuration.reload.internal_lti_configuration }

        expect(subject).to be_successful
        expect(registration.account_binding_for(account).workflow_state).to eq(params[:workflow_state])
      end
    end

    context "when updating only the name" do
      let(:params) { { name: "A Great Partial Update" } }

      it "is successful" do
        expect { subject }.not_to change { tool_configuration.reload.internal_lti_configuration }

        expect(subject).to be_successful
        expect(registration.reload.name).to eq(params[:name])
      end
    end

    context "with an invalid configuration" do
      let(:params) do
        super().tap do |p|
          p[:configuration] = { "invalid" => "config" }
        end
      end

      it { is_expected.to have_http_status(:unprocessable_entity) }
    end

    context "with an invalid overlay" do
      let(:params) do
        super().tap do |p|
          p[:overlay] = { "disabled_scopes" => ["invalid"] }
        end
      end

      it { is_expected.to have_http_status(:unprocessable_entity) }
    end

    context "with overlay containing nil attribute" do
      let(:params) do
        super().tap do |p|
          p[:overlay] = { "domain" => nil }
        end
      end

      it "is successful" do
        expect(subject).to be_successful
        expect(registration.overlay_for(account).data[:domain]).to be_nil
      end
    end

    context "with configuration containing nil attribute" do
      let(:params) do
        super().tap do |p|
          p[:configuration] = { **internal_lti_configuration, "domain" => nil }
        end
      end

      it "is successful" do
        expect(subject).to be_successful
        expect(tool_configuration.reload.domain).to be_nil
      end
    end

    context "without user session" do
      before { remove_user_session }

      it "returns 401" do
        expect(subject).to be_unauthorized
      end
    end

    context "with non-admin user" do
      let(:student) { student_in_course(account:).user }

      before { user_session(student) }

      it "returns 403" do
        expect(subject).to be_forbidden
      end
    end

    context "with flag disabled" do
      before { account.disable_feature!(:lti_registrations_page) }

      it "returns 404" do
        expect(subject).to be_not_found
      end
    end
  end

  describe "DELETE destroy", type: :request do
    subject { delete "/api/v1/accounts/#{account.id}/lti_registrations/#{registration.id}" }

    let_once(:registration) { lti_registration_model(account:) }
    let_once(:ims_registration) { lti_ims_registration_model(lti_registration: registration) }
    let_once(:account_binding) { lti_registration_account_binding_model(registration:, account:) }
    let_once(:overlay) { lti_overlay_model(account:, registration:) }

    before { ims_registration }

    context "without user session" do
      before { remove_user_session }

      it "returns 401" do
        subject
        expect(response).to be_unauthorized
      end
    end

    context "with non-admin user" do
      let(:student) { student_in_course(account:).user }

      before { user_session(student) }

      it "returns 403" do
        subject
        expect(response).to be_forbidden
      end
    end

    context "with flag disabled" do
      before { account.disable_feature!(:lti_registrations_page) }

      it "returns 404" do
        subject
        expect(response).to be_not_found
      end
    end

    context "with non-dynamic registration" do
      before { ims_registration.update!(lti_registration: nil) }

      it "is successful" do
        subject
        expect(response).to be_successful
      end

      it "deletes the registration" do
        subject
        expect(registration.reload).to be_deleted
      end
    end

    context "with registration for different account" do
      subject { delete "/api/v1/accounts/#{account.id}/lti_registrations/#{other_reg.id}" }

      let_once(:other_reg) { lti_registration_model(account: Account.site_admin) }
      let_once(:other_ims_registration) { lti_ims_registration_model(lti_registration: other_reg) }

      it "returns 400" do
        subject
        expect(response).to have_http_status(:bad_request)
      end

      it "does not delete the registration" do
        expect { subject }.not_to change { registration.reload.workflow_state }
      end
    end

    it "is successful" do
      subject
      expect(response).to be_successful
    end

    it "deletes the registration" do
      subject
      expect(registration.reload).to be_deleted
    end

    it "includes the account binding" do
      subject
      expect(response_json).to have_key(:account_binding)
    end

    it "includes the configuration" do
      subject
      expect(response_json).to have_key(:configuration)
    end

    it "includes the overlay" do
      subject
      expect(response_json).to have_key(:overlay)
    end
  end

  describe "POST bind", type: :request do
    subject { post "/api/v1/accounts/#{account.id}/lti_registrations/#{registration.id}/bind", params: { workflow_state: } }

    let(:registration) { lti_registration_model(account:) }
    let(:workflow_state) { "off" }

    context "without user session" do
      before { remove_user_session }

      it "returns 401" do
        subject
        expect(response).to be_unauthorized
      end
    end

    context "with non-admin user" do
      let(:student) { student_in_course(account:).user }

      before { user_session(student) }

      it "returns 403" do
        subject
        expect(response).to be_forbidden
      end
    end

    context "with flag disabled" do
      before { account.disable_feature!(:lti_registrations_page) }

      it "returns 404" do
        subject
        expect(response).to be_not_found
      end
    end

    context "when model-level validations fail" do
      # for example, when the account is not a root account
      subject { post "/api/v1/accounts/#{child_account.id}/lti_registrations/#{registration.id}/bind", params: { workflow_state: } }

      let(:child_account) { account_model(parent_account: account) }
      let(:registration) { lti_registration_model(account: child_account) }

      it "returns 422" do
        subject
        expect(response).to have_http_status(:unprocessable_entity)
      end
    end

    context "with invalid workflow state" do
      let(:workflow_state) { "invalid" }

      it "returns 422" do
        subject
        expect(response).to have_http_status(:unprocessable_entity)
      end
    end

    it "is successful" do
      subject
      expect(response).to be_successful
    end

    context "without existing binding" do
      it "creates a new binding" do
        expect { subject }.to change { Lti::RegistrationAccountBinding.count }.by(1)
      end

      it "constructs the binding properly" do
        subject
        account_binding = Lti::RegistrationAccountBinding.last
        expect(account_binding.registration).to eq(registration)
        expect(account_binding.account).to eq(account)
        expect(account_binding.workflow_state).to eq(workflow_state)
        expect(account_binding.created_by).to eq(admin)
        expect(account_binding.updated_by).to eq(admin)
        expect(account_binding.root_account_id).to eq(account.id)
      end
    end

    context "with existing binding" do
      let(:account_binding) { lti_registration_account_binding_model(registration:, account:) }
      let(:initial_workflow_state) { "on" }
      let(:initial_updated_by) { user_model }

      before do
        account_binding.update!(workflow_state: initial_workflow_state, updated_by: initial_updated_by)
      end

      it "does not create a new binding" do
        expect { subject }.not_to change { Lti::RegistrationAccountBinding.count }
      end

      it "updates the existing binding" do
        expect { subject }.to change { account_binding.reload.workflow_state }.from(initial_workflow_state).to(workflow_state).and change { account_binding.updated_by }.from(initial_updated_by).to(admin)
      end
    end
  end

  describe "POST validate", type: :request do
    # introduces `canvas_lti_configuration` (hard-coded JSON LtiConfiguration)
    subject { post "/api/v1/accounts/#{account.id}/lti_registrations/configuration/validate", params: { url:, lti_configuration: }.compact, as: :json }

    include_context "lti_1_3_tool_configuration_spec_helper"

    let(:url) { nil }
    let(:lti_configuration) { nil }

    context "without user session" do
      before { remove_user_session }

      it "returns 401" do
        subject
        expect(response).to be_unauthorized
      end
    end

    context "with non-admin user" do
      let(:student) { student_in_course(account:).user }

      before { user_session(student) }

      it "returns 403" do
        subject
        expect(response).to be_forbidden
      end
    end

    context "with flag disabled" do
      before { account.disable_feature!(:lti_registrations_page) }

      it "returns 404" do
        subject
        expect(response).to be_not_found
      end
    end

    context "without any params" do
      it "returns 422" do
        subject
        expect(response).to have_http_status(:unprocessable_entity)
        expect(response_json.dig("errors", 0)).to include("lti_configuration or url is required")
      end
    end

    context "with both params" do
      let(:url) { "http://example.com" }
      let(:lti_configuration) { { title: "Title" } }

      it "returns 422" do
        subject
        expect(response).to have_http_status(:unprocessable_entity)
        expect(response_json.dig("errors", 0)).to include("only one of lti_configuration or url")
      end
    end

    context "with invalid lti_configuration" do
      let(:lti_configuration) { { title: "Title" } }

      it "returns 422" do
        subject
        expect(response).to have_http_status(:unprocessable_entity)
        expect(response_json.dig("errors", 0)).to include("required")
      end
    end

    context "with valid lti_configuration" do
      let(:lti_configuration) { canvas_lti_configuration }

      it "is successful" do
        subject
        expect(response).to be_successful
      end

      it "transforms the configuration" do
        subject
        expect(response_json["configuration"]).to eq internal_lti_configuration.with_indifferent_access
      end

      it "adds a default redirect_uris to ensure the configuration is valid" do
        subject
        expect(response_json["configuration"]["redirect_uris"]).to eq internal_lti_configuration[:redirect_uris]
      end

      context "with redirect_uris" do
        let(:lti_configuration) { canvas_lti_configuration.merge(redirect_uris:) }
        let(:redirect_uris) { ["http://example.com"] }

        it "is successful" do
          subject
          expect(response).to be_successful
        end

        it "includes redirect_uris" do
          subject
          expect(response_json["configuration"]["redirect_uris"]).to eq redirect_uris
        end

        context "with string redirect_uris" do
          let(:redirect_uris) { "http://example.com" }

          it "is successful" do
            subject
            expect(response).to be_successful
          end

          it "coerces redirect_uris to an array" do
            subject
            expect(response_json["configuration"]["redirect_uris"]).to eq [redirect_uris]
          end
        end
      end

      context "with null config values" do
        before do
          lti_configuration["extensions"][0]["tool_id"] = nil
        end

        it "is successful" do
          subject
          expect(response).to be_successful
        end
      end

      context "with null required values" do
        before do
          lti_configuration["title"] = nil
        end

        it "returns 422" do
          subject
          expect(response).to have_http_status(:unprocessable_entity)
        end
      end
    end

    context "with url" do
      let(:url) { "http://example.com" }
      let(:result) { nil }

      before do
        allow(CanvasHttp).to receive(:get).with(url).and_return(result)
      end

      context "when url errors" do
        before do
          allow(CanvasHttp).to receive(:get).with(url).and_raise(CanvasHttp::Error)
        end

        it "returns 422" do
          subject
          expect(response).to have_http_status(:unprocessable_entity)
        end
      end

      context "when url can't connect" do
        before do
          allow(CanvasHttp).to receive(:get).with(url).and_raise(SocketError)
        end

        it "returns 422" do
          subject
          expect(response).to have_http_status(:unprocessable_entity)
        end
      end

      context "when url responds with non-200" do
        let(:result) { double(class: Net::HTTPBadRequest, code: 400) }

        it "returns 422" do
          subject
          expect(response).to have_http_status(:unprocessable_entity)
        end
      end

      context "when url responds with non-JSON" do
        let(:result) { double(class: Net::HTTPSuccess, is_a?: true, body: "invalid json") }

        it "returns 422" do
          subject
          expect(response).to have_http_status(:unprocessable_entity)
        end
      end

      context "when url responds with JSON" do
        let(:result) { double(class: Net::HTTPSuccess, is_a?: true, body: config.to_json) }

        context "when configuration is invalid" do
          let(:config) { { title: "Title" } }

          it "returns 422" do
            subject
            expect(response).to have_http_status(:unprocessable_entity)
            expect(response_json.dig("errors", 0)).to include("required")
          end
        end

        context "when configuration is valid" do
          let(:config) { canvas_lti_configuration }

          it "is successful" do
            subject
            expect(response).to be_successful
          end

          it "transforms the configuration" do
            subject
            expect(response_json["configuration"]).to eq internal_lti_configuration.with_indifferent_access
          end
        end
      end
    end
  end

  describe "POST create", type: :request do
    subject do
      post "/api/v1/accounts/#{account.id}/lti_registrations",
           params:,
           as: :json
      response
    end

    let(:params) do
      {
        name: "Test Tool",
        vendor: "Test Vendor",
        configuration: internal_lti_configuration,
        admin_nickname: "Test Nickname"
      }
    end
    let(:account) { account_model }
    let(:admin) { account_admin_user(account:) }

    before do
      user_session(admin)
      account.enable_feature!(:lti_registrations_page)
    end

    context "without user session" do
      before { remove_user_session }

      it "returns 401" do
        subject
        expect(response).to be_unauthorized
      end
    end

    context "with non-admin user" do
      let(:student) { student_in_course(account:).user }

      before { user_session(student) }

      it "returns 403" do
        subject
        expect(response).to be_forbidden
      end
    end

    context "with flag disabled" do
      before { account.disable_feature!(:lti_registrations_page) }

      it "returns 404" do
        subject
        expect(response).to be_not_found
      end
    end

    it { is_expected.to be_successful }

    it "creates a new LTI registration" do
      expect { subject }.to change { Lti::Registration.count }.by(1)
    end

    it "creates a new Developer Key" do
      expect { subject }.to change { DeveloperKey.count }.by(1)
    end

    it "creates a new Tool Configuration" do
      expect { subject }.to change { Lti::ToolConfiguration.count }.by(1)

      expect(Lti::ToolConfiguration.last.internal_lti_configuration.with_indifferent_access)
<<<<<<< HEAD
        .to eq(internal_configuration.with_indifferent_access)
=======
        .to eq(internal_lti_configuration.with_indifferent_access)
>>>>>>> 7fab6966
    end

    it "defaults to a nil unified_tool_id" do
      expect(subject).to be_successful

      expect(Lti::ToolConfiguration.last.unified_tool_id).to be_nil
    end

    it "returns the created registration" do
      subject
      expect(response).to be_successful
      expect(response_json[:name]).to eq("Test Tool")
      expect(response_json[:admin_nickname]).to eq("Test Nickname")
      expect(response_json[:configuration].with_indifferent_access)
<<<<<<< HEAD
        .to eq(internal_configuration.with_indifferent_access)
=======
        .to eq(internal_lti_configuration.with_indifferent_access)
>>>>>>> 7fab6966
      expect(response_json[:account_binding]).to be_present
    end

    it 'creates an account binding with a default state of "off"' do
      expect { subject }.to change { Lti::RegistrationAccountBinding.count }.by(1)

      expect(Lti::RegistrationAccountBinding.last.registration).to eq(Lti::Registration.last)
      expect(Lti::RegistrationAccountBinding.last.account).to eq(account)
      expect(Lti::RegistrationAccountBinding.last.workflow_state).to eq("off")
    end

    context "without nickname" do
      before do
        params.delete(:admin_nickname)
      end

      it "leaves nickname empty" do
        subject
        expect(response).to be_successful
        expect(response_json[:admin_nickname]).to be_nil
      end
    end

    context "setting the unified_tool_id" do
      let(:params) do
        super().tap do |p|
          p[:unified_tool_id] = "test_unified_tool_id"
        end
      end

      it "creates a new LTI registration with the unified_tool_id" do
        expect(subject).to be_successful

        expect(Lti::ToolConfiguration.last.unified_tool_id).to eq(params[:unified_tool_id])
      end
    end

    context "attempting to update disallowed fields" do
      let(:params) do
        super().tap do |p|
          p[:configuration][:developer_key_id] = -1234
        end
      end

      it "ignores the disallowed fields" do
        expect(subject).to be_successful

        expect(Lti::ToolConfiguration.last.developer_key_id).not_to eq(-1234)
      end
    end

    context "creating a registration in Site Admin" do
      let(:account) { Account.site_admin }

      it "defaults the key to being invisible" do
        expect { subject }.to change { DeveloperKey.count }.by(1)
        expect(subject).to be_successful

        expect(DeveloperKey.last.visible).to be(false)
      end

      it "doesn't associate the developer key with any account" do
        expect { subject }.to change { DeveloperKey.count }.by(1)
        expect(subject).to be_successful

        expect(DeveloperKey.last.account).to be_nil
      end
    end

    context "specifying a workflow state" do
      it "creates an account binding with the specified state" do
        params[:workflow_state] = "on"
        expect { subject }.to change { Lti::RegistrationAccountBinding.count }.by(1)

        expect(Lti::RegistrationAccountBinding.last.workflow_state).to eq("on")
      end

      it "returns 422 if the state is invalid" do
        params[:workflow_state] = "asdfasdfasdfasdf"
        subject
        expect(response).to have_http_status(:unprocessable_entity)
      end
    end

    context "with invalid configuration" do
      let(:internal_lti_configuration) { { title: "Invalid Tool" } }

      it "returns 422" do
        subject
        expect(response).to have_http_status(:unprocessable_entity)
        expect(response_json[:errors].first).to include("required")
      end
    end

    context "without required parameters" do
      let(:params) { {} }

      it "returns 400" do
        subject
        expect(response).to have_http_status(:bad_request)
        expect(response_json[:errors].first["message"]).to include("configuration is missing")
      end
    end

    context "multiple redirect_uris listed" do
      let(:internal_lti_configuration) do
        super().tap do |ic|
          ic[:redirect_uris] << "anotherredirecturi.com"
        end
      end

      it "is saved properly to the tool configuration" do
        expect { subject }.to change { Lti::ToolConfiguration.count }.by(1)

        expect(Lti::ToolConfiguration.last.redirect_uris).to eq internal_lti_configuration[:redirect_uris]
      end
    end

    context "with overlay" do
      let(:params) do
        super().tap do |p|
          p[:overlay] = { title: "different title!" }
        end
      end

      it "creates a new LTI registration with overlay" do
        expect { subject }.to change { Lti::Overlay.count }.by(1)
        expect(response).to be_successful

        expect(Lti::Overlay.last.data).to eq({ "title" => "different title!" })
        expect(Lti::Registration.last.lti_overlays.last).to eq(Lti::Overlay.last)
      end

      it "returns the created overlay in the response" do
        expect(subject).to be_successful

        expect(response_json[:overlay][:data].with_indifferent_access)
          .to eq(params[:overlay].with_indifferent_access)
      end

      it "removes scopes from the dev key that are disabled in the overlay" do
        internal_lti_configuration[:scopes] = TokenScopes::ALL_LTI_SCOPES.dup
        params[:overlay][:disabled_scopes] = [TokenScopes::LTI_AGS_SCORE_SCOPE]
        subject
        expect(response).to be_successful
        expect(DeveloperKey.last.scopes).to eq(TokenScopes::ALL_LTI_SCOPES - [TokenScopes::LTI_AGS_SCORE_SCOPE])
      end
    end

    context "with invalid overlay" do
      let(:params) do
        super().tap do |p|
          p[:overlay] = { "title" => 5 }
        end
      end

      it { is_expected.to have_http_status(:unprocessable_entity) }
    end

    context "using a legacy configuration" do
      let(:params) do
        super().tap do |p|
          p[:configuration] = canvas_lti_configuration
        end
      end

      it { is_expected.to be_successful }

      it "creates a new LTI registration" do
        expect { subject }.to change { Lti::Registration.count }.by(1)
      end

      it "creates a new Developer Key" do
        expect { subject }.to change { DeveloperKey.count }.by(1)
      end

      it "creates a new Tool Configuration" do
        expect { subject }.to change { Lti::ToolConfiguration.count }.by(1)

        expect(Lti::ToolConfiguration.last.internal_lti_configuration.with_indifferent_access)
<<<<<<< HEAD
          .to eq(internal_configuration.with_indifferent_access)
=======
          .to eq(internal_lti_configuration.with_indifferent_access)
>>>>>>> 7fab6966
      end

      it "returns the created registration" do
        expect { subject }.to change { Lti::Registration.count }.by(1)

        expect(subject).to be_successful
        expect(response_json[:name]).to eq("Test Tool")
        expect(response_json[:admin_nickname]).to eq("Test Nickname")
      end
    end
  end
end<|MERGE_RESOLUTION|>--- conflicted
+++ resolved
@@ -207,12 +207,6 @@
       end
 
       context "when developer key is deleted" do
-<<<<<<< HEAD
-        # introduces `tool_configuration`
-        include_context "lti_1_3_tool_configuration_spec_helper"
-
-=======
->>>>>>> 7fab6966
         let(:developer_key) { lti_developer_key_model(account:) }
         let(:registration) { developer_key.lti_registration }
 
@@ -847,17 +841,12 @@
 
     let(:other_admin) { account_admin_user(account:) }
     let(:registration) { developer_key.lti_registration }
-<<<<<<< HEAD
-    let(:developer_key) { lti_developer_key_model(account:) }
-    let(:tool_configuration) { lti_tool_configuration_model(developer_key:, lti_registration: registration) }
-=======
     let(:developer_key) do
       lti_developer_key_model(account:).tap do |dk|
         lti_tool_configuration_model(developer_key: dk, lti_registration: dk.lti_registration)
       end
     end
     let(:tool_configuration) { developer_key.tool_configuration }
->>>>>>> 7fab6966
     let(:admin_nickname) { "New Name" }
     let(:name) { "foo" }
     let(:vendor) { "vendor" }
@@ -905,11 +894,7 @@
       expect(subject).to be_successful
 
       expect(tool_configuration.reload.internal_lti_configuration.with_indifferent_access)
-<<<<<<< HEAD
-        .to eq(internal_configuration.with_indifferent_access)
-=======
         .to eq(internal_lti_configuration.with_indifferent_access)
->>>>>>> 7fab6966
     end
 
     it "updates the associated registration account binding" do
@@ -922,11 +907,7 @@
       expect(subject).to be_successful
 
       expect(response_json[:configuration].with_indifferent_access)
-<<<<<<< HEAD
-        .to eq(internal_configuration.with_indifferent_access)
-=======
         .to eq(internal_lti_configuration.with_indifferent_access)
->>>>>>> 7fab6966
       expect(response_json[:account_binding]).to include({ workflow_state: "on" })
     end
 
@@ -1686,11 +1667,7 @@
       expect { subject }.to change { Lti::ToolConfiguration.count }.by(1)
 
       expect(Lti::ToolConfiguration.last.internal_lti_configuration.with_indifferent_access)
-<<<<<<< HEAD
-        .to eq(internal_configuration.with_indifferent_access)
-=======
         .to eq(internal_lti_configuration.with_indifferent_access)
->>>>>>> 7fab6966
     end
 
     it "defaults to a nil unified_tool_id" do
@@ -1705,11 +1682,7 @@
       expect(response_json[:name]).to eq("Test Tool")
       expect(response_json[:admin_nickname]).to eq("Test Nickname")
       expect(response_json[:configuration].with_indifferent_access)
-<<<<<<< HEAD
-        .to eq(internal_configuration.with_indifferent_access)
-=======
         .to eq(internal_lti_configuration.with_indifferent_access)
->>>>>>> 7fab6966
       expect(response_json[:account_binding]).to be_present
     end
 
@@ -1890,11 +1863,7 @@
         expect { subject }.to change { Lti::ToolConfiguration.count }.by(1)
 
         expect(Lti::ToolConfiguration.last.internal_lti_configuration.with_indifferent_access)
-<<<<<<< HEAD
-          .to eq(internal_configuration.with_indifferent_access)
-=======
           .to eq(internal_lti_configuration.with_indifferent_access)
->>>>>>> 7fab6966
       end
 
       it "returns the created registration" do
