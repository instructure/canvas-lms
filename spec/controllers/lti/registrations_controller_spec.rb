--- conflicted
+++ resolved
@@ -2091,8 +2091,6 @@
         deployment # create before disabling flag that would otherwise prevent this
         account.disable_feature!(:lti_registrations_next)
       end
-<<<<<<< HEAD
-=======
 
       it "returns 404" do
         subject
@@ -2124,7 +2122,6 @@
         other_account.enable_feature!(:lti_registrations_page)
         other_account.enable_feature!(:lti_registrations_next)
       end
->>>>>>> dec807a2
 
       it "returns 404" do
         subject
@@ -2132,40 +2129,6 @@
       end
     end
 
-<<<<<<< HEAD
-    context "with invalid registration id" do
-      let(:other_root_account) { account_model }
-      let(:registration) { lti_registration_with_tool(account: other_root_account) }
-
-      before do
-        other_root_account.enable_feature!(:lti_registrations_page)
-        other_root_account.enable_feature!(:lti_registrations_next)
-      end
-
-      it "returns 404" do
-        subject
-        expect(response).to be_not_found
-      end
-    end
-
-    context "with invalid deployment id" do
-      let(:other_account) { account_model }
-      let(:other_registration) { lti_registration_with_tool(account: other_account) }
-      let(:deployment) { other_registration.deployments.first }
-
-      before do
-        other_account.enable_feature!(:lti_registrations_page)
-        other_account.enable_feature!(:lti_registrations_next)
-      end
-
-      it "returns 404" do
-        subject
-        expect(response).to be_not_found
-      end
-    end
-
-=======
->>>>>>> dec807a2
     context "with course-level deployment" do
       let(:course) { course_model(account:) }
       let(:deployment) { registration.new_external_tool(course) }
@@ -2431,8 +2394,6 @@
             expect(response).to be_unprocessable
           end
         end
-<<<<<<< HEAD
-=======
       end
     end
   end
@@ -2575,7 +2536,6 @@
           expect(response).to have_http_status(:unprocessable_entity)
           expect(response_json["errors"].first["message"]).to include("limit must be a positive integer")
         end
->>>>>>> dec807a2
       end
     end
   end
