--- conflicted
+++ resolved
@@ -1160,7 +1160,6 @@
       end
 
       it "deletes the registration" do
-<<<<<<< HEAD
         subject
         expect(registration.reload).to be_deleted
       end
@@ -1174,21 +1173,6 @@
 
       it "returns 400" do
         subject
-=======
-        subject
-        expect(registration.reload).to be_deleted
-      end
-    end
-
-    context "with registration for different account" do
-      subject { delete "/api/v1/accounts/#{account.id}/lti_registrations/#{other_reg.id}" }
-
-      let_once(:other_reg) { lti_registration_model(account: Account.site_admin) }
-      let_once(:other_ims_registration) { lti_ims_registration_model(lti_registration: other_reg) }
-
-      it "returns 400" do
-        subject
->>>>>>> 51db239a
         expect(response).to have_http_status(:bad_request)
       end
 
