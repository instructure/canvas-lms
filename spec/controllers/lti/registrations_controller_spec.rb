--- conflicted
+++ resolved
@@ -23,16 +23,9 @@
     body = response.parsed_body
     body.is_a?(Array) ? body.map(&:with_indifferent_access) : body.with_indifferent_access
   end
-<<<<<<< HEAD
-
-  describe "GET index" do
-    let_once(:account) { account_model }
-    let_once(:admin) { account_admin_user(account:) }
-=======
   let(:response_data) do
     response_json[:data]
   end
->>>>>>> fb326791
 
   let_once(:account) { account_model }
   let_once(:admin) { account_admin_user(name: "A User", account:) }
@@ -97,15 +90,6 @@
     subject { get url }
 
     let(:url) { "/api/v1/accounts/#{account.id}/lti_registrations" }
-<<<<<<< HEAD
-    let(:account) { account_model }
-    let(:admin) { account_admin_user(account:) }
-
-    before do
-      account.enable_feature!(:lti_registrations_page)
-    end
-=======
->>>>>>> fb326791
 
     context "correctness verifications" do
       before do
@@ -144,14 +128,6 @@
       end
 
       context "with a user session" do
-<<<<<<< HEAD
-        before do
-          user_session(admin)
-          account.enable_feature!(:lti_registrations_page)
-        end
-
-=======
->>>>>>> fb326791
         it "is successful" do
           subject
           expect(response).to be_successful
@@ -164,29 +140,12 @@
 
         it "returns a list of registrations" do
           subject
-<<<<<<< HEAD
-          expect(response_json[:data].length).to eq(4)
-=======
           expect(response_data.length).to eq(4)
->>>>>>> fb326791
         end
 
         it "has the expected fields in the results" do
           subject
 
-<<<<<<< HEAD
-          expect(response_json[:data].first)
-            .to include({ account_id: an_instance_of(Integer), name: an_instance_of(String) })
-
-          expect(response_json[:data].first[:account_binding])
-            .to include({ workflow_state: an_instance_of(String) })
-
-          expect(response_json[:data].first[:account_binding][:created_by])
-            .to include({ id: an_instance_of(Integer) })
-        end
-
-        it "sorts the results by newest first" do
-=======
           expect(response_data.first)
             .to include({ account_id: an_instance_of(Integer), name: an_instance_of(String) })
 
@@ -198,18 +157,147 @@
         end
 
         it "sorts the results by newest first by default" do
->>>>>>> fb326791
           lti_registration_model(account:, name: "created just now")
           lti_registration_model(account:, name: "created an hour ago", created_at: 1.hour.ago)
 
           subject
-<<<<<<< HEAD
-          expect(response_json[:data].first["name"]).to eq("created just now")
-          expect(response_json[:data].last["name"]).to eq("created an hour ago")
+          expect(response_data.first["name"]).to eq("created just now")
+          expect(response_data.last["name"]).to eq("created an hour ago")
+        end
+
+        context "when sorting by installed_by" do
+          subject { get "/api/v1/accounts/#{account.id}/lti_registrations?sort=installed_by" }
+
+          before do
+            # Other admin is "A User" -- registrations with an LRAB by B User should be last
+            admin2 = account_admin_user(name: "B User", account:)
+            lti_registration_model(name: "Created by B User", created_by: admin2, account:)
+          end
+
+          it "sorts by the lti_registration_account_binding.created_by" do
+            subject
+            expect(response_data.last["name"]).to eq("Created by B User")
+          end
+
+          context "with the dir=asc parameter" do
+            subject { get "/api/v1/accounts/#{account.id}/lti_registrations?sort=installed_by&dir=asc" }
+
+            it "puts the results in ascending order" do
+              subject
+              expect(response_data.first["name"]).to eq("Created by B User")
+            end
+          end
+        end
+
+        context "when sorting by name" do
+          subject { get "/api/v1/accounts/#{account.id}/lti_registrations?sort=name" }
+
+          before do
+            lti_registration_model(account:, name: "AAA registration")
+            lti_registration_model(account:, name: "ZZZ registration")
+          end
+
+          it "sorts by name" do
+            subject
+            expect(response_data.first["name"]).to eq("ZZZ registration")
+            expect(response_data.last["name"]).to eq("AAA registration")
+          end
+
+          context "with the dir=asc parameter" do
+            subject { get "/api/v1/accounts/#{account.id}/lti_registrations?sort=name&dir=asc" }
+
+            it "puts the results in ascending order" do
+              subject
+              expect(response_data.first["name"]).to eq("AAA registration")
+              expect(response_data.last["name"]).to eq("ZZZ registration")
+            end
+          end
+        end
+
+        context "when sorting by a nil attribute" do
+          subject { get "/api/v1/accounts/#{account.id}/lti_registrations?sort=nickname" }
+
+          it "treats nil like an empty value" do
+            lti_registration_model(admin_nickname: "a nickname", account:)
+            lti_registration_model(admin_nickname: nil, account:)
+            subject
+            expect(response_data.first["admin_nickname"]).to eq("a nickname")
+          end
+        end
+
+        context "when sorting by a workflow_state" do
+          subject { get "/api/v1/accounts/#{account.id}/lti_registrations?sort=on" }
+
+          it "does not error if the account binding is nil" do
+            reg = lti_registration_model(account:, name: "no account bindings")
+            # expect it to have no account bindings, just in case we start automatically
+            # creating a default one in the future.
+            expect(reg.lti_registration_account_bindings).to eq([])
+            subject
+            expect(response_data.last["name"]).to eq("no account bindings")
+          end
+        end
+
+        context "with a search query param matching no results" do
+          let(:url) { "/api/v1/accounts/#{account.id}/lti_registrations?query=searchterm" }
+
+          it "finds no registrations" do
+            subject
+            expect(response_data.length).to eq(0)
+          end
+        end
+
+        context "with a search query param matching some results" do
+          # search for "registration no" which should find "Registration no. 1" etc.
+          let(:url) { "/api/v1/accounts/#{account.id}/lti_registrations?query=registration%20no" }
+
+          it "finds matching registrations" do
+            subject
+            # searching "registration no" should find the three registrations titled
+            # "Registration no. N"
+            expect(response_data.length).to eq(3)
+          end
+
+          it "rejects registrations that do not match all terms" do
+            # The name "registration" alone is not enough to match search terms "registration no"
+            incomplete_match = lti_registration_model(account:, name: "registration")
+            subject
+            expect(response_data.pluck(:id)).not_to include(incomplete_match.id)
+          end
+
+          it "finds registrations with matching terms across different model attributes" do
+            multi_attribute_match = lti_registration_model(account:, name: "registration", vendor: "no")
+            subject
+            expect(response_data.pluck(:id)).to include(multi_attribute_match.id)
+          end
+
+          it "includes the current search parameters in the Link header" do
+            subject
+            expect(response.headers["Link"]).to include("?query=registration+no")
+          end
+
+          context "query param validations" do
+            it "returns a 422 if the page param isn't an integer" do
+              get "/api/v1/accounts/#{account.id}/lti_registrations?page=bad"
+              expect(response_json["errors"].first["message"]).to eq("page param should be an integer")
+            end
+
+            it "returns a 422 if the dir param isn't valid" do
+              get "/api/v1/accounts/#{account.id}/lti_registrations?dir=bad"
+              expect(response_json["errors"].first["message"]).to eq("dir param should be asc, desc, or empty")
+            end
+
+            it "returns a 422 if the sort param isn't valid" do
+              get "/api/v1/accounts/#{account.id}/lti_registrations?sort=bad"
+              expect(response_json["errors"].first["message"]).to eq("bad is not a valid field for sorting")
+            end
+          end
         end
       end
 
       context "without user session" do
+        before { remove_user_session }
+
         it "returns 401" do
           subject
           expect(response).to be_unauthorized
@@ -217,9 +305,7 @@
       end
 
       context "with non-admin user" do
-        before do
-          user_session(student_in_course(account:).user)
-        end
+        before { user_session(student_in_course(account:).user) }
 
         it "returns 401" do
           subject
@@ -228,9 +314,7 @@
       end
 
       context "with flag disabled" do
-        before do
-          account.disable_feature!(:lti_registrations_page)
-        end
+        before { account.disable_feature!(:lti_registrations_page) }
 
         it "returns 404" do
           subject
@@ -247,8 +331,6 @@
 
       context "with exactly 15 registrations present" do
         before do
-          user_session(admin)
-
           10.times do |number|
             registration = lti_registration_model(account:, name: "Registration no. #{number}")
             lti_registration_account_binding_model(registration:, account:, workflow_state: "on", created_by: admin)
@@ -269,7 +351,7 @@
 
         it "puts results on one page and does not give a 'next' page in the Link header" do
           subject
-          expect(response_json[:data].length).to eq(15)
+          expect(response_data.length).to eq(15)
 
           # Expect the current pagination link to be given as rel=first, rel=last, and rel=current
           # in the header.
@@ -279,6 +361,19 @@
 
           # Should only be three items in the list (i.e. no "next").
           expect(link_header_values.length).to eq(3)
+        end
+
+        context "with per_page over max" do
+          subject { get url + "?per_page=5" }
+
+          before do
+            stub_const("Api::MAX_PER_PAGE", 3)
+          end
+
+          it "returns max amount" do
+            subject
+            expect(response_data.length).to eq(3)
+          end
         end
 
         context "with 20 registrations present" do
@@ -308,267 +403,6 @@
           it "returns five results on page 2 and says that is the last page" do
             get "#{url}?page=2"
 
-            expect(response_json[:data].length).to eq(5)
-
-            %w[current last].each do |link_rel|
-              expect(link_header_values).to include("<#{current_pagination_link}>; rel=\"#{link_rel}\"")
-=======
-          expect(response_data.first["name"]).to eq("created just now")
-          expect(response_data.last["name"]).to eq("created an hour ago")
-        end
-
-        context "when sorting by installed_by" do
-          subject { get "/api/v1/accounts/#{account.id}/lti_registrations?sort=installed_by" }
-
-          before do
-            # Other admin is "A User" -- registrations with an LRAB by B User should be last
-            admin2 = account_admin_user(name: "B User", account:)
-            lti_registration_model(name: "Created by B User", created_by: admin2, account:)
-          end
-
-          it "sorts by the lti_registration_account_binding.created_by" do
-            subject
-            expect(response_data.last["name"]).to eq("Created by B User")
-          end
-
-          context "with the dir=asc parameter" do
-            subject { get "/api/v1/accounts/#{account.id}/lti_registrations?sort=installed_by&dir=asc" }
-
-            it "puts the results in ascending order" do
-              subject
-              expect(response_data.first["name"]).to eq("Created by B User")
-            end
-          end
-        end
-
-        context "when sorting by name" do
-          subject { get "/api/v1/accounts/#{account.id}/lti_registrations?sort=name" }
-
-          before do
-            lti_registration_model(account:, name: "AAA registration")
-            lti_registration_model(account:, name: "ZZZ registration")
-          end
-
-          it "sorts by name" do
-            subject
-            expect(response_data.first["name"]).to eq("ZZZ registration")
-            expect(response_data.last["name"]).to eq("AAA registration")
-          end
-
-          context "with the dir=asc parameter" do
-            subject { get "/api/v1/accounts/#{account.id}/lti_registrations?sort=name&dir=asc" }
-
-            it "puts the results in ascending order" do
-              subject
-              expect(response_data.first["name"]).to eq("AAA registration")
-              expect(response_data.last["name"]).to eq("ZZZ registration")
-            end
-          end
-        end
-
-        context "when sorting by a nil attribute" do
-          subject { get "/api/v1/accounts/#{account.id}/lti_registrations?sort=nickname" }
-
-          it "treats nil like an empty value" do
-            lti_registration_model(admin_nickname: "a nickname", account:)
-            lti_registration_model(admin_nickname: nil, account:)
-            subject
-            expect(response_data.first["admin_nickname"]).to eq("a nickname")
-          end
-        end
-
-        context "when sorting by a workflow_state" do
-          subject { get "/api/v1/accounts/#{account.id}/lti_registrations?sort=on" }
-
-          it "does not error if the account binding is nil" do
-            reg = lti_registration_model(account:, name: "no account bindings")
-            # expect it to have no account bindings, just in case we start automatically
-            # creating a default one in the future.
-            expect(reg.lti_registration_account_bindings).to eq([])
-            subject
-            expect(response_data.last["name"]).to eq("no account bindings")
-          end
-        end
-
-        context "with a search query param matching no results" do
-          let(:url) { "/api/v1/accounts/#{account.id}/lti_registrations?query=searchterm" }
-
-          it "finds no registrations" do
-            subject
-            expect(response_data.length).to eq(0)
-          end
-        end
-
-        context "with a search query param matching some results" do
-          # search for "registration no" which should find "Registration no. 1" etc.
-          let(:url) { "/api/v1/accounts/#{account.id}/lti_registrations?query=registration%20no" }
-
-          it "finds matching registrations" do
-            subject
-            # searching "registration no" should find the three registrations titled
-            # "Registration no. N"
-            expect(response_data.length).to eq(3)
-          end
-
-          it "rejects registrations that do not match all terms" do
-            # The name "registration" alone is not enough to match search terms "registration no"
-            incomplete_match = lti_registration_model(account:, name: "registration")
-            subject
-            expect(response_data.pluck(:id)).not_to include(incomplete_match.id)
-          end
-
-          it "finds registrations with matching terms across different model attributes" do
-            multi_attribute_match = lti_registration_model(account:, name: "registration", vendor: "no")
-            subject
-            expect(response_data.pluck(:id)).to include(multi_attribute_match.id)
-          end
-
-          it "includes the current search parameters in the Link header" do
-            subject
-            expect(response.headers["Link"]).to include("?query=registration+no")
-          end
-
-          context "query param validations" do
-            it "returns a 422 if the page param isn't an integer" do
-              get "/api/v1/accounts/#{account.id}/lti_registrations?page=bad"
-              expect(response_json["errors"].first["message"]).to eq("page param should be an integer")
-            end
-
-            it "returns a 422 if the dir param isn't valid" do
-              get "/api/v1/accounts/#{account.id}/lti_registrations?dir=bad"
-              expect(response_json["errors"].first["message"]).to eq("dir param should be asc, desc, or empty")
-            end
-
-            it "returns a 422 if the sort param isn't valid" do
-              get "/api/v1/accounts/#{account.id}/lti_registrations?sort=bad"
-              expect(response_json["errors"].first["message"]).to eq("bad is not a valid field for sorting")
->>>>>>> fb326791
-            end
-          end
-        end
-      end
-<<<<<<< HEAD
-    end
-  end
-
-  describe "GET show" do
-    subject { get :show, params: { account_id: account.id, id: registration.id }, format: :json }
-
-    let_once(:account) { account_model }
-    let_once(:admin) { account_admin_user(account:) }
-    let_once(:registration) { lti_registration_model(account:) }
-    let_once(:account_binding) { lti_registration_account_binding_model(registration:, account:) }
-=======
-
-      context "without user session" do
-        before { remove_user_session }
-
-        it "returns 401" do
-          subject
-          expect(response).to be_unauthorized
-        end
-      end
-
-      context "with non-admin user" do
-        before { user_session(student_in_course(account:).user) }
-
-        it "returns 401" do
-          subject
-          expect(response).to be_unauthorized
-        end
-      end
-
-      context "with flag disabled" do
-        before { account.disable_feature!(:lti_registrations_page) }
->>>>>>> fb326791
-
-        it "returns 404" do
-          subject
-          expect(response).to be_not_found
-        end
-      end
-    end
-
-    context "pagination" do
-      # Link header is a comma-separated list
-      let(:link_header_values) { response.headers["Link"].split(",") }
-      let(:current_pagination_link) { "http://www.example.com#{url}?page=#{expected_page_number}&per_page=15" }
-      let(:expected_page_number) { raise "define expected_page_number in specific contexts" }
-
-      context "with exactly 15 registrations present" do
-        before do
-          10.times do |number|
-            registration = lti_registration_model(account:, name: "Registration no. #{number}")
-            lti_registration_account_binding_model(registration:, account:, workflow_state: "on", created_by: admin)
-          end
-
-          # registration in another account
-          5.times do
-            enabled_site_admin_reg = lti_registration_model(account: Account.site_admin, name: "Site admin registration")
-            lti_registration_account_binding_model(
-              registration: enabled_site_admin_reg,
-              account:,
-              workflow_state: "on"
-            )
-          end
-        end
-
-        let(:expected_page_number) { 1 }
-
-        it "puts results on one page and does not give a 'next' page in the Link header" do
-          subject
-          expect(response_data.length).to eq(15)
-
-          # Expect the current pagination link to be given as rel=first, rel=last, and rel=current
-          # in the header.
-          %w[first last current].each do |link_rel|
-            expect(link_header_values).to include("<#{current_pagination_link}>; rel=\"#{link_rel}\"")
-          end
-
-          # Should only be three items in the list (i.e. no "next").
-          expect(link_header_values.length).to eq(3)
-        end
-
-        context "with per_page over max" do
-          subject { get url + "?per_page=5" }
-
-          before do
-            stub_const("Api::MAX_PER_PAGE", 3)
-          end
-
-          it "returns max amount" do
-            subject
-            expect(response_data.length).to eq(3)
-          end
-        end
-
-        context "with 20 registrations present" do
-          # create 5 additional registrations on top of the existing 15
-          before do
-            5.times do |number|
-              registration = lti_registration_model(account:, name: "Registration no. #{15 + number}")
-              lti_registration_account_binding_model(registration:, account:, workflow_state: "on", created_by: admin)
-            end
-          end
-
-          let(:expected_page_number) { 2 }
-
-          it "gives a link to page 2 for the next, and last, page" do
-            subject
-
-            %w[next last].each do |link_rel|
-              expect(link_header_values).to include("<#{current_pagination_link}>; rel=\"#{link_rel}\"")
-            end
-          end
-
-          it "returns the total count" do
-            subject
-            expect(response_json[:total]).to eq(20)
-          end
-
-          it "returns five results on page 2 and says that is the last page" do
-            get "#{url}?page=2"
-
             expect(response_data.length).to eq(5)
 
             %w[current last].each do |link_rel|
@@ -647,22 +481,15 @@
     end
   end
 
-<<<<<<< HEAD
-  describe "PUT update" do
-    subject { put :update, params: { account_id: account.id, id: registration.id, admin_nickname: }, format: :json }
-
-    let_once(:account) { account_model }
+  describe "PUT update", type: :request do
+    subject { put "/api/v1/accounts/#{account.id}/lti_registrations/#{registration.id}", params: { admin_nickname: } }
+
     let_once(:other_admin) { account_admin_user(account:) }
-    let_once(:admin) { account_admin_user(account:) }
     let_once(:registration) { lti_registration_model(account:, created_by: other_admin, updated_by: other_admin) }
     let_once(:ims_registration) { lti_ims_registration_model(lti_registration: registration) }
     let_once(:admin_nickname) { "New Name" }
 
-    before do
-      ims_registration
-      user_session(admin)
-      account.enable_feature!(:lti_registrations_page)
-    end
+    before { ims_registration }
 
     it "is successful" do
       subject
@@ -672,9 +499,7 @@
     end
 
     context "without user session" do
-      before do
-        remove_user_session
-      end
+      before { remove_user_session }
 
       it "returns 401" do
         subject
@@ -685,9 +510,7 @@
     context "with non-admin user" do
       let(:student) { student_in_course(account:).user }
 
-      before do
-        user_session(student)
-      end
+      before { user_session(student) }
 
       it "returns 401" do
         subject
@@ -696,9 +519,7 @@
     end
 
     context "with flag disabled" do
-      before do
-        account.disable_feature!(:lti_registrations_page)
-      end
+      before { account.disable_feature!(:lti_registrations_page) }
 
       it "returns 404" do
         subject
@@ -707,9 +528,7 @@
     end
 
     context "with non-dynamic registration" do
-      before do
-        ims_registration.update!(lti_registration: nil)
-      end
+      before { ims_registration.update!(lti_registration: nil) }
 
       it "returns 422" do
         subject
@@ -730,137 +549,60 @@
     end
   end
 
-  describe "DELETE destroy" do
-    subject { delete :destroy, params: { account_id: account.id, id: registration.id }, format: :json }
-
-    let_once(:account) { account_model }
-    let_once(:admin) { account_admin_user(account:) }
+  describe "DELETE destroy", type: :request do
+    subject { delete "/api/v1/accounts/#{account.id}/lti_registrations/#{registration.id}" }
+
     let_once(:registration) { lti_registration_model(account:) }
     let_once(:ims_registration) { lti_ims_registration_model(lti_registration: registration) }
-=======
-  describe "PUT update", type: :request do
-    subject { put "/api/v1/accounts/#{account.id}/lti_registrations/#{registration.id}", params: { admin_nickname: } }
-
-    let_once(:other_admin) { account_admin_user(account:) }
-    let_once(:registration) { lti_registration_model(account:, created_by: other_admin, updated_by: other_admin) }
-    let_once(:ims_registration) { lti_ims_registration_model(lti_registration: registration) }
-    let_once(:admin_nickname) { "New Name" }
 
     before { ims_registration }
->>>>>>> fb326791
+
+    context "without user session" do
+      before { remove_user_session }
+
+      it "returns 401" do
+        subject
+        expect(response).to be_unauthorized
+      end
+    end
+
+    context "with non-admin user" do
+      let(:student) { student_in_course(account:).user }
+
+      before { user_session(student) }
+
+      it "returns 401" do
+        subject
+        expect(response).to be_unauthorized
+      end
+    end
+
+    context "with flag disabled" do
+      before { account.disable_feature!(:lti_registrations_page) }
+
+      it "returns 404" do
+        subject
+        expect(response).to be_not_found
+      end
+    end
+
+    context "with non-dynamic registration" do
+      before { ims_registration.update!(lti_registration: nil) }
+
+      it "returns 422" do
+        subject
+        expect(response).to have_http_status(:unprocessable_entity)
+      end
+
+      it "does not delete the registration" do
+        subject
+        expect(registration.reload).not_to be_deleted
+      end
+    end
 
     it "is successful" do
       subject
       expect(response).to be_successful
-      expect(registration.reload.admin_nickname).to eq(admin_nickname)
-      expect(registration.updated_by).to eq(admin)
-    end
-
-    context "without user session" do
-      before { remove_user_session }
-
-      it "returns 401" do
-        subject
-        expect(response).to be_unauthorized
-      end
-    end
-
-    context "with non-admin user" do
-      let(:student) { student_in_course(account:).user }
-
-      before { user_session(student) }
-
-      it "returns 401" do
-        subject
-        expect(response).to be_unauthorized
-      end
-    end
-
-    context "with flag disabled" do
-      before { account.disable_feature!(:lti_registrations_page) }
-
-      it "returns 404" do
-        subject
-        expect(response).to be_not_found
-      end
-    end
-
-    context "with non-dynamic registration" do
-      before { ims_registration.update!(lti_registration: nil) }
-
-      it "returns 422" do
-        subject
-        expect(response).to have_http_status(:unprocessable_entity)
-      end
-
-      it "does not modify the registration" do
-        expect { subject }.not_to change { registration.reload.admin_nickname }
-      end
-    end
-
-    context "with additional params" do
-      let(:registration_params) { { admin_nickname:, created_by: admin } }
-
-      it "only updates the nickname" do
-        expect { subject }.not_to change { registration.reload.created_by }
-      end
-    end
-  end
-
-  describe "DELETE destroy", type: :request do
-    subject { delete "/api/v1/accounts/#{account.id}/lti_registrations/#{registration.id}" }
-
-    let_once(:registration) { lti_registration_model(account:) }
-    let_once(:ims_registration) { lti_ims_registration_model(lti_registration: registration) }
-
-    before { ims_registration }
-
-    context "without user session" do
-      before { remove_user_session }
-
-      it "returns 401" do
-        subject
-        expect(response).to be_unauthorized
-      end
-    end
-
-    context "with non-admin user" do
-      let(:student) { student_in_course(account:).user }
-
-      before { user_session(student) }
-
-      it "returns 401" do
-        subject
-        expect(response).to be_unauthorized
-      end
-    end
-
-    context "with flag disabled" do
-      before { account.disable_feature!(:lti_registrations_page) }
-
-      it "returns 404" do
-        subject
-        expect(response).to be_not_found
-      end
-    end
-
-    context "with non-dynamic registration" do
-      before { ims_registration.update!(lti_registration: nil) }
-
-      it "returns 422" do
-        subject
-        expect(response).to have_http_status(:unprocessable_entity)
-      end
-
-      it "does not delete the registration" do
-        subject
-        expect(registration.reload).not_to be_deleted
-      end
-    end
-
-    it "is successful" do
-      subject
-      expect(response).to be_successful
     end
 
     it "deletes the registration" do
@@ -869,35 +611,14 @@
     end
   end
 
-<<<<<<< HEAD
-  describe "POST bind" do
-    subject { post :bind, params: { account_id: account.id, id: registration.id, workflow_state: }, format: :json }
-
-    let(:root_account) { account_model }
-    let(:account) { root_account }
-    let(:admin) { account_admin_user(account:) }
+  describe "POST bind", type: :request do
+    subject { post "/api/v1/accounts/#{account.id}/lti_registrations/#{registration.id}/bind", params: { workflow_state: } }
+
     let(:registration) { lti_registration_model(account:) }
     let(:workflow_state) { "off" }
 
-    before do
-      user_session(admin)
-      root_account.enable_feature!(:lti_registrations_page)
-    end
-
-    context "without user session" do
-      before do
-        remove_user_session
-      end
-=======
-  describe "POST bind", type: :request do
-    subject { post "/api/v1/accounts/#{account.id}/lti_registrations/#{registration.id}/bind", params: { workflow_state: } }
-
-    let(:registration) { lti_registration_model(account:) }
-    let(:workflow_state) { "off" }
-
     context "without user session" do
       before { remove_user_session }
->>>>>>> fb326791
 
       it "returns 401" do
         subject
@@ -908,13 +629,7 @@
     context "with non-admin user" do
       let(:student) { student_in_course(account:).user }
 
-<<<<<<< HEAD
-      before do
-        user_session(student)
-      end
-=======
       before { user_session(student) }
->>>>>>> fb326791
 
       it "returns 401" do
         subject
@@ -923,13 +638,7 @@
     end
 
     context "with flag disabled" do
-<<<<<<< HEAD
-      before do
-        account.disable_feature!(:lti_registrations_page)
-      end
-=======
       before { account.disable_feature!(:lti_registrations_page) }
->>>>>>> fb326791
 
       it "returns 404" do
         subject
@@ -939,14 +648,10 @@
 
     context "when model-level validations fail" do
       # for example, when the account is not a root account
-<<<<<<< HEAD
-      let(:account) { account_model(parent_account: root_account) }
-=======
       subject { post "/api/v1/accounts/#{child_account.id}/lti_registrations/#{registration.id}/bind", params: { workflow_state: } }
 
       let(:child_account) { account_model(parent_account: account) }
       let(:registration) { lti_registration_model(account: child_account) }
->>>>>>> fb326791
 
       it "returns 422" do
         subject
@@ -981,11 +686,7 @@
         expect(account_binding.workflow_state).to eq(workflow_state)
         expect(account_binding.created_by).to eq(admin)
         expect(account_binding.updated_by).to eq(admin)
-<<<<<<< HEAD
-        expect(account_binding.root_account_id).to eq(root_account.id)
-=======
         expect(account_binding.root_account_id).to eq(account.id)
->>>>>>> fb326791
       end
     end
 
