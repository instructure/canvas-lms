--- conflicted
+++ resolved
@@ -2712,8 +2712,6 @@
       end
     end
   end
-<<<<<<< HEAD
-=======
 
   describe "PUT apply_registration_update_request", type: :request do
     subject { put "/api/v1/accounts/#{account.id}/lti_registrations/#{registration.id}/update_requests/#{registration_update_request.id}/apply", params:, as: :json }
@@ -2817,5 +2815,4 @@
       end
     end
   end
->>>>>>> 99838eca
 end