--- conflicted
+++ resolved
@@ -204,8 +204,6 @@
           end
         end
 
-<<<<<<< HEAD
-=======
         context "when developer key is deleted" do
           # introduces `tool_configuration`
           include_context "lti_1_3_tool_configuration_spec_helper"
@@ -227,7 +225,6 @@
           end
         end
 
->>>>>>> 37d6122c
         context "when sorting by installed_by" do
           subject { get "/api/v1/accounts/#{account.id}/lti_registrations?sort=installed_by" }
 
