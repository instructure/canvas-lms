# frozen_string_literal: true

#
# Copyright (C) 2018 - present Instructure, Inc.
#
# This file is part of Canvas.
#
# Canvas is free software: you can redistribute it and/or modify it under
# the terms of the GNU Affero General Public License as published by the Free
# Software Foundation, version 3 of the License.
#
# Canvas is distributed in the hope that it will be useful, but WITHOUT ANY
# WARRANTY; without even the implied warranty of MERCHANTABILITY or FITNESS FOR
# A PARTICULAR PURPOSE. See the GNU Affero General Public License for more
# details.
#
# You should have received a copy of the GNU Affero General Public License along
# with this program. If not, see <http://www.gnu.org/licenses/>.
#

require_relative '../../lti_1_3_spec_helper'

RSpec.describe Lti::ToolConfigurationsApiController, type: :controller do
  subject { response }
<<<<<<< HEAD
=======

  include_context 'lti_1_3_spec_helper'

>>>>>>> 0c292493
  let_once(:sub_account) { account_model(root_account: account) }
  let_once(:admin) { account_admin_user(account: account) }
  let_once(:student) do
    student_in_course
    @student
  end
  let(:config_from_response) do
    Lti::ToolConfiguration.find(json_parse.dig('tool_configuration', 'id'))
  end
  let_once(:account) { Account.default }
  let(:dev_key_params) do
    {
      name: "Test Dev Key",
      email: "test@test.com",
      notes: "Some cool notes",
      test_cluster_only: true,
      scopes: ['https://purl.imsglobal.org/spec/lti-ags/scope/lineitem'],
      require_scopes: true,
      redirect_uris: "http://www.test.com\r\nhttp://www.anothertest.com",
      public_jwk_url: "https://www.test.com"
    }
  end
  let(:new_url) { 'https://www.new-url.com/test' }
  let(:dev_key_id) { developer_key.id }
  let(:privacy_level) { 'public' }
  let(:params) do
    {
      developer_key: dev_key_params,
      account_id: sub_account.id,
      developer_key_id: dev_key_id,
      tool_configuration: {
        privacy_level: privacy_level,
        settings: settings
      }
    }.compact
  end

  before {
    user_session(admin)
    settings['extensions'][0]['privacy_level'] = privacy_level
  }

  shared_examples_for 'an action that requires manage developer keys' do |skip_404|
    context 'when the user has manage_developer_keys' do
      it { is_expected.to be_successful }
    end

    context 'when the user is not an admin' do
      before { user_session(student) }

      it { is_expected.to be_unauthorized }
    end

    unless skip_404
      context 'when the developer key does not exist' do
        before { developer_key.destroy! }

        it { is_expected.to be_not_found }
      end
    end
  end

  shared_examples_for 'an endpoint that requires an existing tool configuration' do
    context 'when the tool configuration does not exist' do
      it { is_expected.to be_not_found }
    end
  end

  shared_examples_for 'an endpoint that accepts a settings_url' do
    let(:ok_response) do
      double(
        body: settings.to_json,
        is_a?: true,
        '[]' => 'application/json'
      )
    end
    let(:url) { 'https://www.mytool.com/config/json' }
    let(:privacy_level) { 'public' }
    let(:params) do
      {
        developer_key: dev_key_params,
        account_id: sub_account.id,
        developer_key_id: developer_key.id,
        tool_configuration: {
          settings_url: url,
          disabled_placements: ['course_navigation', 'account_navigation'],
          custom_fields: "foo=bar\r\nkey=value",
          privacy_level: privacy_level
        }
      }
    end
    let(:make_request) { raise 'Override in spec' }

    context 'when the request does not time out' do
      before do
        allow(CanvasHttp).to receive(:get).and_return(ok_response)
      end

      it 'uses the tool configuration JSON from the settings_url' do
        subject
        expect(config_from_response.settings['target_link_uri']).to eq settings['target_link_uri']
      end

      it 'sets the "disabled_placements"' do
        subject
        expect(config_from_response.disabled_placements).to match_array(
          params.dig(:tool_configuration, :disabled_placements)
        )
      end

      it 'sets the "custom_fields"' do
        subject
        expect(config_from_response.settings["custom_fields"]).to eq(
          'foo' => 'bar',
          'key' => 'value',
          'has_expansion' => '$Canvas.user.id',
          'no_expansion' => 'foo'
        )
      end

      context 'and `redirect_uris` is not sent at developer key parameter' do
        it 'set `target_link_uri` to developer_key.redirect_uris' do
          dev_key_params.delete(:redirect_uris)

          subject

          expect(config_from_response.developer_key.redirect_uris).to eq [settings['target_link_uri']]
        end
      end

      context 'and `redirect_uris` is sent at developer key parameter' do
        let(:redirect_uris) { dev_key_params[:redirect_uris].split(/[\r\n]+/) }

        it 'set redirect_uris parameter to developer_key.redirect_uris' do
          subject

          expect(config_from_response.developer_key.redirect_uris).to eq redirect_uris
        end
      end
    end

    context 'when the request times out' do
      before do
        allow(CanvasHttp).to receive(:get).and_raise(Timeout::Error)
      end

      it { is_expected.to have_http_status :unprocessable_entity }

      it 'responds with helpful error message' do
        subject
        expect(json_parse['errors'].first['message']).to eq 'Could not retrieve settings, the server response timed out.'
      end
    end

    context 'when the response is not a success' do
      subject { json_parse['errors'].first['message'] }

      let(:stubbed_response) { double() }

      before do
        allow(stubbed_response).to receive(:is_a?).with(Net::HTTPSuccess).and_return false
        allow(stubbed_response).to receive('[]').and_return('application/json')
        allow(CanvasHttp).to receive(:get).and_return(stubbed_response)
      end

      context 'when the response is "not found"' do
        before do
          allow(stubbed_response).to receive(:message).and_return('Not found')
          allow(stubbed_response).to receive(:code).and_return('404')
          make_request
        end

        it { is_expected.to eq 'Not found' }
      end

      context 'when the response is "unauthorized"' do
        before do
          allow(stubbed_response).to receive(:message).and_return('Unauthorized')
          allow(stubbed_response).to receive(:code).and_return('401')
          make_request
        end

        it { is_expected.to eq 'Unauthorized' }
      end

      context 'when the response is "internal server error"' do
        before do
          allow(stubbed_response).to receive(:message).and_return('Internal server error')
          allow(stubbed_response).to receive(:code).and_return('500')
          make_request
        end

        it { is_expected.to eq 'Internal server error' }
      end

      context 'when the response is not JSON' do
        before do
          allow(stubbed_response).to receive('[]').and_return('text/html')
          allow(stubbed_response).to receive(:is_a?).with(Net::HTTPSuccess).and_return true
          make_request
        end

        it { is_expected.to eq 'Content type must be "application/json"' }
      end
    end
  end

  shared_examples_for 'an endpoint that accepts developer key parameters' do
    subject do
      make_request
      DeveloperKey.find(json_parse.dig('developer_key', 'id'))
    end

    let(:make_request) { raise 'set in example' }
    let(:bad_scope_request) { raise 'set in example' }

    it 'sets the developer key name' do
      expect(subject.name).to eq dev_key_params[:name]
    end

    it 'sets the developer key email' do
      expect(subject.email).to eq dev_key_params[:email]
    end

    it 'sets the developer key notes' do
      expect(subject.notes).to eq dev_key_params[:notes]
    end

    it 'sets the developer key test_cluster_only' do
      expect(subject.test_cluster_only).to eq dev_key_params[:test_cluster_only]
    end

    it 'sets the developer key scopes' do
      expect(subject.scopes).to eq dev_key_params[:scopes]
    end

    it 'sets the developer key require_scopes' do
      expect(subject.require_scopes).to eq dev_key_params[:require_scopes]
    end

    it 'sets the developer key redirect_uris' do
      expect(subject.redirect_uris).to eq dev_key_params[:redirect_uris].split
    end

    it 'sets the developer key oidc_initiation_url' do
      expect(subject.oidc_initiation_url).to eq oidc_initiation_url
    end

    context 'when scopes are invalid' do
      subject do
        bad_scope_request
        json_parse['errors'].first['message']
      end

      it { is_expected.to eq 'cannot contain invalid scope' }
    end
  end

  shared_examples_for 'an endpoint that validates public_jwk and public_jwk_url' do
    subject do
      make_request
      return nil if json_parse['errors'].blank?

      json_parse['errors'].first['message']
    end

    let(:make_request) { raise 'set in examples' }
    let(:tool_config_public_jwk) do
      {
        "kty" => "RSA",
        "e" => "AQAB",
        "n" => "2YGluUtCi62Ww_TWB38OE6wTaN...",
        "kid" => "2018-09-18T21:55:18Z",
        "alg" => "RS256",
        "use" => "sig"
      }
    end
    let(:settings) do
      s = super()
      s['public_jwk_url'] = "https://test.com"
      s
    end

    context 'when the public jwk is missing' do
      let(:public_jwk) { nil }

      it { is_expected.to be_nil }
    end

    context 'when the public jwk url is missing' do
      let(:settings) do
        s = super()
        s.delete('public_jwk_url')
        s
      end

      it { is_expected.to be_nil }
    end

    context 'when both the public jwk and public jwk url are missing' do
      let(:public_jwk) { nil }
      let(:settings) do
        s = super()
        s.delete('public_jwk_url')
        s
      end

      it { is_expected.to be_present }
    end

    context 'when the public jwk is missing keys' do
      let(:public_jwk) do
        {
          "e" => "AQAB",
          "n" => "2YGluUtCi62Ww_TWB38OE6wTaN...",
          "kid" => "2018-09-18T21:55:18Z"
        }
      end

      it { is_expected.to be_present }
    end

    context 'when the public jwk has an invalid alg' do
      let(:public_jwk) do
        {
          "kty" => "RSA",
          "e" => "AQAB",
          "n" => "2YGluUtCi62Ww_TWB38OE6wTaN...",
          "kid" => "2018-09-18T21:55:18Z",
          "alg" => "invalid",
          "use" => "sig"
        }
      end

      it { is_expected.to be_present }
    end

    context 'when the public jwk has an invalid kty' do
      let(:public_jwk) do
        {
          "kty" => "invalid",
          "e" => "AQAB",
          "n" => "2YGluUtCi62Ww_TWB38OE6wTaN...",
          "kid" => "2018-09-18T21:55:18Z",
          "alg" => "RS256",
          "use" => "sig"
        }
      end

      it { is_expected.to be_present }
    end
  end

  describe '#create' do
    subject { post :create, params: params }
    let(:dev_key_id) { nil }

    it_behaves_like 'an action that requires manage developer keys', true

    context 'when the tool configuration does not exist' do
      let(:dev_key_id) { developer_key.id }

      it { is_expected.to be_ok }

      it 'creates a developer key on the correct account' do
        subject
        key = DeveloperKey.find(json_parse.dig('tool_configuration', 'developer_key_id'))
        expect(key.account).to eq sub_account
      end
    end

    it_behaves_like 'an endpoint that accepts a settings_url' do
      let(:make_request) { post :create, params: params }
    end

    it_behaves_like 'an endpoint that validates public_jwk and public_jwk_url' do
      let(:make_request) { post :create, params: params }
    end

    it_behaves_like 'an endpoint that accepts developer key parameters' do
      let(:bad_scope_params) { { account_id: sub_account.id, developer_key: dev_key_params.merge(scopes: ['invalid scope']) } }
      let(:make_request) { post :create, params: params.merge({ developer_key: dev_key_params }) }
      let(:bad_scope_request) { post :create, params: params.merge(bad_scope_params) }
    end

    context 'without a redirect_uri present' do
      let(:dev_key_params) { super().merge(redirect_uris: nil) }

      it 'returns a 400' do
        expect(post :create, params: params).to have_http_status :bad_request
      end
    end
  end

  describe '#update' do
    subject { put :update, params: params }

    let(:target_link_uri) { new_url }

    before do
      tool_configuration
    end

    context do
      it { is_expected.to be_ok }

      it 'updates the tool configuration' do
        subject
        new_settings = config_from_response.settings
        expect(new_settings['target_link_uri']).to eq new_url
      end

      it 'sets the privacy level' do
        subject
        expect(config_from_response.privacy_level).to eq 'public'
      end
    end

    context 'when there are associated tools' do
      shared_examples_for 'an action that updates installed tools' do
        subject { installed_tool.reload.workflow_state }

        let(:installed_tool) do
          t = tool_configuration.new_external_tool(context)
          t.save!
          t
        end
        let(:context) { raise 'set in examples' }
        let(:privacy_level) { 'anonymous' }

        before do
          installed_tool
          put :update, params: params
          run_jobs
        end

        it { is_expected.to eq privacy_level }
      end

      context 'when tool in an account' do
        it_behaves_like 'an action that updates installed tools' do
          let(:context) { tool_configuration.developer_key.account }
        end
      end

      context 'when tool is in a course' do
        it_behaves_like 'an action that updates installed tools' do
          let(:context) { course_model }
        end
      end
    end

    it_behaves_like 'an endpoint that validates public_jwk and public_jwk_url' do
      let(:make_request) { put :update, params: params }
    end

    it_behaves_like 'an action that requires manage developer keys'

    it_behaves_like 'an endpoint that accepts developer key parameters' do
      let(:bad_scope_params) { { developer_key: dev_key_params.merge(scopes: ['invalid scope']) } }
      let(:make_request) { put :update, params: params.merge({ developer_key: dev_key_params }) }
      let(:bad_scope_request) { put :update, params: params.merge(bad_scope_params) }
    end
  end

  describe '#show' do
    subject { get :show, params: params.except(:tool_configuration) }

    before do
      tool_configuration
      account.developer_key_account_bindings
             .find_by(developer_key: developer_key)
             .update!(workflow_state: 'on')
    end

    context 'when tool configuration does not exist' do
      let(:tool_configuration) { nil }

      it_behaves_like 'an endpoint that requires an existing tool configuration'
    end

    context 'when the requested key is not enable in the context' do
      let(:disabled_key) { DeveloperKey.create!(account: sub_account) }
      let(:dev_key_id) { disabled_key.id }

      it 'responds with "unauthorized"' do
        subject
        expect(response).to be_unauthorized
      end
    end

    context 'when the current user does not have "lti_add_edit"' do
      let(:student) { student_in_course(active_all: true).user }

      before { user_session(student) }

      it 'responds with "unauthorized"' do
        subject
        expect(response).to be_unauthorized
      end
    end

    context 'when the tool configuration exists and key is enabled' do
      it 'renders the tool configuration' do
        subject
        expect(config_from_response).to eq tool_configuration
      end
    end
  end

  describe '#destroy' do
    subject { delete :destroy, params: params.except(:tool_configuration) }

    before do
      tool_configuration
    end

    it_behaves_like 'an action that requires manage developer keys'

    context do
      let(:tool_configuration) { nil }

      it_behaves_like 'an endpoint that requires an existing tool configuration'
    end

    context 'when the tool configuration exists' do
      it 'destroys the tool configuration' do
        subject
        expect(Lti::ToolConfiguration.find_by(id: tool_configuration.id)).to be_nil
      end

      it { is_expected.to be_no_content }
    end
  end
end<|MERGE_RESOLUTION|>--- conflicted
+++ resolved
@@ -22,12 +22,9 @@
 
 RSpec.describe Lti::ToolConfigurationsApiController, type: :controller do
   subject { response }
-<<<<<<< HEAD
-=======
 
   include_context 'lti_1_3_spec_helper'
 
->>>>>>> 0c292493
   let_once(:sub_account) { account_model(root_account: account) }
   let_once(:admin) { account_admin_user(account: account) }
   let_once(:student) do
@@ -65,10 +62,10 @@
     }.compact
   end
 
-  before {
+  before do
     user_session(admin)
     settings['extensions'][0]['privacy_level'] = privacy_level
-  }
+  end
 
   shared_examples_for 'an action that requires manage developer keys' do |skip_404|
     context 'when the user has manage_developer_keys' do
@@ -185,7 +182,7 @@
     context 'when the response is not a success' do
       subject { json_parse['errors'].first['message'] }
 
-      let(:stubbed_response) { double() }
+      let(:stubbed_response) { double }
 
       before do
         allow(stubbed_response).to receive(:is_a?).with(Net::HTTPSuccess).and_return false
@@ -383,6 +380,7 @@
 
   describe '#create' do
     subject { post :create, params: params }
+
     let(:dev_key_id) { nil }
 
     it_behaves_like 'an action that requires manage developer keys', true
@@ -417,7 +415,7 @@
       let(:dev_key_params) { super().merge(redirect_uris: nil) }
 
       it 'returns a 400' do
-        expect(post :create, params: params).to have_http_status :bad_request
+        expect(post(:create, params: params)).to have_http_status :bad_request
       end
     end
   end
