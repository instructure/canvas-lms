--- conflicted
+++ resolved
@@ -440,8 +440,6 @@
         allow_any_instance_of(Lti::RegistrationAccountBinding).to receive(:save!).and_raise(ActiveRecord::RecordInvalid)
         expect { subject }.not_to change { Lti::ToolConfiguration.count }
       end
-<<<<<<< HEAD
-=======
 
       context "with no scopes provided" do
         before do
@@ -470,7 +468,6 @@
           expect(Lti::ToolConfiguration.last.updated_at).not_to be_within(1.minute).of(updated_at)
         end
       end
->>>>>>> c345be2d
     end
 
     it_behaves_like "an endpoint that accepts a settings_url" do
