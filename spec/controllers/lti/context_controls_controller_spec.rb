# frozen_string_literal: true

#
# Copyright (C) 2024 - present Instructure, Inc.
#
# This file is part of Canvas.
#
# Canvas is free software: you can redistribute it and/or modify it under
# the terms of the GNU Affero General Public License as published by the Free
# Software Foundation, version 3 of the License.
#
# Canvas is distributed in the hope that it will be useful, but WITHOUT ANY
# WARRANTY; without even the implied warranty of MERCHANTABILITY or FITNESS FOR
# A PARTICULAR PURPOSE. See the GNU Affero General Public License for more
# details.
#
# You should have received a copy of the GNU Affero General Public License along
# with this program. If not, see <http://www.gnu.org/licenses/>.
#

require_relative "../../lti_1_3_tool_configuration_spec_helper"

describe Lti::ContextControlsController, type: :request do
  # Introduces internal_lti_configuration and canvas_lti_configuration
  include_context "lti_1_3_tool_configuration_spec_helper"

  let(:account) { account_model }
  let(:admin) { account_admin_user(name: "admin", account:) }

  let(:registration) { Lti::CreateRegistrationService.call(**create_registration_params) }
  let(:create_registration_params) do
    {
      account:,
      created_by: admin,
      registration_params:,
      configuration_params:
    }
  end

  let(:registration_params) do
    {
      name: "Test Tool",
      admin_nickname: "Test Tool nickname",
      description: "A great little description for this tool",
      vendor: "Test Vendor",
    }
  end
  let(:configuration_params) do
    internal_lti_configuration
  end
  let(:response_json) do
    response.parsed_body
  end

  before(:once) do
    account.enable_feature!(:lti_registrations_next)
  end

  before do
    user_session(admin)
    registration # auto-create deployment and control first
  end

  def deployment_for(context)
    registration.new_external_tool(context)
<<<<<<< HEAD
=======
  end

  def control_for(deployment, context)
    if context.is_a?(Course)
      Lti::ContextControl.create!(course: context, registration:, deployment:)
    elsif context.is_a?(Account)
      Lti::ContextControl.create!(account: context, registration:, deployment:)
    else
      raise ArgumentError, "Context must be a Course or Account"
    end
>>>>>>> f6e5b4e8
  end

  describe "GET #index" do
    subject { get "/api/v1/lti_registrations/#{registration.id}/controls", params: }

    let(:params) { { per_page: 15 } }

    context "with multiple deployments and lots of controls" do
      let(:account_deployment) { ContextExternalTool.find_by(lti_registration: registration, context: account) }
      let(:course) { course_model(account:) }
      let(:subaccount) { account_model(parent_account: account) }
      let(:course_deployment) { deployment_for(course) }
      let(:subaccount_deployment) { deployment_for(subaccount) }

      before do
        9.times do
          account_course = course_model(account:)
          other_subaccount = account_model(parent_account: account)
          subaccount_course = course_model(account: other_subaccount)

          control_for(account_deployment, account_course)
          control_for(course_deployment, other_subaccount)
          control_for(subaccount_deployment, subaccount_course)
        end
      end

      it "paginates across deployments" do
        subject
        expect(response).to be_successful
        # Expecting 2 deployments for a total of 15 controls
        expect(response_json.length).to eq(2)
        expect(response_json[0]["id"]).to eq(account_deployment.id)
        expect(response_json[0]["context_controls"].length).to eq(10)
        response_json[0]["context_controls"].each do |control|
          expect(control["deployment_id"]).to eq(account_deployment.id)
        end
        expect(response_json[1]["id"]).to eq(course_deployment.id)
        expect(response_json[1]["context_controls"].length).to eq(5)
        response_json[1]["context_controls"].each do |control|
          expect(control["deployment_id"]).to eq(course_deployment.id)
        end

        links = Api.parse_pagination_links(response.headers["Link"])
        next_link = links.detect { |link| link[:rel] == "next" }
        expect(next_link["page"]).to start_with "bookmark:"

        get next_link[:uri].to_s
        expect(response).to be_successful
        next_page_json = response.parsed_body
        expect(next_page_json.length).to eq(2)
        expect(next_page_json[0]["id"]).to eq(course_deployment.id)
        expect(next_page_json[0]["context_controls"].length).to eq(5)
        next_page_json[0]["context_controls"].each do |control|
          expect(control["deployment_id"]).to eq(course_deployment.id)
        end
        expect(next_page_json[1]["id"]).to eq(subaccount_deployment.id)
        expect(next_page_json[1]["context_controls"].length).to eq(10)
        next_page_json[1]["context_controls"].each do |control|
          expect(control["deployment_id"]).to eq(subaccount_deployment.id)
        end

        Api.parse_pagination_links(response.headers["Link"])
        links.detect { |link| link[:rel] == "next" }
      end
    end

    context "with deployments" do
      let(:deployment) { registration.deployments.first }
      let(:control) { deployment.context_controls.first }
      let(:course) { course_model(account:) }
      let(:subaccount) { account_model(parent_account: account) }
      let(:course_deployment) { deployment_for(course) }
      let(:subaccount_deployment) { deployment_for(subaccount) }

      before do
        deployment
        course_deployment
        subaccount_deployment
      end

      it "is successful" do
        subject
        expect(response).to be_successful
      end

      it "returns a list of deployments" do
        subject
        expect(response_json.length).to eq(3)
      end

      it "has the expected attributes" do
        subject
        deployment_json = response_json.find { |d| d["id"] == deployment.id }
        expect(deployment_json).to include(
          {
            id: deployment.id,
            context_name: account.name,
            context_id: account.id,
          }
        )
        expect(deployment_json.dig("context_controls", 0)).to include(
          {
            id: control.id,
            account_id: account.id,
            deployment_id: deployment.id,
          }
        )
      end

      it "sorts deployments by account hierarchy" do
        subject
        expect(response_json.map { |d| d["id"] }).to eq([deployment.id, course_deployment.id, subaccount_deployment.id])
      end

      context "when deployment has many controls" do
        let(:sub_course) { course_model(account: subaccount) }
        let(:other_control) { Lti::ContextControl.create!(course: sub_course, registration:, deployment:) }

        before do
          other_control
        end

        it "returns controls for the deployment" do
          subject

          deployment_json = response_json.find { |d| d["id"] == deployment.id }
          expect(deployment_json["context_controls"].length).to eq(2)
          expect(deployment_json["context_controls"].map { |cc| cc["id"] }).to include(other_control.id)
        end
      end
    end

    context "with no deployments" do
      before do
        registration.deployments.each(&:destroy)
      end

      it "is successful" do
        subject
        expect(response).to be_successful
      end

      it "returns an empty array" do
        subject
        expect(response_json).to eq([])
      end
    end

    context "without user session" do
      before { remove_user_session }

      it "returns 401" do
        subject
        expect(response).to be_unauthorized
      end
    end

    context "with non-admin user" do
      before { user_session(student_in_course(account:).user) }

      it "returns 403" do
        subject
        expect(response).to be_forbidden
      end
    end

    context "with flag disabled" do
      before { account.disable_feature!(:lti_registrations_next) }

      it "returns 404" do
        subject
        expect(response).to be_not_found
      end
    end
  end

  describe "GET #show" do
    subject { get "/api/v1/lti_registrations/#{registration.id}/controls/#{control.id}" }

    let(:deployment) { deployment_for(account) }
    let(:control) { deployment.context_controls.first }

    it "is successful" do
      subject
      expect(response).to be_successful
    end

    it "returns the requested control" do
      subject
      expect(response_json).to eq(
        {
          account_id: account.id,
          available: true,
          context_name: account.name,
          course_id: nil,
          created_at: control.created_at.iso8601,
          created_by: nil,
          deployment_id: deployment.id,
          depth: 0,
          display_path: [account.name],
          id: control.id,
          path: control.path,
          registration_id: registration.id,
          updated_at: control.updated_at.iso8601,
          updated_by: nil,
          workflow_state: "active"
        }.with_indifferent_access
      )
    end

    context "without user session" do
      before { remove_user_session }

      it "returns 401" do
        subject
        expect(response).to be_unauthorized
      end
    end

    context "with non-admin user" do
      before { user_session(student_in_course(account:).user) }

      it "returns 403" do
        subject
        expect(response).to be_forbidden
      end
    end

    context "with flag disabled" do
      before { account.disable_feature!(:lti_registrations_next) }

      it "returns 404" do
        subject
        expect(response).to be_not_found
      end
    end
  end

  describe "POST #create" do
    subject do
      post "/api/v1/lti_registrations/#{registration.id}/controls",
           params:,
           as: :json
    end

    let(:params) { { course_id: course.id } }
    let(:course) { course_model(account:) }
<<<<<<< HEAD
    let(:root_deployment) { registration.new_external_tool(account).tap(&:save!) }
=======
    let(:root_deployment) { registration.deployments.first }
>>>>>>> f6e5b4e8

    before { root_deployment }

    it "creates a new control" do
      expect { subject }.to change { Lti::ContextControl.count }.by(1)
      expect(response).to be_successful
      expect(response_json).to include(
        {
          account_id: nil,
          available: true,
          context_name: course.name,
          course_id: course.id,
          created_at: an_instance_of(String),
          created_by: hash_including(id: admin.id),
          deployment_id: root_deployment.id,
          depth: 0,
          display_path: [course.name],
          id: an_instance_of(Integer),
          path: an_instance_of(String),
          registration_id: registration.id,
          updated_at: an_instance_of(String),
          updated_by: hash_including(id: admin.id),
          workflow_state: "active"
        }.with_indifferent_access
      )
    end

    context "with course_id" do
      let(:course) { course_model(account:) }
      let(:params) { { course_id: course.id } }

      it "creates a new control with the specified course" do
        subject
        expect(Lti::ContextControl.last.course_id).to eq(course.id)
        expect(response_json["course_id"]).to eq(course.id)
        expect(response_json["account_id"]).to be_nil
      end
    end

    context "with both course_id and account_id" do
      let(:course) { course_model(account:) }
      let(:params) { { account_id: account.id, course_id: course.id } }

      it "returns 422" do
        subject
        expect(response).to have_http_status(:unprocessable_entity)
        expect(response_json.dig("errors", 0)).to eq("Context must have either an account or a course, not both")
      end
    end

    context "with neither course_id nor account_id" do
      let(:params) { {} }

      it "returns 422" do
        subject
        expect(response).to have_http_status(:unprocessable_entity)
        expect(response_json.dig("errors", 0)).to eq("Either account_id or course_id must be present.")
      end

      context "with existing control" do
        it "returns 422" do
          subject
          expect(response).to have_http_status(:unprocessable_entity)
          expect(response_json["errors"]).to include(
            "Either account_id or course_id must be present."
          )
        end
      end
    end

    context "with deployment_id" do
      let(:subaccount) { account_model(parent_account: account) }
      let(:deployment) { registration.new_external_tool(subaccount).tap(&:save!) }
      let(:params) { { account_id: account.id, deployment_id: deployment.id } }

      it "creates a new control with the specified deployment" do
        subject
        expect(Lti::ContextControl.last.deployment_id).to eq(deployment.id)
        expect(response_json["deployment_id"]).to eq(deployment.id)
      end
    end

    context "with available: false" do
      let(:params) { { course_id: course.id, available: false } }

      it "creates a new control with available set to false" do
        subject
        expect(Lti::ContextControl.last.available).to be false
        expect(response_json["available"]).to be false
      end
    end

    context "without root deployment" do
      let(:params) { { account_id: account.id } }

      before { root_deployment.destroy }

      it "returns 422" do
        subject
        expect(response).to have_http_status(:unprocessable_entity)
        expect(response_json["errors"]).to include(
          "No active deployment found for the root account."
        )
      end
    end

    context "with existing control" do
      let(:params) { { account_id: account.id } }

      before do
        root_deployment
      end

      it "returns 422" do
        subject
        expect(response).to have_http_status(:unprocessable_entity)
        expect(response_json["errors"]).to include(
          "A context control for this deployment and context already exists."
        )
      end
    end

    context "with existing deleted control" do
      let(:params) { { account_id: account.id, available: true } }
      let(:control) do
        root_deployment
        Lti::ContextControl.last.update!(account:, registration:, deployment: root_deployment, workflow_state: "deleted", available: false)
        Lti::ContextControl.last
      end

      before { control }

      it "restores control and updates params" do
        expect { subject }.not_to change { Lti::ContextControl.count }
        expect(response).to be_created
        expect(response_json).to include(
          {
            available: true,
            id: control.id,
            workflow_state: "active"
          }.with_indifferent_access
        )
      end
    end

    context "without user session" do
      before { remove_user_session }

      it "returns 401" do
        subject
        expect(response).to be_unauthorized
      end
    end

    context "with non-admin user" do
      before { user_session(student_in_course(account:).user) }

      it "returns 403" do
        subject
        expect(response).to be_forbidden
      end
    end

    context "with flag disabled" do
      before { account.disable_feature!(:lti_registrations_next) }

      it "returns 404" do
        subject
        expect(response).to be_not_found
      end
    end
  end

  describe "POST #create_many" do
    subject do
      post "/api/v1/lti_registrations/#{registration.id}/controls/bulk",
           params:,
           as: :json
    end

    let(:params) { [] }
<<<<<<< HEAD
    let(:root_deployment) { registration.new_external_tool(account).tap(&:save!) }
=======
    let(:root_deployment) { registration.deployments.first }
>>>>>>> f6e5b4e8

    before { root_deployment }

    context "with empty params" do
      it "returns 422" do
        subject
        expect(response).to have_http_status(:unprocessable_entity)
        expect(response_json["errors"]).to include("Invalid parameters. Expected an array of context control parameters.")
      end
    end

    context "with non-array params" do
      let(:params) { { account_id: account.id } }

      it "returns 422" do
        subject
        expect(response).to have_http_status(:unprocessable_entity)
        expect(response_json["errors"]).to include("Invalid parameters. Expected an array of context control parameters.")
      end
    end

    context "with valid params" do
      let(:params) do
        [
          { account_id: subaccount2.id, available: true },
          { course_id: course.id, available: false },
          { account_id: subaccount.id, deployment_id: subdeployment.id }
        ]
      end
      let(:course) { course_model(account:) }
      let(:subaccount) { account_model(parent_account: account) }
      let(:subaccount2) { account_model(parent_account: account) }
      let(:subdeployment) { registration.new_external_tool(subaccount).tap(&:save!) }

      it "creates context controls" do
        expect { subject }.to change { Lti::ContextControl.count }.by(3)
        expect(response).to be_successful
        expect(response_json.length).to eq(3)
        expect(response_json.map(&:with_indifferent_access)).to match_array(
          [
            hash_including(account_id: subaccount2.id, available: true),
            hash_including(course_id: course.id, available: false),
            hash_including(account_id: subaccount.id, deployment_id: subdeployment.id)
          ]
        )
      end
    end

    context "with multiple controls for the same context" do
      let(:params) do
        [
          { account_id: subaccount.id, available: true },
          { account_id: subaccount.id, available: false },
          { course_id: course.id, available: false },
        ]
      end
      let(:course) { course_model(account:) }
      let(:subaccount) { account_model(parent_account: account) }

      it "returns 422" do
        expect { subject }.not_to change { Lti::ContextControl.count }
        expect(response).to have_http_status(:unprocessable_entity)
        expect(response.body).to include("Cannot create multiple context controls for the same context")
      end
    end

    context "with a control with no account or course id" do
      let(:params) do
        [
          { available: true },
          { course_id: course.id, available: false },
        ]
      end
      let(:course) { course_model(account:) }
      let(:subaccount) { account_model(parent_account: account) }

      it "returns 422" do
        expect { subject }.not_to change { Lti::ContextControl.count }
        expect(response).to have_http_status(:unprocessable_entity)
        expect(response.body).to include("Either account_id or course_id must be present for each context control")
      end
    end

    context "with a control with both account and course id" do
      let(:params) do
        [
          { account_id: subaccount.id, available: true },
          { course_id: course.id, account_id: subaccount.id, available: false },
        ]
      end
      let(:course) { course_model(account:) }
      let(:subaccount) { account_model(parent_account: account) }

      it "returns 422" do
        expect { subject }.not_to change { Lti::ContextControl.count }
        expect(response).to have_http_status(:unprocessable_entity)
        expect(response.body).to include("Either account_id or course_id must be present for each context control, but not both")
      end
    end

    context "with a control referencing an existing control in an account" do
      let(:params) do
        [
          { account_id: subaccount.id, available: true },
          { course_id: course.id, available: false }
        ]
      end
      let(:course) { course_model(account:) }
      let(:subaccount) { account_model(parent_account: account) }
      let(:existing_control) { Lti::ContextControl.create!(account: subaccount, registration:, deployment: root_deployment, available: false) }

      before do
        existing_control
      end

      it "updates the existing control according to the request" do
        expect { subject }
          .to change { Lti::ContextControl.count }.by(1)
          .and change { existing_control.reload.available }.to true

        expect(response).to be_successful
        expect(response_json.length).to eq(2)
        expect(response_json.map(&:with_indifferent_access)).to match_array(
          [
            hash_including(account_id: subaccount.id, available: true),
            hash_including(course_id: course.id, available: false)
          ]
        )
      end
    end

    context "with a control referencing an existing control in a course" do
      let(:params) do
        [
          { account_id: subaccount.id, available: true },
          { course_id: course.id, available: false }
        ]
      end
      let(:course) { course_model(account:) }
      let(:subaccount) { account_model(parent_account: account) }

      let(:existing_control) { Lti::ContextControl.create!(course:, registration:, deployment: root_deployment, available: true) }

      before do
        existing_control
      end

      it "updates the existing control" do
        expect { subject }
          .to change { Lti::ContextControl.count }.by(1)
          .and change { existing_control.reload.available }.to false

        expect(response).to be_successful
        expect(response_json.length).to eq(2)
        expect(response_json.map(&:with_indifferent_access)).to match_array(
          [
            hash_including(account_id: subaccount.id, available: true),
            hash_including(course_id: course.id, available: false)
          ]
        )
      end
    end

    context "with too many controls" do
      let(:max_size) { 1 }
      let(:params) do
        [
          { account_id: subaccount.id, available: true },
          { course_id: course.id, available: false }
        ]
      end
      let(:course) { course_model(account:) }
      let(:subaccount) { account_model(parent_account: account) }

      before do
        stub_const("Lti::ContextControlsController::MAX_BULK_CREATE", max_size)
      end

      it "returns 422" do
        subject
        expect(response).to have_http_status(:unprocessable_entity)
        expect(response_json["errors"]).to include(
          "Cannot create more than #{max_size} context controls at once"
        )
      end
    end

    context "without root deployment" do
      let(:params) { [{ account_id: subaccount.id }] }
      let(:subaccount) { account_model(parent_account: account) }

      before { root_deployment.destroy }

      it "returns 422" do
        subject
        expect(response).to have_http_status(:unprocessable_entity)
        expect(response.body).to include(
          "No active deployment found for the root account."
        )
      end
    end

    context "without user session" do
      before { remove_user_session }

      it "returns 401" do
        subject
        expect(response).to be_unauthorized
      end
    end

    context "with non-admin user" do
      before { user_session(student_in_course(account:).user) }

      it "returns 403" do
        subject
        expect(response).to be_forbidden
      end
    end

    context "with flag disabled" do
      before { account.disable_feature!(:lti_registrations_next) }

      it "returns 404" do
        subject
        expect(response).to be_not_found
      end
    end
  end

  describe "PUT #update" do
    subject do
      put "/api/v1/lti_registrations/#{registration_id}/controls/#{control_id}",
          params:
    end

    let(:deployment) { deployment_for(account) }
    let(:control) { deployment.context_controls.first }
    let(:params) { { available: false } }
    # control_id and registration_id are specified here so that it's easy to create
    # an id variable for a control or registration that doesn't exist.
    let(:control_id) { control.id }
    let(:registration_id) { registration.id }

    context "with the lti_registrations_next feature flag enabled" do
      it "updates the context control" do
        expect(control.available).to be true
        subject
        expect(control.reload.available).to be false
      end

      context "when missing the available param" do
        let(:params) { { not_the_right_parameter: true } }

        it "throws an error" do
          subject
          expect(response).to be_bad_request
        end
      end

      context "with a non-existent control" do
        let(:control_id) { (Lti::ContextControl.last&.id || 1) + 1 }

        it "returns a 404" do
          subject
          expect(response).to be_not_found
        end
      end

      context "with a non-existent registration" do
        let(:registration_id) { (Lti::Registration.last&.id || 1) + 1 }

        it "returns a 404" do
          subject
          expect(response).to be_not_found
        end
      end

      it "returns a 403 if the user is not an admin" do
        user_session(user_model)
        subject
        expect(response).to be_forbidden
      end
    end

    context "with the lti_registration_next flag disabled" do
      before { account.disable_feature!(:lti_registrations_next) }

      it "returns a 404 if the lti_registrations_next feature flag is disabled" do
        subject
        expect(response).to be_not_found
      end
    end
  end

  describe "DELETE #delete" do
    subject { delete "/api/v1/lti_registrations/#{registration_id}/controls/#{control_id}" }

    let(:deployment) { deployment_for(account) }
    let(:control) { deployment.context_controls.first }
    let(:registration_id) { registration.id }
    let(:control_id) { control.id }

    context "with the lti_registrations_next feature flag enabled" do
      it "deletes and returns the context control" do
        subject
        expect(control.reload).to be_deleted
        expect(response).to be_successful
      end

      context "with a non-existent control" do
        let(:control_id) { (Lti::ContextControl.last&.id || 1) + 1 }

        it "returns a 404" do
          subject
          expect(response).to be_not_found
        end
      end

      context "with a non-existent registration" do
        let(:registration_id) { (Lti::Registration.last&.id || 1) + 1 }

        it "returns a 404" do
          subject
          expect(response).to be_not_found
        end
      end

      it "returns a 403 if the user is not an admin" do
        user_session(user_model)
        subject
        expect(response).to be_forbidden
      end
    end

    context "with the lti_registration_next flag disabled" do
      before { account.disable_feature!(:lti_registrations_next) }

      it "returns a 404 if the lti_registrations_next feature flag is disabled" do
        subject
        expect(response).to be_not_found
      end
    end
  end
end<|MERGE_RESOLUTION|>--- conflicted
+++ resolved
@@ -63,8 +63,6 @@
 
   def deployment_for(context)
     registration.new_external_tool(context)
-<<<<<<< HEAD
-=======
   end
 
   def control_for(deployment, context)
@@ -75,7 +73,6 @@
     else
       raise ArgumentError, "Context must be a Course or Account"
     end
->>>>>>> f6e5b4e8
   end
 
   describe "GET #index" do
@@ -323,11 +320,7 @@
 
     let(:params) { { course_id: course.id } }
     let(:course) { course_model(account:) }
-<<<<<<< HEAD
-    let(:root_deployment) { registration.new_external_tool(account).tap(&:save!) }
-=======
     let(:root_deployment) { registration.deployments.first }
->>>>>>> f6e5b4e8
 
     before { root_deployment }
 
@@ -509,11 +502,7 @@
     end
 
     let(:params) { [] }
-<<<<<<< HEAD
-    let(:root_deployment) { registration.new_external_tool(account).tap(&:save!) }
-=======
     let(:root_deployment) { registration.deployments.first }
->>>>>>> f6e5b4e8
 
     before { root_deployment }
 
