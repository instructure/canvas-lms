--- conflicted
+++ resolved
@@ -307,10 +307,6 @@
             it 'creates a line item with resource link, tag, and extensions' do
               send_request
               expect(item.resource_link).to_not be_blank
-<<<<<<< HEAD
-              expect(item.resource_link.resource_link_id).to_not be_blank # we'll remove this on part 4 commit
-=======
->>>>>>> 3b5effc7
               expect(item.resource_link.resource_link_uuid).to_not be_blank
               expect(item.tag).to_not be_blank
               expect(item.extensions).to_not be_blank
