--- conflicted
+++ resolved
@@ -107,12 +107,8 @@
           initiated_at: 1.minute.ago,
           root_account_global_id: Account.default.global_id,
           uuid: SecureRandom.uuid,
-<<<<<<< HEAD
-          unified_tool_id: "asdf"
-=======
           unified_tool_id: "asdf",
           registration_url: "https://example.com/registration",
->>>>>>> 4f488e94
         }
       end
       let(:valid_token) do
@@ -163,10 +159,7 @@
           expect(parsed_body["https://purl.imsglobal.org/spec/lti-tool-configuration"]["https://canvas.instructure.com/lti/registration_config_url"]).to eq "http://test.host/api/lti/registrations/#{created_registration.global_id}/view"
           expect(created_registration.canvas_configuration["custom_fields"]).to eq({ "global_foo" => "global_bar" })
           expect(created_registration.unified_tool_id).to eq("asdf")
-<<<<<<< HEAD
-=======
           expect(created_registration.registration_url).to eq("https://example.com/registration")
->>>>>>> 4f488e94
         end
 
         it "fills in values on the developer key" do
