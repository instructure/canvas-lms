--- conflicted
+++ resolved
@@ -20,8 +20,6 @@
             Location:
               schema:
                 type: string
-<<<<<<< HEAD
-=======
   /api/lti/registration_token:
     get:
       summary: TBD
@@ -83,7 +81,6 @@
           application/json:
             schema:
               $ref: "#/components/schemas/registration"
->>>>>>> 0cb031ce
   /api/lti/registrations:
     post:
       summary: TBD
