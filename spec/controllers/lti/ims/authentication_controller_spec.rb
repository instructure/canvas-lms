# frozen_string_literal: true

#
# Copyright (C) 2018 - present Instructure, Inc.
#
# This file is part of Canvas.
#
# Canvas is free software: you can redistribute it and/or modify it under
# the terms of the GNU Affero General Public License as published by the Free
# Software Foundation, version 3 of the License.
#
# Canvas is distributed in the hope that it will be useful, but WITHOUT ANY
# WARRANTY; without even the implied warranty of MERCHANTABILITY or FITNESS FOR
# A PARTICULAR PURPOSE. See the GNU Affero General Public License for more
# details.
#
# You should have received a copy of the GNU Affero General Public License along
# with this program. If not, see <http://www.gnu.org/licenses/>.

require File.expand_path(File.dirname(__FILE__) + '/../../../spec_helper')
require File.expand_path(File.dirname(__FILE__) + '/../../../lti_1_3_spec_helper')

describe Lti::Ims::AuthenticationController do
  include Lti::RedisMessageClient

  let(:developer_key) {
    key = DeveloperKey.create!(
      redirect_uris: redirect_uris,
      account: context.root_account
    )
    enable_developer_key_account_binding!(key)
    key
  }
  let(:redirect_uris) { ['https://redirect.tool.com'] }
  let(:user) { user_model }
  let(:redirect_domain) { 'redirect.instructure.com' }
  let(:verifier) { SecureRandom.hex 64 }
  let(:client_id) { developer_key.global_id }
  let(:context) { account_model }
  let(:login_hint) { Lti::Asset.opaque_identifier_for(user, context: context) }
  let(:nonce) { SecureRandom.uuid }
  let(:prompt) { 'none' }
  let(:redirect_uri) { 'https://redirect.tool.com?foo=bar' }
  let(:response_mode) { 'form_post' }
  let(:response_type) { 'id_token' }
  let(:scope) { 'openid' }
  let(:state) { SecureRandom.uuid }
  let(:lti_message_hint) do
    Canvas::Security.create_jwt(
      {
        verifier: verifier,
        canvas_domain: redirect_domain,
        context_id: context.global_id,
        context_type: context.class.to_s
      },
      1.year.from_now
    )
  end
  let(:params) do
    {
      'client_id' => client_id.to_s,
      'login_hint' => login_hint,
      'nonce' => nonce,
      'prompt' => prompt,
      'redirect_uri' => redirect_uri,
      'response_mode' => response_mode,
      'response_type' => response_type,
      'scope' => scope,
      'state' => state,
      'lti_message_hint' => lti_message_hint
    }
  end

  before { user_session(user) }

  describe 'authorize_redirect' do
    before { post :authorize_redirect, params: params }

    context 'when authorization request has no errors' do
      subject { URI.parse(response.headers['Location']) }

      it 'redirects to the domain in the lti_message_hint' do
        expect(subject.host).to eq 'redirect.instructure.com'
      end

      it 'redirects the the authorization endpoint' do
        expect(subject.path).to eq '/api/lti/authorize'
      end

      it 'forwards all oidc params' do
        sent_params = Rack::Utils.parse_nested_query(subject.query)
        expect(sent_params).to eq params
      end
    end

    shared_examples_for 'lti_message_hint error' do
      it { is_expected.to be_bad_request }

      it 'has a descriptive error message' do
        expect(JSON.parse(subject.body)['message']).to eq 'Invalid lti_message_hint'
      end
    end

    context 'when the authorization request has errors' do
      subject { response }

      context 'when the lti_message_hint is not a JWT' do
        let(:lti_message_hint) { 'Not a JWT' }

        it_behaves_like 'lti_message_hint error'
      end

      context 'when the lti_message_hint is expired' do
        let(:lti_message_hint) do
          Canvas::Security.create_jwt(
            {
              verifier: verifier,
              canvas_domain: redirect_domain
            },
            1.year.ago
          )
        end

        it_behaves_like 'lti_message_hint error'
      end

      context 'when the lti_message_hint sig is invalid' do
        let(:lti_message_hint) do
          jws = Canvas::Security.create_jwt(
            {
              verifier: verifier,
              canvas_domain: redirect_domain
            },
            (1.year.from_now)
          )
          jws[0...-1]
        end

        it_behaves_like 'lti_message_hint error'
      end
    end
  end

  describe 'authorize' do
    subject { get :authorize, params: params }

    shared_examples_for 'redirect_uri errors' do
      let(:expected_status) { 400 }

      it { is_expected.to have_http_status(expected_status) }
    end

    shared_examples_for 'non redirect_uri errors' do
      let(:expected_message) { raise 'set in example' }
      let(:expected_error) { raise 'set in example' }
      let(:error_object) do
        subject
        assigns[:oidc_error]
      end

      it { is_expected.to be_successful }

      it 'has a descriptive error message' do
        expect(error_object[:error_description]).to eq expected_message
      end

      it 'sends the state' do
        expect(error_object[:state]).to eq state
      end

      it 'has the correct error code' do
        expect(error_object[:error]).to eq expected_error
      end
    end

    context 'when there is a cached LTI 1.3 launch' do
      include_context 'lti_1_3_spec_helper'

      subject do
        get :authorize, params: params
<<<<<<< HEAD
      end

      let(:id_token) do
        token = assigns.dig(:id_token, :id_token)
        if token.present?
          JSON::JWT.decode(token, :skip_verification)
        else
          token
        end
=======
>>>>>>> 8f1333b0
      end

      let(:id_token) do
        token = assigns.dig(:id_token, :id_token)
        if token.present?
          JSON::JWT.decode(token, :skip_verification)
        else
          token
        end
      end

      let(:account) { context.root_account }
      let(:lti_launch) do
        {
          "aud" => developer_key.global_id,
          "https://purl.imsglobal.org/spec/lti/claim/deployment_id" => "265:37750cbd4487fb044c4faf195c195b5fb9ed9636",
          "iss" => "https://canvas.instructure.com",
          "nonce" => "a854dc79-be3b-476a-b0db-2963a7f4158c",
          "sub" => "535fa085f22b4655f48cd5a36a9215f64c062838",
          "picture" => "http://canvas.instructure.com/images/messages/avatar-50.png",
          "email" => "wdransfield@instructure.com",
          "name" => "wdransfield@instructure.com",
          "given_name" => "wdransfield@instructure.com",
        }
      end
      let(:verifier) { cache_launch(lti_launch, context) }

      before do
        developer_key.update!(redirect_uris: ['https://redirect.tool.com'])
        enable_developer_key_account_binding!(developer_key)
      end

      it 'correctly sets the nonce of the launch' do
        subject
        expect(id_token['nonce']).to eq nonce
      end

      it 'generates an id token' do
        subject
        expect(id_token.except('nonce')).to eq lti_launch.except('nonce')
      end

      it 'sends the state' do
        subject
        expect(assigns.dig(:id_token, :state)).to eq state
      end

      context 'when there are additional query params on the redirect_uri' do
        let(:redirect_uris) { ['https://redirect.tool.com?must_be_present=true'] }
        let(:redirect_uri) { 'https://redirect.tool.com?must_be_present=true&foo=bar' }

        before do
          developer_key.update!(redirect_uris: redirect_uris)
        end

        it 'launches succesfully' do
          subject
          expect(id_token['nonce']).to eq nonce
        end
      end

      context "when cached launch has expired" do
        before do
          fetch_and_delete_launch(context, verifier)
        end

        it_behaves_like 'non redirect_uri errors' do
          let(:expected_message) { "The launch has either expired or already been consumed" }
          let(:expected_error) { "launch_no_longer_valid" }
<<<<<<< HEAD
=======
        end
      end

      context 'when there there is no current user' do
        before { remove_user_session }

        it_behaves_like 'non redirect_uri errors' do
          subject { get :authorize, params: params }

          let(:expected_message) { "Must have an active user session" }
          let(:expected_error) { "login_required" }
        end

        context 'and the context is public' do
          let(:context) do
            course = course_model
            course.update!(is_public: true)
            course.offer
            course
          end

          it 'generates an id token' do
            subject
            expect(id_token.except('nonce')).to eq lti_launch.except('nonce')
          end
>>>>>>> 8f1333b0
        end
      end
    end

    context 'when there are non redirect_uri errors' do
      context 'when there are missing oidc params' do
        let(:params) do
          {
            'client_id' => client_id.to_s,
            'login_hint' => login_hint,
            'redirect_uri' => redirect_uri,
            'response_mode' => response_mode,
            'response_type' => response_type,
            'scope' => scope,
            'state' => state,
            'lti_message_hint' => lti_message_hint
          }
        end

        it_behaves_like 'non redirect_uri errors' do
          let(:expected_message) { "The following parameters are missing: nonce,prompt" }
          let(:expected_error) { "invalid_request_object" }
        end
      end

      context 'when the scope is invalid' do
        let(:scope) { 'banana' }

        it_behaves_like 'non redirect_uri errors' do
          let(:expected_message) { "The 'scope' must be 'openid'" }
          let(:expected_error) { "invalid_request_object" }
        end
      end

      context 'when the current user is not in the login_hint' do
        let(:login_hint) { 'not_the_correct_lti_id' }

        it_behaves_like 'non redirect_uri errors' do
          let(:expected_message) { "Must have an active user session" }
          let(:expected_error) { "login_required" }
        end
      end

      context 'when the devloper key is not active' do
        before { developer_key.update!(workflow_state: 'inactive') }

        it_behaves_like 'non redirect_uri errors' do
          let(:expected_message) { "Client not authorized in requested context" }
          let(:expected_error) { "unauthorized_client" }
        end
      end

      context 'when key has no bindings to the context' do
        before do
          developer_key.developer_key_account_bindings.destroy_all
        end

        it_behaves_like 'non redirect_uri errors' do
          let(:expected_message) { "Client not authorized in requested context" }
          let(:expected_error) { "unauthorized_client" }
        end
      end
    end

    context 'when the developer key redirect uri does not match' do
      before { developer_key.update!(redirect_uris: ['https://www.not-matching.com']) }

      it_behaves_like 'redirect_uri errors' do
        let(:expected_message) { 'Invalid redirect_uri' }
      end
    end

    context 'when the developer key reidrect uri contains a query string' do
      let(:redirect_uris) { ['https://redirect.tool.com?must_be_present=true'] }

      it_behaves_like 'redirect_uri errors' do
        let(:expected_message) { 'Invalid redirect_uri' }
      end
    end

    context 'when the developer key does not exist' do
      let(:client_id) { developer_key.global_id + 100 }

      it_behaves_like 'redirect_uri errors' do
        let(:expected_message) { nil }
        let(:expected_status) { 404 }
      end
    end
  end
end<|MERGE_RESOLUTION|>--- conflicted
+++ resolved
@@ -178,18 +178,6 @@
 
       subject do
         get :authorize, params: params
-<<<<<<< HEAD
-      end
-
-      let(:id_token) do
-        token = assigns.dig(:id_token, :id_token)
-        if token.present?
-          JSON::JWT.decode(token, :skip_verification)
-        else
-          token
-        end
-=======
->>>>>>> 8f1333b0
       end
 
       let(:id_token) do
@@ -259,8 +247,6 @@
         it_behaves_like 'non redirect_uri errors' do
           let(:expected_message) { "The launch has either expired or already been consumed" }
           let(:expected_error) { "launch_no_longer_valid" }
-<<<<<<< HEAD
-=======
         end
       end
 
@@ -286,7 +272,6 @@
             subject
             expect(id_token.except('nonce')).to eq lti_launch.except('nonce')
           end
->>>>>>> 8f1333b0
         end
       end
     end
