--- conflicted
+++ resolved
@@ -199,11 +199,8 @@
 
     shared_examples_for "logs using the lti launch debug logger" do |min_enabled_level:|
       let(:extra_expected_debug_log_fields) { {} } # Override in usage if desired
-<<<<<<< HEAD
-=======
       let(:extra_debug_trace_fields) { {} } # Override in usage if desired
 
->>>>>>> 96ecb267
       let(:lti_message_hint_jwt_params) { super().merge({ debug_trace: "fake debug_trace" }) }
 
       around do |example|
@@ -238,13 +235,6 @@
         before { Lti::LaunchDebugLogger.enable!(Account.default, min_enabled_level) }
         after { Lti::LaunchDebugLogger.disable!(Account.default) }
 
-<<<<<<< HEAD
-        it "logs to the front end data collection framework" do
-          debug_trace_fields = {
-            "request_id" => "abc",
-            "cookie_names" => "chocolatechip,peanutbutter"
-          }
-=======
         let(:debug_trace_fields) do
           {
             "request_id" => "abc",
@@ -253,7 +243,6 @@
         end
 
         it "logs to the front end data collection framework" do
->>>>>>> 96ecb267
           expect(Lti::LaunchDebugLogger).to \
             receive(:decode_debug_trace).with("fake debug_trace").and_return(debug_trace_fields)
 
@@ -349,8 +338,6 @@
         end
       end
 
-<<<<<<< HEAD
-=======
       context "when there is a valid sessionless_source" do
         before do
           allow(Lti::LaunchDebugLogger).to \
@@ -380,7 +367,6 @@
         it_behaves_like "logs using the lti launch debug logger", min_enabled_level: 3
       end
 
->>>>>>> 96ecb267
       context "when platform storage flag is enabled" do
         before do
           Account.site_admin.enable_feature! :lti_platform_storage
