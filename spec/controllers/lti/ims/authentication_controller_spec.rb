# frozen_string_literal: true

#
# Copyright (C) 2018 - present Instructure, Inc.
#
# This file is part of Canvas.
#
# Canvas is free software: you can redistribute it and/or modify it under
# the terms of the GNU Affero General Public License as published by the Free
# Software Foundation, version 3 of the License.
#
# Canvas is distributed in the hope that it will be useful, but WITHOUT ANY
# WARRANTY; without even the implied warranty of MERCHANTABILITY or FITNESS FOR
# A PARTICULAR PURPOSE. See the GNU Affero General Public License for more
# details.
#
# You should have received a copy of the GNU Affero General Public License along
# with this program. If not, see <http://www.gnu.org/licenses/>.

require_relative "../../../lti_1_3_spec_helper"
require_relative "../concerns/parent_frame_shared_examples"

describe Lti::IMS::AuthenticationController do
  include Lti::RedisMessageClient

  let(:developer_key) do
    key = DeveloperKey.create!(
      redirect_uris:,
      account: context.root_account
    )
    enable_developer_key_account_binding!(key)
    key
  end
  let(:redirect_uris) { ["https://redirect.tool.com"] }
  let(:user) { user_model }
  let(:redirect_domain) { "redirect.instructure.com" }
  let(:verifier) { SecureRandom.hex 64 }
  let(:client_id) { developer_key.global_id }
  let(:context) { account_model }
  let(:login_hint) { Lti::Asset.opaque_identifier_for(user, context:) }
  let(:nonce) { SecureRandom.uuid }
  let(:prompt) { "none" }
  let(:redirect_uri) { "https://redirect.tool.com?foo=bar" }
  let(:response_mode) { "form_post" }
  let(:response_type) { "id_token" }
  let(:scope) { "openid" }
  let(:state) { SecureRandom.uuid }
  let(:include_storage_target) { true }
  let(:lti_message_hint_jwt_params) do
    {
      verifier:,
      canvas_domain: redirect_domain,
      context_id: context.global_id,
      context_type: context.class.to_s,
      include_storage_target:
    }
  end
  let(:lti_message_hint) do
    Canvas::Security.create_jwt(lti_message_hint_jwt_params, 1.year.from_now)
  end
  let(:params) do
    {
      "client_id" => client_id.to_s,
      "login_hint" => login_hint,
      "nonce" => nonce,
      "prompt" => prompt,
      "redirect_uri" => redirect_uri,
      "response_mode" => response_mode,
      "response_type" => response_type,
      "scope" => scope,
      "state" => state,
      "lti_message_hint" => lti_message_hint
    }
  end

  before { user_session(user) }

  describe "authorize_redirect" do
    context "when authorization request has no errors" do
      subject do
        post(:authorize_redirect, params:)
        URI.parse(response.headers["Location"])
      end

      it "redirects to the domain in the lti_message_hint" do
        expect(subject.host).to eq "redirect.instructure.com"
      end

      it "redirects the the authorization endpoint" do
        expect(subject.path).to eq "/api/lti/authorize"
      end

      it "forwards all oidc params" do
        sent_params = Rack::Utils.parse_nested_query(subject.query)
        expect(sent_params).to eq params
      end

      context "when Lti::LaunchDebugLogger is enabled for the account" do
        before { Lti::LaunchDebugLogger.enable!(Account.default, 4) }
        after { Lti::LaunchDebugLogger.disable!(Account.default) }

        it "adds authredir=1" do
          expect(subject.query).to match(/lti_message_hint.*&authredir=1/)
        end
      end
    end

    shared_examples_for "lti_message_hint error" do
      it { is_expected.to be_bad_request }

      it "has a descriptive error message" do
        expect(JSON.parse(subject.body)["message"]).to eq "Invalid lti_message_hint"
      end
    end

    context "when the authorization request has errors" do
      subject do
        post(:authorize_redirect, params:)
        response
      end

      context "when the lti_message_hint is not a JWT" do
        let(:lti_message_hint) { "Not a JWT" }

        it_behaves_like "lti_message_hint error"
      end

      context "when the lti_message_hint is expired" do
        let(:lti_message_hint) do
          Canvas::Security.create_jwt(
            {
              verifier:,
              canvas_domain: redirect_domain
            },
            1.year.ago
          )
        end

        it_behaves_like "lti_message_hint error"
      end

      context "when the lti_message_hint sig is invalid" do
        let(:lti_message_hint) do
          jws = Canvas::Security.create_jwt(
            {
              verifier:,
              canvas_domain: redirect_domain
            },
            1.year.from_now
          )
          jws[0...-1]
        end

        it_behaves_like "lti_message_hint error"
      end
    end
  end

  describe "authorize" do
    subject { get :authorize, params: }

    shared_examples_for "redirect_uri errors" do
      let(:expected_status) { 400 }

      it { is_expected.to have_http_status(expected_status) }

      it "avoids rendering the redirect_uri form" do
        expect(subject).not_to render_template("lti/ims/authentication/authorize")
      end
    end

    shared_examples_for "non redirect_uri errors" do
      let(:expected_message) { raise "set in example" }
      let(:expected_error) { raise "set in example" }

      let(:error_object) do
        subject
        assigns[:oidc_error]
      end

      it { is_expected.to be_successful }

      it "has a descriptive error message" do
        expect(error_object[:error_description]).to eq expected_message
      end

      it "sends the state" do
        expect(error_object[:state]).to eq state
      end

      it "has the correct error code" do
        expect(error_object[:error]).to eq expected_error
      end

      it "renders the redirect_uri_form" do
        expect(subject).to render_template("lti/ims/authentication/authorize")
      end
    end

    shared_examples_for "logs using the lti launch debug logger" do |min_enabled_level:|
      let(:extra_expected_debug_log_fields) { {} } # Override in usage if desired
      let(:extra_debug_trace_fields) { {} } # Override in usage if desired

      let(:lti_message_hint_jwt_params) { super().merge({ debug_trace: "fake debug_trace" }) }

      around do |example|
        override_dynamic_settings(private: { canvas: { "frontend_data_collection_endpoint" => "fake endpoint" } }) do
          example.run
        end
      end

      context "when log level is less then #{min_enabled_level}" do
        before do
          if min_enabled_level > 1
            Lti::LaunchDebugLogger.enable!(Account.default, min_enabled_level - 1)
          end
        end

        after { Lti::LaunchDebugLogger.disable!(Account.default) }

        it "does not log to the front end data collection framework" do
          expect(Lti::LaunchDebugLogger).to_not receive(:decode_debug_trace)
          allow(CanvasHttp).to receive(:put).and_call_original
          subject
          expect(CanvasHttp).to_not have_received(:put).with(
            anything,
            anything,
            content_type: anything,
            body: a_string_including("lti_launch_debug_logger")
          )
        end
      end

      context "when log level is at #{min_enabled_level}" do
        before { Lti::LaunchDebugLogger.enable!(Account.default, min_enabled_level) }
        after { Lti::LaunchDebugLogger.disable!(Account.default) }

        let(:debug_trace_fields) do
          {
            "request_id" => "abc",
            "cookie_names" => "chocolatechip,peanutbutter"
          }.merge(extra_debug_trace_fields)
        end

        it "logs to the front end data collection framework" do
          expect(Lti::LaunchDebugLogger).to \
            receive(:decode_debug_trace).with("fake debug_trace").and_return(debug_trace_fields)

          allow(CanvasHttp).to receive(:put).and_call_original
          subject
          expect(CanvasHttp).to have_received(:put).at_least(:once).with(
            "fake endpoint",
            anything,
            content_type: "application/json",
            body: a_string_including("lti_launch_debug_logger")
          ) do |*_args, body:, **_kwargs|
            log = JSON.parse(body)
            expect(log["type"]).to eq("lti_launch_debug_logger")

            expect(log["id"]).to match(/\A[0-9a-f-]{16,}\z/)
            expect(Time.parse(log["time"])).to be_within(60.seconds).of(Time.now)
            expect(log["state"]).to eq(state)
            expect(log["host"]).to eq(request.host)
            expect(log["path"]).to be_present
            expect(log["user_agent"]).to be_present
            expect(log["ip"]).to be_present
            expect(log["session_id"]).to be_present

            expect(log["init_request_id"]).to eq("abc")
            expect(log["init_cookie_names"]).to eq("chocolatechip,peanutbutter")

            expect(log).to include(extra_expected_debug_log_fields)
          end
        end
      end
    end

    context "when there is a cached LTI 1.3 launch" do
      subject do
        get :authorize, params:
      end

      include_context "lti_1_3_spec_helper"

      let(:id_token) do
        token = assigns.dig(:id_token, :id_token)
        if token.present?
          JSON::JWT.decode(token, :skip_verification)
        else
          token
        end
      end

      let(:account) { context.root_account }
      let(:lti_launch) do
        {
          "aud" => developer_key.global_id,
          "https://purl.imsglobal.org/spec/lti/claim/deployment_id" => "265:37750cbd4487fb044c4faf195c195b5fb9ed9636",
          "iss" => "https://canvas.instructure.com",
          "nonce" => "a854dc79-be3b-476a-b0db-2963a7f4158c",
          "sub" => "535fa085f22b4655f48cd5a36a9215f64c062838",
          "picture" => "http://canvas.instructure.com/images/messages/avatar-50.png",
          "email" => "wdransfield@instructure.com",
          "name" => "wdransfield@instructure.com",
          "given_name" => "wdransfield@instructure.com",
        }
      end
      let(:verifier) { cache_launch(lti_launch, context) }

      before do
        developer_key.update!(redirect_uris: ["https://redirect.tool.com"])
        enable_developer_key_account_binding!(developer_key)
      end

      it "correctly sets the nonce of the launch" do
        subject
        expect(id_token["nonce"]).to eq nonce
      end

      it "generates an id token" do
        subject
        expect(id_token.except("nonce")).to eq lti_launch.except("nonce")
      end

      it "sends the state" do
        subject
        expect(assigns.dig(:launch_parameters, :state)).to eq state
      end

      it "sends the lti_storage_target" do
        subject
        expect(assigns.dig(:launch_parameters, :lti_storage_target)).to eq Lti::PlatformStorage::FORWARDING_TARGET
      end

      it_behaves_like "logs using the lti launch debug logger", min_enabled_level: 3 do
        let(:extra_expected_debug_log_fields) do
          { "user" => user.global_id }
        end
      end

      context "when there is a valid sessionless_source" do
<<<<<<< HEAD
        before do
          allow(Lti::LaunchDebugLogger).to \
            receive(:decode_debug_trace).with("fake_sessionless_source").and_return({ "a" => "b" })
        end

        it_behaves_like "logs using the lti launch debug logger", min_enabled_level: 3 do
          let(:extra_debug_trace_fields) do
            { "path" => "/assignments/1?sessionless_source=fake_sessionless_source" }
          end

          let(:extra_expected_debug_log_fields) do
            { "sessionless_a" => "b" }
          end
        end
      end

      context "when there is an invalid sessionless_source" do
        let(:params) { super().merge(sessionless_source: "fake_sessionless_source") }

        # it still launches successfully and logs what it can
        before do
          allow(Lti::LaunchDebugLogger).to \
            receive(:decode_debug_trace).with("fake_sessionless_source").and_raise(StandardError)
        end

        it_behaves_like "logs using the lti launch debug logger", min_enabled_level: 3
      end

      context "when platform storage flag is enabled" do
=======
>>>>>>> bc086b28
        before do
          allow(Lti::LaunchDebugLogger).to \
            receive(:decode_debug_trace).with("fake_sessionless_source").and_return({ "a" => "b" })
        end

        it_behaves_like "logs using the lti launch debug logger", min_enabled_level: 3 do
          let(:extra_debug_trace_fields) do
            { "path" => "/assignments/1?sessionless_source=fake_sessionless_source" }
          end

          let(:extra_expected_debug_log_fields) do
            { "sessionless_a" => "b" }
          end
        end
      end

      context "when there is an invalid sessionless_source" do
        let(:params) { super().merge(sessionless_source: "fake_sessionless_source") }

        # it still launches successfully and logs what it can
        before do
          allow(Lti::LaunchDebugLogger).to \
            receive(:decode_debug_trace).with("fake_sessionless_source").and_raise(StandardError)
        end

        it_behaves_like "logs using the lti launch debug logger", min_enabled_level: 3
      end

      context "when include_storage_target is false" do
        let(:include_storage_target) { false }

        it "does not send the lti_storage_target" do
          subject
          expect(assigns[:launch_parameters].keys).not_to include(:lti_storage_target)
        end
      end

      context "when there are additional query params on the redirect_uri" do
        let(:redirect_uris) { ["https://redirect.tool.com?must_be_present=true"] }
        let(:redirect_uri) { "https://redirect.tool.com?must_be_present=true&foo=bar" }

        before do
          developer_key.update!(redirect_uris:)
        end

        it "launches succesfully" do
          subject
          expect(id_token["nonce"]).to eq nonce
        end
      end

      context "when cached launch has expired" do
        before do
          fetch_and_delete_launch(context, verifier)
        end

        it_behaves_like "non redirect_uri errors" do
          let(:expected_message) { "The launch has either expired or already been consumed" }
          let(:expected_error) { "launch_no_longer_valid" }
        end
      end

      context "when there there is no current user" do
        before { remove_user_session }

        it_behaves_like "non redirect_uri errors" do
          subject { get :authorize, params: }

          let(:expected_message) { "Must have an active user session" }
          let(:expected_error) { "login_required" }
        end

        context "and the context is public" do
          let(:context) do
            course = course_model
            course.update!(is_public: true)
            course.offer
            course
          end

          it "generates an id token" do
            subject
            expect(id_token.except("nonce")).to eq lti_launch.except("nonce")
          end
        end

        it_behaves_like "logs using the lti launch debug logger", min_enabled_level: 1 do
          let(:extra_expected_debug_log_fields) do
            {
              "oidc_errors" => "login_required"
            }
          end
        end
      end

      it_behaves_like "an endpoint which uses parent_frame_context to set the CSP header" do
        # The shared examples require `subject` to make the request -- this is
        # already set up above in the parent rspec context

        # Make sure user has access in the PFC tool (enrollment in tool's course)
        let(:enrollment) { course_with_teacher(user:, active_all: true) }
        let(:pfc_tool_context) { enrollment.course }

        let(:lti_message_hint) do
          Canvas::Security.create_jwt(
            {
              verifier:,
              canvas_domain: redirect_domain,
              context_id: context.global_id,
              context_type: context.class.to_s,
              parent_frame_context: pfc_tool.id.to_s
            },
            1.year.from_now
          )
        end
      end
    end

    context "when there are non redirect_uri errors" do
      context "when there are missing oidc params" do
        let(:params) do
          {
            "client_id" => client_id.to_s,
            "login_hint" => login_hint,
            "redirect_uri" => redirect_uri,
            "response_mode" => response_mode,
            "response_type" => response_type,
            "scope" => scope,
            "state" => state,
            "lti_message_hint" => lti_message_hint
          }
        end

        it_behaves_like "non redirect_uri errors" do
          let(:expected_message) { "The following parameters are missing: nonce,prompt" }
          let(:expected_error) { "invalid_request_object" }
        end
      end

      context "when the scope is invalid" do
        let(:scope) { "banana" }

        it_behaves_like "non redirect_uri errors" do
          let(:expected_message) { "The 'scope' must be 'openid'" }
          let(:expected_error) { "invalid_request_object" }
        end
      end

      context "when the current user is not in the login_hint" do
        let(:login_hint) { "not_the_correct_lti_id" }

        it_behaves_like "non redirect_uri errors" do
          let(:expected_message) { "Must have an active user session" }
          let(:expected_error) { "login_required" }
        end
      end

      context "when the devloper key is not active" do
        before { developer_key.update!(workflow_state: "inactive") }

        it_behaves_like "non redirect_uri errors" do
          let(:expected_message) { "Client not authorized in requested context" }
          let(:expected_error) { "unauthorized_client" }
        end
      end

      context "when key has no bindings to the context" do
        before do
          developer_key.developer_key_account_bindings.destroy_all
        end

        it_behaves_like "non redirect_uri errors" do
          let(:expected_message) { "Client not authorized in requested context" }
          let(:expected_error) { "unauthorized_client" }
        end
      end
    end

    context "when the developer key redirect uri does not match" do
      before { developer_key.update!(redirect_uris: ["https://www.not-matching.com"]) }

      it_behaves_like "redirect_uri errors" do
        let(:expected_message) { "Invalid redirect_uri" }
      end

      it_behaves_like "logs using the lti launch debug logger", min_enabled_level: 4 do
        let(:extra_expected_debug_log_fields) do
          { "error" => a_string_including("Invalid redirect_uri") }
        end
      end
    end

    context "when the developer key redirect uri contains a query string" do
      let(:redirect_uris) { ["https://redirect.tool.com?must_be_present=true"] }

      it_behaves_like "redirect_uri errors" do
        let(:expected_message) { "Invalid redirect_uri" }
      end
    end

    context "when the developer key does not exist" do
      let(:client_id) { developer_key.global_id + 100 }

      it_behaves_like "redirect_uri errors" do
        let(:expected_message) { nil }
        let(:expected_status) { 404 }
      end

      it_behaves_like "logs using the lti launch debug logger", min_enabled_level: 4 do
        let(:extra_expected_debug_log_fields) do
          { "error" => a_string_including("ActiveRecord::RecordNotFound") }
        end
      end
    end
  end
end<|MERGE_RESOLUTION|>--- conflicted
+++ resolved
@@ -339,38 +339,6 @@
       end
 
       context "when there is a valid sessionless_source" do
-<<<<<<< HEAD
-        before do
-          allow(Lti::LaunchDebugLogger).to \
-            receive(:decode_debug_trace).with("fake_sessionless_source").and_return({ "a" => "b" })
-        end
-
-        it_behaves_like "logs using the lti launch debug logger", min_enabled_level: 3 do
-          let(:extra_debug_trace_fields) do
-            { "path" => "/assignments/1?sessionless_source=fake_sessionless_source" }
-          end
-
-          let(:extra_expected_debug_log_fields) do
-            { "sessionless_a" => "b" }
-          end
-        end
-      end
-
-      context "when there is an invalid sessionless_source" do
-        let(:params) { super().merge(sessionless_source: "fake_sessionless_source") }
-
-        # it still launches successfully and logs what it can
-        before do
-          allow(Lti::LaunchDebugLogger).to \
-            receive(:decode_debug_trace).with("fake_sessionless_source").and_raise(StandardError)
-        end
-
-        it_behaves_like "logs using the lti launch debug logger", min_enabled_level: 3
-      end
-
-      context "when platform storage flag is enabled" do
-=======
->>>>>>> bc086b28
         before do
           allow(Lti::LaunchDebugLogger).to \
             receive(:decode_debug_trace).with("fake_sessionless_source").and_return({ "a" => "b" })
