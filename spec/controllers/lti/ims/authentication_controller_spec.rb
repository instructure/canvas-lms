--- conflicted
+++ resolved
@@ -315,21 +315,12 @@
           end
 
           it "increments the lti.oidc_login_required_error metric" do
-<<<<<<< HEAD
-            allow(InstStatsd::Statsd).to receive(:increment)
-            authorize
-            expect(InstStatsd::Statsd).to have_received(:increment).with("lti.oidc_login_required_error", tags: {
-                                                                           account: context.global_id,
-                                                                           client_id: client_id.to_s
-                                                                         })
-=======
             allow(InstStatsd::Statsd).to receive(:distributed_increment)
             authorize
             expect(InstStatsd::Statsd).to have_received(:distributed_increment).with("lti.oidc_login_required_error", tags: {
                                                                                        account: context.global_id,
                                                                                        client_id: client_id.to_s
                                                                                      })
->>>>>>> 0539a086
           end
         end
 
@@ -346,15 +337,9 @@
           end
 
           it "increments the lti.oidc_missing_cookie_retry" do
-<<<<<<< HEAD
-            allow(InstStatsd::Statsd).to receive(:increment)
-            authorize
-            expect(InstStatsd::Statsd).to have_received(:increment).with("lti.oidc_missing_cookie_retry", tags: { client_id: client_id.to_s })
-=======
             allow(InstStatsd::Statsd).to receive(:distributed_increment)
             authorize
             expect(InstStatsd::Statsd).to have_received(:distributed_increment).with("lti.oidc_missing_cookie_retry", tags: { client_id: client_id.to_s })
->>>>>>> 0539a086
           end
         end
 
