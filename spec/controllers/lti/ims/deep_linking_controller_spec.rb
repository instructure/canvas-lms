--- conflicted
+++ resolved
@@ -505,11 +505,7 @@
 
                   it "sets new_tab true on module item" do
                     subject
-<<<<<<< HEAD
-                    expect(context_module.content_tags.last.new_tab).to eq true
-=======
                     expect(context_module.content_tags.last.new_tab).to be true
->>>>>>> 8936177e
                   end
                 end
 
