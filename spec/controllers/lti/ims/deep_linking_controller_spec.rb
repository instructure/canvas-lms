# frozen_string_literal: true

#
# Copyright (C) 2018 - present Instructure, Inc.
#
# This file is part of Canvas.
#
# Canvas is free software: you can redistribute it and/or modify it under
# the terms of the GNU Affero General Public License as published by the Free
# Software Foundation, version 3 of the License.
#
# Canvas is distributed in the hope that it will be useful, but WITHOUT ANY
# WARRANTY; without even the implied warranty of MERCHANTABILITY or FITNESS FOR
# A PARTICULAR PURPOSE. See the GNU Affero General Public License for more
# details.
#
# You should have received a copy of the GNU Affero General Public License along
# with this program. If not, see <http://www.gnu.org/licenses/>.

require_relative "./concerns/deep_linking_spec_helper"
require_relative "../concerns/parent_frame_shared_examples"

module Lti
  module IMS
    RSpec.describe DeepLinkingController do
      include_context "deep_linking_spec_helper"

      describe "#deep_linking_response" do
        subject { post :deep_linking_response, params: params }

        let(:placement) { "editor_button" }
        let(:return_url_params) { { placement: placement } }
        let(:data_token) { Lti::DeepLinkingData.jwt_from(return_url_params) }
        let(:params) { { JWT: deep_linking_jwt, account_id: account.id, data: data_token } }

        let(:context_external_tool) do
          ContextExternalTool.create!(
            context: course.account,
            url: "http://tool.url/login",
            name: "test tool",
            shared_secret: "secret",
            consumer_key: "key",
            developer_key: developer_key,
            lti_version: "1.3"
          )
        end
        let(:course) { course_model }

        it { is_expected.to be_ok }

        it "renders the page" do
          expect(subject).to render_template("lti/ims/deep_linking/deep_linking_response")
        end

        it "sets the JS ENV" do
          expect(controller).to receive(:js_env).with(
            deep_link_response: {
              placement: placement,
              content_items: content_items,
              msg: msg,
              log: log,
              errormsg: errormsg,
              errorlog: errorlog,
              ltiEndpoint: Rails.application.routes.url_helpers.polymorphic_url(
                [:retrieve, account, :external_tools],
                host: "test.host"
              ),
              reloadpage: false,
              moduleCreated: false
            }
          )

          subject
        end

<<<<<<< HEAD
        # TODO: update all these with hash_including()
=======
>>>>>>> a9e15ed7
        context "when returning from a non-internal service" do
          let(:return_url_params) { { placement: placement, parent_frame_context: context_external_tool.id } }

          it "does not change the DEEP_LINKING_POST_MESSAGE_ORIGIN value in jsenv" do
            subject
            # base_url is the default
            expect(assigns(:js_env)[:DEEP_LINKING_POST_MESSAGE_ORIGIN]).to eq(@controller.request.base_url)
          end
        end

        context "when returning from an internal service" do
          before do
            developer_key.update!(internal_service: true)
          end

          let(:return_url_params) { { placement: placement, parent_frame_context: context_external_tool.id } }

          it "sets the DEEP_LINKING_POST_MESSAGE_ORIGIN value in js_env" do
            subject
            expect(assigns(:js_env)[:DEEP_LINKING_POST_MESSAGE_ORIGIN]).to eq("http://tool.url")
          end
        end

<<<<<<< HEAD
=======
        it_behaves_like "an endpoint which uses parent_frame_context to set the CSP header" do
          let(:return_url_params) { { placement: placement, parent_frame_context: pfc_tool.id } }
          let(:pfc_tool_context) { course }
        end

>>>>>>> a9e15ed7
        context "when the messages/logs passed in are not strings" do
          let(:msg) { { html: "some message" } }
          let(:errormsg) { { html: "some error message" } }
          let(:log) { { html: "some log" } }
          let(:errorlog) { { html: "some error log" } }

          it "turns them into strings before calling js_env to prevent HTML injection" do
            expect(controller).to receive(:js_env).with(deep_link_response:
              hash_including(
                msg: '{"html"=>"some message"}',
                log: '{"html"=>"some log"}',
                errormsg: '{"html"=>"some error message"}',
                errorlog: '{"html"=>"some error log"}'
              ))
            subject
          end
        end

        context "when only creating resource links" do
          let(:launch_url) { "http://tool.url/launch" }
          let(:content_items) do
            [
              { type: "ltiResourceLink", url: launch_url, title: "Item 1" },
              { type: "link", url: "http://too.url/sample", title: "Item 2" }
            ]
          end
          let!(:tool) do
            external_tool_1_3_model(
              context: account,
              opts: {
                url: "http://tool.url/login",
                developer_key: developer_key
              }
            )
          end

          shared_examples_for "creates resource links in context" do
            let(:context) { raise "set in examples " }

            before do
              subject
            end

            it "creates a resource link in the context" do
              expect(context.lti_resource_links.size).to eq 1
              expect(context.lti_resource_links.first.current_external_tool(context)).to eq tool
              expect(context.lti_resource_links.first.context).to eq context
            end

            it "sends resource link uuid in content item response" do
              expect(controller.content_items.first["lookup_uuid"]).to eq context.lti_resource_links.first.lookup_uuid
            end
          end

          context "when context is an account" do
            let(:params) { { JWT: deep_linking_jwt, account_id: account.id, data: data_token } }

            it_behaves_like "creates resource links in context" do
              let(:context) { account }
            end
          end

          context "when context is a course" do
            let(:course) { course_model(account: account) }
            let(:params) { { JWT: deep_linking_jwt, course_id: course.id, data: data_token } }

            it_behaves_like "creates resource links in context" do
              let(:context) { course }
            end
          end

          context "when context is a group" do
            let(:group) { group_model(context: course_model(account: account)) }
            let(:params) { { JWT: deep_linking_jwt, group_id: group.id, data: data_token } }

            it_behaves_like "creates resource links in context" do
              let(:context) { group }
            end
          end
        end

        shared_examples_for "errors" do
          let(:response_message) { raise "set in examples" }

          it { is_expected.to be_bad_request }

          it "reports error metric" do
            expect(InstStatsd::Statsd).to receive(:increment).with("canvas.deep_linking_controller.request_error", tags: { code: 400 })
            subject
          end

          it "responds with an error" do
            subject
            expect(json_parse["errors"].to_s).to include response_message
          end
        end

        context "when the data token is invalid" do
          context "when it is absent" do
            let(:data_token) { nil }

            it_behaves_like "errors" do
              let(:response_message) { "presence_required" }
            end
          end

          context "when it is malformed" do
            let(:data_token) { super()[0...-10] } # remove the last 10 characters of the JWT

            it_behaves_like "errors" do
              let(:response_message) { "invalid_or_malformed" }
            end
          end

          context "when it has been used already" do
            before do
              allow(Lti::Security).to receive(:check_and_store_nonce).and_return(false)
            end

            it_behaves_like "errors" do
              let(:response_message) { "already_used" }
            end

            it "checks the nonce again" do
              subject
              expect(Lti::Security).to have_received(:check_and_store_nonce).once
            end
          end
        end

        context "when the jti is being reused" do
          let(:jti) { "static value" }
          let(:nonce_key) { "nonce::#{jti}" }

          before { Lti::Security.check_and_store_nonce(nonce_key, iat, 30.seconds) }

          it { is_expected.to be_successful }
        end

        context "when the aud is invalid" do
          let(:aud) { "banana" }

          it_behaves_like "errors" do
            let(:response_message) { "the 'aud' is invalid" }
          end
        end

        context "when the jwt format is invalid" do
          let(:deep_linking_jwt) { "banana" }

          it_behaves_like "errors" do
            let(:response_message) { "JWT format is invalid" }
          end
        end

        context "when the jwt has the wrong alg" do
          let(:alg) { :HS256 }
          let(:private_jwk) { SecureRandom.uuid }

          it_behaves_like "errors" do
            let(:response_message) { "JWT has unexpected alg" }
          end
        end

        context "when jwt verification fails" do
          let(:private_jwk) do
            new_key = DeveloperKey.new
            new_key.generate_rsa_keypair!
            JSON::JWK.new(new_key.private_jwk)
          end

          it_behaves_like "errors" do
            let(:response_message) { "JWT verification failure" }
          end
        end

        context "when a url is used to get public key" do
          let(:rsa_key_pair) { CanvasSecurity::RSAKeyPair.new }
          let(:url) { "https://get.public.jwk" }
          let(:public_jwk_url_response) do
            {
              keys: [
                public_jwk
              ]
            }
          end
          let(:stubbed_response) { double(success?: true, parsed_response: public_jwk_url_response) }

          before do
            allow(HTTParty).to receive(:get).with(url).and_return(stubbed_response)
          end

          context "when there is no public jwk" do
            before do
              developer_key.update!(public_jwk: nil, public_jwk_url: url)
            end

            it { is_expected.to be_successful }
          end

          context "when there is a public jwk" do
            before do
              developer_key.update!(public_jwk_url: url)
            end

            it { is_expected.to be_successful }
          end

          context "when an empty object is returned" do
            let(:public_jwk_url_response) { {} }
            let(:response_message) { "JWT verification failure" }

            before do
              developer_key.update!(public_jwk_url: url)
            end

            it do
              subject
              expect(json_parse["errors"].to_s).to include response_message
            end
          end

          context "when the url is not valid giving a 404" do
            let(:stubbed_response) { double(success?: false, parsed_response: public_jwk_url_response.to_json) }
            let(:response_message) { "JWT verification failure" }
            let(:public_jwk_url_response) do
              {
                success?: false, code: "404"
              }
            end

            before do
              developer_key.update!(public_jwk_url: url)
            end

            it do
              subject
              expect(json_parse["errors"].to_s).to include response_message
            end
          end
        end

        context "when the developer key is not found" do
          let(:iss) { developer_key.global_id + 100 }

          it_behaves_like "errors" do
            let(:response_message) { "Client not found" }
          end
        end

        context "when the developer key binding is off" do
          before do
            developer_key.developer_key_account_bindings.first.update!(
              workflow_state: "off"
            )
          end

          it_behaves_like "errors" do
            let(:response_message) { "Developer key inactive in context" }
          end
        end

        context "when the developer key is not active" do
          before do
            developer_key.update!(
              workflow_state: "deleted"
            )
          end

          it_behaves_like "errors" do
            let(:response_message) { "Developer key inactive" }
          end
        end

        context "when the iat is in the future" do
          let(:iat) { 1.hour.from_now.to_i }

          it_behaves_like "errors" do
            let(:response_message) { "the 'iat' must not be in the future" }
          end
        end

        context "when the exp is past" do
          let(:exp) { 1.hour.ago.to_i }

          it_behaves_like "errors" do
            let(:response_message) { "the JWT has expired" }
          end
        end

        context "content_item claim message" do
          let(:course) { course_model }
          let(:developer_key) do
            key = DeveloperKey.create!(account: course.account)
            key.generate_rsa_keypair!
            key.developer_key_account_bindings.first.update!(
              workflow_state: "on"
            )
            key.save!
            key
          end
          let(:context_external_tool) do
            ContextExternalTool.create!(
              context: course.account,
              url: "http://tool.url/login",
              name: "test tool",
              shared_secret: "secret",
              consumer_key: "key",
              developer_key: developer_key,
              lti_version: "1.3"
            )
          end
          let(:launch_url) { "http://tool.url/launch" }
          let(:params) { super().merge({ course_id: course.id }) }
          let(:return_url_params) { super().merge({ placement: "course_assignments_menu" }) }

          context "when is empty" do
            let(:content_items) { nil }

            it { is_expected.to be_ok }

            it "does not create a new module" do
              expect { subject }.not_to change { course.context_modules.count }
            end

            it "doesn't ask to reload page" do
              subject
              expect(assigns.dig(:js_env, :deep_link_response, :reloadpage)).to be false
            end
          end

          context "when is omitted" do
            let(:deep_linking_jwt) do
              body = {
                "iss" => iss,
                "aud" => aud,
                "iat" => iat,
                "exp" => exp,
                "jti" => jti,
                "nonce" => SecureRandom.uuid,
                "https://purl.imsglobal.org/spec/lti/claim/message_type" => response_message_type,
                "https://purl.imsglobal.org/spec/lti/claim/version" => lti_version,
                "https://purl.imsglobal.org/spec/lti/claim/deployment_id" => deployment_id,
                "https://purl.imsglobal.org/spec/lti-dl/claim/msg" => msg,
                "https://purl.imsglobal.org/spec/lti-dl/claim/errormsg" => errormsg,
                "https://purl.imsglobal.org/spec/lti-dl/claim/log" => log,
                "https://purl.imsglobal.org/spec/lti-dl/claim/errorlog" => errorlog
              }
              JSON::JWT.new(body).sign(private_jwk, alg).to_s
            end

            it { is_expected.to be_ok }

            it "does not create a new module" do
              expect { subject }.not_to change { course.context_modules.count }
            end

            it "doesn't ask to reload page" do
              subject
              expect(assigns.dig(:js_env, :deep_link_response, :reloadpage)).to be false
            end
          end

          context "when module item content items are received" do
            before do
              course
              user_session(@user)
              context_external_tool
            end

            context "when context_module_id param is included" do
              let(:context_module) { course.context_modules.create!(name: "Test Module") }
              let(:return_url_params) { super().merge({ context_module_id: context_module.id }) }

              context "single item" do
                let(:content_items) do
                  [{ type: "ltiResourceLink", url: launch_url, title: "Item 1", custom_params: { "a" => "b" } }]
                end

                it "creates a resource link" do
                  expect { subject }.to change { course.lti_resource_links.count }.by 1
                end

                it "creates a module item" do
                  expect { subject }.to change { context_module.content_tags.count }.by 1
                end

                it "asks to reload page" do
                  subject
                  expect(assigns.dig(:js_env, :deep_link_response, :reloadpage)).to be true
                end

                context "when placement is link_selection" do
                  let(:return_url_params) { super().merge({ placement: :link_selection }) }

                  it "doesn't create a resource link" do
                    # The resource links for these are rather created when the module item is created
                    expect { subject }.not_to change { course.lti_resource_links.count }
                  end

                  it "doesn't create a module item" do
                    expect { subject }.not_to change { context_module.content_tags.count }
                  end

                  it "doesn't ask to reload page" do
                    subject
                    expect(assigns.dig(:js_env, :deep_link_response, :reloadpage)).to be false
                  end

                  context "with line item" do
                    let(:content_items) do
                      [{ type: "ltiResourceLink", url: launch_url, title: "Item 1", lineItem: { scoreMaximum: 5 } }]
                    end

                    it "doesn't create a resource link" do
                      # The resource links for these are rather created when the module item is created
                      expect { subject }.not_to change { course.lti_resource_links.count }
                    end

                    it "doesn't create a module item" do
                      expect { subject }.not_to change { context_module.content_tags.count }
                    end

                    it "doesn't ask to reload page" do
                      subject
                      expect(assigns.dig(:js_env, :deep_link_response, :reloadpage)).to be false
                    end
                  end
                end
              end

              context "multiple items" do
                let(:content_items) do
                  [
                    { type: "ltiResourceLink", url: launch_url, title: "Item 1" },
                    { type: "ltiResourceLink", url: launch_url, title: "Item 2", custom: { mycustom: "123" } },
                    { type: "ltiResourceLink", url: launch_url, title: "Item 3", lineItem: { scoreMaximum: 5 } }
                  ]
                end

                it "creates multiple module items" do
                  expect(subject).to be_successful
                  expect(context_module.content_tags.count).to eq(3)
                end

                it "leaves module items unpublished" do
                  subject
                  expect(context_module.content_tags.last.workflow_state).to eq("unpublished")
                end

                it "creates all resource links" do
                  expect(course.lti_resource_links).to be_empty
                  expect(subject).to be_successful
                  expect(course.lti_resource_links.size).to eq 3
                end

                it "adds the resource link as the content tag's associated asset" do
                  expect(subject).to be_successful

                  content_tags = context_module.content_tags
                  lti_resource_links = course.lti_resource_links

                  expect(content_tags.first.associated_asset).to eq(lti_resource_links.first)
                  expect(content_tags.second.associated_asset).to eq(lti_resource_links.second)
                  expect(content_tags.last.associated_asset).to eq(lti_resource_links.last)
                end

                it "adds custom params to the resource links" do
                  expect(subject).to be_successful
                  expect(course.lti_resource_links.second.custom).to eq("mycustom" => "123")
                end

                it "does not pass launch dimensions" do
                  expect(subject).to be_successful
                  expect(context_module.content_tags[0][:link_settings]).to be(nil)
                end

                it "ignores line items from tool" do
                  expect { subject }.not_to change { course.assignments.count }
                end

                it "asks to reload page" do
                  subject
                  expect(assigns.dig(:js_env, :deep_link_response, :reloadpage)).to be true
                end

                context "when content items have iframe property" do
                  let(:content_items) do
                    [
                      { type: "ltiResourceLink", url: "http://tool.url", iframe: { width: 642, height: 842 }, title: "Item 1" },
                      { type: "ltiResourceLink", url: "http://tool.url", iframe: { width: 642 }, title: "Item 2" },
                      { type: "ltiResourceLink", url: "http://tool.url", iframe: { height: 842 }, title: "Item 3" }
                    ]
                  end

                  it "passes launch dimensions as link_settings" do
                    expect(subject).to be_successful
                    expect(context_module.content_tags[0][:link_settings]["selection_width"]).to be(642)
                    expect(context_module.content_tags[0][:link_settings]["selection_height"]).to be(842)

                    expect(context_module.content_tags[1][:link_settings]["selection_width"]).to be(642)
                    expect(context_module.content_tags[1][:link_settings]["selection_height"]).to be(nil)

                    expect(context_module.content_tags[2][:link_settings]["selection_width"]).to be(nil)
                    expect(context_module.content_tags[2][:link_settings]["selection_height"]).to be(842)
                  end
                end

                context "when the user is not authorized" do
                  before do
                    u = User.create
                    user_session u
                  end

                  it "returns 'unauthorized' (and doesn't render twice)" do
                    subject
                    expect(response).to have_http_status(:unauthorized)
                  end
                end
              end
            end

            context "when placement should create new module" do
              let(:return_url_params) { super().merge({ placement: "module_index_menu_modal" }) }

              context "when feature flag is disabled" do
                it "does not change anything" do
                  expect { subject }.not_to change { course.context_modules.count }
                  expect { subject }.not_to change { course.lti_resource_links.count }
                  expect { subject }.not_to change { ContentTag.where(context: course).count }
                end
              end

              context "when feature flag is enabled" do
                before :once do
                  course.root_account.enable_feature!(:lti_deep_linking_module_index_menu_modal)
                end

                context "single item" do
                  let(:content_items) do
                    [{ type: "ltiResourceLink", url: launch_url, title: "Item 1" }]
                  end

                  it "creates a new context module" do
                    expect { subject }.to change { course.context_modules.count }.by 1
                  end

                  it "creates a resource link" do
                    expect { subject }.to change { course.lti_resource_links.count }.by 1
                  end

                  it "creates a module item" do
                    expect { subject }.to change { ContentTag.where(context: course).count }.by 1
                  end

                  it "leaves module items unpublished" do
                    subject
                    expect(ContentTag.where(context: course).last.workflow_state).to eq("unpublished")
                  end

                  it "tells the frontend a module was created" do
                    subject
                    expect(assigns.dig(:js_env, :deep_link_response, :moduleCreated)).to be true
                  end
                end

                context "multiple items" do
                  let(:content_items) do
                    [
                      { type: "ltiResourceLink", url: launch_url, title: "Item 1" },
                      { type: "ltiResourceLink", url: launch_url, title: "Item 2" },
                      { type: "ltiResourceLink", url: launch_url, title: "Item 3" }
                    ]
                  end

                  it "creates a new context module" do
                    expect { subject }.to change { course.context_modules.count }.by 1
                  end

                  it "creates one resource link per item" do
                    expect { subject }.to change { course.lti_resource_links.count }.by 3
                  end

                  it "creates one module item per item" do
                    expect { subject }.to change { ContentTag.where(context: course).count }.by 3
                  end

                  it "leaves module items unpublished" do
                    subject
                    expect(ContentTag.where(context: course).last.workflow_state).to eq("unpublished")
                  end
                end
              end
            end
          end

          context "when content items that contain line items are received" do
            let(:content_items) { [content_item] }
            let(:content_item) do
              { type: "ltiResourceLink", url: launch_url, title: "Item 1", lineItem: lineItem }
            end
            let(:lineItem) do
              { scoreMaximum: 10 }
            end

            before do
              course
              user_session(@user)
              context_external_tool
              course.root_account.enable_feature! :lti_deep_linking_line_items
              course.root_account.enable_feature! :lti_deep_linking_module_index_menu_modal
            end

            shared_examples_for "does nothing" do
              it "does not create an assignment" do
                expect { subject }.not_to change { course.assignments.count }
              end
            end

            context "when feature flag is disabled" do
              before do
                course.root_account.disable_feature! :lti_deep_linking_line_items
              end

              it_behaves_like "does nothing"
            end

            context "when context is an account" do
              let(:params) { super().except(:course_id).merge({ account_id: account.id }) }

              it_behaves_like "does nothing"
            end

            context "when placement is not allowed to create line items" do
              let(:return_url_params) { super().merge({ placement: "homework_submission" }) }

              it_behaves_like "does nothing"
            end

            context "when required parameter scoreMaximum is absent" do
              let(:lineItem) { { tag: "will not work" } }

              it_behaves_like "does nothing"
              it "sends error in content item response" do
                subject
                expect(assigns.dig(:js_env, :deep_link_response, :content_items).first).to have_key(:errors)
              end

              it "does not create a context module" do
                expect { subject }.not_to change { course.context_modules.count }
              end

              context "when title is present in content item" do
                let(:title) { "hello" }
                let(:content_item) do
                  super().merge({ title: title })
                end

                it "includes title in response" do
                  subject
                  expect(assigns.dig(:js_env, :deep_link_response, :content_items, 0, :title)).to eq title
                end
              end

              context "when label is present in line item" do
                let(:label) { "will not work" }
                let(:lineItem) { { label: label } }

                it "includes label as title in response" do
                  subject
                  expect(assigns.dig(:js_env, :deep_link_response, :content_items, 0, :title)).to eq label
                end
              end
            end

            it "creates an assignment from lineItem data" do
              expect { subject }.to change { course.assignments.count }.by 1
            end

            it "leaves assignment unpublished" do
              subject
              expect(course.assignments.last.workflow_state).to eq("unpublished")
            end

            it "does not create a context module" do
              expect { subject }.not_to change { course.context_modules.count }
            end

            context "when content item includes available dates" do
              let(:content_item) do
                super().merge({ available: { startDateTime: Time.zone.now.iso8601, endDateTime: Time.zone.now.iso8601 } })
              end

              it "sets assignment unlock date to startDateTime" do
                subject
                expect(Assignment.last.unlock_at).to eq content_item.dig(:available, :startDateTime)
              end

              it "sets assignment lock date to endDateTime" do
                subject
                expect(Assignment.last.lock_at).to eq content_item.dig(:available, :endDateTime)
              end
            end

            context "when content item includes submission dates" do
              let(:content_item) do
                super().merge({ submission: { endDateTime: Time.zone.now.iso8601 } })
              end

              it "sets assignment due date to endDateTime" do
                subject
                expect(Assignment.last.due_at).to eq content_item.dig(:submission, :endDateTime)
              end
            end

            context "when content item includes title" do
              let(:content_item) do
                super().merge({ title: "hello" })
              end

              it "uses title for assignment title" do
                subject
                expect(Assignment.last.title).to eq content_items.first[:title]
              end
            end

            context "when line item includes label" do
              let(:lineItem) do
                super().merge({ label: "hello" })
              end

              it "uses label for assignment title" do
                subject
                expect(Assignment.last.title).to eq content_items.first.dig(:lineItem, :label)
              end
            end

            context "when line item includes tag" do
              let(:lineItem) do
                super().merge({ tag: "hello" })
              end

              it "stores tag on line item" do
                subject
                expect(Lti::LineItem.last.tag).to eq content_items.first.dig(:lineItem, :tag)
              end
            end

            context "when line item includes resourceId" do
              let(:lineItem) do
                super().merge({ resourceId: "hello" })
              end

              it "stores resourceId on line item" do
                subject
                expect(Lti::LineItem.last.resource_id).to eq content_items.first.dig(:lineItem, :resourceId)
              end
            end

            context "when content item includes custom" do
              let(:content_item) do
                super().merge({ custom: { hello: "$User.id" } })
              end

              it "stores custom on resource link" do
                subject
                expect(Lti::ResourceLink.last.custom).to eq content_items.first[:custom].with_indifferent_access
              end
            end

            context "when placement should create new module" do
              let(:return_url_params) { super().merge({ placement: "module_index_menu_modal" }) }

              before do
                course.root_account.enable_feature! :lti_deep_linking_module_index_menu_modal
              end

              it "creates a new context module" do
                expect { subject }.to change { course.context_modules.count }.by 1
              end

              it "creates a module item for every content item" do
                expect { subject }.to change { ContentTag.where(context: course).count }.by content_items.length
              end

              it "creates a link within the module item to the created assignment" do
                subject
                new_module = course.context_modules.last
                content_tags = new_module.content_tags

                expect(content_tags.last.title).to eq(content_item[:title])
              end

              it "leaves assignment unpublished" do
                subject
                expect(course.assignments.last.workflow_state).to eq("unpublished")
                expect(ContentTag.where(context: course).last.workflow_state).to eq("unpublished")
              end
            end

            context "when on the new assignment page" do
              before do
                course.root_account.enable_feature! :lti_assignment_page_line_items
              end

              let(:return_url_params) { super().merge({ placement: "assignment_selection" }) }
              let(:content_items) do
                [
                  { type: "ltiResourceLink", url: launch_url, title: "Item 1", lineItem: { scoreMaximum: 4 } },
                  { type: "ltiResourceLink", url: launch_url, title: "Item 2", lineItem: { scoreMaximum: 4 } },
                  { type: "ltiResourceLink", url: launch_url, title: "Item 3", lineItem: { scoreMaximum: 4 } }
                ]
              end

              context "when assignment edit page feature flag is disabled" do
                before do
                  course.root_account.disable_feature! :lti_assignment_page_line_items
                end

                it_behaves_like "does nothing"
              end

              it "does not create a new module" do
                expect { subject }.not_to change { course.context_modules.count }
              end

              it "only uses the first content item for a new assignment" do
                expect { subject }.to change { course.assignments.count }.by 1
              end

              it "leaves assignment unpublished" do
                subject
                expect(course.assignments.last.workflow_state).to eq("unpublished")
              end
            end

            context "when on the edit assignment page" do
              let(:assignment) { assignment_model(course: course, workflow_state: "published") }
              let(:return_url_params) { super().merge({ placement: "assignment_selection", assignment_id: assignment.id }) }
              let(:content_items) do
                [
                  { type: "ltiResourceLink", url: launch_url, title: "Item 1", lineItem: { scoreMaximum: 4 } }
                ]
              end

              it "does not create a new assignment" do
                assignment
                expect { subject }.not_to change { course.assignments.count }
              end

              it "leaves assignment in same workflow_state it was in" do
                subject
                expect(course.assignments.last.workflow_state).to eq("published")
              end
            end

            context "when creating a single item in an existing module" do
              let(:context_module) { course.context_modules.create!(name: "Test Module") }
              let(:return_url_params) { super().merge({ context_module_id: context_module.id, placement: "link_selection" }) }

              before do
                context_module
              end

              it "does not create a new module" do
                expect { subject }.not_to change { course.context_modules.count }
              end

              it "creates an assignment" do
                expect { subject }.to change { course.assignments.count }.by 1
              end

              it "adds assignment to given module" do
                expect { subject }.to change { course.context_modules.last.content_tags.count }.by 1
              end
            end
          end
        end
      end
    end
  end
end<|MERGE_RESOLUTION|>--- conflicted
+++ resolved
@@ -73,10 +73,6 @@
           subject
         end
 
-<<<<<<< HEAD
-        # TODO: update all these with hash_including()
-=======
->>>>>>> a9e15ed7
         context "when returning from a non-internal service" do
           let(:return_url_params) { { placement: placement, parent_frame_context: context_external_tool.id } }
 
@@ -100,14 +96,11 @@
           end
         end
 
-<<<<<<< HEAD
-=======
         it_behaves_like "an endpoint which uses parent_frame_context to set the CSP header" do
           let(:return_url_params) { { placement: placement, parent_frame_context: pfc_tool.id } }
           let(:pfc_tool_context) { course }
         end
 
->>>>>>> a9e15ed7
         context "when the messages/logs passed in are not strings" do
           let(:msg) { { html: "some message" } }
           let(:errormsg) { { html: "some error message" } }
