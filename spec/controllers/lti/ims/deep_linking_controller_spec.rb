--- conflicted
+++ resolved
@@ -28,7 +28,7 @@
       describe '#deep_linking_response' do
         subject { post :deep_linking_response, params: params }
 
-        let(:params) { {JWT: deep_linking_jwt, account_id: account.id } }
+        let(:params) { { JWT: deep_linking_jwt, account_id: account.id } }
 
         it { is_expected.to be_ok }
 
@@ -50,18 +50,18 @@
         end
 
         context 'when the messages/logs passed in are not strings' do
-          let(:message) { {html: 'some message'} }
-          let(:error_message) { {html: 'some error message'} }
-          let(:log) { {html: 'some log'} }
-          let(:error_log) { {html: 'some error log'} }
+          let(:message) { { html: 'some message' } }
+          let(:error_message) { { html: 'some error message' } }
+          let(:log) { { html: 'some log' } }
+          let(:error_log) { { html: 'some error log' } }
 
           it 'turns them into strings before calling js_env to prevent HTML injection' do
             expect(controller).to receive(:js_env).with(hash_including(
-              message: '{"html"=>"some message"}',
-              log: '{"html"=>"some log"}',
-              error_message: '{"html"=>"some error message"}',
-              error_log: '{"html"=>"some error log"}'
-            ))
+                                                          message: '{"html"=>"some message"}',
+                                                          log: '{"html"=>"some log"}',
+                                                          error_message: '{"html"=>"some error message"}',
+                                                          error_log: '{"html"=>"some error log"}'
+                                                        ))
             subject
           end
         end
@@ -180,7 +180,7 @@
 
           context 'when there is no public jwk' do
             before do
-              public_jwk_url_response = { keys: [ public_jwk ] }
+              public_jwk_url_response = { keys: [public_jwk] }
               developer_key.update!(public_jwk: nil, public_jwk_url: url)
             end
 
@@ -288,7 +288,7 @@
 
         context 'when module item content items are received' do
           let(:course) { course_model }
-          let(:context_module) { course.context_modules.create!(:name => 'Test Module')}
+          let(:context_module) { course.context_modules.create!(:name => 'Test Module') }
           let(:developer_key) do
             key = DeveloperKey.create!(account: course.account)
             key.generate_rsa_keypair!
@@ -307,11 +307,11 @@
               shared_secret: 'secret',
               consumer_key: 'key',
               developer_key: developer_key,
-              settings: {use_1_3: true}
+              settings: { use_1_3: true }
             )
           }
 
-          let(:params) { super().merge({course_id: course.id, context_module_id: context_module.id})}
+          let(:params) { super().merge({ course_id: course.id, context_module_id: context_module.id }) }
           let(:launch_url) { 'http://tool.url/launch' }
 
           before do
@@ -322,7 +322,7 @@
 
           context 'single item' do
             let(:content_items) do
-              [ { type: 'ltiResourceLink', url: launch_url, title: 'Item 1', custom_params: {"a" => "b"} } ]
+              [{ type: 'ltiResourceLink', url: launch_url, title: 'Item 1', custom_params: { "a" => "b" } }]
             end
 
             it "doesn't create a resource link" do
@@ -339,11 +339,7 @@
             let(:content_items) {
               [
                 { type: 'ltiResourceLink', url: launch_url, title: 'Item 1' },
-<<<<<<< HEAD
-                { type: 'ltiResourceLink', url: launch_url, title: 'Item 2', custom: {'mycustom': '123'} },
-=======
                 { type: 'ltiResourceLink', url: launch_url, title: 'Item 2', custom: { mycustom: '123' } },
->>>>>>> 2d51e8e7
                 { type: 'ltiResourceLink', url: launch_url, title: 'Item 3' }
               ]
             }
@@ -387,9 +383,9 @@
             context 'when content items have iframe property' do
               let(:content_items) {
                 [
-                  { type: 'ltiResourceLink', url: 'http://tool.url', iframe: { width: 642, height: 842 }, title: 'Item 1'},
-                  { type: 'ltiResourceLink', url: 'http://tool.url', iframe: { width: 642, height: 842 }, title: 'Item 2'},
-                  { type: 'ltiResourceLink', url: 'http://tool.url', iframe: { width: 642, height: 842 }, title: 'Item 3'}
+                  { type: 'ltiResourceLink', url: 'http://tool.url', iframe: { width: 642, height: 842 }, title: 'Item 1' },
+                  { type: 'ltiResourceLink', url: 'http://tool.url', iframe: { width: 642, height: 842 }, title: 'Item 2' },
+                  { type: 'ltiResourceLink', url: 'http://tool.url', iframe: { width: 642, height: 842 }, title: 'Item 3' }
                 ]
               }
 
