--- conflicted
+++ resolved
@@ -250,11 +250,7 @@
   describe "PUT #update" do
     subject { put "/api/v1/courses/#{course.id}/lti_resource_links/#{id}", params: }
 
-<<<<<<< HEAD
-    let(:resource_link) { resource_link_model(context: course, course: course) }
-=======
     let(:resource_link) { resource_link_model(context: course, course:) }
->>>>>>> 1b4a2133
     let(:id) { resource_link.id }
     let(:params) { {} }
 
