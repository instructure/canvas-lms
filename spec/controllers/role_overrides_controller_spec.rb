# frozen_string_literal: true

#
# Copyright (C) 2011 - present Instructure, Inc.
#
# This file is part of Canvas.
#
# Canvas is free software: you can redistribute it and/or modify it under
# the terms of the GNU Affero General Public License as published by the Free
# Software Foundation, version 3 of the License.
#
# Canvas is distributed in the hope that it will be useful, but WITHOUT ANY
# WARRANTY; without even the implied warranty of MERCHANTABILITY or FITNESS FOR
# A PARTICULAR PURPOSE. See the GNU Affero General Public License for more
# details.
#
# You should have received a copy of the GNU Affero General Public License along
# with this program. If not, see <http://www.gnu.org/licenses/>.
#

describe RoleOverridesController do
  let(:parent_account) { Account.default }

  before do
    @account = account_model(parent_account: parent_account)
    account_admin_user(account: @account)
    user_session(@admin)
  end

  describe "add_role" do
    it "adds the role type to the account" do
      expect(@account.available_account_roles.map(&:name)).not_to include("NewRole")
      post "add_role", params: { account_id: @account.id, role_type: "NewRole" }
      @account.reload
      expect(@account.available_account_roles.map(&:name)).to include("NewRole")
    end

    it "requires a role type" do
      post "add_role", params: { account_id: @account.id }
      expect(flash[:error]).to eq "Role creation failed"
    end

    it "fails when given an existing role type" do
      role = @account.roles.build(name: "NewRole")
      role.base_role_type = Role::DEFAULT_ACCOUNT_TYPE
      role.workflow_state = "active"
      role.save!
      post "add_role", params: { account_id: @account.id, role_type: "NewRole" }
      expect(flash[:error]).to eq "Role creation failed"
    end
  end

  describe "remove_role" do
    it "deactivates a role" do
      role = @account.roles.build(name: "NewRole")
      role.base_role_type = Role::DEFAULT_ACCOUNT_TYPE
      role.workflow_state = "active"
      role.save!
      delete "remove_role", params: { account_id: @account.id, id: role.id }
      expect(@account.roles.where(name: "NewRole").first).to be_inactive
    end
  end

  describe "activate_role" do
    before do
      @role = @account.roles.build(name: "NewRole")
      @role.base_role_type = Role::DEFAULT_ACCOUNT_TYPE
      @role.workflow_state = "inactive"
      @role.save!
    end

    it "re-activates a role" do
      post "activate_role", params: { account_id: @account, id: @role }
      expect(@account.roles.where(name: "NewRole").first).to be_active
    end

    it "does not allow unauthorized users to re-activate a role" do
      unauthorized_user = user_factory(active_all: true)
      user_session(unauthorized_user)
      post "activate_role", params: { account_id: @account, id: @role }
      expect(response).to have_http_status :unauthorized
    end

    it "will only re-activate if specified role is inactive" do
      @role.update!(workflow_state: "deleted")
      post "activate_role", params: { account_id: @account, id: @role }
      expect(response).to have_http_status :not_found
      expect(response.body).to include("role not found")
    end

    it "will only re-activate if specified role name does not already exist" do
      @role.update!(workflow_state: "active")
      post "activate_role", params: { account_id: @account, id: @role }
      expect(response).to have_http_status :bad_request
      expect(response.body).to include("An active role already exists with that name")
    end
  end

  describe "update" do
    before do
      @role_name = "NewRole"
      @permission = "read_reports"
      @role = @account.roles.build(name: @role_name)
      @role.base_role_type = Role::DEFAULT_ACCOUNT_TYPE
      @role.workflow_state = "active"
      @role.save!
    end

    def update_permissions(permissions)
      put("update", params: { account_id: @account.id, id: @role.id, permissions: permissions })
    end

    it "lets you update a permission" do
      update_permissions({ @permission => { enabled: true, explicit: true } })
      override = RoleOverride.last
      expect(override.permission).to eq @permission
      expect(override.role_id).to eq @role.id
      expect(override.enabled).to be true
    end

    it "returns an error if the updated permission is invalid" do
      resp = update_permissions({ @permission => { applies_to_descendants: false, applies_to_self: false } })
      expect(resp.status).to eq 400
      expect(resp.body).to include("Permission must be enabled for someone")
      expect(RoleOverride.count).to eq 0
    end

    it "does not commit any changes if any permission update fails" do
      updates = {
        manage_students: { enabled: true, explicit: true },
        read_reports: { applies_to_descendants: false, applies_to_self: false },
      }
      resp = update_permissions(updates)
      expect(resp.status).to eq 400
      expect(resp.body).to include("Permission must be enabled for someone")
      expect(RoleOverride.count).to eq 0
    end

    describe "grouped permissions" do
      before do
        @grouped_permission = "manage_wiki"
        @granular_permissions = %w[manage_wiki_create manage_wiki_delete manage_wiki_update]
      end

      it "updates all permissions in a group" do
        update_permissions({ @grouped_permission => { enabled: true, explicit: true } })
        expect(RoleOverride.count).to eq 3
        expect(RoleOverride.pluck(:permission)).to match_array @granular_permissions
        expect(RoleOverride.pluck(:role_id)).to match_array Array.new(3, @role.id)
        expect(RoleOverride.pluck(:enabled)).to match_array Array.new(3, true)
      end

      it "allows locking all permissions in a group" do
        update_permissions({ @grouped_permission => { locked: true } })
        expect(RoleOverride.count).to eq 3
        expect(RoleOverride.pluck(:locked)).to match_array Array.new(3, true)
      end

      it "preserves granular permission states when unlocking the group" do
        updates = {
          @grouped_permission => { enabled: true, locked: true, explicit: true },
          @granular_permissions[0] => { enabled: false, explicit: true },
        }
        update_permissions(updates)
        expect(RoleOverride.count).to eq 3
        update_permissions({ @grouped_permission => { locked: false, explicit: true } })
        expect(RoleOverride.pluck(:locked)).to match_array Array.new(3, false)
        expect(RoleOverride.pluck(:enabled)).to match_array [true, true, false]
      end

      it "allows updating an individual permissions that belongs to a group" do
        update_permissions({ @granular_permissions[0] => { enabled: true, explicit: true } })
        expect(RoleOverride.count).to eq 1

        override = RoleOverride.last
        expect(override.permission).to eq @granular_permissions[0]
        expect(override.role_id).to eq @role.id
        expect(override.enabled).to be true
      end

      it "does not allow locking an individual permissions that belongs to a group" do
        resp = update_permissions({ @granular_permissions[0] => { locked: true } })
        expect(resp.status).to eq 400
        expect(resp.body).to include("Cannot change locked status on granular permission")
        expect(RoleOverride.count).to eq 0
      end

      it "handles updating a group and individual permission in the same group in one request" do
        updates = {
          @grouped_permission => { enabled: true, explicit: true },
          @granular_permissions[0] => { enabled: false, explicit: true },
        }
        update_permissions(updates)
        expect(RoleOverride.count).to eq 3
        expect(RoleOverride.pluck(:permission)).to match_array @granular_permissions
        expect(RoleOverride.pluck(:role_id)).to match_array Array.new(3, @role.id)
        expect(RoleOverride.pluck(:enabled)).to match_array [true, true, false]
      end
    end

    describe "restrict_quantitative_data" do
      before do
        @account.root_account.enable_feature!(:restrict_quantitative_data)
        @account.settings[:restrict_quantitative_data] = { value: true, locked: true }
        @account.save!
      end

      it "permission has no overrides by default" do
        expect(RoleOverride.where(permission: "restrict_quantitative_data").count).to eq 0
      end

      it "override permission to true for student enrolment" do
        update_permissions({ "restrict_quantitative_data" => { enabled: true, locked: true } })
        overrides = RoleOverride.where(permission: "restrict_quantitative_data")
        expect(overrides.length).to eq 1
        expect(overrides[0].permission).to eq "restrict_quantitative_data"
<<<<<<< HEAD
        expect(overrides[0].enabled).to eq true
        expect(overrides[0].locked).to eq true
=======
        expect(overrides[0].enabled).to be true
        expect(overrides[0].locked).to be true
>>>>>>> 8936177e
        expect(overrides[0].role_id).to eq @role.id
      end
    end
  end

  describe "create" do
    before do
      @role_name = "NewRole"
      @permission = "read_reports"
      @role = @account.roles.build(name: @role_name)
      @role.base_role_type = Role::DEFAULT_ACCOUNT_TYPE
      @role.workflow_state = "active"
      @role.save!
    end

    def post_with_settings(settings = {})
      post "create", params: { account_id: @account.id, account_roles: 1, permissions: { @permission => { @role.id => settings } } }
    end

    describe "override already exists" do
      before do
        @existing_override = @account.role_overrides.build(
          permission: @permission,
          role: @role
        )
        @existing_override.enabled = true
        @existing_override.locked = false
        @existing_override.save!
        @initial_count = @account.role_overrides.size
      end

      it "updates an existing override if override has a value" do
        post_with_settings(override: "unchecked")
        expect(@account.role_overrides.reload.size).to eq @initial_count
        @existing_override.reload
        expect(@existing_override.enabled).to be_falsey
      end

      it "updates an existing override if override is nil but locked is truthy" do
        post_with_settings(locked: "true")
        expect(@account.role_overrides.reload.size).to eq @initial_count
        @existing_override.reload
        expect(@existing_override.locked).to be_truthy
      end

      it "only updates unchecked" do
        post_with_settings(override: "unchecked")
        @existing_override.reload
        expect(@existing_override.locked).to be_falsey
      end

      it "only updates enabled" do
        @existing_override.enabled = true
        @existing_override.save

        post_with_settings(locked: "true")
        @existing_override.reload
        expect(@existing_override.enabled).to be_truthy
      end

      it "deletes an existing override if override is nil and locked is not truthy" do
        post_with_settings(locked: "0")
        expect(@account.role_overrides.reload.size).to eq @initial_count - 1
        expect(RoleOverride.where(id: @existing_override).first).to be_nil
      end
    end

    describe "no override yet" do
      before do
        @initial_count = @account.role_overrides.size
      end

      it "does not create an override if override is nil and locked is not truthy" do
        post_with_settings(locked: "0")
        expect(@account.role_overrides.reload.size).to eq @initial_count
      end

      it "creates the override if override has a value" do
        post_with_settings(override: "unchecked")
        expect(@account.role_overrides.reload.size).to eq @initial_count + 1
        override = @account.role_overrides.where(permission: @permission, role_id: @role.id).first
        expect(override).not_to be_nil
        expect(override.enabled).to be_falsey
      end

      it "creates the override if override is nil but locked is truthy" do
        post_with_settings(locked: "true")
        expect(@account.role_overrides.reload.size).to eq @initial_count + 1
        override = @account.role_overrides.where(permission: @permission, role_id: @role.id).first
        expect(override).not_to be_nil
        expect(override.locked).to be_truthy
      end

      it "sets override as false when override is unchecked" do
        post_with_settings(override: "unchecked")
        override = @account.role_overrides.where(permission: @permission, role_id: @role.id).first
        expect(override).not_to be_nil
        expect(override.enabled).to be false
        expect(override.locked).to be false
        override.destroy
      end

      it "sets the override to locked when specifiying locked" do
        post_with_settings(locked: "true")
        override = @account.role_overrides.where(permission: @permission, role_id: @role.id).first
        expect(override).not_to be_nil
        expect(override.enabled).to be true
        expect(override.locked).to be true
      end
    end
  end

  describe "check_account_permission" do
    let(:json) { json_parse(response.body) }

    describe "manage_catalog permission" do
      context "when catalog is enabled" do
        before do
          a = Account.default
          a.settings[:catalog_enabled] = true
          a.save!
        end

        context "for an admin" do
          it "is true" do
            get "check_account_permission", params: { account_id: @account.id, permission: "manage_catalog" }
            expect(json["granted"]).to be(true)
          end
        end

        context "for a non-admin" do
          it "is false" do
            user_session(user_factory(account: @account))
            get "check_account_permission", params: { account_id: @account.id, permission: "manage_catalog" }
            expect(json["granted"]).to be(false)
          end
        end
      end

      context "when catalog is not enabled" do
        context "for an admin" do
          it "is false" do
            get "check_account_permission", params: { account_id: @account.id, permission: "manage_catalog" }
            expect(json["granted"]).to be(false)
          end
        end
      end
    end

    describe "other permissions" do
      it "returns 400 with an error message" do
        get "check_account_permission", params: { account_id: @account.id, permission: "manage_content" }
        expect(response.code.to_i).to eq(400)
        expect(json["message"]).to be
      end
    end

    describe "GET index" do
      it "loads new bundle for new permissions flag" do
        get "index", params: { account_id: @account.id }
        expect(response).to be_successful
        expect(assigns[:js_bundles].length).to eq 1
        expect(assigns[:js_bundles].first).to include :permissions
      end

      it "does not load the manage_developer_keys role on sub account" do
        get "index", params: { account_id: @account.id }
        expect(assigns.dig(:js_env, :ACCOUNT_ROLES).first[:permissions].keys).to_not include(:manage_developer_keys)
        expect(assigns.dig(:js_env, :ACCOUNT_PERMISSIONS, 0, :group_permissions).any? { |g| g[:permission_name] == :manage_developer_keys }).to be false
      end

      context "in root_account" do
        let(:parent_account) { nil }

        it "does load the manage_developer_keys role on root account" do
          get "index", params: { account_id: @account.id }
          expect(assigns.dig(:js_env, :ACCOUNT_ROLES).first[:permissions].keys).to include(:manage_developer_keys)
          expect(assigns.dig(:js_env, :ACCOUNT_PERMISSIONS, 0, :group_permissions).any? { |g| g[:permission_name] == :manage_developer_keys }).to be true
        end
      end

      context "with granular permissions" do
        before do
          @grouped_permission = "manage_wiki"
          @granular_permissions = %w[manage_wiki_create manage_wiki_delete manage_wiki_update]
        end

        it "sets granular permissions information in the js_env" do
          get "index", params: { account_id: @account.id }

          wiki_permissions = []
          [:ACCOUNT_PERMISSIONS, :COURSE_PERMISSIONS].each do |js_env_key|
            assigns[:js_env][js_env_key].each_with_object(wiki_permissions) do |permission_group, list|
              permission_group[:group_permissions].each do |permission|
                list << permission if permission[:permission_name].to_s.start_with?("manage_wiki")
              end
            end
          end

          expect(wiki_permissions.pluck(:granular_permission_group).uniq).to eq ["manage_wiki"]
          expect(wiki_permissions.pluck(:granular_permission_group_label).uniq).to eq ["Manage Pages"]
        end
      end
    end
  end
end<|MERGE_RESOLUTION|>--- conflicted
+++ resolved
@@ -214,13 +214,8 @@
         overrides = RoleOverride.where(permission: "restrict_quantitative_data")
         expect(overrides.length).to eq 1
         expect(overrides[0].permission).to eq "restrict_quantitative_data"
-<<<<<<< HEAD
-        expect(overrides[0].enabled).to eq true
-        expect(overrides[0].locked).to eq true
-=======
         expect(overrides[0].enabled).to be true
         expect(overrides[0].locked).to be true
->>>>>>> 8936177e
         expect(overrides[0].role_id).to eq @role.id
       end
     end
