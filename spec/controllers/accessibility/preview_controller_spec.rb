--- conflicted
+++ resolved
@@ -22,8 +22,6 @@
 RSpec.describe Accessibility::PreviewController do
   include Factories
 
-<<<<<<< HEAD
-=======
   describe "feature_flag" do
     let(:course) { Course.create! }
 
@@ -37,7 +35,6 @@
     end
   end
 
->>>>>>> 64baf732
   describe "#create" do
     let!(:course) { Course.create! }
     let!(:user) { User.create! }
