# frozen_string_literal: true

# Copyright (C) 2024 - present Instructure, Inc.
#
# This file is part of Canvas.
#
# Canvas is free software: you can redistribute it and/or modify it under
# the terms of the GNU Affero General Public License as published by the Free
# Software Foundation, version 3 of the License.
#
# Canvas is distributed in the hope that it will be useful, but WITHOUT ANY
# WARRANTY; without even the implied warranty of MERCHANTABILITY or FITNESS FOR
# A PARTICULAR PURPOSE. See the GNU Affero General Public License for more
# details.
#
# You should have received a copy of the GNU Affero General Public License along
# with this program. If not, see <http://www.gnu.org/licenses/>.

describe TranslationController do
  let(:context) { instance_double(Course) }
  let(:params) do
    {
      text: "Hello world",
      src_lang: "en",
      tgt_lang: "es"
    }
  end

  before :once do
    @user = user_factory(active_all: true)
    @student = course_with_student(active_all: true).user
  end

  before do
<<<<<<< HEAD
    allow(Translation).to receive_messages(available?: true, create: "translated.")
    allow(InstStatsd::Statsd).to receive(:distributed_increment)
=======
    allow(InstStatsd::Statsd).to receive(:distributed_increment)
    allow(Account.site_admin).to receive(:feature_enabled?).with(:ai_translation_improvements).and_return(true)
>>>>>>> 7fab6966
    user_session(@user)
  end

  describe "#translate" do
    before do
      allow(Translation).to receive_messages(available?: true, translate_html: "translated.")
      allow(controller).to receive(:user_can_read?).and_return(true)
    end

<<<<<<< HEAD
    # Should have been two sentences.
    expect(response).to be_successful
    expect(Translation).to have_received(:create).exactly(2)
    expect(response.parsed_body["translated_text"]).to eq("translated.\ntranslated.")
    expect(InstStatsd::Statsd).to have_received(:distributed_increment).with("translation.inbox_compose")
  end
=======
    context "when user is unauthorized" do
      it "renders unauthorized action" do
        allow(controller).to receive(:user_can_read?).and_return(false)
        post :translate, params: { course_id: @course.id, inputs: params }
>>>>>>> 7fab6966

        expect(response).to have_http_status(:unauthorized)
      end
    end

    context "feature is not enabled" do
      it "renders unauthorized action" do
        allow(Translation).to receive_messages(available?: false)
        post :translate, params: { course_id: @course.id, inputs: params }

<<<<<<< HEAD
    # Assert
    expect(response).to be_successful
    expect(InstStatsd::Statsd).to have_received(:distributed_increment).with("translation.discussions")
    expect(response.parsed_body["translated_text"]).to eq("translated.")
  end
=======
        expect(response).to have_http_status(:unauthorized)
      end
    end

    it "logs the metric" do
      post :translate, params: { course_id: @course.id, inputs: params }

      expect(response).to be_successful
      expect(InstStatsd::Statsd).to have_received(:distributed_increment).with("translation.discussions")
    end
>>>>>>> 7fab6966

    it "responds with translated message" do
      post :translate, params: { course_id: @course.id, inputs: params }

      expect(response).to be_successful
      expect(response.parsed_body["translated_text"]).to eq("translated.")
    end
  end

  describe "#translate_paragraph" do
    before do
      allow(Translation).to receive_messages(available?: true, translate_text: "translated.")
    end

    context "feature is not enabled" do
      it "renders unauthorized action" do
        allow(Translation).to receive_messages(available?: false)
        post :translate_paragraph, params: { course_id: @course.id, inputs: params }

        expect(response).to have_http_status(:unauthorized)
      end
    end

    it "logs the metric" do
      post :translate_paragraph, params: { course_id: @course.id, inputs: params }

      expect(response).to be_successful
      expect(InstStatsd::Statsd).to have_received(:distributed_increment).with("translation.inbox_compose")
    end

    it "responds with translated message" do
      post :translate_paragraph, params: { course_id: @course.id, inputs: params }

      expect(response).to be_successful
<<<<<<< HEAD
      expect(InstStatsd::Statsd).to have_received(:distributed_increment).with("translation.inbox")
=======
      expect(response.parsed_body["translated_text"]).to eq("translated.")
>>>>>>> 7fab6966
    end
  end
end<|MERGE_RESOLUTION|>--- conflicted
+++ resolved
@@ -32,13 +32,8 @@
   end
 
   before do
-<<<<<<< HEAD
-    allow(Translation).to receive_messages(available?: true, create: "translated.")
-    allow(InstStatsd::Statsd).to receive(:distributed_increment)
-=======
     allow(InstStatsd::Statsd).to receive(:distributed_increment)
     allow(Account.site_admin).to receive(:feature_enabled?).with(:ai_translation_improvements).and_return(true)
->>>>>>> 7fab6966
     user_session(@user)
   end
 
@@ -48,19 +43,10 @@
       allow(controller).to receive(:user_can_read?).and_return(true)
     end
 
-<<<<<<< HEAD
-    # Should have been two sentences.
-    expect(response).to be_successful
-    expect(Translation).to have_received(:create).exactly(2)
-    expect(response.parsed_body["translated_text"]).to eq("translated.\ntranslated.")
-    expect(InstStatsd::Statsd).to have_received(:distributed_increment).with("translation.inbox_compose")
-  end
-=======
     context "when user is unauthorized" do
       it "renders unauthorized action" do
         allow(controller).to receive(:user_can_read?).and_return(false)
         post :translate, params: { course_id: @course.id, inputs: params }
->>>>>>> 7fab6966
 
         expect(response).to have_http_status(:unauthorized)
       end
@@ -71,13 +57,6 @@
         allow(Translation).to receive_messages(available?: false)
         post :translate, params: { course_id: @course.id, inputs: params }
 
-<<<<<<< HEAD
-    # Assert
-    expect(response).to be_successful
-    expect(InstStatsd::Statsd).to have_received(:distributed_increment).with("translation.discussions")
-    expect(response.parsed_body["translated_text"]).to eq("translated.")
-  end
-=======
         expect(response).to have_http_status(:unauthorized)
       end
     end
@@ -88,7 +67,6 @@
       expect(response).to be_successful
       expect(InstStatsd::Statsd).to have_received(:distributed_increment).with("translation.discussions")
     end
->>>>>>> 7fab6966
 
     it "responds with translated message" do
       post :translate, params: { course_id: @course.id, inputs: params }
@@ -123,11 +101,7 @@
       post :translate_paragraph, params: { course_id: @course.id, inputs: params }
 
       expect(response).to be_successful
-<<<<<<< HEAD
-      expect(InstStatsd::Statsd).to have_received(:distributed_increment).with("translation.inbox")
-=======
       expect(response.parsed_body["translated_text"]).to eq("translated.")
->>>>>>> 7fab6966
     end
   end
 end