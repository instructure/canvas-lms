--- conflicted
+++ resolved
@@ -35,10 +35,7 @@
 
   before do
     allow(InstStatsd::Statsd).to receive(:increment)
-<<<<<<< HEAD
-=======
     allow(Account.site_admin).to receive(:feature_enabled?).and_return(false)
->>>>>>> 438cae6b
     allow(Account.site_admin).to receive(:feature_enabled?).with(:ai_translation_improvements).and_return(true)
     user_session(@user)
   end
@@ -53,7 +50,6 @@
       it "renders unauthorized action" do
         allow(controller).to receive(:user_can_read?).and_return(false)
         post :translate, params: { course_id: @course.id, inputs: params }
-<<<<<<< HEAD
 
         expect(response).to have_http_status(:unauthorized)
       end
@@ -68,22 +64,6 @@
       end
     end
 
-=======
-
-        expect(response).to have_http_status(:unauthorized)
-      end
-    end
-
-    context "feature is not enabled" do
-      it "renders unauthorized action" do
-        allow(Translation).to receive_messages(available?: false)
-        post :translate, params: { course_id: @course.id, inputs: params }
-
-        expect(response).to have_http_status(:unauthorized)
-      end
-    end
-
->>>>>>> 438cae6b
     it "logs the metric" do
       post :translate, params: { course_id: @course.id, inputs: params }
 
@@ -125,8 +105,6 @@
 
       expect(response).to be_successful
       expect(response.parsed_body["translated_text"]).to eq("translated.")
-<<<<<<< HEAD
-=======
     end
   end
 
@@ -216,7 +194,6 @@
         expect(response).to have_http_status(:internal_server_error)
         expect(response.parsed_body.deep_symbolize_keys).to eq({ translationError: { type: "error", message: "There was an unexpected error during translation." } })
       end
->>>>>>> 438cae6b
     end
   end
 end