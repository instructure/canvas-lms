--- conflicted
+++ resolved
@@ -1444,8 +1444,6 @@
       expect(response).to have_http_status 200
     end
 
-<<<<<<< HEAD
-=======
     it "can turn graded topic into ungraded section-specific topic in one edit" do
       user_session(@teacher)
       @course.root_account.enable_feature!(:section_specific_discussions)
@@ -1464,7 +1462,6 @@
       expect(topic.assignment).to be_nil
     end
 
->>>>>>> 815fdf07
     it "should not clear lock_at if locked is not changed" do
       put('update', params: {course_id: @course.id, topic_id: @topic.id,
           title: 'Updated Topic',
