# frozen_string_literal: true

#
# Copyright (C) 2011 - present Instructure, Inc.
#
# This file is part of Canvas.
#
# Canvas is free software: you can redistribute it and/or modify it under
# the terms of the GNU Affero General Public License as published by the Free
# Software Foundation, version 3 of the License.
#
# Canvas is distributed in the hope that it will be useful, but WITHOUT ANY
# WARRANTY; without even the implied warranty of MERCHANTABILITY or FITNESS FOR
# A PARTICULAR PURPOSE. See the GNU Affero General Public License for more
# details.
#
# You should have received a copy of the GNU Affero General Public License along
# with this program. If not, see <http://www.gnu.org/licenses/>.
#
require_relative "../spec_helper"

describe DiscussionTopicsController do
  before :once do
    course_with_teacher(active_all: true)
    course_with_observer(active_all: true, course: @course)
    @observer_enrollment = @enrollment
    ta_in_course(active_all: true, course: @course)
    student_in_course(active_all: true, course: @course)
  end

  let(:now) { Time.zone.now.change(usec: 0) }

  def course_topic(opts = {})
    @topic = @course.discussion_topics.build(title: "some topic", pinned: opts.fetch(:pinned, false))
    user = opts[:user] || @user
    if user && !opts[:skip_set_user]
      @topic.user = user
    end

    if opts[:with_assignment]
      @topic.assignment = @course.assignments.build(submission_types: "discussion_topic", title: @topic.title)
      @topic.assignment.infer_times
      @topic.assignment.saved_by = :discussion_topic
    end

    @topic.save
    @topic.reload
    @topic
  end

  def topic_entry
    @entry = @topic.discussion_entries.create(message: "some message", user: @user)
  end

  def topic_params(course, opts = {})
    {
      course_id: course.id,
      title: "Topic Title",
      is_announcement: false,
      discussion_type: "side_comment",
      require_initial_post: true,
      podcast_has_student_posts: false,
      delayed_post_at: "",
      locked: true,
      lock_at: "",
      message: "Message",
      delay_posting: false,
      threaded: false,
      specific_sections: "all"
    }.merge(opts)
  end

  def assignment_params(course, opts = {})
    course.require_assignment_group
    {
      assignment: {
        points_possible: 1,
        grading_type: "points",
        assignment_group_id: @course.assignment_groups.first.id,
      }.merge(opts)
    }
  end

  def group_topic_params(group, opts = {})
    params = topic_params(group, opts)
    params[:group_id] = group.id
    params.delete(:course_id)
    params
  end

  describe "GET 'index'" do
    it "requires authorization" do
      get "index", params: { course_id: @course.id }
      assert_unauthorized
    end

    it "requires the course to be published for students" do
      @course.claim
      user_session(@student)
      get "index", params: { course_id: @course.id }
      assert_unauthorized
    end

    it "does not show announcements without :read_announcements" do
      @course.account.role_overrides.create!(permission: "read_announcements", role: student_role, enabled: false)
      get "index", params: { course_id: @course.id }
      assert_unauthorized
    end

    it "loads for :view_group_pages students" do
      @course.account.role_overrides.create!(
        role: student_role,
        permission: "view_group_pages",
        enabled: true
      )
      @group_category = @course.group_categories.create(name: "gc")
      @group = @course.groups.create!(group_category: @group_category)
      user_session(@student)

      get "index", params: { group_id: @group.id }
      expect(response).to be_successful
    end

    context "graded group discussion" do
      before do
        @course.account.role_overrides.create!(
          role: student_role,
          permission: "view_group_pages",
          enabled: true
        )

        group_discussion_assignment
        @child_topic = @topic.child_topics.first
        @child_topic.root_topic_id = @topic.id
        @group = @child_topic.context
        @group.add_user(@student)
        @assignment.only_visible_to_overrides = true
        @assignment.save!
      end

      it "returns graded and visible group discussions properly" do
        cs = @student.enrollments.first.course_section
        create_section_override_for_assignment(@assignment, { course_section: cs })

        user_session(@student)

        get "index", params: { group_id: @group.id }
        expect(response).to be_successful
        expect(assigns["topics"]).to include(@child_topic)
      end

      it "assigns the create permission if the term is concluded and course is open" do
        @course.update_attribute(:restrict_enrollments_to_course_dates, true)
        term = @course.account.enrollment_terms.create!(name: "mew", end_at: Time.now.utc - 1.minute)
        @course.enrollment_term = term
        @course.update_attribute(:conclude_at, Time.now.utc + 1.hour)
        @course.save!
        user_session(@teacher)

        get "index", params: { course_id: @course.id }

        expect(assigns[:js_env][:permissions][:create]).to be_truthy
      end

      it "does not assign the create permission if the term and course are concluded" do
        term = @course.account.enrollment_terms.create!(
          name: "mew",
          start_at: 6.months.ago(now),
          end_at: 1.month.ago(now)
        )
        @course.enrollment_term = term
        @course.update!(start_at: 5.months.ago(now), conclude_at: 2.months.ago(now))
        user_session(@teacher)

        get "index", params: { course_id: @course.id }

        expect(assigns[:js_env][:permissions][:create]).to be_falsy
      end

      it "does not return graded group discussions if a student has no visibility" do
        user_session(@student)

        get "index", params: { group_id: @group.id }
        expect(response).to be_successful
        expect(assigns["topics"]).not_to include(@child_topic)
      end

      it "redirects to correct mastery paths edit page" do
        user_session(@teacher)
        allow(ConditionalRelease::Service).to receive(:enabled_in_context?).and_return(true)
        allow(ConditionalRelease::Service).to receive(:env_for).and_return({ dummy: "value" })
        get :edit, params: { group_id: @group.id, id: @child_topic.id }
        redirect_path = "/courses/#{@course.id}/discussion_topics/#{@topic.id}/edit"
        expect(response).to redirect_to(redirect_path)
      end
    end

    context "cross-sharding" do
      specs_require_sharding

      it "marks as read when viewed" do
        @shard1.activate do
          account = Account.create!(name: "Shard2 account")
          @course = account.courses.create!(name: "new_course", workflow_state: "available")
          # @student is defined outside and lives on the default shard.
          @course.enroll_user(@student, "StudentEnrollment", enrollment_state: "active")
          user_session(@student)
          course_topic(skip_set_user: true)
          @topic.publish!

          expect(@student.stream_item_instances.count).to eq 1
          sii = @student.stream_item_instances.take
          expect(sii.workflow_state).to eq "unread"
          expect(@topic.read_state(@student)).to eq "unread"

          get "show", params: { course_id: @course.id, id: @topic.id }

          expect(sii.reload.workflow_state).to eq "read"
          expect(@topic.reload.read_state(@student)).to eq "read"
        end
      end

      it "returns the topic across shards" do
        @topic = @course.discussion_topics.create!(title: "student topic", message: "Hello", user: @student)
        user_session(@student)
        @shard1.activate do
          get "index", params: { course_id: @course.id }, format: :json
          expect(assigns[:topics]).to include(@topic)
        end

        @shard2.activate do
          get "index", params: { course_id: @course.id }, format: :json
          expect(assigns[:topics]).to include(@topic)
        end
      end
    end

    it "returns non-graded group discussions properly" do
      @course.account.role_overrides.create!(
        role: student_role,
        permission: "view_group_pages",
        enabled: true
      )

      group_category(context: @course)
      group_with_user(group_category: @group_category, user: @student, context: @course)
      @topic = @group.discussion_topics.create(title: "group topic")
      @topic.context = @group
      @topic.save!

      user_session(@student)

      get "index", params: { group_id: @group.id }
      expect(response).to be_successful
      expect(assigns["topics"]).to include(@topic)
    end

    it "non-graded group discussions include root data if json request" do
      delayed_post_time = 1.day.from_now
      lock_at_time = 2.days.from_now
      user_session(@teacher)
      group_topic = group_discussion_topic_model(
        context: @course, delayed_post_at: delayed_post_time, lock_at: lock_at_time
      )
      group_topic.save!
      group_id = group_topic.child_topics.first.group.id
      get "index", params: { group_id: group_id }, format: :json
      expect(response).to be_successful
      parsed_json = json_parse(response.body)
      expect(parsed_json.length).to eq 1
      parsed_topic = parsed_json.first
      # barf
      expect(parsed_topic["delayed_post_at"].to_json).to eq delayed_post_time.to_json
      expect(parsed_topic["lock_at"].to_json).to eq lock_at_time.to_json
    end

    it "sets discussions reporting and anonymity when their flags are enabled" do
      Account.site_admin.enable_feature! :react_discussions_post

      user_session(@teacher)
      get "index", params: { course_id: @course.id }
      expect(assigns[:js_env][:student_reporting_enabled]).to be(true)
      expect(assigns[:js_env][:discussion_anonymity_enabled]).to be(true)
      expect(assigns[:js_env][:FEATURE_FLAGS_URL]).to eq("/courses/#{@course.id}/settings#tab-features")
    end

    context "DIRECT_SHARE_ENABLED" do
      it "sets DIRECT_SHARE_ENABLED when allowed" do
        user_session(@teacher)
        get "index", params: { course_id: @course.id }
        expect(response).to be_successful
        expect(assigns[:js_env][:DIRECT_SHARE_ENABLED]).to be(true)
      end

      it "does not set DIRECT_SHARE_ENABLED when viewing a group" do
        user_session(@teacher)
        group = @course.groups.create!
        get "index", params: { group_id: group.id }
        expect(response).to be_successful
        expect(assigns[:js_env][:DIRECT_SHARE_ENABLED]).to be(false)
      end

      describe "with manage_content permission disabled" do
        before do
          RoleOverride.create!(context: @course.account, permission: "manage_content", role: teacher_role, enabled: false)
        end

        it "does not set DIRECT_SHARE_ENABLED if the course is active" do
          user_session(@teacher)

          get "index", params: { course_id: @course.id }
          expect(response).to be_successful
          expect(assigns[:js_env][:DIRECT_SHARE_ENABLED]).to be(false)
        end

        describe "when the course is concluded" do
          before do
            @course.complete!
          end

          it "sets DIRECT_SHARE_ENABLED when the user can use it" do
            user_session(@teacher)

            get "index", params: { course_id: @course.id }
            expect(response).to be_successful
            expect(assigns[:js_env][:DIRECT_SHARE_ENABLED]).to be(true)
          end

          it "does not set DIRECT_SHARE_ENABLED when the user can't use it" do
            user_session(@student)

            get "index", params: { course_id: @course.id }
            expect(response).to be_successful
            expect(assigns[:js_env][:DIRECT_SHARE_ENABLED]).to be(false)
          end
        end
      end
    end

    describe "Metrics for the index page" do
      before do
        allow(InstStatsd::Statsd).to receive(:increment)
        allow(InstStatsd::Statsd).to receive(:count)
      end

      it "count discussion_topic.index.visit" do
        user_session(@teacher)
        get "index", params: { course_id: @course.id }
        expect(InstStatsd::Statsd).to have_received(:increment).with("discussion_topic.index.visit").at_least(:once)
      end

      it "count number of pinned discussions discussion_topic.index.pinned" do
        user_session(@teacher)
        get "index", params: { course_id: @course.id }
        expect(InstStatsd::Statsd).to have_received(:count).with("discussion_topic.index.visit.pinned", 0).at_least(:once)
      end

      it "count number of discussion_topic.index.visit.discussions" do
        user_session(@teacher)
        get "index", params: { course_id: @course.id }
        expect(InstStatsd::Statsd).to have_received(:count).with("discussion_topic.index.visit.discussions", 0).at_least(:once)
      end

      it "count number of discussion_topic.index.visit.closed_for_comments" do
        user_session(@teacher)
        get "index", params: { course_id: @course.id }
        expect(InstStatsd::Statsd).to have_received(:count).with("discussion_topic.index.visit.closed_for_comments", 0).at_least(:once)
      end
    end
  end

  describe "GET 'show'" do
    it "requires authorization" do
      course_topic
      get "show", params: { course_id: @course.id, id: @topic.id }
      assert_unauthorized
    end

    it "requires the course to be published for students" do
      course_topic
      @course.claim
      user_session(@student)
      get "show", params: { course_id: @course.id, id: @topic.id }
      assert_unauthorized
    end

    it "returns unauthorized if a user does not have visibilities" do
      user_session(@teacher)
      section1 = @course.course_sections.create!(name: "Section 1")
      section2 = @course.course_sections.create!(name: "Section 2")
      @course.enroll_teacher(@teacher, section: section1, allow_multiple_enrollments: true).accept!
      Enrollment.limit_privileges_to_course_section!(@course, @teacher, true)
      ann = @course.announcements.create!(message: "testing", is_section_specific: true, course_sections: [section2])
      ann.save!
      get :show, params: { course_id: @course.id, id: ann.id }
      get :edit, params: { course_id: @course.id, id: ann.id }
      expect(response).to have_http_status(:unauthorized)
    end

    it "redirects full_anonymity discussions to index when react_discussions_post is turned off(teacher)" do
      anon_topic = @course.discussion_topics.build(title: "some topic", anonymous_state: "full_anonymity")
      user_session(@teacher)
      anon_topic.save
      anon_topic.reload
      Account.site_admin.disable_feature! :react_discussions_post
      get("show", params: { course_id: @course.id, id: anon_topic.id })
      expect(flash[:info]).to match(%r{Anonymous topics cannot be accessed without Discussions/Announcements Redesign feature preview enabled.})
      expect(response).to be_redirect
      expect(response.location).to eq course_discussion_topics_url @course
    end

    it "redirects full_anonymity discussions to index when react_discussions_post is turned off(student)" do
      anon_topic = @course.discussion_topics.build(title: "some topic", anonymous_state: "full_anonymity")
      user_session(@student)
      anon_topic.save
      anon_topic.reload
      Account.site_admin.disable_feature! :react_discussions_post
      get("show", params: { course_id: @course.id, id: anon_topic.id })
      expect(flash[:info]).to match(/Anonymous topics are not available at this time./)
      expect(response).to be_redirect
      expect(response.location).to eq course_discussion_topics_url @course
    end

    it "redirects to index when student is trying to access unpublished discussion when react_discussions_post is ON" do
      unpub_topic = @course.discussion_topics.build(title: "some topic", workflow_state: "unpublished")
      unpub_topic.save
      unpub_topic.reload
      user_session(@student)

      Account.site_admin.enable_feature! :react_discussions_post
      get("show", params: { course_id: @course.id, id: unpub_topic.id })
      expect(flash[:error]).to match(/You do not have access to the requested discussion./)
      expect(response).to be_redirect
      expect(response.location).to eq course_discussion_topics_url @course
    end

    it "js_env TOTAL_USER_COUNT and IS_ANNOUNCEMENT are set correctly for section specific announcements" do
      user_session(@teacher)
      section1 = @course.course_sections.create!(name: "Section 1")
      @course.course_sections.create!(name: "Section 2")
      ann = @course.announcements.create!(message: "testing", is_section_specific: true, course_sections: [section1])
      ann.save!
      get "show", params: { course_id: @course.id, id: ann }
      expect(assigns[:js_env][:TOTAL_USER_COUNT]).to eq(5)
    end

    it "js_env COURSE_SECTIONS is set correctly for section specific announcements" do
      user_session(@teacher)
      section1 = @course.course_sections.create!(name: "Section 1")
      ann = @course.announcements.create!(message: "testing", is_section_specific: true, course_sections: [section1])
      ann.save!
      get "show", params: { course_id: @course.id, id: ann }
      expect(assigns[:js_env][:DISCUSSION][:TOPIC][:COURSE_SECTIONS].first["name"]).to eq(section1.name)
    end

    it "js_env COURSE_SECTIONS should have correct count" do
      user_session(@teacher)
      section1 = @course.course_sections.create!(name: "Section 1")

      student1, student2 = create_users(2, return_type: :record)
      student_in_section(section1, user: student1)
      student_in_section(section1, user: student2)
      ann = @course.announcements.create!(message: "testing", is_section_specific: true, course_sections: [section1])
      ann.save!
      student1.enrollments.first.conclude
      get "show", params: { course_id: @course.id, id: ann }
      expect(assigns[:js_env][:DISCUSSION][:TOPIC][:COURSE_SECTIONS].first[:user_count]).to eq(1)
    end

    it "js_env requires user for apollo_caching" do
      Account.site_admin.enable_feature! :react_discussions_post
      Account.site_admin.enable_feature! :apollo_caching
      @course.update(is_public: true)

      @discussion = @course.discussion_topics.create!(user: @teacher, message: "hello")
      get "show", params: { course_id: @course.id, id: @discussion.id }
      expect(assigns[:js_env][:apollo_caching]).to be_nil
      user_session @student
      get "show", params: { course_id: @course.id, id: @discussion.id }
      expect(assigns[:js_env][:apollo_caching]).to be_truthy
    end

    it "js_env disable_keyboard_shortcuts should follow feature flag" do
      @student.enable_feature! :disable_keyboard_shortcuts
      user_session @student
      @discussion = @course.discussion_topics.create!(user: @teacher, message: "hello")
      get "show", params: { course_id: @course.id, id: @discussion.id }
      expect(assigns[:js_env][:disable_keyboard_shortcuts]).to be_truthy
    end

    it "logs an asset_user_access on show" do
      allow(@course).to receive(:feature_enabled?).with("react_discussions_post").and_return(true)
      user_session @student
      @discussion = @course.discussion_topics.create!(user: @teacher, message: "hello")
      get "show", params: { course_id: @course.id, id: @discussion.id }
      accessed_asset = assigns[:accessed_asset]
      expect(accessed_asset[:category]).to eq "topics"
    end

    it "js_bundles includes discussion_topics_post when ff is on" do
      commons_hash = {
        base_url: "/testing-url",
        canvas_icon_class: "icon-commons",
        icon_url: "http://example.com/icon.png",
        id: "1",
        title: "Share to Commons"
      }
      allow(controller).to receive(:external_tools_display_hashes).and_return([commons_hash])
      @course.enable_feature!(:react_discussions_post)
      user_session(@teacher)
      @discussion = @course.discussion_topics.create!(user: @teacher, title: "Greetings", message: "Hello, and good morning!")
      get "show", params: { course_id: @course.id, id: @discussion.id }
      expect(assigns[:js_bundles].first).to include(:discussion_topics_post)
      expect(assigns[:_crumbs]).to include(["Discussions", "/courses/#{@course.id}/discussion_topics", {}])
      expect(controller.js_env[:discussion_topic_menu_tools].first).to eq commons_hash
    end

    it "does not work for announcements in a public course" do
      @course.update_attribute(:is_public, true)
      @announcement = @course.announcements.create!(
        title: "some announcement",
        message: "some message"
      )
      get "show", params: { course_id: @course.id, id: @announcement.id }
      expect(response).to_not be_successful
    end

    it "does not display announcements in private courses to users who aren't logged in" do
      announcement = @course.announcements.create!(title: "Test announcement", message: "Message")
      get("show", params: { course_id: @course.id, id: announcement.id })
      assert_unauthorized
    end

    context 'with the "react_discussions_post" FF enabled' do
      render_views
      subject { get "show", params: { course_id: course.id, id: discussion.id } }

      let!(:discussion) do
        course.discussion_topics.create!(
          user: user,
          title: "Lego",
          message: "What upcoming set are you most excited for?"
        )
      end

      let(:course) { @course }
      let(:user) { @teacher }

      before do
        course.enable_feature! :react_discussions_post
        user_session(user)
      end

      it "sets user preference discussions_splitscreen_view" do
        subject

        expect(assigns[:js_env][:DISCUSSION][:preferences][:discussions_splitscreen_view]).to eq user.discussions_splitscreen_view?
      end

      it "sets ATTACHMENTS_FOLDER_ID" do
        subject

        expect(discussion).not_to be_for_assignment
        expect(assigns[:js_env][:DISCUSSION][:ATTACHMENTS_FOLDER_ID]).to eq Folder.unfiled_folder(user).id.to_s
      end

      context "no current user" do
        it "public course sets ATTACHMENTS_FOLDER_ID" do
          Account.default.enable_feature! :react_discussions_post
          # in the controller 'can_read_and_visible' must be true, which is a complex flow to simulate
          allow_any_instance_of(DiscussionTopic).to receive(:grants_right?).and_return(true)
          allow_any_instance_of(DiscussionTopic).to receive(:visible_for?).and_return(true)

          course.update(is_public: true)
          discussion.assignment = course.assignments.build(submission_types: "discussion_topic", title: discussion.title)
          discussion.assignment.infer_times
          discussion.assignment.saved_by = :discussion_topic
          discussion.save
          remove_user_session

          subject
          expect(discussion).to be_for_assignment
          expect(assigns[:js_env][:DISCUSSION][:ATTACHMENTS_FOLDER_ID]).to eq Folder.unfiled_folder(discussion.course).id.to_s
        end
      end

      context "for_assignment" do
        it "sets ATTACHMENTS_FOLDER_ID" do
          discussion.assignment = course.assignments.build(submission_types: "discussion_topic", title: discussion.title)
          discussion.assignment.infer_times
          discussion.assignment.saved_by = :discussion_topic
          discussion.save

          subject
          expect(discussion).to be_for_assignment
          expect(assigns[:js_env][:DISCUSSION][:ATTACHMENTS_FOLDER_ID]).to eq Folder.unfiled_folder(user).id.to_s
        end
      end

      it "sets @page_title to Topic: @topic.title" do
        subject
        expect(assigns(:page_title)).to eq "Topic: #{discussion.title}"
      end

      it 'sets "rce_mentions_in_discussions" to true in the JS ENV' do
        subject
        expect(assigns.dig(:js_env, :rce_mentions_in_discussions)).to be true
      end

      context "topic is anonymous" do
        it 'sets "rce_mentions_in_discussions" to false in the JS ENV' do
          DiscussionTopic.where(id: discussion.id).update_all(anonymous_state: "full_anonymity")
          discussion.reload
          subject
          expect(assigns.dig(:js_env, :rce_mentions_in_discussions)).to be false
        end
      end

      context "podcast_enabled" do
        it "adds Discussion Podcast Feed to header" do
          discussion.podcast_enabled = true
          discussion.save

          subject
          expect(response.body).to match(/.+enrollment.+\.rss/)
          expect(response.body).to include("Discussion Podcast Feed")
        end
      end

      it "adds Discussion Atom Feed to header" do
        subject
        expect(response.body).to match(/.+enrollment.+\.atom/)
        expect(response.body).to include("Discussion Atom Feed")
      end
    end

    context "section specific announcements" do
      before(:once) do
        course_with_teacher(active_course: true)
        @section = @course.course_sections.create!(name: "test section")

        @announcement = @course.announcements.create!(user: @teacher, message: "hello my favorite section!")
        @announcement.is_section_specific = true
        @announcement.course_sections = [@section]
        @announcement.save!

        @student1, @student2 = create_users(2, return_type: :record)
        @course.enroll_student(@student1, enrollment_state: "active")
        @course.enroll_student(@student2, enrollment_state: "active")
        student_in_section(@section, user: @student1)
      end

      it "is visible to students in specific section" do
        user_session(@student1)
        get "show", params: { course_id: @course.id, id: @announcement.id }
        expect(response).to be_successful
      end

      it "is not visible to students not in specific section announcements" do
        user_session(@student2)
        get("show", params: { course_id: @course.id, id: @announcement.id })
        expect(response).to be_redirect
        expect(response.location).to eq course_announcements_url @course
      end
    end

    context "section specific discussions" do
      before(:once) do
        course_with_teacher(active_course: true)
        @section = @course.course_sections.create!(name: "test section")

        @discussion = @course.discussion_topics.create!(user: @teacher, message: "hello my favorite section!")
        @discussion.is_section_specific = true
        @discussion.course_sections = [@section]
        @discussion.save!

        @student1, @student2 = create_users(2, return_type: :record)
        @course.enroll_student(@student1, enrollment_state: "active")
        @course.enroll_student(@student2, enrollment_state: "active")
        student_in_section(@section, user: @student1)
      end

      it "is visible to students in specific section" do
        user_session(@student1)
        get "show", params: { course_id: @course.id, id: @discussion.id }
        expect(response).to be_successful
      end

      it "is not visible to students not in specific section discussions" do
        user_session(@student2)
        get("show", params: { course_id: @course.id, id: @discussion.id })
        expect(response).to be_redirect
        expect(response.location).to eq course_discussion_topics_url @course
      end
    end

    context "discussion topic with assignment with overrides" do
      render_views

      before :once do
        course_topic(user: @teacher, with_assignment: true)
        @section = @course.course_sections.create!(name: "I <3 Discusions")
        @override = assignment_override_model(assignment: @topic.assignment,
                                              due_at: Time.now,
                                              set: @section)
      end

      it "doesn't show the topic to unassigned students" do
        @topic.assignment.update_attribute(:only_visible_to_overrides, true)
        user_session(@student)
        get "show", params: { course_id: @course.id, id: @topic.id }
        expect(response).to be_redirect
        expect(response.location).to eq course_discussion_topics_url @course
      end

      it "doesn't show overrides to students" do
        user_session(@student)
        get "show", params: { course_id: @course.id, id: @topic.id }
        expect(response).to be_successful
        expect(response.body).not_to match "discussion-topic-due-dates"
        due_date = OverrideListPresenter.new.due_at(@topic.assignment)
        expect(response.body).to match "due #{due_date}"
      end

      it "doesn't show overrides for observers" do
        user_session(@observer)
        get "show", params: { course_id: @course.id, id: @topic.id }
        expect(response).to be_successful
        expect(response.body).not_to match "discussion-topic-due-dates"
        due_date = OverrideListPresenter.new.due_at(@topic.assignment.overridden_for(@observer))
        expect(response.body).to match "due #{due_date}"
      end

      it "does show overrides to teachers" do
        user_session(@teacher)
        get "show", params: { course_id: @course.id, id: @topic.id }
        expect(response).to be_successful
        expect(response.body).to match "discussion-topic-due-dates"
      end
    end

    it "assigns variables" do
      user_session(@student)
      course_topic
      topic_entry
      @topic.reload
      expect(@topic.discussion_entries).not_to be_empty
      get "show", params: { course_id: @course.id, id: @topic.id }
      expect(response).to be_successful
      expect(assigns[:topic]).not_to be_nil
      expect(assigns[:topic]).to eql(@topic)
    end

    it "displays speedgrader when not for a large course" do
      user_session(@teacher)
      course_topic(user: @teacher, with_assignment: true)
      get "show", params: { course_id: @course.id, id: @topic.id }
      expect(assigns[:js_env][:DISCUSSION][:SPEEDGRADER_URL_TEMPLATE]).to be_truthy
    end

    it "hides speedgrader when for a large course" do
      user_session(@teacher)
      course_topic(user: @teacher, with_assignment: true)
      allow_any_instance_of(Course).to receive(:large_roster?).and_return(true)
      get "show", params: { course_id: @course.id, id: @topic.id }
      expect(assigns[:js_env][:DISCUSSION][:SPEEDGRADER_URL_TEMPLATE]).to be_nil
    end

    it "shows speedgrader when user can view all grades but not manage grades" do
      @course.account.role_overrides.create!(permission: "manage_grades", role: ta_role, enabled: false)
      user_session(@ta)
      course_topic(user: @teacher, with_assignment: true)
      get "show", params: { course_id: @course.id, id: @topic.id }
      expect(assigns[:js_env][:DISCUSSION][:SPEEDGRADER_URL_TEMPLATE]).to be_truthy
    end

    it "shows speedgrader when user can manage grades but not view all grades" do
      @course.account.role_overrides.create!(permission: "view_all_grades", role: ta_role, enabled: false)
      user_session(@ta)
      course_topic(user: @teacher, with_assignment: true)
      get "show", params: { course_id: @course.id, id: @topic.id }
      expect(assigns[:js_env][:DISCUSSION][:SPEEDGRADER_URL_TEMPLATE]).to be_truthy
    end

    it "does not show speedgrader when user can neither view all grades nor manage grades" do
      @course.account.role_overrides.create!(permission: "view_all_grades", role: ta_role, enabled: false)
      @course.account.role_overrides.create!(permission: "manage_grades", role: ta_role, enabled: false)
      user_session(@ta)
      course_topic(user: @teacher, with_assignment: true)
      get "show", params: { course_id: @course.id, id: @topic.id }
      expect(assigns[:js_env][:DISCUSSION][:SPEEDGRADER_URL_TEMPLATE]).to be_nil
    end

    it "shows speedgrader when course concluded and user can read as admin" do
      user_session(@teacher)
      course_topic(user: @teacher, with_assignment: true)
      @course.soft_conclude!
      expect(@course.grants_right?(@teacher, :read_as_admin)).to be true
      get "show", params: { course_id: @course.id, id: @topic.id }
      expect(assigns[:js_env][:DISCUSSION][:SPEEDGRADER_URL_TEMPLATE]).to be_truthy
    end

    it "setups speedgrader template for variable substitution" do
      user_session(@teacher)
      course_topic(user: @teacher, with_assignment: true)
      get "show", params: { course_id: @course.id, id: @topic.id }

      # this is essentially a unit test for ui/features/discussion_topic/backbone/models/Entry.js,
      # making sure that we get back the expected format for this url template
      template = assigns[:js_env][:DISCUSSION][:SPEEDGRADER_URL_TEMPLATE]
      url = template.gsub(/%3Astudent_id/, "123")
      expect(url).to match "student_id=123"
    end

    it "marks as read when viewed" do
      user_session(@student)
      course_topic(skip_set_user: true)

      expect(@topic.read_state(@student)).to eq "unread"
      get "show", params: { course_id: @course.id, id: @topic.id }
      expect(@topic.reload.read_state(@student)).to eq "read"
    end

    it "marks as read when topic is in the future as teacher" do
      course_topic(skip_set_user: true)
      teacher2 = @course.shard.activate { user_factory }
      teacher2enrollment = @course.enroll_user(teacher2, "TeacherEnrollment")
      teacher2.save!
      teacher2enrollment.course = @course # set the reverse association
      teacher2enrollment.workflow_state = "active"
      teacher2enrollment.save!
      @course.reload
      @topic.available_from = 1.day.from_now
      @topic.save!
      @topic.reload
      expect(@topic.read_state(teacher2)).to eq "unread"
      user_session(teacher2)
      get "show", params: { course_id: @course.id, id: @topic.id }
      expect(@topic.reload.read_state(teacher2)).to eq "read"
    end

    it "does not mark as read if not visible" do
      user_session(@student)
      course_topic(skip_set_user: true)
      mod = @course.context_modules.create! name: "no soup for you", unlock_at: 1.year.from_now
      mod.add_item(type: "discussion_topic", id: @topic.id)
      mod.save!
      expect(@topic.read_state(@student)).to eq "unread"
      get "show", params: { course_id: @course.id, id: @topic.id }
      expect(@topic.reload.read_state(@student)).to eq "unread"
    end

    it "marks as read if visible but locked" do
      user_session(@student)
      course_topic(skip_set_user: true)
      @announcement = @course.announcements.create!(
        title: "some announcement",
        message: "some message",
        unlock_at: 1.week.ago,
        lock_at: 1.day.ago
      )
      expect(@announcement.read_state(@student)).to eq "unread"
      get "show", params: { course_id: @course.id, id: @announcement.id }
      expect(@announcement.reload.read_state(@student)).to eq "read"
    end

    it "allows concluded teachers to see discussions" do
      user_session(@teacher)
      course_topic
      @enrollment.conclude
      get "show", params: { course_id: @course.id, id: @topic.id }
      expect(response).to be_successful
      get "index", params: { course_id: @course.id }
      expect(response).to be_successful
    end

    it "allows concluded students to see discussions" do
      user_session(@student)
      course_topic
      @enrollment.conclude
      get "show", params: { course_id: @course.id, id: @topic.id }
      expect(response).to be_successful
      get "index", params: { course_id: @course.id }
      expect(response).to be_successful
    end

    context "group discussions" do
      before(:once) do
        @group_category = @course.group_categories.create(name: "category 1")
        @group1 = @course.groups.create!(group_category: @group_category)
        @group2 = @course.groups.create!(group_category: @group_category)

        group_category2 = @course.group_categories.create(name: "category 2")
        @course.groups.create!(group_category: group_category2)

        course_topic(user: @teacher, with_assignment: true)
        @topic.group_category = @group_category
        @topic.save!

        @group1.add_user(@student)
      end

      it "provides sequence in js_env when Discussions Redesign is ON" do
        Account.default.enable_feature! :react_discussions_post
        module1 = @course.context_modules.create!(name: "module1")
        module1.add_item(id: @topic.id, type: "discussion_topic")
        user_session(@teacher)

        get "show", params: { course_id: @course.id, id: @topic.id }
        expect(assigns[:js_env][:SEQUENCE]).to be_truthy
      end

      it "sets correct URL env vars" do
        Account.default.enable_feature! :react_discussions_post
        outcome_with_rubric
        @rubric.associate_with(@topic.assignment, @course, purpose: "grading")
        @topic.assignment.peer_reviews = true
        user_session(@teacher)
        get "show", params: { course_id: @course.id, id: @topic.id }
        expect(assigns[:js_env][:EDIT_URL]).to eq "/courses/#{@course.id}/discussion_topics/#{@topic.id}/edit"
        expect(assigns[:js_env][:DISCUSSION][:GRADED_RUBRICS_URL]).to eq "/courses/#{@course.id}/assignments/#{@topic.assignment.id}/rubric"
        expect(assigns[:js_env][:DISCUSSION][:CONTEXT_RUBRICS_URL]).to eq "/courses/#{@course.id}/rubrics"
        expect(assigns[:js_env][:SPEEDGRADER_URL_TEMPLATE])
          .to eq "/courses/#{@course.id}/gradebook/speed_grader?assignment_id=#{@topic.assignment.id}&student_id=%3Astudent_id"
        expect(assigns[:js_env][:PEER_REVIEWS_URL]).to eq "/courses/#{@course.id}/assignments/#{@topic.assignment.id}/peer_reviews"
      end

      it "assigns groups from the topic's category" do
        user_session(@teacher)

        get "show", params: { course_id: @course.id, id: @topic.id }
        expect(assigns[:groups].size).to be(2)
      end

      it "only shows applicable groups if DA applies" do
        user_session(@teacher)

        asmt = @topic.assignment
        asmt.only_visible_to_overrides = true
        override = asmt.assignment_overrides.build
        override.set = @group2
        override.save!
        asmt.save!

        get "show", params: { course_id: @course.id, id: @topic.id }
        expect(response).to be_successful
        expect(assigns[:groups]).to eq([@group2])
      end

      it "redirects to group for student if DA applies to section" do
        user_session(@student)

        asmt = @topic.assignment
        asmt.only_visible_to_overrides = true
        override = asmt.assignment_overrides.build
        override.set = @course.default_section
        override.save!
        asmt.save!

        get "show", params: { course_id: @course.id, id: @topic.id }
        redirect_path = "/groups/#{@group1.id}/discussion_topics?root_discussion_topic_id=#{@topic.id}"
        expect(response).to redirect_to redirect_path
      end

      it "redirects to the student's group" do
        user_session(@student)

        get "show", params: { course_id: @course.id, id: @topic.id }
        redirect_path = "/groups/#{@group1.id}/discussion_topics?root_discussion_topic_id=#{@topic.id}"
        expect(response).to redirect_to redirect_path
      end

      it "redirects to the student's group even if students can view all groups" do
        @course.account.role_overrides.create!(
          role: student_role,
          permission: "view_group_pages",
          enabled: true
        )
        user_session(@student)

        get "show", params: { course_id: @course.id, id: @topic.id }
        redirect_path = "/groups/#{@group1.id}/discussion_topics?root_discussion_topic_id=#{@topic.id}"
        expect(response).to redirect_to redirect_path
      end

      it "does not change the name of the child topic when navigating to it" do
        user_session(@student)

        child_topic = @topic.child_topic_for(@student)
        old_title = child_topic.title

        get "index", params: { group_id: @group1.id, root_discussion_topic_id: @topic.id }

        expect(@topic.child_topic_for(@student).title).to eq old_title
      end

      it "plumbs the module_item_id through group discussion redirect" do
        user_session(@student)

        get "show", params: { course_id: @course.id, id: @topic.id, module_item_id: 789 }
        expect(response).to be_redirect
        expect(response.location).to include "/groups/#{@group1.id}/discussion_topics?"
        expect(response.location).to include "module_item_id=789"
      end

      it "plumbs the module_item_id through child discussion redirect" do
        user_session(@student)

        get "index", params: { group_id: @group1.id, root_discussion_topic_id: @topic.id, module_item_id: 789 }
        expect(response).to be_redirect
        expect(response.location).to include "/groups/#{@group1.id}/discussion_topics/#{@topic.child_topic_for(@student).id}?"
        expect(response.location).to include "module_item_id=789"
      end

      it "excludes locked modules" do
        user_session(@student)
        course_topic(skip_set_user: true)
        mod = @course.context_modules.create! name: "no soup for you", unlock_at: 1.year.from_now
        mod.add_item(type: "discussion_topic", id: @topic.id)
        mod.save!
        expect(@topic.read_state(@student)).to eq "unread"
        get "index", params: { course_id: @course.id, exclude_context_module_locked_topics: true }, format: "json"
        expect(response.parsed_body.pluck("id")).to_not include @topic.id
      end
    end

    context "publishing" do
      render_views

      it "hides the publish icon for announcements" do
        user_session(@teacher)
        @context = @course
        @announcement = @course.announcements.create!(
          title: "some announcement",
          message: "some message"
        )
        get "show", params: { course_id: @course.id, id: @announcement.id }
        expect(response.body).not_to match "topic_publish_button"
      end
    end

    context "posting first to view setting" do
      before(:once) do
        @observer_enrollment.associated_user = @student
        @observer_enrollment.save
        @observer.reload

        @context = @course
        discussion_topic_model
        @topic.require_initial_post = true
        @topic.save
      end

      it "allows admins to see posts without posting" do
        @topic.reply_from(user: @student, text: "hai")
        user_session(@teacher)
        get "show", params: { course_id: @course.id, id: @topic.id }
        expect(assigns[:initial_post_required]).to be_falsey
      end

      it "does not allow student who hasn't posted to see" do
        @topic.reply_from(user: @teacher, text: "hai")
        user_session(@student)
        get "show", params: { course_id: @course.id, id: @topic.id }
        expect(assigns[:initial_post_required]).to be_truthy
      end

      it "does not allow student's observer who hasn't posted to see" do
        @topic.reply_from(user: @teacher, text: "hai")
        user_session(@observer)
        get "show", params: { course_id: @course.id, id: @topic.id }
        expect(assigns[:initial_post_required]).to be_truthy
      end

      it "allows student who has posted to see" do
        @topic.reply_from(user: @student, text: "hai")
        user_session(@student)
        get "show", params: { course_id: @course.id, id: @topic.id }
        expect(assigns[:initial_post_required]).to be_falsey
      end

      it "allows student's observer who has posted to see" do
        @topic.reply_from(user: @student, text: "hai")
        user_session(@observer)
        get "show", params: { course_id: @course.id, id: @topic.id }
        expect(assigns[:initial_post_required]).to be_falsey
      end
    end

    context "student context cards" do
      before(:once) do
        course_topic user: @teacher
      end

      it "is disabed for students" do
        user_session(@student)
        get :show, params: { course_id: @course.id, id: @topic.id }
        expect(assigns[:js_env][:STUDENT_CONTEXT_CARDS_ENABLED]).to be_falsey
      end

      it "is enabled for teachers" do
        user_session(@teacher)
        get :show, params: { course_id: @course.id, id: @topic.id }
        expect(assigns[:js_env][:STUDENT_CONTEXT_CARDS_ENABLED]).to be true
      end
    end

    it "successfully redirects no authorization for a public course" do
      @course.update(is_public: true)
      course_topic
      get "show", params: { course_id: @course.id, id: @topic.id }
      expect(response.code).to eq "302"
      expect(ErrorReport.last).to be_nil
    end

    context "in a homeroom course" do
      before do
        @course.account.enable_as_k5_account!
      end

      it "does not permit replies to assignments" do
        @course.homeroom_course = true
        @course.save!
        user_session(@teacher)
        topic = Announcement.create!(context: @course, title: "Test Announcement", message: "hello world")

        get "show", params: { course_id: @course.id, id: topic.id }
        expect(assigns[:js_env][:DISCUSSION][:PERMISSIONS][:CAN_REPLY]).to be_falsey
        expect(assigns[:js_env][:DISCUSSION][:PERMISSIONS][:CAN_READ_REPLIES]).to be_falsey
      end
    end
  end

  describe "GET 'new'" do
    it "maintains date and time when passed params" do
      user_session(@teacher)
      due_at = 1.day.from_now
      get "new", params: { course_id: @course.id, due_at: due_at.iso8601 }
      expect(assigns[:js_env][:DISCUSSION_TOPIC][:ATTRIBUTES][:assignment][:due_at]).to eq due_at.iso8601
    end

    it "js_env DUE_DATE_REQUIRED_FOR_ACCOUNT is true when AssignmentUtil.due_date_required_for_account? == true" do
      user_session(@teacher)
      allow(AssignmentUtil).to receive(:due_date_required_for_account?).and_return(true)
      get "new", params: { course_id: @course.id }
      expect(assigns[:js_env][:DUE_DATE_REQUIRED_FOR_ACCOUNT]).to be(true)
    end

    it "js_env DUE_DATE_REQUIRED_FOR_ACCOUNT is false when AssignmentUtil.due_date_required_for_account? == false" do
      user_session(@teacher)
      allow(AssignmentUtil).to receive(:due_date_required_for_account?).and_return(false)
      get "new", params: { course_id: @course.id }
      expect(assigns[:js_env][:DUE_DATE_REQUIRED_FOR_ACCOUNT]).to be(false)
    end

    it "js_env MAX_NAME_LENGTH_REQUIRED_FOR_ACCOUNT is true when AssignmentUtil.name_length_required_for_account? == true" do
      user_session(@teacher)
      allow(AssignmentUtil).to receive(:name_length_required_for_account?).and_return(true)
      get "new", params: { course_id: @course.id }
      expect(assigns[:js_env][:MAX_NAME_LENGTH_REQUIRED_FOR_ACCOUNT]).to be(true)
    end

    it "js_env MAX_NAME_LENGTH_REQUIRED_FOR_ACCOUNT is false when AssignmentUtil.name_length_required_for_account? == false" do
      user_session(@teacher)
      allow(AssignmentUtil).to receive(:name_length_required_for_account?).and_return(false)
      get "new", params: { course_id: @course.id }
      expect(assigns[:js_env][:MAX_NAME_LENGTH_REQUIRED_FOR_ACCOUNT]).to be(false)
    end

    it "js_env MAX_NAME_LENGTH is a 15 when AssignmentUtil.assignment_max_name_length returns 15" do
      user_session(@teacher)
      allow(AssignmentUtil).to receive(:assignment_max_name_length).and_return(15)
      get "new", params: { course_id: @course.id }
      expect(assigns[:js_env][:MAX_NAME_LENGTH]).to eq(15)
    end

    it "js_env SIS_NAME is Foo Bar when AssignmentUtil.post_to_sis_friendly_name is Foo Bar" do
      user_session(@teacher)
      allow(AssignmentUtil).to receive(:post_to_sis_friendly_name).and_return("Foo Bar")
      get "new", params: { course_id: @course.id }
      expect(assigns[:js_env][:SIS_NAME]).to eq("Foo Bar")
    end

    it "js_env allow_student_anonymous_discussion_topics defaults to false" do
      user_session(@teacher)
      get "new", params: { course_id: @course.id }
      expect(assigns[:js_env][:allow_student_anonymous_discussion_topics]).to be false
    end

    it "js_env allow_student_anonymous_discussion_topics is true when its only when course setting is true" do
      user_session(@teacher)
      @course.allow_student_anonymous_discussion_topics = true
      @course.save!
      get "new", params: { course_id: @course.id }
      expect(assigns[:js_env][:allow_student_anonymous_discussion_topics]).to be true
    end

    it "creates a default assignment group if none exist" do
      user_session(@teacher)
      get :new, params: { course_id: @course.id }
      expect(@course.assignment_groups.count).not_to eq 0
    end

    it "announcement" do
      user_session(@teacher)
      @course.group_weighting_scheme = "percent"
      @course.save!
      get :new, params: { course_id: @course.id, is_announcement: true }
      expect(assigns[:js_env][:CONTEXT_ID]).to eq(@course.id)
    end

    it "js_bundles includes discussion_create when ff is on" do
      user_session(@teacher)
      @course.root_account.enable_feature!(:discussion_create)
      get :new, params: { course_id: @course.id }
      expect(assigns[:js_bundles].first).to include(:discussion_topic_edit_v2)
    end
  end

  describe "GET 'edit'" do
    before(:once) do
      course_topic
    end

    include_context "grading periods within controller" do
      let(:course) { @course }
      let(:teacher) { @teacher }
      let(:request_params) { [:edit, params: { course_id: course, id: @topic }] }
    end

    it "does not explode with mgp and group context" do
      group1 = Factories::GradingPeriodGroupHelper.new.create_for_account(@course.root_account)
      group1.enrollment_terms << @course.enrollment_term
      user_session(@teacher)
      group = group_model(context: @course)
      group_topic = group.discussion_topics.create!(title: "title")
      get(:edit, params: { group_id: group, id: group_topic })
      expect(response).to be_successful
      expect(assigns[:js_env]).to have_key(:active_grading_periods)
    end

    it "js_env SECTION_LIST is set correctly for section specific announcements on a limited privileges user" do
      user_session(@teacher)
      section1 = @course.course_sections.create!(name: "Section 1")
      @course.course_sections.create!(name: "Section 2")
      @course.enroll_teacher(@teacher, section: section1, allow_multiple_enrollments: true).accept!
      Enrollment.limit_privileges_to_course_section!(@course, @teacher, true)
      ann = @course.announcements.create!(message: "testing", is_section_specific: true, course_sections: [section1])
      ann.save!
      get :edit, params: { course_id: @course.id, id: ann.id }

      # 2 because there is a default course created in the course_with_teacher factory
      expect(assigns[:js_env]["SECTION_LIST"].length).to eq(2)
    end

    it "js_env SECTION_LIST is set correctly for section specific announcements on a not limited privileges user" do
      user_session(@teacher)
      section1 = @course.course_sections.create!(name: "Section 1")
      @course.course_sections.create!(name: "Section 2")
      @course.enroll_teacher(@teacher, section: section1, allow_multiple_enrollments: true).accept!
      Enrollment.limit_privileges_to_course_section!(@course, @teacher, false)
      ann = @course.announcements.create!(message: "testing", is_section_specific: true, course_sections: [section1])
      ann.save!
      get :edit, params: { course_id: @course.id, id: ann.id }

      # 3 because there is a default course created in the course_with_teacher factory
      expect(assigns[:js_env]["SECTION_LIST"].length).to eq(3)
    end

    it "returns unauthorized for a user that does not have visibilites to view thiss" do
      user_session(@teacher)
      section1 = @course.course_sections.create!(name: "Section 1")
      section2 = @course.course_sections.create!(name: "Section 2")
      @course.enroll_teacher(@teacher, section: section1, allow_multiple_enrollments: true).accept!
      Enrollment.limit_privileges_to_course_section!(@course, @teacher, true)
      ann = @course.announcements.create!(message: "testing", is_section_specific: true, course_sections: [section2])
      ann.save!
      get :edit, params: { course_id: @course.id, id: ann.id }
      assert_unauthorized
    end

    it "js_env SELECTED_SECTION_LIST is set correctly for section specific announcements" do
      user_session(@teacher)
      section1 = course.course_sections.create!(name: "Section 1")
      section2 = course.course_sections.create!(name: "Section 2")
      course.enroll_teacher(@teacher, section: section1, allow_multiple_enrollments: true).accept(true)
      course.enroll_teacher(@teacher, section: section2, allow_multiple_enrollments: true).accept(true)
      ann = @course.announcements.create!(message: "testing", is_section_specific: true, course_sections: [section1])
      ann.save!
      get :edit, params: { course_id: @course.id, id: ann.id }
      expect(assigns[:js_env]["SELECTED_SECTION_LIST"]).to eq([{ id: section1.id, name: section1.name }])
    end

    it "js_env DUE_DATE_REQUIRED_FOR_ACCOUNT is true when AssignmentUtil.due_date_required_for_account? == true" do
      user_session(@teacher)
      allow(AssignmentUtil).to receive(:due_date_required_for_account?).and_return(true)
      get :edit, params: { course_id: @course.id, id: @topic.id }
      expect(assigns[:js_env][:DUE_DATE_REQUIRED_FOR_ACCOUNT]).to be(true)
    end

    it "js_env DUE_DATE_REQUIRED_FOR_ACCOUNT is false when AssignmentUtil.due_date_required_for_account? == false" do
      user_session(@teacher)
      allow(AssignmentUtil).to receive(:due_date_required_for_account?).and_return(false)
      get :edit, params: { course_id: @course.id, id: @topic.id }
      expect(assigns[:js_env][:DUE_DATE_REQUIRED_FOR_ACCOUNT]).to be(false)
    end

    it "js_env MAX_NAME_LENGTH_REQUIRED_FOR_ACCOUNT is true when AssignmentUtil.name_length_required_for_account? == true" do
      user_session(@teacher)
      allow(AssignmentUtil).to receive(:name_length_required_for_account?).and_return(true)
      get :edit, params: { course_id: @course.id, id: @topic.id }
      expect(assigns[:js_env][:MAX_NAME_LENGTH_REQUIRED_FOR_ACCOUNT]).to be(true)
    end

    it "js_env MAX_NAME_LENGTH_REQUIRED_FOR_ACCOUNT is false when AssignmentUtil.name_length_required_for_account? == false" do
      user_session(@teacher)
      allow(AssignmentUtil).to receive(:name_length_required_for_account?).and_return(false)
      get :edit, params: { course_id: @course.id, id: @topic.id }
      expect(assigns[:js_env][:MAX_NAME_LENGTH_REQUIRED_FOR_ACCOUNT]).to be(false)
    end

    it "js_env MAX_NAME_LENGTH is a 15 when AssignmentUtil.assignment_max_name_length returns 15" do
      user_session(@teacher)
      allow(AssignmentUtil).to receive(:assignment_max_name_length).and_return(15)
      get :edit, params: { course_id: @course.id, id: @topic.id }
      expect(assigns[:js_env][:MAX_NAME_LENGTH]).to eq(15)
    end

    it "js_env SIS_NAME is Foo Bar when AssignmentUtil.post_to_sis_friendly_name is Foo Bar" do
      user_session(@teacher)
      allow(AssignmentUtil).to receive(:post_to_sis_friendly_name).and_return("Foo Bar")
      get :edit, params: { course_id: @course.id, id: @topic.id }
      expect(assigns[:js_env][:SIS_NAME]).to eq("Foo Bar")
    end

    it "js_env allow_student_anonymous_discussion_topics defaults to false" do
      user_session(@teacher)
      get :edit, params: { course_id: @course.id, id: @topic.id }
      expect(assigns[:js_env][:allow_student_anonymous_discussion_topics]).to be false
    end

    it "js_env allow_student_anonymous_discussion_topics is true when its only when course setting is true" do
      user_session(@teacher)
      @course.allow_student_anonymous_discussion_topics = true
      @course.save!
      get :edit, params: { course_id: @course.id, id: @topic.id }
      expect(assigns[:js_env][:allow_student_anonymous_discussion_topics]).to be true
    end

    context "conditional-release" do
      before do
        user_session(@teacher)
      end

      it "includes environment variables if enabled" do
        allow(ConditionalRelease::Service).to receive(:enabled_in_context?).and_return(true)
        allow(ConditionalRelease::Service).to receive(:env_for).and_return({ dummy: "value" })
        get :edit, params: { course_id: @course.id, id: @topic.id }
        expect(response).to be_successful
        expect(controller.js_env[:dummy]).to eq "value"
      end

      it "does not include environment variables when disabled" do
        allow(ConditionalRelease::Service).to receive(:enabled_in_context?).and_return(false)
        allow(ConditionalRelease::Service).to receive(:env_for).and_return({ dummy: "value" })
        get :edit, params: { course_id: @course.id, id: @topic.id }
        expect(response).to be_successful
        expect(controller.js_env).not_to have_key :dummy
      end
    end

    context "usage rights - teacher" do
      before { user_session(@teacher) }

      before :once do
        attachment_model
        @topic_with_file = @course.discussion_topics.create!(title: "some topic", attachment: @attachment)
      end

      shared_examples_for "no usage rights returned" do
        it "does not return usage rights on discussion topic attachment" do
          get :edit, params: { course_id: @course.id, id: @topic_with_file.id }
          expect(assigns[:js_env][:DISCUSSION_TOPIC][:ATTRIBUTES]["attachments"][0]).not_to have_key("usage_rights")
        end
      end

      shared_examples_for "usage rights returned" do
        it "returns usage rights on discussion topic attachment" do
          get :edit, params: { course_id: @course.id, id: @topic_with_file.id }
          expect(assigns[:js_env][:DISCUSSION_TOPIC][:ATTRIBUTES]["attachments"][0]).to have_key("usage_rights")
        end
      end

      context "with usage_rights_discussion_topics disabled" do
        before { @course.root_account.disable_feature!(:usage_rights_discussion_topics) }

        context "enabled on course" do
          before { @course.update!(usage_rights_required: true) }

          include_examples "no usage rights returned"
        end

        context "disabled on course" do
          before { @course.update!(usage_rights_required: false) }

          include_examples "no usage rights returned"
        end
      end

      context "with usage_rights_discussion_topics enabled" do
        before { @course.root_account.enable_feature!(:usage_rights_discussion_topics) }

        context "enabled on course" do
          before { @course.update!(usage_rights_required: true) }

          include_examples "usage rights returned"
        end

        context "disabled on course" do
          before { @course.update!(usage_rights_required: false) }

          include_examples "no usage rights returned"
        end
      end
    end
  end

  context "student planner" do
    before do
      course_topic
    end

    it "creates a topic with a todo date" do
      user_session(@teacher)
      todo_date = 1.day.from_now.in_time_zone("America/New_York")
      post "create", params: { course_id: @course.id, todo_date: todo_date, title: "Discussion 1" }, format: "json"
      expect(response.parsed_body["todo_date"]).to eq todo_date.in_time_zone("UTC").iso8601
    end

    it "updates a topic with a todo date" do
      user_session(@teacher)
      todo_date = 1.day.from_now.in_time_zone("America/New_York")
      put "update", params: { course_id: @course.id, topic_id: @topic.id, todo_date: todo_date.iso8601(6) }, format: "json"
      expect(@topic.reload.todo_date).to eq todo_date
    end

    it "removes a todo date from a topic" do
      user_session(@teacher)
      @topic.update(todo_date: 1.day.from_now.in_time_zone("America/New_York"))
      put "update", params: { course_id: @course.id, topic_id: @topic.id, todo_date: nil }, format: "json"
      expect(@topic.reload.todo_date).to be_nil
    end

    it "does not allow a student to update the to-do date" do
      user_session(@student)
      put "update", params: { course_id: @course.id, topic_id: @topic.id, todo_date: 1.day.from_now }, format: "json"
      expect(@topic.reload.todo_date).to be_nil
    end

    it "does not allow a todo date on a graded topic" do
      user_session(@teacher)
      assign = @course.assignments.create!(title: "Graded Topic 1", submission_types: "discussion_topic")
      topic = assign.discussion_topic
      put "update", params: { course_id: @course.id, topic_id: topic.id, todo_date: 1.day.from_now }, format: "json"
      expect(response.code).to eq "400"
    end

    it "does not allow changing a topic to graded and adding a todo date" do
      user_session(@teacher)
      put "update",
          params: { course_id: @course.id,
                    topic_id: @topic.id,
                    todo_date: 1.day.from_now,
                    assignment: { submission_types: ["discussion_topic"], name: "Graded Topic 1" } },
          format: "json"
      expect(response.code).to eq "400"
    end

    it "allows a todo date when changing a topic from graded to ungraded" do
      user_session(@teacher)
      todo_date = 1.day.from_now
      assign = @course.assignments.create!(title: "Graded Topic 1", submission_types: "discussion_topic")
      topic = assign.discussion_topic
      put "update",
          params: { course_id: @course.id,
                    topic_id: topic.id,
                    todo_date: todo_date.iso8601(6),
                    assignment: { set_assignment: false, name: "Graded Topic 1" } },
          format: "json"
      expect(response.code).to eq "200"
      expect(topic.reload.assignment).to be_nil
      expect(topic.todo_date).to eq todo_date
    end

    it "removes an existing todo date when changing a topic from ungraded to graded" do
      user_session(@teacher)
      @topic.update(todo_date: 1.day.from_now)
      put "update",
          params: { course_id: @course.id,
                    topic_id: @topic.id,
                    assignment: { submission_types: ["discussion_topic"], name: "Graded Topic 1" } },
          format: "json"
      expect(response.code).to eq "200"
      expect(@topic.reload.assignment).to be_truthy
      expect(@topic.todo_date).to be_nil
    end
  end

  describe "GET 'public_feed.atom'" do
    before(:once) do
      course_topic
    end

    it "requires authorization" do
      get "public_feed", params: { feed_code: @course.feed_code + "x" }, format: "atom"
      expect(assigns[:problem]).to eql("The verification code is invalid.")
    end

    it "includes absolute path for rel='self' link" do
      get "public_feed", params: { feed_code: @course.feed_code }, format: "atom"
      feed = Atom::Feed.load_feed(response.body) rescue nil
      expect(feed).not_to be_nil
      expect(feed.links.first.rel).to match(/self/)
      expect(feed.links.first.href).to match(%r{http://})
    end

    it "does not include entries in an anonymous feed" do
      get "public_feed", params: { feed_code: @course.feed_code }, format: "atom"
      feed = Atom::Feed.load_feed(response.body) rescue nil
      expect(feed).not_to be_nil
      expect(feed.entries).to be_empty
    end

    it "includes an author for each entry with an enrollment feed" do
      get "public_feed", params: { feed_code: @course.teacher_enrollments.first.feed_code }, format: "atom"
      feed = Atom::Feed.load_feed(response.body) rescue nil
      expect(feed).not_to be_nil
      expect(feed.entries).not_to be_empty
      expect(feed.entries.all? { |e| e.authors.present? }).to be_truthy
    end
  end

  describe "POST create:" do
    before(:once) do
      Setting.set("enable_page_views", "db")
    end

    before do
      allow(controller).to receive_messages(form_authenticity_token: "abc", form_authenticity_param: "abc")
    end

    describe "create_announcements_unlocked preference" do
      before do
        @teacher.create_announcements_unlocked(false)
        user_session(@teacher)
      end

      it "is updated when creating new announcements" do
        post_params = topic_params(@course, { is_announcement: true, locked: false })
        post("create", params: post_params, format: :json)
        @teacher.reload
        expect(@teacher.create_announcements_unlocked?).to be_truthy
      end

      it "is not updated when creating new discussions" do
        post_params = topic_params(@course, { is_announcement: false, locked: false })
        post("create", params: post_params, format: :json)
        @teacher.reload
        expect(@teacher.create_announcements_unlocked?).to be_falsey
      end
    end

    describe "the new topic" do
      let(:topic) { assigns[:topic] }

      before do
        user_session(@student)
        post "create", params: topic_params(@course), format: :json
      end

      specify { expect(topic).to be_a DiscussionTopic }
      specify { expect(topic.user).to eq @user }
      specify { expect(topic.delayed_post_at).to be_nil }
      specify { expect(topic.lock_at).to be_nil }
      specify { expect(topic.workflow_state).to eq "active" }
      specify { expect(topic.id).not_to be_nil }
      specify { expect(topic.title).to eq "Topic Title" }
      specify { expect(topic.is_announcement).to be_falsey }
      specify { expect(topic.discussion_type).to eq "side_comment" }
      specify { expect(topic.message).to eq "Message" }
      specify { expect(topic.threaded).to be_falsey }
    end

    # TODO: fix this terribleness
    describe "section specific discussions" do
      before do
        user_session(@teacher)
        @section1 = @course.course_sections.create!(name: "Section 1")
        @section2 = @course.course_sections.create!(name: "Section 2")
        @section3 = @course.course_sections.create!(name: "Section 3")
        @section4 = @course.course_sections.create!(name: "Section 4")
        @course.enroll_teacher(@teacher, section: @section1, allow_multiple_enrollments: true).accept!
        @course.enroll_teacher(@teacher, section: @section2, allow_multiple_enrollments: true).accept!
        Enrollment.limit_privileges_to_course_section!(@course, @teacher, true)
      end

      it "creates an announcement with sections" do
        post "create",
             params: topic_params(@course, { is_announcement: true, specific_sections: @section1.id.to_s }),
             format: :json
        expect(response).to be_successful
        expect(DiscussionTopic.last.course_sections.first).to eq @section1
        expect(DiscussionTopicSectionVisibility.count).to eq 1
      end

      it "section-specific-teachers can create course-wide discussions" do
        old_count = DiscussionTopic.count
        post "create",
             params: topic_params(@course, { is_announcement: true }),
             format: :json
        expect(response).to be_successful
        expect(DiscussionTopic.count).to eq old_count + 1
        expect(DiscussionTopic.last.is_section_specific).to be_falsey
      end

      it "section-specfic-teachers cannot create wrong-section discussions" do
        old_count = DiscussionTopic.count
        post "create",
             params: topic_params(@course, { is_announcement: true, specific_sections: @section3.id.to_s }),
             format: :json
        expect(response).to have_http_status :bad_request
        expect(DiscussionTopic.count).to eq old_count
      end

      it "admins can see section-specific discussions" do
        admin = account_admin_user(account: @course.root_account, role: admin_role, active_user: true)
        user_session(admin)
        topic = @course.discussion_topics.create!
        topic.is_section_specific = true
        topic.course_sections << @section1
        topic.save!
        get "index", params: { course_id: @course.id }, format: :json
        expect(response).to be_successful
        expect(assigns[:topics].length).to eq(1)
      end

      it "admins can create section-specific discussions" do
        admin = account_admin_user(account: @course.root_account, role: admin_role, active_user: true)
        user_session(admin)
        post "create",
             params: topic_params(@course, { is_announcement: true, specific_sections: @section1.id.to_s }),
             format: :json
        expect(response).to be_successful
        expect(DiscussionTopic.last.course_sections.first).to eq @section1
      end

      it "creates a discussion with sections" do
        post "create",
             params: topic_params(@course, { specific_sections: @section1.id.to_s }),
             format: :json
        expect(response).to be_successful
        expect(DiscussionTopic.last.course_sections.first).to eq @section1
        expect(DiscussionTopicSectionVisibility.count).to eq 1
      end

      it "does not allow creation of group discussions that are section specific" do
        @group_category = @course.group_categories.create(name: "gc")
        @group = @course.groups.create!(group_category: @group_category)
        post "create",
             params: group_topic_params(@group, { specific_sections: @section1.id.to_s }),
             format: :json
        expect(response).to have_http_status :bad_request
        expect(DiscussionTopic.count).to eq 0
        expect(DiscussionTopicSectionVisibility.count).to eq 0
      end

      # Note that this is different then group discussions. This is the
      # "This is a Group Discussion" checkbox on a course discussion edit page,
      # whereas that one is creating a discussion in a group page.
      it "does not allow creation of discussions with groups that are section specific" do
        @group_category = @course.group_categories.create(name: "gc")
        @group = @course.groups.create!(group_category: @group_category)
        param_overrides = {
          specific_sections: "#{@section1.id},#{@section2.id}",
          group_category_id: @group_category.id,
        }
        post("create", params: topic_params(@course, param_overrides), format: :json)
        expect(response).to have_http_status :bad_request
        expect(DiscussionTopic.count).to eq 0
        expect(DiscussionTopicSectionVisibility.count).to eq 0
      end

      it "does not allow creation of graded discussions that are section specific" do
        obj_params = topic_params(@course, { specific_sections: @section1.id.to_s })
                     .merge(assignment_params(@course))
        expect(DiscussionTopic.count).to eq 0
        post("create", params: obj_params, format: :json)
        expect(response).to have_http_status :unprocessable_entity
        expect(DiscussionTopic.count).to eq 0
        expect(DiscussionTopicSectionVisibility.count).to eq 0
      end

      it "does not allow creation of disuccions to sections that are not visible to the user" do
        # This teacher does not have permissino for section 3 and 4
        sections = [@section1.id, @section2.id, @section3.id, @section4.id].join(",")
        post "create", params: topic_params(@course, { specific_sections: sections }), format: :json
        expect(response).to have_http_status :bad_request
        expect(DiscussionTopic.count).to eq 0
        expect(DiscussionTopicSectionVisibility.count).to eq 0
      end
    end

    describe "discussion anonymity" do
      it "allows full_anonymity" do
        Account.site_admin.enable_feature! :react_discussions_post
        user_session @teacher
        post "create", params: topic_params(@course, { anonymous_state: "full_anonymity" }), format: :json
        expect(response).to be_successful
        expect(DiscussionTopic.last.anonymous_state).to eq "full_anonymity"
        expect(DiscussionTopic.last).to be_anonymous
      end

      it "allows full_anonymity with course feature flag" do
        @course.enable_feature! :react_discussions_post
        user_session @teacher
        post "create", params: topic_params(@course, { anonymous_state: "full_anonymity" }), format: :json
        expect(response).to be_successful
        expect(DiscussionTopic.last.anonymous_state).to eq "full_anonymity"
        expect(DiscussionTopic.last).to be_anonymous
      end

      it "allows partial_anonymity" do
        Account.site_admin.enable_feature! :react_discussions_post
        user_session @teacher
        post "create", params: topic_params(@course, { anonymous_state: "partial_anonymity" }), format: :json
        expect(response).to be_successful
        expect(DiscussionTopic.last.anonymous_state).to eq "partial_anonymity"
        expect(DiscussionTopic.last).to be_anonymous
      end

      it "nullifies anonymous_state when unaccounted for" do
        Account.site_admin.enable_feature! :react_discussions_post
        user_session @teacher
        post "create", params: topic_params(@course, { anonymous_state: "thisisunaccountedfor" }), format: :json
        expect(response).to be_successful
        expect(DiscussionTopic.last.anonymous_state).to be_nil
        expect(DiscussionTopic.last).not_to be_anonymous
      end

      it "nullifies anonymous_state when feature flag is OFF" do
        Account.site_admin.disable_feature! :react_discussions_post
        user_session @teacher
        post "create", params: topic_params(@course, { anonymous_state: "full_anonymity" }), format: :json
        expect(response).to be_successful
        expect(DiscussionTopic.last.anonymous_state).to be_nil
        expect(DiscussionTopic.last).not_to be_anonymous
      end
    end

    it "requires authorization to create a discussion" do
      @course.update_attribute(:is_public, true)
      post "create", params: topic_params(@course, { is_announcement: false }), format: :json
      assert_unauthorized
    end

    it "requires authorization to create an announcement" do
      @course.update_attribute(:is_public, true)
      post "create", params: topic_params(@course, { is_announcement: true }), format: :json
      assert_unauthorized
    end

    it "logs an asset access record for the discussion topic" do
      user_session(@student)
      post "create", params: topic_params(@course), format: :json
      accessed_asset = assigns[:accessed_asset]
      expect(accessed_asset[:category]).to eq "topics"
      expect(accessed_asset[:level]).to eq "participate"
    end

    it "creates an announcement that is locked by default" do
      user_session(@teacher)
      params = topic_params(@course, { is_announcement: true })
      params.delete(:locked)
      post("create", params: params, format: :json)
      expect(response).to be_successful
      expect(DiscussionTopic.last.locked).to be_truthy
    end

    it "creates a discussion topic that is not locked by default" do
      user_session(@teacher)
      params = topic_params(@course, { is_announcement: false })
      params.delete(:locked)
      post("create", params: params, format: :json)
      expect(response).to be_successful
      expect(DiscussionTopic.last.locked).to be_falsy
    end

    it "registers a page view" do
      user_session(@student)
      post "create", params: topic_params(@course), format: :json
      page_view = assigns[:page_view]
      expect(page_view).not_to be_nil
      expect(page_view.http_method).to eq "post"
      expect(page_view.url).to match %r{^http://test\.host/api/v1/courses/\d+/discussion_topics}
      expect(page_view.participated).to be_truthy
    end

    it "does not dispatch assignment created notification for unpublished graded topics" do
      notification = Notification.create(name: "Assignment Created")
      obj_params = topic_params(@course).merge(assignment_params(@course))
      user_session(@teacher)
      post "create", params: obj_params, format: :json
      json = response.parsed_body
      topic = DiscussionTopic.find(json["id"])
      expect(topic).to be_unpublished
      expect(topic.assignment).to be_unpublished
      expect(@student.recent_stream_items.map { |item| item.data["notification_id"] }).not_to include notification.id
    end

    it "does not dispatch new topic notification when hidden by selective release" do
      Notification.create(name: "New Discussion Topic", category: "TestImmediately")
      @student.communication_channels.create!(path: "student@example.com") { |cc| cc.workflow_state = "active" }
      new_section = @course.course_sections.create!
      obj_params = topic_params(@course, published: true).merge(assignment_params(@course, only_visible_to_overrides: true, assignment_overrides: [{ course_section_id: new_section.id }]))
      user_session(@teacher)
      post "create", params: obj_params, format: :json
      json = response.parsed_body
      topic = DiscussionTopic.find(json["id"])
      expect(topic).to be_published
      expect(topic.assignment).to be_published
      expect(@student.email_channel.messages).to be_empty
      expect(@student.recent_stream_items.map(&:data)).not_to include topic
    end

    it "does dispatch new topic notification when not hidden" do
      Notification.create(name: "New Discussion Topic", category: "TestImmediately")
      @student.communication_channels.create!(path: "student@example.com") { |cc| cc.workflow_state = "active" }
      obj_params = topic_params(@course, published: true)
      user_session(@teacher)
      post "create", params: obj_params, format: :json
      json = response.parsed_body
      topic = DiscussionTopic.find(json["id"])
      expect(topic).to be_published
      expect(@student.email_channel.messages.map(&:context)).to include(topic)
    end

    it "does dispatch new topic notification when published" do
      Notification.create(name: "New Discussion Topic", category: "TestImmediately")
      @student.communication_channels.create!(path: "student@example.com") { |cc| cc.workflow_state = "active" }
      obj_params = topic_params(@course, published: false)
      user_session(@teacher)
      post "create", params: obj_params, format: :json

      json = response.parsed_body
      topic = DiscussionTopic.find(json["id"])
      expect(@student.email_channel.messages).to be_empty

      put "update", params: { course_id: @course.id, topic_id: topic.id, title: "Updated Topic", published: true }, format: "json"
      expect(@student.email_channel.messages.map(&:context)).to include(topic)
    end

    it "dispatches an assignment stream item with the correct title" do
      notification = Notification.create(name: "Assignment Created")
      obj_params = topic_params(@course)
                   .merge(assignment_params(@course))
                   .merge({ published: true })
      user_session(@teacher)
      post "create", params: obj_params, format: :json
      si = @student.recent_stream_items.detect do |item|
        item.data["notification_id"] == notification.id
      end
      expect(si.data["subject"]).to eq "Assignment Created - #{obj_params[:title]}, #{@course.name}"
    end

    it "does not allow for anonymous peer review assignment" do
      obj_params = topic_params(@course).merge(assignment_params(@course))
      obj_params[:assignment][:anonymous_peer_reviews] = true
      user_session(@teacher)
      post "create", params: obj_params, format: :json
      json = response.parsed_body
      expect(json["assignment"]["anonymous_peer_reviews"]).to be_falsey
    end

    context "usage rights - student" do
      let(:data) { fixture_file_upload("docs/txt.txt", "text/plain", true) }

      before { user_session(@student) }

      shared_examples_for "no usage rights set" do
        it "does not return usage rights on discussion topic attachment" do
          post "create", params: topic_params(@course, attachment: data), format: :json
          expect(Attachment.last.reload.usage_rights).to be_nil
        end
      end

      shared_examples_for "usage rights set" do
        it "returns usage rights on discussion topic attachment" do
          post "create", params: topic_params(@course, attachment: data), format: :json
          expect(Attachment.last.reload.usage_rights).not_to be_nil
        end
      end

      context "with usage_rights_discussion_topics disabled" do
        before { @course.root_account.disable_feature!(:usage_rights_discussion_topics) }

        context "enabled on course" do
          before { @course.update!(usage_rights_required: true) }

          include_examples "no usage rights set"
        end

        context "disabled on course" do
          before { @course.update!(usage_rights_required: false) }

          include_examples "no usage rights set"
        end
      end

      context "with usage_rights_discussion_topics enabled" do
        before { @course.root_account.enable_feature!(:usage_rights_discussion_topics) }

        context "enabled on course" do
          before { @course.update!(usage_rights_required: true) }

          include_examples "usage rights set"
        end

        context "disabled on course" do
          before { @course.update!(usage_rights_required: false) }

          include_examples "no usage rights set"
        end
      end
    end
  end

  describe "PUT: update" do
    before(:once) do
      @topic = DiscussionTopic.create!(context: @course,
                                       title: "Test Topic",
                                       delayed_post_at: "2013-01-01T00:00:00UTC",
                                       lock_at: "2013-01-02T00:00:00UTC")
    end

    before do
      user_session(@teacher)
    end

    describe "create_announcements_unlocked preference" do
      before do
        @teacher.create_announcements_unlocked(false)
        user_session(@teacher)
      end

      it "is not updated when updating an existing announcements" do
        topic = Announcement.create!(
          context: @course,
          title: "Test Announcement",
          message: "Foo",
          locked: "true"
        )
        put_params = { course_id: @course.id, topic_id: topic.id, locked: false }
        put("update", params: put_params)
        @teacher.reload
        expect(@teacher.create_announcements_unlocked?).to be_falsey
      end

      it "is not updated when creating an existing discussions" do
        topic = DiscussionTopic.create!(
          context: @course,
          title: "Test Topic",
          message: "Foo",
          locked: "true"
        )
        put_params = { course_id: @course.id, topic_id: topic.id, locked: false }
        put("update", params: put_params)
        @teacher.reload
        expect(@teacher.create_announcements_unlocked?).to be_falsey
      end
    end

    it "does not allow setting specific sections for group discussions" do
      user_session(@teacher)
      section1 = @course.course_sections.create!(name: "Section 1")
      section2 = @course.course_sections.create!(name: "Section 2")
      @course.enroll_teacher(@teacher, section: section1, allow_multiple_enrollments: true).accept(true)
      @course.enroll_teacher(@teacher, section: section2, allow_multiple_enrollments: true).accept(true)

      group_category = @course.group_categories.create(name: "gc")
      group = @course.groups.create!(group_category: group_category)
      topic = DiscussionTopic.create!(context: group,
                                      title: "Test Topic",
                                      delayed_post_at: "2013-01-01T00:00:00UTC",
                                      lock_at: "2013-01-02T00:00:00UTC")
      put("update", params: {
            id: topic.id,
            group_id: group.id,
            topic_id: topic.id,
            specific_sections: section2.id,
            title: "Updated Topic",
          })
      expect(response).to have_http_status :unprocessable_entity
      expect(DiscussionTopic.count).to eq 2
      expect(DiscussionTopicSectionVisibility.count).to eq 0
    end

    it "does not allow updating a section specific announcement you do not have visibilities for" do
      user_session(@teacher)
      section1 = @course.course_sections.create!(name: "Section 1")
      section2 = @course.course_sections.create!(name: "Section 2")
      @course.enroll_teacher(@teacher, section: section1, allow_multiple_enrollments: true).accept!
      Enrollment.limit_privileges_to_course_section!(@course, @teacher, true)
      ann = @course.announcements.create!(message: "testing", is_section_specific: true, course_sections: [section2])
      ann.save!

      put("update", params: {
            course_id: @course.id,
            topic_id: ann.id,
            specific_sections: section1.id,
            title: "Updated Topic",
          })
      expect(response).to have_http_status :bad_request
    end

    it "Allows an admin to update a section-specific discussion" do
      account = @course.root_account
      section = @course.course_sections.create!(name: "Section")
      admin = account_admin_user(account: account, role: admin_role, active_user: true)
      user_session(admin)
      topic = @course.discussion_topics.create!(title: "foo", message: "bar", user: @teacher)
      put("update", params: {
            course_id: @course.id,
            topic_id: topic.id,
            specific_sections: section.id,
            title: "foobers"
          })
      expect(response).to have_http_status :ok
    end

    it "triggers module progression recalculation if needed after changing sections" do
      @course.course_sections.create!(name: "Section")
      section2 = @course.course_sections.create!(name: "Section2")
      topic = @course.discussion_topics.create!(title: "foo", message: "bar", user: @teacher)
      mod = @course.context_modules.create!
      tag = mod.add_item({ id: topic.id, type: "discussion_topic" })
      mod.completion_requirements = { tag.id => { type: "must_view" } }
      mod.save!
      prog = mod.evaluate_for(@student)
      expect(prog).to be_unlocked

      user_session(@teacher)
      put "update", params: { course_id: @course.id, topic_id: topic.id, specific_sections: section2.id }
      expect(response).to be_successful

      expect(prog.reload).to be_completed
    end

    it "triggers module progression recalculation if undoing section specificness" do
      @course.course_sections.create!(name: "Section")
      section2 = @course.course_sections.create!(name: "Section2")
      topic = @course.discussion_topics.create!(title: "foo",
                                                message: "bar",
                                                user: @teacher,
                                                is_section_specific: true,
                                                course_sections: [section2])
      mod = @course.context_modules.create!
      tag = mod.add_item({ id: topic.id, type: "discussion_topic" })
      mod.completion_requirements = { tag.id => { type: "must_view" } }

      user_session(@teacher)
      expect_any_instantiation_of(mod).to receive(:invalidate_progressions)
      put "update", params: { course_id: @course.id, topic_id: topic.id, specific_sections: "all" }
      expect(response).to be_successful
    end

    it "can turn graded topic into ungraded section-specific topic in one edit" do
      user_session(@teacher)
      assign = @course.assignments.create!(title: "Graded Topic 1", submission_types: "discussion_topic")
      section1 = @course.course_sections.create!(name: "Section 1")
      @course.course_sections.create!(name: "Section 2")
      topic = assign.discussion_topic
      put("update", params: {
            course_id: @course.id,
            topic_id: topic.id,
            assignment: { set_assignment: "0" },
            specific_sections: section1.id
          })
      expect(response).to have_http_status :ok
      topic.reload
      expect(topic.assignment).to be_nil
    end

    it "does not clear lock_at if locked is not changed" do
      put("update", params: { course_id: @course.id,
                              topic_id: @topic.id,
                              title: "Updated Topic",
                              lock_at: @topic.lock_at,
                              delayed_post_at: @topic.delayed_post_at,
                              locked: false })
      expect(response).to have_http_status :ok
      expect(@topic.reload).not_to be_locked
      expect(@topic.lock_at).not_to be_nil
    end

    it "is able to turn off locked and delayed_post_at date in same request" do
      @topic.delayed_post_at = "2013-01-02T00:00:00UTC"
      @topic.locked = true
      @topic.save!
      put("update", params: { course_id: @course.id,
                              topic_id: @topic.id,
                              title: "Updated Topic",
                              locked: false,
                              delayed_post_at: nil })
      expect(response).to have_http_status :ok
      expect(assigns[:topic].title).to eq "Updated Topic"
      expect(assigns[:topic].locked).to be false
      expect(assigns[:topic].delayed_post_at).to be_nil
      expect(@topic.reload).not_to be_locked
      expect(@topic.delayed_post_at).to be_nil
    end

    it "is able to turn on locked and delayed_post_at date in same request" do
      @topic.delayed_post_at = nil
      @topic.locked = false
      @topic.save!
      delayed_post_time = Time.new(2018, 4, 15)
      put("update", params: { course_id: @course.id,
                              topic_id: @topic.id,
                              title: "Updated Topic",
                              locked: true,
                              delayed_post_at: delayed_post_time.to_s })
      expect(response).to have_http_status :ok
      expect(assigns[:topic].title).to eq "Updated Topic"
      expect(assigns[:topic].locked).to be true
      expect(assigns[:topic].delayed_post_at.year).to eq 2018
      expect(assigns[:topic].delayed_post_at.month).to eq 4
      expect(@topic.reload).to be_locked
      expect(@topic.delayed_post_at.year).to eq 2018
      expect(@topic.delayed_post_at.month).to eq 4
    end

    it "does not change the editor if only pinned was changed" do
      put("update", params: { course_id: @course.id, topic_id: @topic.id, pinned: "1" }, format: "json")
      @topic.reload
      expect(@topic.pinned).to be_truthy
      expect(@topic.editor).to_not eq @teacher
    end

    it "does not clear delayed_post_at if published is not changed" do
      @topic.workflow_state = "post_delayed"
      @topic.save!
      put("update", params: { course_id: @course.id,
                              topic_id: @topic.id,
                              title: "Updated Topic",
                              lock_at: @topic.lock_at,
                              delayed_post_at: @topic.delayed_post_at,
                              published: false })
      expect(@topic.reload).not_to be_published
      expect(@topic.delayed_post_at).not_to be_nil
    end

    it "unlocks discussions with a lock_at attribute if lock state changes" do
      @topic.lock!
      put("update", params: { course_id: @course.id,
                              topic_id: @topic.id,
                              title: "Updated Topic",
                              lock_at: @topic.lock_at,
                              delayed_post_at: @topic.delayed_post_at,
                              locked: false })

      expect(@topic.reload).not_to be_locked
      expect(@topic.lock_at).to be_nil
    end

    it "sets workflow to post_delayed when delayed_post_at and lock_at are in the future" do
<<<<<<< HEAD
      put(:update, params: { course_id: @course.id, topic_id: @topic.id,
                             title: "Updated topic", delayed_post_at: 5.days.from_now })
=======
      put(:update, params: { course_id: @course.id,
                             topic_id: @topic.id,
                             title: "Updated topic",
                             delayed_post_at: 5.days.from_now })
>>>>>>> 5e181781
      expect(@topic.reload).to be_post_delayed
    end

    it "does not clear lock_at if lock state hasn't changed" do
      put("update", params: { course_id: @course.id,
                              topic_id: @topic.id,
                              title: "Updated Topic",
                              lock_at: @topic.lock_at,
                              locked: true })
      expect(@topic.reload).to be_locked
      expect(@topic.lock_at).not_to be_nil
    end

    it "sets draft state on discussions with delayed_post_at" do
      put("update", params: { course_id: @course.id,
                              topic_id: @topic.id,
                              title: "Updated Topic",
                              lock_at: @topic.lock_at,
                              delayed_post_at: @topic.delayed_post_at,
                              published: false })

      expect(@topic.reload).not_to be_published
    end

    it "attaches a file and handles duplicates" do
      data = fixture_file_upload("docs/txt.txt", "text/plain", true)
      attachment_model context: @course, uploaded_data: data, folder: Folder.unfiled_folder(@course)
      put "update", params: { course_id: @course.id, topic_id: @topic.id, attachment: data }, format: "json"
      expect(response).to be_successful
      json = JSON.parse(response.body) # rubocop:disable Rails/ResponseParsedBody
      new_file = Attachment.find(json["attachments"][0]["id"])
      expect(new_file.display_name).to match(/txt-[0-9]+\.txt/)
      expect(json["attachments"][0]["display_name"]).to eq new_file.display_name
    end

    it "deletes attachments" do
      attachment = @topic.attachment = attachment_model(context: @course)
      @topic.lock_at = Time.now + 1.week
      @topic.unlock_at = Time.now - 1.week
      @topic.save!
      @topic.unlock!
      put("update", params: { course_id: @course.id, topic_id: @topic.id, remove_attachment: "1" }, format: "json")
      expect(response).to be_successful

      expect(@topic.reload.attachment).to be_nil
      expect(attachment.reload).to be_deleted
    end

    it "uses inst-fs if it is enabled" do
      allow(InstFS).to receive(:enabled?).and_return(true)
      uuid = "1234-abcd"
      allow(InstFS).to receive(:direct_upload).and_return(uuid)

      data = fixture_file_upload("docs/txt.txt", "text/plain", true)
      attachment_model context: @course, uploaded_data: data, folder: Folder.unfiled_folder(@course)
      put "update", params: { course_id: @course.id, topic_id: @topic.id, attachment: data }, format: "json"

      @topic.reload
      expect(@topic.attachment.instfs_uuid).to eq(uuid)
    end

    it "editing section-specific topic to not-specific should clear out visibilities" do
      @announcement = Announcement.create!(context: @course,
                                           title: "Test Announcement",
                                           message: "Foo",
                                           delayed_post_at: "2013-01-01T00:00:00UTC",
                                           lock_at: "2013-01-02T00:00:00UTC")
      section1 = @course.course_sections.create!(name: "Section 1")
      section2 = @course.course_sections.create!(name: "Section 2")
      @announcement.is_section_specific = true
      @announcement.course_sections = [section1, section2]
      @announcement.save!
      put("update", params: { course_id: @course.id,
                              topic_id: @announcement.id,
                              message: "Foobar",
                              is_announcement: true,
                              specific_sections: "all" })
      expect(response).to be_successful
      visibilities = DiscussionTopicSectionVisibility.active
                                                     .where(discussion_topic_id: @announcement.id)
      expect(visibilities.empty?).to be true
    end

    it "does not remove specific sections if key is missing in PUT json" do
      @announcement = Announcement.create!(context: @course,
                                           title: "Test Announcement",
                                           message: "Foo",
                                           delayed_post_at: "2013-01-01T00:00:00UTC",
                                           lock_at: "2013-01-02T00:00:00UTC")
      section1 = @course.course_sections.create!(name: "Section 1")
      section2 = @course.course_sections.create!(name: "Section 2")
      @announcement.is_section_specific = true
      @announcement.course_sections = [section1, section2]
      @announcement.save!

      put("update", params: { course_id: @course.id,
                              topic_id: @announcement.id,
                              message: "Foobar",
                              is_announcement: true })
      expect(response).to be_successful
      visibilities = DiscussionTopicSectionVisibility.active
                                                     .where(discussion_topic_id: @announcement.id)
      expect(visibilities.count).to eq 2
    end
  end

  describe "POST 'reorder'" do
    it "reorders pinned topics" do
      user_session(@teacher)

      # add noise
      @course.announcements.create!(message: "asdf")
      course_topic

      topics = Array.new(3) { course_topic(pinned: true) }
      expect(topics.map(&:position)).to eq [1, 2, 3]
      t1, t2, _ = topics
      post "reorder", params: { course_id: @course.id, order: "#{t2.id},#{t1.id}" }, format: "json"
      expect(response).to be_successful
      topics.each(&:reload)
      expect(topics.map(&:position)).to eq [2, 1, 3]
    end
  end

  describe "Metrics" do
    before do
      allow(InstStatsd::Statsd).to receive(:increment)
      allow(InstStatsd::Statsd).to receive(:count)
    end

    it "increment discussion_topic.created" do
      user_session @teacher
      post "create", params: topic_params(@course), format: :json
      expect(response).to be_successful
      expect(InstStatsd::Statsd).to have_received(:increment).with("discussion_topic.created").at_least(:once)
    end

    it "does not increment discussion_topic.created when topic is not successfully created" do
      user_session @observer
      post "create", params: topic_params(@course), format: :json
      expect(response).to have_http_status :unauthorized
      expect(InstStatsd::Statsd).not_to have_received(:increment).with("discussion_topic.created")
    end

    it "increment discussion_topic.created.partial_anonymity" do
      Account.site_admin.enable_feature! :react_discussions_post
      user_session @teacher
      post "create", params: topic_params(@course, { anonymous_state: "partial_anonymity" }), format: :json
      expect(response).to be_successful
      expect(InstStatsd::Statsd).to have_received(:increment).with("discussion_topic.created.partial_anonymity").at_least(:once)
    end

    it "does not increment discussion_topic.created.partial_anonymity if topic can not be partially anonymous" do
      Account.site_admin.disable_feature! :react_discussions_post
      user_session @teacher
      post "create", params: topic_params(@course, { anonymous_state: "partial_anonymity" }), format: :json
      expect(response).to be_successful
      expect(InstStatsd::Statsd).not_to have_received(:increment).with("discussion_topic.created.partial_anonymity")
    end

    it "increment discussion_topic.created.full_anonymity" do
      Account.site_admin.enable_feature! :react_discussions_post
      user_session @teacher
      post "create", params: topic_params(@course, { anonymous_state: "full_anonymity" }), format: :json
      expect(response).to be_successful
      expect(InstStatsd::Statsd).to have_received(:increment).with("discussion_topic.created.full_anonymity").at_least(:once)
    end

    it "does not increment discussion_topic.created.full_anonymity if topic can not be anonymous" do
      Account.site_admin.disable_feature! :react_discussions_post
      user_session @teacher
      post "create", params: topic_params(@course, { anonymous_state: "full_anonymity" }), format: :json
      expect(response).to be_successful
      expect(InstStatsd::Statsd).not_to have_received(:increment).with("discussion_topic.created.full_anonymity")
    end

    it "increment discussion_topic.created.podcast_feed_enabled" do
      user_session @teacher
      post "create", params: topic_params(@course, { podcast_enabled: 1 }), format: :json
      expect(response).to be_successful
      expect(InstStatsd::Statsd).to have_received(:increment).with("discussion_topic.created.podcast_feed_enabled").at_least(:once)
    end

    it "does not increment discussion_topic.created.podcast_feed_enabled" do
      user_session @teacher
      post "create", params: topic_params(@course, { podcast_enabled: 0 }), format: :json
      expect(response).to be_successful
      expect(InstStatsd::Statsd).not_to have_received(:increment).with("discussion_topic.created.podcast_feed_enabled")
    end

    it "increment discussion_topic.created.allow_liking_enabled" do
      user_session @teacher
      post "create", params: topic_params(@course, { allow_rating: 1 }), format: :json
      expect(response).to be_successful
      expect(InstStatsd::Statsd).to have_received(:increment).with("discussion_topic.created.allow_liking_enabled").at_least(:once)
    end

    it "does not increment discussion_topic.created.allow_liking_enabled" do
      user_session @teacher
      post "create", params: topic_params(@course, { allow_rating: 0 }), format: :json
      expect(response).to be_successful
      expect(InstStatsd::Statsd).not_to have_received(:increment).with("discussion_topic.created.allow_liking_enabled")
    end

    it "increment discussion_topic.created.attachment" do
      user_session @teacher
      data = fixture_file_upload("docs/txt.txt", "text/plain", true)
      attachment_model context: @course, uploaded_data: data, folder: Folder.unfiled_folder(@course)
      post "create", params: topic_params(@course, { attachment: data }), format: :json
      expect(response).to be_successful
      expect(InstStatsd::Statsd).to have_received(:increment).with("discussion_topic.created.attachment").at_least(:once)
    end

    it "does not increment discussion_topic.created.attachment" do
      user_session @teacher
      post "create", params: topic_params(@course, {}), format: :json
      expect(response).to be_successful
      expect(InstStatsd::Statsd).not_to have_received(:increment).with("discussion_topic.created.attachment")
    end

    it "increment discussion_topic.created.scheduled when delayed_post_at is not nil" do
      user_session @teacher
      post "create", params: topic_params(@course, { delayed_post_at: "2022-04-21T06:00:00.000Z" }), format: :json
      expect(response).to be_successful
      expect(InstStatsd::Statsd).to have_received(:increment).with("discussion_topic.created.scheduled").at_least(:once)
    end

    it "increment discussion_topic.created.scheduled when lock at is not nil" do
      user_session @teacher
      post "create", params: topic_params(@course, { lock_at: "2022-04-21T06:00:00.000Z" }), format: :json
      expect(response).to be_successful
      expect(InstStatsd::Statsd).to have_received(:increment).with("discussion_topic.created.scheduled").at_least(:once)
    end

    it "does not increment discussion_topic.created.scheduled without delayed_post_at and lock_at" do
      user_session @teacher
      post "create", params: topic_params(@course), format: :json
      expect(response).to be_successful
      expect(InstStatsd::Statsd).not_to have_received(:increment).with("discussion_topic.created.scheduled")
    end

    it "increment discussion_topic.created.graded" do
      user_session @teacher
      obj_params = topic_params(@course).merge(assignment_params(@course))
      post "create", params: obj_params, format: :json
      expect(InstStatsd::Statsd).to have_received(:increment).with("discussion_topic.created.graded").at_least(:once)
    end

    it "does not increment discussion_topic.created.graded for non graded topics" do
      user_session @teacher
      post "create", params: topic_params(@course), format: :json
      expect(InstStatsd::Statsd).not_to have_received(:increment).with("discussion_topic.created.graded")
    end

    describe "assignment multiple due dates" do
      describe "should increment" do
        it "discussion_topic.created.multiple_due_dates" do
          user_session @teacher
          obj_params = topic_params(@course).merge(assignment_params(@course))
          obj_params[:assignment][:assignment_overrides] = [{ "due_at" => "2022-04-23T05:59:59.000Z", "due_at_overridden" => false, "lock_at" => "2022-04-24T05:59:59.000Z", "lock_at_overridden" => false, "unlock_at" => "2022-04-21T06:00:00.000Z", "unlock_at_overridden" => false, "rowKey" => "0", "course_section_id" => "2", "title" => "Section 1", "all_day" => false, "all_day_date" => nil, "persisted" => false },
                                                            { "due_at" => "2022-04-30T05:59:59.000Z", "due_at_overridden" => false, "lock_at" => "2022-05-01T05:59:59.000Z", "lock_at_overridden" => false, "unlock_at" => "2022-04-28T06:00:00.000Z", "unlock_at_overridden" => false, "rowKey" => "1", "course_section_id" => "3", "title" => "Section 2", "all_day" => false, "all_day_date" => nil, "persisted" => false }]
          post "create", params: obj_params, format: :json
          expect(InstStatsd::Statsd).to have_received(:increment).with("discussion_topic.created.multiple_due_dates").at_least(:once)
        end
      end

      describe "should not increment" do
        it "discussion_topic.created.multiple_due_dates" do
          user_session @teacher
          post "create", params: topic_params(@course), format: :json
          expect(InstStatsd::Statsd).not_to have_received(:increment).with("discussion_topic.created.multiple_due_dates")
        end
      end
    end

    it "increment discussion_topic.visit.redesign" do
      @course.enable_feature! :react_discussions_post

      course_topic
      user_session @teacher
      get "show", params: { course_id: @course.id, id: @topic.id }
      expect(InstStatsd::Statsd).to have_received(:increment).with("discussion_topic.visit.redesign").at_least(:once)
    end

    it "does not increment discussion_topic.visit.redesign with unauthorized visit" do
      @course.enable_feature! :react_discussions_post

      course_topic
      get "show", params: { course_id: @course.id, id: @topic.id }
      assert_unauthorized
      expect(InstStatsd::Statsd).not_to have_received(:increment).with("discussion_topic.visit.redesign")
    end

    it "count discussion_topic.visit.entries.redesign" do
      @course.enable_feature! :react_discussions_post

      course_topic
      user_session @teacher
      get "show", params: { course_id: @course.id, id: @topic.id }
      expect(InstStatsd::Statsd).to have_received(:count).with("discussion_topic.visit.entries.redesign", 0).at_least(:once)
    end

    it "does not count discussion_topic.visit.entries.redesign with unauthorized visit" do
      @course.enable_feature! :react_discussions_post

      course_topic
      get "show", params: { course_id: @course.id, id: @topic.id }
      assert_unauthorized
      expect(InstStatsd::Statsd).not_to have_received(:count).with("discussion_topic.visit.entries.redesign", 0)
    end

    it "count discussion_topic.visit.pages.redesign" do
      @course.enable_feature! :react_discussions_post

      course_topic
      user_session @teacher
      get "show", params: { course_id: @course.id, id: @topic.id }
      expect(InstStatsd::Statsd).to have_received(:count).with("discussion_topic.visit.pages.redesign", 0).at_least(:once)
    end

    it "does not count discussion_topic.visit.pages.redesign with unauthorized visit" do
      @course.enable_feature! :react_discussions_post

      course_topic
      get "show", params: { course_id: @course.id, id: @topic.id }
      assert_unauthorized
      expect(InstStatsd::Statsd).not_to have_received(:count).with("discussion_topic.visit.pages.redesign", 0)
    end

    it "increment discussion_topic.visit.legacy" do
      @course.disable_feature! :react_discussions_post

      course_topic
      user_session @teacher
      get "show", params: { course_id: @course.id, id: @topic.id }
      expect(InstStatsd::Statsd).to have_received(:increment).with("discussion_topic.visit.legacy").at_least(:once)
    end

    it "does not increment discussion_topic.visit.legacy with unauthorized visit" do
      @course.disable_feature! :react_discussions_post

      course_topic
      get "show", params: { course_id: @course.id, id: @topic.id }
      assert_unauthorized
      expect(InstStatsd::Statsd).not_to have_received(:increment).with("discussion_topic.visit.legacy")
    end

    it "increment discussion_topic.created.group" do
      user_session @teacher
      @group_category = @course.group_categories.create(name: "gc")
      @group = @course.groups.create!(group_category: @group_category)

      post "create", params: group_topic_params(@group), format: :json
      expect(response).to be_successful
      expect(InstStatsd::Statsd).to have_received(:increment).with("discussion_topic.created.group").at_least(:once)
    end

    it "does not increment discussion_topic.created.group when topic is not successfully created" do
      user_session @teacher
      post "create", params: topic_params(@course), format: :json
      expect(InstStatsd::Statsd).not_to have_received(:increment).with("discussion_topic.created.group")
    end

    it "count discussion_topic.visit.entries.legacy" do
      @course.disable_feature! :react_discussions_post

      course_topic
      user_session @teacher
      get "show", params: { course_id: @course.id, id: @topic.id }
      expect(InstStatsd::Statsd).to have_received(:count).with("discussion_topic.visit.entries.legacy", 0).at_least(:once)
    end

    it "does not count discussion_topic.visit.entries.legacy with unauthorized visit" do
      @course.disable_feature! :react_discussions_post

      course_topic
      get "show", params: { course_id: @course.id, id: @topic.id }
      assert_unauthorized
      expect(InstStatsd::Statsd).not_to have_received(:count).with("discussion_topic.visit.entries.legacy", 0)
    end

    it "count discussion_topic.visit.pages.legacy" do
      @course.disable_feature! :react_discussions_post

      course_topic
      user_session @teacher
      get "show", params: { course_id: @course.id, id: @topic.id }
      expect(InstStatsd::Statsd).to have_received(:count).with("discussion_topic.visit.pages.legacy", 0).at_least(:once)
    end

    it "does not count discussion_topic.visit.pages.legacy with unauthorized visit" do
      @course.disable_feature! :react_discussions_post

      course_topic
      get "show", params: { course_id: @course.id, id: @topic.id }
      assert_unauthorized
      expect(InstStatsd::Statsd).not_to have_received(:count).with("discussion_topic.visit.pages.legacy", 0)
    end
  end
end<|MERGE_RESOLUTION|>--- conflicted
+++ resolved
@@ -2173,15 +2173,10 @@
     end
 
     it "sets workflow to post_delayed when delayed_post_at and lock_at are in the future" do
-<<<<<<< HEAD
-      put(:update, params: { course_id: @course.id, topic_id: @topic.id,
-                             title: "Updated topic", delayed_post_at: 5.days.from_now })
-=======
       put(:update, params: { course_id: @course.id,
                              topic_id: @topic.id,
                              title: "Updated topic",
                              delayed_post_at: 5.days.from_now })
->>>>>>> 5e181781
       expect(@topic.reload).to be_post_delayed
     end
 
