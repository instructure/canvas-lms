# frozen_string_literal: true

#
# Copyright (C) 2011 - present Instructure, Inc.
#
# This file is part of Canvas.
#
# Canvas is free software: you can redistribute it and/or modify it under
# the terms of the GNU Affero General Public License as published by the Free
# Software Foundation, version 3 of the License.
#
# Canvas is distributed in the hope that it will be useful, but WITHOUT ANY
# WARRANTY; without even the implied warranty of MERCHANTABILITY or FITNESS FOR
# A PARTICULAR PURPOSE. See the GNU Affero General Public License for more
# details.
#
# You should have received a copy of the GNU Affero General Public License along
# with this program. If not, see <http://www.gnu.org/licenses/>.
#
require_relative "../spec_helper"

describe DiscussionTopicsController do
  before :once do
    course_with_teacher(active_all: true)
    course_with_observer(active_all: true, course: @course)
    @observer_enrollment = @enrollment
    ta_in_course(active_all: true, course: @course)
    student_in_course(active_all: true, course: @course)
  end

  let(:now) { Time.zone.now.change(usec: 0) }

  def course_topic(opts = {})
    @topic = @course.discussion_topics.build(title: "some topic", pinned: opts.fetch(:pinned, false))
    user = opts[:user] || @user
    if user && !opts[:skip_set_user]
      @topic.user = user
    end

    if opts[:with_assignment]
      @topic.assignment = @course.assignments.build(submission_types: "discussion_topic", title: @topic.title)
      @topic.assignment.infer_times
      @topic.assignment.saved_by = :discussion_topic
    end

    @topic.save
    @topic.reload
    @topic
  end

  def topic_entry
    @entry = @topic.discussion_entries.create(message: "some message", user: @user)
  end

  def topic_params(course, opts = {})
    {
      course_id: course.id,
      title: "Topic Title",
      is_announcement: false,
      discussion_type: "side_comment",
      require_initial_post: true,
      podcast_has_student_posts: false,
      delayed_post_at: "",
      locked: true,
      lock_at: "",
      message: "Message",
      delay_posting: false,
      threaded: false,
      specific_sections: "all"
    }.merge(opts)
  end

  def assignment_params(course, opts = {})
    course.require_assignment_group
    {
      assignment: {
        points_possible: 1,
        grading_type: "points",
        assignment_group_id: @course.assignment_groups.first.id,
      }.merge(opts)
    }
  end

  def group_topic_params(group, opts = {})
    params = topic_params(group, opts)
    params[:group_id] = group.id
    params.delete(:course_id)
    params
  end

  describe "GET 'index'" do
    it "requires authorization" do
      get "index", params: { course_id: @course.id }
      assert_unauthorized
    end

    it "requires the course to be published for students" do
      @course.claim
      user_session(@student)
      get "index", params: { course_id: @course.id }
      assert_unauthorized
    end

    it "does not show announcements without :read_announcements" do
      @course.account.role_overrides.create!(permission: "read_announcements", role: student_role, enabled: false)
      get "index", params: { course_id: @course.id }
      assert_unauthorized
    end

    it "loads for :view_group_pages students" do
      @course.account.role_overrides.create!(
        role: student_role,
        permission: "view_group_pages",
        enabled: true
      )
      @group_category = @course.group_categories.create(name: "gc")
      @group = @course.groups.create!(group_category: @group_category)
      user_session(@student)

      get "index", params: { group_id: @group.id }
      expect(response).to be_successful
    end

    context "graded group discussion" do
      before do
        @course.account.role_overrides.create!(
          role: student_role,
          permission: "view_group_pages",
          enabled: true
        )

        group_discussion_assignment
        @child_topic = @topic.child_topics.first
        @child_topic.root_topic_id = @topic.id
        @group = @child_topic.context
        @group.add_user(@student)
        @assignment.only_visible_to_overrides = true
        @assignment.save!
      end

      it "returns graded and visible group discussions properly" do
        cs = @student.enrollments.first.course_section
        create_section_override_for_assignment(@assignment, { course_section: cs })

        user_session(@student)

        get "index", params: { group_id: @group.id }
        expect(response).to be_successful
        expect(assigns["topics"]).to include(@child_topic)
      end

      it "assigns the create permission if the term is concluded and course is open" do
        @course.update_attribute(:restrict_enrollments_to_course_dates, true)
        term = @course.account.enrollment_terms.create!(name: "mew", end_at: Time.now.utc - 1.minute)
        @course.enrollment_term = term
        @course.update_attribute(:conclude_at, Time.now.utc + 1.hour)
        @course.save!
        user_session(@teacher)

        get "index", params: { course_id: @course.id }

        expect(assigns[:js_env][:permissions][:create]).to be_truthy
      end

      it "does not assign the create permission if the term and course are concluded" do
        term = @course.account.enrollment_terms.create!(
          name: "mew",
          start_at: 6.months.ago(now),
          end_at: 1.month.ago(now)
        )
        @course.enrollment_term = term
        @course.update!(start_at: 5.months.ago(now), conclude_at: 2.months.ago(now))
        user_session(@teacher)

        get "index", params: { course_id: @course.id }

        expect(assigns[:js_env][:permissions][:create]).to be_falsy
      end

      it "does not return graded group discussions if a student has no visibility" do
        user_session(@student)

        get "index", params: { group_id: @group.id }
        expect(response).to be_successful
        expect(assigns["topics"]).not_to include(@child_topic)
      end

      it "redirects to correct mastery paths edit page" do
        user_session(@teacher)
        allow(ConditionalRelease::Service).to receive(:enabled_in_context?).and_return(true)
        allow(ConditionalRelease::Service).to receive(:env_for).and_return({ dummy: "value" })
        get :edit, params: { group_id: @group.id, id: @child_topic.id }
        redirect_path = "/courses/#{@course.id}/discussion_topics/#{@topic.id}/edit"
        expect(response).to redirect_to(redirect_path)
      end
    end

    context "cross-sharding" do
      specs_require_sharding

      it "marks as read when viewed" do
        @shard1.activate do
          account = Account.create!(name: "Shard2 account")
          @course = account.courses.create!(name: "new_course", workflow_state: "available")
          # @student is defined outside and lives on the default shard.
          @course.enroll_user(@student, "StudentEnrollment", enrollment_state: "active")
          user_session(@student)
          course_topic(skip_set_user: true)
          @topic.publish!

          expect(@student.stream_item_instances.count).to eq 1
          sii = @student.stream_item_instances.take
          expect(sii.workflow_state).to eq "unread"
          expect(@topic.read_state(@student)).to eq "unread"

          get "show", params: { course_id: @course.id, id: @topic.id }

          expect(sii.reload.workflow_state).to eq "read"
          expect(@topic.reload.read_state(@student)).to eq "read"
        end
      end

      it "returns the topic across shards" do
        @topic = @course.discussion_topics.create!(title: "student topic", message: "Hello", user: @student)
        user_session(@student)
        @shard1.activate do
          get "index", params: { course_id: @course.id }, format: :json
          expect(assigns[:topics]).to include(@topic)
        end

        @shard2.activate do
          get "index", params: { course_id: @course.id }, format: :json
          expect(assigns[:topics]).to include(@topic)
        end
      end
    end

    it "returns non-graded group discussions properly" do
      @course.account.role_overrides.create!(
        role: student_role,
        permission: "view_group_pages",
        enabled: true
      )

      group_category(context: @course)
      group_with_user(group_category: @group_category, user: @student, context: @course)
      @topic = @group.discussion_topics.create(title: "group topic")
      @topic.context = @group
      @topic.save!

      user_session(@student)

      get "index", params: { group_id: @group.id }
      expect(response).to be_successful
      expect(assigns["topics"]).to include(@topic)
    end

    it "non-graded group discussions include root data if json request" do
      delayed_post_time = 1.day.from_now
      lock_at_time = 2.days.from_now
      user_session(@teacher)
      group_topic = group_discussion_topic_model(
        context: @course, delayed_post_at: delayed_post_time, lock_at: lock_at_time
      )
      group_topic.save!
      group_id = group_topic.child_topics.first.group.id
      get "index", params: { group_id: group_id }, format: :json
      expect(response).to be_successful
      parsed_json = json_parse(response.body)
      expect(parsed_json.length).to eq 1
      parsed_topic = parsed_json.first
      # barf
      expect(parsed_topic["delayed_post_at"].to_json).to eq delayed_post_time.to_json
      expect(parsed_topic["lock_at"].to_json).to eq lock_at_time.to_json
    end

    it "sets DIRECT_SHARE_ENABLED when allowed" do
      user_session(@teacher)
      get "index", params: { course_id: @course.id }
      expect(response).to be_successful
      expect(assigns[:js_env][:DIRECT_SHARE_ENABLED]).to be(true)
    end

    it "does not set DIRECT_SHARE_ENABLED if the user does not have manage_content" do
      user_session(@student)
      get "index", params: { course_id: @course.id }
      expect(response).to be_successful
      expect(assigns[:js_env][:DIRECT_SHARE_ENABLED]).to be(false)
    end

    it "does not set DIRECT_SHARE_ENABLED when viewing a group" do
      user_session(@teacher)
      group = @course.groups.create!
      get "index", params: { group_id: group.id }
      expect(response).to be_successful
      expect(assigns[:js_env][:DIRECT_SHARE_ENABLED]).to be(false)
    end

    it "sets discussions reporting and anonymity when their flags are enabled" do
      Account.site_admin.enable_feature! :react_discussions_post

      user_session(@teacher)
      get "index", params: { course_id: @course.id }
      expect(assigns[:js_env][:student_reporting_enabled]).to be(true)
      expect(assigns[:js_env][:discussion_anonymity_enabled]).to be(true)
      expect(assigns[:js_env][:FEATURE_FLAGS_URL]).to eq("/courses/#{@course.id}/settings#tab-features")
    end

    describe "Metrics for the index page" do
      before do
        allow(InstStatsd::Statsd).to receive(:increment)
        allow(InstStatsd::Statsd).to receive(:count)
      end

      it "count discussion_topic.index.visit" do
        user_session(@teacher)
        get "index", params: { course_id: @course.id }
        expect(InstStatsd::Statsd).to have_received(:increment).with("discussion_topic.index.visit").at_least(:once)
      end

      it "count number of pinned discussions discussion_topic.index.pinned" do
        user_session(@teacher)
        get "index", params: { course_id: @course.id }
        expect(InstStatsd::Statsd).to have_received(:count).with("discussion_topic.index.visit.pinned", 0).at_least(:once)
      end

      it "count number of discussion_topic.index.visit.discussions" do
        user_session(@teacher)
        get "index", params: { course_id: @course.id }
        expect(InstStatsd::Statsd).to have_received(:count).with("discussion_topic.index.visit.discussions", 0).at_least(:once)
      end

      it "count number of discussion_topic.index.visit.closed_for_comments" do
        user_session(@teacher)
        get "index", params: { course_id: @course.id }
        expect(InstStatsd::Statsd).to have_received(:count).with("discussion_topic.index.visit.closed_for_comments", 0).at_least(:once)
      end
    end
  end

  describe "GET 'show'" do
    it "requires authorization" do
      course_topic
      get "show", params: { course_id: @course.id, id: @topic.id }
      assert_unauthorized
    end

    it "requires the course to be published for students" do
      course_topic
      @course.claim
      user_session(@student)
      get "show", params: { course_id: @course.id, id: @topic.id }
      assert_unauthorized
    end

    it "returns unauthorized if a user does not have visibilities" do
      user_session(@teacher)
      section1 = @course.course_sections.create!(name: "Section 1")
      section2 = @course.course_sections.create!(name: "Section 2")
      @course.enroll_teacher(@teacher, section: section1, allow_multiple_enrollments: true).accept!
      Enrollment.limit_privileges_to_course_section!(@course, @teacher, true)
      ann = @course.announcements.create!(message: "testing", is_section_specific: true, course_sections: [section2])
      ann.save!
      get :show, params: { course_id: @course.id, id: ann.id }
      get :edit, params: { course_id: @course.id, id: ann.id }
      expect(response.status).to equal(401)
    end

    it "redirects full_anonymity discussions to index when react_discussions_post is turned off(teacher)" do
      anon_topic = @course.discussion_topics.build(title: "some topic", anonymous_state: "full_anonymity")
      user_session(@teacher)
      anon_topic.save
      anon_topic.reload
      Account.site_admin.disable_feature! :react_discussions_post
      get("show", params: { course_id: @course.id, id: anon_topic.id })
      expect(flash[:info]).to match(%r{Anonymous topics cannot be accessed without Discussions/Announcements Redesign feature preview enabled.})
      expect(response).to be_redirect
      expect(response.location).to eq course_discussion_topics_url @course
    end

    it "redirects full_anonymity discussions to index when react_discussions_post is turned off(student)" do
      anon_topic = @course.discussion_topics.build(title: "some topic", anonymous_state: "full_anonymity")
      user_session(@student)
      anon_topic.save
      anon_topic.reload
      Account.site_admin.disable_feature! :react_discussions_post
      get("show", params: { course_id: @course.id, id: anon_topic.id })
      expect(flash[:info]).to match(/Anonymous topics are not available at this time./)
      expect(response).to be_redirect
      expect(response.location).to eq course_discussion_topics_url @course
    end

    it "js_env TOTAL_USER_COUNT and IS_ANNOUNCEMENT are set correctly for section specific announcements" do
      user_session(@teacher)
      section1 = @course.course_sections.create!(name: "Section 1")
      @course.course_sections.create!(name: "Section 2")
      ann = @course.announcements.create!(message: "testing", is_section_specific: true, course_sections: [section1])
      ann.save!
      get "show", params: { course_id: @course.id, id: ann }
      expect(assigns[:js_env][:TOTAL_USER_COUNT]).to eq(5)
    end

    it "js_env COURSE_SECTIONS is set correctly for section specific announcements" do
      user_session(@teacher)
      section1 = @course.course_sections.create!(name: "Section 1")
      ann = @course.announcements.create!(message: "testing", is_section_specific: true, course_sections: [section1])
      ann.save!
      get "show", params: { course_id: @course.id, id: ann }
      expect(assigns[:js_env][:DISCUSSION][:TOPIC][:COURSE_SECTIONS].first["name"]).to eq(section1.name)
    end

    it "js_env COURSE_SECTIONS should have correct count" do
      user_session(@teacher)
      section1 = @course.course_sections.create!(name: "Section 1")

      student1, student2 = create_users(2, return_type: :record)
      student_in_section(section1, user: student1)
      student_in_section(section1, user: student2)
      ann = @course.announcements.create!(message: "testing", is_section_specific: true, course_sections: [section1])
      ann.save!
      student1.enrollments.first.conclude
      get "show", params: { course_id: @course.id, id: ann }
      expect(assigns[:js_env][:DISCUSSION][:TOPIC][:COURSE_SECTIONS].first[:user_count]).to eq(1)
    end

    it "js_env requires user for apollo_caching" do
      Account.site_admin.enable_feature! :react_discussions_post
      Account.site_admin.enable_feature! :apollo_caching
      @course.update(is_public: true)

      @discussion = @course.discussion_topics.create!(user: @teacher, message: "hello")
      get "show", params: { course_id: @course.id, id: @discussion.id }
      expect(assigns[:js_env][:apollo_caching]).to be_nil
      user_session @student
      get "show", params: { course_id: @course.id, id: @discussion.id }
      expect(assigns[:js_env][:apollo_caching]).to be_truthy
    end

    it "js_env disable_keyboard_shortcuts should follow feature flag" do
      @student.enable_feature! :disable_keyboard_shortcuts
      user_session @student
      @discussion = @course.discussion_topics.create!(user: @teacher, message: "hello")
      get "show", params: { course_id: @course.id, id: @discussion.id }
      expect(assigns[:js_env][:disable_keyboard_shortcuts]).to be_truthy
    end

    it "logs an asset_user_access on show" do
      allow(@course).to receive(:feature_enabled?).with("react_discussions_post").and_return(true)
      user_session @student
      @discussion = @course.discussion_topics.create!(user: @teacher, message: "hello")
      get "show", params: { course_id: @course.id, id: @discussion.id }
      accessed_asset = assigns[:accessed_asset]
      expect(accessed_asset[:category]).to eq "topics"
    end

    it "js_bundles includes discussion_topics_post when ff is on" do
      commons_hash = {
        base_url: "/testing-url",
        canvas_icon_class: "icon-commons",
        icon_url: "http://example.com/icon.png",
        id: "1",
        title: "Share to Commons"
      }
      allow(controller).to receive(:external_tools_display_hashes).and_return([commons_hash])
      @course.enable_feature!(:react_discussions_post)
      user_session(@teacher)
      @discussion = @course.discussion_topics.create!(user: @teacher, title: "Greetings", message: "Hello, and good morning!")
      get "show", params: { course_id: @course.id, id: @discussion.id }
      expect(assigns[:js_bundles].first).to include(:discussion_topics_post)
      expect(assigns[:_crumbs]).to include(["Discussions", "/courses/#{@course.id}/discussion_topics", {}])
      expect(controller.js_env[:discussion_topic_menu_tools].first).to eq commons_hash
    end

    it "does not work for announcements in a public course" do
      @course.update_attribute(:is_public, true)
      @announcement = @course.announcements.create!(
        title: "some announcement",
        message: "some message"
      )
      get "show", params: { course_id: @course.id, id: @announcement.id }
      expect(response).to_not be_successful
    end

    it "does not display announcements in private courses to users who aren't logged in" do
      announcement = @course.announcements.create!(title: "Test announcement", message: "Message")
      get("show", params: { course_id: @course.id, id: announcement.id })
      assert_unauthorized
    end

    context 'with the "react_discussions_post" FF enabled' do
      render_views
      subject { get "show", params: { course_id: course.id, id: discussion.id } }

      let!(:discussion) do
        course.discussion_topics.create!(
          user: user,
          title: "Lego",
          message: "What upcoming set are you most excited for?"
        )
      end

      let(:course) { @course }
      let(:user) { @teacher }

      before do
        course.enable_feature! :react_discussions_post
        user_session(user)
      end

      it 'sets "rce_mentions_in_discussions" to true in the JS ENV' do
        subject
        expect(assigns.dig(:js_env, :rce_mentions_in_discussions)).to be true
      end

      context "topic is anonymous" do
        it 'sets "rce_mentions_in_discussions" to false in the JS ENV' do
          DiscussionTopic.where(id: discussion.id).update_all(anonymous_state: "full_anonymity")
          discussion.reload
          subject
          expect(assigns.dig(:js_env, :rce_mentions_in_discussions)).to be false
        end
      end

      context "podcast_enabled" do
        it "adds Discussion Podcast Feed to header" do
          discussion.podcast_enabled = true
          discussion.save

          subject
          expect(response.body).to match(/.+enrollment.+\.rss/)
          expect(response.body).to include("Discussion Podcast Feed")
        end
      end

      it "adds Discussion Atom Feed to header" do
        subject
        expect(response.body).to match(/.+enrollment.+\.atom/)
        expect(response.body).to include("Discussion Atom Feed")
      end
    end

    context "section specific announcements" do
      before(:once) do
        course_with_teacher(active_course: true)
        @section = @course.course_sections.create!(name: "test section")

        @announcement = @course.announcements.create!(user: @teacher, message: "hello my favorite section!")
        @announcement.is_section_specific = true
        @announcement.course_sections = [@section]
        @announcement.save!

        @student1, @student2 = create_users(2, return_type: :record)
        @course.enroll_student(@student1, enrollment_state: "active")
        @course.enroll_student(@student2, enrollment_state: "active")
        student_in_section(@section, user: @student1)
      end

      it "is visible to students in specific section" do
        user_session(@student1)
        get "show", params: { course_id: @course.id, id: @announcement.id }
        expect(response).to be_successful
      end

      it "is not visible to students not in specific section announcements" do
        user_session(@student2)
        get("show", params: { course_id: @course.id, id: @announcement.id })
        expect(response).to be_redirect
        expect(response.location).to eq course_announcements_url @course
      end
    end

    context "section specific discussions" do
      before(:once) do
        course_with_teacher(active_course: true)
        @section = @course.course_sections.create!(name: "test section")

        @discussion = @course.discussion_topics.create!(user: @teacher, message: "hello my favorite section!")
        @discussion.is_section_specific = true
        @discussion.course_sections = [@section]
        @discussion.save!

        @student1, @student2 = create_users(2, return_type: :record)
        @course.enroll_student(@student1, enrollment_state: "active")
        @course.enroll_student(@student2, enrollment_state: "active")
        student_in_section(@section, user: @student1)
      end

      it "is visible to students in specific section" do
        user_session(@student1)
        get "show", params: { course_id: @course.id, id: @discussion.id }
        expect(response).to be_successful
      end

      it "is not visible to students not in specific section discussions" do
        user_session(@student2)
        get("show", params: { course_id: @course.id, id: @discussion.id })
        expect(response).to be_redirect
        expect(response.location).to eq course_discussion_topics_url @course
      end
    end

    context "discussion topic with assignment with overrides" do
      render_views

      before :once do
        course_topic(user: @teacher, with_assignment: true)
        @section = @course.course_sections.create!(name: "I <3 Discusions")
        @override = assignment_override_model(assignment: @topic.assignment,
                                              due_at: Time.now,
                                              set: @section)
      end

      it "doesn't show the topic to unassigned students" do
        @topic.assignment.update_attribute(:only_visible_to_overrides, true)
        user_session(@student)
        get "show", params: { course_id: @course.id, id: @topic.id }
        expect(response).to be_redirect
        expect(response.location).to eq course_discussion_topics_url @course
      end

      it "doesn't show overrides to students" do
        user_session(@student)
        get "show", params: { course_id: @course.id, id: @topic.id }
        expect(response).to be_successful
        expect(response.body).not_to match "discussion-topic-due-dates"
        due_date = OverrideListPresenter.new.due_at(@topic.assignment)
        expect(response.body).to match "due #{due_date}"
      end

      it "doesn't show overrides for observers" do
        user_session(@observer)
        get "show", params: { course_id: @course.id, id: @topic.id }
        expect(response).to be_successful
        expect(response.body).not_to match "discussion-topic-due-dates"
        due_date = OverrideListPresenter.new.due_at(@topic.assignment.overridden_for(@observer))
        expect(response.body).to match "due #{due_date}"
      end

      it "does show overrides to teachers" do
        user_session(@teacher)
        get "show", params: { course_id: @course.id, id: @topic.id }
        expect(response).to be_successful
        expect(response.body).to match "discussion-topic-due-dates"
      end
    end

    it "assigns variables" do
      user_session(@student)
      course_topic
      topic_entry
      @topic.reload
      expect(@topic.discussion_entries).not_to be_empty
      get "show", params: { course_id: @course.id, id: @topic.id }
      expect(response).to be_successful
      expect(assigns[:topic]).not_to be_nil
      expect(assigns[:topic]).to eql(@topic)
    end

    it "displays speedgrader when not for a large course" do
      user_session(@teacher)
      course_topic(user: @teacher, with_assignment: true)
      get "show", params: { course_id: @course.id, id: @topic.id }
      expect(assigns[:js_env][:DISCUSSION][:SPEEDGRADER_URL_TEMPLATE]).to be_truthy
    end

    it "hides speedgrader when for a large course" do
      user_session(@teacher)
      course_topic(user: @teacher, with_assignment: true)
      allow_any_instance_of(Course).to receive(:large_roster?).and_return(true)
      get "show", params: { course_id: @course.id, id: @topic.id }
      expect(assigns[:js_env][:DISCUSSION][:SPEEDGRADER_URL_TEMPLATE]).to be_nil
    end

    it "shows speedgrader when user can view all grades but not manage grades" do
      @course.account.role_overrides.create!(permission: "manage_grades", role: ta_role, enabled: false)
      user_session(@ta)
      course_topic(user: @teacher, with_assignment: true)
      get "show", params: { course_id: @course.id, id: @topic.id }
      expect(assigns[:js_env][:DISCUSSION][:SPEEDGRADER_URL_TEMPLATE]).to be_truthy
    end

    it "shows speedgrader when user can manage grades but not view all grades" do
      @course.account.role_overrides.create!(permission: "view_all_grades", role: ta_role, enabled: false)
      user_session(@ta)
      course_topic(user: @teacher, with_assignment: true)
      get "show", params: { course_id: @course.id, id: @topic.id }
      expect(assigns[:js_env][:DISCUSSION][:SPEEDGRADER_URL_TEMPLATE]).to be_truthy
    end

    it "does not show speedgrader when user can neither view all grades nor manage grades" do
      @course.account.role_overrides.create!(permission: "view_all_grades", role: ta_role, enabled: false)
      @course.account.role_overrides.create!(permission: "manage_grades", role: ta_role, enabled: false)
      user_session(@ta)
      course_topic(user: @teacher, with_assignment: true)
      get "show", params: { course_id: @course.id, id: @topic.id }
      expect(assigns[:js_env][:DISCUSSION][:SPEEDGRADER_URL_TEMPLATE]).to be_nil
    end

    it "shows speedgrader when course concluded and user can read as admin" do
      user_session(@teacher)
      course_topic(user: @teacher, with_assignment: true)
      @course.soft_conclude!
      expect(@course.grants_right?(@teacher, :read_as_admin)).to be true
      get "show", params: { course_id: @course.id, id: @topic.id }
      expect(assigns[:js_env][:DISCUSSION][:SPEEDGRADER_URL_TEMPLATE]).to be_truthy
    end

    it "setups speedgrader template for variable substitution" do
      user_session(@teacher)
      course_topic(user: @teacher, with_assignment: true)
      get "show", params: { course_id: @course.id, id: @topic.id }

      # this is essentially a unit test for ui/features/discussion_topic/backbone/models/Entry.coffee,
      # making sure that we get back the expected format for this url template
      template = assigns[:js_env][:DISCUSSION][:SPEEDGRADER_URL_TEMPLATE]
      url = template.gsub(/%3Astudent_id/, "123")
      expect(url).to match "student_id=123"
    end

    it "marks as read when viewed" do
      user_session(@student)
      course_topic(skip_set_user: true)

      expect(@topic.read_state(@student)).to eq "unread"
      get "show", params: { course_id: @course.id, id: @topic.id }
      expect(@topic.reload.read_state(@student)).to eq "read"
    end

    it "marks as read when topic is in the future as teacher" do
      course_topic(skip_set_user: true)
      teacher2 = @course.shard.activate { user_factory }
      teacher2enrollment = @course.enroll_user(teacher2, "TeacherEnrollment")
      teacher2.save!
      teacher2enrollment.course = @course # set the reverse association
      teacher2enrollment.workflow_state = "active"
      teacher2enrollment.save!
      @course.reload
      @topic.available_from = 1.day.from_now
      @topic.save!
      @topic.reload
      expect(@topic.read_state(teacher2)).to eq "unread"
      user_session(teacher2)
      get "show", params: { course_id: @course.id, id: @topic.id }
      expect(@topic.reload.read_state(teacher2)).to eq "read"
    end

    it "does not mark as read if not visible" do
      user_session(@student)
      course_topic(skip_set_user: true)
      mod = @course.context_modules.create! name: "no soup for you", unlock_at: 1.year.from_now
      mod.add_item(type: "discussion_topic", id: @topic.id)
      mod.save!
      expect(@topic.read_state(@student)).to eq "unread"
      get "show", params: { course_id: @course.id, id: @topic.id }
      expect(@topic.reload.read_state(@student)).to eq "unread"
    end

    it "marks as read if visible but locked" do
      user_session(@student)
      course_topic(skip_set_user: true)
      @announcement = @course.announcements.create!(
        title: "some announcement",
        message: "some message",
        unlock_at: 1.week.ago,
        lock_at: 1.day.ago
      )
      expect(@announcement.read_state(@student)).to eq "unread"
      get "show", params: { course_id: @course.id, id: @announcement.id }
      expect(@announcement.reload.read_state(@student)).to eq "read"
    end

    it "allows concluded teachers to see discussions" do
      user_session(@teacher)
      course_topic
      @enrollment.conclude
      get "show", params: { course_id: @course.id, id: @topic.id }
      expect(response).to be_successful
      get "index", params: { course_id: @course.id }
      expect(response).to be_successful
    end

    it "allows concluded students to see discussions" do
      user_session(@student)
      course_topic
      @enrollment.conclude
      get "show", params: { course_id: @course.id, id: @topic.id }
      expect(response).to be_successful
      get "index", params: { course_id: @course.id }
      expect(response).to be_successful
    end

    context "group discussions" do
      before(:once) do
        @group_category = @course.group_categories.create(name: "category 1")
        @group1 = @course.groups.create!(group_category: @group_category)
        @group2 = @course.groups.create!(group_category: @group_category)

        group_category2 = @course.group_categories.create(name: "category 2")
        @course.groups.create!(group_category: group_category2)

        course_topic(user: @teacher, with_assignment: true)
        @topic.group_category = @group_category
        @topic.save!

        @group1.add_user(@student)
      end

      it "provides sequence in js_env when Discussions Redesign is ON" do
        Account.default.enable_feature! :react_discussions_post
        module1 = @course.context_modules.create!(name: "module1")
        module1.add_item(id: @topic.id, type: "discussion_topic")
        user_session(@teacher)

        get "show", params: { course_id: @course.id, id: @topic.id }
        expect(assigns[:js_env][:SEQUENCE]).to be_truthy
      end

      it "sets correct URL env vars" do
        Account.default.enable_feature! :react_discussions_post
        outcome_with_rubric
        @rubric.associate_with(@topic.assignment, @course, purpose: "grading")
        @topic.assignment.peer_reviews = true
        user_session(@teacher)
        get "show", params: { course_id: @course.id, id: @topic.id }
        expect(assigns[:js_env][:EDIT_URL]).to eq "/courses/#{@course.id}/discussion_topics/#{@topic.id}/edit"
        expect(assigns[:js_env][:DISCUSSION][:GRADED_RUBRICS_URL]).to eq "/courses/#{@course.id}/assignments/#{@topic.assignment.id}/rubric"
        expect(assigns[:js_env][:DISCUSSION][:CONTEXT_RUBRICS_URL]).to eq "/courses/#{@course.id}/rubrics"
        expect(assigns[:js_env][:SPEEDGRADER_URL_TEMPLATE])
          .to eq "/courses/#{@course.id}/gradebook/speed_grader?assignment_id=#{@topic.assignment.id}&student_id=%3Astudent_id"
        expect(assigns[:js_env][:PEER_REVIEWS_URL]).to eq "/courses/#{@course.id}/assignments/#{@topic.assignment.id}/peer_reviews"
      end

      it "assigns groups from the topic's category" do
        user_session(@teacher)

        get "show", params: { course_id: @course.id, id: @topic.id }
        expect(assigns[:groups].size).to eql(2)
      end

      it "only shows applicable groups if DA applies" do
        user_session(@teacher)

        asmt = @topic.assignment
        asmt.only_visible_to_overrides = true
        override = asmt.assignment_overrides.build
        override.set = @group2
        override.save!
        asmt.save!

        get "show", params: { course_id: @course.id, id: @topic.id }
        expect(response).to be_successful
        expect(assigns[:groups]).to eq([@group2])
      end

      it "redirects to group for student if DA applies to section" do
        user_session(@student)

        asmt = @topic.assignment
        asmt.only_visible_to_overrides = true
        override = asmt.assignment_overrides.build
        override.set = @course.default_section
        override.save!
        asmt.save!

        get "show", params: { course_id: @course.id, id: @topic.id }
        redirect_path = "/groups/#{@group1.id}/discussion_topics?root_discussion_topic_id=#{@topic.id}"
        expect(response).to redirect_to redirect_path
      end

      it "redirects to the student's group" do
        user_session(@student)

        get "show", params: { course_id: @course.id, id: @topic.id }
        redirect_path = "/groups/#{@group1.id}/discussion_topics?root_discussion_topic_id=#{@topic.id}"
        expect(response).to redirect_to redirect_path
      end

      it "redirects to the student's group even if students can view all groups" do
        @course.account.role_overrides.create!(
          role: student_role,
          permission: "view_group_pages",
          enabled: true
        )
        user_session(@student)

        get "show", params: { course_id: @course.id, id: @topic.id }
        redirect_path = "/groups/#{@group1.id}/discussion_topics?root_discussion_topic_id=#{@topic.id}"
        expect(response).to redirect_to redirect_path
      end

      it "does not change the name of the child topic when navigating to it" do
        user_session(@student)

        child_topic = @topic.child_topic_for(@student)
        old_title = child_topic.title

        get "index", params: { group_id: @group1.id, root_discussion_topic_id: @topic.id }

        expect(@topic.child_topic_for(@student).title).to eq old_title
      end

      it "plumbs the module_item_id through group discussion redirect" do
        user_session(@student)

        get "show", params: { course_id: @course.id, id: @topic.id, module_item_id: 789 }
        expect(response).to be_redirect
        expect(response.location).to include "/groups/#{@group1.id}/discussion_topics?"
        expect(response.location).to include "module_item_id=789"
      end

      it "plumbs the module_item_id through child discussion redirect" do
        user_session(@student)

        get "index", params: { group_id: @group1.id, root_discussion_topic_id: @topic.id, module_item_id: 789 }
        expect(response).to be_redirect
        expect(response.location).to include "/groups/#{@group1.id}/discussion_topics/#{@topic.child_topic_for(@student).id}?"
        expect(response.location).to include "module_item_id=789"
      end

      it "excludes locked modules" do
        user_session(@student)
        course_topic(skip_set_user: true)
        mod = @course.context_modules.create! name: "no soup for you", unlock_at: 1.year.from_now
        mod.add_item(type: "discussion_topic", id: @topic.id)
        mod.save!
        expect(@topic.read_state(@student)).to eq "unread"
        get "index", params: { course_id: @course.id, exclude_context_module_locked_topics: true }, format: "json"
        expect(response.parsed_body.map { |t| t["id"] }).to_not include @topic.id
      end
    end

    context "publishing" do
      render_views

      it "hides the publish icon for announcements" do
        user_session(@teacher)
        @context = @course
        @announcement = @course.announcements.create!(
          title: "some announcement",
          message: "some message"
        )
        get "show", params: { course_id: @course.id, id: @announcement.id }
        expect(response.body).not_to match "topic_publish_button"
      end
    end

    context "posting first to view setting" do
      before(:once) do
        @observer_enrollment.associated_user = @student
        @observer_enrollment.save
        @observer.reload

        @context = @course
        discussion_topic_model
        @topic.require_initial_post = true
        @topic.save
      end

      it "allows admins to see posts without posting" do
        @topic.reply_from(user: @student, text: "hai")
        user_session(@teacher)
        get "show", params: { course_id: @course.id, id: @topic.id }
        expect(assigns[:initial_post_required]).to be_falsey
      end

      it "does not allow student who hasn't posted to see" do
        @topic.reply_from(user: @teacher, text: "hai")
        user_session(@student)
        get "show", params: { course_id: @course.id, id: @topic.id }
        expect(assigns[:initial_post_required]).to be_truthy
      end

      it "does not allow student's observer who hasn't posted to see" do
        @topic.reply_from(user: @teacher, text: "hai")
        user_session(@observer)
        get "show", params: { course_id: @course.id, id: @topic.id }
        expect(assigns[:initial_post_required]).to be_truthy
      end

      it "allows student who has posted to see" do
        @topic.reply_from(user: @student, text: "hai")
        user_session(@student)
        get "show", params: { course_id: @course.id, id: @topic.id }
        expect(assigns[:initial_post_required]).to be_falsey
      end

      it "allows student's observer who has posted to see" do
        @topic.reply_from(user: @student, text: "hai")
        user_session(@observer)
        get "show", params: { course_id: @course.id, id: @topic.id }
        expect(assigns[:initial_post_required]).to be_falsey
      end
    end

    context "student context cards" do
      before(:once) do
        course_topic user: @teacher
      end

      it "is disabed for students" do
        user_session(@student)
        get :show, params: { course_id: @course.id, id: @topic.id }
        expect(assigns[:js_env][:STUDENT_CONTEXT_CARDS_ENABLED]).to be_falsey
      end

      it "is enabled for teachers" do
        user_session(@teacher)
        get :show, params: { course_id: @course.id, id: @topic.id }
        expect(assigns[:js_env][:STUDENT_CONTEXT_CARDS_ENABLED]).to eq true
      end
    end

    it "successfully redirects no authorization for a public course" do
      @course.update(is_public: true)
      course_topic
      get "show", params: { course_id: @course.id, id: @topic.id }
      expect(response.code).to eq "302"
      expect(ErrorReport.last).to be_nil
    end

    context "in a homeroom course" do
      before do
        @course.account.enable_as_k5_account!
      end

      it "does not permit replies to assignments" do
        @course.homeroom_course = true
        @course.save!
        user_session(@teacher)
        topic = Announcement.create!(context: @course, title: "Test Announcement", message: "hello world")

        get "show", params: { course_id: @course.id, id: topic.id }
        expect(assigns[:js_env][:DISCUSSION][:PERMISSIONS][:CAN_REPLY]).to be_falsey
        expect(assigns[:js_env][:DISCUSSION][:PERMISSIONS][:CAN_READ_REPLIES]).to be_falsey
      end
    end
  end

  describe "GET 'new'" do
    it "maintains date and time when passed params" do
      user_session(@teacher)
      due_at = 1.day.from_now
      get "new", params: { course_id: @course.id, due_at: due_at.iso8601 }
      expect(assigns[:js_env][:DISCUSSION_TOPIC][:ATTRIBUTES][:assignment][:due_at]).to eq due_at.iso8601
    end

    it "js_env DUE_DATE_REQUIRED_FOR_ACCOUNT is true when AssignmentUtil.due_date_required_for_account? == true" do
      user_session(@teacher)
      allow(AssignmentUtil).to receive(:due_date_required_for_account?).and_return(true)
      get "new", params: { course_id: @course.id }
      expect(assigns[:js_env][:DUE_DATE_REQUIRED_FOR_ACCOUNT]).to eq(true)
    end

    it "js_env DUE_DATE_REQUIRED_FOR_ACCOUNT is false when AssignmentUtil.due_date_required_for_account? == false" do
      user_session(@teacher)
      allow(AssignmentUtil).to receive(:due_date_required_for_account?).and_return(false)
      get "new", params: { course_id: @course.id }
      expect(assigns[:js_env][:DUE_DATE_REQUIRED_FOR_ACCOUNT]).to eq(false)
    end

    it "js_env MAX_NAME_LENGTH_REQUIRED_FOR_ACCOUNT is true when AssignmentUtil.name_length_required_for_account? == true" do
      user_session(@teacher)
      allow(AssignmentUtil).to receive(:name_length_required_for_account?).and_return(true)
      get "new", params: { course_id: @course.id }
      expect(assigns[:js_env][:MAX_NAME_LENGTH_REQUIRED_FOR_ACCOUNT]).to eq(true)
    end

    it "js_env MAX_NAME_LENGTH_REQUIRED_FOR_ACCOUNT is false when AssignmentUtil.name_length_required_for_account? == false" do
      user_session(@teacher)
      allow(AssignmentUtil).to receive(:name_length_required_for_account?).and_return(false)
      get "new", params: { course_id: @course.id }
      expect(assigns[:js_env][:MAX_NAME_LENGTH_REQUIRED_FOR_ACCOUNT]).to eq(false)
    end

    it "js_env MAX_NAME_LENGTH is a 15 when AssignmentUtil.assignment_max_name_length returns 15" do
      user_session(@teacher)
      allow(AssignmentUtil).to receive(:assignment_max_name_length).and_return(15)
      get "new", params: { course_id: @course.id }
      expect(assigns[:js_env][:MAX_NAME_LENGTH]).to eq(15)
    end

    it "js_env SIS_NAME is Foo Bar when AssignmentUtil.post_to_sis_friendly_name is Foo Bar" do
      user_session(@teacher)
      allow(AssignmentUtil).to receive(:post_to_sis_friendly_name).and_return("Foo Bar")
      get "new", params: { course_id: @course.id }
      expect(assigns[:js_env][:SIS_NAME]).to eq("Foo Bar")
    end

    it "js_env allow_student_anonymous_discussion_topics defaults to false" do
      user_session(@teacher)
      get "new", params: { course_id: @course.id }
      expect(assigns[:js_env][:allow_student_anonymous_discussion_topics]).to eq false
    end

    it "js_env allow_student_anonymous_discussion_topics is true when its only when course setting is true" do
      user_session(@teacher)
      @course.allow_student_anonymous_discussion_topics = true
      @course.save!
      get "new", params: { course_id: @course.id }
      expect(assigns[:js_env][:allow_student_anonymous_discussion_topics]).to eq true
    end

    it "creates a default assignment group if none exist" do
      user_session(@teacher)
      get :new, params: { course_id: @course.id }
      expect(@course.assignment_groups.count).not_to eq 0
    end

    it "announcement" do
      user_session(@teacher)
      @course.group_weighting_scheme = "percent"
      @course.save!
      get :new, params: { course_id: @course.id, is_announcement: true }
      expect(assigns[:js_env][:CONTEXT_ID]).to eq(@course.id)
    end
  end

  describe "GET 'edit'" do
    before(:once) do
      course_topic
    end

    include_context "grading periods within controller" do
      let(:course) { @course }
      let(:teacher) { @teacher }
      let(:request_params) { [:edit, params: { course_id: course, id: @topic }] }
    end

    it "does not explode with mgp and group context" do
      group1 = Factories::GradingPeriodGroupHelper.new.create_for_account(@course.root_account)
      group1.enrollment_terms << @course.enrollment_term
      user_session(@teacher)
      group = group_model(context: @course)
      group_topic = group.discussion_topics.create!(title: "title")
      get(:edit, params: { group_id: group, id: group_topic })
      expect(response).to be_successful
      expect(assigns[:js_env]).to have_key(:active_grading_periods)
    end

    it "js_env SECTION_LIST is set correctly for section specific announcements on a limited privileges user" do
      user_session(@teacher)
      section1 = @course.course_sections.create!(name: "Section 1")
      @course.course_sections.create!(name: "Section 2")
      @course.enroll_teacher(@teacher, section: section1, allow_multiple_enrollments: true).accept!
      Enrollment.limit_privileges_to_course_section!(@course, @teacher, true)
      ann = @course.announcements.create!(message: "testing", is_section_specific: true, course_sections: [section1])
      ann.save!
      get :edit, params: { course_id: @course.id, id: ann.id }

      # 2 because there is a default course created in the course_with_teacher factory
      expect(assigns[:js_env]["SECTION_LIST"].length).to eq(2)
    end

    it "js_env SECTION_LIST is set correctly for section specific announcements on a not limited privileges user" do
      user_session(@teacher)
      section1 = @course.course_sections.create!(name: "Section 1")
      @course.course_sections.create!(name: "Section 2")
      @course.enroll_teacher(@teacher, section: section1, allow_multiple_enrollments: true).accept!
      Enrollment.limit_privileges_to_course_section!(@course, @teacher, false)
      ann = @course.announcements.create!(message: "testing", is_section_specific: true, course_sections: [section1])
      ann.save!
      get :edit, params: { course_id: @course.id, id: ann.id }

      # 3 because there is a default course created in the course_with_teacher factory
      expect(assigns[:js_env]["SECTION_LIST"].length).to eq(3)
    end

    it "returns unauthorized for a user that does not have visibilites to view thiss" do
      user_session(@teacher)
      section1 = @course.course_sections.create!(name: "Section 1")
      section2 = @course.course_sections.create!(name: "Section 2")
      @course.enroll_teacher(@teacher, section: section1, allow_multiple_enrollments: true).accept!
      Enrollment.limit_privileges_to_course_section!(@course, @teacher, true)
      ann = @course.announcements.create!(message: "testing", is_section_specific: true, course_sections: [section2])
      ann.save!
      get :edit, params: { course_id: @course.id, id: ann.id }
      assert_unauthorized
    end

    it "js_env SELECTED_SECTION_LIST is set correctly for section specific announcements" do
      user_session(@teacher)
      section1 = course.course_sections.create!(name: "Section 1")
      section2 = course.course_sections.create!(name: "Section 2")
      course.enroll_teacher(@teacher, section: section1, allow_multiple_enrollments: true).accept(true)
      course.enroll_teacher(@teacher, section: section2, allow_multiple_enrollments: true).accept(true)
      ann = @course.announcements.create!(message: "testing", is_section_specific: true, course_sections: [section1])
      ann.save!
      get :edit, params: { course_id: @course.id, id: ann.id }
      expect(assigns[:js_env]["SELECTED_SECTION_LIST"]).to eq([{ id: section1.id, name: section1.name }])
    end

    it "js_env DUE_DATE_REQUIRED_FOR_ACCOUNT is true when AssignmentUtil.due_date_required_for_account? == true" do
      user_session(@teacher)
      allow(AssignmentUtil).to receive(:due_date_required_for_account?).and_return(true)
      get :edit, params: { course_id: @course.id, id: @topic.id }
      expect(assigns[:js_env][:DUE_DATE_REQUIRED_FOR_ACCOUNT]).to eq(true)
    end

    it "js_env DUE_DATE_REQUIRED_FOR_ACCOUNT is false when AssignmentUtil.due_date_required_for_account? == false" do
      user_session(@teacher)
      allow(AssignmentUtil).to receive(:due_date_required_for_account?).and_return(false)
      get :edit, params: { course_id: @course.id, id: @topic.id }
      expect(assigns[:js_env][:DUE_DATE_REQUIRED_FOR_ACCOUNT]).to eq(false)
    end

    it "js_env MAX_NAME_LENGTH_REQUIRED_FOR_ACCOUNT is true when AssignmentUtil.name_length_required_for_account? == true" do
      user_session(@teacher)
      allow(AssignmentUtil).to receive(:name_length_required_for_account?).and_return(true)
      get :edit, params: { course_id: @course.id, id: @topic.id }
      expect(assigns[:js_env][:MAX_NAME_LENGTH_REQUIRED_FOR_ACCOUNT]).to eq(true)
    end

    it "js_env MAX_NAME_LENGTH_REQUIRED_FOR_ACCOUNT is false when AssignmentUtil.name_length_required_for_account? == false" do
      user_session(@teacher)
      allow(AssignmentUtil).to receive(:name_length_required_for_account?).and_return(false)
      get :edit, params: { course_id: @course.id, id: @topic.id }
      expect(assigns[:js_env][:MAX_NAME_LENGTH_REQUIRED_FOR_ACCOUNT]).to eq(false)
    end

    it "js_env MAX_NAME_LENGTH is a 15 when AssignmentUtil.assignment_max_name_length returns 15" do
      user_session(@teacher)
      allow(AssignmentUtil).to receive(:assignment_max_name_length).and_return(15)
      get :edit, params: { course_id: @course.id, id: @topic.id }
      expect(assigns[:js_env][:MAX_NAME_LENGTH]).to eq(15)
    end

    it "js_env SIS_NAME is Foo Bar when AssignmentUtil.post_to_sis_friendly_name is Foo Bar" do
      user_session(@teacher)
      allow(AssignmentUtil).to receive(:post_to_sis_friendly_name).and_return("Foo Bar")
      get :edit, params: { course_id: @course.id, id: @topic.id }
      expect(assigns[:js_env][:SIS_NAME]).to eq("Foo Bar")
    end

    it "js_env allow_student_anonymous_discussion_topics defaults to false" do
      user_session(@teacher)
      get :edit, params: { course_id: @course.id, id: @topic.id }
      expect(assigns[:js_env][:allow_student_anonymous_discussion_topics]).to eq false
    end

    it "js_env allow_student_anonymous_discussion_topics is true when its only when course setting is true" do
      user_session(@teacher)
      @course.allow_student_anonymous_discussion_topics = true
      @course.save!
      get :edit, params: { course_id: @course.id, id: @topic.id }
      expect(assigns[:js_env][:allow_student_anonymous_discussion_topics]).to eq true
    end

    context "conditional-release" do
      before do
        user_session(@teacher)
      end

      it "includes environment variables if enabled" do
        allow(ConditionalRelease::Service).to receive(:enabled_in_context?).and_return(true)
        allow(ConditionalRelease::Service).to receive(:env_for).and_return({ dummy: "value" })
        get :edit, params: { course_id: @course.id, id: @topic.id }
        expect(response).to be_successful
        expect(controller.js_env[:dummy]).to eq "value"
      end

      it "does not include environment variables when disabled" do
        allow(ConditionalRelease::Service).to receive(:enabled_in_context?).and_return(false)
        allow(ConditionalRelease::Service).to receive(:env_for).and_return({ dummy: "value" })
        get :edit, params: { course_id: @course.id, id: @topic.id }
        expect(response).to be_successful
        expect(controller.js_env).not_to have_key :dummy
      end
    end

    context "usage rights - teacher" do
      before { user_session(@teacher) }

      before :once do
        attachment_model
        @topic_with_file = @course.discussion_topics.create!(title: "some topic", attachment: @attachment)
      end

      shared_examples_for "no usage rights returned" do
        it "does not return usage rights on discussion topic attachment" do
          get :edit, params: { course_id: @course.id, id: @topic_with_file.id }
          expect(assigns[:js_env][:DISCUSSION_TOPIC][:ATTRIBUTES]["attachments"][0]).not_to have_key("usage_rights")
        end
      end

      shared_examples_for "usage rights returned" do
        it "returns usage rights on discussion topic attachment" do
          get :edit, params: { course_id: @course.id, id: @topic_with_file.id }
          expect(assigns[:js_env][:DISCUSSION_TOPIC][:ATTRIBUTES]["attachments"][0]).to have_key("usage_rights")
        end
      end

      context "with usage_rights_discussion_topics disabled" do
        before { @course.root_account.disable_feature!(:usage_rights_discussion_topics) }

        context "enabled on course" do
          before { @course.update!(usage_rights_required: true) }

          include_examples "no usage rights returned"
        end

        context "disabled on course" do
          before { @course.update!(usage_rights_required: false) }

          include_examples "no usage rights returned"
        end
      end

      context "with usage_rights_discussion_topics enabled" do
        before { @course.root_account.enable_feature!(:usage_rights_discussion_topics) }

        context "enabled on course" do
          before { @course.update!(usage_rights_required: true) }

          include_examples "usage rights returned"
        end

        context "disabled on course" do
          before { @course.update!(usage_rights_required: false) }

          include_examples "no usage rights returned"
        end
      end
    end
  end

  context "student planner" do
    before do
      course_topic
    end

    it "creates a topic with a todo date" do
      user_session(@teacher)
      todo_date = 1.day.from_now.in_time_zone("America/New_York")
      post "create", params: { course_id: @course.id, todo_date: todo_date, title: "Discussion 1" }, format: "json"
      expect(JSON.parse(response.body)["todo_date"]).to eq todo_date.in_time_zone("UTC").iso8601
    end

    it "updates a topic with a todo date" do
      user_session(@teacher)
      todo_date = 1.day.from_now.in_time_zone("America/New_York")
      put "update", params: { course_id: @course.id, topic_id: @topic.id, todo_date: todo_date.iso8601(6) }, format: "json"
      expect(@topic.reload.todo_date).to eq todo_date
    end

    it "removes a todo date from a topic" do
      user_session(@teacher)
      @topic.update(todo_date: 1.day.from_now.in_time_zone("America/New_York"))
      put "update", params: { course_id: @course.id, topic_id: @topic.id, todo_date: nil }, format: "json"
      expect(@topic.reload.todo_date).to be nil
    end

    it "does not allow a student to update the to-do date" do
      user_session(@student)
      put "update", params: { course_id: @course.id, topic_id: @topic.id, todo_date: 1.day.from_now }, format: "json"
      expect(@topic.reload.todo_date).to eq nil
    end

    it "does not allow a todo date on a graded topic" do
      user_session(@teacher)
      assign = @course.assignments.create!(title: "Graded Topic 1", submission_types: "discussion_topic")
      topic = assign.discussion_topic
      put "update", params: { course_id: @course.id, topic_id: topic.id, todo_date: 1.day.from_now }, format: "json"
      expect(response.code).to eq "400"
    end

    it "does not allow changing a topic to graded and adding a todo date" do
      user_session(@teacher)
      put "update", params: { course_id: @course.id, topic_id: @topic.id, todo_date: 1.day.from_now,
                              assignment: { submission_types: ["discussion_topic"], name: "Graded Topic 1" } }, format: "json"
      expect(response.code).to eq "400"
    end

    it "allows a todo date when changing a topic from graded to ungraded" do
      user_session(@teacher)
      todo_date = 1.day.from_now
      assign = @course.assignments.create!(title: "Graded Topic 1", submission_types: "discussion_topic")
      topic = assign.discussion_topic
      put "update", params: { course_id: @course.id, topic_id: topic.id, todo_date: todo_date.iso8601(6),
                              assignment: { set_assignment: false, name: "Graded Topic 1" } }, format: "json"
      expect(response.code).to eq "200"
      expect(topic.reload.assignment).to be nil
      expect(topic.todo_date).to eq todo_date
    end

    it "removes an existing todo date when changing a topic from ungraded to graded" do
      user_session(@teacher)
      @topic.update(todo_date: 1.day.from_now)
      put "update", params: { course_id: @course.id, topic_id: @topic.id,
                              assignment: { submission_types: ["discussion_topic"], name: "Graded Topic 1" } }, format: "json"
      expect(response.code).to eq "200"
      expect(@topic.reload.assignment).to be_truthy
      expect(@topic.todo_date).to be nil
    end
  end

  describe "GET 'public_feed.atom'" do
    before(:once) do
      course_topic
    end

    it "requires authorization" do
      get "public_feed", params: { feed_code: @course.feed_code + "x" }, format: "atom"
      expect(assigns[:problem]).to eql("The verification code is invalid.")
    end

    it "includes absolute path for rel='self' link" do
      get "public_feed", params: { feed_code: @course.feed_code }, format: "atom"
      feed = Atom::Feed.load_feed(response.body) rescue nil
      expect(feed).not_to be_nil
      expect(feed.links.first.rel).to match(/self/)
      expect(feed.links.first.href).to match(%r{http://})
    end

    it "does not include entries in an anonymous feed" do
      get "public_feed", params: { feed_code: @course.feed_code }, format: "atom"
      feed = Atom::Feed.load_feed(response.body) rescue nil
      expect(feed).not_to be_nil
      expect(feed.entries).to be_empty
    end

    it "includes an author for each entry with an enrollment feed" do
      get "public_feed", params: { feed_code: @course.teacher_enrollments.first.feed_code }, format: "atom"
      feed = Atom::Feed.load_feed(response.body) rescue nil
      expect(feed).not_to be_nil
      expect(feed.entries).not_to be_empty
      expect(feed.entries.all? { |e| e.authors.present? }).to be_truthy
    end
  end

  describe "POST create:" do
    before(:once) do
      Setting.set("enable_page_views", "db")
    end

    before do
      allow(controller).to receive_messages(form_authenticity_token: "abc", form_authenticity_param: "abc")
    end

    describe "create_announcements_unlocked preference" do
      before do
        @teacher.create_announcements_unlocked(false)
        user_session(@teacher)
      end

      it "is updated when creating new announcements" do
        post_params = topic_params(@course, { is_announcement: true, locked: false })
        post("create", params: post_params, format: :json)
        @teacher.reload
        expect(@teacher.create_announcements_unlocked?).to be_truthy
      end

      it "is not updated when creating new discussions" do
        post_params = topic_params(@course, { is_announcement: false, locked: false })
        post("create", params: post_params, format: :json)
        @teacher.reload
        expect(@teacher.create_announcements_unlocked?).to be_falsey
      end
    end

    describe "the new topic" do
      let(:topic) { assigns[:topic] }

      before do
        user_session(@student)
        post "create", params: topic_params(@course), format: :json
      end

      specify { expect(topic).to be_a DiscussionTopic }
      specify { expect(topic.user).to eq @user }
      specify { expect(topic.delayed_post_at).to be_nil }
      specify { expect(topic.lock_at).to be_nil }
      specify { expect(topic.workflow_state).to eq "active" }
      specify { expect(topic.id).not_to be_nil }
      specify { expect(topic.title).to eq "Topic Title" }
      specify { expect(topic.is_announcement).to be_falsey }
      specify { expect(topic.discussion_type).to eq "side_comment" }
      specify { expect(topic.message).to eq "Message" }
      specify { expect(topic.threaded).to be_falsey }
    end

    # TODO: fix this terribleness
    describe "section specific discussions" do
      before do
        user_session(@teacher)
        @section1 = @course.course_sections.create!(name: "Section 1")
        @section2 = @course.course_sections.create!(name: "Section 2")
        @section3 = @course.course_sections.create!(name: "Section 3")
        @section4 = @course.course_sections.create!(name: "Section 4")
        @course.enroll_teacher(@teacher, section: @section1, allow_multiple_enrollments: true).accept!
        @course.enroll_teacher(@teacher, section: @section2, allow_multiple_enrollments: true).accept!
        Enrollment.limit_privileges_to_course_section!(@course, @teacher, true)
      end

      it "creates an announcement with sections" do
        post "create",
             params: topic_params(@course, { is_announcement: true, specific_sections: @section1.id.to_s }),
             format: :json
        expect(response).to be_successful
        expect(DiscussionTopic.last.course_sections.first).to eq @section1
        expect(DiscussionTopicSectionVisibility.count).to eq 1
      end

      it "section-specific-teachers can create course-wide discussions" do
        old_count = DiscussionTopic.count
        post "create",
             params: topic_params(@course, { is_announcement: true }),
             format: :json
        expect(response).to be_successful
        expect(DiscussionTopic.count).to eq old_count + 1
        expect(DiscussionTopic.last.is_section_specific).to be_falsey
      end

      it "section-specfic-teachers cannot create wrong-section discussions" do
        old_count = DiscussionTopic.count
        post "create",
             params: topic_params(@course, { is_announcement: true, specific_sections: @section3.id.to_s }),
             format: :json
        expect(response).to have_http_status :bad_request
        expect(DiscussionTopic.count).to eq old_count
      end

      it "admins can see section-specific discussions" do
        admin = account_admin_user(account: @course.root_account, role: admin_role, active_user: true)
        user_session(admin)
        topic = @course.discussion_topics.create!
        topic.is_section_specific = true
        topic.course_sections << @section1
        topic.save!
        get "index", params: { course_id: @course.id }, format: :json
        expect(response).to be_successful
        expect(assigns[:topics].length).to eq(1)
      end

      it "admins can create section-specific discussions" do
        admin = account_admin_user(account: @course.root_account, role: admin_role, active_user: true)
        user_session(admin)
        post "create",
             params: topic_params(@course, { is_announcement: true, specific_sections: @section1.id.to_s }),
             format: :json
        expect(response).to be_successful
        expect(DiscussionTopic.last.course_sections.first).to eq @section1
      end

      it "creates a discussion with sections" do
        post "create",
             params: topic_params(@course, { specific_sections: @section1.id.to_s }), format: :json
        expect(response).to be_successful
        expect(DiscussionTopic.last.course_sections.first).to eq @section1
        expect(DiscussionTopicSectionVisibility.count).to eq 1
      end

      it "does not allow creation of group discussions that are section specific" do
        @group_category = @course.group_categories.create(name: "gc")
        @group = @course.groups.create!(group_category: @group_category)
        post "create",
             params: group_topic_params(@group, { specific_sections: @section1.id.to_s }), format: :json
        expect(response).to have_http_status :bad_request
        expect(DiscussionTopic.count).to eq 0
        expect(DiscussionTopicSectionVisibility.count).to eq 0
      end

      # Note that this is different then group discussions. This is the
      # "This is a Group Discussion" checkbox on a course discussion edit page,
      # whereas that one is creating a discussion in a group page.
      it "does not allow creation of discussions with groups that are section specific" do
        @group_category = @course.group_categories.create(name: "gc")
        @group = @course.groups.create!(group_category: @group_category)
        param_overrides = {
          specific_sections: "#{@section1.id},#{@section2.id}",
          group_category_id: @group_category.id,
        }
        post("create", params: topic_params(@course, param_overrides), format: :json)
        expect(response).to have_http_status :bad_request
        expect(DiscussionTopic.count).to eq 0
        expect(DiscussionTopicSectionVisibility.count).to eq 0
      end

      it "does not allow creation of graded discussions that are section specific" do
        obj_params = topic_params(@course, { specific_sections: @section1.id.to_s })
                     .merge(assignment_params(@course))
        expect(DiscussionTopic.count).to eq 0
        post("create", params: obj_params, format: :json)
        expect(response).to have_http_status :unprocessable_entity
        expect(DiscussionTopic.count).to eq 0
        expect(DiscussionTopicSectionVisibility.count).to eq 0
      end

      it "does not allow creation of disuccions to sections that are not visible to the user" do
        # This teacher does not have permissino for section 3 and 4
        sections = [@section1.id, @section2.id, @section3.id, @section4.id].join(",")
        post "create", params: topic_params(@course, { specific_sections: sections }), format: :json
        expect(response).to have_http_status :bad_request
        expect(DiscussionTopic.count).to eq 0
        expect(DiscussionTopicSectionVisibility.count).to eq 0
      end
    end

    describe "discussion anonymity" do
      it "allows full_anonymity" do
        Account.site_admin.enable_feature! :react_discussions_post
        user_session @teacher
        post "create", params: topic_params(@course, { anonymous_state: "full_anonymity" }), format: :json
        expect(response).to be_successful
        expect(DiscussionTopic.last.anonymous_state).to eq "full_anonymity"
        expect(DiscussionTopic.last).to be_anonymous
      end

      it "allows full_anonymity with course feature flag" do
        @course.enable_feature! :react_discussions_post
        user_session @teacher
        post "create", params: topic_params(@course, { anonymous_state: "full_anonymity" }), format: :json
        expect(response).to be_successful
        expect(DiscussionTopic.last.anonymous_state).to eq "full_anonymity"
        expect(DiscussionTopic.last).to be_anonymous
      end

      it "allows partial_anonymity" do
        Account.site_admin.enable_feature! :react_discussions_post
        user_session @teacher
        post "create", params: topic_params(@course, { anonymous_state: "partial_anonymity" }), format: :json
        expect(response).to be_successful
        expect(DiscussionTopic.last.anonymous_state).to eq "partial_anonymity"
        expect(DiscussionTopic.last).to be_anonymous
      end

      it "nullifies anonymous_state when unaccounted for" do
        Account.site_admin.enable_feature! :react_discussions_post
        user_session @teacher
        post "create", params: topic_params(@course, { anonymous_state: "thisisunaccountedfor" }), format: :json
        expect(response).to be_successful
        expect(DiscussionTopic.last.anonymous_state).to be_nil
        expect(DiscussionTopic.last).not_to be_anonymous
      end

      it "nullifies anonymous_state when feature flag is OFF" do
        Account.site_admin.disable_feature! :react_discussions_post
        user_session @teacher
        post "create", params: topic_params(@course, { anonymous_state: "full_anonymity" }), format: :json
        expect(response).to be_successful
        expect(DiscussionTopic.last.anonymous_state).to be_nil
        expect(DiscussionTopic.last).not_to be_anonymous
      end
    end

    it "requires authorization to create a discussion" do
      @course.update_attribute(:is_public, true)
      post "create", params: topic_params(@course, { is_announcement: false }), format: :json
      assert_unauthorized
    end

    it "requires authorization to create an announcement" do
      @course.update_attribute(:is_public, true)
      post "create", params: topic_params(@course, { is_announcement: true }), format: :json
      assert_unauthorized
    end

    it "logs an asset access record for the discussion topic" do
      user_session(@student)
      post "create", params: topic_params(@course), format: :json
      accessed_asset = assigns[:accessed_asset]
      expect(accessed_asset[:category]).to eq "topics"
      expect(accessed_asset[:level]).to eq "participate"
    end

    it "creates an announcement that is locked by default" do
      user_session(@teacher)
      params = topic_params(@course, { is_announcement: true })
      params.delete(:locked)
      post("create", params: params, format: :json)
      expect(response).to be_successful
      expect(DiscussionTopic.last.locked).to be_truthy
    end

    it "creates a discussion topic that is not locked by default" do
      user_session(@teacher)
      params = topic_params(@course, { is_announcement: false })
      params.delete(:locked)
      post("create", params: params, format: :json)
      expect(response).to be_successful
      expect(DiscussionTopic.last.locked).to be_falsy
    end

    it "registers a page view" do
      user_session(@student)
      post "create", params: topic_params(@course), format: :json
      page_view = assigns[:page_view]
      expect(page_view).not_to be_nil
      expect(page_view.http_method).to eq "post"
      expect(page_view.url).to match %r{^http://test\.host/api/v1/courses/\d+/discussion_topics}
      expect(page_view.participated).to be_truthy
    end

    it "does not dispatch assignment created notification for unpublished graded topics" do
      notification = Notification.create(name: "Assignment Created")
      obj_params = topic_params(@course).merge(assignment_params(@course))
      user_session(@teacher)
      post "create", params: obj_params, format: :json
      json = JSON.parse response.body
      topic = DiscussionTopic.find(json["id"])
      expect(topic).to be_unpublished
      expect(topic.assignment).to be_unpublished
      expect(@student.recent_stream_items.map { |item| item.data["notification_id"] }).not_to include notification.id
    end

    it "does not dispatch new topic notification when hidden by selective release" do
      Notification.create(name: "New Discussion Topic", category: "TestImmediately")
      @student.communication_channels.create!(path: "student@example.com") { |cc| cc.workflow_state = "active" }
      new_section = @course.course_sections.create!
      obj_params = topic_params(@course, published: true).merge(assignment_params(@course, only_visible_to_overrides: true, assignment_overrides: [{ course_section_id: new_section.id }]))
      user_session(@teacher)
      post "create", params: obj_params, format: :json
      json = JSON.parse response.body
      topic = DiscussionTopic.find(json["id"])
      expect(topic).to be_published
      expect(topic.assignment).to be_published
      expect(@student.email_channel.messages).to be_empty
      expect(@student.recent_stream_items.map(&:data)).not_to include topic
    end

    it "does dispatch new topic notification when not hidden" do
      Notification.create(name: "New Discussion Topic", category: "TestImmediately")
      @student.communication_channels.create!(path: "student@example.com") { |cc| cc.workflow_state = "active" }
      obj_params = topic_params(@course, published: true)
      user_session(@teacher)
      post "create", params: obj_params, format: :json
      json = JSON.parse response.body
      topic = DiscussionTopic.find(json["id"])
      expect(topic).to be_published
      expect(@student.email_channel.messages.map(&:context)).to include(topic)
    end

    it "does dispatch new topic notification when published" do
      Notification.create(name: "New Discussion Topic", category: "TestImmediately")
      @student.communication_channels.create!(path: "student@example.com") { |cc| cc.workflow_state = "active" }
      obj_params = topic_params(@course, published: false)
      user_session(@teacher)
      post "create", params: obj_params, format: :json

      json = JSON.parse response.body
      topic = DiscussionTopic.find(json["id"])
      expect(@student.email_channel.messages).to be_empty

      put "update", params: { course_id: @course.id, topic_id: topic.id, title: "Updated Topic", published: true }, format: "json"
      expect(@student.email_channel.messages.map(&:context)).to include(topic)
    end

    it "dispatches an assignment stream item with the correct title" do
      notification = Notification.create(name: "Assignment Created")
      obj_params = topic_params(@course)
                   .merge(assignment_params(@course))
                   .merge({ published: true })
      user_session(@teacher)
      post "create", params: obj_params, format: :json
      si = @student.recent_stream_items.detect do |item|
        item.data["notification_id"] == notification.id
      end
      expect(si.data["subject"]).to eq "Assignment Created - #{obj_params[:title]}, #{@course.name}"
    end

    it "does not allow for anonymous peer review assignment" do
      obj_params = topic_params(@course).merge(assignment_params(@course))
      obj_params[:assignment][:anonymous_peer_reviews] = true
      user_session(@teacher)
      post "create", params: obj_params, format: :json
      json = JSON.parse response.body
      expect(json["assignment"]["anonymous_peer_reviews"]).to be_falsey
    end

    context "usage rights - student" do
      let(:data) { fixture_file_upload("docs/txt.txt", "text/plain", true) }

      before { user_session(@student) }

      shared_examples_for "no usage rights set" do
        it "does not return usage rights on discussion topic attachment" do
          post "create", params: topic_params(@course, attachment: data), format: :json
          expect(Attachment.last.reload.usage_rights).to be_nil
        end
      end

      shared_examples_for "usage rights set" do
        it "returns usage rights on discussion topic attachment" do
          post "create", params: topic_params(@course, attachment: data), format: :json
          expect(Attachment.last.reload.usage_rights).not_to be_nil
        end
      end

      context "with usage_rights_discussion_topics disabled" do
        before { @course.root_account.disable_feature!(:usage_rights_discussion_topics) }

        context "enabled on course" do
          before { @course.update!(usage_rights_required: true) }

          include_examples "no usage rights set"
        end

        context "disabled on course" do
          before { @course.update!(usage_rights_required: false) }

          include_examples "no usage rights set"
        end
      end

      context "with usage_rights_discussion_topics enabled" do
        before { @course.root_account.enable_feature!(:usage_rights_discussion_topics) }

        context "enabled on course" do
          before { @course.update!(usage_rights_required: true) }

          include_examples "usage rights set"
        end

        context "disabled on course" do
          before { @course.update!(usage_rights_required: false) }

          include_examples "no usage rights set"
        end
      end
    end
  end

  describe "PUT: update" do
    before(:once) do
      @topic = DiscussionTopic.create!(context: @course, title: "Test Topic",
                                       delayed_post_at: "2013-01-01T00:00:00UTC", lock_at: "2013-01-02T00:00:00UTC")
    end

    before do
      user_session(@teacher)
    end

    describe "create_announcements_unlocked preference" do
      before do
        @teacher.create_announcements_unlocked(false)
        user_session(@teacher)
      end

      it "is not updated when updating an existing announcements" do
        topic = Announcement.create!(
          context: @course,
          title: "Test Announcement",
          message: "Foo",
          locked: "true"
        )
        put_params = { course_id: @course.id, topic_id: topic.id, locked: false }
        put("update", params: put_params)
        @teacher.reload
        expect(@teacher.create_announcements_unlocked?).to be_falsey
      end

      it "is not updated when creating an existing discussions" do
        topic = DiscussionTopic.create!(
          context: @course,
          title: "Test Topic",
          message: "Foo",
          locked: "true"
        )
        put_params = { course_id: @course.id, topic_id: topic.id, locked: false }
        put("update", params: put_params)
        @teacher.reload
        expect(@teacher.create_announcements_unlocked?).to be_falsey
      end
    end

    it "does not allow setting specific sections for group discussions" do
      user_session(@teacher)
      section1 = @course.course_sections.create!(name: "Section 1")
      section2 = @course.course_sections.create!(name: "Section 2")
      @course.enroll_teacher(@teacher, section: section1, allow_multiple_enrollments: true).accept(true)
      @course.enroll_teacher(@teacher, section: section2, allow_multiple_enrollments: true).accept(true)

      group_category = @course.group_categories.create(name: "gc")
      group = @course.groups.create!(group_category: group_category)
      topic = DiscussionTopic.create!(context: group, title: "Test Topic",
                                      delayed_post_at: "2013-01-01T00:00:00UTC", lock_at: "2013-01-02T00:00:00UTC")
      put("update", params: {
            id: topic.id,
            group_id: group.id,
            topic_id: topic.id,
            specific_sections: section2.id,
            title: "Updated Topic",
          })
      expect(response).to have_http_status :unprocessable_entity
      expect(DiscussionTopic.count).to eq 2
      expect(DiscussionTopicSectionVisibility.count).to eq 0
    end

    it "does not allow updating a section specific announcement you do not have visibilities for" do
      user_session(@teacher)
      section1 = @course.course_sections.create!(name: "Section 1")
      section2 = @course.course_sections.create!(name: "Section 2")
      @course.enroll_teacher(@teacher, section: section1, allow_multiple_enrollments: true).accept!
      Enrollment.limit_privileges_to_course_section!(@course, @teacher, true)
      ann = @course.announcements.create!(message: "testing", is_section_specific: true, course_sections: [section2])
      ann.save!

      put("update", params: {
            course_id: @course.id,
            topic_id: ann.id,
            specific_sections: section1.id,
            title: "Updated Topic",
          })
      expect(response).to have_http_status :bad_request
    end

    it "Allows an admin to update a section-specific discussion" do
      account = @course.root_account
      section = @course.course_sections.create!(name: "Section")
      admin = account_admin_user(account: account, role: admin_role, active_user: true)
      user_session(admin)
      topic = @course.discussion_topics.create!(title: "foo", message: "bar", user: @teacher)
      put("update", params: {
            course_id: @course.id,
            topic_id: topic.id,
            specific_sections: section.id,
            title: "foobers"
          })
      expect(response).to have_http_status :ok
    end

    it "triggers module progression recalculation if needed after changing sections" do
      @course.course_sections.create!(name: "Section")
      section2 = @course.course_sections.create!(name: "Section2")
      topic = @course.discussion_topics.create!(title: "foo", message: "bar", user: @teacher)
      mod = @course.context_modules.create!
      tag = mod.add_item({ id: topic.id, type: "discussion_topic" })
      mod.completion_requirements = { tag.id => { type: "must_view" } }
      mod.save!
      prog = mod.evaluate_for(@student)
      expect(prog).to be_unlocked

      user_session(@teacher)
      put "update", params: { course_id: @course.id, topic_id: topic.id, specific_sections: section2.id }
      expect(response).to be_successful

      expect(prog.reload).to be_completed
    end

    it "triggers module progression recalculation if undoing section specificness" do
      @course.course_sections.create!(name: "Section")
      section2 = @course.course_sections.create!(name: "Section2")
      topic = @course.discussion_topics.create!(title: "foo", message: "bar", user: @teacher,
                                                is_section_specific: true, course_sections: [section2])
      mod = @course.context_modules.create!
      tag = mod.add_item({ id: topic.id, type: "discussion_topic" })
      mod.completion_requirements = { tag.id => { type: "must_view" } }

      user_session(@teacher)
      expect_any_instantiation_of(mod).to receive(:invalidate_progressions)
      put "update", params: { course_id: @course.id, topic_id: topic.id, specific_sections: "all" }
      expect(response).to be_successful
    end

    it "can turn graded topic into ungraded section-specific topic in one edit" do
      user_session(@teacher)
      assign = @course.assignments.create!(title: "Graded Topic 1", submission_types: "discussion_topic")
      section1 = @course.course_sections.create!(name: "Section 1")
      @course.course_sections.create!(name: "Section 2")
      topic = assign.discussion_topic
      put("update", params: {
            course_id: @course.id,
            topic_id: topic.id,
            assignment: { set_assignment: "0" },
            specific_sections: section1.id
          })
      expect(response).to have_http_status :ok
      topic.reload
      expect(topic.assignment).to be_nil
    end

    it "does not clear lock_at if locked is not changed" do
      put("update", params: { course_id: @course.id, topic_id: @topic.id,
                              title: "Updated Topic",
                              lock_at: @topic.lock_at, delayed_post_at: @topic.delayed_post_at,
                              locked: false })
      expect(response).to have_http_status :ok
      expect(@topic.reload).not_to be_locked
      expect(@topic.lock_at).not_to be_nil
    end

    it "is able to turn off locked and delayed_post_at date in same request" do
      @topic.delayed_post_at = "2013-01-02T00:00:00UTC"
      @topic.locked = true
      @topic.save!
      put("update", params: { course_id: @course.id, topic_id: @topic.id,
                              title: "Updated Topic",
                              locked: false,
                              delayed_post_at: nil })
      expect(response).to have_http_status :ok
      expect(assigns[:topic].title).to eq "Updated Topic"
      expect(assigns[:topic].locked).to eq false
      expect(assigns[:topic].delayed_post_at).to be_nil
      expect(@topic.reload).not_to be_locked
      expect(@topic.delayed_post_at).to be_nil
    end

    it "is able to turn on locked and delayed_post_at date in same request" do
      @topic.delayed_post_at = nil
      @topic.locked = false
      @topic.save!
      delayed_post_time = Time.new(2018, 4, 15)
      put("update", params: { course_id: @course.id, topic_id: @topic.id,
                              title: "Updated Topic",
                              locked: true,
                              delayed_post_at: delayed_post_time.to_s })
      expect(response).to have_http_status :ok
      expect(assigns[:topic].title).to eq "Updated Topic"
      expect(assigns[:topic].locked).to eq true
      expect(assigns[:topic].delayed_post_at.year).to eq 2018
      expect(assigns[:topic].delayed_post_at.month).to eq 4
      expect(@topic.reload).to be_locked
      expect(@topic.delayed_post_at.year).to eq 2018
      expect(@topic.delayed_post_at.month).to eq 4
    end

    it "does not change the editor if only pinned was changed" do
      put("update", params: { course_id: @course.id, topic_id: @topic.id, pinned: "1" }, format: "json")
      @topic.reload
      expect(@topic.pinned).to be_truthy
      expect(@topic.editor).to_not eq @teacher
    end

    it "does not clear delayed_post_at if published is not changed" do
      @topic.workflow_state = "post_delayed"
      @topic.save!
      put("update", params: { course_id: @course.id, topic_id: @topic.id,
                              title: "Updated Topic",
                              lock_at: @topic.lock_at, delayed_post_at: @topic.delayed_post_at,
                              published: false })
      expect(@topic.reload).not_to be_published
      expect(@topic.delayed_post_at).not_to be_nil
    end

    it "unlocks discussions with a lock_at attribute if lock state changes" do
      @topic.lock!
      put("update", params: { course_id: @course.id, topic_id: @topic.id,
                              title: "Updated Topic",
                              lock_at: @topic.lock_at, delayed_post_at: @topic.delayed_post_at,
                              locked: false })

      expect(@topic.reload).not_to be_locked
      expect(@topic.lock_at).to be_nil
    end

    it "sets workflow to post_delayed when delayed_post_at and lock_at are in the future" do
      put(:update, params: { course_id: @course.id, topic_id: @topic.id,
                             title: "Updated topic", delayed_post_at: Time.zone.now + 5.days })
      expect(@topic.reload).to be_post_delayed
    end

    it "does not clear lock_at if lock state hasn't changed" do
      put("update", params: { course_id: @course.id, topic_id: @topic.id,
                              title: "Updated Topic", lock_at: @topic.lock_at,
                              locked: true })
      expect(@topic.reload).to be_locked
      expect(@topic.lock_at).not_to be_nil
    end

    it "sets draft state on discussions with delayed_post_at" do
      put("update", params: { course_id: @course.id, topic_id: @topic.id,
                              title: "Updated Topic",
                              lock_at: @topic.lock_at, delayed_post_at: @topic.delayed_post_at,
                              published: false })

      expect(@topic.reload).not_to be_published
    end

    it "attaches a file and handles duplicates" do
      data = fixture_file_upload("docs/txt.txt", "text/plain", true)
      attachment_model context: @course, uploaded_data: data, folder: Folder.unfiled_folder(@course)
      put "update", params: { course_id: @course.id, topic_id: @topic.id, attachment: data }, format: "json"
      expect(response).to be_successful
      json = JSON.parse(response.body)
      new_file = Attachment.find(json["attachments"][0]["id"])
      expect(new_file.display_name).to match(/txt-[0-9]+\.txt/)
      expect(json["attachments"][0]["display_name"]).to eq new_file.display_name
    end

    it "deletes attachments" do
      attachment = @topic.attachment = attachment_model(context: @course)
      @topic.lock_at = Time.now + 1.week
      @topic.unlock_at = Time.now - 1.week
      @topic.save!
      @topic.unlock!
      put("update", params: { course_id: @course.id, topic_id: @topic.id, remove_attachment: "1" }, format: "json")
      expect(response).to be_successful

      expect(@topic.reload.attachment).to be_nil
      expect(attachment.reload).to be_deleted
    end

    it "uses inst-fs if it is enabled" do
      allow(InstFS).to receive(:enabled?).and_return(true)
      uuid = "1234-abcd"
      allow(InstFS).to receive(:direct_upload).and_return(uuid)

      data = fixture_file_upload("docs/txt.txt", "text/plain", true)
      attachment_model context: @course, uploaded_data: data, folder: Folder.unfiled_folder(@course)
      put "update", params: { course_id: @course.id, topic_id: @topic.id, attachment: data }, format: "json"

      @topic.reload
      expect(@topic.attachment.instfs_uuid).to eq(uuid)
    end

    it "editing section-specific topic to not-specific should clear out visibilities" do
      @announcement = Announcement.create!(context: @course, title: "Test Announcement",
                                           message: "Foo", delayed_post_at: "2013-01-01T00:00:00UTC",
                                           lock_at: "2013-01-02T00:00:00UTC")
      section1 = @course.course_sections.create!(name: "Section 1")
      section2 = @course.course_sections.create!(name: "Section 2")
      @announcement.is_section_specific = true
      @announcement.course_sections = [section1, section2]
      @announcement.save!
      put("update", params: { course_id: @course.id, topic_id: @announcement.id, message: "Foobar",
                              is_announcement: true, specific_sections: "all" })
      expect(response).to be_successful
      visibilities = DiscussionTopicSectionVisibility.active
                                                     .where(discussion_topic_id: @announcement.id)
      expect(visibilities.empty?).to eq true
    end

    it "does not remove specific sections if key is missing in PUT json" do
      @announcement = Announcement.create!(context: @course, title: "Test Announcement",
                                           message: "Foo", delayed_post_at: "2013-01-01T00:00:00UTC",
                                           lock_at: "2013-01-02T00:00:00UTC")
      section1 = @course.course_sections.create!(name: "Section 1")
      section2 = @course.course_sections.create!(name: "Section 2")
      @announcement.is_section_specific = true
      @announcement.course_sections = [section1, section2]
      @announcement.save!

      put("update", params: { course_id: @course.id, topic_id: @announcement.id, message: "Foobar",
                              is_announcement: true })
      expect(response).to be_successful
      visibilities = DiscussionTopicSectionVisibility.active
                                                     .where(discussion_topic_id: @announcement.id)
      expect(visibilities.count).to eq 2
    end
  end

  describe "POST 'reorder'" do
    it "reorders pinned topics" do
      user_session(@teacher)

      # add noise
      @course.announcements.create!(message: "asdf")
      course_topic

      topics = Array.new(3) { course_topic(pinned: true) }
      expect(topics.map(&:position)).to eq [1, 2, 3]
      t1, t2, _ = topics
      post "reorder", params: { course_id: @course.id, order: "#{t2.id},#{t1.id}" }, format: "json"
      expect(response).to be_successful
      topics.each(&:reload)
      expect(topics.map(&:position)).to eq [2, 1, 3]
    end
  end

  describe "Metrics" do
    before do
      allow(InstStatsd::Statsd).to receive(:increment)
      allow(InstStatsd::Statsd).to receive(:count)
    end

    it "increment discussion_topic.created" do
      user_session @teacher
      post "create", params: topic_params(@course), format: :json
      expect(response).to be_successful
      expect(InstStatsd::Statsd).to have_received(:increment).with("discussion_topic.created").at_least(:once)
    end

    it "does not increment discussion_topic.created when topic is not successfully created" do
      user_session @observer
      post "create", params: topic_params(@course), format: :json
      expect(response).to have_http_status :unauthorized
      expect(InstStatsd::Statsd).not_to have_received(:increment).with("discussion_topic.created")
    end

    it "increment discussion_topic.created.partial_anonymity" do
      Account.site_admin.enable_feature! :react_discussions_post
<<<<<<< HEAD
      Account.site_admin.enable_feature! :discussion_anonymity
=======
>>>>>>> f36f2b64
      user_session @teacher
      post "create", params: topic_params(@course, { anonymous_state: "partial_anonymity" }), format: :json
      expect(response).to be_successful
      expect(InstStatsd::Statsd).to have_received(:increment).with("discussion_topic.created.partial_anonymity").at_least(:once)
    end

    it "does not increment discussion_topic.created.partial_anonymity if topic can not be partially anonymous" do
<<<<<<< HEAD
      Account.site_admin.enable_feature! :react_discussions_post
      Account.site_admin.disable_feature! :discussion_anonymity
=======
      Account.site_admin.disable_feature! :react_discussions_post
>>>>>>> f36f2b64
      user_session @teacher
      post "create", params: topic_params(@course, { anonymous_state: "partial_anonymity" }), format: :json
      expect(response).to be_successful
      expect(InstStatsd::Statsd).not_to have_received(:increment).with("discussion_topic.created.partial_anonymity")
    end

    it "increment discussion_topic.created.full_anonymity" do
      Account.site_admin.enable_feature! :react_discussions_post
<<<<<<< HEAD
      Account.site_admin.enable_feature! :discussion_anonymity
=======
>>>>>>> f36f2b64
      user_session @teacher
      post "create", params: topic_params(@course, { anonymous_state: "full_anonymity" }), format: :json
      expect(response).to be_successful
      expect(InstStatsd::Statsd).to have_received(:increment).with("discussion_topic.created.full_anonymity").at_least(:once)
    end

    it "does not increment discussion_topic.created.full_anonymity if topic can not be anonymous" do
<<<<<<< HEAD
      Account.site_admin.enable_feature! :react_discussions_post
      Account.site_admin.disable_feature! :discussion_anonymity
=======
      Account.site_admin.disable_feature! :react_discussions_post
>>>>>>> f36f2b64
      user_session @teacher
      post "create", params: topic_params(@course, { anonymous_state: "full_anonymity" }), format: :json
      expect(response).to be_successful
      expect(InstStatsd::Statsd).not_to have_received(:increment).with("discussion_topic.created.full_anonymity")
    end

<<<<<<< HEAD
=======
    it "increment discussion_topic.created.podcast_feed_enabled" do
      user_session @teacher
      post "create", params: topic_params(@course, { podcast_enabled: 1 }), format: :json
      expect(response).to be_successful
      expect(InstStatsd::Statsd).to have_received(:increment).with("discussion_topic.created.podcast_feed_enabled").at_least(:once)
    end

    it "does not increment discussion_topic.created.podcast_feed_enabled" do
      user_session @teacher
      post "create", params: topic_params(@course, { podcast_enabled: 0 }), format: :json
      expect(response).to be_successful
      expect(InstStatsd::Statsd).not_to have_received(:increment).with("discussion_topic.created.podcast_feed_enabled")
    end

    it "increment discussion_topic.created.allow_liking_enabled" do
      user_session @teacher
      post "create", params: topic_params(@course, { allow_rating: 1 }), format: :json
      expect(response).to be_successful
      expect(InstStatsd::Statsd).to have_received(:increment).with("discussion_topic.created.allow_liking_enabled").at_least(:once)
    end

    it "does not increment discussion_topic.created.allow_liking_enabled" do
      user_session @teacher
      post "create", params: topic_params(@course, { allow_rating: 0 }), format: :json
      expect(response).to be_successful
      expect(InstStatsd::Statsd).not_to have_received(:increment).with("discussion_topic.created.allow_liking_enabled")
    end

    it "increment discussion_topic.created.attachment" do
      user_session @teacher
      data = fixture_file_upload("docs/txt.txt", "text/plain", true)
      attachment_model context: @course, uploaded_data: data, folder: Folder.unfiled_folder(@course)
      post "create", params: topic_params(@course, { attachment: data }), format: :json
      expect(response).to be_successful
      expect(InstStatsd::Statsd).to have_received(:increment).with("discussion_topic.created.attachment").at_least(:once)
    end

    it "does not increment discussion_topic.created.attachment" do
      user_session @teacher
      post "create", params: topic_params(@course, {}), format: :json
      expect(response).to be_successful
      expect(InstStatsd::Statsd).not_to have_received(:increment).with("discussion_topic.created.attachment")
    end

    it "increment discussion_topic.created.scheduled when delayed_post_at is not nil" do
      user_session @teacher
      post "create", params: topic_params(@course, { delayed_post_at: "2022-04-21T06:00:00.000Z" }), format: :json
      expect(response).to be_successful
      expect(InstStatsd::Statsd).to have_received(:increment).with("discussion_topic.created.scheduled").at_least(:once)
    end

    it "increment discussion_topic.created.scheduled when lock at is not nil" do
      user_session @teacher
      post "create", params: topic_params(@course, { lock_at: "2022-04-21T06:00:00.000Z" }), format: :json
      expect(response).to be_successful
      expect(InstStatsd::Statsd).to have_received(:increment).with("discussion_topic.created.scheduled").at_least(:once)
    end

    it "does not increment discussion_topic.created.scheduled without delayed_post_at and lock_at" do
      user_session @teacher
      post "create", params: topic_params(@course), format: :json
      expect(response).to be_successful
      expect(InstStatsd::Statsd).not_to have_received(:increment).with("discussion_topic.created.scheduled")
    end

>>>>>>> f36f2b64
    it "increment discussion_topic.created.graded" do
      user_session @teacher
      obj_params = topic_params(@course).merge(assignment_params(@course))
      post "create", params: obj_params, format: :json
      expect(InstStatsd::Statsd).to have_received(:increment).with("discussion_topic.created.graded").at_least(:once)
    end

    it "does not increment discussion_topic.created.graded for non graded topics" do
      user_session @teacher
      post "create", params: topic_params(@course), format: :json
      expect(InstStatsd::Statsd).not_to have_received(:increment).with("discussion_topic.created.graded")
    end

<<<<<<< HEAD
=======
    describe "assignment multiple due dates" do
      describe "should increment" do
        it "discussion_topic.created.multiple_due_dates" do
          user_session @teacher
          obj_params = topic_params(@course).merge(assignment_params(@course))
          obj_params[:assignment][:assignment_overrides] = [{ "due_at" => "2022-04-23T05:59:59.000Z", "due_at_overridden" => false, "lock_at" => "2022-04-24T05:59:59.000Z", "lock_at_overridden" => false, "unlock_at" => "2022-04-21T06:00:00.000Z", "unlock_at_overridden" => false, "rowKey" => "0", "course_section_id" => "2", "title" => "Section 1", "all_day" => false, "all_day_date" => nil, "persisted" => false },
                                                            { "due_at" => "2022-04-30T05:59:59.000Z", "due_at_overridden" => false, "lock_at" => "2022-05-01T05:59:59.000Z", "lock_at_overridden" => false, "unlock_at" => "2022-04-28T06:00:00.000Z", "unlock_at_overridden" => false, "rowKey" => "1", "course_section_id" => "3", "title" => "Section 2", "all_day" => false, "all_day_date" => nil, "persisted" => false }]
          post "create", params: obj_params, format: :json
          expect(InstStatsd::Statsd).to have_received(:increment).with("discussion_topic.created.multiple_due_dates").at_least(:once)
        end
      end

      describe "should not increment" do
        it "discussion_topic.created.multiple_due_dates" do
          user_session @teacher
          post "create", params: topic_params(@course), format: :json
          expect(InstStatsd::Statsd).not_to have_received(:increment).with("discussion_topic.created.multiple_due_dates")
        end
      end
    end

>>>>>>> f36f2b64
    it "increment discussion_topic.visit.redesign" do
      @course.enable_feature! :react_discussions_post

      course_topic
      user_session @teacher
      get "show", params: { course_id: @course.id, id: @topic.id }
      expect(InstStatsd::Statsd).to have_received(:increment).with("discussion_topic.visit.redesign").at_least(:once)
    end

    it "does not increment discussion_topic.visit.redesign with unauthorized visit" do
      @course.enable_feature! :react_discussions_post

      course_topic
      get "show", params: { course_id: @course.id, id: @topic.id }
      assert_unauthorized
      expect(InstStatsd::Statsd).not_to have_received(:increment).with("discussion_topic.visit.redesign")
    end

    it "count discussion_topic.visit.entries.redesign" do
      @course.enable_feature! :react_discussions_post

      course_topic
      user_session @teacher
      get "show", params: { course_id: @course.id, id: @topic.id }
      expect(InstStatsd::Statsd).to have_received(:count).with("discussion_topic.visit.entries.redesign", 0).at_least(:once)
    end

    it "does not count discussion_topic.visit.entries.redesign with unauthorized visit" do
      @course.enable_feature! :react_discussions_post

      course_topic
      get "show", params: { course_id: @course.id, id: @topic.id }
      assert_unauthorized
      expect(InstStatsd::Statsd).not_to have_received(:count).with("discussion_topic.visit.entries.redesign", 0)
    end

    it "count discussion_topic.visit.pages.redesign" do
      @course.enable_feature! :react_discussions_post

      course_topic
      user_session @teacher
      get "show", params: { course_id: @course.id, id: @topic.id }
      expect(InstStatsd::Statsd).to have_received(:count).with("discussion_topic.visit.pages.redesign", 0).at_least(:once)
    end

    it "does not count discussion_topic.visit.pages.redesign with unauthorized visit" do
      @course.enable_feature! :react_discussions_post

      course_topic
      get "show", params: { course_id: @course.id, id: @topic.id }
      assert_unauthorized
      expect(InstStatsd::Statsd).not_to have_received(:count).with("discussion_topic.visit.pages.redesign", 0)
    end

    it "increment discussion_topic.visit.legacy" do
      @course.disable_feature! :react_discussions_post

      course_topic
      user_session @teacher
      get "show", params: { course_id: @course.id, id: @topic.id }
      expect(InstStatsd::Statsd).to have_received(:increment).with("discussion_topic.visit.legacy").at_least(:once)
    end

    it "does not increment discussion_topic.visit.legacy with unauthorized visit" do
      @course.disable_feature! :react_discussions_post

      course_topic
      get "show", params: { course_id: @course.id, id: @topic.id }
      assert_unauthorized
      expect(InstStatsd::Statsd).not_to have_received(:increment).with("discussion_topic.visit.legacy")
    end

    it "increment discussion_topic.created.group" do
      user_session @teacher
      @group_category = @course.group_categories.create(name: "gc")
      @group = @course.groups.create!(group_category: @group_category)

      post "create", params: group_topic_params(@group), format: :json
      expect(response).to be_successful
      expect(InstStatsd::Statsd).to have_received(:increment).with("discussion_topic.created.group").at_least(:once)
    end

    it "does not increment discussion_topic.created.group when topic is not successfully created" do
      user_session @teacher
      post "create", params: topic_params(@course), format: :json
      expect(InstStatsd::Statsd).not_to have_received(:increment).with("discussion_topic.created.group")
    end

    it "count discussion_topic.visit.entries.legacy" do
      @course.disable_feature! :react_discussions_post

      course_topic
      user_session @teacher
      get "show", params: { course_id: @course.id, id: @topic.id }
      expect(InstStatsd::Statsd).to have_received(:count).with("discussion_topic.visit.entries.legacy", 0).at_least(:once)
    end

    it "does not count discussion_topic.visit.entries.legacy with unauthorized visit" do
      @course.disable_feature! :react_discussions_post

      course_topic
      get "show", params: { course_id: @course.id, id: @topic.id }
      assert_unauthorized
      expect(InstStatsd::Statsd).not_to have_received(:count).with("discussion_topic.visit.entries.legacy", 0)
    end

    it "count discussion_topic.visit.pages.legacy" do
      @course.disable_feature! :react_discussions_post

      course_topic
      user_session @teacher
      get "show", params: { course_id: @course.id, id: @topic.id }
      expect(InstStatsd::Statsd).to have_received(:count).with("discussion_topic.visit.pages.legacy", 0).at_least(:once)
    end

    it "does not count discussion_topic.visit.pages.legacy with unauthorized visit" do
      @course.disable_feature! :react_discussions_post

      course_topic
      get "show", params: { course_id: @course.id, id: @topic.id }
      assert_unauthorized
      expect(InstStatsd::Statsd).not_to have_received(:count).with("discussion_topic.visit.pages.legacy", 0)
    end
  end
end<|MERGE_RESOLUTION|>--- conflicted
+++ resolved
@@ -2178,10 +2178,6 @@
 
     it "increment discussion_topic.created.partial_anonymity" do
       Account.site_admin.enable_feature! :react_discussions_post
-<<<<<<< HEAD
-      Account.site_admin.enable_feature! :discussion_anonymity
-=======
->>>>>>> f36f2b64
       user_session @teacher
       post "create", params: topic_params(@course, { anonymous_state: "partial_anonymity" }), format: :json
       expect(response).to be_successful
@@ -2189,12 +2185,7 @@
     end
 
     it "does not increment discussion_topic.created.partial_anonymity if topic can not be partially anonymous" do
-<<<<<<< HEAD
-      Account.site_admin.enable_feature! :react_discussions_post
-      Account.site_admin.disable_feature! :discussion_anonymity
-=======
       Account.site_admin.disable_feature! :react_discussions_post
->>>>>>> f36f2b64
       user_session @teacher
       post "create", params: topic_params(@course, { anonymous_state: "partial_anonymity" }), format: :json
       expect(response).to be_successful
@@ -2203,10 +2194,6 @@
 
     it "increment discussion_topic.created.full_anonymity" do
       Account.site_admin.enable_feature! :react_discussions_post
-<<<<<<< HEAD
-      Account.site_admin.enable_feature! :discussion_anonymity
-=======
->>>>>>> f36f2b64
       user_session @teacher
       post "create", params: topic_params(@course, { anonymous_state: "full_anonymity" }), format: :json
       expect(response).to be_successful
@@ -2214,20 +2201,13 @@
     end
 
     it "does not increment discussion_topic.created.full_anonymity if topic can not be anonymous" do
-<<<<<<< HEAD
-      Account.site_admin.enable_feature! :react_discussions_post
-      Account.site_admin.disable_feature! :discussion_anonymity
-=======
       Account.site_admin.disable_feature! :react_discussions_post
->>>>>>> f36f2b64
       user_session @teacher
       post "create", params: topic_params(@course, { anonymous_state: "full_anonymity" }), format: :json
       expect(response).to be_successful
       expect(InstStatsd::Statsd).not_to have_received(:increment).with("discussion_topic.created.full_anonymity")
     end
 
-<<<<<<< HEAD
-=======
     it "increment discussion_topic.created.podcast_feed_enabled" do
       user_session @teacher
       post "create", params: topic_params(@course, { podcast_enabled: 1 }), format: :json
@@ -2293,7 +2273,6 @@
       expect(InstStatsd::Statsd).not_to have_received(:increment).with("discussion_topic.created.scheduled")
     end
 
->>>>>>> f36f2b64
     it "increment discussion_topic.created.graded" do
       user_session @teacher
       obj_params = topic_params(@course).merge(assignment_params(@course))
@@ -2307,8 +2286,6 @@
       expect(InstStatsd::Statsd).not_to have_received(:increment).with("discussion_topic.created.graded")
     end
 
-<<<<<<< HEAD
-=======
     describe "assignment multiple due dates" do
       describe "should increment" do
         it "discussion_topic.created.multiple_due_dates" do
@@ -2330,7 +2307,6 @@
       end
     end
 
->>>>>>> f36f2b64
     it "increment discussion_topic.visit.redesign" do
       @course.enable_feature! :react_discussions_post
 
