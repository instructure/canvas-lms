# frozen_string_literal: true

#
# Copyright (C) 2011 - present Instructure, Inc.
#
# This file is part of Canvas.
#
# Canvas is free software: you can redistribute it and/or modify it under
# the terms of the GNU Affero General Public License as published by the Free
# Software Foundation, version 3 of the License.
#
# Canvas is distributed in the hope that it will be useful, but WITHOUT ANY
# WARRANTY; without even the implied warranty of MERCHANTABILITY or FITNESS FOR
# A PARTICULAR PURPOSE. See the GNU Affero General Public License for more
# details.
#
# You should have received a copy of the GNU Affero General Public License along
# with this program. If not, see <http://www.gnu.org/licenses/>.
#

require "feedjira"
require_relative "../spec_helper"

describe DiscussionTopicsController do
  before :once do
    course_with_teacher(active_all: true)
    course_with_observer(active_all: true, course: @course)
    @observer_enrollment = @enrollment
    ta_in_course(active_all: true, course: @course)
    student_in_course(active_all: true, course: @course)
  end

  let(:now) { Time.zone.now.change(usec: 0) }

  def course_topic(opts = {})
    @topic = @course.discussion_topics.build(title: "some topic", pinned: opts.fetch(:pinned, false))
    user = opts[:user] || @user
    if user && !opts[:skip_set_user]
      @topic.user = user
    end

    if opts[:with_assignment]
      @topic.assignment = @course.assignments.build(submission_types: "discussion_topic", title: @topic.title)
      @topic.assignment.infer_times
      @topic.assignment.saved_by = :discussion_topic
    end

    @topic.save
    @topic.reload
    @topic
  end

  def topic_entry
    @entry = @topic.discussion_entries.create(message: "some message", user: @user)
  end

  def topic_params(course, opts = {})
    {
      course_id: course.id,
      title: "Topic Title",
      is_announcement: false,
      discussion_type: "side_comment",
      require_initial_post: true,
      podcast_has_student_posts: false,
      delayed_post_at: "",
      locked: true,
      lock_at: "",
      message: "Message",
      delay_posting: false,
      threaded: false,
      specific_sections: "all"
    }.merge(opts)
  end

  def assignment_params(course, opts = {})
    course.require_assignment_group
    {
      assignment: {
        points_possible: 1,
        grading_type: "points",
        assignment_group_id: @course.assignment_groups.first.id,
      }.merge(opts)
    }
  end

  def group_topic_params(group, opts = {})
    params = topic_params(group, opts)
    params[:group_id] = group.id
    params.delete(:course_id)
    params
  end

  describe "GET 'index'" do
    it "requires authorization" do
      get "index", params: { course_id: @course.id }
      assert_unauthorized
    end

    it "requires the course to be published for students" do
      @course.claim
      user_session(@student)
      get "index", params: { course_id: @course.id }
      assert_unauthorized
    end

    it "does not show announcements without :read_announcements" do
      @course.account.role_overrides.create!(permission: "read_announcements", role: student_role, enabled: false)
      get "index", params: { course_id: @course.id }
      assert_unauthorized
    end

    it "loads for :view_group_pages students" do
      @course.account.role_overrides.create!(
        role: student_role,
        permission: "view_group_pages",
        enabled: true
      )
      @group_category = @course.group_categories.create(name: "gc")
      @group = @course.groups.create!(group_category: @group_category)
      user_session(@student)

      get "index", params: { group_id: @group.id }
      expect(response).to be_successful
    end

    context "graded group discussion" do
      before do
        @course.account.role_overrides.create!(
          role: student_role,
          permission: "view_group_pages",
          enabled: true
        )

        group_discussion_assignment
        @child_topic = @topic.child_topics.first
        @child_topic.root_topic_id = @topic.id
        @group = @child_topic.context
        @group.add_user(@student)
        @assignment.only_visible_to_overrides = true
        @assignment.save!
      end

      it "returns graded and visible group discussions properly" do
        cs = @student.enrollments.first.course_section
        create_section_override_for_assignment(@assignment, { course_section: cs })

        user_session(@student)

        get "index", params: { group_id: @group.id }
        expect(response).to be_successful
        expect(assigns["topics"]).to include(@child_topic)
      end

      it "assigns the create permission if the term is concluded and course is open" do
        @course.update_attribute(:restrict_enrollments_to_course_dates, true)
        term = @course.account.enrollment_terms.create!(name: "mew", end_at: Time.now.utc - 1.minute)
        @course.enrollment_term = term
        @course.update_attribute(:conclude_at, Time.now.utc + 1.hour)
        @course.save!
        user_session(@teacher)

        get "index", params: { course_id: @course.id }

        expect(assigns[:js_env][:permissions][:create]).to be_truthy
      end

      it "does not assign the create permission if the term and course are concluded" do
        term = @course.account.enrollment_terms.create!(
          name: "mew",
          start_at: 6.months.ago(now),
          end_at: 1.month.ago(now)
        )
        @course.enrollment_term = term
        @course.update!(start_at: 5.months.ago(now), conclude_at: 2.months.ago(now))
        user_session(@teacher)

        get "index", params: { course_id: @course.id }

        expect(assigns[:js_env][:permissions][:create]).to be_falsy
      end

      it "does not return graded group discussions if a student has no visibility" do
        user_session(@student)

        get "index", params: { group_id: @group.id }
        expect(response).to be_successful
        expect(assigns["topics"]).not_to include(@child_topic)
      end

      it "redirects to correct mastery paths edit page" do
        user_session(@teacher)
        allow(ConditionalRelease::Service).to receive_messages(enabled_in_context?: true, env_for: { dummy: "value" })
        get :edit, params: { group_id: @group.id, id: @child_topic.id }
        redirect_path = "/courses/#{@course.id}/discussion_topics/#{@topic.id}/edit"
        expect(response).to redirect_to(redirect_path)
      end
    end

    context "only_announcement param is set to true" do
      before do
        @active_ann1 = @course.announcements.create!(title: "announcement1", message: "Test without lock_at or unlock_at set", user: @teacher)
        @active_ann2 = @course.announcements.create!(title: "announcement2", message: "Test with lock_at in thepast and unlock_at in the future", user: @teacher, unlock_at: 1.day.ago, lock_at: 1.day.from_now)
        @inactive_ann1 = @course.announcements.create!(title: "announcement3", message: "Test with both lock_at and unlock_at in the future", user: @teacher, unlock_at: 1.day.from_now, lock_at: 2.days.from_now)
        @inactive_ann2 = @course.announcements.create!(title: "announcement4", message: "Test with both lock_at and unlock_at in the past", user: @teacher, unlock_at: 2.days.ago, lock_at: 1.day.ago)

        user_session(@student)
      end

      it "returns the only active announcements for a student" do
        get :index, params: { course_id: @course.id, only_announcements: true }, format: :json
        expect(assigns["topics"].size).to eq(2)
        expect(assigns["topics"]).to include(@active_ann1)
        expect(assigns["topics"]).to include(@active_ann2)
        expect(assigns["topics"]).not_to include(@inactive_ann1)
        expect(assigns["topics"]).not_to include(@inactive_ann2)
      end

      it "returns both active and inactive announcements for a teacher" do
        user_session(@teacher)

        get :index, params: { course_id: @course.id, only_announcements: true }, format: :json
        expect(assigns["topics"].size).to eq(4)
        expect(assigns["topics"]).to include(@active_ann1)
        expect(assigns["topics"]).to include(@active_ann2)
        expect(assigns["topics"]).to include(@inactive_ann1)
        expect(assigns["topics"]).to include(@inactive_ann2)
      end
    end

    context "cross-sharding" do
      specs_require_sharding

      it "marks as read when viewed" do
        @shard1.activate do
          account = Account.create!(name: "Shard2 account")
          @course = account.courses.create!(name: "new_course", workflow_state: "available")
          # @student is defined outside and lives on the default shard.
          @course.enroll_user(@student, "StudentEnrollment", enrollment_state: "active")
          user_session(@student)
          course_topic(skip_set_user: true)
          @topic.publish!

          expect(@student.stream_item_instances.count).to eq 1
          sii = @student.stream_item_instances.take
          expect(sii.workflow_state).to eq "unread"
          expect(@topic.read_state(@student)).to eq "unread"

          get "show", params: { course_id: @course.id, id: @topic.id }

          expect(sii.reload.workflow_state).to eq "read"
          expect(@topic.reload.read_state(@student)).to eq "read"
        end
      end

      it "returns the topic across shards" do
        @topic = @course.discussion_topics.create!(title: "student topic", message: "Hello", user: @student)
        user_session(@student)
        @shard1.activate do
          get "index", params: { course_id: @course.id }, format: :json
          expect(assigns[:topics]).to include(@topic)
        end

        @shard2.activate do
          get "index", params: { course_id: @course.id }, format: :json
          expect(assigns[:topics]).to include(@topic)
        end
      end

      context "un-graded section specific discussions" do
        before(:once) do
          @shard1.activate do
            @student = user_factory(active_all: true)
          end
          course_with_teacher(active_course: true)
          @course.enroll_student(@student, enrollment_state: "active")
          @section = @course.course_sections.create!(name: "test section")
          student_in_section(@section, user: @student)
          @topic = @course.discussion_topics.create!(user: @teacher, message: "hello my favorite section!")
          @topic.is_section_specific = true
          @topic.course_sections = [@section]
          @topic.save!
        end

        it "is visible to student" do
          user_session(@student)
          @shard1.activate do
            get "index", params: { course_id: @course }, format: :json
            parsed_json = json_parse(response.body)
            visible_ids_to_student = parsed_json.pluck("id")

            expect(response).to have_http_status(:success)
            expect(visible_ids_to_student).to include(@topic.id)
          end
        end

        it "is visible to teacher" do
          @shard1.activate do
            @account_admin = account_admin_user(account: @course.root_account)
          end
          @topic = @course.discussion_topics.create!(title: "student topic", message: "Hello", user: @account_admin)
          @topic.update!(only_visible_to_overrides: true)
          @topic.assignment_overrides.create!(set: @course_section)
          @shard2.activate do
            @teacher = user_factory(active_all: true)
          end
          Enrollment.limit_privileges_to_course_section!(@course, @teacher, true)
          @course.enroll_teacher(@teacher, section: @course_section, allow_multiple_enrollments: true).accept!

          user_session(@teacher)
          @shard2.activate do
            get "index", params: { course_id: @course }, format: :json
            parsed_json = json_parse(response.body)
            visible_ids_to_teacher = parsed_json.pluck("id")

            expect(@topic.visible_for?(@teacher)).to be_truthy
            expect(response).to have_http_status(:success)
            expect(visible_ids_to_teacher).to include(@topic.id)
          end
        end
      end
    end

    it "returns non-graded group discussions properly" do
      @course.account.role_overrides.create!(
        role: student_role,
        permission: "view_group_pages",
        enabled: true
      )

      group_category(context: @course)
      group_with_user(group_category: @group_category, user: @student, context: @course)
      @topic = @group.discussion_topics.create(title: "group topic")
      @topic.context = @group
      @topic.save!

      user_session(@student)

      get "index", params: { group_id: @group.id }
      expect(response).to be_successful
      expect(assigns["topics"]).to include(@topic)
    end

    it "non-graded group discussions include root data if json request" do
      delayed_post_time = 1.day.from_now
      lock_at_time = 2.days.from_now
      user_session(@teacher)
      group_topic = group_discussion_topic_model(
        context: @course, delayed_post_at: delayed_post_time, lock_at: lock_at_time
      )
      group_topic.save!
      group_id = group_topic.child_topics.first.group.id
      get "index", params: { group_id: }, format: :json
      expect(response).to be_successful
      parsed_json = json_parse(response.body)
      expect(parsed_json.length).to eq 1
      parsed_topic = parsed_json.first
      # barf
      expect(parsed_topic["delayed_post_at"].to_json).to eq delayed_post_time.to_json
      expect(parsed_topic["lock_at"].to_json).to eq lock_at_time.to_json
    end

    it "sets discussions reporting and anonymity when their flags are enabled" do
      Account.site_admin.enable_feature! :react_discussions_post
      @course.root_account.enable_feature! :discussions_reporting

      user_session(@teacher)
      get "index", params: { course_id: @course.id }
      expect(assigns[:js_env][:student_reporting_enabled]).to be(true)
      expect(assigns[:js_env][:discussion_anonymity_enabled]).to be(true)
      expect(assigns[:js_env][:FEATURE_FLAGS_URL]).to eq("/courses/#{@course.id}/settings#tab-features")
    end

    context "DIRECT_SHARE_ENABLED" do
      it "sets DIRECT_SHARE_ENABLED when allowed" do
        user_session(@teacher)
        get "index", params: { course_id: @course.id }
        expect(response).to be_successful
        expect(assigns[:js_env][:DIRECT_SHARE_ENABLED]).to be(true)
      end

      it "does not set DIRECT_SHARE_ENABLED when viewing a group" do
        user_session(@teacher)
        group = @course.groups.create!
        get "index", params: { group_id: group.id }
        expect(response).to be_successful
        expect(assigns[:js_env][:DIRECT_SHARE_ENABLED]).to be(false)
      end

      describe "with manage_course_content_add permission disabled" do
        before do
          RoleOverride.create!(context: @course.account, permission: "manage_course_content_add", role: teacher_role, enabled: false)
        end

        it "does not set DIRECT_SHARE_ENABLED if the course is active" do
          user_session(@teacher)

          get "index", params: { course_id: @course.id }
          expect(response).to be_successful
          expect(assigns[:js_env][:DIRECT_SHARE_ENABLED]).to be(false)
        end

        describe "when the course is concluded" do
          before do
            @course.complete!
          end

          it "sets DIRECT_SHARE_ENABLED when the user can use it" do
            user_session(@teacher)

            get "index", params: { course_id: @course.id }
            expect(response).to be_successful
            expect(assigns[:js_env][:DIRECT_SHARE_ENABLED]).to be(true)
          end

          it "does not set DIRECT_SHARE_ENABLED when the user can't use it" do
            user_session(@student)

            get "index", params: { course_id: @course.id }
            expect(response).to be_successful
            expect(assigns[:js_env][:DIRECT_SHARE_ENABLED]).to be(false)
          end
        end
      end
    end

    describe "Metrics for the index page" do
      before do
        allow(InstStatsd::Statsd).to receive(:increment)
        allow(InstStatsd::Statsd).to receive(:count)
      end

      it "count discussion_topic.index.visit" do
        user_session(@teacher)
        get "index", params: { course_id: @course.id }
        expect(InstStatsd::Statsd).to have_received(:increment).with("discussion_topic.index.visit").at_least(:once)
      end

      it "count number of pinned discussions discussion_topic.index.pinned" do
        user_session(@teacher)
        get "index", params: { course_id: @course.id }
        expect(InstStatsd::Statsd).to have_received(:count).with("discussion_topic.index.visit.pinned", 0).at_least(:once)
      end

      it "count number of discussion_topic.index.visit.discussions" do
        user_session(@teacher)
        get "index", params: { course_id: @course.id }
        expect(InstStatsd::Statsd).to have_received(:count).with("discussion_topic.index.visit.discussions", 0).at_least(:once)
      end

      it "count number of discussion_topic.index.visit.closed_for_comments" do
        user_session(@teacher)
        get "index", params: { course_id: @course.id }
        expect(InstStatsd::Statsd).to have_received(:count).with("discussion_topic.index.visit.closed_for_comments", 0).at_least(:once)
      end
    end

    describe "differentiated modules" do
      before do
        Account.site_admin.enable_feature!(:selective_release_backend)
      end

      context "ungraded discussions" do
        before do
          setup_course_and_users
          setup_discussion_topics
        end

        it "shows only assigned topics" do
          assign_topic_to_student(@topic, @student1)

          user_session(@student2)
          get "index", params: { course_id: @course.id }, format: :json
          parsed_json = json_parse(response.body)
          visible_ids_to_student_2 = parsed_json.pluck("id")

          expect(response).to have_http_status(:success)
          expect(visible_ids_to_student_2).to include(@topic_visible_to_everyone.id)
          expect(visible_ids_to_student_2).not_to include(@topic.id)

          user_session(@student1)
          get "index", params: { course_id: @course.id }, format: :json
          parsed_json = json_parse(response.body)
          visible_ids_to_student_1 = parsed_json.pluck("id")

          expect(response).to have_http_status(:success)
          expect(visible_ids_to_student_1).to include(@topic_visible_to_everyone.id)
          expect(visible_ids_to_student_1).to include(@topic.id)
        end

        it "is visible only to users who can access the assigned section" do
          assign_topic_to_section(@topic, @course_section)

          user_session(@student2)
          get "index", params: { course_id: @course.id }, format: :json
          parsed_json = json_parse(response.body)
          visible_ids_to_student_2 = parsed_json.pluck("id")
          expect(response).to have_http_status(:success)
          expect(visible_ids_to_student_2).to include(@topic_visible_to_everyone.id)
          expect(visible_ids_to_student_2).to include(@topic.id)

          user_session(@student1)
          get "index", params: { course_id: @course.id }, format: :json
          parsed_json = json_parse(response.body)
          visible_ids_to_student_1 = parsed_json.pluck("id")

          expect(response).to have_http_status(:success)
          expect(visible_ids_to_student_1).to include(@topic_visible_to_everyone.id)
          expect(visible_ids_to_student_1).not_to include(@topic.id)
        end

        it "is visible only to students in module override section" do
          @topic.only_visible_to_overrides = false
          @topic.save
          create_module_and_module_override(@topic, @student2)

          user_session(@student2)
          get "index", params: { course_id: @course.id }, format: :json
          parsed_json = json_parse(response.body)
          visible_ids_to_student_2 = parsed_json.pluck("id")

          expect(response).to have_http_status(:success)
          expect(visible_ids_to_student_2).to include(@topic_visible_to_everyone.id)
          expect(visible_ids_to_student_2).to include(@topic.id)

          user_session(@student1)
          get "index", params: { course_id: @course.id }, format: :json
          parsed_json = json_parse(response.body)
          visible_ids_to_student_1 = parsed_json.pluck("id")

          expect(response).to have_http_status(:success)
          expect(visible_ids_to_student_1).to include(@topic_visible_to_everyone.id)
          expect(visible_ids_to_student_1).not_to include(@topic.id)
        end

        it "shows observers their observed students topics" do
          assign_topic_to_section(@topic, @course_section)

          user_session(@observer)
          get "index", params: { course_id: @course.id }, format: :json
          parsed_json = json_parse(response.body)
          visible_ids_to_observer = parsed_json.pluck("id")

          expect(response).to have_http_status(:success)
          expect(visible_ids_to_observer).to include(@topic_visible_to_everyone.id)
          expect(visible_ids_to_observer).not_to include(@topic.id)

          @observer_enrollment.associated_user = @student2
          @observer_enrollment.save
          @observer.reload

          user_session(@observer)
          get "index", params: { course_id: @course.id }, format: :json
          parsed_json = json_parse(response.body)
          visible_ids_to_observer = parsed_json.pluck("id")

          expect(response).to have_http_status(:success)
          expect(visible_ids_to_observer).to include(@topic_visible_to_everyone.id)
          expect(visible_ids_to_observer).to include(@topic.id)
        end

        it "shows observers module overridden topics for their students" do
          @topic.only_visible_to_overrides = false
          @topic.save
          create_module_and_module_override(@topic, @student2)

          @observer_enrollment.associated_user = @student2
          @observer_enrollment.save
          @observer.reload

          user_session(@observer)
          get "index", params: { course_id: @course.id }, format: :json
          parsed_json = json_parse(response.body)
          visible_ids_to_observer = parsed_json.pluck("id")

          expect(response).to have_http_status(:success)
          expect(visible_ids_to_observer).to include(@topic_visible_to_everyone.id)
          expect(visible_ids_to_observer).to include(@topic.id)
        end

        it "shows observers topics of all students they are assigned to" do
          topic_for_student_3 = discussion_topic_model(user: @teacher, context: @course)
          topic_for_student_3.update!(only_visible_to_overrides: true)
          assign_topic_to_student(topic_for_student_3, @student3)

          assign_topic_to_student(@topic, @student2)

          observer = course_with_observer(course: @course, associated_user_id: @student2.id, active_all: true).user
          course_with_observer(course: @course, associated_user_id: @student3.id, active_all: true, user: observer).user

          user_session(observer)
          get "index", params: { course_id: @course.id }, format: :json
          parsed_json = json_parse(response.body)
          visible_ids_to_observer = parsed_json.pluck("id")

          expect(response).to have_http_status(:success)
          expect(visible_ids_to_observer).to include(@topic_visible_to_everyone.id)
          expect(visible_ids_to_observer).to include(@topic.id)
          expect(visible_ids_to_observer).to include(topic_for_student_3.id)
        end
      end

      def setup_course_and_users
        course_factory(active_all: true)
        @course_section = @course.course_sections.create

        @student1, @student2, @student3 = create_users(3, return_type: :record)
        [@student1, @student2, @student3].each { |student| @course.enroll_student(student, enrollment_state: "active") }
        student_in_section(@course.course_sections.first, user: @student1)
        student_in_section(@course.course_sections.second, user: @student2)

        course_with_observer(active_all: true, course: @course)
        @observer_enrollment = @enrollment
        @observer_enrollment.associated_user = @student1
        @observer_enrollment.save
        @observer.reload

        @teacher = teacher_in_course(course: @course, active_enrollment: true).user
      end

      def setup_discussion_topics
        @topic_visible_to_everyone = discussion_topic_model(user: @teacher, context: @course)
        @topic = discussion_topic_model(user: @teacher, context: @course)
        @topic.update!(only_visible_to_overrides: true)
      end

      def assign_topic_to_student(topic, student)
        override = topic.assignment_overrides.create!
        override.assignment_override_students.create!(user: student)
      end

      def assign_topic_to_section(topic, section)
        topic.assignment_overrides.create!(set: section)
      end

      def create_module_and_module_override(topic, student)
        context_module = @course.context_modules.create!(name: "module")
        context_module.add_item({ id: topic.id, type: "discussion_topic" })

        override = context_module.assignment_overrides.create!(set_type: "ADHOC")
        override.assignment_override_students.create!(user: student)
      end
    end
  end

  describe "GET 'show'" do
    it "requires authorization" do
      course_topic
      get "show", params: { course_id: @course.id, id: @topic.id }
      assert_unauthorized
    end

    it "requires the course to be published for students" do
      course_topic
      @course.claim
      user_session(@student)
      get "show", params: { course_id: @course.id, id: @topic.id }
      assert_unauthorized
    end

    it "returns unauthorized if a user does not have visibilities" do
      user_session(@teacher)
      section1 = @course.course_sections.create!(name: "Section 1")
      section2 = @course.course_sections.create!(name: "Section 2")
      @course.enroll_teacher(@teacher, section: section1, allow_multiple_enrollments: true).accept!
      Enrollment.limit_privileges_to_course_section!(@course, @teacher, true)
      ann = @course.announcements.create!(message: "testing", is_section_specific: true, course_sections: [section2])
      ann.save!
      get :show, params: { course_id: @course.id, id: ann.id }
      get :edit, params: { course_id: @course.id, id: ann.id }
      expect(response).to have_http_status(:unauthorized)
    end

    it "redirects full_anonymity discussions to index when react_discussions_post is turned off(teacher)" do
      anon_topic = @course.discussion_topics.build(title: "some topic", anonymous_state: "full_anonymity")
      user_session(@teacher)
      anon_topic.save
      anon_topic.reload
      Account.site_admin.disable_feature! :react_discussions_post
      get("show", params: { course_id: @course.id, id: anon_topic.id })
      expect(flash[:info]).to match(%r{Anonymous topics cannot be accessed without Discussions/Announcements Redesign feature preview enabled.})
      expect(response).to be_redirect
      expect(response.location).to eq course_discussion_topics_url @course
    end

    it "redirects full_anonymity discussions to index when react_discussions_post is turned off(student)" do
      anon_topic = @course.discussion_topics.build(title: "some topic", anonymous_state: "full_anonymity")
      user_session(@student)
      anon_topic.save
      anon_topic.reload
      Account.site_admin.disable_feature! :react_discussions_post
      get("show", params: { course_id: @course.id, id: anon_topic.id })
      expect(flash[:info]).to match(/Anonymous topics are not available at this time./)
      expect(response).to be_redirect
      expect(response.location).to eq course_discussion_topics_url @course
    end

    it "redirects to index when student is trying to access unpublished discussion when react_discussions_post is ON" do
      unpub_topic = @course.discussion_topics.build(title: "some topic", workflow_state: "unpublished")
      unpub_topic.save
      unpub_topic.reload
      user_session(@student)

      Account.site_admin.enable_feature! :react_discussions_post
      get("show", params: { course_id: @course.id, id: unpub_topic.id })
      expect(flash[:error]).to match(/You do not have access to the requested discussion./)
      expect(response).to be_redirect
      expect(response.location).to eq course_discussion_topics_url @course
    end

    context "js_env DISCUSSION_TOPIC PERMISSIONS CAN_SET_GROUP" do
      it "CAN_SET_GROUP is true when existing discussion_topic is not anonymous" do
        user_session(@teacher)
        not_anon = @course.discussion_topics.create!(user: @teacher, title: "Greetings", message: "Hello, and good morning!")
        get "edit", params: { course_id: @course.id, id: not_anon.id }
        expect(assigns[:js_env][:DISCUSSION_TOPIC][:PERMISSIONS][:CAN_SET_GROUP]).to be true
      end

      it "CAN_SET_GROUP is false when user is a student" do
        regular_topic = @course.discussion_topics.create!(user: @student, title: "Greetings", message: "Hello, and good morning!")
        user_session(@student)
        get("edit", params: { course_id: @course.id, id: regular_topic.id })
        expect(assigns[:js_env][:DISCUSSION_TOPIC][:PERMISSIONS][:CAN_SET_GROUP]).to be false
      end

      it "CAN_SET_GROUP is false when existing discussion_topic is fully anonymous" do
        anon_topic = @course.discussion_topics.create!(title: "some topic", anonymous_state: "full_anonymity")
        user_session(@teacher)
        get("edit", params: { course_id: @course.id, id: anon_topic.id })
        expect(assigns[:js_env][:DISCUSSION_TOPIC][:PERMISSIONS][:CAN_SET_GROUP]).to be false
      end

      it "CAN_SET_GROUP is false when existing discussion_topic is partially anonymous" do
        anon_topic = @course.discussion_topics.create!(title: "some topic", anonymous_state: "partial_anonymity")
        user_session(@teacher)
        get("edit", params: { course_id: @course.id, id: anon_topic.id })
        expect(assigns[:js_env][:DISCUSSION_TOPIC][:PERMISSIONS][:CAN_SET_GROUP]).to be false
      end
    end

    it "js_env TOTAL_USER_COUNT and IS_ANNOUNCEMENT are set correctly for section specific announcements" do
      user_session(@teacher)
      section1 = @course.course_sections.create!(name: "Section 1")
      @course.course_sections.create!(name: "Section 2")
      ann = @course.announcements.create!(message: "testing", is_section_specific: true, course_sections: [section1])
      ann.save!
      get "show", params: { course_id: @course.id, id: ann }
      expect(assigns[:js_env][:TOTAL_USER_COUNT]).to eq(5)
    end

    it "js_env COURSE_SECTIONS is set correctly for section specific announcements" do
      user_session(@teacher)
      section1 = @course.course_sections.create!(name: "Section 1")
      ann = @course.announcements.create!(message: "testing", is_section_specific: true, course_sections: [section1])
      ann.save!
      get "show", params: { course_id: @course.id, id: ann }
      expect(assigns[:js_env][:DISCUSSION][:TOPIC][:COURSE_SECTIONS].first["name"]).to eq(section1.name)
    end

    context "js_env current_page is set correctly" do
      before do
        Account.site_admin.enable_feature! :react_discussions_post
        user_session(@student)
        course_topic
        41.times do |i|
          @topic.discussion_entries.create!(user: @teacher, message: (i + 1).to_s)
        end
        participant = @topic.participant(current_user: @student)
<<<<<<< HEAD
        participant.sort_order = DiscussionTopicParticipant::SortOrder::ASC
=======
        participant.sort_order = DiscussionTopic::SortOrder::ASC
>>>>>>> 1c55606d
        participant.save!
      end

      it "top level entry are paginated" do
        get "show", params: { course_id: @course.id, id: @topic.id, entry_id: @topic.discussion_entries.last.id }
        expect(assigns[:js_env][:current_page]).to eq(2)
        get "show", params: { course_id: @course.id, id: @topic.id, entry_id: @topic.discussion_entries.first.id }
        expect(assigns[:js_env][:current_page]).to eq(0)
      end

      it "top level entry are paginated when desc" do
        participant = @topic.participant(current_user: @student)
<<<<<<< HEAD
        participant.sort_order = DiscussionTopicParticipant::SortOrder::DESC
=======
        participant.sort_order = DiscussionTopic::SortOrder::DESC
>>>>>>> 1c55606d
        participant.save!
        get "show", params: { course_id: @course.id, id: @topic.id, entry_id: @topic.discussion_entries.last.id }
        expect(assigns[:js_env][:current_page]).to eq(0)
        get "show", params: { course_id: @course.id, id: @topic.id, entry_id: @topic.discussion_entries.first.id }
        expect(assigns[:js_env][:current_page]).to eq(2)
      end

      it "child entry's parent page should be shown" do
        @topic.discussion_entries.create!(user: @teacher, message: "42", parent_id: @topic.discussion_entries.last.id)
        get "show", params: { course_id: @course.id, id: @topic.id, entry_id: @topic.discussion_entries.last.id }
        expect(assigns[:js_env][:current_page]).to eq(2)

        @topic.discussion_entries.create!(user: @teacher, message: "43", parent_id: @topic.discussion_entries.first.id)
        get "show", params: { course_id: @course.id, id: @topic.id, entry_id: @topic.discussion_entries.last.id }
        expect(assigns[:js_env][:current_page]).to eq(0)
      end
    end

    it "js_env COURSE_SECTIONS should have correct count" do
      user_session(@teacher)
      section1 = @course.course_sections.create!(name: "Section 1")

      student1, student2 = create_users(2, return_type: :record)
      student_in_section(section1, user: student1)
      student_in_section(section1, user: student2)
      ann = @course.announcements.create!(message: "testing", is_section_specific: true, course_sections: [section1])
      ann.save!
      student1.enrollments.first.conclude
      get "show", params: { course_id: @course.id, id: ann }
      expect(assigns[:js_env][:DISCUSSION][:TOPIC][:COURSE_SECTIONS].first[:user_count]).to eq(1)
    end

    it "js_env requires user for apollo_caching" do
      Account.site_admin.enable_feature! :react_discussions_post
      Account.site_admin.enable_feature! :apollo_caching
      @course.update(is_public: true)

      @discussion = @course.discussion_topics.create!(user: @teacher, message: "hello")
      get "show", params: { course_id: @course.id, id: @discussion.id }
      expect(assigns[:js_env][:apollo_caching]).to be_nil
      user_session @student
      get "show", params: { course_id: @course.id, id: @discussion.id }
      expect(assigns[:js_env][:apollo_caching]).to be_truthy
    end

    it "js_env disable_keyboard_shortcuts should follow feature flag" do
      @student.enable_feature! :disable_keyboard_shortcuts
      user_session @student
      @discussion = @course.discussion_topics.create!(user: @teacher, message: "hello")
      get "show", params: { course_id: @course.id, id: @discussion.id }
      expect(assigns[:js_env][:disable_keyboard_shortcuts]).to be_truthy
    end

    it "logs an asset_user_access on show" do
      allow(@course).to receive(:feature_enabled?).and_call_original
      allow(@course).to receive(:feature_enabled?).with("react_discussions_post").and_return(true)
      user_session @student
      @discussion = @course.discussion_topics.create!(user: @teacher, message: "hello")
      get "show", params: { course_id: @course.id, id: @discussion.id }
      accessed_asset = assigns[:accessed_asset]
      expect(accessed_asset[:category]).to eq "topics"
    end

    it "js_bundles includes discussion_topics_post when ff is on" do
      commons_hash = {
        base_url: "/testing-url",
        canvas_icon_class: "icon-commons",
        icon_url: "http://example.com/icon.png",
        id: "1",
        title: "Share to Commons"
      }
      allow(controller).to receive(:external_tools_display_hashes).and_return([commons_hash])
      @course.enable_feature!(:react_discussions_post)
      user_session(@teacher)
      @discussion = @course.discussion_topics.create!(user: @teacher, title: "Greetings", message: "Hello, and good morning!")
      get "show", params: { course_id: @course.id, id: @discussion.id }
      expect(assigns[:js_bundles].first).to include(:discussion_topics_post)
      expect(assigns[:_crumbs]).to include(["Discussions", "/courses/#{@course.id}/discussion_topics", {}])
      expect(controller.js_env[:discussion_topic_menu_tools].first).to eq commons_hash
    end

    it "does not work for announcements in a public course" do
      @course.update_attribute(:is_public, true)
      @announcement = @course.announcements.create!(
        title: "some announcement",
        message: "some message"
      )
      get "show", params: { course_id: @course.id, id: @announcement.id }
      expect(response).to_not be_successful
    end

    it "does not display announcements in private courses to users who aren't logged in" do
      announcement = @course.announcements.create!(title: "Test announcement", message: "Message")
      get("show", params: { course_id: @course.id, id: announcement.id })
      assert_unauthorized
    end

    context 'with the "react_discussions_post" FF enabled' do
      render_views
      subject { get "show", params: { course_id: course.id, id: discussion.id } }

      let!(:discussion) do
        course.discussion_topics.create!(
          user:,
          title: "Lego",
          message: "What upcoming set are you most excited for?"
        )
      end

      let(:course) { @course }
      let(:user) { @teacher }

      before do
        course.enable_feature! :react_discussions_post
        user_session(user)
      end

      it "sets user preference discussions_splitscreen_view" do
        subject

        expect(assigns[:js_env][:DISCUSSION][:preferences][:discussions_splitscreen_view]).to eq user.discussions_splitscreen_view?
      end

      it "sets ATTACHMENTS_FOLDER_ID" do
        subject

        expect(discussion).not_to be_for_assignment
        expect(assigns[:js_env][:DISCUSSION][:ATTACHMENTS_FOLDER_ID]).to eq Folder.unfiled_folder(user).id.to_s
      end

      context "no current user" do
        it "public course sets ATTACHMENTS_FOLDER_ID" do
          Account.default.enable_feature! :react_discussions_post
          # in the controller 'can_read_and_visible' must be true, which is a complex flow to simulate
          allow_any_instance_of(DiscussionTopic).to receive(:grants_right?).and_return(true)
          allow_any_instance_of(DiscussionTopic).to receive(:visible_for?).and_return(true)

          course.update(is_public: true)
          discussion.assignment = course.assignments.build(submission_types: "discussion_topic", title: discussion.title)
          discussion.assignment.infer_times
          discussion.assignment.saved_by = :discussion_topic
          discussion.save
          remove_user_session

          subject
          expect(discussion).to be_for_assignment
          expect(assigns[:js_env][:DISCUSSION][:ATTACHMENTS_FOLDER_ID]).to eq Folder.unfiled_folder(discussion.course).id.to_s
        end
      end

      context "for_assignment" do
        it "sets ATTACHMENTS_FOLDER_ID" do
          discussion.assignment = course.assignments.build(submission_types: "discussion_topic", title: discussion.title)
          discussion.assignment.infer_times
          discussion.assignment.saved_by = :discussion_topic
          discussion.save

          subject
          expect(discussion).to be_for_assignment
          expect(assigns[:js_env][:DISCUSSION][:ATTACHMENTS_FOLDER_ID]).to eq Folder.unfiled_folder(user).id.to_s
        end
      end

      it "sets @page_title to Topic: @topic.title" do
        subject
        expect(assigns(:page_title)).to eq "Topic: #{discussion.title}"
      end

      it 'sets "rce_mentions_in_discussions" to true in the JS ENV' do
        subject
        expect(assigns.dig(:js_env, :rce_mentions_in_discussions)).to be true
      end

      context "topic is anonymous" do
        it 'sets "rce_mentions_in_discussions" to false in the JS ENV' do
          DiscussionTopic.where(id: discussion.id).update_all(anonymous_state: "full_anonymity")
          discussion.reload
          subject
          expect(assigns.dig(:js_env, :rce_mentions_in_discussions)).to be false
        end
      end

      context "summary" do
        it "teacher cannot summarize when the feature is disabled" do
          user_session(@teacher)
          get "show", params: { course_id: @course.id, id: discussion.id }
          expect(assigns.dig(:js_env, :user_can_summarize)).to be false
        end

        it "teacher can summarize when the feature is enabled" do
          Account.site_admin.enable_feature! :discussion_summary

          user_session(@teacher)
          get "show", params: { course_id: @course.id, id: discussion.id }
          expect(assigns.dig(:js_env, :user_can_summarize)).to be true
        end

        it "student cannot summarize when the feature is enabled" do
          Account.site_admin.enable_feature! :discussion_summary

          user_session(@student)
          get "show", params: { course_id: @course.id, id: discussion.id }
          expect(assigns.dig(:js_env, :user_can_summarize)).to be false
        end

        it "summary is not enabled on the topic" do
          user_session(@teacher)
          get "show", params: { course_id: @course.id, id: discussion.id }
          expect(assigns.dig(:js_env, :discussion_summary_enabled)).to be false
        end

        it "summary is enabled on the topic" do
          discussion.update!(summary_enabled: true)

          user_session(@teacher)
          get "show", params: { course_id: @course.id, id: discussion.id }
          expect(assigns.dig(:js_env, :discussion_summary_enabled)).to be true
        end
      end

      context "podcast_enabled" do
        it "adds Discussion Podcast Feed to header" do
          discussion.podcast_enabled = true
          discussion.save

          subject
          expect(response.body).to match(/.+enrollment.+\.rss/)
          expect(response.body).to include("Discussion Podcast Feed")
        end
      end

      it "adds Discussion Atom Feed to header" do
        subject
        expect(response.body).to match(/.+enrollment.+\.atom/)
        expect(response.body).to include("Discussion Atom Feed")
      end
    end

    context "section specific announcements" do
      before(:once) do
        course_with_teacher(active_course: true)
        @section = @course.course_sections.create!(name: "test section")

        @announcement = @course.announcements.create!(user: @teacher, message: "hello my favorite section!")
        @announcement.is_section_specific = true
        @announcement.course_sections = [@section]
        @announcement.save!

        @student1, @student2 = create_users(2, return_type: :record)
        @course.enroll_student(@student1, enrollment_state: "active")
        @course.enroll_student(@student2, enrollment_state: "active")
        student_in_section(@section, user: @student1)
      end

      it "is visible to students in specific section" do
        user_session(@student1)
        get "show", params: { course_id: @course.id, id: @announcement.id }
        expect(response).to be_successful
      end

      it "is not visible to students not in specific section announcements" do
        user_session(@student2)
        get("show", params: { course_id: @course.id, id: @announcement.id })
        expect(response).to be_redirect
        expect(response.location).to eq course_announcements_url @course
      end
    end

    context "section specific discussions" do
      before(:once) do
        course_with_teacher(active_course: true)
        @section = @course.course_sections.create!(name: "test section")

        @discussion = @course.discussion_topics.create!(user: @teacher, message: "hello my favorite section!")
        @discussion.is_section_specific = true
        @discussion.course_sections = [@section]
        @discussion.save!

        @student1, @student2 = create_users(2, return_type: :record)
        @course.enroll_student(@student1, enrollment_state: "active")
        @course.enroll_student(@student2, enrollment_state: "active")
        student_in_section(@section, user: @student1)
      end

      it "is visible to students in specific section" do
        user_session(@student1)
        get "show", params: { course_id: @course.id, id: @discussion.id }
        expect(response).to be_successful
      end

      it "is not visible to students not in specific section discussions" do
        user_session(@student2)
        get("show", params: { course_id: @course.id, id: @discussion.id })
        expect(response).to be_redirect
        expect(response.location).to eq course_discussion_topics_url @course
      end
    end

    context "ungraded discussions with module overrides" do
      before(:once) do
        course_with_teacher(active_course: true)

        @discussion = @course.discussion_topics.create!(user: @teacher, message: "hello my favorite section!")

        @student1, @student2 = create_users(2, return_type: :record)
        @course.enroll_student(@student1, enrollment_state: "active")
        @course.enroll_student(@student2, enrollment_state: "active")

        @context_module = @course.context_modules.create!(name: "module")
        @context_module.add_item({ id: @discussion.id, type: "discussion_topic" })

        override = @context_module.assignment_overrides.create!(set_type: "ADHOC")
        override.assignment_override_students.create!(user: @student1)
      end

      it "is visible to students with module override" do
        user_session(@student1)
        get "show", params: { course_id: @course.id, id: @discussion.id }
        expect(response).to be_successful
      end

      it "is not visible to students without module override" do
        user_session(@student2)
        get("show", params: { course_id: @course.id, id: @discussion.id })
        expect(response).to be_redirect
        expect(response.location).to eq course_discussion_topics_url @course
      end
    end

    context "discussion topic with assignment with overrides" do
      render_views

      before :once do
        course_topic(user: @teacher, with_assignment: true)
        @section = @course.course_sections.create!(name: "I <3 Discusions")
        @override = assignment_override_model(assignment: @topic.assignment,
                                              due_at: Time.zone.now,
                                              set: @section)
      end

      it "doesn't show the topic to unassigned students" do
        @topic.assignment.update_attribute(:only_visible_to_overrides, true)
        user_session(@student)
        get "show", params: { course_id: @course.id, id: @topic.id }
        expect(response).to be_redirect
        expect(response.location).to eq course_discussion_topics_url @course
      end

      it "doesn't show overrides to students" do
        user_session(@student)
        get "show", params: { course_id: @course.id, id: @topic.id }
        expect(response).to be_successful
        expect(response.body).not_to match "discussion-topic-due-dates"
        due_date = OverrideListPresenter.new.due_at(@topic.assignment)
        expect(response.body).to match "due #{due_date}"
      end

      it "doesn't show overrides for observers" do
        user_session(@observer)
        get "show", params: { course_id: @course.id, id: @topic.id }
        expect(response).to be_successful
        expect(response.body).not_to match "discussion-topic-due-dates"
        due_date = OverrideListPresenter.new.due_at(@topic.assignment.overridden_for(@observer))
        expect(response.body).to match "due #{due_date}"
      end

      it "does show overrides to teachers" do
        user_session(@teacher)
        get "show", params: { course_id: @course.id, id: @topic.id }
        expect(response).to be_successful
        expect(response.body).to match "discussion-topic-due-dates"
      end
    end

    it "assigns variables" do
      user_session(@student)
      course_topic
      topic_entry
      @topic.reload
      expect(@topic.discussion_entries).not_to be_empty
      get "show", params: { course_id: @course.id, id: @topic.id }
      expect(response).to be_successful
      expect(assigns[:topic]).not_to be_nil
      expect(assigns[:topic]).to eql(@topic)
    end

    it "displays speedgrader when not for a large course" do
      user_session(@teacher)
      course_topic(user: @teacher, with_assignment: true)
      get "show", params: { course_id: @course.id, id: @topic.id }
      expect(assigns[:js_env][:DISCUSSION][:SPEEDGRADER_URL_TEMPLATE]).to be_truthy
    end

    it "hides speedgrader when for a large course" do
      user_session(@teacher)
      course_topic(user: @teacher, with_assignment: true)
      allow_any_instance_of(Course).to receive(:large_roster?).and_return(true)
      get "show", params: { course_id: @course.id, id: @topic.id }
      expect(assigns[:js_env][:DISCUSSION][:SPEEDGRADER_URL_TEMPLATE]).to be_nil
    end

    it "shows speedgrader when user can view all grades but not manage grades" do
      @course.account.role_overrides.create!(permission: "manage_grades", role: ta_role, enabled: false)
      user_session(@ta)
      course_topic(user: @teacher, with_assignment: true)
      get "show", params: { course_id: @course.id, id: @topic.id }
      expect(assigns[:js_env][:DISCUSSION][:SPEEDGRADER_URL_TEMPLATE]).to be_truthy
    end

    it "shows speedgrader when user can manage grades but not view all grades" do
      @course.account.role_overrides.create!(permission: "view_all_grades", role: ta_role, enabled: false)
      user_session(@ta)
      course_topic(user: @teacher, with_assignment: true)
      get "show", params: { course_id: @course.id, id: @topic.id }
      expect(assigns[:js_env][:DISCUSSION][:SPEEDGRADER_URL_TEMPLATE]).to be_truthy
    end

    it "does not show speedgrader when user can neither view all grades nor manage grades" do
      @course.account.role_overrides.create!(permission: "view_all_grades", role: ta_role, enabled: false)
      @course.account.role_overrides.create!(permission: "manage_grades", role: ta_role, enabled: false)
      user_session(@ta)
      course_topic(user: @teacher, with_assignment: true)
      get "show", params: { course_id: @course.id, id: @topic.id }
      expect(assigns[:js_env][:DISCUSSION][:SPEEDGRADER_URL_TEMPLATE]).to be_nil
    end

    it "shows speedgrader when course concluded and user can read as admin" do
      user_session(@teacher)
      course_topic(user: @teacher, with_assignment: true)
      @course.soft_conclude!
      expect(@course.grants_right?(@teacher, :read_as_admin)).to be true
      get "show", params: { course_id: @course.id, id: @topic.id }
      expect(assigns[:js_env][:DISCUSSION][:SPEEDGRADER_URL_TEMPLATE]).to be_truthy
    end

    it "setups speedgrader template for variable substitution" do
      user_session(@teacher)
      course_topic(user: @teacher, with_assignment: true)
      get "show", params: { course_id: @course.id, id: @topic.id }

      # this is essentially a unit test for ui/features/discussion_topic/backbone/models/Entry.js,
      # making sure that we get back the expected format for this url template
      template = assigns[:js_env][:DISCUSSION][:SPEEDGRADER_URL_TEMPLATE]
      url = template.gsub("%3Astudent_id", "123")
      expect(url).to match "student_id=123"
    end

    it "marks as read when viewed" do
      user_session(@student)
      course_topic(skip_set_user: true)

      expect(@topic.read_state(@student)).to eq "unread"
      get "show", params: { course_id: @course.id, id: @topic.id }
      expect(@topic.reload.read_state(@student)).to eq "read"
    end

    it "marks as read when topic is in the future as teacher" do
      course_topic(skip_set_user: true)
      teacher2 = @course.shard.activate { user_factory }
      teacher2enrollment = @course.enroll_user(teacher2, "TeacherEnrollment")
      teacher2.save!
      teacher2enrollment.course = @course # set the reverse association
      teacher2enrollment.workflow_state = "active"
      teacher2enrollment.save!
      @course.reload
      @topic.available_from = 1.day.from_now
      @topic.save!
      @topic.reload
      expect(@topic.read_state(teacher2)).to eq "unread"
      user_session(teacher2)
      get "show", params: { course_id: @course.id, id: @topic.id }
      expect(@topic.reload.read_state(teacher2)).to eq "read"
    end

    it "does not mark as read if not visible" do
      user_session(@student)
      course_topic(skip_set_user: true)
      mod = @course.context_modules.create! name: "no soup for you", unlock_at: 1.year.from_now
      mod.add_item(type: "discussion_topic", id: @topic.id)
      mod.save!
      expect(@topic.read_state(@student)).to eq "unread"
      get "show", params: { course_id: @course.id, id: @topic.id }
      expect(@topic.reload.read_state(@student)).to eq "unread"
    end

    it "redirects while accessing locked announcements" do
      user_session(@student)
      course_topic(skip_set_user: true)
      @announcement = @course.announcements.create!(
        title: "some announcement",
        message: "some message",
        unlock_at: 1.week.ago,
        lock_at: 1.day.ago
      )
      get "show", params: { course_id: @course.id, id: @announcement.id }
      expect(response).to be_redirect
    end

    it "allows concluded teachers to see discussions" do
      user_session(@teacher)
      course_topic
      @enrollment.conclude
      get "show", params: { course_id: @course.id, id: @topic.id }
      expect(response).to be_successful
      get "index", params: { course_id: @course.id }
      expect(response).to be_successful
    end

    it "allows concluded students to see discussions" do
      user_session(@student)
      course_topic
      @enrollment.conclude
      get "show", params: { course_id: @course.id, id: @topic.id }
      expect(response).to be_successful
      get "index", params: { course_id: @course.id }
      expect(response).to be_successful
    end

    context "group discussions" do
      before(:once) do
        @group_category = @course.group_categories.create(name: "category 1")
        @group1 = @course.groups.create!(group_category: @group_category)
        @group2 = @course.groups.create!(group_category: @group_category)

        group_category2 = @course.group_categories.create(name: "category 2")
        @course.groups.create!(group_category: group_category2)

        course_topic(user: @teacher, with_assignment: true)
        @topic.group_category = @group_category
        @topic.save!

        @group1.add_user(@student)
      end

      it "provides sequence in js_env when Discussions Redesign is ON" do
        Account.default.enable_feature! :react_discussions_post
        module1 = @course.context_modules.create!(name: "module1")
        module1.add_item(id: @topic.id, type: "discussion_topic")
        user_session(@teacher)

        get "show", params: { course_id: @course.id, id: @topic.id }
        expect(assigns[:js_env][:SEQUENCE]).to be_truthy
      end

      it "sets correct URL env vars" do
        Account.default.enable_feature! :react_discussions_post
        outcome_with_rubric
        @rubric.associate_with(@topic.assignment, @course, purpose: "grading")
        @topic.assignment.peer_reviews = true
        user_session(@teacher)
        get "show", params: { course_id: @course.id, id: @topic.id }
        expect(assigns[:js_env][:EDIT_URL]).to eq "/courses/#{@course.id}/discussion_topics/#{@topic.id}/edit"
        expect(assigns[:js_env][:DISCUSSION][:GRADED_RUBRICS_URL]).to eq "/courses/#{@course.id}/assignments/#{@topic.assignment.id}/rubric"
        expect(assigns[:js_env][:DISCUSSION][:CONTEXT_RUBRICS_URL]).to eq "/courses/#{@course.id}/rubrics"
        expect(assigns[:js_env][:SPEEDGRADER_URL_TEMPLATE])
          .to eq "/courses/#{@course.id}/gradebook/speed_grader?assignment_id=#{@topic.assignment.id}&student_id=%3Astudent_id"
        expect(assigns[:js_env][:PEER_REVIEWS_URL]).to eq "/courses/#{@course.id}/assignments/#{@topic.assignment.id}/peer_reviews"
      end

      it "assigns groups from the topic's category" do
        user_session(@teacher)

        get "show", params: { course_id: @course.id, id: @topic.id }
        expect(assigns[:groups].size).to be(2)
      end

      it "only shows applicable groups if DA applies" do
        user_session(@teacher)

        asmt = @topic.assignment
        asmt.only_visible_to_overrides = true
        override = asmt.assignment_overrides.build
        override.set = @group2
        override.save!
        asmt.save!

        get "show", params: { course_id: @course.id, id: @topic.id }
        expect(response).to be_successful
        expect(assigns[:groups]).to eq([@group2])
      end

      it "redirects to group for student if DA applies to section" do
        user_session(@student)

        asmt = @topic.assignment
        asmt.only_visible_to_overrides = true
        override = asmt.assignment_overrides.build
        override.set = @course.default_section
        override.save!
        asmt.save!

        get "show", params: { course_id: @course.id, id: @topic.id }
        redirect_path = "/groups/#{@group1.id}/discussion_topics?root_discussion_topic_id=#{@topic.id}"
        expect(response).to redirect_to redirect_path
      end

      it "redirects to the student's group" do
        user_session(@student)

        get "show", params: { course_id: @course.id, id: @topic.id }
        redirect_path = "/groups/#{@group1.id}/discussion_topics?root_discussion_topic_id=#{@topic.id}"
        expect(response).to redirect_to redirect_path
      end

      it "redirects to the student's group even if students can view all groups" do
        @course.account.role_overrides.create!(
          role: student_role,
          permission: "view_group_pages",
          enabled: true
        )
        user_session(@student)

        get "show", params: { course_id: @course.id, id: @topic.id }
        redirect_path = "/groups/#{@group1.id}/discussion_topics?root_discussion_topic_id=#{@topic.id}"
        expect(response).to redirect_to redirect_path
      end

      it "redirects to groups with module_item_id, embed, display, session_timezome, and session_locale query params when :react_discussions_post is ON" do
        Account.default.enable_feature! :react_discussions_post
        user_session(@student)
        get "show", params: {
          course_id: @course.id,
          id: @topic.id,
          embed: true,
          display: "borderless",
          session_timezone: "America/Los_Angeles",
          session_locale: "en",
          module_item_id: 789
        }

        expect(response).to be_redirect
        expect(response.location).to include "/groups/#{@group1.id}/discussion_topics?"
        expect(response.location).to include "module_item_id=789"
        expect(response.location).to include "embed=true"
        expect(response.location).to include "display=borderless"
        expect(response.location).to include "session_timezone=America%2FLos_Angeles"
        expect(response.location).to include "session_locale=en"
      end

      it "does not change the name of the child topic when navigating to it" do
        user_session(@student)

        child_topic = @topic.child_topic_for(@student)
        old_title = child_topic.title

        get "index", params: { group_id: @group1.id, root_discussion_topic_id: @topic.id }

        expect(@topic.child_topic_for(@student).title).to eq old_title
      end

      it "plumbs the module_item_id through group discussion redirect" do
        user_session(@student)

        get "show", params: { course_id: @course.id, id: @topic.id, module_item_id: 789 }
        expect(response).to be_redirect
        expect(response.location).to include "/groups/#{@group1.id}/discussion_topics?"
        expect(response.location).to include "module_item_id=789"
      end

      it "plumbs the module_item_id through child discussion redirect" do
        user_session(@student)

        get "index", params: { group_id: @group1.id, root_discussion_topic_id: @topic.id, module_item_id: 789 }
        expect(response).to be_redirect
        expect(response.location).to include "/groups/#{@group1.id}/discussion_topics/#{@topic.child_topic_for(@student).id}?"
        expect(response.location).to include "module_item_id=789"
      end

      it "excludes locked modules" do
        user_session(@student)
        course_topic(skip_set_user: true)
        mod = @course.context_modules.create! name: "no soup for you", unlock_at: 1.year.from_now
        mod.add_item(type: "discussion_topic", id: @topic.id)
        mod.save!
        expect(@topic.read_state(@student)).to eq "unread"
        get "index", params: { course_id: @course.id, exclude_context_module_locked_topics: true }, format: "json"
        expect(response.parsed_body.pluck("id")).to_not include @topic.id
      end
    end

    context "publishing" do
      render_views

      it "hides the publish icon for announcements" do
        user_session(@teacher)
        @context = @course
        @announcement = @course.announcements.create!(
          title: "some announcement",
          message: "some message"
        )
        get "show", params: { course_id: @course.id, id: @announcement.id }
        expect(response.body).not_to match "topic_publish_button"
      end
    end

    context "posting first to view setting" do
      before(:once) do
        @observer_enrollment.associated_user = @student
        @observer_enrollment.save
        @observer.reload

        @context = @course
        discussion_topic_model
        @topic.require_initial_post = true
        @topic.save
      end

      it "allows admins to see posts without posting" do
        @topic.reply_from(user: @student, text: "hai")
        user_session(@teacher)
        get "show", params: { course_id: @course.id, id: @topic.id }
        expect(assigns[:initial_post_required]).to be_falsey
      end

      it "does not allow student who hasn't posted to see" do
        @topic.reply_from(user: @teacher, text: "hai")
        user_session(@student)
        get "show", params: { course_id: @course.id, id: @topic.id }
        expect(assigns[:initial_post_required]).to be_truthy
      end

      it "does not allow student's observer who hasn't posted to see" do
        @topic.reply_from(user: @teacher, text: "hai")
        user_session(@observer)
        get "show", params: { course_id: @course.id, id: @topic.id }
        expect(assigns[:initial_post_required]).to be_truthy
      end

      it "allows student who has posted to see" do
        @topic.reply_from(user: @student, text: "hai")
        user_session(@student)
        get "show", params: { course_id: @course.id, id: @topic.id }
        expect(assigns[:initial_post_required]).to be_falsey
      end

      it "allows student's observer who has posted to see" do
        @topic.reply_from(user: @student, text: "hai")
        user_session(@observer)
        get "show", params: { course_id: @course.id, id: @topic.id }
        expect(assigns[:initial_post_required]).to be_falsey
      end
    end

    context "student context cards" do
      before(:once) do
        course_topic user: @teacher
      end

      it "is disabed for students" do
        user_session(@student)
        get :show, params: { course_id: @course.id, id: @topic.id }
        expect(assigns[:js_env][:STUDENT_CONTEXT_CARDS_ENABLED]).to be_falsey
      end

      it "is enabled for teachers" do
        user_session(@teacher)
        get :show, params: { course_id: @course.id, id: @topic.id }
        expect(assigns[:js_env][:STUDENT_CONTEXT_CARDS_ENABLED]).to be true
      end
    end

    it "successfully redirects no authorization for a public course" do
      @course.update(is_public: true)
      course_topic
      get "show", params: { course_id: @course.id, id: @topic.id }
      expect(response).to have_http_status :found
      expect(ErrorReport.last).to be_nil
    end

    context "attachment permissions" do
      before :once do
        @ann = @course.announcements.create!(message: "testing")
      end

      context "when react_discussions_post is disabled" do
        before :once do
          Account.default.disable_feature!(:react_discussions_post)
        end

        context "when allow_student_forum_attachments is false" do
          before :once do
            @course.allow_student_forum_attachments = false
            @course.save!
          end

          it "does not allow students to add attachments" do
            user_session(@student)
            get "show", params: { course_id: @course.id, id: @ann.id }
            # CAN_ATTACH_TOPIC is false because the the student has no create_forum permission
            expect(assigns[:js_env][:DISCUSSION][:PERMISSIONS][:CAN_ATTACH_TOPIC]).to be_falsey
            expect(assigns[:js_env][:DISCUSSION][:PERMISSIONS][:CAN_ATTACH_ENTRIES]).to be_falsey
          end

          it "allows teachers to add attachments" do
            user_session(@teacher)
            get "show", params: { course_id: @course.id, id: @ann.id }
            expect(assigns[:js_env][:DISCUSSION][:PERMISSIONS][:CAN_ATTACH_TOPIC]).to be_truthy
            expect(assigns[:js_env][:DISCUSSION][:PERMISSIONS][:CAN_ATTACH_ENTRIES]).to be_truthy
          end
        end

        context "when allow_student_forum_attachments is true" do
          before :once do
            @course.allow_student_forum_attachments = true
            @course.save!
          end

          it "allows students to add attachments" do
            user_session(@student)
            get "show", params: { course_id: @course.id, id: @ann.id }
            # CAN_ATTACH_TOPIC is false because the the student has no create_forum permission
            expect(assigns[:js_env][:DISCUSSION][:PERMISSIONS][:CAN_ATTACH_TOPIC]).to be_falsey
            expect(assigns[:js_env][:DISCUSSION][:PERMISSIONS][:CAN_ATTACH_ENTRIES]).to be_truthy
          end

          it "allows teachers to add attachments" do
            user_session(@teacher)
            get "show", params: { course_id: @course.id, id: @ann.id }
            expect(assigns[:js_env][:DISCUSSION][:PERMISSIONS][:CAN_ATTACH_TOPIC]).to be_truthy
            expect(assigns[:js_env][:DISCUSSION][:PERMISSIONS][:CAN_ATTACH_ENTRIES]).to be_truthy
          end
        end
      end

      context "when react_discussions_post is enabled" do
        before :once do
          Account.default.enable_feature!(:react_discussions_post)
        end

        context "when allow_student_forum_attachments is false" do
          before :once do
            @course.allow_student_forum_attachments = false
            @course.save!
          end

          it "does not allow students to add attachments" do
            user_session(@student)
            get "show", params: { course_id: @course.id, id: @ann.id }
            expect(assigns[:js_env][:can_attach_entries]).to be_falsey
          end

          it "allows teachers to add attachments" do
            user_session(@teacher)
            get "show", params: { course_id: @course.id, id: @ann.id }
            expect(assigns[:js_env][:can_attach_entries]).to be_truthy
          end
        end

        context "when allow_student_forum_attachments is true" do
          before :once do
            @course.allow_student_forum_attachments = true
            @course.save!
          end

          it "allows students to add attachments" do
            user_session(@student)
            get "show", params: { course_id: @course.id, id: @ann.id }
            expect(assigns[:js_env][:can_attach_entries]).to be_truthy
          end

          it "allows teachers to add attachments" do
            user_session(@teacher)
            get "show", params: { course_id: @course.id, id: @ann.id }
            expect(assigns[:js_env][:can_attach_entries]).to be_truthy
          end
        end
      end
    end

    context "in a homeroom course" do
      before do
        @course.account.enable_as_k5_account!
      end

      it "does not permit replies to assignments" do
        @course.homeroom_course = true
        @course.save!
        user_session(@teacher)
        topic = Announcement.create!(context: @course, title: "Test Announcement", message: "hello world")

        get "show", params: { course_id: @course.id, id: topic.id }
        expect(assigns[:js_env][:DISCUSSION][:PERMISSIONS][:CAN_REPLY]).to be_falsey
        expect(assigns[:js_env][:DISCUSSION][:PERMISSIONS][:CAN_READ_REPLIES]).to be_falsey
      end
    end
  end

  describe "GET 'new'" do
    it "maintains date and time when passed params" do
      user_session(@teacher)
      due_at = 1.day.from_now
      get "new", params: { course_id: @course.id, due_at: due_at.iso8601 }
      expect(assigns[:js_env][:DISCUSSION_TOPIC][:ATTRIBUTES][:assignment][:due_at]).to eq due_at.iso8601
    end

    it "js_env DUE_DATE_REQUIRED_FOR_ACCOUNT is true when AssignmentUtil.due_date_required_for_account? == true" do
      user_session(@teacher)
      allow(AssignmentUtil).to receive(:due_date_required_for_account?).and_return(true)
      get "new", params: { course_id: @course.id }
      expect(assigns[:js_env][:DUE_DATE_REQUIRED_FOR_ACCOUNT]).to be(true)
    end

    it "js_env DUE_DATE_REQUIRED_FOR_ACCOUNT is false when AssignmentUtil.due_date_required_for_account? == false" do
      user_session(@teacher)
      allow(AssignmentUtil).to receive(:due_date_required_for_account?).and_return(false)
      get "new", params: { course_id: @course.id }
      expect(assigns[:js_env][:DUE_DATE_REQUIRED_FOR_ACCOUNT]).to be(false)
    end

    it "js_env MAX_NAME_LENGTH_REQUIRED_FOR_ACCOUNT is true when AssignmentUtil.name_length_required_for_account? == true" do
      user_session(@teacher)
      allow(AssignmentUtil).to receive(:name_length_required_for_account?).and_return(true)
      get "new", params: { course_id: @course.id }
      expect(assigns[:js_env][:MAX_NAME_LENGTH_REQUIRED_FOR_ACCOUNT]).to be(true)
    end

    it "js_env MAX_NAME_LENGTH_REQUIRED_FOR_ACCOUNT is false when AssignmentUtil.name_length_required_for_account? == false" do
      user_session(@teacher)
      allow(AssignmentUtil).to receive(:name_length_required_for_account?).and_return(false)
      get "new", params: { course_id: @course.id }
      expect(assigns[:js_env][:MAX_NAME_LENGTH_REQUIRED_FOR_ACCOUNT]).to be(false)
    end

    it "js_env MAX_NAME_LENGTH is a 15 when AssignmentUtil.assignment_max_name_length returns 15" do
      user_session(@teacher)
      allow(AssignmentUtil).to receive(:assignment_max_name_length).and_return(15)
      get "new", params: { course_id: @course.id }
      expect(assigns[:js_env][:MAX_NAME_LENGTH]).to eq(15)
    end

    it "js_env SIS_NAME is Foo Bar when AssignmentUtil.post_to_sis_friendly_name is Foo Bar" do
      user_session(@teacher)
      allow(AssignmentUtil).to receive(:post_to_sis_friendly_name).and_return("Foo Bar")
      get "new", params: { course_id: @course.id }
      expect(assigns[:js_env][:SIS_NAME]).to eq("Foo Bar")
    end

    it "js_env allow_student_anonymous_discussion_topics defaults to false" do
      user_session(@teacher)
      get "new", params: { course_id: @course.id }
      expect(assigns[:js_env][:allow_student_anonymous_discussion_topics]).to be false
    end

    it "js_env allow_student_anonymous_discussion_topics is true when its only when course setting is true" do
      user_session(@teacher)
      @course.allow_student_anonymous_discussion_topics = true
      @course.save!
      get "new", params: { course_id: @course.id }
      expect(assigns[:js_env][:allow_student_anonymous_discussion_topics]).to be true
    end

    it "creates a default assignment group if none exist" do
      user_session(@teacher)
      get :new, params: { course_id: @course.id }
      expect(@course.assignment_groups.count).not_to eq 0
    end

    it "announcement" do
      user_session(@teacher)
      @course.group_weighting_scheme = "percent"
      @course.save!
      get :new, params: { course_id: @course.id, is_announcement: true }
      expect(assigns[:js_env][:CONTEXT_ID]).to eq(@course.id)
    end

    it "js_env DISCUSSION_TOPIC ATTRIBUTES course_published correctly for course context" do
      @course.workflow_state = "unpublished"
      @course.save!
      user_session(@teacher)
      get :new, params: { course_id: @course.id, is_announcement: true }
      expect(assigns[:js_env][:DISCUSSION_TOPIC][:ATTRIBUTES][:course_published]).to be_falsy
      @course.workflow_state = "available"
      @course.save!
      get :new, params: { course_id: @course.id, is_announcement: true }
      expect(assigns[:js_env][:DISCUSSION_TOPIC][:ATTRIBUTES][:course_published]).to be_truthy
    end

    it "js_env DISCUSSION_TOPIC ATTRIBUTES course_published correctly for group in course context" do
      @course.workflow_state = "unpublished"
      @course.save!
      @group_category = @course.group_categories.create(name: "gc")
      @group = @course.groups.create!(group_category: @group_category)
      user_session(@teacher)
      get :new, params: { group_id: @group.id, is_announcement: true }
      expect(assigns[:js_env][:DISCUSSION_TOPIC][:ATTRIBUTES][:course_published]).to be_falsy
      @course.workflow_state = "available"
      @course.save!
      get :new, params: { group_id: @group.id, is_announcement: true }
      expect(assigns[:js_env][:DISCUSSION_TOPIC][:ATTRIBUTES][:course_published]).to be_truthy
    end

    it "js_env DISCUSSION_TOPIC ATTRIBUTES course_published correctly for group in account context" do
      @group_category = Account.default.group_categories.create(name: "gc")
      @group = Account.default.groups.create!(group_category: @group_category)
      user_session(account_admin_user(account: Account.default))

      get :new, params: { group_id: @group.id, is_announcement: true }
      # will be truthy since there is no such thing as unpublished account context
      expect(assigns[:js_env][:DISCUSSION_TOPIC][:ATTRIBUTES][:course_published]).to be_truthy
    end

    it "js_bundles includes discussion_create when ff is on" do
      Account.site_admin.enable_feature! :react_discussions_post
      user_session(@teacher)
      @course.root_account.enable_feature!(:discussion_create)
      get :new, params: { course_id: @course.id }
      expect(assigns[:js_bundles].first).to include(:discussion_topic_edit_v2)
    end

    it "js_env DISCUSSION_CHECKPOINTS_ENABLED is set to true when creating a discussion and discussion checkpoints ff is on" do
      user_session(@teacher)
      @course.root_account.enable_feature!(:discussion_checkpoints)
      get :new, params: { course_id: @course.id }
      expect(assigns[:js_env][:DISCUSSION_CHECKPOINTS_ENABLED]).to be_truthy
    end

    it "js_env GROUP_CATEGORIES excludes non_collaborative and student_organized categories regardless of :differentiation_tags ff state" do
      Account.site_admin.enable_feature!(:differentiation_tags)

      user_session(@teacher)
      @course.group_categories.create!(name: "non_colaborative_category", non_collaborative: true)
      @course.group_categories.create!(name: "student_organized_category", role: "student_organized")
      regular_category = @course.group_categories.create!(name: "regular_category")

      get :new, params: { course_id: @course.id }
      expect(assigns[:js_env][:GROUP_CATEGORIES].pluck(:id)).to match_array [regular_category.id]

      Account.site_admin.disable_feature!(:differentiation_tags)

      get :new, params: { course_id: @course.id }
      expect(assigns[:js_env][:GROUP_CATEGORIES].pluck(:id)).to match_array [regular_category.id]
    end
  end

  describe "GET 'edit'" do
    before(:once) do
      course_topic
    end

    include_context "grading periods within controller" do
      let(:course) { @course }
      let(:teacher) { @teacher }
      let(:request_params) { [:edit, params: { course_id: course, id: @topic }] }
    end

    it "does not explode with mgp and group context" do
      group1 = Factories::GradingPeriodGroupHelper.new.create_for_account(@course.root_account)
      group1.enrollment_terms << @course.enrollment_term
      user_session(@teacher)
      group = group_model(context: @course)
      group_topic = group.discussion_topics.create!(title: "title")
      get(:edit, params: { group_id: group, id: group_topic })
      expect(response).to be_successful
      expect(assigns[:js_env]).to have_key(:active_grading_periods)
    end

    it "js_env SECTION_LIST is set correctly for section specific announcements on a limited privileges user" do
      user_session(@teacher)
      section1 = @course.course_sections.create!(name: "Section 1")
      @course.course_sections.create!(name: "Section 2")
      @course.enroll_teacher(@teacher, section: section1, allow_multiple_enrollments: true).accept!
      Enrollment.limit_privileges_to_course_section!(@course, @teacher, true)
      ann = @course.announcements.create!(message: "testing", is_section_specific: true, course_sections: [section1])
      ann.save!
      get :edit, params: { course_id: @course.id, id: ann.id }

      # 2 because there is a default course created in the course_with_teacher factory
      expect(assigns[:js_env]["SECTION_LIST"].length).to eq(2)
    end

    it "js_env SECTION_LIST is ordered alphabetically for section specific announcements on a limited privileges user" do
      user_session(@teacher)
      sections = []
      sections << @course.course_sections.create!(name: "Z Section")
      sections << @course.course_sections.create!(name: "A Section")
      sections << @course.course_sections.create!(name: "K Section")
      sections.each do |s|
        @course.enroll_teacher(@teacher, section: s, allow_multiple_enrollments: true).accept!
      end
      Enrollment.limit_privileges_to_course_section!(@course, @teacher, true)
      ann = @course.announcements.create!(message: "testing", is_section_specific: true, course_sections: sections)
      ann.save!
      get :edit, params: { course_id: @course.id, id: ann.id }

      # 4 because there is a default course created in the course_with_teacher factory
      expect(assigns[:js_env]["SECTION_LIST"].length).to eq(4)
      expect(assigns[:js_env]["SECTION_LIST"][0][:name]).to eq(sections[1][:name])
      expect(assigns[:js_env]["SECTION_LIST"][1][:name]).to eq(sections[2][:name])
      # default course is returned at position 2
      expect(assigns[:js_env]["SECTION_LIST"][3][:name]).to eq(sections[0][:name])
    end

    it "js_env SECTION_LIST is set correctly for section specific announcements on a not limited privileges user" do
      user_session(@teacher)
      section1 = @course.course_sections.create!(name: "Section 1")
      @course.course_sections.create!(name: "Section 2")
      @course.enroll_teacher(@teacher, section: section1, allow_multiple_enrollments: true).accept!
      Enrollment.limit_privileges_to_course_section!(@course, @teacher, false)
      ann = @course.announcements.create!(message: "testing", is_section_specific: true, course_sections: [section1])
      ann.save!
      get :edit, params: { course_id: @course.id, id: ann.id }

      # 3 because there is a default course created in the course_with_teacher factory
      expect(assigns[:js_env]["SECTION_LIST"].length).to eq(3)
    end

    it "js_env SECTION_LIST is ordered alphabetically for section specific announcements on a not limited privileges user" do
      user_session(@teacher)
      sections = []
      sections << @course.course_sections.create!(name: "Z Section")
      sections << @course.course_sections.create!(name: "A Section")
      sections << @course.course_sections.create!(name: "K Section")
      Enrollment.limit_privileges_to_course_section!(@course, @teacher, false)
      ann = @course.announcements.create!(message: "testing", is_section_specific: true, course_sections: [sections[0]])
      ann.save!
      get :edit, params: { course_id: @course.id, id: ann.id }

      # 4 because there is a default course created in the course_with_teacher factory
      expect(assigns[:js_env]["SECTION_LIST"].length).to eq(4)
      expect(assigns[:js_env]["SECTION_LIST"][0][:name]).to eq(sections[1][:name])
      expect(assigns[:js_env]["SECTION_LIST"][1][:name]).to eq(sections[2][:name])
      # default course is returned at position 2
      expect(assigns[:js_env]["SECTION_LIST"][3][:name]).to eq(sections[0][:name])
    end

    it "returns unauthorized for a user that does not have visibilites to view thiss" do
      user_session(@teacher)
      section1 = @course.course_sections.create!(name: "Section 1")
      section2 = @course.course_sections.create!(name: "Section 2")
      @course.enroll_teacher(@teacher, section: section1, allow_multiple_enrollments: true).accept!
      Enrollment.limit_privileges_to_course_section!(@course, @teacher, true)
      ann = @course.announcements.create!(message: "testing", is_section_specific: true, course_sections: [section2])
      ann.save!
      get :edit, params: { course_id: @course.id, id: ann.id }
      assert_unauthorized
    end

    it "js_env GROUP_CATEGORIES excludes non_collaborative and student_organized categories regardless of :differentiation_tags ff state" do
      Account.site_admin.enable_feature!(:differentiation_tags)

      user_session(@teacher)
      @course.group_categories.create!(name: "non_colaborative_category", non_collaborative: true)
      @course.group_categories.create!(name: "student_organized_category", role: "student_organized")
      regular_category = @course.group_categories.create!(name: "regular_category")

      get :edit, params: { course_id: @course.id, id: @topic.id }
      expect(assigns[:js_env][:GROUP_CATEGORIES].pluck(:id)).to match_array [regular_category.id]

      Account.site_admin.disable_feature!(:differentiation_tags)

      get :edit, params: { course_id: @course.id, id: @topic.id }
      expect(assigns[:js_env][:GROUP_CATEGORIES].pluck(:id)).to match_array [regular_category.id]
    end

    it "js_env SELECTED_SECTION_LIST is set correctly for section specific announcements" do
      user_session(@teacher)
      section1 = course.course_sections.create!(name: "Section 1")
      section2 = course.course_sections.create!(name: "Section 2")
      course.enroll_teacher(@teacher, section: section1, allow_multiple_enrollments: true).accept(true)
      course.enroll_teacher(@teacher, section: section2, allow_multiple_enrollments: true).accept(true)
      ann = @course.announcements.create!(message: "testing", is_section_specific: true, course_sections: [section1])
      ann.save!
      get :edit, params: { course_id: @course.id, id: ann.id }
      expect(assigns[:js_env]["SELECTED_SECTION_LIST"]).to eq([{ id: section1.id, name: section1.name }])
    end

    it "js_env DUE_DATE_REQUIRED_FOR_ACCOUNT is true when AssignmentUtil.due_date_required_for_account? == true" do
      user_session(@teacher)
      allow(AssignmentUtil).to receive(:due_date_required_for_account?).and_return(true)
      get :edit, params: { course_id: @course.id, id: @topic.id }
      expect(assigns[:js_env][:DUE_DATE_REQUIRED_FOR_ACCOUNT]).to be(true)
    end

    it "js_env DUE_DATE_REQUIRED_FOR_ACCOUNT is false when AssignmentUtil.due_date_required_for_account? == false" do
      user_session(@teacher)
      allow(AssignmentUtil).to receive(:due_date_required_for_account?).and_return(false)
      get :edit, params: { course_id: @course.id, id: @topic.id }
      expect(assigns[:js_env][:DUE_DATE_REQUIRED_FOR_ACCOUNT]).to be(false)
    end

    it "js_env MAX_NAME_LENGTH_REQUIRED_FOR_ACCOUNT is true when AssignmentUtil.name_length_required_for_account? == true" do
      user_session(@teacher)
      allow(AssignmentUtil).to receive(:name_length_required_for_account?).and_return(true)
      get :edit, params: { course_id: @course.id, id: @topic.id }
      expect(assigns[:js_env][:MAX_NAME_LENGTH_REQUIRED_FOR_ACCOUNT]).to be(true)
    end

    it "js_env MAX_NAME_LENGTH_REQUIRED_FOR_ACCOUNT is false when AssignmentUtil.name_length_required_for_account? == false" do
      user_session(@teacher)
      allow(AssignmentUtil).to receive(:name_length_required_for_account?).and_return(false)
      get :edit, params: { course_id: @course.id, id: @topic.id }
      expect(assigns[:js_env][:MAX_NAME_LENGTH_REQUIRED_FOR_ACCOUNT]).to be(false)
    end

    it "js_env MAX_NAME_LENGTH is a 15 when AssignmentUtil.assignment_max_name_length returns 15" do
      user_session(@teacher)
      allow(AssignmentUtil).to receive(:assignment_max_name_length).and_return(15)
      get :edit, params: { course_id: @course.id, id: @topic.id }
      expect(assigns[:js_env][:MAX_NAME_LENGTH]).to eq(15)
    end

    it "js_env SIS_NAME is Foo Bar when AssignmentUtil.post_to_sis_friendly_name is Foo Bar" do
      user_session(@teacher)
      allow(AssignmentUtil).to receive(:post_to_sis_friendly_name).and_return("Foo Bar")
      get :edit, params: { course_id: @course.id, id: @topic.id }
      expect(assigns[:js_env][:SIS_NAME]).to eq("Foo Bar")
    end

    it "js_env allow_student_anonymous_discussion_topics defaults to false" do
      user_session(@teacher)
      get :edit, params: { course_id: @course.id, id: @topic.id }
      expect(assigns[:js_env][:allow_student_anonymous_discussion_topics]).to be false
    end

    it "js_env allow_student_anonymous_discussion_topics is true when its only when course setting is true" do
      user_session(@teacher)
      @course.allow_student_anonymous_discussion_topics = true
      @course.save!
      get :edit, params: { course_id: @course.id, id: @topic.id }
      expect(assigns[:js_env][:allow_student_anonymous_discussion_topics]).to be true
    end

    it "js_env DISCUSSION_CHECKPOINTS_ENABLED is set to true when editing a discussion and discussion checkpoints ff is on" do
      user_session(@teacher)
      @course.root_account.enable_feature!(:discussion_checkpoints)
      get :edit, params: { course_id: @course.id, id: @topic.id }
      expect(assigns[:js_env][:DISCUSSION_CHECKPOINTS_ENABLED]).to be_truthy
    end

    it "js_env RESTRICT_QUANTITATIVE_DATA is set to true if enabled in course" do
      user_session(@teacher)
      @course.restrict_quantitative_data = true
      @course.save!
      get :edit, params: { course_id: @course.id, id: @topic.id }
      expect(assigns[:js_env][:RESTRICT_QUANTITATIVE_DATA]).to be_truthy
    end

    it "js_env RESTRICT_QUANTITATIVE_DATA is set to false if disabled in course" do
      user_session(@teacher)
      @course.restrict_quantitative_data = false
      @course.save!
      get :edit, params: { course_id: @course.id, id: @topic.id }
      expect(assigns[:js_env][:RESTRICT_QUANTITATIVE_DATA]).to be_falsy
    end

    context "conditional-release" do
      before do
        user_session(@teacher)
      end

      it "includes environment variables if enabled" do
        allow(ConditionalRelease::Service).to receive_messages(enabled_in_context?: true, env_for: { dummy: "value" })
        get :edit, params: { course_id: @course.id, id: @topic.id }
        expect(response).to be_successful
        expect(controller.js_env[:dummy]).to eq "value"
      end

      it "does not include environment variables when disabled" do
        allow(ConditionalRelease::Service).to receive_messages(enabled_in_context?: false, env_for: { dummy: "value" })
        get :edit, params: { course_id: @course.id, id: @topic.id }
        expect(response).to be_successful
        expect(controller.js_env).not_to have_key :dummy
      end
    end

    context "usage rights - teacher" do
      before { user_session(@teacher) }

      before :once do
        attachment_model
        @topic_with_file = @course.discussion_topics.create!(title: "some topic", attachment: @attachment)
      end

      shared_examples_for "no usage rights returned" do
        it "does not return usage rights on discussion topic attachment" do
          get :edit, params: { course_id: @course.id, id: @topic_with_file.id }
          expect(assigns[:js_env][:DISCUSSION_TOPIC][:ATTRIBUTES]["attachments"][0]).not_to have_key("usage_rights")
        end
      end

      shared_examples_for "usage rights returned" do
        it "returns usage rights on discussion topic attachment" do
          get :edit, params: { course_id: @course.id, id: @topic_with_file.id }
          expect(assigns[:js_env][:DISCUSSION_TOPIC][:ATTRIBUTES]["attachments"][0]).to have_key("usage_rights")
        end
      end

      context "enabled on course" do
        before { @course.update!(usage_rights_required: true) }

        include_examples "usage rights returned"
      end

      context "disabled on course" do
        before { @course.update!(usage_rights_required: false) }

        include_examples "no usage rights returned"
      end
    end
  end

  context "student planner" do
    before do
      course_topic
    end

    it "creates a topic with a todo date" do
      user_session(@teacher)
      todo_date = 1.day.from_now.in_time_zone("America/New_York")
      post "create", params: { course_id: @course.id, todo_date:, title: "Discussion 1" }, format: "json"
      expect(response.parsed_body["todo_date"]).to eq todo_date.utc.iso8601
    end

    it "updates a topic with a todo date" do
      user_session(@teacher)
      todo_date = 1.day.from_now.in_time_zone("America/New_York")
      put "update", params: { course_id: @course.id, topic_id: @topic.id, todo_date: todo_date.iso8601(6) }, format: "json"
      expect(@topic.reload.todo_date).to eq todo_date
    end

    it "removes a todo date from a topic" do
      user_session(@teacher)
      @topic.update(todo_date: 1.day.from_now.in_time_zone("America/New_York"))
      put "update", params: { course_id: @course.id, topic_id: @topic.id, todo_date: nil }, format: "json"
      expect(@topic.reload.todo_date).to be_nil
    end

    it "does not allow a student to update the to-do date" do
      user_session(@student)
      put "update", params: { course_id: @course.id, topic_id: @topic.id, todo_date: 1.day.from_now }, format: "json"
      expect(@topic.reload.todo_date).to be_nil
    end

    it "does not allow a todo date on a graded topic" do
      user_session(@teacher)
      assign = @course.assignments.create!(title: "Graded Topic 1", submission_types: "discussion_topic")
      topic = assign.discussion_topic
      put "update", params: { course_id: @course.id, topic_id: topic.id, todo_date: 1.day.from_now }, format: "json"
      expect(response).to have_http_status :bad_request
    end

    it "does not allow changing a topic to graded and adding a todo date" do
      user_session(@teacher)
      put "update",
          params: { course_id: @course.id,
                    topic_id: @topic.id,
                    todo_date: 1.day.from_now,
                    assignment: { submission_types: ["discussion_topic"], name: "Graded Topic 1" } },
          format: "json"
      expect(response).to have_http_status :bad_request
    end

    it "allows a todo date when changing a topic from graded to ungraded" do
      user_session(@teacher)
      todo_date = 1.day.from_now
      assign = @course.assignments.create!(title: "Graded Topic 1", submission_types: "discussion_topic")
      topic = assign.discussion_topic
      put "update",
          params: { course_id: @course.id,
                    topic_id: topic.id,
                    todo_date: todo_date.iso8601(6),
                    assignment: { set_assignment: false, name: "Graded Topic 1" } },
          format: "json"
      expect(response).to have_http_status :ok
      expect(topic.reload.assignment).to be_nil
      expect(topic.todo_date).to eq todo_date
    end

    it "removes an existing todo date when changing a topic from ungraded to graded" do
      user_session(@teacher)
      @topic.update(todo_date: 1.day.from_now)
      put "update",
          params: { course_id: @course.id,
                    topic_id: @topic.id,
                    assignment: { submission_types: ["discussion_topic"], name: "Graded Topic 1" } },
          format: "json"
      expect(response).to have_http_status :ok
      expect(@topic.reload.assignment).to be_truthy
      expect(@topic.todo_date).to be_nil
    end
  end

  describe "GET 'public_feed.atom'" do
    before(:once) do
      course_topic
    end

    it "requires authorization" do
      get "public_feed", params: { feed_code: @course.feed_code + "x" }, format: "atom"
      expect(assigns[:problem]).to eql("The verification code is invalid.")
    end

    it "includes absolute path for rel='self' link" do
      get "public_feed", params: { feed_code: @course.feed_code }, format: "atom"
      feed = Feedjira.parse(response.body)
      expect(feed).not_to be_nil
      expect(feed.feed_url).to match(%r{http://})
    end

    it "does not include entries in an anonymous feed" do
      get "public_feed", params: { feed_code: @course.feed_code }, format: "atom"
      feed = Feedjira.parse(response.body)
      expect(feed).not_to be_nil
      expect(feed.entries).to be_empty
    end

    it "includes an author for each entry with an enrollment feed" do
      get "public_feed", params: { feed_code: @course.teacher_enrollments.first.feed_code }, format: "atom"
      feed = Feedjira.parse(response.body)
      expect(feed).not_to be_nil
      expect(feed.entries).not_to be_empty
      expect(feed.entries.all? { |e| e.author.present? }).to be_truthy
    end
  end

  describe "POST create:" do
    before(:once) do
      Setting.set("enable_page_views", "db")
    end

    before do
      allow(controller).to receive_messages(form_authenticity_token: "abc", form_authenticity_param: "abc")
    end

    describe "create_announcements_unlocked preference" do
      before do
        @teacher.create_announcements_unlocked(false)
        user_session(@teacher)
      end

      it "is updated when creating new announcements" do
        post_params = topic_params(@course, { is_announcement: true, locked: false })
        post("create", params: post_params, format: :json)
        @teacher.reload
        expect(@teacher.create_announcements_unlocked?).to be_truthy
      end

      it "is not updated when creating new discussions" do
        post_params = topic_params(@course, { is_announcement: false, locked: false })
        post("create", params: post_params, format: :json)
        @teacher.reload
        expect(@teacher.create_announcements_unlocked?).to be_falsey
      end
    end

    describe "the new topic" do
      let(:topic) { assigns[:topic] }

      before do
        user_session(@student)
        post "create", params: topic_params(@course), format: :json
      end

      specify { expect(topic).to be_a DiscussionTopic }
      specify { expect(topic.user).to eq @user }
      specify { expect(topic.delayed_post_at).to be_nil }
      specify { expect(topic.lock_at).to be_nil }
      specify { expect(topic.workflow_state).to eq "active" }
      specify { expect(topic.id).not_to be_nil }
      specify { expect(topic.title).to eq "Topic Title" }
      specify { expect(topic.is_announcement).to be_falsey }
      specify { expect(topic.discussion_type).to eq "side_comment" }
      specify { expect(topic.message).to eq "Message" }
      specify { expect(topic.threaded).to be_falsey }
    end

    # TODO: fix this terribleness
    describe "section specific discussions" do
      before do
        user_session(@teacher)
        @section1 = @course.course_sections.create!(name: "Section 1")
        @section2 = @course.course_sections.create!(name: "Section 2")
        @section3 = @course.course_sections.create!(name: "Section 3")
        @section4 = @course.course_sections.create!(name: "Section 4")
        @course.enroll_teacher(@teacher, section: @section1, allow_multiple_enrollments: true).accept!
        @course.enroll_teacher(@teacher, section: @section2, allow_multiple_enrollments: true).accept!
        Enrollment.limit_privileges_to_course_section!(@course, @teacher, true)
      end

      it "creates an announcement with sections" do
        post "create",
             params: topic_params(@course, { is_announcement: true, specific_sections: @section1.id.to_s }),
             format: :json
        expect(response).to be_successful
        expect(DiscussionTopic.last.course_sections.first).to eq @section1
        expect(DiscussionTopicSectionVisibility.count).to eq 1
      end

      it "section-specific-teachers can create course-wide discussions" do
        old_count = DiscussionTopic.count
        post "create",
             params: topic_params(@course, { is_announcement: true }),
             format: :json
        expect(response).to be_successful
        expect(DiscussionTopic.count).to eq old_count + 1
        expect(DiscussionTopic.last.is_section_specific).to be_falsey
      end

      it "section-specfic-teachers cannot create wrong-section discussions" do
        old_count = DiscussionTopic.count
        post "create",
             params: topic_params(@course, { is_announcement: true, specific_sections: @section3.id.to_s }),
             format: :json
        expect(response).to have_http_status :bad_request
        expect(DiscussionTopic.count).to eq old_count
      end

      it "admins can see section-specific discussions" do
        admin = account_admin_user(account: @course.root_account, role: admin_role, active_user: true)
        user_session(admin)
        topic = @course.discussion_topics.create!
        topic.is_section_specific = true
        topic.course_sections << @section1
        topic.save!
        get "index", params: { course_id: @course.id }, format: :json
        expect(response).to be_successful
        expect(assigns[:topics].length).to eq(1)
      end

      it "admins can create section-specific discussions" do
        admin = account_admin_user(account: @course.root_account, role: admin_role, active_user: true)
        user_session(admin)
        post "create",
             params: topic_params(@course, { is_announcement: true, specific_sections: @section1.id.to_s }),
             format: :json
        expect(response).to be_successful
        expect(DiscussionTopic.last.course_sections.first).to eq @section1
      end

      it "creates a discussion with sections" do
        post "create",
             params: topic_params(@course, { specific_sections: @section1.id.to_s }),
             format: :json
        expect(response).to be_successful
        expect(DiscussionTopic.last.course_sections.first).to eq @section1
        expect(DiscussionTopicSectionVisibility.count).to eq 1
      end

      it "does not allow creation of group discussions that are section specific" do
        @group_category = @course.group_categories.create(name: "gc")
        @group = @course.groups.create!(group_category: @group_category)
        post "create",
             params: group_topic_params(@group, { specific_sections: @section1.id.to_s }),
             format: :json
        expect(response).to have_http_status :bad_request
        expect(DiscussionTopic.count).to eq 0
        expect(DiscussionTopicSectionVisibility.count).to eq 0
      end

      # Note that this is different then group discussions. This is the
      # "This is a Group Discussion" checkbox on a course discussion edit page,
      # whereas that one is creating a discussion in a group page.
      it "does not allow creation of discussions with groups that are section specific" do
        @group_category = @course.group_categories.create(name: "gc")
        @group = @course.groups.create!(group_category: @group_category)
        param_overrides = {
          specific_sections: "#{@section1.id},#{@section2.id}",
          group_category_id: @group_category.id,
        }
        post("create", params: topic_params(@course, param_overrides), format: :json)
        expect(response).to have_http_status :bad_request
        expect(DiscussionTopic.count).to eq 0
        expect(DiscussionTopicSectionVisibility.count).to eq 0
      end

      it "does not allow creation of graded discussions that are section specific" do
        obj_params = topic_params(@course, { specific_sections: @section1.id.to_s })
                     .merge(assignment_params(@course))
        expect(DiscussionTopic.count).to eq 0
        post("create", params: obj_params, format: :json)
        expect(response).to have_http_status :unprocessable_entity
        expect(DiscussionTopic.count).to eq 0
        expect(DiscussionTopicSectionVisibility.count).to eq 0
      end

      it "does not allow creation of disuccions to sections that are not visible to the user" do
        # This teacher does not have permissino for section 3 and 4
        sections = [@section1.id, @section2.id, @section3.id, @section4.id].join(",")
        post "create", params: topic_params(@course, { specific_sections: sections }), format: :json
        expect(response).to have_http_status :bad_request
        expect(DiscussionTopic.count).to eq 0
        expect(DiscussionTopicSectionVisibility.count).to eq 0
      end
    end

    describe "discussion anonymity" do
      it "allows full_anonymity" do
        Account.site_admin.enable_feature! :react_discussions_post
        user_session @teacher
        post "create", params: topic_params(@course, { anonymous_state: "full_anonymity" }), format: :json
        expect(response).to be_successful
        expect(DiscussionTopic.last.anonymous_state).to eq "full_anonymity"
        expect(DiscussionTopic.last).to be_anonymous
      end

      it "allows full_anonymity with course feature flag" do
        @course.enable_feature! :react_discussions_post
        user_session @teacher
        post "create", params: topic_params(@course, { anonymous_state: "full_anonymity" }), format: :json
        expect(response).to be_successful
        expect(DiscussionTopic.last.anonymous_state).to eq "full_anonymity"
        expect(DiscussionTopic.last).to be_anonymous
      end

      it "returns an error for creating anonymous discussions in a Group" do
        @course.enable_feature! :react_discussions_post
        group_category = @course.group_categories.create(name: "gc")
        group = @course.groups.create!(group_category:)
        user_session @teacher
        post "create", params: group_topic_params(group, { anonymous_state: "full_anonymity" }), format: :json
        expect(response).to have_http_status :bad_request
        expect(response.parsed_body["errors"]).to include({ "anonymous_state" => "Group discussions cannot be anonymous." })
      end

      it "returns an error for creating anonymous discussions assigned to a Group Category in a Course" do
        @course.enable_feature! :react_discussions_post
        group_category = @course.group_categories.create(name: "gc")
        user_session @teacher
        post "create", params: topic_params(@course, { anonymous_state: "full_anonymity", group_category_id: group_category.id }), format: :json
        expect(response).to have_http_status :bad_request
        expect(response.parsed_body["errors"]).to include({ "anonymous_state" => "Group discussions cannot be anonymous." })
      end

      it "returns an error for creating a graded anonymous discussion" do
        @course.enable_feature! :react_discussions_post
        obj_params = topic_params(@course, { anonymous_state: "full_anonymity" }).merge(assignment_params(@course))
        user_session(@teacher)
        post "create", params: obj_params, format: :json
        expect(response).to have_http_status :bad_request
        expect(response.parsed_body["errors"]).to include({ "anonymous_state" => "Anonymous discussions cannot be graded" })
      end

      it "allows partial_anonymity" do
        Account.site_admin.enable_feature! :react_discussions_post
        user_session @teacher
        post "create", params: topic_params(@course, { anonymous_state: "partial_anonymity" }), format: :json
        expect(response).to be_successful
        expect(DiscussionTopic.last.anonymous_state).to eq "partial_anonymity"
        expect(DiscussionTopic.last).to be_anonymous
      end

      it "nullifies anonymous_state when unaccounted for" do
        Account.site_admin.enable_feature! :react_discussions_post
        user_session @teacher
        post "create", params: topic_params(@course, { anonymous_state: "thisisunaccountedfor" }), format: :json
        expect(response).to be_successful
        expect(DiscussionTopic.last.anonymous_state).to be_nil
        expect(DiscussionTopic.last).not_to be_anonymous
      end

      it "nullifies anonymous_state when feature flag is OFF" do
        Account.site_admin.disable_feature! :react_discussions_post
        user_session @teacher
        post "create", params: topic_params(@course, { anonymous_state: "full_anonymity" }), format: :json
        expect(response).to be_successful
        expect(DiscussionTopic.last.anonymous_state).to be_nil
        expect(DiscussionTopic.last).not_to be_anonymous
      end
    end

    it "requires authorization to create a discussion" do
      @course.update_attribute(:is_public, true)
      post "create", params: topic_params(@course, { is_announcement: false }), format: :json
      assert_unauthorized
    end

    it "requires authorization to create an announcement" do
      @course.update_attribute(:is_public, true)
      post "create", params: topic_params(@course, { is_announcement: true }), format: :json
      assert_unauthorized
    end

    it "logs an asset access record for the discussion topic" do
      user_session(@student)
      post "create", params: topic_params(@course), format: :json
      accessed_asset = assigns[:accessed_asset]
      expect(accessed_asset[:category]).to eq "topics"
      expect(accessed_asset[:level]).to eq "participate"
    end

    it "creates an announcement that is locked by default" do
      user_session(@teacher)
      params = topic_params(@course, { is_announcement: true })
      params.delete(:locked)
      post("create", params:, format: :json)
      expect(response).to be_successful
      expect(DiscussionTopic.last.locked).to be_truthy
    end

    it "creates a discussion topic that is not locked by default" do
      user_session(@teacher)
      params = topic_params(@course, { is_announcement: false })
      params.delete(:locked)
      post("create", params:, format: :json)
      expect(response).to be_successful
      expect(DiscussionTopic.last.locked).to be_falsy
    end

    it "registers a page view" do
      user_session(@student)
      post "create", params: topic_params(@course), format: :json
      page_view = assigns[:page_view]
      expect(page_view).not_to be_nil
      expect(page_view.http_method).to eq "post"
      expect(page_view.url).to match %r{^http://test\.host/api/v1/courses/\d+/discussion_topics}
      expect(page_view.participated).to be_truthy
    end

    it "does not dispatch assignment created notification for unpublished graded topics" do
      notification = Notification.create(name: "Assignment Created")
      obj_params = topic_params(@course).merge(assignment_params(@course))
      user_session(@teacher)
      post "create", params: obj_params, format: :json
      json = response.parsed_body
      topic = DiscussionTopic.find(json["id"])
      expect(topic).to be_unpublished
      expect(topic.assignment).to be_unpublished
      expect(@student.recent_stream_items.map { |item| item.data["notification_id"] }).not_to include notification.id
    end

    it "does not dispatch new topic notification when hidden by selective release" do
      Notification.create(name: "New Discussion Topic", category: "TestImmediately")
      @student.communication_channels.create!(path: "student@example.com") { |cc| cc.workflow_state = "active" }
      new_section = @course.course_sections.create!
      obj_params = topic_params(@course, published: true).merge(assignment_params(@course, only_visible_to_overrides: true, assignment_overrides: [{ course_section_id: new_section.id }]))
      user_session(@teacher)
      post "create", params: obj_params, format: :json
      json = response.parsed_body
      topic = DiscussionTopic.find(json["id"])
      expect(topic).to be_published
      expect(topic.assignment).to be_published
      expect(@student.email_channel.messages).to be_empty
      expect(@student.recent_stream_items.map(&:data)).not_to include topic
    end

    it "does dispatch new topic notification when not hidden" do
      Notification.create(name: "New Discussion Topic", category: "TestImmediately")
      @student.communication_channels.create!(path: "student@example.com") { |cc| cc.workflow_state = "active" }
      obj_params = topic_params(@course, published: true)
      user_session(@teacher)
      post "create", params: obj_params, format: :json
      json = response.parsed_body
      topic = DiscussionTopic.find(json["id"])
      expect(topic).to be_published
      expect(@student.email_channel.messages.map(&:context)).to include(topic)
    end

    it "does dispatch new topic notification when published" do
      Notification.create(name: "New Discussion Topic", category: "TestImmediately")
      @student.communication_channels.create!(path: "student@example.com") { |cc| cc.workflow_state = "active" }
      obj_params = topic_params(@course, published: false)
      user_session(@teacher)
      post "create", params: obj_params, format: :json

      json = response.parsed_body
      topic = DiscussionTopic.find(json["id"])
      expect(@student.email_channel.messages).to be_empty

      put "update", params: { course_id: @course.id, topic_id: topic.id, title: "Updated Topic", published: true }, format: "json"
      expect(@student.email_channel.messages.map(&:context)).to include(topic)
    end

    it "dispatches an assignment stream item with the correct title" do
      notification = Notification.create(name: "Assignment Created")
      obj_params = topic_params(@course)
                   .merge(assignment_params(@course))
                   .merge({ published: true })
      user_session(@teacher)
      post "create", params: obj_params, format: :json
      si = @student.recent_stream_items.detect do |item|
        item.data["notification_id"] == notification.id
      end
      expect(si.data["subject"]).to eq "Assignment Created - #{obj_params[:title]}, #{@course.name}"
    end

    it "does not allow for anonymous peer review assignment" do
      obj_params = topic_params(@course).merge(assignment_params(@course))
      obj_params[:assignment][:anonymous_peer_reviews] = true
      user_session(@teacher)
      post "create", params: obj_params, format: :json
      json = response.parsed_body
      expect(json["assignment"]["anonymous_peer_reviews"]).to be_falsey
    end

    context "usage rights - student" do
      let(:data) { fixture_file_upload("docs/txt.txt", "text/plain", true) }

      before { user_session(@student) }

      shared_examples_for "no usage rights set" do
        it "does not return usage rights on discussion topic attachment" do
          post "create", params: topic_params(@course, attachment: data), format: :json
          expect(Attachment.last.reload.usage_rights).to be_nil
        end
      end

      shared_examples_for "usage rights set" do
        it "returns usage rights on discussion topic attachment" do
          post "create", params: topic_params(@course, attachment: data), format: :json
          expect(Attachment.last.reload.usage_rights).not_to be_nil
        end
      end

      context "enabled on course" do
        before { @course.update!(usage_rights_required: true) }

        include_examples "usage rights set"
      end

      context "disabled on course" do
        before { @course.update!(usage_rights_required: false) }

        include_examples "no usage rights set"
      end
    end
  end

  describe "PUT: update" do
    before(:once) do
      @topic = DiscussionTopic.create!(context: @course,
                                       title: "Test Topic",
                                       delayed_post_at: "2013-01-01T00:00:00UTC",
                                       lock_at: "2013-01-02T00:00:00UTC")
    end

    before do
      user_session(@teacher)
    end

    describe "create_announcements_unlocked preference" do
      before do
        @teacher.create_announcements_unlocked(false)
        user_session(@teacher)
      end

      it "is not updated when updating an existing announcements" do
        topic = Announcement.create!(
          context: @course,
          title: "Test Announcement",
          message: "Foo",
          locked: "true"
        )
        put_params = { course_id: @course.id, topic_id: topic.id, locked: false }
        put("update", params: put_params)
        @teacher.reload
        expect(@teacher.create_announcements_unlocked?).to be_falsey
      end

      it "is not updated when creating an existing discussions" do
        topic = DiscussionTopic.create!(
          context: @course,
          title: "Test Topic",
          message: "Foo",
          locked: "true"
        )
        put_params = { course_id: @course.id, topic_id: topic.id, locked: false }
        put("update", params: put_params)
        @teacher.reload
        expect(@teacher.create_announcements_unlocked?).to be_falsey
      end
    end

    it "does not allow setting specific sections for group discussions" do
      user_session(@teacher)
      section1 = @course.course_sections.create!(name: "Section 1")
      section2 = @course.course_sections.create!(name: "Section 2")
      @course.enroll_teacher(@teacher, section: section1, allow_multiple_enrollments: true).accept(true)
      @course.enroll_teacher(@teacher, section: section2, allow_multiple_enrollments: true).accept(true)

      group_category = @course.group_categories.create(name: "gc")
      group = @course.groups.create!(group_category:)
      topic = DiscussionTopic.create!(context: group,
                                      title: "Test Topic",
                                      delayed_post_at: "2013-01-01T00:00:00UTC",
                                      lock_at: "2013-01-02T00:00:00UTC")
      put("update", params: {
            id: topic.id,
            group_id: group.id,
            topic_id: topic.id,
            specific_sections: section2.id,
            title: "Updated Topic",
          })
      expect(response).to have_http_status :unprocessable_entity
      expect(DiscussionTopic.count).to eq 2
      expect(DiscussionTopicSectionVisibility.count).to eq 0
    end

    it "does not allow updating a section specific announcement you do not have visibilities for" do
      user_session(@teacher)
      section1 = @course.course_sections.create!(name: "Section 1")
      section2 = @course.course_sections.create!(name: "Section 2")
      @course.enroll_teacher(@teacher, section: section1, allow_multiple_enrollments: true).accept!
      Enrollment.limit_privileges_to_course_section!(@course, @teacher, true)
      ann = @course.announcements.create!(message: "testing", is_section_specific: true, course_sections: [section2])
      ann.save!

      put("update", params: {
            course_id: @course.id,
            topic_id: ann.id,
            specific_sections: section1.id,
            title: "Updated Topic",
          })
      expect(response).to have_http_status :bad_request
    end

    it "Allows an admin to update a section-specific discussion" do
      account = @course.root_account
      section = @course.course_sections.create!(name: "Section")
      admin = account_admin_user(account:, role: admin_role, active_user: true)
      user_session(admin)
      topic = @course.discussion_topics.create!(title: "foo", message: "bar", user: @teacher)
      put("update", params: {
            course_id: @course.id,
            topic_id: topic.id,
            specific_sections: section.id,
            title: "foobers"
          })
      expect(response).to have_http_status :ok
    end

    it "triggers module progression recalculation if needed after changing sections" do
      @course.course_sections.create!(name: "Section")
      section2 = @course.course_sections.create!(name: "Section2")
      topic = @course.discussion_topics.create!(title: "foo", message: "bar", user: @teacher)
      mod = @course.context_modules.create!
      tag = mod.add_item({ id: topic.id, type: "discussion_topic" })
      mod.completion_requirements = { tag.id => { type: "must_view" } }
      mod.save!
      prog = mod.evaluate_for(@student)
      expect(prog).to be_unlocked

      user_session(@teacher)
      put "update", params: { course_id: @course.id, topic_id: topic.id, specific_sections: section2.id }
      expect(response).to be_successful

      expect(prog.reload).to be_completed
    end

    it "triggers module progression recalculation if undoing section specificness" do
      @course.course_sections.create!(name: "Section")
      section2 = @course.course_sections.create!(name: "Section2")
      topic = @course.discussion_topics.create!(title: "foo",
                                                message: "bar",
                                                user: @teacher,
                                                is_section_specific: true,
                                                course_sections: [section2])
      mod = @course.context_modules.create!
      tag = mod.add_item({ id: topic.id, type: "discussion_topic" })
      mod.completion_requirements = { tag.id => { type: "must_view" } }

      user_session(@teacher)
      expect_any_instantiation_of(mod).to receive(:invalidate_progressions)
      put "update", params: { course_id: @course.id, topic_id: topic.id, specific_sections: "all" }
      expect(response).to be_successful
    end

    it "can turn graded topic into ungraded section-specific topic in one edit" do
      user_session(@teacher)
      assign = @course.assignments.create!(title: "Graded Topic 1", submission_types: "discussion_topic")
      section1 = @course.course_sections.create!(name: "Section 1")
      @course.course_sections.create!(name: "Section 2")
      topic = assign.discussion_topic
      put("update", params: {
            course_id: @course.id,
            topic_id: topic.id,
            assignment: { set_assignment: "0" },
            specific_sections: section1.id
          })
      expect(response).to have_http_status :ok
      topic.reload
      expect(topic.assignment).to be_nil
    end

    it "does not clear lock_at if locked is not changed" do
      put("update", params: { course_id: @course.id,
                              topic_id: @topic.id,
                              title: "Updated Topic",
                              lock_at: @topic.lock_at,
                              delayed_post_at: @topic.delayed_post_at,
                              locked: false })
      expect(response).to have_http_status :ok
      expect(@topic.reload).not_to be_locked
      expect(@topic.lock_at).not_to be_nil
    end

    it "is able to turn off locked and delayed_post_at date in same request" do
      @topic.delayed_post_at = "2013-01-02T00:00:00UTC"
      @topic.locked = true
      @topic.save!
      put("update", params: { course_id: @course.id,
                              topic_id: @topic.id,
                              title: "Updated Topic",
                              locked: false,
                              delayed_post_at: nil })
      expect(response).to have_http_status :ok
      expect(assigns[:topic].title).to eq "Updated Topic"
      expect(assigns[:topic].locked).to be false
      expect(assigns[:topic].delayed_post_at).to be_nil
      expect(@topic.reload).not_to be_locked
      expect(@topic.delayed_post_at).to be_nil
    end

    it "is able to turn on locked and delayed_post_at date in same request" do
      @topic.delayed_post_at = nil
      @topic.locked = false
      @topic.save!
      delayed_post_time = Time.zone.local(2018, 4, 15)
      put("update", params: { course_id: @course.id,
                              topic_id: @topic.id,
                              title: "Updated Topic",
                              locked: true,
                              delayed_post_at: delayed_post_time.to_s })
      expect(response).to have_http_status :ok
      expect(assigns[:topic].title).to eq "Updated Topic"
      expect(assigns[:topic].locked).to be true
      expect(assigns[:topic].delayed_post_at.year).to eq 2018
      expect(assigns[:topic].delayed_post_at.month).to eq 4
      expect(@topic.reload).to be_locked
      expect(@topic.delayed_post_at.year).to eq 2018
      expect(@topic.delayed_post_at.month).to eq 4
    end

    it "does not change the editor if only pinned was changed" do
      put("update", params: { course_id: @course.id, topic_id: @topic.id, pinned: "1" }, format: "json")
      @topic.reload
      expect(@topic.pinned).to be_truthy
      expect(@topic.editor).to_not eq @teacher
    end

    it "does not clear delayed_post_at if published is not changed" do
      @topic.workflow_state = "post_delayed"
      @topic.save!
      put("update", params: { course_id: @course.id,
                              topic_id: @topic.id,
                              title: "Updated Topic",
                              lock_at: @topic.lock_at,
                              delayed_post_at: @topic.delayed_post_at,
                              published: false })
      expect(@topic.reload).not_to be_published
      expect(@topic.delayed_post_at).not_to be_nil
    end

    it "unlocks discussions with a lock_at attribute if lock state changes" do
      @topic.lock!
      put("update", params: { course_id: @course.id,
                              topic_id: @topic.id,
                              title: "Updated Topic",
                              lock_at: @topic.lock_at,
                              delayed_post_at: @topic.delayed_post_at,
                              locked: false })

      expect(@topic.reload).not_to be_locked
      expect(@topic.lock_at).to be_nil
    end

    it "sets workflow to post_delayed when delayed_post_at and lock_at are in the future" do
      put(:update, params: { course_id: @course.id,
                             topic_id: @topic.id,
                             title: "Updated topic",
                             delayed_post_at: 5.days.from_now })
      expect(@topic.reload).to be_post_delayed
    end

    it "does not clear lock_at if lock state hasn't changed" do
      put("update", params: { course_id: @course.id,
                              topic_id: @topic.id,
                              title: "Updated Topic",
                              lock_at: @topic.lock_at,
                              locked: true })
      expect(@topic.reload).to be_locked
      expect(@topic.lock_at).not_to be_nil
    end

    it "sets draft state on discussions with delayed_post_at" do
      put("update", params: { course_id: @course.id,
                              topic_id: @topic.id,
                              title: "Updated Topic",
                              lock_at: @topic.lock_at,
                              delayed_post_at: @topic.delayed_post_at,
                              published: false })

      expect(@topic.reload).not_to be_published
    end

    it "attaches a file and handles duplicates" do
      data = fixture_file_upload("docs/txt.txt", "text/plain", true)
      attachment_model context: @course, uploaded_data: data, folder: Folder.unfiled_folder(@course)
      put "update", params: { course_id: @course.id, topic_id: @topic.id, attachment: data }, format: "json"
      expect(response).to be_successful
      json = JSON.parse(response.body) # rubocop:disable Rails/ResponseParsedBody
      new_file = Attachment.find(json["attachments"][0]["id"])
      expect(new_file.display_name).to match(/txt-[0-9]+\.txt/)
      expect(json["attachments"][0]["display_name"]).to eq new_file.display_name
    end

    it "deletes attachments" do
      attachment = @topic.attachment = attachment_model(context: @course)
      @topic.lock_at = 1.week.from_now
      @topic.delayed_post_at = 1.week.ago
      @topic.save!
      @topic.unlock!
      put("update", params: { course_id: @course.id, topic_id: @topic.id, remove_attachment: "1" }, format: "json")
      expect(response).to be_successful

      expect(@topic.reload.attachment).to be_nil
      expect(attachment.reload).to be_deleted
    end

    it "does not create a new discussion if the storage usage would be greater than the quota" do
      @course.storage_quota = 60.kilobytes
      @course.save!
      old_count = DiscussionTopic.count
      # the doc.doc is a 63 kb file
      data = fixture_file_upload("docs/doc.doc", "application/msword", true)
      post "create", params: topic_params(@course, { attachment: data }), format: :json
      expect(response).to have_http_status :bad_request
      expect(response.body).to include("Course storage quota exceeded")
      expect(DiscussionTopic.count).to eq old_count
    end

    it "uses inst-fs if it is enabled" do
      uuid = "1234-abcd"
      allow(InstFS).to receive_messages(enabled?: true, direct_upload: uuid)

      data = fixture_file_upload("docs/txt.txt", "text/plain", true)
      attachment_model context: @course, uploaded_data: data, folder: Folder.unfiled_folder(@course)
      put "update", params: { course_id: @course.id, topic_id: @topic.id, attachment: data }, format: "json"

      @topic.reload
      expect(@topic.attachment.instfs_uuid).to eq(uuid)
    end

    it "editing section-specific topic to not-specific should clear out visibilities" do
      @announcement = Announcement.create!(context: @course,
                                           title: "Test Announcement",
                                           message: "Foo",
                                           delayed_post_at: "2013-01-01T00:00:00UTC",
                                           lock_at: "2013-01-02T00:00:00UTC")
      section1 = @course.course_sections.create!(name: "Section 1")
      section2 = @course.course_sections.create!(name: "Section 2")
      @announcement.is_section_specific = true
      @announcement.course_sections = [section1, section2]
      @announcement.save!
      put("update", params: { course_id: @course.id,
                              topic_id: @announcement.id,
                              message: "Foobar",
                              is_announcement: true,
                              specific_sections: "all" })
      expect(response).to be_successful
      visibilities = DiscussionTopicSectionVisibility.active
                                                     .where(discussion_topic_id: @announcement.id)
      expect(visibilities.empty?).to be true
    end

    it "does not remove specific sections if key is missing in PUT json" do
      @announcement = Announcement.create!(context: @course,
                                           title: "Test Announcement",
                                           message: "Foo",
                                           delayed_post_at: "2013-01-01T00:00:00UTC",
                                           lock_at: "2013-01-02T00:00:00UTC")
      section1 = @course.course_sections.create!(name: "Section 1")
      section2 = @course.course_sections.create!(name: "Section 2")
      @announcement.is_section_specific = true
      @announcement.course_sections = [section1, section2]
      @announcement.save!

      put("update", params: { course_id: @course.id,
                              topic_id: @announcement.id,
                              message: "Foobar",
                              is_announcement: true })
      expect(response).to be_successful
      visibilities = DiscussionTopicSectionVisibility.active
                                                     .where(discussion_topic_id: @announcement.id)
      expect(visibilities.count).to eq 2
    end

    context "anonymous discussion and group discussion relationship" do
      it "returns an error when turning a fully anonymous discussion into a group discussion" do
        full_anon = @course.discussion_topics.create!(title: "foo", message: "bar", user: @teacher, anonymous_state: "full_anonymity")
        group_category = @course.group_categories.create(name: "gc")
        @course.groups.create!(group_category:)
        user_session(@teacher)
        put "update", params: { course_id: @course.id, topic_id: full_anon.id, group_category_id: group_category.id }, format: "json"
        expect(response).to have_http_status :bad_request
        expect(response.parsed_body["errors"]).to include({ "anonymous_state" => "Group discussions cannot be anonymous." })
      end

      it "returns an error when turning a partially anonymous discussion into a group discussion" do
        partial_anon = @course.discussion_topics.create!(title: "foo", message: "bar", user: @teacher, anonymous_state: "partial_anonymity")
        group_category = @course.group_categories.create(name: "gc")
        @course.groups.create!(group_category:)
        user_session(@teacher)
        put "update", params: { course_id: @course.id, topic_id: partial_anon.id, group_category_id: group_category.id }, format: "json"
        expect(response).to have_http_status :bad_request
        expect(response.parsed_body["errors"]).to include({ "anonymous_state" => "Group discussions cannot be anonymous." })
      end

      it "saves when turning a regular discussion into a group discussion" do
        regular_discussion = @course.discussion_topics.create!(title: "foo", message: "bar", user: @teacher)
        group_category = @course.group_categories.create(name: "gc")
        @course.groups.create!(group_category:)
        user_session(@teacher)
        put "update", params: { course_id: @course.id, topic_id: regular_discussion.id, group_category_id: group_category.id }, format: "json"
        expect(response).to be_successful
        expect(regular_discussion.reload.group_category).to eq group_category
      end
    end
  end

  describe "POST 'reorder'" do
    it "reorders pinned topics" do
      user_session(@teacher)

      # add noise
      @course.announcements.create!(message: "asdf")
      course_topic

      topics = Array.new(3) { course_topic(pinned: true) }
      expect(topics.map(&:position)).to eq [1, 2, 3]
      t1, t2, _ = topics
      post "reorder", params: { course_id: @course.id, order: "#{t2.id},#{t1.id}" }, format: "json"
      expect(response).to be_successful
      topics.each(&:reload)
      expect(topics.map(&:position)).to eq [2, 1, 3]
    end
  end

  describe "Metrics" do
    before do
      allow(InstStatsd::Statsd).to receive(:increment)
      allow(InstStatsd::Statsd).to receive(:count)
    end

    it "increment discussion_topic.created" do
      user_session @teacher
      post "create", params: topic_params(@course), format: :json
      expect(response).to be_successful
      expect(InstStatsd::Statsd).to have_received(:increment).with("discussion_topic.created").at_least(:once)
    end

    it "does not increment discussion_topic.created when topic is not successfully created" do
      user_session @observer
      post "create", params: topic_params(@course), format: :json
      expect(response).to have_http_status :forbidden
      expect(InstStatsd::Statsd).not_to have_received(:increment).with("discussion_topic.created")
    end

    it "increment discussion_topic.created.partial_anonymity" do
      Account.site_admin.enable_feature! :react_discussions_post
      user_session @teacher
      post "create", params: topic_params(@course, { anonymous_state: "partial_anonymity" }), format: :json
      expect(response).to be_successful
      expect(InstStatsd::Statsd).to have_received(:increment).with("discussion_topic.created.partial_anonymity").at_least(:once)
    end

    it "does not increment discussion_topic.created.partial_anonymity if topic can not be partially anonymous" do
      Account.site_admin.disable_feature! :react_discussions_post
      user_session @teacher
      post "create", params: topic_params(@course, { anonymous_state: "partial_anonymity" }), format: :json
      expect(response).to be_successful
      expect(InstStatsd::Statsd).not_to have_received(:increment).with("discussion_topic.created.partial_anonymity")
    end

    it "increment discussion_topic.created.full_anonymity" do
      Account.site_admin.enable_feature! :react_discussions_post
      user_session @teacher
      post "create", params: topic_params(@course, { anonymous_state: "full_anonymity" }), format: :json
      expect(response).to be_successful
      expect(InstStatsd::Statsd).to have_received(:increment).with("discussion_topic.created.full_anonymity").at_least(:once)
    end

    it "does not increment discussion_topic.created.full_anonymity if topic can not be anonymous" do
      Account.site_admin.disable_feature! :react_discussions_post
      user_session @teacher
      post "create", params: topic_params(@course, { anonymous_state: "full_anonymity" }), format: :json
      expect(response).to be_successful
      expect(InstStatsd::Statsd).not_to have_received(:increment).with("discussion_topic.created.full_anonymity")
    end

    it "increment discussion_topic.created.podcast_feed_enabled" do
      user_session @teacher
      post "create", params: topic_params(@course, { podcast_enabled: 1 }), format: :json
      expect(response).to be_successful
      expect(InstStatsd::Statsd).to have_received(:increment).with("discussion_topic.created.podcast_feed_enabled").at_least(:once)
    end

    it "does not increment discussion_topic.created.podcast_feed_enabled" do
      user_session @teacher
      post "create", params: topic_params(@course, { podcast_enabled: 0 }), format: :json
      expect(response).to be_successful
      expect(InstStatsd::Statsd).not_to have_received(:increment).with("discussion_topic.created.podcast_feed_enabled")
    end

    it "increment discussion_topic.created.allow_liking_enabled" do
      user_session @teacher
      post "create", params: topic_params(@course, { allow_rating: 1 }), format: :json
      expect(response).to be_successful
      expect(InstStatsd::Statsd).to have_received(:increment).with("discussion_topic.created.allow_liking_enabled").at_least(:once)
    end

    it "does not increment discussion_topic.created.allow_liking_enabled" do
      user_session @teacher
      post "create", params: topic_params(@course, { allow_rating: 0 }), format: :json
      expect(response).to be_successful
      expect(InstStatsd::Statsd).not_to have_received(:increment).with("discussion_topic.created.allow_liking_enabled")
    end

    it "increment discussion_topic.created.attachment" do
      user_session @teacher
      data = fixture_file_upload("docs/txt.txt", "text/plain", true)
      attachment_model context: @course, uploaded_data: data, folder: Folder.unfiled_folder(@course)
      post "create", params: topic_params(@course, { attachment: data }), format: :json
      expect(response).to be_successful
      expect(InstStatsd::Statsd).to have_received(:increment).with("discussion_topic.created.attachment").at_least(:once)
    end

    it "does not increment discussion_topic.created.attachment" do
      user_session @teacher
      post "create", params: topic_params(@course, {}), format: :json
      expect(response).to be_successful
      expect(InstStatsd::Statsd).not_to have_received(:increment).with("discussion_topic.created.attachment")
    end

    it "increment discussion_topic.created.scheduled when delayed_post_at is not nil" do
      user_session @teacher
      post "create", params: topic_params(@course, { delayed_post_at: "2022-04-21T06:00:00.000Z" }), format: :json
      expect(response).to be_successful
      expect(InstStatsd::Statsd).to have_received(:increment).with("discussion_topic.created.scheduled").at_least(:once)
    end

    it "increment discussion_topic.created.scheduled when lock at is not nil" do
      user_session @teacher
      post "create", params: topic_params(@course, { lock_at: "2022-04-21T06:00:00.000Z" }), format: :json
      expect(response).to be_successful
      expect(InstStatsd::Statsd).to have_received(:increment).with("discussion_topic.created.scheduled").at_least(:once)
    end

    it "does not increment discussion_topic.created.scheduled without delayed_post_at and lock_at" do
      user_session @teacher
      post "create", params: topic_params(@course), format: :json
      expect(response).to be_successful
      expect(InstStatsd::Statsd).not_to have_received(:increment).with("discussion_topic.created.scheduled")
    end

    it "increment discussion_topic.created.graded" do
      user_session @teacher
      obj_params = topic_params(@course).merge(assignment_params(@course))
      post "create", params: obj_params, format: :json
      expect(InstStatsd::Statsd).to have_received(:increment).with("discussion_topic.created.graded").at_least(:once)
    end

    it "does not increment discussion_topic.created.graded for non graded topics" do
      user_session @teacher
      post "create", params: topic_params(@course), format: :json
      expect(InstStatsd::Statsd).not_to have_received(:increment).with("discussion_topic.created.graded")
    end

    describe "assignment multiple due dates" do
      describe "should increment" do
        it "discussion_topic.created.multiple_due_dates" do
          user_session @teacher
          obj_params = topic_params(@course).merge(assignment_params(@course))
          obj_params[:assignment][:assignment_overrides] = [{ "due_at" => "2022-04-23T05:59:59.000Z", "due_at_overridden" => false, "lock_at" => "2022-04-24T05:59:59.000Z", "lock_at_overridden" => false, "unlock_at" => "2022-04-21T06:00:00.000Z", "unlock_at_overridden" => false, "rowKey" => "0", "course_section_id" => "2", "title" => "Section 1", "all_day" => false, "all_day_date" => nil, "persisted" => false },
                                                            { "due_at" => "2022-04-30T05:59:59.000Z", "due_at_overridden" => false, "lock_at" => "2022-05-01T05:59:59.000Z", "lock_at_overridden" => false, "unlock_at" => "2022-04-28T06:00:00.000Z", "unlock_at_overridden" => false, "rowKey" => "1", "course_section_id" => "3", "title" => "Section 2", "all_day" => false, "all_day_date" => nil, "persisted" => false }]
          post "create", params: obj_params, format: :json
          expect(InstStatsd::Statsd).to have_received(:increment).with("discussion_topic.created.multiple_due_dates").at_least(:once)
        end
      end

      describe "should not increment" do
        it "discussion_topic.created.multiple_due_dates" do
          user_session @teacher
          post "create", params: topic_params(@course), format: :json
          expect(InstStatsd::Statsd).not_to have_received(:increment).with("discussion_topic.created.multiple_due_dates")
        end
      end
    end

    it "increment discussion_topic.visit.redesign" do
      @course.enable_feature! :react_discussions_post

      course_topic
      user_session @teacher
      get "show", params: { course_id: @course.id, id: @topic.id }
      expect(InstStatsd::Statsd).to have_received(:increment).with("discussion_topic.visit.redesign").at_least(:once)
    end

    it "does not increment discussion_topic.visit.redesign with unauthorized visit" do
      @course.enable_feature! :react_discussions_post

      course_topic
      get "show", params: { course_id: @course.id, id: @topic.id }
      assert_unauthorized
      expect(InstStatsd::Statsd).not_to have_received(:increment).with("discussion_topic.visit.redesign")
    end

    it "count discussion_topic.visit.entries.redesign" do
      @course.enable_feature! :react_discussions_post

      course_topic
      user_session @teacher
      get "show", params: { course_id: @course.id, id: @topic.id }
      expect(InstStatsd::Statsd).to have_received(:count).with("discussion_topic.visit.entries.redesign", 0).at_least(:once)
    end

    it "does not count discussion_topic.visit.entries.redesign with unauthorized visit" do
      @course.enable_feature! :react_discussions_post

      course_topic
      get "show", params: { course_id: @course.id, id: @topic.id }
      assert_unauthorized
      expect(InstStatsd::Statsd).not_to have_received(:count).with("discussion_topic.visit.entries.redesign", 0)
    end

    it "count discussion_topic.visit.pages.redesign" do
      @course.enable_feature! :react_discussions_post

      course_topic
      user_session @teacher
      get "show", params: { course_id: @course.id, id: @topic.id }
      expect(InstStatsd::Statsd).to have_received(:count).with("discussion_topic.visit.pages.redesign", 0).at_least(:once)
    end

    it "does not count discussion_topic.visit.pages.redesign with unauthorized visit" do
      @course.enable_feature! :react_discussions_post

      course_topic
      get "show", params: { course_id: @course.id, id: @topic.id }
      assert_unauthorized
      expect(InstStatsd::Statsd).not_to have_received(:count).with("discussion_topic.visit.pages.redesign", 0)
    end

    it "increment discussion_topic.visit.legacy" do
      @course.disable_feature! :react_discussions_post

      course_topic
      user_session @teacher
      get "show", params: { course_id: @course.id, id: @topic.id }
      expect(InstStatsd::Statsd).to have_received(:increment).with("discussion_topic.visit.legacy").at_least(:once)
    end

    it "does not increment discussion_topic.visit.legacy with unauthorized visit" do
      @course.disable_feature! :react_discussions_post

      course_topic
      get "show", params: { course_id: @course.id, id: @topic.id }
      assert_unauthorized
      expect(InstStatsd::Statsd).not_to have_received(:increment).with("discussion_topic.visit.legacy")
    end

    it "increment discussion_topic.created.group" do
      user_session @teacher
      @group_category = @course.group_categories.create(name: "gc")
      @group = @course.groups.create!(group_category: @group_category)

      post "create", params: group_topic_params(@group), format: :json
      expect(response).to be_successful
      expect(InstStatsd::Statsd).to have_received(:increment).with("discussion_topic.created.group").at_least(:once)
    end

    it "does not increment discussion_topic.created.group when topic is not successfully created" do
      user_session @teacher
      post "create", params: topic_params(@course), format: :json
      expect(InstStatsd::Statsd).not_to have_received(:increment).with("discussion_topic.created.group")
    end

    it "count discussion_topic.visit.entries.legacy" do
      @course.disable_feature! :react_discussions_post

      course_topic
      user_session @teacher
      get "show", params: { course_id: @course.id, id: @topic.id }
      expect(InstStatsd::Statsd).to have_received(:count).with("discussion_topic.visit.entries.legacy", 0).at_least(:once)
    end

    it "does not count discussion_topic.visit.entries.legacy with unauthorized visit" do
      @course.disable_feature! :react_discussions_post

      course_topic
      get "show", params: { course_id: @course.id, id: @topic.id }
      assert_unauthorized
      expect(InstStatsd::Statsd).not_to have_received(:count).with("discussion_topic.visit.entries.legacy", 0)
    end

    it "count discussion_topic.visit.pages.legacy" do
      @course.disable_feature! :react_discussions_post

      course_topic
      user_session @teacher
      get "show", params: { course_id: @course.id, id: @topic.id }
      expect(InstStatsd::Statsd).to have_received(:count).with("discussion_topic.visit.pages.legacy", 0).at_least(:once)
    end

    it "does not count discussion_topic.visit.pages.legacy with unauthorized visit" do
      @course.disable_feature! :react_discussions_post

      course_topic
      get "show", params: { course_id: @course.id, id: @topic.id }
      assert_unauthorized
      expect(InstStatsd::Statsd).not_to have_received(:count).with("discussion_topic.visit.pages.legacy", 0)
    end
  end
end<|MERGE_RESOLUTION|>--- conflicted
+++ resolved
@@ -765,11 +765,7 @@
           @topic.discussion_entries.create!(user: @teacher, message: (i + 1).to_s)
         end
         participant = @topic.participant(current_user: @student)
-<<<<<<< HEAD
-        participant.sort_order = DiscussionTopicParticipant::SortOrder::ASC
-=======
         participant.sort_order = DiscussionTopic::SortOrder::ASC
->>>>>>> 1c55606d
         participant.save!
       end
 
@@ -782,11 +778,7 @@
 
       it "top level entry are paginated when desc" do
         participant = @topic.participant(current_user: @student)
-<<<<<<< HEAD
-        participant.sort_order = DiscussionTopicParticipant::SortOrder::DESC
-=======
         participant.sort_order = DiscussionTopic::SortOrder::DESC
->>>>>>> 1c55606d
         participant.save!
         get "show", params: { course_id: @course.id, id: @topic.id, entry_id: @topic.discussion_entries.last.id }
         expect(assigns[:js_env][:current_page]).to eq(0)
