--- conflicted
+++ resolved
@@ -78,15 +78,6 @@
 
       it "renders as json" do
         request.accept = Mime[:json].to_s
-<<<<<<< HEAD
-        get :show, params: {
-                     course_id: @context.id,
-                     assignment_id: @assignment.id,
-                     id: @student.id,
-                     download: @submission.attachment_id
-                   },
-                   format: :json
-=======
         get :show,
             params: {
               course_id: @context.id,
@@ -95,7 +86,6 @@
               download: @submission.attachment_id
             },
             format: :json
->>>>>>> 5e181781
         expect(response.parsed_body["attachment"]["id"]).to eq @submission.attachment_id
       end
     end
