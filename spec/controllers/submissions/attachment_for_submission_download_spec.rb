# frozen_string_literal: true

#
# Copyright (C) 2015 - present Instructure, Inc.
#
# This file is part of Canvas.
#
# Canvas is free software: you can redistribute it and/or modify it under
# the terms of the GNU Affero General Public License as published by the Free
# Software Foundation, version 3 of the License.
#
# Canvas is distributed in the hope that it will be useful, but WITHOUT ANY
# WARRANTY; without even the implied warranty of MERCHANTABILITY or FITNESS FOR
# A PARTICULAR PURPOSE. See the GNU Affero General Public License for more
# details.
#
# You should have received a copy of the GNU Affero General Public License along
# with this program. If not, see <http://www.gnu.org/licenses/>.
#

describe Submissions::AttachmentForSubmissionDownload do
  before :once do
    course_with_student(active_all: true)
    assignment_model(course: @course)
    submission_model({
                       assignment: @assignment,
                       body: 'here my assignment',
                       submission_type: 'online_text_entry',
                       user: @student
                     })
    @submission.submitted_at = 3.hours.ago
    @submission.save
    @options = {}
  end

  subject do
    Submissions::AttachmentForSubmissionDownload.new(@submission, @options)
  end

  describe '#attachment' do
    it 'raises ActiveRecord::RecordNotFound when download_id is not present' do
<<<<<<< HEAD
      expect(@options.key?(:download_id)).to be_falsey, 'precondition'
      expect {
=======
      expect(@options).not_to have_key(:download_id)
      expect do
>>>>>>> 2bda9f78
        subject.attachment
      end.to raise_error(ActiveRecord::RecordNotFound)
    end

    context 'when attachment belongs to a submission' do
      before do
        @attachment = @submission.attachment = attachment_model(context: @course)
        @submission.save
        @options = { download: @attachment.id }
      end

      it 'returns the attachment that belongs to the submission' do
        expect(subject.attachment).to eq @attachment
      end
    end

    context 'when submission has prior attachment' do
      before :once do
        @attachment = @submission.attachment = attachment_model(context: @course)
        @submission.submitted_at = 3.hours.ago
        @submission.save
      end

      it 'returns prior attachment' do
        expect(@submission.attachment).not_to be_nil, 'precondition'
        expect do
          @submission.with_versioning(explicit: true) do
            @submission.attachment = nil
            @submission.submitted_at = 1.hour.ago
            @submission.save
          end
        end.to change(@submission.versions, :count), 'precondition'
        @submission.reload
        expect(@submission.attachment).to be_nil, 'precondition'
        @options = { download: @attachment.id }
        expect(subject.attachment).to eq @attachment
      end
    end

    context 'when download id is found in attachments collection ids' do
      before :once do
        @attachment = attachment_model(context: @course)
        AttachmentAssociation.create!(context: @submission, attachment: @attachment)
        @options = { download: @attachment.id }
      end

      it 'returns attachment from attachments collection' do
        expect(subject.attachment).to eq @attachment
      end
    end

    context 'when comment id & download id are present' do
      before :once do
        @original_course = @course
        @original_student = @student
        course_with_student(active_all: true)
        submission_comment_model
        @attachment = attachment_model(context: @assignment)
        @submission_comment.attachments = [@attachment]
        @submission_comment.save
        @options = { comment_id: @submission_comment.id, download: @attachment.id }
      end

      it 'returns submission comment attachment' do
        expect(subject.attachment).to eq @attachment
      end
    end

    context 'when download id is in versioned_attachments' do
      before :once do
        @attachment = attachment_model(context: @assignment)
        @submission.attachment_ids = @attachment.id.to_s
        @submission.save
        @options = { download: @attachment.id }
      end

      it 'returns attachment from versioned_attachments' do
        expect(@submission.attachment_ids).not_to be_nil
        expect(subject.attachment).to eq @attachment
      end
    end
  end
end<|MERGE_RESOLUTION|>--- conflicted
+++ resolved
@@ -39,13 +39,8 @@
 
   describe '#attachment' do
     it 'raises ActiveRecord::RecordNotFound when download_id is not present' do
-<<<<<<< HEAD
-      expect(@options.key?(:download_id)).to be_falsey, 'precondition'
-      expect {
-=======
       expect(@options).not_to have_key(:download_id)
       expect do
->>>>>>> 2bda9f78
         subject.attachment
       end.to raise_error(ActiveRecord::RecordNotFound)
     end
