--- conflicted
+++ resolved
@@ -218,62 +218,6 @@
       expect(aac).to be_present
     end
 
-<<<<<<< HEAD
-    let(:idp_xml) {
-      <<~XML
-        <?xml version="1.0"?>
-        <EntityDescriptor xmlns="urn:oasis:names:tc:SAML:2.0:metadata" xmlns:ds="http://www.w3.org/2000/09/xmldsig#" entityID="https://sso.school.edu/idp/shibboleth">
-          <IDPSSODescriptor protocolSupportEnumeration="urn:mace:shibboleth:1.0 urn:oasis:names:tc:SAML:1.1:protocol urn:oasis:names:tc:SAML:2.0:protocol">
-            <KeyDescriptor use="signing">
-              <ds:KeyInfo>
-                <ds:X509Data>
-                  <ds:X509Certificate>
-                    MIIE8TCCA9mgAwIBAgIJAITusxON60cKMA0GCSqGSIb3DQEBBQUAMIGrMQswCQYD
-                    VQQGEwJVUzENMAsGA1UECBMEVXRhaDEXMBUGA1UEBxMOU2FsdCBMYWtlIENpdHkx
-                    GTAXBgNVBAoTEEluc3RydWN0dXJlLCBJbmMxEzARBgNVBAsTCk9wZXJhdGlvbnMx
-                    IDAeBgNVBAMTF0NhbnZhcyBTQU1MIENlcnRpZmljYXRlMSIwIAYJKoZIhvcNAQkB
-                    FhNvcHNAaW5zdHJ1Y3R1cmUuY29tMB4XDTEzMDQyMjE3NDQ0M1oXDTE1MDQyMjE3
-                    NDQ0M1owgasxCzAJBgNVBAYTAlVTMQ0wCwYDVQQIEwRVdGFoMRcwFQYDVQQHEw5T
-                    YWx0IExha2UgQ2l0eTEZMBcGA1UEChMQSW5zdHJ1Y3R1cmUsIEluYzETMBEGA1UE
-                    CxMKT3BlcmF0aW9uczEgMB4GA1UEAxMXQ2FudmFzIFNBTUwgQ2VydGlmaWNhdGUx
-                    IjAgBgkqhkiG9w0BCQEWE29wc0BpbnN0cnVjdHVyZS5jb20wggEiMA0GCSqGSIb3
-                    DQEBAQUAA4IBDwAwggEKAoIBAQDHRYRp/slsoqD7iPFo+8UFjqd+LgSQ062x09CG
-                    m5uW9smY/x2ig8hxfd05Dtk42wrA9frRh6QiEhtoy8qL/4g/LOmYq5USDdzLXsPF
-                    /nqTVPkTOhGcuSpfJbxucRsMfGL6IvrGqLNxpyfroyV1dv9/fim+d6bs7js5k1i5
-                    EkKksgVlnnpUpOx5pswWVcZICeIJwTMe1C0KHcpUMycZxMHueJ+Y7tWHtWW+R75T
-                    QWdWjL+TevEL57B3cW19+9Sud2Y63DcwP6V0aDrwArxQwmp73uUb5ol6gSSvD+Ol
-                    CIsf6S/5gqMdgqxJJsWqzBOTeDsVr8m2Dx3VX7Plho7pk06FAgMBAAGjggEUMIIB
-                    EDAdBgNVHQ4EFgQUQy1zIfZP/NZKPYLGugNSjjBnTYgwgeAGA1UdIwSB2DCB1YAU
-                    Qy1zIfZP/NZKPYLGugNSjjBnTYihgbGkga4wgasxCzAJBgNVBAYTAlVTMQ0wCwYD
-                    VQQIEwRVdGFoMRcwFQYDVQQHEw5TYWx0IExha2UgQ2l0eTEZMBcGA1UEChMQSW5z
-                    dHJ1Y3R1cmUsIEluYzETMBEGA1UECxMKT3BlcmF0aW9uczEgMB4GA1UEAxMXQ2Fu
-                    dmFzIFNBTUwgQ2VydGlmaWNhdGUxIjAgBgkqhkiG9w0BCQEWE29wc0BpbnN0cnVj
-                    dHVyZS5jb22CCQCE7rMTjetHCjAMBgNVHRMEBTADAQH/MA0GCSqGSIb3DQEBBQUA
-                    A4IBAQC1dgkv3cT4KRMR42mIKgJRp4Jf7swUrtoAFOdOr1R6fjI/9bFNSVNgauiQ
-                    flN6q8QA5B2sbDihiSqAylm9F34hpI3C3PvzSWzuIk+Z2FPHcA05CZtwrUWj1M0c
-                    eBXxXragtR7ZYtIbEb0srzBfwoFYvWnLU7tM8t6wM6+1rxvOuQFVCCSXyptsGoBl
-                    D9qyzAbyYDgJZYpbTjaA9bqhpkn/9CLN3JhNHLyBVr03fp3hQqNwZ2do9bFZBnW0
-                    c5Dx9pbKTvC3TAUb2cwUD69yTYS1oq7//yIC2ha2ouzkV/VpB1fcF5YEj2pc6uaj
-                    lOTDX4Eg7OBEkTzU8cX04b15bJfE
-                  </ds:X509Certificate>
-                </ds:X509Data>
-              </ds:KeyInfo>
-            </KeyDescriptor>
-            <ArtifactResolutionService Binding="urn:oasis:names:tc:SAML:2.0:bindings:SOAP" Location="https://sso.school.edu:8443/idp/profile/SAML2/SOAP/ArtifactResolution" index="1"/>
-            <ArtifactResolutionService Binding="urn:oasis:names:tc:SAML:1.0:bindings:SOAP-binding" Location="https://sso.school.edu:8443/idp/profile/SAML1/SOAP/ArtifactResolution" index="2"/>
-            <SingleLogoutService Binding="urn:oasis:names:tc:SAML:2.0:bindings:HTTP-Redirect" Location="https://sso.school.edu/idp/profile/SAML2/Redirect/SLO"/>
-            <SingleLogoutService Binding="urn:oasis:names:tc:SAML:2.0:bindings:HTTP-POST" Location="https://sso.school.edu/idp/profile/SAML2/POST/SLO"/>
-            <SingleLogoutService Binding="urn:oasis:names:tc:SAML:2.0:bindings:SOAP" Location="https://sso.school.edu/idp/profile/SAML2/SOAP/SLO"/>
-            <SingleSignOnService Binding="urn:mace:shibboleth:1.0:profiles:AuthnRequest" Location="https://sso.school.edu/idp/profile/Shibboleth/SSO"/>
-            <SingleSignOnService Binding="urn:oasis:names:tc:SAML:2.0:bindings:HTTP-POST" Location="https://sso.school.edu/idp/profile/SAML2/POST/SSO"/>
-            <SingleSignOnService Binding="urn:oasis:names:tc:SAML:2.0:bindings:HTTP-Redirect" Location="https://sso.school.edu/idp/profile/SAML2/Redirect/SSO"/>
-          </IDPSSODescriptor>
-        </EntityDescriptor>
-      XML
-    }
-
-=======
->>>>>>> 0c292493
     it "populates SAML from metadata" do
       post "create", params: { account_id: account.id, auth_type: 'saml', metadata: idp_xml }
       expect(response).to be_redirect
