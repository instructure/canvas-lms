--- conflicted
+++ resolved
@@ -28,15 +28,15 @@
     WebMock.enable_net_connect!
   end
 
-  it 'should require a user be logged in' do
-    get 'image_search', params: {query: 'cats'}
+  it 'requires a user be logged in' do
+    get 'image_search', params: { query: 'cats' }
     assert_unauthorized
   end
 
-  it 'should require the plugin be configured' do
+  it 'requires the plugin be configured' do
     user_model
     user_session(@user)
-    get 'image_search', params: {query: 'cats'}
+    get 'image_search', params: { query: 'cats' }
     assert_status(404)
   end
 
@@ -52,7 +52,7 @@
       user_session(@user)
     end
 
-    it 'should update link headers to point to Canvas' do
+    it 'updates link headers to point to Canvas' do
       stub_request(:get, "https://api.unsplash.com/search/photos?content_filter=high&page=1&per_page=10&query=cats").to_return(
         status: 200,
         body: '',
@@ -60,15 +60,15 @@
           'Link' => '<https://api.unsplash.com/search/photos?content_filter=high&page=1&query=cats>; rel="first", <https://api.unsplash.com/search/photos?content_filter=high&page=1&query=cats>; rel="prev", <https://api.unsplash.com/search/photos?content_filter=high&page=3&query=cats>; rel="last", <https://api.unsplash.com/search/photos?content_filter=high&page=3&query=cats>; rel="next"'
         }
       )
-      get 'image_search', params: {query: 'cats'}
+      get 'image_search', params: { query: 'cats' }
       local_url = request.protocol + request.host_with_port
       expect(response.headers['Link']).to eq "<#{local_url}/api/v1/image_search?content_filter=high&page=1&query=cats>; rel=\"first\", <#{local_url}/api/v1/image_search?content_filter=high&page=1&query=cats>; rel=\"prev\", <#{local_url}/api/v1/image_search?content_filter=high&page=3&query=cats>; rel=\"last\", <#{local_url}/api/v1/image_search?content_filter=high&page=3&query=cats>; rel=\"next\""
     end
 
-    it 'should return only the data we specify' do
-      stub_request(:get, "https://api.unsplash.com/search/photos?content_filter=high&page=1&per_page=10&query=cats").
-        to_return(status: 200, body: file_fixture("unsplash.json").read, headers: {'Content-Type' => 'application/json'})
-      get 'image_search', params: {query: 'cats'}
+    it 'returns only the data we specify' do
+      stub_request(:get, "https://api.unsplash.com/search/photos?content_filter=high&page=1&per_page=10&query=cats")
+        .to_return(status: 200, body: file_fixture("unsplash.json").read, headers: { 'Content-Type' => 'application/json' })
+      get 'image_search', params: { query: 'cats' }
       json = JSON.parse(response.body).first
       expect(json['description']).to eq nil
       expect(json['alt']).to eq 'selective focus photo of gray tabby cat'
@@ -82,35 +82,20 @@
       expect(download_url).to eq "https://api.unsplash.com/photos/bPxGLgJiMI/download"
     end
 
-<<<<<<< HEAD
-    it 'should send the app key as a client id header' do
-      stub_request(:get, "https://api.unsplash.com/search/photos?page=1&per_page=10&query=cats").with(headers: {'Authorization': 'Client-ID key'})
-      get 'image_search', params: {query: 'cats'}
-      expect(WebMock).to have_requested(:get, "https://api.unsplash.com/search/photos?content_filter=high&page=1&per_page=10&query=cats").
-        with(headers: {'Authorization': 'Client-ID key'}).once
-=======
     it 'sends the app key as a client id header' do
       stub_request(:get, "https://api.unsplash.com/search/photos?page=1&per_page=10&query=cats").with(headers: { Authorization: 'Client-ID key' })
       get 'image_search', params: { query: 'cats' }
       expect(WebMock).to have_requested(:get, "https://api.unsplash.com/search/photos?content_filter=high&page=1&per_page=10&query=cats")
         .with(headers: { Authorization: 'Client-ID key' }).once
->>>>>>> 2d51e8e7
     end
 
-    it 'should read params back correctly' do
+    it 'reads params back correctly' do
       begin
         WebMock::Config.instance.query_values_notation = :flat_array
-<<<<<<< HEAD
-        stub_request(:get, "https://api.unsplash.com/search/photos?page=2&per_page=18&query=cats").with(headers: {'Authorization': 'Client-ID key'})
-        get 'image_search', params: {"query" => 'cats', "per_page" => 18, "page" => 2, "orientation" => 'landscape'}
-        expect(WebMock).to have_requested(:get, "https://api.unsplash.com/search/photos?content_filter=high&page=2&per_page=18&query=cats&orientation=landscape").
-          with(headers: {'Authorization': 'Client-ID key'}).once
-=======
         stub_request(:get, "https://api.unsplash.com/search/photos?page=2&per_page=18&query=cats").with(headers: { Authorization: 'Client-ID key' })
         get 'image_search', params: { "query" => 'cats', "per_page" => 18, "page" => 2, "orientation" => 'landscape' }
         expect(WebMock).to have_requested(:get, "https://api.unsplash.com/search/photos?content_filter=high&page=2&per_page=18&query=cats&orientation=landscape")
           .with(headers: { Authorization: 'Client-ID key' }).once
->>>>>>> 2d51e8e7
       ensure
         WebMock::Config.instance.query_values_notation = :subscript
       end
@@ -129,24 +114,6 @@
       user_session(@user)
     end
 
-<<<<<<< HEAD
-    it 'should show success message if successful' do
-      stub_request(:head, "https://api.unsplash.com/photos/bPxGLgJiMI/download").with(headers: {'Authorization': 'Client-ID key'}).
-        to_return(status: 200, headers: {'Content-Type' => 'application/json'})
-      post 'image_selection', params: {id: "MNXkDmA1CTOTRxPFXAtX59DunVompzL9sdrM_Qa18WkF96Kd9ZlGD6xWDJlNgU4S3RQMdMPX4lrZ~dWUR5iRwMEGydMoD~fCYd8vLgJASKwTKsesSgTQ"}
-      expect(WebMock).to have_requested(:head, "https://api.unsplash.com/photos/bPxGLgJiMI/download").
-        with(headers: {'Authorization': 'Client-ID key'}).once
-      expect(JSON.parse(response.body)).to eq({"message" => 'Confirmation success. Thank you.'})
-    end
-
-    it 'should show Unsplash message if Unsplash gives a 404' do
-      stub_request(:head, "https://api.unsplash.com/photos/bPxGLgJiMI/download").with(headers: {'Authorization': 'Client-ID key'}).
-        to_return(status: 404, body: "{\"errors\": [\"Couldn't find Photo\"]}", headers: {'Content-Type' => 'application/json'})
-      post 'image_selection', params: {id: "MNXkDmA1CTOTRxPFXAtX59DunVompzL9sdrM_Qa18WkF96Kd9ZlGD6xWDJlNgU4S3RQMdMPX4lrZ~dWUR5iRwMEGydMoD~fCYd8vLgJASKwTKsesSgTQ"}
-      expect(WebMock).to have_requested(:head, "https://api.unsplash.com/photos/bPxGLgJiMI/download").
-        with(headers: {'Authorization': 'Client-ID key'}).once
-      expect(JSON.parse(response.body)).to eq({"message" => "Couldn't find Photo"})
-=======
     it 'shows success message if successful' do
       stub_request(:head, "https://api.unsplash.com/photos/bPxGLgJiMI/download").with(headers: { Authorization: 'Client-ID key' })
                                                                                 .to_return(status: 200, headers: { 'Content-Type' => 'application/json' })
@@ -163,29 +130,19 @@
       expect(WebMock).to have_requested(:head, "https://api.unsplash.com/photos/bPxGLgJiMI/download")
         .with(headers: { Authorization: 'Client-ID key' }).once
       expect(JSON.parse(response.body)).to eq({ "message" => "Couldn't find Photo" })
->>>>>>> 2d51e8e7
     end
 
-    it 'should show an id error if it fails to parse the id' do
-      post 'image_selection', params: {id: "MNXkDmA1CTOTRxPFXAtX59DunVompzL9sdrM_Qa18WkF96Kd9ZlGD6xWDJlNgU4S3RQMdMPX4lr~dWUR5iRwMEGydMoD~fCYd8vLgJASKwTKsesSgTQ"}
-      expect(JSON.parse(response.body)).to eq({"message" => 'Could not find image.  Please check the id and try again'})
+    it 'shows an id error if it fails to parse the id' do
+      post 'image_selection', params: { id: "MNXkDmA1CTOTRxPFXAtX59DunVompzL9sdrM_Qa18WkF96Kd9ZlGD6xWDJlNgU4S3RQMdMPX4lr~dWUR5iRwMEGydMoD~fCYd8vLgJASKwTKsesSgTQ" }
+      expect(JSON.parse(response.body)).to eq({ "message" => 'Could not find image.  Please check the id and try again' })
     end
 
-<<<<<<< HEAD
-    it 'should show 500 error if another error happens' do
-      stub_request(:head, "https://api.unsplash.com/photos/bPxGLgJiMI").with(headers: {'Authorization': 'Client-ID key'}).
-        to_return(status: 400)
-      post 'image_selection', params: {id: "MNXkDmA1CTOTRxPFXAtX59DunVompzL9sdrM_Qa18WkF96Kd9ZlGD6xWDJlNgU4S3RQMdMPX4lrZ~dWUR5iRwMEGydMoD~fCYd8vLgJASKwTKsesSgTQ"}
-      expect(WebMock).to have_requested(:head, "https://api.unsplash.com/photos/bPxGLgJiMI/download").
-        with(headers: {'Authorization': 'Client-ID key'}).once
-=======
     it 'shows 500 error if another error happens' do
       stub_request(:head, "https://api.unsplash.com/photos/bPxGLgJiMI").with(headers: { Authorization: 'Client-ID key' })
                                                                        .to_return(status: 400)
       post 'image_selection', params: { id: "MNXkDmA1CTOTRxPFXAtX59DunVompzL9sdrM_Qa18WkF96Kd9ZlGD6xWDJlNgU4S3RQMdMPX4lrZ~dWUR5iRwMEGydMoD~fCYd8vLgJASKwTKsesSgTQ" }
       expect(WebMock).to have_requested(:head, "https://api.unsplash.com/photos/bPxGLgJiMI/download")
         .with(headers: { Authorization: 'Client-ID key' }).once
->>>>>>> 2d51e8e7
       assert_status(500)
     end
   end
