--- conflicted
+++ resolved
@@ -154,11 +154,7 @@
         Account.site_admin.disable_feature!(:outcomes_friendly_description)
         user_session(@admin)
         get "index", params: { account_id: @account.id }
-<<<<<<< HEAD
-        expect(assigns[:js_env][:OUTCOMES_FRIENDLY_DESCRIPTION]).to eq false
-=======
         expect(assigns[:js_env][:OUTCOMES_FRIENDLY_DESCRIPTION]).to be false
->>>>>>> 8936177e
       end
     end
   end
