--- conflicted
+++ resolved
@@ -113,12 +113,8 @@
       HostUrl.expects(:context_host).with(account).returns('somewhere.else.com')
       post 'create', :pseudonym_session => { :unique_id => 'jt@instructure.com', :password => 'qwerty'}
       response.should redirect_to(dashboard_url(:login_success => 1))
-<<<<<<< HEAD
-      flash[:notice].should == 'In the future, please login at somewhere.else.com.'
-=======
       flash[:notice].should be_blank
       flash[:error].should == 'In the future, please login at somewhere.else.com.'
->>>>>>> 8f48fee5
     end
   end
 
