# frozen_string_literal: true

#
# Copyright (C) 2011 - present Instructure, Inc.
#
# This file is part of Canvas.
#
# Canvas is free software: you can redistribute it and/or modify it under
# the terms of the GNU Affero General Public License as published by the Free
# Software Foundation, version 3 of the License.
#
# Canvas is distributed in the hope that it will be useful, but WITHOUT ANY
# WARRANTY; without even the implied warranty of MERCHANTABILITY or FITNESS FOR
# A PARTICULAR PURPOSE. See the GNU Affero General Public License for more
# details.
#
# You should have received a copy of the GNU Affero General Public License along
# with this program. If not, see <http://www.gnu.org/licenses/>.
#

require_relative "../apis/api_spec_helper"

describe ConferencesController do
  include ExternalToolsSpecHelper

  before :once do
    # these specs need an enabled web conference plugin
    @plugin = PluginSetting.create!(name: "wimba")
    @plugin.update_attribute(:settings, { domain: "wimba.test" })
    course_with_teacher(active_all: true, user: user_with_pseudonym(active_all: true))
    @inactive_student = course_with_user("StudentEnrollment", course: @course, enrollment_state: "invited").user
    student_in_course(active_all: true, user: user_with_pseudonym(active_all: true))
  end

  before do
    allow_any_instance_of(WimbaConference).to receive(:send_request).and_return("")
    allow_any_instance_of(WimbaConference).to receive(:get_auth_token).and_return("abc123")
  end

  describe "GET 'index'" do
    it "requires authorization" do
      get "index", params: { course_id: @course.id }
      assert_unauthorized
    end

    it "redirects 'disabled', if disabled by the teacher" do
      user_session(@student)
      @course.update_attribute(:tab_configuration, [{ "id" => 12, "hidden" => true }])
      get "index", params: { course_id: @course.id }
      expect(response).to be_redirect
      expect(flash[:notice]).to match(/That page has been disabled/)
    end

    it "assigns variables" do
      user_session(@student)
      get "index", params: { course_id: @course.id }
      expect(response).to be_successful
    end

    it "does not redirect from group context" do
      user_session(@student)
      @group = @course.groups.create!(name: "some group")
      @group.add_user(@student)
      get "index", params: { group_id: @group.id }
      expect(response).to be_successful
    end

    it "does not include the student view student" do
      user_session(@teacher)
      @student_view_student = @course.student_view_student
      get "index", params: { course_id: @course.id }
      expect(assigns[:users].include?(@student)).to be_truthy
      expect(assigns[:users].include?(@student_view_student)).to be_falsey
    end

    it "doesn't include inactive users" do
      user_session(@teacher)
      get "index", params: { course_id: @course.id }
      expect(assigns[:users].include?(@student)).to be_truthy
      expect(assigns[:users].include?(@inactive_student)).to be_falsey
    end

    it "does not allow the student view student to access collaborations" do
      course_with_teacher_logged_in(active_user: true)
      expect(@course).not_to be_available
      @fake_student = @course.student_view_student
      session[:become_user_id] = @fake_student.id

      get "index", params: { course_id: @course.id }
      assert_unauthorized
    end

    it "does not list conferences that use a disabled plugin" do
      user_session(@teacher)
      plugin = PluginSetting.create!(name: "adobe_connect")
      plugin.update_attribute(:settings, { domain: "adobe_connect.test" })

      @conference = @course.web_conferences.create!(conference_type: "AdobeConnect", duration: 60, user: @teacher)
      plugin.disabled = true
      plugin.save!
      get "index", params: { course_id: @course.id }
      expect(assigns[:new_conferences]).to be_empty
    end

    it "preloads recordings for BBB conferences" do
      PluginSetting.create!(name: "big_blue_button",
                            settings: {
                              domain: "bbb.totallyanexampleplzdontcallthis.com",
                              secret_dec: "secret",
                            })
      allow(BigBlueButtonConference).to receive(:send_request).and_return("")

      user_session(@teacher)
      @bbb = BigBlueButtonConference.create!(title: "my conference", user: @teacher, context: @course)
      @other = @course.web_conferences.create!(conference_type: "Wimba", duration: 60, user: @teacher)

      expect(BigBlueButtonConference).to receive(:preload_recordings).with([@bbb])
      get "index", params: { course_id: @course.id }
      expect(response).to be_successful
    end

    it "includes group and section data in the js_env" do
      group(context: @course)
      user_session(@teacher)
      get "index", params: { course_id: @course.id }
      expect(assigns[:js_env][:groups]).to be_truthy
      expect(assigns[:js_env][:sections]).to be_truthy
      expect(assigns[:js_env][:group_user_ids_map]).to be_truthy
      expect(assigns[:js_env][:section_user_ids_map]).to be_truthy
    end

    it "assigns context_name to course name when context is course" do
      user_session(@teacher)
      get "index", params: { course_id: @course.id }
      expect(assigns[:js_env][:context_name]).to eq @course.name
    end

    it "assigns context_name to group name when context is group" do
      user_session(@teacher)
      @group = @course.groups.create!(name: "some group")
      @group.add_user(@student)
      get "index", params: { group_id: @group.id }
      expect(assigns[:js_env][:context_name]).to eq @group.name
    end

    it "assigns only active sections in the js_env" do
      @section = @course.course_sections.create!(name: "test section")
      @section_deleted = @course.course_sections.create!(name: "test section deleted")
      @section_deleted.destroy
      @course.reload
      group(context: @course)
      user_session(@teacher)
      get "index", params: { course_id: @course.id }

      expect(@controller.js_env[:sections].include?({ id: @section.id, name: @section.display_name })).to be_truthy
      expect(@controller.js_env[:sections].include?({ id: @section_deleted.id, name: @section_deleted.display_name })).to be_falsey
    end

    context "sets render_alternatives variable" do
      it "sets to false by default" do
        user_session(@teacher)
        get "index", params: { course_id: @course.id }
        expect(assigns[:js_env][:render_alternatives]).to be_falsey
      end

      it "sets to true if plugins are set to replace_with_alternatives" do
        user_session(@teacher)
        @plugin.update_attribute(:settings, @plugin.settings.merge(replace_with_alternatives: true))
        get "index", params: { course_id: @course.id }
        expect(assigns[:js_env][:render_alternatives]).to be_truthy
      end

      context "should set to true if course setting show_conference_alternatives is set" do
        before do
          @course.update! settings: @course.settings.merge(show_conference_alternatives: true)
        end

        it "when context is a group" do
          user_session(@student)
          @group = @course.groups.create!(name: "some group")
          @group.add_user(@student)
          get "index", params: { group_id: @group.id }
          expect(assigns[:js_env][:render_alternatives]).to be_truthy
        end

        it "when context is a course" do
          user_session(@teacher)
          get "index", params: { course_id: @course.id }
          expect(assigns[:js_env][:render_alternatives]).to be_truthy
        end
      end
    end
  end

  describe "POST 'create'" do
    it "requires authorization" do
      post "create", params: { course_id: @course.id, web_conference: { title: "My Conference", conference_type: "Wimba" } }
      assert_unauthorized
    end

    it "creates a conference" do
      user_session(@teacher)
      post "create", params: { course_id: @course.id, web_conference: { title: "My Conference", conference_type: "Wimba" } }, format: "json"
      expect(response).to be_successful
    end

    it "rejects conference titles over 255 chars" do
      long_str = "OriZgOYyEdGdEmC9jiUkwbw3W6VpNLhOMVHblHpR5nehnsl1m6LFb8dwfHnX1IypOxN1ZTeVnggudhEv37dOUbLyzmEMHCRpohlDP2kcazgzu1D4NLlJ2Bfhd7V1nhlqN6llXH6T0om4BG1TLwwPh1LUIuAETiA8Bp6ni2xpBYLb5dKgypvTqT3fMnolBnK0fxtyEpa97OPBfFsc2yJ4wvH33cdiVsl0EDQW8kzdVADYE1zzbR3gRwHBTVnh1tyN"
      user_session(@teacher)
      post "create", params: { course_id: @course.id, web_conference: { title: long_str, conference_type: "Wimba" } }, format: "json"
      expect(response).to have_http_status :bad_request
<<<<<<< HEAD
      res_body = JSON.parse(response.body)
=======
      res_body = response.parsed_body
>>>>>>> 8f19c253
      expect(res_body["errors"]["title"][0]["message"]).to eq "too_long"
    end

    it "creates a conference with observers removed" do
      user_session(@teacher)
      enrollment = observer_in_course(active_all: true, user: user_with_pseudonym(active_all: true))
      post "create", params: { observers: { remove: "1" }, course_id: @course.id, web_conference: { title: "My Conference", conference_type: "Wimba" } }, format: "json"
      expect(response).to be_successful
      conference = WebConference.last
      expect(conference.invitees).not_to include(enrollment.user)
    end

    context "with concluded students in context" do
      context "with a course context" do
        it "does not invite students with a concluded enrollment" do
          user_session(@teacher)
          enrollment = student_in_course(active_all: true, user: user_with_pseudonym(active_all: true))
          enrollment.conclude
          post "create", params: { course_id: @course.id, web_conference: { title: "My Conference", conference_type: "Wimba" } }, format: "json"
          conference = WebConference.last
          expect(conference.invitees).not_to include(enrollment.user)
        end
      end

      context "with a group context" do
        it "does not invite students with a concluded enrollment" do
          user_session(@teacher)
          concluded_enrollment = student_in_course(active_all: true, user: user_with_pseudonym(active_all: true))
          concluded_enrollment.conclude

          enrollment = student_in_course(active_all: true, user: user_with_pseudonym(active_all: true))
          group_category = @course.group_categories.create(name: "category 1")
          group = @course.groups.create(name: "some group", group_category: group_category)
          group.add_user enrollment.user, "accepted"
          group.add_user concluded_enrollment.user, "accepted"

          post "create", params: { group_id: group.id, web_conference: { title: "My Conference", conference_type: "Wimba" } }, format: "json"
          conference = WebConference.last
          expect(conference.invitees).not_to include(concluded_enrollment.user)
          expect(conference.invitees).to include(enrollment.user)
        end
      end
    end

    context "with calendar event" do
      it "creates a conference and event correctly" do
        user_session(@teacher)

        post "create", params: { course_id: @course.id, web_conference: { title: "My Conference", conference_type: "Wimba", calendar_event: "1" } }, format: "json"
        created_conference = WebConference.last
        created_calendar_event = created_conference.calendar_event

        expect(created_calendar_event).to be_truthy
        expect(created_calendar_event.context).to eq @course
        expect(response).to be_successful
      end

      it "does not create a calendar event when context is not a course" do
        user_session(@teacher)
        group = @course.groups.create!(name: "some group")
        group.add_user(@student)

        post "create", params: { group_id: group.id, web_conference: { title: "My Conference", conference_type: "Wimba", calendar_event: "1" } }, format: "json"
        created_conference = WebConference.last
        created_calendar_event = created_conference.calendar_event

        expect(created_calendar_event).to be_falsey
        expect(response).to be_successful
      end

      it "creates a calendar event when calendar_event is set, with start_at and end_at params" do
        user_session(@teacher)
        start_time = Date.today
        end_time = Date.today + 1.day

        post "create", params: { course_id: @course.id, web_conference: { title: "My Conference", conference_type: "Wimba", calendar_event: "1", start_at: start_time, end_at: end_time } }, format: "json"
        created_conference = WebConference.last
        created_calendar_event = created_conference.calendar_event

        expect(created_calendar_event).to be_truthy
        expect(created_calendar_event.context).to eq @course
        expect(created_calendar_event.start_at).to eq start_time
        expect(created_calendar_event.end_at).to eq end_time
        expect(response).to be_successful
      end

      it "does not create a calendar_event when checkbox unchecked" do
        allow(WebConference).to receive(:plugins).and_return(
          [OpenObject.new(id: "big_blue_button", settings: { domain: "bbb.instructure.com", secret_dec: "secret" }, valid_settings?: true, enabled?: true),]
        )
        user_session(@teacher)
        post "create", params: { course_id: @course.id, web_conference: { title: "My Conference Nwahc", conference_type: "BigBlueButton", calendar_event: "0" } }, format: "json"
        created_conference = WebConference.last

        expect(created_conference.title).to eq("My Conference Nwahc")
        expect(created_conference.calendar_event).to be_falsey
        expect(response).to be_successful
      end
    end
  end

  describe "POST 'update'" do
    it "requires authorization" do
      post "create", params: { course_id: @course.id, web_conference: { title: "My Conference", conference_type: "Wimba" } }
      assert_unauthorized
    end

    it "updates a conference" do
      user_session(@teacher)
      @conference = @course.web_conferences.create!(conference_type: "Wimba", user: @teacher)
      post "update", params: { course_id: @course.id, id: @conference, web_conference: { title: "Something else" } }, format: "json"
      expect(response).to be_successful
    end

    it "returns user ids" do
      user_session(@teacher)
      @conference = @course.web_conferences.create!(conference_type: "Wimba", user: @teacher)
      params = {
        course_id: @course.id,
        id: @conference,
        web_conference: {
          title: "Something else"
        },
      }
      post :update, params: params, format: :json
      body = response.parsed_body
      expect(body["user_ids"]).to include(@teacher.id)
      expect(body["user_ids"]).to include(@student.id)
    end

    it "syncs attendees" do
      @conference = @course.web_conferences.create!(conference_type: "Wimba", user: @teacher)
      @student2 = User.create
      @course.enroll_student(@student2, enrollment_state: "active")

      params = {
        course_id: @course.id,
        id: @conference,
        web_conference: {
          title: "Something else",
          sync_attendees: true
        },
      }
      user_session(@teacher)
      post :update, params: params, format: :json
      body = response.parsed_body
      expect(body["user_ids"]).to include(@teacher.id)
      expect(body["user_ids"]).to include(@student.id)
      expect(body["user_ids"]).to include(@student2.id)
    end

    it "deletes calendar event when calendar_event is not set" do
      user_session(@teacher)
      allow(WebConference).to receive(:plugins).and_return(
        [OpenObject.new(id: "big_blue_button", settings: { domain: "bbb.instructure.com", secret_dec: "secret" }, valid_settings?: true, enabled?: true),]
      )

      @conference = @course.web_conferences.create!(conference_type: "BigBlueButton", duration: 60, user: @teacher)
      @conference.users << @student
      @conference.calendar_event = calendar_event_model
      @conference.save!

      params = {
        course_id: @course.id,
        id: @conference,
        web_conference: {
          title: "Something else",
          sync_attendees: "0",
          calendar_event: "0"
        },
      }

      post :update, params: params, format: "json"

      created_conference = WebConference.find(@conference.id)
      created_calendar_event = created_conference.calendar_event

      expect(created_calendar_event).to be_falsey
      expect(response).to be_successful
    end

    it "does NOT delete calendar event when sync_attendees is passed" do
      user_session(@teacher)
      allow(WebConference).to receive(:plugins).and_return(
        [OpenObject.new(id: "big_blue_button", settings: { domain: "bbb.instructure.com", secret_dec: "secret" }, valid_settings?: true, enabled?: true),]
      )

      @conference = @course.web_conferences.create!(conference_type: "BigBlueButton", duration: 60, user: @teacher)
      @conference.users << @student
      @conference.calendar_event = calendar_event_model
      @conference.save!

      params = {
        course_id: @course.id,
        id: @conference,
        web_conference: {
          title: "Something else",
          sync_attendees: "1",
          calendar_event: "0"
        },
      }

      post :update, params: params, format: "json"

      created_conference = WebConference.find(@conference.id)
      created_calendar_event = created_conference.calendar_event

      expect(created_calendar_event).to be_truthy
      expect(response).to be_successful
    end

    it "creates a calendar event when calendar_event is set, with start_at and end_at params" do
      user_session(@teacher)
      allow(WebConference).to receive(:plugins).and_return(
        [OpenObject.new(id: "big_blue_button", settings: { domain: "bbb.instructure.com", secret_dec: "secret" }, valid_settings?: true, enabled?: true),]
      )

      start_time = Date.today
      end_time = Date.today + 1.day
      @conference = @course.web_conferences.create!(conference_type: "BigBlueButton", user: @teacher)

      params = {
        course_id: @course.id,
        id: @conference,
        web_conference: {
          title: "Something else",
          sync_attendees: true,
          calendar_event: "1",
          start_at: start_time,
          end_at: end_time
        },
      }

      post :update, params: params, format: "json"
      created_conference = WebConference.find(@conference.id)
      created_calendar_event = created_conference.calendar_event

      expect(created_calendar_event).to be_truthy
      expect(created_calendar_event.context).to eq @course
      expect(created_calendar_event.start_at).to eq start_time
      expect(created_calendar_event.end_at).to eq end_time
      expect(response).to be_successful
    end
  end

  describe "POST 'join'" do
    it "requires authorization" do
      @conference = @course.web_conferences.create!(conference_type: "Wimba", duration: 60, user: @teacher)
      post "join", params: { course_id: @course.id, conference_id: @conference.id }
      assert_unauthorized
    end

    it "lets admins join a conference" do
      user_session(@teacher)
      @conference = @course.web_conferences.create!(conference_type: "Wimba", duration: 60, user: @teacher)
      post "join", params: { course_id: @course.id, conference_id: @conference.id }
      expect(response).to be_redirect
      expect(response["Location"]).to match(/wimba\.test/)
    end

    it "lets students join an inactive long running conference" do
      user_session(@student)
      @conference = @course.web_conferences.create!(conference_type: "Wimba", user: @teacher)
      @conference.update_attribute :start_at, 1.month.ago
      @conference.users << @student
      allow_any_instance_of(WimbaConference).to receive(:conference_status).and_return(:closed)
      post "join", params: { course_id: @course.id, conference_id: @conference.id }
      expect(response).to be_redirect
      expect(response["Location"]).to match(/wimba\.test/)
    end

    describe "when student is part of the conference" do
      before :once do
        @conference = @course.web_conferences.create!(conference_type: "Wimba", duration: 60, user: @teacher)
        @conference.users << @student
      end

      before do
        user_session(@student)
      end

      it "does not let students join an inactive conference" do
        expect_any_instance_of(WimbaConference).to receive(:active?).and_return(false)
        post "join", params: { course_id: @course.id, conference_id: @conference.id }
        expect(response).to be_redirect
        expect(response["Location"]).not_to match(/wimba\.test/)
        expect(flash[:notice]).to match(/That conference is not currently active/)
      end

      describe "when the conference is active" do
        before do
          Setting.set("enable_page_views", "db")
          expect_any_instance_of(WimbaConference).to receive(:active?).and_return(true)
          post "join", params: { course_id: @course.id, conference_id: @conference.id }
        end

        it "lets students join an active conference" do
          expect(response).to be_redirect
          expect(response["Location"]).to match(/wimba\.test/)
        end

        it "logs an asset access record for the discussion topic" do
          accessed_asset = assigns[:accessed_asset]
          expect(accessed_asset[:code]).to eq @conference.asset_string
          expect(accessed_asset[:category]).to eq "conferences"
          expect(accessed_asset[:level]).to eq "participate"
        end

        it "registers a page view" do
          page_view = assigns[:page_view]
          expect(page_view).not_to be_nil
          expect(page_view.http_method).to eq "post"
          expect(page_view.url).to match %r{^http://test\.host/courses/\d+/conferences/\d+/join}
          expect(page_view.participated).to be_truthy
        end
      end
    end
  end

  describe "DELETE 'destroy'" do
    it "removes participants and the calendar event association" do
      user_session(@teacher)
      @conference = @course.web_conferences.create!(conference_type: "Wimba", duration: 60, user: @teacher)
      @conference.users << @student
      @conference.calendar_event = calendar_event_model
      @conference.save!
      delete "destroy", params: { course_id: @course.id, id: @conference.id }
      expect(response).to be_redirect
      expect(WebConference.exists?(@conference.id)).to be(false)
      expect(@event.reload.web_conference_id).to be_nil
    end

    it "removes participants and potentially multiple calendar events association" do
      user_session(@teacher)
      @conference = @course.web_conferences.create!(conference_type: "Wimba", duration: 60, user: @teacher)
      @conference.users << @student
      @conference.save!
      ce1 = calendar_event_model
      ce2 = calendar_event_model
      ce1.web_conference_id = @conference.id
      ce2.web_conference_id = @conference.id
      ce1.save!
      ce2.save!
      delete "destroy", params: { course_id: @course.id, id: @conference.id }
      expect(response).to be_redirect
      expect(WebConference.exists?(@conference.id)).to be(false)
      expect(@event.reload.web_conference_id).to be_nil
    end

    it "deletes conference correctly if calendar event was deleted first" do
      user_session(@teacher)
      @conference = @course.web_conferences.create!(conference_type: "Wimba", duration: 60, user: @teacher)
      @conference.users << @student
      @conference.calendar_event = calendar_event_model
      @conference.save!

      conference_event_id = @conference.calendar_event.id
      @conference.calendar_event.destroy!
      expect(CalendarEvent.find(conference_event_id).web_conference).to be_nil

      delete "destroy", params: { course_id: @course.id, id: @conference.id }

      expect(response).to be_redirect
      expect(WebConference.exists?(@conference.id)).to be(false)
      expect(@event.reload.web_conference_id).to be_nil
    end
  end

  context "LTI conferences" do
    before(:once) do
      Account.site_admin.enable_feature! :conference_selection_lti_placement
    end

    let_once(:course) { course_model }

    let_once(:tool) do
      new_valid_tool(course).tap do |t|
        t.name = "course tool"
        t.conference_selection = { message_type: "LtiResourceLinkRequest" }
        t.save!
      end
    end

    let_once(:account_tool) do
      new_valid_tool(course.account).tap do |t|
        t.name = "account_tool"
        t.conference_selection = { message_type: "LtiResourceLinkRequest" }
        t.save!
      end
    end

    context "#index" do
      it "lists include LTI conference types" do
        user_session(@teacher)
        get "index", params: { course_id: @course.id }
        conference_types = assigns[:js_env][:conference_type_details]
        expect(conference_types.pluck(:name)).to include(tool.name)
        expect(conference_types.pluck(:name)).to include(account_tool.name)
      end
    end

    context "#create" do
      it "can create LTI conferences" do
        user_session(@teacher)
        post "create", params: {
          course_id: @course.id,
          web_conference: {
            title: "My Conference",
            conference_type: "LtiConference",
            lti_settings: { tool_id: tool.id }
          }
        }, format: "json"
        expect(response).to be_successful
      end
    end
  end
end<|MERGE_RESOLUTION|>--- conflicted
+++ resolved
@@ -209,11 +209,7 @@
       user_session(@teacher)
       post "create", params: { course_id: @course.id, web_conference: { title: long_str, conference_type: "Wimba" } }, format: "json"
       expect(response).to have_http_status :bad_request
-<<<<<<< HEAD
-      res_body = JSON.parse(response.body)
-=======
       res_body = response.parsed_body
->>>>>>> 8f19c253
       expect(res_body["errors"]["title"][0]["message"]).to eq "too_long"
     end
 
