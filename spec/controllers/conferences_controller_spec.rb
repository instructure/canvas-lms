# frozen_string_literal: true

#
# Copyright (C) 2011 - present Instructure, Inc.
#
# This file is part of Canvas.
#
# Canvas is free software: you can redistribute it and/or modify it under
# the terms of the GNU Affero General Public License as published by the Free
# Software Foundation, version 3 of the License.
#
# Canvas is distributed in the hope that it will be useful, but WITHOUT ANY
# WARRANTY; without even the implied warranty of MERCHANTABILITY or FITNESS FOR
# A PARTICULAR PURPOSE. See the GNU Affero General Public License for more
# details.
#
# You should have received a copy of the GNU Affero General Public License along
# with this program. If not, see <http://www.gnu.org/licenses/>.
#

require_relative "../apis/api_spec_helper"

describe ConferencesController do
  include ExternalToolsSpecHelper

  before :once do
    # these specs need an enabled web conference plugin
    @plugin = PluginSetting.create!(name: "wimba")
    @plugin.update_attribute(:settings, { domain: "wimba.test" })
    course_with_teacher(active_all: true, user: user_with_pseudonym(active_all: true))
    @inactive_student = course_with_user("StudentEnrollment", course: @course, enrollment_state: "invited").user
    student_in_course(active_all: true, user: user_with_pseudonym(active_all: true))
  end

  before do
    allow_any_instance_of(WimbaConference).to receive(:send_request).and_return("")
    allow_any_instance_of(WimbaConference).to receive(:get_auth_token).and_return("abc123")
  end

  describe "GET 'index'" do
    it "requires authorization" do
      get "index", params: { course_id: @course.id }
      assert_unauthorized
    end

    it "redirects 'disabled', if disabled by the teacher" do
      user_session(@student)
      @course.update_attribute(:tab_configuration, [{ "id" => 12, "hidden" => true }])
      get "index", params: { course_id: @course.id }
      expect(response).to be_redirect
      expect(flash[:notice]).to match(/That page has been disabled/)
    end

    it "assigns variables" do
      user_session(@student)
      get "index", params: { course_id: @course.id }
      expect(response).to be_successful
    end

    it "does not redirect from group context" do
      user_session(@student)
      @group = @course.groups.create!(name: "some group")
      @group.add_user(@student)
      get "index", params: { group_id: @group.id }
      expect(response).to be_successful
    end

    it "does not include the student view student" do
      user_session(@teacher)
      @student_view_student = @course.student_view_student
      get "index", params: { course_id: @course.id }
      expect(assigns[:users].include?(@student)).to be_truthy
      expect(assigns[:users].include?(@student_view_student)).to be_falsey
    end

    it "doesn't include inactive users" do
      user_session(@teacher)
      get "index", params: { course_id: @course.id }
      expect(assigns[:users].include?(@student)).to be_truthy
      expect(assigns[:users].include?(@inactive_student)).to be_falsey
    end

    it "does not allow the student view student to access collaborations" do
      course_with_teacher_logged_in(active_user: true)
      expect(@course).not_to be_available
      @fake_student = @course.student_view_student
      session[:become_user_id] = @fake_student.id

      get "index", params: { course_id: @course.id }
      assert_unauthorized
    end

    it "does not list conferences that use a disabled plugin" do
      user_session(@teacher)
      plugin = PluginSetting.create!(name: "adobe_connect")
      plugin.update_attribute(:settings, { domain: "adobe_connect.test" })

      @conference = @course.web_conferences.create!(conference_type: "AdobeConnect", duration: 60, user: @teacher)
      plugin.disabled = true
      plugin.save!
      get "index", params: { course_id: @course.id }
      expect(assigns[:new_conferences]).to be_empty
    end

    it "preloads recordings for BBB conferences" do
      PluginSetting.create!(name: "big_blue_button",
                            settings: {
                              domain: "bbb.totallyanexampleplzdontcallthis.com",
                              secret_dec: "secret",
                            })
      allow(BigBlueButtonConference).to receive(:send_request).and_return("")

      user_session(@teacher)
      @bbb = BigBlueButtonConference.create!(title: "my conference", user: @teacher, context: @course)
      @other = @course.web_conferences.create!(conference_type: "Wimba", duration: 60, user: @teacher)

      expect(BigBlueButtonConference).to receive(:preload_recordings).with([@bbb])
      get "index", params: { course_id: @course.id }
      expect(response).to be_successful
    end

    it "includes group and section data in the js_env" do
      group(context: @course)
      user_session(@teacher)
      get "index", params: { course_id: @course.id }
      expect(assigns[:js_env][:groups]).to be_truthy
      expect(assigns[:js_env][:sections]).to be_truthy
      expect(assigns[:js_env][:group_user_ids_map]).to be_truthy
      expect(assigns[:js_env][:section_user_ids_map]).to be_truthy
    end

    it "assigns context_name to course name when context is course" do
      user_session(@teacher)
      get "index", params: { course_id: @course.id }
      expect(assigns[:js_env][:context_name]).to eq @course.name
    end

    it "assigns context_name to group name when context is group" do
      user_session(@teacher)
      @group = @course.groups.create!(name: "some group")
      @group.add_user(@student)
      get "index", params: { group_id: @group.id }
      expect(assigns[:js_env][:context_name]).to eq @group.name
    end

    it "assigns only active sections in the js_env" do
      @section = @course.course_sections.create!(name: "test section")
      @section_deleted = @course.course_sections.create!(name: "test section deleted")
      @section_deleted.destroy
      @course.reload
      group(context: @course)
      user_session(@teacher)
      get "index", params: { course_id: @course.id }

      expect(@controller.js_env[:sections].include?({ id: @section.id, name: @section.display_name })).to be_truthy
      expect(@controller.js_env[:sections].include?({ id: @section_deleted.id, name: @section_deleted.display_name })).to be_falsey
    end

    context "sets render_alternatives variable" do
      it "sets to false by default" do
        user_session(@teacher)
        get "index", params: { course_id: @course.id }
        expect(assigns[:js_env][:render_alternatives]).to be_falsey
      end

      it "sets to true if plugins are set to replace_with_alternatives" do
        user_session(@teacher)
        @plugin.update_attribute(:settings, @plugin.settings.merge(replace_with_alternatives: true))
        get "index", params: { course_id: @course.id }
        expect(assigns[:js_env][:render_alternatives]).to be_truthy
      end

      context "should set to true if course setting show_conference_alternatives is set" do
        before do
          @course.update! settings: @course.settings.merge(show_conference_alternatives: true)
        end

        it "when context is a group" do
          user_session(@student)
          @group = @course.groups.create!(name: "some group")
          @group.add_user(@student)
          get "index", params: { group_id: @group.id }
          expect(assigns[:js_env][:render_alternatives]).to be_truthy
        end

        it "when context is a course" do
          user_session(@teacher)
          get "index", params: { course_id: @course.id }
          expect(assigns[:js_env][:render_alternatives]).to be_truthy
        end
      end
    end
  end

  describe "POST 'create'" do
    it "requires authorization" do
      post "create", params: { course_id: @course.id, web_conference: { title: "My Conference", conference_type: "Wimba" } }
      assert_unauthorized
    end

    it "creates a conference" do
      user_session(@teacher)
      post "create", params: { course_id: @course.id, web_conference: { title: "My Conference", conference_type: "Wimba" } }, format: "json"
      expect(response).to be_successful
    end

    it "rejects conference titles over 255 chars" do
      long_str = "OriZgOYyEdGdEmC9jiUkwbw3W6VpNLhOMVHblHpR5nehnsl1m6LFb8dwfHnX1IypOxN1ZTeVnggudhEv37dOUbLyzmEMHCRpohlDP2kcazgzu1D4NLlJ2Bfhd7V1nhlqN6llXH6T0om4BG1TLwwPh1LUIuAETiA8Bp6ni2xpBYLb5dKgypvTqT3fMnolBnK0fxtyEpa97OPBfFsc2yJ4wvH33cdiVsl0EDQW8kzdVADYE1zzbR3gRwHBTVnh1tyN"
      user_session(@teacher)
      post "create", params: { course_id: @course.id, web_conference: { title: long_str, conference_type: "Wimba" } }, format: "json"
      expect(response.status).to eq 400
      res_body = JSON.parse(response.body)
      expect(res_body["errors"]["title"][0]["message"]).to eq "too_long"
    end

    it "creates a conference with observers removed" do
      user_session(@teacher)
      enrollment = observer_in_course(active_all: true, user: user_with_pseudonym(active_all: true))
      post "create", params: { observers: { remove: "1" }, course_id: @course.id, web_conference: { title: "My Conference", conference_type: "Wimba" } }, format: "json"
      expect(response).to be_successful
      conference = WebConference.last
      expect(conference.invitees).not_to include(enrollment.user)
    end

    context "with concluded students in context" do
      context "with a course context" do
        it "does not invite students with a concluded enrollment" do
          user_session(@teacher)
          enrollment = student_in_course(active_all: true, user: user_with_pseudonym(active_all: true))
          enrollment.conclude
          post "create", params: { course_id: @course.id, web_conference: { title: "My Conference", conference_type: "Wimba" } }, format: "json"
          conference = WebConference.last
          expect(conference.invitees).not_to include(enrollment.user)
        end
      end

      context "with a group context" do
        it "does not invite students with a concluded enrollment" do
          user_session(@teacher)
          concluded_enrollment = student_in_course(active_all: true, user: user_with_pseudonym(active_all: true))
          concluded_enrollment.conclude

          enrollment = student_in_course(active_all: true, user: user_with_pseudonym(active_all: true))
          group_category = @course.group_categories.create(name: "category 1")
          group = @course.groups.create(name: "some group", group_category: group_category)
          group.add_user enrollment.user, "accepted"
          group.add_user concluded_enrollment.user, "accepted"

          post "create", params: { group_id: group.id, web_conference: { title: "My Conference", conference_type: "Wimba" } }, format: "json"
          conference = WebConference.last
          expect(conference.invitees).not_to include(concluded_enrollment.user)
          expect(conference.invitees).to include(enrollment.user)
        end
      end
    end

    context "with calendar event" do
      it "creates a conference and event correctly" do
        user_session(@teacher)

        post "create", params: { course_id: @course.id, web_conference: { title: "My Conference", conference_type: "Wimba", calendar_event: "1" } }, format: "json"
        created_conference = WebConference.last
        created_calendar_event = created_conference.calendar_event

        expect(created_calendar_event).to be_truthy
        expect(created_calendar_event.context).to eq @course
        expect(response).to be_successful
      end

      it "does not create a calendar event when context is not a course" do
        user_session(@teacher)
        group = @course.groups.create!(name: "some group")
        group.add_user(@student)

        post "create", params: { group_id: group.id, web_conference: { title: "My Conference", conference_type: "Wimba", calendar_event: "1" } }, format: "json"
        created_conference = WebConference.last
        created_calendar_event = created_conference.calendar_event

        expect(created_calendar_event).to be_falsey
        expect(response).to be_successful
      end

      it "creates a calendar event when calendar_event is set, with start_at and end_at params" do
        user_session(@teacher)
        start_time = Date.today
        end_time = Date.today + 1.day

        post "create", params: { course_id: @course.id, web_conference: { title: "My Conference", conference_type: "Wimba", calendar_event: "1", start_at: start_time, end_at: end_time } }, format: "json"
        created_conference = WebConference.last
        created_calendar_event = created_conference.calendar_event

        expect(created_calendar_event).to be_truthy
        expect(created_calendar_event.context).to eq @course
        expect(created_calendar_event.start_at).to eq start_time
        expect(created_calendar_event.end_at).to eq end_time
        expect(response).to be_successful
      end

      it "does not create a calendar_event when checkbox unchecked" do
        allow(WebConference).to receive(:plugins).and_return(
          [OpenObject.new(id: "big_blue_button", settings: { domain: "bbb.instructure.com", secret_dec: "secret" }, valid_settings?: true, enabled?: true),]
        )
        user_session(@teacher)
        post "create", params: { course_id: @course.id, web_conference: { title: "My Conference Nwahc", conference_type: "BigBlueButton", calendar_event: "0" } }, format: "json"
        created_conference = WebConference.last

        expect(created_conference.title).to eq("My Conference Nwahc")
        expect(created_conference.calendar_event).to be_falsey
        expect(response).to be_successful
      end
    end
  end

  describe "POST 'update'" do
    it "requires authorization" do
      post "create", params: { course_id: @course.id, web_conference: { title: "My Conference", conference_type: "Wimba" } }
      assert_unauthorized
    end

    it "updates a conference" do
      user_session(@teacher)
      @conference = @course.web_conferences.create!(conference_type: "Wimba", user: @teacher)
      post "update", params: { course_id: @course.id, id: @conference, web_conference: { title: "Something else" } }, format: "json"
      expect(response).to be_successful
    end

    it "returns user ids" do
      user_session(@teacher)
      @conference = @course.web_conferences.create!(conference_type: "Wimba", user: @teacher)
      params = {
        course_id: @course.id,
        id: @conference,
        web_conference: {
          title: "Something else"
        },
      }
      post :update, params: params, format: :json
      body = JSON.parse(response.body)
      expect(body["user_ids"]).to include(@teacher.id)
      expect(body["user_ids"]).to include(@student.id)
    end

    it "syncs attendees" do
      @conference = @course.web_conferences.create!(conference_type: "Wimba", user: @teacher)
      @student2 = User.create
      @course.enroll_student(@student2, enrollment_state: "active")

      params = {
        course_id: @course.id,
        id: @conference,
        web_conference: {
          title: "Something else",
          sync_attendees: true
        },
      }
      user_session(@teacher)
      post :update, params: params, format: :json
      body = JSON.parse(response.body)
      expect(body["user_ids"]).to include(@teacher.id)
      expect(body["user_ids"]).to include(@student.id)
      expect(body["user_ids"]).to include(@student2.id)
    end

    it "deletes calendar event when calendar_event is not set" do
      user_session(@teacher)
      allow(WebConference).to receive(:plugins).and_return(
        [OpenObject.new(id: "big_blue_button", settings: { domain: "bbb.instructure.com", secret_dec: "secret" }, valid_settings?: true, enabled?: true),]
      )

      @conference = @course.web_conferences.create!(conference_type: "BigBlueButton", duration: 60, user: @teacher)
      @conference.users << @student
      @conference.calendar_event = calendar_event_model
      @conference.save!

      params = {
        course_id: @course.id,
        id: @conference,
        web_conference: {
          title: "Something else",
<<<<<<< HEAD
          sync_attendees: true,
=======
          sync_attendees: "0",
>>>>>>> d9328659
          calendar_event: "0"
        },
      }

      post :update, params: params, format: "json"

      created_conference = WebConference.find(@conference.id)
      created_calendar_event = created_conference.calendar_event

      expect(created_calendar_event).to be_falsey
      expect(response).to be_successful
    end

<<<<<<< HEAD
=======
    it "does NOT delete calendar event when sync_attendees is passed" do
      user_session(@teacher)
      allow(WebConference).to receive(:plugins).and_return(
        [OpenObject.new(id: "big_blue_button", settings: { domain: "bbb.instructure.com", secret_dec: "secret" }, valid_settings?: true, enabled?: true),]
      )

      @conference = @course.web_conferences.create!(conference_type: "BigBlueButton", duration: 60, user: @teacher)
      @conference.users << @student
      @conference.calendar_event = calendar_event_model
      @conference.save!

      params = {
        course_id: @course.id,
        id: @conference,
        web_conference: {
          title: "Something else",
          sync_attendees: "1",
          calendar_event: "0"
        },
      }

      post :update, params: params, format: "json"

      created_conference = WebConference.find(@conference.id)
      created_calendar_event = created_conference.calendar_event

      expect(created_calendar_event).to be_truthy
      expect(response).to be_successful
    end

>>>>>>> d9328659
    it "creates a calendar event when calendar_event is set, with start_at and end_at params" do
      user_session(@teacher)
      allow(WebConference).to receive(:plugins).and_return(
        [OpenObject.new(id: "big_blue_button", settings: { domain: "bbb.instructure.com", secret_dec: "secret" }, valid_settings?: true, enabled?: true),]
      )

      start_time = Date.today
      end_time = Date.today + 1.day
      @conference = @course.web_conferences.create!(conference_type: "BigBlueButton", user: @teacher)

      params = {
        course_id: @course.id,
        id: @conference,
        web_conference: {
          title: "Something else",
          sync_attendees: true,
          calendar_event: "1",
          start_at: start_time,
          end_at: end_time
        },
      }

      post :update, params: params, format: "json"
      created_conference = WebConference.find(@conference.id)
      created_calendar_event = created_conference.calendar_event

      expect(created_calendar_event).to be_truthy
      expect(created_calendar_event.context).to eq @course
      expect(created_calendar_event.start_at).to eq start_time
      expect(created_calendar_event.end_at).to eq end_time
      expect(response).to be_successful
    end
  end

  describe "POST 'join'" do
    it "requires authorization" do
      @conference = @course.web_conferences.create!(conference_type: "Wimba", duration: 60, user: @teacher)
      post "join", params: { course_id: @course.id, conference_id: @conference.id }
      assert_unauthorized
    end

    it "lets admins join a conference" do
      user_session(@teacher)
      @conference = @course.web_conferences.create!(conference_type: "Wimba", duration: 60, user: @teacher)
      post "join", params: { course_id: @course.id, conference_id: @conference.id }
      expect(response).to be_redirect
      expect(response["Location"]).to match(/wimba\.test/)
    end

    it "lets students join an inactive long running conference" do
      user_session(@student)
      @conference = @course.web_conferences.create!(conference_type: "Wimba", user: @teacher)
      @conference.update_attribute :start_at, 1.month.ago
      @conference.users << @student
      allow_any_instance_of(WimbaConference).to receive(:conference_status).and_return(:closed)
      post "join", params: { course_id: @course.id, conference_id: @conference.id }
      expect(response).to be_redirect
      expect(response["Location"]).to match(/wimba\.test/)
    end

    describe "when student is part of the conference" do
      before :once do
        @conference = @course.web_conferences.create!(conference_type: "Wimba", duration: 60, user: @teacher)
        @conference.users << @student
      end

      before do
        user_session(@student)
      end

      it "does not let students join an inactive conference" do
        expect_any_instance_of(WimbaConference).to receive(:active?).and_return(false)
        post "join", params: { course_id: @course.id, conference_id: @conference.id }
        expect(response).to be_redirect
        expect(response["Location"]).not_to match(/wimba\.test/)
        expect(flash[:notice]).to match(/That conference is not currently active/)
      end

      describe "when the conference is active" do
        before do
          Setting.set("enable_page_views", "db")
          expect_any_instance_of(WimbaConference).to receive(:active?).and_return(true)
          post "join", params: { course_id: @course.id, conference_id: @conference.id }
        end

        it "lets students join an active conference" do
          expect(response).to be_redirect
          expect(response["Location"]).to match(/wimba\.test/)
        end

        it "logs an asset access record for the discussion topic" do
          accessed_asset = assigns[:accessed_asset]
          expect(accessed_asset[:code]).to eq @conference.asset_string
          expect(accessed_asset[:category]).to eq "conferences"
          expect(accessed_asset[:level]).to eq "participate"
        end

        it "registers a page view" do
          page_view = assigns[:page_view]
          expect(page_view).not_to be_nil
          expect(page_view.http_method).to eq "post"
          expect(page_view.url).to match %r{^http://test\.host/courses/\d+/conferences/\d+/join}
          expect(page_view.participated).to be_truthy
        end
      end
    end
  end

  describe "DELETE 'destroy'" do
    it "removes participants and the calendar event association" do
      user_session(@teacher)
      @conference = @course.web_conferences.create!(conference_type: "Wimba", duration: 60, user: @teacher)
      @conference.users << @student
      @conference.calendar_event = calendar_event_model
      @conference.save!
      delete "destroy", params: { course_id: @course.id, id: @conference.id }
      expect(response).to be_redirect
      expect(WebConference.exists?(@conference.id)).to eq(false)
      expect(@event.reload.web_conference_id).to be_nil
    end

    it "deletes conference correctly if calendar event was deleted first" do
      user_session(@teacher)
      @conference = @course.web_conferences.create!(conference_type: "Wimba", duration: 60, user: @teacher)
      @conference.users << @student
      @conference.calendar_event = calendar_event_model
      @conference.save!

      conference_event_id = @conference.calendar_event.id
      @conference.calendar_event.destroy!
      expect(CalendarEvent.find(conference_event_id).web_conference).to eq(nil)

      delete "destroy", params: { course_id: @course.id, id: @conference.id }

      expect(response).to be_redirect
      expect(WebConference.exists?(@conference.id)).to eq(false)
      expect(@event.reload.web_conference_id).to be_nil
    end
  end

  context "LTI conferences" do
    before(:once) do
      Account.site_admin.enable_feature! :conference_selection_lti_placement
    end

    let_once(:course) { course_model }

    let_once(:tool) do
      new_valid_tool(course).tap do |t|
        t.name = "course tool"
        t.conference_selection = { message_type: "LtiResourceLinkRequest" }
        t.save!
      end
    end

    let_once(:account_tool) do
      new_valid_tool(course.account).tap do |t|
        t.name = "account_tool"
        t.conference_selection = { message_type: "LtiResourceLinkRequest" }
        t.save!
      end
    end

    context "#index" do
      it "lists include LTI conference types" do
        user_session(@teacher)
        get "index", params: { course_id: @course.id }
        conference_types = assigns[:js_env][:conference_type_details]
        expect(conference_types.pluck(:name)).to include(tool.name)
        expect(conference_types.pluck(:name)).to include(account_tool.name)
      end
    end

    context "#create" do
      it "can create LTI conferences" do
        user_session(@teacher)
        post "create", params: {
          course_id: @course.id,
          web_conference: {
            title: "My Conference",
            conference_type: "LtiConference",
            lti_settings: { tool_id: tool.id }
          }
        }, format: "json"
        expect(response).to be_successful
      end
    end
  end
end<|MERGE_RESOLUTION|>--- conflicted
+++ resolved
@@ -377,11 +377,7 @@
         id: @conference,
         web_conference: {
           title: "Something else",
-<<<<<<< HEAD
-          sync_attendees: true,
-=======
           sync_attendees: "0",
->>>>>>> d9328659
           calendar_event: "0"
         },
       }
@@ -395,8 +391,6 @@
       expect(response).to be_successful
     end
 
-<<<<<<< HEAD
-=======
     it "does NOT delete calendar event when sync_attendees is passed" do
       user_session(@teacher)
       allow(WebConference).to receive(:plugins).and_return(
@@ -427,7 +421,6 @@
       expect(response).to be_successful
     end
 
->>>>>>> d9328659
     it "creates a calendar event when calendar_event is set, with start_at and end_at params" do
       user_session(@teacher)
       allow(WebConference).to receive(:plugins).and_return(
