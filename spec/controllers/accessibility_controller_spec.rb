# frozen_string_literal: true

#
# Copyright (C) 2025 - present Instructure, Inc.
#
# This file is part of Canvas.
#
# Canvas is free software: you can redistribute it and/or modify it under
# the terms of the GNU Affero General Public License as published by the Free
# Software Foundation, version 3 of the License.
#
# Canvas is distributed in the hope that it will be useful, but WITHOUT ANY
# WARRANTY; without even the implied warranty of MERCHANTABILITY or FITNESS FOR
# A PARTICULAR PURPOSE. See the GNU Affero General Public License for more
# details.
#
# You should have received a copy of the GNU Affero General Public License along
# with this program. If not, see <http://www.gnu.org/licenses/>.
#

require "spec_helper"

describe AccessibilityController do
  render_views

  let(:course) { Course.create!(name: "Test Course", id: 42) }

  let(:mock_pdf_rule) do # MUST be at this level
    Class.new do
      def self.test(_elem)
        [{ id: "pdf-mock-issue", message: "PDF Mock issue found", why: "Just a mock PDF issue" }]
      end

      def self.id = "mock-pdf-rule-class"
      def self.message = "PDF Mock rule message"
      def self.why = "Because it's a mock PDF rule"
      def self.form = []
    end
  end
  let(:pdf_rules) { [mock_pdf_rule] }

  before do
    allow_any_instance_of(AccessibilityController).to receive(:require_context).and_return(true)
    allow_any_instance_of(AccessibilityController).to receive(:require_user).and_return(true)
<<<<<<< HEAD
    allow_any_instance_of(AccessibilityController).to receive(:allowed?).and_return(true)
  end

  describe "#create_accessibility_issues" do
    it "returns issues for pages" do
      page = double("WikiPage", id: 1, body: "<div>content</div>", title: "Page 1", published?: true, updated_at: Time.zone.now)
      # Set up explicit doubles for the chain
      wiki_pages = double("WikiPages")
      not_deleted = double("NotDeletedRelation")
      assignments = double("Assignments")
      active_assignments = double("ActiveAssignments")
      context_double = double("Context")
      attachments = double("Attachments")
      not_deleted_attachments = double("NotDeletedAttachmentsRelation")

      allow(wiki_pages).to receive_messages(not_deleted:)
      allow(not_deleted).to receive_messages(order: [page])
      allow(context_double).to receive_messages(wiki_pages:, assignments:, attachments:)
      allow(assignments).to receive_messages(active: active_assignments)
      allow(active_assignments).to receive_messages(order: [])
      allow(controller).to receive(:polymorphic_url).with([context_double, page]).and_return("https://fake.url")
      allow(attachments).to receive_messages(not_deleted: not_deleted_attachments)
      allow(not_deleted_attachments).to receive_messages(order: [])

      controller.instance_variable_set(:@context, context_double)

      result = controller.create_accessibility_issues(rules)
      expect(result[:pages][1][:title]).to eq("Page 1")
      expect(result[:pages][1][:published]).to be true
      expect(result[:assignments]).to eq({})
      expect(result[:last_checked]).to be_a(String)
    end

    it "returns issues for assignments" do
      assignment = double("Assignment", id: 2, description: "<div>desc</div>", title: "Assignment 1", published?: false, updated_at: Time.zone.now)
      # Set up explicit doubles for the chain
      wiki_pages = double("WikiPages")
      not_deleted = double("NotDeletedRelation")
      assignments = double("Assignments")
      active_assignments = double("ActiveAssignments")
      context_double = double("Context")
      attachments = double("Attachments")
      not_deleted_attachments = double("NotDeletedAttachmentsRelation")

      allow(wiki_pages).to receive_messages(not_deleted:)
      allow(not_deleted).to receive_messages(order: [])
      allow(attachments).to receive_messages(not_deleted: not_deleted_attachments)
      allow(not_deleted_attachments).to receive_messages(order: [])
      allow(context_double).to receive_messages(wiki_pages:, assignments:, attachments:)
      allow(assignments).to receive_messages(active: active_assignments)
      allow(active_assignments).to receive_messages(order: [assignment])
      allow(controller).to receive(:polymorphic_url).with([context_double, assignment]).and_return("https://fake.url")

      controller.instance_variable_set(:@context, context_double)

      result = controller.create_accessibility_issues(rules)
      expect(result[:pages]).to eq({})
      expect(result[:assignments][2][:title]).to eq("Assignment 1")
      expect(result[:assignments][2][:published]).to be false
      expect(result[:last_checked]).to be_a(String)
    end
  end

  it "returns issues for attachments" do
    attachment_pdf = double("AttachmentPDF",
                            id: 3,
                            title: "Document.pdf",
                            content_type: "application/pdf",
                            published?: true,
                            updated_at: Time.zone.now)
    attachment_other = double("AttachmentOther",
                              id: 4,
                              title: "Image.png",
                              content_type: "image/png",
                              published?: false,
                              updated_at: Time.zone.now)

    context_double = double("Context")
    wiki_pages_collection = double("WikiPagesCollection")
    # These are the variables that were undefined in the original error
    not_deleted_wiki_pages_relation = double("NotDeletedWikiPagesRelation")
    assignments_collection = double("AssignmentsCollection")
    active_assignments_relation = double("ActiveAssignmentsRelation")
    attachments_collection = double("AttachmentsCollection")
    not_deleted_attachments_relation = double("NotDeletedAttachmentsRelation")

    # Set up the context chain
    allow(context_double).to receive_messages(
      wiki_pages: wiki_pages_collection,
      assignments: assignments_collection,
      attachments: attachments_collection
    )
    allow(wiki_pages_collection).to receive_messages(not_deleted: not_deleted_wiki_pages_relation)
    allow(assignments_collection).to receive_messages(active: active_assignments_relation)
    allow(attachments_collection).to receive_messages(not_deleted: not_deleted_attachments_relation)

    # Now use these defined doubles
    allow(not_deleted_wiki_pages_relation).to receive_messages(order: [])
    allow(active_assignments_relation).to receive_messages(order: [])
    allow(not_deleted_attachments_relation).to receive_messages(order: [attachment_pdf, attachment_other])

    # Set the @context for the controller instance
    controller.instance_variable_set(:@context, context_double)

    allow(controller).to receive(:course_files_url).with(context_double, preview: attachment_pdf.id).and_return("https://fake.url/files/3/preview")
    allow(controller).to receive(:course_files_url).with(context_double, preview: attachment_other.id).and_return("https://fake.url/files/4/preview")

    # Expect check_pdf_accessibility to be called with the attachment and the pdf_rules (which is [mock_pdf_rule class])
    # The return value should be a hash containing the :issues key, whose value comes from mock_pdf_rule.test
    expect(AccessibilityControllerHelper).to receive(:check_pdf_accessibility)
      .with(attachment_pdf, pdf_rules) # pdf_rules from let block
      .and_return({ issues: mock_pdf_rule.test(attachment_pdf) }) # call class method 'test'

    # Call the method under test, passing both sets of rules
    result = controller.create_accessibility_issues(rules, pdf_rules)

    expect(result[:pages]).to eq({})
    expect(result[:assignments]).to eq({})

    expect(result[:attachments][3][:title]).to eq("Document.pdf")
    expect(result[:attachments][3][:content_type]).to eq("application/pdf")
    expect(result[:attachments][3][:published]).to be true
    expect(result[:attachments][3][:url]).to eq("https://fake.url/files/3/preview")
    expect(result[:attachments][3][:issues].first[:id]).to eq("pdf-mock-issue")
    expect(result[:attachments][3][:issues].first[:message]).to eq("PDF Mock issue found")

    expect(result[:attachments][4][:title]).to eq("Image.png")
    expect(result[:attachments][4][:content_type]).to eq("image/png")
    expect(result[:attachments][4][:published]).to be false
    expect(result[:attachments][4][:url]).to eq("https://fake.url/files/4/preview")
    expect(result[:attachments][4][:issues]).to be_nil

    expect(result[:last_checked]).to be_a(String)
  end

  describe "GET #issues" do
    before do
      allow_any_instance_of(AccessibilityController).to receive(:t).and_return("Accessibility")
      allow_any_instance_of(AccessibilityController).to receive(:add_crumb)
    end

    it "returns issues for pages" do
      allow_any_instance_of(AccessibilityController).to receive(:create_accessibility_issues).and_return({
                                                                                                           pages: { 1 => { title: "Page 1", published: true } },
                                                                                                           assignments: {},
                                                                                                           last_checked: "Apr 22, 2025"
                                                                                                         })
      get :issues, params: { course_id: 1 }, format: :json
      json = response.parsed_body
      expect(json["pages"]["1"]["title"]).to eq("Page 1")
      expect(json["pages"]["1"]["published"]).to be true
      expect(json["assignments"]).to eq({})
      expect(json["last_checked"]).to be_a(String)
    end

    it "returns issues for assignments" do
      allow_any_instance_of(AccessibilityController).to receive(:create_accessibility_issues).and_return({
                                                                                                           pages: {},
                                                                                                           assignments: { 2 => { title: "Assignment 1", published: false } },
                                                                                                           last_checked: "Apr 22, 2025"
                                                                                                         })
      get :issues, params: { course_id: 1 }, format: :json
      json = response.parsed_body
      expect(json["assignments"]["2"]["title"]).to eq("Assignment 1")
      expect(json["assignments"]["2"]["published"]).to be false
      expect(json["pages"]).to eq({})
      expect(json["last_checked"]).to be_a(String)
    end
  end

  describe "#show" do
    before do
      @course = Course.create!(name: "Test Course", id: 42)
      controller.instance_variable_set(:@context, @course)
    end

    it "renders the accessibility checker container if allowed" do
      get :show, params: { course_id: 42 }
      expect(response).to be_successful
      expect(response.body).to include("accessibility-checker-container")
    end

    it "returns nothing if not allowed" do
      allow_any_instance_of(AccessibilityController).to receive(:allowed?).and_return(false)
      get :show, params: { course_id: 42 }
      expect(response.body).not_to include("accessibility-checker-container")
=======
    allow_any_instance_of(AccessibilityController).to receive(:authorized_action).and_return(true)
    controller.instance_variable_set(:@context, course)
  end

  describe "#index" do
    context "when tab is enabled" do
      before do
        allow_any_instance_of(AccessibilityController).to receive(:tab_enabled?)
          .with(Course::TAB_ACCESSIBILITY).and_return(true)
      end

      it "renders the accessibility checker container" do
        get :index, params: { course_id: 42 }
        expect(response).to be_successful
        expect(response.body).to include("accessibility-checker-container")
      end
    end

    context "when tab is disabled" do
      before do
        allow_any_instance_of(AccessibilityController).to receive(:tab_enabled?)
          .with(Course::TAB_ACCESSIBILITY).and_return(false)
      end

      it "returns nothing if not allowed" do
        get :index, params: { course_id: 42 }
        expect(response.body).not_to include("accessibility-checker-container")
      end
>>>>>>> e6b3b88b
    end
  end

  describe "#update" do
    let(:mock_rule) do
      Class.new do
        def self.test(_elem) = true
        def self.id = "mock-rule"
        def self.message = "No issue"
        def self.why = "Just a mock"
        def self.form = []
      end
    end

    let(:rules) { { "mock-rule" => mock_rule } }

    before do
      allow(Accessibility::Rule).to receive(:registry).and_return(rules)
      allow_any_instance_of(AccessibilityController).to receive(:require_context).and_return(true)
      allow_any_instance_of(AccessibilityController).to receive(:require_user).and_return(true)
      allow_any_instance_of(AccessibilityController).to receive(:allowed?).and_return(true)
      allow_any_instance_of(AccessibilityController).to receive(:setup_ruleset)
    end

    it "returns bad request for empty input" do
      response = controller.update_accessibility_issues({}, rules)
      expect(response[:status]).to eq(:bad_request)
      expect(response[:json][:error]).to include("Invalid rule identifier")
    end

    it "returns unprocessable entity for invalid content type" do
      response = controller.update_accessibility_issues({ rule: "mock-rule", content_type: "InvalidType" }.transform_keys(&:to_s), rules)
      expect(response[:status]).to eq(:unprocessable_entity)
      expect(response[:json][:error]).to eq("Invalid content type")
    end

    it "returns bad request for invalid rule name" do
      response = controller.update_accessibility_issues({ rule: "invalid-rule", content_type: "Page", content_id: 1 }.transform_keys(&:to_s), rules)
      expect(response[:status]).to eq(:bad_request)
      expect(response[:json][:error]).to include("Invalid rule identifier")
    end

    it "updates a page successfully" do
      page = double("Page", id: 1, body: "<div>content</div>", save!: true)
      context_double = double("Context")
      wiki_pages_double = double("WikiPages")
      controller.instance_variable_set(:@context, context_double)
      allow(context_double).to receive(:wiki_pages).and_return(wiki_pages_double)
      allow(wiki_pages_double).to receive(:find_by).and_return(page)
      allow(page).to receive(:body).and_return("<div>content</div>")
      allow(page).to receive(:body=)
      allow(AccessibilityControllerHelper).to receive(:fix_content).and_return("<div>fixed content</div>")

      response = controller.update_accessibility_issues({ rule: "mock-rule", content_type: "Page", content_id: 1, path: "path", value: "value" }.transform_keys(&:to_s), rules)

      expect(response[:status]).to eq(:ok)
      expect(response[:json][:success]).to be true
      expect(page).to have_received(:body=).with("<div>fixed content</div>")
      expect(page).to have_received(:save!)
    end

    it "updates an assignment successfully" do
      assignment = double("Assignment", id: 2, description: "<div>desc</div>", save!: true)
      context_double = double("Context")
      assignments_double = double("Assignments")
      controller.instance_variable_set(:@context, context_double)
      allow(context_double).to receive(:assignments).and_return(assignments_double)
      allow(assignments_double).to receive(:find_by).and_return(assignment)
      allow(assignment).to receive(:description).and_return("<div>desc</div>")
      allow(assignment).to receive(:description=)
      allow(AccessibilityControllerHelper).to receive(:fix_content).and_return("<div>fixed description</div>")

      response = controller.update_accessibility_issues({ rule: "mock-rule", content_type: "Assignment", content_id: 2, path: "path", value: "value" }.transform_keys(&:to_s), rules)

      expect(response[:status]).to eq(:ok)
      expect(response[:json][:success]).to be true
      expect(assignment).to have_received(:description=).with("<div>fixed description</div>")
      expect(assignment).to have_received(:save!)
    end
  end
end<|MERGE_RESOLUTION|>--- conflicted
+++ resolved
@@ -25,211 +25,9 @@
 
   let(:course) { Course.create!(name: "Test Course", id: 42) }
 
-  let(:mock_pdf_rule) do # MUST be at this level
-    Class.new do
-      def self.test(_elem)
-        [{ id: "pdf-mock-issue", message: "PDF Mock issue found", why: "Just a mock PDF issue" }]
-      end
-
-      def self.id = "mock-pdf-rule-class"
-      def self.message = "PDF Mock rule message"
-      def self.why = "Because it's a mock PDF rule"
-      def self.form = []
-    end
-  end
-  let(:pdf_rules) { [mock_pdf_rule] }
-
   before do
     allow_any_instance_of(AccessibilityController).to receive(:require_context).and_return(true)
     allow_any_instance_of(AccessibilityController).to receive(:require_user).and_return(true)
-<<<<<<< HEAD
-    allow_any_instance_of(AccessibilityController).to receive(:allowed?).and_return(true)
-  end
-
-  describe "#create_accessibility_issues" do
-    it "returns issues for pages" do
-      page = double("WikiPage", id: 1, body: "<div>content</div>", title: "Page 1", published?: true, updated_at: Time.zone.now)
-      # Set up explicit doubles for the chain
-      wiki_pages = double("WikiPages")
-      not_deleted = double("NotDeletedRelation")
-      assignments = double("Assignments")
-      active_assignments = double("ActiveAssignments")
-      context_double = double("Context")
-      attachments = double("Attachments")
-      not_deleted_attachments = double("NotDeletedAttachmentsRelation")
-
-      allow(wiki_pages).to receive_messages(not_deleted:)
-      allow(not_deleted).to receive_messages(order: [page])
-      allow(context_double).to receive_messages(wiki_pages:, assignments:, attachments:)
-      allow(assignments).to receive_messages(active: active_assignments)
-      allow(active_assignments).to receive_messages(order: [])
-      allow(controller).to receive(:polymorphic_url).with([context_double, page]).and_return("https://fake.url")
-      allow(attachments).to receive_messages(not_deleted: not_deleted_attachments)
-      allow(not_deleted_attachments).to receive_messages(order: [])
-
-      controller.instance_variable_set(:@context, context_double)
-
-      result = controller.create_accessibility_issues(rules)
-      expect(result[:pages][1][:title]).to eq("Page 1")
-      expect(result[:pages][1][:published]).to be true
-      expect(result[:assignments]).to eq({})
-      expect(result[:last_checked]).to be_a(String)
-    end
-
-    it "returns issues for assignments" do
-      assignment = double("Assignment", id: 2, description: "<div>desc</div>", title: "Assignment 1", published?: false, updated_at: Time.zone.now)
-      # Set up explicit doubles for the chain
-      wiki_pages = double("WikiPages")
-      not_deleted = double("NotDeletedRelation")
-      assignments = double("Assignments")
-      active_assignments = double("ActiveAssignments")
-      context_double = double("Context")
-      attachments = double("Attachments")
-      not_deleted_attachments = double("NotDeletedAttachmentsRelation")
-
-      allow(wiki_pages).to receive_messages(not_deleted:)
-      allow(not_deleted).to receive_messages(order: [])
-      allow(attachments).to receive_messages(not_deleted: not_deleted_attachments)
-      allow(not_deleted_attachments).to receive_messages(order: [])
-      allow(context_double).to receive_messages(wiki_pages:, assignments:, attachments:)
-      allow(assignments).to receive_messages(active: active_assignments)
-      allow(active_assignments).to receive_messages(order: [assignment])
-      allow(controller).to receive(:polymorphic_url).with([context_double, assignment]).and_return("https://fake.url")
-
-      controller.instance_variable_set(:@context, context_double)
-
-      result = controller.create_accessibility_issues(rules)
-      expect(result[:pages]).to eq({})
-      expect(result[:assignments][2][:title]).to eq("Assignment 1")
-      expect(result[:assignments][2][:published]).to be false
-      expect(result[:last_checked]).to be_a(String)
-    end
-  end
-
-  it "returns issues for attachments" do
-    attachment_pdf = double("AttachmentPDF",
-                            id: 3,
-                            title: "Document.pdf",
-                            content_type: "application/pdf",
-                            published?: true,
-                            updated_at: Time.zone.now)
-    attachment_other = double("AttachmentOther",
-                              id: 4,
-                              title: "Image.png",
-                              content_type: "image/png",
-                              published?: false,
-                              updated_at: Time.zone.now)
-
-    context_double = double("Context")
-    wiki_pages_collection = double("WikiPagesCollection")
-    # These are the variables that were undefined in the original error
-    not_deleted_wiki_pages_relation = double("NotDeletedWikiPagesRelation")
-    assignments_collection = double("AssignmentsCollection")
-    active_assignments_relation = double("ActiveAssignmentsRelation")
-    attachments_collection = double("AttachmentsCollection")
-    not_deleted_attachments_relation = double("NotDeletedAttachmentsRelation")
-
-    # Set up the context chain
-    allow(context_double).to receive_messages(
-      wiki_pages: wiki_pages_collection,
-      assignments: assignments_collection,
-      attachments: attachments_collection
-    )
-    allow(wiki_pages_collection).to receive_messages(not_deleted: not_deleted_wiki_pages_relation)
-    allow(assignments_collection).to receive_messages(active: active_assignments_relation)
-    allow(attachments_collection).to receive_messages(not_deleted: not_deleted_attachments_relation)
-
-    # Now use these defined doubles
-    allow(not_deleted_wiki_pages_relation).to receive_messages(order: [])
-    allow(active_assignments_relation).to receive_messages(order: [])
-    allow(not_deleted_attachments_relation).to receive_messages(order: [attachment_pdf, attachment_other])
-
-    # Set the @context for the controller instance
-    controller.instance_variable_set(:@context, context_double)
-
-    allow(controller).to receive(:course_files_url).with(context_double, preview: attachment_pdf.id).and_return("https://fake.url/files/3/preview")
-    allow(controller).to receive(:course_files_url).with(context_double, preview: attachment_other.id).and_return("https://fake.url/files/4/preview")
-
-    # Expect check_pdf_accessibility to be called with the attachment and the pdf_rules (which is [mock_pdf_rule class])
-    # The return value should be a hash containing the :issues key, whose value comes from mock_pdf_rule.test
-    expect(AccessibilityControllerHelper).to receive(:check_pdf_accessibility)
-      .with(attachment_pdf, pdf_rules) # pdf_rules from let block
-      .and_return({ issues: mock_pdf_rule.test(attachment_pdf) }) # call class method 'test'
-
-    # Call the method under test, passing both sets of rules
-    result = controller.create_accessibility_issues(rules, pdf_rules)
-
-    expect(result[:pages]).to eq({})
-    expect(result[:assignments]).to eq({})
-
-    expect(result[:attachments][3][:title]).to eq("Document.pdf")
-    expect(result[:attachments][3][:content_type]).to eq("application/pdf")
-    expect(result[:attachments][3][:published]).to be true
-    expect(result[:attachments][3][:url]).to eq("https://fake.url/files/3/preview")
-    expect(result[:attachments][3][:issues].first[:id]).to eq("pdf-mock-issue")
-    expect(result[:attachments][3][:issues].first[:message]).to eq("PDF Mock issue found")
-
-    expect(result[:attachments][4][:title]).to eq("Image.png")
-    expect(result[:attachments][4][:content_type]).to eq("image/png")
-    expect(result[:attachments][4][:published]).to be false
-    expect(result[:attachments][4][:url]).to eq("https://fake.url/files/4/preview")
-    expect(result[:attachments][4][:issues]).to be_nil
-
-    expect(result[:last_checked]).to be_a(String)
-  end
-
-  describe "GET #issues" do
-    before do
-      allow_any_instance_of(AccessibilityController).to receive(:t).and_return("Accessibility")
-      allow_any_instance_of(AccessibilityController).to receive(:add_crumb)
-    end
-
-    it "returns issues for pages" do
-      allow_any_instance_of(AccessibilityController).to receive(:create_accessibility_issues).and_return({
-                                                                                                           pages: { 1 => { title: "Page 1", published: true } },
-                                                                                                           assignments: {},
-                                                                                                           last_checked: "Apr 22, 2025"
-                                                                                                         })
-      get :issues, params: { course_id: 1 }, format: :json
-      json = response.parsed_body
-      expect(json["pages"]["1"]["title"]).to eq("Page 1")
-      expect(json["pages"]["1"]["published"]).to be true
-      expect(json["assignments"]).to eq({})
-      expect(json["last_checked"]).to be_a(String)
-    end
-
-    it "returns issues for assignments" do
-      allow_any_instance_of(AccessibilityController).to receive(:create_accessibility_issues).and_return({
-                                                                                                           pages: {},
-                                                                                                           assignments: { 2 => { title: "Assignment 1", published: false } },
-                                                                                                           last_checked: "Apr 22, 2025"
-                                                                                                         })
-      get :issues, params: { course_id: 1 }, format: :json
-      json = response.parsed_body
-      expect(json["assignments"]["2"]["title"]).to eq("Assignment 1")
-      expect(json["assignments"]["2"]["published"]).to be false
-      expect(json["pages"]).to eq({})
-      expect(json["last_checked"]).to be_a(String)
-    end
-  end
-
-  describe "#show" do
-    before do
-      @course = Course.create!(name: "Test Course", id: 42)
-      controller.instance_variable_set(:@context, @course)
-    end
-
-    it "renders the accessibility checker container if allowed" do
-      get :show, params: { course_id: 42 }
-      expect(response).to be_successful
-      expect(response.body).to include("accessibility-checker-container")
-    end
-
-    it "returns nothing if not allowed" do
-      allow_any_instance_of(AccessibilityController).to receive(:allowed?).and_return(false)
-      get :show, params: { course_id: 42 }
-      expect(response.body).not_to include("accessibility-checker-container")
-=======
     allow_any_instance_of(AccessibilityController).to receive(:authorized_action).and_return(true)
     controller.instance_variable_set(:@context, course)
   end
@@ -258,85 +56,6 @@
         get :index, params: { course_id: 42 }
         expect(response.body).not_to include("accessibility-checker-container")
       end
->>>>>>> e6b3b88b
-    end
-  end
-
-  describe "#update" do
-    let(:mock_rule) do
-      Class.new do
-        def self.test(_elem) = true
-        def self.id = "mock-rule"
-        def self.message = "No issue"
-        def self.why = "Just a mock"
-        def self.form = []
-      end
-    end
-
-    let(:rules) { { "mock-rule" => mock_rule } }
-
-    before do
-      allow(Accessibility::Rule).to receive(:registry).and_return(rules)
-      allow_any_instance_of(AccessibilityController).to receive(:require_context).and_return(true)
-      allow_any_instance_of(AccessibilityController).to receive(:require_user).and_return(true)
-      allow_any_instance_of(AccessibilityController).to receive(:allowed?).and_return(true)
-      allow_any_instance_of(AccessibilityController).to receive(:setup_ruleset)
-    end
-
-    it "returns bad request for empty input" do
-      response = controller.update_accessibility_issues({}, rules)
-      expect(response[:status]).to eq(:bad_request)
-      expect(response[:json][:error]).to include("Invalid rule identifier")
-    end
-
-    it "returns unprocessable entity for invalid content type" do
-      response = controller.update_accessibility_issues({ rule: "mock-rule", content_type: "InvalidType" }.transform_keys(&:to_s), rules)
-      expect(response[:status]).to eq(:unprocessable_entity)
-      expect(response[:json][:error]).to eq("Invalid content type")
-    end
-
-    it "returns bad request for invalid rule name" do
-      response = controller.update_accessibility_issues({ rule: "invalid-rule", content_type: "Page", content_id: 1 }.transform_keys(&:to_s), rules)
-      expect(response[:status]).to eq(:bad_request)
-      expect(response[:json][:error]).to include("Invalid rule identifier")
-    end
-
-    it "updates a page successfully" do
-      page = double("Page", id: 1, body: "<div>content</div>", save!: true)
-      context_double = double("Context")
-      wiki_pages_double = double("WikiPages")
-      controller.instance_variable_set(:@context, context_double)
-      allow(context_double).to receive(:wiki_pages).and_return(wiki_pages_double)
-      allow(wiki_pages_double).to receive(:find_by).and_return(page)
-      allow(page).to receive(:body).and_return("<div>content</div>")
-      allow(page).to receive(:body=)
-      allow(AccessibilityControllerHelper).to receive(:fix_content).and_return("<div>fixed content</div>")
-
-      response = controller.update_accessibility_issues({ rule: "mock-rule", content_type: "Page", content_id: 1, path: "path", value: "value" }.transform_keys(&:to_s), rules)
-
-      expect(response[:status]).to eq(:ok)
-      expect(response[:json][:success]).to be true
-      expect(page).to have_received(:body=).with("<div>fixed content</div>")
-      expect(page).to have_received(:save!)
-    end
-
-    it "updates an assignment successfully" do
-      assignment = double("Assignment", id: 2, description: "<div>desc</div>", save!: true)
-      context_double = double("Context")
-      assignments_double = double("Assignments")
-      controller.instance_variable_set(:@context, context_double)
-      allow(context_double).to receive(:assignments).and_return(assignments_double)
-      allow(assignments_double).to receive(:find_by).and_return(assignment)
-      allow(assignment).to receive(:description).and_return("<div>desc</div>")
-      allow(assignment).to receive(:description=)
-      allow(AccessibilityControllerHelper).to receive(:fix_content).and_return("<div>fixed description</div>")
-
-      response = controller.update_accessibility_issues({ rule: "mock-rule", content_type: "Assignment", content_id: 2, path: "path", value: "value" }.transform_keys(&:to_s), rules)
-
-      expect(response[:status]).to eq(:ok)
-      expect(response[:json][:success]).to be true
-      expect(assignment).to have_received(:description=).with("<div>fixed description</div>")
-      expect(assignment).to have_received(:save!)
     end
   end
 end