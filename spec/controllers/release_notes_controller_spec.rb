# frozen_string_literal: true

#
# Copyright (C) 2021 - present Instructure, Inc.
#
# This file is part of Canvas.
#
# Canvas is free software: you can redistribute it and/or modify it under
# the terms of the GNU Affero General Public License as published by the Free
# Software Foundation, version 3 of the License.
#
# Canvas is distributed in the hope that it will be useful, but WITHOUT ANY
# WARRANTY; without even the implied warranty of MERCHANTABILITY or FITNESS FOR
# A PARTICULAR PURPOSE. See the GNU Affero General Public License for more
# details.
#
# You should have received a copy of the GNU Affero General Public License along
# with this program. If not, see <http://www.gnu.org/licenses/>.
#

require "webmock/rspec"

describe ReleaseNotesController do
  around do |example|
    override_dynamic_settings(private: { canvas: { "release_notes.yml": {
      ddb_endpoint: ENV.fetch("DDB_ENDPOINT", "http://dynamodb:8000/"),
      ddb_table_name: "canvas_test_release_notes#{ENV.fetch("PARALLEL_INDEX", "")}"
    }.to_json } }) do
      ReleaseNotes::DevUtils.initialize_ddb_for_development!(recreate: true)
      example.run
    end
  end

  let(:show_at) { Time.now.utc.change(usec: 0) - 1.hour }

  let(:note) do
    note = ReleaseNote.new
    note.target_roles = ["student", "ta"]
    note.set_show_at("test", show_at)
    note.published = false
    note["en"] = {
      title: "A boring title",
      description: "A boring description",
      url: "https://example.com/note0"
    }
    note["es"] = {
      title: "A boring title en español",
      description: "A boring description en español",
      url: "https://es.example.com/note0"
    }
    note.save
    note
  end

  before do
    user_session(account_admin_user(account: Account.site_admin))
  end

  describe "index" do
    it "returns the object without langs by default" do
      the_note = note
      get "index"
      res = response.parsed_body
      expect(res.first["id"]).to eq(the_note.id)
      expect(res.first["langs"]).to be_nil
    end

    it "returns the object with langs with includes[]=langs" do
      the_note = note
      get "index", params: { includes: ["langs"] }
      res = response.parsed_body
      expect(res.first["id"]).to eq(the_note.id)
      expect(res.first.dig("langs", "en")&.with_indifferent_access).to eq(note["en"].with_indifferent_access)
    end
  end

  describe "create" do
    it "creates a note with the expected values" do
<<<<<<< HEAD
      post "create", params: {
        target_roles: ["user"],
        show_ats: { "test" => show_at },
        published: true,
        langs: {
          en: {
            title: "A great title",
            description: "A great description",
            url: "https://example.com/note1"
          }
        }
      }, as: :json
=======
      post "create",
           params: {
             target_roles: ["user"],
             show_ats: { "test" => show_at },
             published: true,
             langs: {
               en: {
                 title: "A great title",
                 description: "A great description",
                 url: "https://example.com/note1"
               }
             }
           },
           as: :json
>>>>>>> 5e181781
      res = response.parsed_body
      the_note = ReleaseNote.find(res["id"])
      expect(the_note.target_roles).to eq(["user"])
      expect(the_note.show_ats["test"]).to eq(show_at)
      expect(the_note.published).to be(true)
      expect(the_note["en"][:title]).to eq("A great title")
      expect(the_note["en"][:description]).to eq("A great description")
      expect(the_note["en"][:url]).to eq("https://example.com/note1")
    end
  end

  describe "update" do
    it "updates an existing note in the expected way" do
      the_note = ReleaseNote.find(note.id)
      expect(the_note.target_roles).to_not be_nil
      put "update",
          params: {
            id: the_note.id,
            target_roles: ["user"],
            show_ats: { "test" => show_at + 35.minutes },
            published: true,
            langs: {
              en: {
                title: "A great title",
                description: "A great description",
                url: "https://example.com/note1"
              }
            }
          },
          as: :json
      the_note = ReleaseNote.find(note.id)
      expect(the_note.target_roles).to eq(["user"])
      expect(the_note.show_ats["test"]).to eq(show_at + 35.minutes)
      expect(the_note.published).to be(true)
      expect(the_note["en"][:title]).to eq("A great title")
      expect(the_note["en"][:description]).to eq("A great description")
      expect(the_note["en"][:url]).to eq("https://example.com/note1")
    end

    it "works when not updating anything" do
      the_note = ReleaseNote.find(note.id)
      expect(the_note.target_roles).to_not be_nil
      put "update", params: { id: the_note.id }
      expect(response).to have_http_status(:ok)
      res = response.parsed_body
      expect(res["id"]).to eq(the_note.id)
    end

    it "returns 404 for non-existant notes" do
      put "update", params: { id: SecureRandom.uuid, target_roles: ["user"] }
      expect(response).to have_http_status(:not_found)
    end
  end

  describe "destroy" do
    it "removes an existing note" do
      the_note = ReleaseNote.find(note.id)
      expect(the_note).to_not be_nil
      delete "destroy", params: { id: the_note.id }
      expect { ReleaseNote.find(note.id) }.to raise_error(ActiveRecord::RecordNotFound)
    end

    it "returns 404 for non-existant notes" do
      delete "destroy", params: { id: SecureRandom.uuid }
      expect(response).to have_http_status(:not_found)
    end
  end

  describe "publish" do
    it "publishes an unpublished note" do
      the_note = ReleaseNote.find(note.id)
      expect(the_note.published).to be(false)
      put "publish", params: { id: the_note.id }
      the_note = ReleaseNote.find(note.id)
      expect(the_note.published).to be(true)
    end
  end

  describe "unpublish" do
    it "publishes an unpublished note" do
      the_note = ReleaseNote.find(note.id)
      the_note.published = true
      the_note.save

      expect(the_note.published).to be(true)
      delete "unpublish", params: { id: the_note.id }
      the_note = ReleaseNote.find(note.id)
      expect(the_note.published).to be(false)
    end
  end

  describe "latest" do
    before do
      @student_enrollment = student_in_course(active_all: true)
      user_session(@student_enrollment.user)

      the_note = ReleaseNote.find(note.id)
      the_note.published = true
      the_note.save
    end

    it "returns english notes by default" do
      I18n.locale = :ar
      get "latest"
      expect(response).to have_http_status(:ok)
      res = response.parsed_body
      expect(res.length).to eq(1)

      json_note = res[0]
      expect(json_note["id"]).to eq(note.id)
      expect(json_note["title"]).to eq(note["en"][:title])
      expect(json_note["description"]).to eq(note["en"][:description])
      expect(json_note["url"]).to eq(note["en"][:url])
      expect(Time.zone.parse(json_note["date"])).to eq(note.show_ats["test"])
    end

    it "returns localized notes when available" do
      @user.update_attribute :locale, "es"
      get "latest"
      expect(response).to have_http_status(:ok)
      res = response.parsed_body
      expect(res.length).to eq(1)

      json_note = res[0]
      expect(json_note["id"]).to eq(note.id)
      expect(json_note["title"]).to eq(note["es"][:title])
      expect(json_note["description"]).to eq(note["es"][:description])
      expect(json_note["url"]).to eq(note["es"][:url])
      expect(Time.zone.parse(json_note["date"])).to eq(note.show_ats["test"])
    end

    it "returns only published notes" do
      the_note = ReleaseNote.find(note.id)
      the_note.published = false
      the_note.save

      get "latest"
      expect(response).to have_http_status(:ok)
      res = response.parsed_body
      expect(res.length).to eq(0)

      the_note.published = true
      the_note.save

      get "latest"
      expect(response).to have_http_status(:ok)
      res = response.parsed_body
      expect(res.length).to eq(1)
    end

    it "returns only notes past their show_at" do
      the_note = ReleaseNote.find(note.id)
      the_note.set_show_at("test", Time.now.utc.change(usec: 0) + 1.hour)
      the_note.save

      get "latest"
      expect(response).to have_http_status(:ok)
      res = response.parsed_body
      expect(res.length).to eq(0)

      the_note.set_show_at("test", Time.now.utc.change(usec: 0) - 1.hour)
      the_note.save

      get "latest"
      expect(response).to have_http_status(:ok)
      res = response.parsed_body
      expect(res.length).to eq(1)
    end

    it "does not return notes that do not apply to the current user's roles" do
      user_session(account_admin_user)
      get "latest"
      expect(response).to have_http_status(:ok)
      res = response.parsed_body
      expect(res.length).to eq(0)
    end

    it "caches the dynamodb queries by language" do
      enable_cache do
        @user.update_attribute :locale, "es"
        # 2x the number of roles because we are testing two languages.
        # The second spanish request shouldn't call the method at all though
        expect(ReleaseNote).to receive(:latest).exactly(@user.roles(@student_enrollment.root_account).length * 2).times.and_call_original
        get "latest"
        get "latest"
        @user.update_attribute :locale, "en"
        get "latest"
      end
    end

    it "clears the new flag after the first request" do
      get "latest"
      res = response.parsed_body
      expect(res[0]["new"]).to be(true)
      get "latest"
      res = response.parsed_body
      expect(res[0]["new"]).to be(false)
    end
  end

  describe "unread_count" do
    before do
      @student_enrollment = student_in_course(active_all: true)
      user_session(@student_enrollment.user)

      the_note = ReleaseNote.find(note.id)
      the_note.published = true
      the_note.save
    end

    it "includes all notes if the user has seen none" do
      get "unread_count"
      res = response.parsed_body
      expect(res["unread_count"]).to eq(1)
    end

    it "includes no notes if the user has seen them all" do
      get "latest"
      get "unread_count"
      res = response.parsed_body
      expect(res["unread_count"]).to eq(0)
    end
  end
end<|MERGE_RESOLUTION|>--- conflicted
+++ resolved
@@ -76,20 +76,6 @@
 
   describe "create" do
     it "creates a note with the expected values" do
-<<<<<<< HEAD
-      post "create", params: {
-        target_roles: ["user"],
-        show_ats: { "test" => show_at },
-        published: true,
-        langs: {
-          en: {
-            title: "A great title",
-            description: "A great description",
-            url: "https://example.com/note1"
-          }
-        }
-      }, as: :json
-=======
       post "create",
            params: {
              target_roles: ["user"],
@@ -104,7 +90,6 @@
              }
            },
            as: :json
->>>>>>> 5e181781
       res = response.parsed_body
       the_note = ReleaseNote.find(res["id"])
       expect(the_note.target_roles).to eq(["user"])
