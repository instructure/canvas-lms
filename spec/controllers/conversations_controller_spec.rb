#
# Copyright (C) 2011 Instructure, Inc.
#
# This file is part of Canvas.
#
# Canvas is free software: you can redistribute it and/or modify it under
# the terms of the GNU Affero General Public License as published by the Free
# Software Foundation, version 3 of the License.
#
# Canvas is distributed in the hope that it will be useful, but WITHOUT ANY
# WARRANTY; without even the implied warranty of MERCHANTABILITY or FITNESS FOR
# A PARTICULAR PURPOSE. See the GNU Affero General Public License for more
# details.
#
# You should have received a copy of the GNU Affero General Public License along
# with this program. If not, see <http://www.gnu.org/licenses/>.
#

require File.expand_path(File.dirname(__FILE__) + '/../spec_helper')

describe ConversationsController do
  def conversation(num_other_users = 1, course = @course)
    user_ids = num_other_users.times.map{
      u = User.create
      enrollment = course.enroll_student(u)
      enrollment.workflow_state = 'active'
      enrollment.save
      u.associated_accounts << Account.default
      u.id
    }
    @conversation = @user.initiate_conversation(user_ids)
    @conversation.add_message('test')
    @conversation
  end

  describe "GET 'index'" do
    it "should require login" do
      course_with_student(:active_all => true)
      get 'index'
      assert_require_login
    end

    it "should assign variables" do
      course_with_student_logged_in(:active_all => true)
      conversation

      term = EnrollmentTerm.create! :name => "Fall"
      term.root_account_id = @course.root_account_id
      term.save!
      @course.update_attributes! :enrollment_term => term

      get 'index'
      response.should be_success
      assigns[:conversations_json].map{|c|c[:id]}.should == @user.conversations.map(&:conversation_id)
      assigns[:contexts][:courses].to_a.map{|p|p[1]}.
        reduce(true){|truth, con| truth and con.has_key?(:url)}.should be_true
<<<<<<< HEAD
=======
      assigns[:contexts][:courses][@course.id][:term].should == "Fall"
>>>>>>> 702f9b37
      assigns[:filterable].should be_true
    end

    it "should work for an admin as well" do
      course
      account_admin_user
      user_session(@user)
      conversation

      get 'index'
      response.should be_success
      assigns[:conversations_json].map{|c|c[:id]}.should == @user.conversations.map(&:conversation_id)
    end

    it "should return conversations matching the specified filter" do
      course_with_student_logged_in(:active_all => true)
      @c1 = conversation
      @other_course = course(:active_all => true)
      enrollment = @other_course.enroll_student(@user)
      enrollment.workflow_state = 'active'
      enrollment.save!
      @user.reload
      @c2 = conversation(1, @other_course)

      get 'index', :filter => @other_course.asset_string
      response.should be_success
      assigns[:conversations_json].size.should eql 1
      assigns[:conversations_json][0][:id].should == @c2.conversation_id
    end

    it "should hide the filter UI if some conversations have not been tagged yet" do
      course_with_student_logged_in(:active_all => true)
      conversation
      Conversation.update_all "tags = NULL"
      ConversationParticipant.update_all "tags = NULL"
      ConversationMessageParticipant.update_all "tags = NULL"

      # create some more that are tagged
      conversation
      conversation

      get 'index'
      response.should be_success
      assigns[:filterable].should be_false
    end
  end

  describe "GET 'show'" do
    it "should redirect if not xhr" do
      course_with_student_logged_in(:active_all => true)
      conversation

      get 'show', :id => @conversation.conversation_id
      response.should be_redirect
    end

    it "should assign variables" do
      course_with_student_logged_in(:active_all => true)
      conversation

      xhr :get, 'show', :id => @conversation.conversation_id
      response.should be_success
      assigns[:conversation].should == @conversation
    end
  end

  describe "POST 'create'" do
    it "should create the conversation" do
      course_with_student_logged_in(:active_all => true)

      new_user = User.create
      enrollment = @course.enroll_student(new_user)
      enrollment.workflow_state = 'active'
      enrollment.save
      post 'create', :recipients => [new_user.id.to_s], :body => "yo"
      response.should be_success
      assigns[:conversation].should_not be_nil
    end

    it "should allow messages to be forwarded from the conversation" do
      course_with_student_logged_in(:active_all => true)
      conversation.update_attribute(:workflow_state, "unread")

      new_user = User.create
      enrollment = @course.enroll_student(new_user)
      enrollment.workflow_state = 'active'
      enrollment.save
      post 'create', :recipients => [new_user.id.to_s], :body => "here's the info", :forwarded_message_ids => @conversation.messages.map(&:id)
      response.should be_success
      assigns[:conversation].should_not be_nil
      assigns[:conversation].messages.first.forwarded_message_ids.should eql(@conversation.messages.first.id.to_s)
    end

    it "should create one conversation shared by all recipients" do
      old_count = Conversation.count

      course_with_teacher_logged_in(:active_all => true)

      new_user1 = User.create
      enrollment1 = @course.enroll_student(new_user1)
      enrollment1.workflow_state = 'active'
      enrollment1.save

      new_user2 = User.create
      enrollment2 = @course.enroll_student(new_user2)
      enrollment2.workflow_state = 'active'
      enrollment2.save

      post 'create', :recipients => [new_user1.id.to_s, new_user2.id.to_s], :body => "yo", :group_conversation => true
      response.should be_success

      Conversation.count.should eql(old_count + 1)
    end

    it "should create one conversation per recipient if not a group conversation" do
      old_count = Conversation.count

      course_with_teacher_logged_in(:active_all => true)

      new_user1 = User.create
      enrollment1 = @course.enroll_student(new_user1)
      enrollment1.workflow_state = 'active'
      enrollment1.save

      new_user2 = User.create
      enrollment2 = @course.enroll_student(new_user2)
      enrollment2.workflow_state = 'active'
      enrollment2.save

      post 'create', :recipients => [new_user1.id.to_s, new_user2.id.to_s], :body => "yo"
      response.should be_success

      Conversation.count.should eql(old_count + 2)
    end

    it "should correctly infer context tags" do
      course_with_teacher_logged_in(:active_all => true)
      @course1 = @course
<<<<<<< HEAD
=======
      @course2 = course(:active_all => true)
      @course2.enroll_teacher(@user).accept
>>>>>>> 702f9b37
      @group1 = @course1.groups.create!
      @group2 = @course1.groups.create!
      @group1.users << @user
      @group2.users << @user

      new_user1 = User.create
      enrollment1 = @course1.enroll_student(new_user1)
      enrollment1.workflow_state = 'active'
      enrollment1.save
      @group1.users << new_user1
      @group2.users << new_user1

      new_user2 = User.create
      enrollment2 = @course1.enroll_student(new_user2)
      enrollment2.workflow_state = 'active'
      enrollment2.save
      @group1.users << new_user2
      @group2.users << new_user2

<<<<<<< HEAD
      @course2 = course(:active_all => true)
      enrollment3 = @course2.enroll_student(@user)
      enrollment2.workflow_state = 'active'
      enrollment2.save
=======
      new_user3 = User.create
      enrollment3 = @course2.enroll_student(new_user3)
      enrollment3.workflow_state = 'active'
      enrollment3.save
>>>>>>> 702f9b37

      post 'create', :recipients => [@course2.asset_string + "_students", @group1.asset_string], :body => "yo", :group_conversation => true
      response.should be_success

      c = Conversation.first
      c.tags.sort.should eql [@course1.asset_string, @course2.asset_string, @group1.asset_string].sort
      # course1 inferred from group1, course2 inferred from synthetic context,
      # group1 explicit, group2 not present (even though it's shared by everyone)
    end
  end

  describe "POST 'update'" do
    it "should update the conversation" do
      course_with_student_logged_in(:active_all => true)
      conversation(2).update_attribute(:workflow_state, "unread")

      post 'update', :id => @conversation.conversation_id, :conversation => {:subscribed => "0", :workflow_state => "archived", :starred => "1"}
      response.should be_success
      @conversation.reload
      @conversation.subscribed?.should be_false
      @conversation.should be_archived
      @conversation.starred.should be_true
    end
  end

  describe "POST 'add_message'" do
    it "should add a message" do
      course_with_student_logged_in(:active_all => true)
      conversation

      post 'add_message', :conversation_id => @conversation.conversation_id, :body => "hello world"
      response.should be_success
      @conversation.messages.size.should == 2
    end

    it "should generate a user note when requested" do
      Account.default.update_attribute :enable_user_notes, true
      course_with_teacher_logged_in(:active_all => true)
      @teacher.associated_accounts << Account.default
      conversation

      post 'add_message', :conversation_id => @conversation.conversation_id, :body => "hello world"
      response.should be_success
      message = @conversation.messages.first # newest message is first
      student = message.recipients.first
      student.user_notes.size.should == 0

      post 'add_message', :conversation_id => @conversation.conversation_id, :body => "make a note", :user_note => 1
      response.should be_success
      message = @conversation.messages.first
      student = message.recipients.first
      student.user_notes.size.should == 1
    end
  end

  describe "POST 'add_recipients'" do
    it "should add recipients" do
      course_with_student_logged_in(:active_all => true)
      conversation(2)

      new_user = User.create
      enrollment = @course.enroll_student(new_user)
      enrollment.workflow_state = 'active'
      enrollment.save
      post 'add_recipients', :conversation_id => @conversation.conversation_id, :recipients => [new_user.id.to_s]
      response.should be_success
      @conversation.reload.participants.size.should == 4 # includes @user
    end

    it "should correctly infer context tags" do
      course_with_student_logged_in(:active_all => true)
      conversation(2)

      @group = @course.groups.create!
      @conversation.participants.each{ |user| @group.users << user }
      2.times{ @group.users << User.create }

      post 'add_recipients', :conversation_id => @conversation.conversation_id, :recipients => [@group.asset_string]
      response.should be_success

      c = Conversation.first
      c.tags.sort.should eql [@course.asset_string, @group.asset_string]
      # course inferred (when created), group explicit
    end
  end

  describe "POST 'remove_messages'" do
    it "should remove messages" do
      course_with_student_logged_in(:active_all => true)
      message = conversation.add_message('another')

      post 'remove_messages', :conversation_id => @conversation.conversation_id, :remove => [message.id.to_s]
      response.should be_success
      @conversation.messages.size.should == 1
    end
  end

  describe "DELETE 'destroy'" do
    it "should delete conversations" do
      course_with_student_logged_in(:active_all => true)
      conversation

      delete 'destroy', :id => @conversation.conversation_id
      response.should be_success
      @user.conversations.should be_blank # the conversation_participant is no longer there
      @conversation.conversation.should_not be_nil # though the conversation is
    end
  end

  describe "GET 'find_recipients'" do
    it "should assign variables" do
      course_with_student_logged_in(:active_all => true)
      @course.update_attribute(:name, "this_is_a_test_course")

      other = User.create(:name => 'this_is_a_test_user')
      enrollment = @course.enroll_student(other)
      enrollment.workflow_state = 'active'
      enrollment.save

      group = @course.groups.create(:name => 'this_is_a_test_group')
      group.users = [@user, other]

      get 'find_recipients', :search => 'this_is_a_test_'
      response.should be_success
      response.body.should include(@course.name)
      response.body.should include(group.name)
      response.body.should include(other.name)
    end

    it "should not sort by rank if a search term is not used" do
      course_with_student_logged_in(:active_all => true)
      @user.update_attribute(:name, 'billy')
      other = User.create(:name => 'bob')
      @course.enroll_student(other).tap{ |e| e.workflow_state = 'active'; e.save! }

      group = @course.groups.create(:name => 'group')
      group.users << other

      get 'find_recipients', :context => @course.asset_string, :per_page => '1', :type => 'user'
      response.should be_success
      response.body.should include('billy')
      response.body.should_not include('bob')
    end

    it "should sort by rank if a search term is used" do
      course_with_student_logged_in(:active_all => true)
      @user.update_attribute(:name, 'billy')
      other = User.create(:name => 'bob')
      @course.enroll_student(other).tap{ |e| e.workflow_state = 'active'; e.save! }

      group = @course.groups.create(:name => 'group')
      group.users << other

      get 'find_recipients', :search => 'b', :per_page => '1', :type => 'user'
      response.should be_success
      response.body.should include('bob')
      response.body.should_not include('billy')
    end
  end
end<|MERGE_RESOLUTION|>--- conflicted
+++ resolved
@@ -54,10 +54,7 @@
       assigns[:conversations_json].map{|c|c[:id]}.should == @user.conversations.map(&:conversation_id)
       assigns[:contexts][:courses].to_a.map{|p|p[1]}.
         reduce(true){|truth, con| truth and con.has_key?(:url)}.should be_true
-<<<<<<< HEAD
-=======
       assigns[:contexts][:courses][@course.id][:term].should == "Fall"
->>>>>>> 702f9b37
       assigns[:filterable].should be_true
     end
 
@@ -196,11 +193,8 @@
     it "should correctly infer context tags" do
       course_with_teacher_logged_in(:active_all => true)
       @course1 = @course
-<<<<<<< HEAD
-=======
       @course2 = course(:active_all => true)
       @course2.enroll_teacher(@user).accept
->>>>>>> 702f9b37
       @group1 = @course1.groups.create!
       @group2 = @course1.groups.create!
       @group1.users << @user
@@ -220,17 +214,10 @@
       @group1.users << new_user2
       @group2.users << new_user2
 
-<<<<<<< HEAD
-      @course2 = course(:active_all => true)
-      enrollment3 = @course2.enroll_student(@user)
-      enrollment2.workflow_state = 'active'
-      enrollment2.save
-=======
       new_user3 = User.create
       enrollment3 = @course2.enroll_student(new_user3)
       enrollment3.workflow_state = 'active'
       enrollment3.save
->>>>>>> 702f9b37
 
       post 'create', :recipients => [@course2.asset_string + "_students", @group1.asset_string], :body => "yo", :group_conversation => true
       response.should be_success
