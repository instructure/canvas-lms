--- conflicted
+++ resolved
@@ -46,7 +46,6 @@
     end
 
     it "assigns variables" do
-      allow(InstStatsd::Statsd).to receive(:increment)
       user_session(@student)
       conversation
 
@@ -56,7 +55,6 @@
       get "index"
       expect(response).to be_successful
       expect(assigns[:js_env]).not_to be_nil
-      expect(InstStatsd::Statsd).to have_received(:increment).with("inbox.visit.legacy")
     end
 
     it "tallies legacy inbox stats" do
@@ -259,29 +257,12 @@
       end
 
       context "metrics" do
-<<<<<<< HEAD
-        before do
-          allow(InstStatsd::Statsd).to receive(:increment)
-        end
-
-=======
->>>>>>> 0b5bbcd1
         it "does not increment visit count if not authorized to open inbox" do
           get "index"
           assert_require_login
           expect(InstStatsd::Statsd).not_to have_received(:increment).with("inbox.visit.react")
         end
 
-<<<<<<< HEAD
-        it "increments react counter when visited" do
-          account_admin_user
-          user_session(@user)
-          conversation
-
-          get "index"
-          expect(response).to be_successful
-          expect(InstStatsd::Statsd).to have_received(:increment).with("inbox.visit.react")
-=======
         it "tallies react inbox stats" do
           user_session(@student)
           # counts toward inbox and sent, and unread
@@ -308,7 +289,6 @@
           expect(InstStatsd::Statsd).to have_received(:count).with("inbox.visit.scope.unread.count.react", 1).once
           expect(InstStatsd::Statsd).to have_received(:count).with("inbox.visit.scope.starred.count.react", 1).once
           expect(InstStatsd::Statsd).to have_received(:count).with("inbox.visit.scope.archived.count.react", 1).once
->>>>>>> 0b5bbcd1
         end
       end
     end
@@ -687,14 +667,10 @@
       @conversation.last_message_at = expected_lma
       @conversation.save!
 
-      allow(InstStatsd::Statsd).to receive(:increment)
       post "add_message", params: { conversation_id: @conversation.conversation_id, body: "hello world" }
 
       expect(InstStatsd::Statsd).to have_received(:increment).with("inbox.message.sent.isReply.legacy")
-<<<<<<< HEAD
-=======
       expect(InstStatsd::Statsd).to have_received(:count).with("inbox.message.sent.recipients.legacy", 0)
->>>>>>> 0b5bbcd1
       expect(response).to be_successful
       expect(@conversation.messages.size).to eq 2
       expect(@conversation.reload.last_message_at).to eql expected_lma
