# frozen_string_literal: true

#
# Copyright (C) 2011 - present Instructure, Inc.
#
# This file is part of Canvas.
#
# Canvas is free software: you can redistribute it and/or modify it under
# the terms of the GNU Affero General Public License as published by the Free
# Software Foundation, version 3 of the License.
#
# Canvas is distributed in the hope that it will be useful, but WITHOUT ANY
# WARRANTY; without even the implied warranty of MERCHANTABILITY or FITNESS FOR
# A PARTICULAR PURPOSE. See the GNU Affero General Public License for more
# details.
#
# You should have received a copy of the GNU Affero General Public License along
# with this program. If not, see <http://www.gnu.org/licenses/>.
#

require "lti_1_3_spec_helper"

describe ExternalToolsController do
  include ExternalToolsSpecHelper
  include Lti::RedisMessageClient

  before :once do
    course_with_teacher(active_all: true)
    student_in_course(active_all: true)
  end

  around do |example|
    consider_all_requests_local(false, &example)
  end

  describe "GET 'jwt_token'" do
    before do
      @iat = Time.zone.now
      allow_any_instance_of(Time.zone.class).to receive(:now).and_return(@iat)
      @tool = new_valid_tool(@course)
      @tool.course_navigation = { message_type: "ContentItemSelectionResponse" }
      @tool.save!
      @course.name = "Course Name"
      @course.save!
    end

    it "returns the correct JWT token when given using the tool_id param" do
      user_session(@teacher)
      get :jwt_token, params: { course_id: @course.id, tool_id: @tool.id }
      jwt = JSON.parse(response.body)["jwt_token"]
      decoded_token = Canvas::Security.decode_jwt(jwt, [:skip_verification])

      expect(decoded_token["custom_canvas_user_id"]).to eq @teacher.id.to_s
      expect(decoded_token["custom_canvas_course_id"]).to eq @course.id.to_s
      expect(decoded_token["consumer_key"]).to eq @tool.consumer_key
      expect(decoded_token["iat"]).to eq @iat.to_i
    end

    it "does not return a JWT token for another context" do
      teacher_course = @course
      other_course = course_factory

      @tool.context_id = other_course.id
      @tool.save!

      user_session(@teacher)
      get :jwt_token, params: { course_id: teacher_course.id, tool_id: @tool.id }

      expect(response.status).to eq 404
    end

    it "returns the correct JWT token when given using the tool_launch_url param" do
      user_session(@teacher)
      get :jwt_token, params: { course_id: @course.id, tool_launch_url: @tool.url }
      decoded_token = Canvas::Security.decode_jwt(JSON.parse(response.body)["jwt_token"], [:skip_verification])

      expect(decoded_token["custom_canvas_user_id"]).to eq @teacher.id.to_s
      expect(decoded_token["custom_canvas_course_id"]).to eq @course.id.to_s
      expect(decoded_token["consumer_key"]).to eq @tool.consumer_key
      expect(decoded_token["iat"]).to eq @iat.to_i
    end

    it "sets status code to 404 if the requested tool id does not exist" do
      user_session(@teacher)
      get :jwt_token, params: { course_id: @course.id, tool_id: 999_999 }
      expect(response.status).to eq 404
    end

    it "sets status code to 404 if no query params are provided" do
      user_session(@teacher)
      get :jwt_token, params: { course_id: @course.id }
      expect(response.status).to eq 404
    end

    it "sets status code to 404 if the requested tool_launch_url does not exist" do
      user_session(@teacher)
      get :jwt_token, params: { course_id: @course.id, tool_launch_url: "http://www.nothere.com/doesnt_exist" }
      expect(response.status).to eq 404
    end
  end

  describe "GET 'show'" do
    context "resource link request" do
      include_context "lti_1_3_spec_helper"

      let(:tool) do
        tool = @course.context_external_tools.new(
          name: "bob",
          consumer_key: "bob",
          shared_secret: "bob"
        )
        tool.url = "http://www.example.com/basic_lti"
        tool.course_navigation = { enabled: true }
        tool.use_1_3 = true
        tool.developer_key = DeveloperKey.create!
        tool.save!
        tool
      end

      let(:verifier) { "e5e774d015f42370dcca2893025467b414d39009dfe9a55250279cca16f5f3c2704f9c56fef4cea32825a8f72282fa139298cf846e0110238900567923f9d057" }
      let(:redis_key) { "#{@course.class.name}:#{Lti::RedisMessageClient::LTI_1_3_PREFIX}#{verifier}" }
      let(:cached_launch) { JSON.parse(Canvas.redis.get(redis_key)) }

      before { allow(SecureRandom).to receive(:hex).and_return(verifier) }

      context "when the current user is nil" do
        context "and the context is a public course" do
          subject do
            get :show, params: { course_id: @course.id, id: tool.id }
            response
          end

          before { @course.update!(is_public: true) }

          it { is_expected.to be_successful }

          it "uses the public user ID as the ISS" do
            subject
            expect(cached_launch["sub"]).to be_nil
          end
        end
      end

      context "when current user is a teacher" do
        before do
          user_session(@teacher)
          get :show, params: { course_id: @course.id, id: tool.id }
        end

        it "creates a login message" do
          expect(assigns[:lti_launch].params.keys).to match_array %w[
            iss
            login_hint
            target_link_uri
            lti_message_hint
            canvas_region
            client_id
            lti_storage_target
          ]
        end

        it 'sets the "login_hint" to the current user lti id' do
          expect(assigns[:lti_launch].params["login_hint"]).to eq Lti::Asset.opaque_identifier_for(@teacher)
        end

        it "caches the the LTI 1.3 launch" do
          expect(cached_launch["https://purl.imsglobal.org/spec/lti/claim/message_type"]).to eq "LtiResourceLinkRequest"
        end

        it 'sets the "canvas_domain" to the request domain' do
          message_hint = JSON::JWT.decode(assigns[:lti_launch].params["lti_message_hint"], :skip_verification)
          expect(message_hint["canvas_domain"]).to eq "localhost"
        end
      end

      context "with a bad launch url" do
        it "fails gracefully" do
          user_session(@teacher)
          allow(controller).to receive(:basic_lti_launch_request).and_raise(Lti::Errors::InvalidLaunchUrlError)
          get :show, params: { course_id: @course.id, id: tool.id }
          expect(response).to be_redirect
        end
      end

      context "current user is a student view user" do
        before do
          user_session(@course.student_view_student)
          get :show, params: { course_id: @course.id, id: tool.id }
        end

        it "returns the TestUser claim when viewing as a student" do
          get :show, params: { course_id: @course.id, id: tool.id }
          expect(cached_launch["https://purl.imsglobal.org/spec/lti/claim/roles"]).to include("http://purl.imsglobal.org/vocab/lti/system/person#TestUser")
        end
      end

      context "with deep links" do
        before do
          user_session(@teacher)
        end

        it "get passed in target_link_uri" do
          get :show, params: { course_id: @course.id, id: tool.id, launch_url: "http://www.example.com/deep_link" }
          expect(cached_launch["https://purl.imsglobal.org/spec/lti/claim/target_link_uri"]).to eq "http://www.example.com/deep_link"
        end

        it "does not pass in target_link_uri if it doesn't match the tool domain" do
          get :show, params: { course_id: @course.id, id: tool.id, launch_url: "http://www.hi.com/deep_link" }
          expect(cached_launch["https://purl.imsglobal.org/spec/lti/claim/target_link_uri"]).to eq "http://www.example.com/basic_lti"
        end
      end
    end

    context "basic-lti-launch-request" do
      let(:tool) do
        @course.account.context_external_tools.new(
          name: "bob",
          consumer_key: "bob",
          shared_secret: "bob",
          url: "http://www.example.com/basic_lti"
        )
      end

      before { user_session(@teacher) }

      context "launching account tools for non-admins" do
        before do
          tool.account_navigation = { enabled: true }
          tool.save!

          get :show, params: { account_id: @course.account.id, id: tool.id }
        end

        it "launches successfully" do
          expect(response).to be_successful
        end

        it "sets a crumb with the tool name" do
          expect(assigns[:_crumbs].last).to eq(["bob", nil, {}])
        end
      end

      context "when required_permissions set" do
        it "does not launch account tool for non-admins" do
          tool.account_navigation = { enabled: true, required_permissions: "manage_data_services" }
          tool.save!

          get :show, params: { account_id: @course.account.id, id: tool.id }

          expect(response).not_to be_successful
        end
      end

      it "generates the resource_link_id correctly for a course navigation launch" do
        tool.course_navigation = { enabled: true }
        tool.save!

        get :show, params: { course_id: @course.id, id: tool.id }
        expect(assigns[:lti_launch].params["resource_link_id"]).to eq opaque_id(@course)
      end

      it "generates the correct resource_link_id for a homework submission" do
        assignment = @course.assignments.create!(name: "an assignment")
        assignment.save!
        tool.course_navigation = { enabled: true }
        tool.homework_submission = { enabled: true }
        tool.save!

        get :show, params: { course_id: @course.id, id: tool.id, launch_type: "homework_submission", assignment_id: assignment.id }
        expect(response).to be_successful

        lti_launch = assigns[:lti_launch]
        expect(lti_launch.params["resource_link_id"]).to eq opaque_id(@course)
      end

      it "returns flash error if the tool is not found" do
        get :show, params: { account_id: @course.account.id, id: 0 }
        expect(response).to be_redirect
        expect(flash[:error]).to match(/find valid settings/)
      end
    end

    context "ContentItemSelectionResponse" do
      before :once do
        @tool = new_valid_tool(@course)
        @tool.course_navigation = { message_type: "ContentItemSelectionResponse" }
        @tool.save!

        @course.name = "a course"
        @course.save!
      end

      it "generates the resource_link_id correctly" do
        user_session(@teacher)
        tool = @tool
        tool.settings["post_only"] = "true"
        tool.url = "http://www.example.com/basic_lti?first=john&last=smith"
        tool.save!
        get :show, params: { course_id: @course.id, id: tool.id }
        expect(assigns[:lti_launch].params["resource_link_id"]).to eq opaque_id(@course)
      end

      it "removes query params when post_only is set" do
        user_session(@teacher)
        tool = @tool
        tool.settings["post_only"] = "true"
        tool.url = "http://www.example.com/basic_lti?first=john&last=smith"
        tool.save!
        get :show, params: { course_id: @course.id, id: tool.id }
        expect(assigns[:lti_launch].resource_url).to eq "http://www.example.com/basic_lti"
      end

      it "does not remove query params when post_only is not set" do
        user_session(@teacher)
        tool = @tool
        tool.url = "http://www.example.com/basic_lti?first=john&last=smith"
        tool.save!
        get :show, params: { course_id: @course.id, id: tool.id }
        expect(assigns[:lti_launch].resource_url).to eq "http://www.example.com/basic_lti?first=john&last=smith"
      end

      it "generates launch params for a ContentItemSelectionResponse message" do
        user_session(@teacher)
        allow(HostUrl).to receive(:outgoing_email_address).and_return("some_address")

        @course.root_account.lti_guid = "root-account-guid"
        @course.root_account.name = "root account"
        @course.root_account.save!

        get :show, params: { course_id: @course.id, id: @tool.id }

        expect(response).to be_successful
        lti_launch = assigns[:lti_launch]
        expect(lti_launch.link_text).to eq "bob"
        expect(lti_launch.resource_url).to eq "http://www.example.com/basic_lti"
        expect(lti_launch.launch_type).to be_nil
        expect(lti_launch.params["lti_message_type"]).to eq "ContentItemSelectionResponse"
        expect(lti_launch.params["lti_version"]).to eq "LTI-1p0"
        expect(lti_launch.params["context_id"]).to eq opaque_id(@course)
        expect(lti_launch.params["resource_link_id"]).to eq opaque_id(@course)
        expect(lti_launch.params["context_title"]).to eq "a course"
        expect(lti_launch.params["roles"]).to eq "Instructor"
        expect(lti_launch.params["tool_consumer_instance_guid"]).to eq "root-account-guid"
        expect(lti_launch.params["tool_consumer_instance_name"]).to eq "root account"
        expect(lti_launch.params["tool_consumer_instance_contact_email"]).to eq "some_address"
        expect(lti_launch.params["launch_presentation_return_url"]).to start_with "http"
        expect(lti_launch.params["launch_presentation_locale"]).to eq "en"
        expect(lti_launch.params["launch_presentation_document_target"]).to eq "iframe"
      end

      it "sends content item json for a course" do
        user_session(@teacher)
        get :show, params: { course_id: @course.id, id: @tool.id }
        content_item = JSON.parse(assigns[:lti_launch].params["content_items"])
        placement = content_item["@graph"].first

        expect(content_item["@context"]).to eq "http://purl.imsglobal.org/ctx/lti/v1/ContentItemPlacement"
        expect(content_item["@graph"].size).to eq 1
        expect(placement["@type"]).to eq "ContentItemPlacement"
        expect(placement["placementOf"]["@type"]).to eq "FileItem"
        expect(placement["placementOf"]["@id"]).to eq "#{api_v1_course_content_exports_url(@course)}?export_type=common_cartridge"
        expect(placement["placementOf"]["mediaType"]).to eq "application/vnd.instructure.api.content-exports.course"
        expect(placement["placementOf"]["title"]).to eq "a course"
      end

      it "sends content item json for an assignment" do
        user_session(@teacher)
        assignment = @course.assignments.create!(name: "an assignment")
        get :show, params: { course_id: @course.id, id: @tool.id, assignments: [assignment.id] }
        placement = JSON.parse(assigns[:lti_launch].params["content_items"])["@graph"].first
        migration_url = placement["placementOf"]["@id"]
        params = migration_url.split("?").last.split("&")

        expect(migration_url).to start_with api_v1_course_content_exports_url(@course)
        expect(params).to include "select%5Bassignments%5D%5B%5D=#{assignment.id}"
        expect(placement["placementOf"]["mediaType"]).to eq "application/vnd.instructure.api.content-exports.assignment"
        expect(placement["placementOf"]["title"]).to eq "an assignment"
      end

      it "sends content item json for a discussion topic" do
        user_session(@teacher)
        topic = @course.discussion_topics.create!(title: "blah")
        get :show, params: { course_id: @course.id, id: @tool.id, discussion_topics: [topic.id] }
        placement = JSON.parse(assigns[:lti_launch].params["content_items"])["@graph"].first
        migration_url = placement["placementOf"]["@id"]
        params = migration_url.split("?").last.split("&")

        expect(migration_url).to start_with api_v1_course_content_exports_url(@course)
        expect(params).to include "select%5Bdiscussion_topics%5D%5B%5D=#{topic.id}"
        expect(placement["placementOf"]["mediaType"]).to eq "application/vnd.instructure.api.content-exports.discussion_topic"
        expect(placement["placementOf"]["title"]).to eq "blah"
      end

      it "sends content item json for a file" do
        user_session(@teacher)
        attachment_model
        get :show, params: { course_id: @course.id, id: @tool.id, files: [@attachment.id] }
        placement = JSON.parse(assigns[:lti_launch].params["content_items"])["@graph"].first
        download_url = placement["placementOf"]["@id"]

        expect(download_url).to include(@attachment.uuid)
        expect(placement["placementOf"]["mediaType"]).to eq @attachment.content_type
        expect(placement["placementOf"]["title"]).to eq @attachment.display_name
      end

      it "sends content item json for a quiz" do
        user_session(@teacher)
        quiz = @course.quizzes.create!(title: "a quiz")
        get :show, params: { course_id: @course.id, id: @tool.id, quizzes: [quiz.id] }
        placement = JSON.parse(assigns[:lti_launch].params["content_items"])["@graph"].first
        migration_url = placement["placementOf"]["@id"]
        params = migration_url.split("?").last.split("&")

        expect(migration_url).to start_with api_v1_course_content_exports_url(@course)
        expect(params).to include "select%5Bquizzes%5D%5B%5D=#{quiz.id}"
        expect(placement["placementOf"]["mediaType"]).to eq "application/vnd.instructure.api.content-exports.quiz"
        expect(placement["placementOf"]["title"]).to eq "a quiz"
      end

      it "sends content item json for a module" do
        user_session(@teacher)
        context_module = @course.context_modules.create!(name: "a module")
        get :show, params: { course_id: @course.id, id: @tool.id, modules: [context_module.id] }
        placement = JSON.parse(assigns[:lti_launch].params["content_items"])["@graph"].first
        migration_url = placement["placementOf"]["@id"]
        params = migration_url.split("?").last.split("&")

        expect(migration_url).to start_with api_v1_course_content_exports_url(@course)
        expect(params).to include "select%5Bmodules%5D%5B%5D=#{context_module.id}"
        expect(placement["placementOf"]["mediaType"]).to eq "application/vnd.instructure.api.content-exports.module"
        expect(placement["placementOf"]["title"]).to eq "a module"
      end

      it "sends content item json for a module item" do
        user_session(@teacher)
        context_module = @course.context_modules.create!(name: "a module")
        quiz = @course.quizzes.create!(title: "a quiz")
        tag = context_module.add_item(id: quiz.id, type: "quiz")

        get :show, params: { course_id: @course.id, id: @tool.id, module_items: [tag.id] }
        placement = JSON.parse(assigns[:lti_launch].params["content_items"])["@graph"].first
        migration_url = placement["placementOf"]["@id"]
        params = migration_url.split("?").last.split("&")

        expect(migration_url).to start_with api_v1_course_content_exports_url(@course)
        expect(params).to include "select%5Bmodule_items%5D%5B%5D=#{tag.id}"
        expect(placement["placementOf"]["mediaType"]).to eq "application/vnd.instructure.api.content-exports.quiz"
        expect(placement["placementOf"]["title"]).to eq "a quiz"
      end

      it "sends content item json for a page" do
        user_session(@teacher)
        page = @course.wiki_pages.create!(title: "a page")
        get :show, params: { course_id: @course.id, id: @tool.id, pages: [page.id] }
        placement = JSON.parse(assigns[:lti_launch].params["content_items"])["@graph"].first
        migration_url = placement["placementOf"]["@id"]
        params = migration_url.split("?").last.split("&")

        expect(migration_url).to start_with api_v1_course_content_exports_url(@course)
        expect(params).to include "select%5Bpages%5D%5B%5D=#{page.id}"
        expect(placement["placementOf"]["mediaType"]).to eq "application/vnd.instructure.api.content-exports.page"
        expect(placement["placementOf"]["title"]).to eq "a page"
      end

      it "sends content item json for selected content" do
        user_session(@teacher)
        page = @course.wiki_pages.create!(title: "a page")
        assignment = @course.assignments.create!(name: "an assignment")
        get :show, params: { course_id: @course.id, id: @tool.id, pages: [page.id], assignments: [assignment.id] }
        placement = JSON.parse(assigns[:lti_launch].params["content_items"])["@graph"].first
        migration_url = placement["placementOf"]["@id"]
        params = migration_url.split("?").last.split("&")

        expect(migration_url).to start_with api_v1_course_content_exports_url(@course)
        expect(params).to include "export_type=common_cartridge"
        expect(params).to include "select%5Bpages%5D%5B%5D=#{page.id}"
        expect(params).to include "select%5Bassignments%5D%5B%5D=#{assignment.id}"
        expect(placement["placementOf"]["mediaType"]).to eq "application/vnd.instructure.api.content-exports.course"
        expect(placement["placementOf"]["title"]).to eq "a course"
      end

      it "returns flash error if invalid id params are passed in" do
        user_session(@teacher)
        get :show, params: { course_id: @course.id, id: @tool.id, pages: [0] }
        expect(response).to be_redirect
        expect(flash[:error]).to match(/error generating the tool launch/)
      end
    end

    context "ContentItemSelectionRequest" do
      before :once do
        @tool = new_valid_tool(@course)
        @tool.migration_selection = { message_type: "ContentItemSelectionRequest" }
        @tool.resource_selection = { message_type: "ContentItemSelectionRequest" }
        @tool.homework_submission = { message_type: "ContentItemSelectionRequest" }
        @tool.editor_button = { message_type: "ContentItemSelectionRequest", icon_url: "http://example.com/icon.png" }
        @tool.save!

        @course.name = "a course"
        @course.course_code = "CS 124"
        @course.save!
      end

      it "generates launch params for a ContentItemSelectionRequest message" do
        user_session(@teacher)
        get :show, params: { course_id: @course.id, id: @tool.id, launch_type: "migration_selection" }
        expect(response).to be_successful

        lti_launch = assigns[:lti_launch]
        expect(lti_launch.params["lti_message_type"]).to eq "ContentItemSelectionRequest"
        expect(lti_launch.params["content_item_return_url"]).to eq "http://test.host/courses/#{@course.id}/external_content/success/external_tool_dialog"
        expect(lti_launch.params["accept_multiple"]).to eq "false"
        expect(lti_launch.params["context_label"]).to eq @course.course_code
      end

      it "sets proper return data for migration_selection" do
        user_session(@teacher)
        get :show, params: { course_id: @course.id, id: @tool.id, launch_type: "migration_selection" }
        expect(response).to be_successful

        lti_launch = assigns[:lti_launch]
        expect(lti_launch.params["accept_copy_advice"]).to eq "true"
        expect(lti_launch.params["accept_presentation_document_targets"]).to eq "download"
        expect(lti_launch.params["accept_media_types"]).to eq "application/vnd.ims.imsccv1p1,application/vnd.ims.imsccv1p2,application/vnd.ims.imsccv1p3,application/zip,application/xml"
      end

      it "sets proper return data for resource_selection" do
        user_session(@teacher)
        get :show, params: { course_id: @course.id, id: @tool.id, launch_type: "resource_selection" }
        expect(response).to be_successful

        lti_launch = assigns[:lti_launch]
        expect(lti_launch.params["accept_copy_advice"]).to eq nil
        expect(lti_launch.params["accept_presentation_document_targets"]).to eq "frame,window"
        expect(lti_launch.params["accept_media_types"]).to eq "application/vnd.ims.lti.v1.ltilink"
      end

      it "sets proper return data for collaboration" do
        user_session(@teacher)
        @tool.collaboration = { message_type: "ContentItemSelectionRequest" }
        @tool.save!
        get :show, params: { course_id: @course.id, id: @tool.id, launch_type: "collaboration" }
        expect(response).to be_successful

        lti_launch = assigns[:lti_launch]
        expect(lti_launch.params["accept_copy_advice"]).to eq nil
        expect(lti_launch.params["accept_presentation_document_targets"]).to eq "window"
        expect(lti_launch.params["accept_media_types"]).to eq "application/vnd.ims.lti.v1.ltilink"
      end

      context "homework submission" do
        it "sets accept_copy_advice to true if submission_type includes online_upload" do
          user_session(@teacher)
          assignment = @course.assignments.new(name: "an assignment")
          assignment.allowed_extensions += ["pdf", "jpeg"]
          assignment.submission_types = "online_upload"
          assignment.save!
          get :show, params: { course_id: @course.id, id: @tool.id,
                               launch_type: "homework_submission", assignment_id: assignment.id }
          expect(response).to be_successful

          lti_launch = assigns[:lti_launch]
          expect(lti_launch.params["accept_copy_advice"]).to eq "true"
        end

        it "sets accept_copy_advice to false if submission_type does not include online_upload" do
          user_session(@teacher)
          assignment = @course.assignments.new(name: "an assignment")
          assignment.allowed_extensions += ["pdf", "jpeg"]
          assignment.submission_types = "online_text_entry"
          assignment.save!
          get :show, params: { course_id: @course.id, id: @tool.id, launch_type: "homework_submission",
                               assignment_id: assignment.id }
          lti_launch = assigns[:lti_launch]
          expect(lti_launch.params["accept_copy_advice"]).to eq "false"
        end

        it "sets proper accept_media_types for homework_submission with extension restrictions" do
          user_session(@teacher)
          assignment = @course.assignments.new(name: "an assignment")
          assignment.allowed_extensions += ["pdf", "jpeg"]
          assignment.submission_types = "online_upload"
          assignment.save!
          get :show, params: { course_id: @course.id, id: @tool.id, launch_type: "homework_submission",
                               assignment_id: assignment.id }
          expect(response).to be_successful

          lti_launch = assigns[:lti_launch]
          expect(lti_launch.params["accept_media_types"]).to eq "application/pdf,image/jpeg"
        end

        it "sends the ext_content_file_extensions paramter for restriced file types" do
          user_session(@teacher)
          assignment = @course.assignments.new(name: "an assignment")
          assignment.allowed_extensions += ["pdf", "jpeg"]
          assignment.submission_types = "online_upload"
          assignment.save!
          get :show, params: { course_id: @course.id, id: @tool.id, launch_type: "homework_submission",
                               assignment_id: assignment.id }
          lti_launch = assigns[:lti_launch]
          expect(lti_launch.params["ext_content_file_extensions"]).to eq "pdf,jpeg"
        end

        it "doesn't set the ext_content_file_extensions parameter if online_upload isn't accepted" do
          user_session(@teacher)
          assignment = @course.assignments.new(name: "an assignment")
          assignment.submission_types = "online_text_entry"
          assignment.allowed_extensions += ["pdf", "jpeg"]
          assignment.save!
          get :show, params: { course_id: @course.id, id: @tool.id, launch_type: "homework_submission",
                               assignment_id: assignment.id }
          lti_launch = assigns[:lti_launch]
          expect(lti_launch.params).not_to have_key("ext_content_file_extensions")
        end

        it "sets the accept_media_types parameter to '*.*'' if online_upload isn't accepted" do
          user_session(@teacher)
          assignment = @course.assignments.new(name: "an assignment")
          assignment.allowed_extensions += ["pdf", "jpeg"]
          assignment.save!
          get :show, params: { course_id: @course.id, id: @tool.id, launch_type: "homework_submission",
                               assignment_id: assignment.id }
          expect(response).to be_successful

          lti_launch = assigns[:lti_launch]
          expect(lti_launch.params["accept_media_types"]).to eq "*/*"
        end

        it "sets the accept_presentation_document_target to window if online_url is a submission type" do
          user_session(@teacher)
          assignment = @course.assignments.new(name: "an assignment")
          assignment.submission_types = "online_url"
          assignment.save!
          get :show, params: { course_id: @course.id, id: @tool.id, launch_type: "homework_submission",
                               assignment_id: assignment.id }
          lti_launch = assigns[:lti_launch]
          expect(lti_launch.params["accept_presentation_document_targets"]).to include "window"
        end

        it "doesn't add none to accept_presentation_document_target if online_upload isn't a submission_type" do
          user_session(@teacher)
          assignment = @course.assignments.new(name: "an assignment")
          assignment.submission_types = "online_url"
          assignment.save!
          get :show, params: { course_id: @course.id, id: @tool.id, launch_type: "homework_submission",
                               assignment_id: assignment.id }
          lti_launch = assigns[:lti_launch]
          expect(lti_launch.params["accept_presentation_document_targets"]).not_to include "none"
        end

        it "sets the mime type to */* if there is a online_url submission type" do
          user_session(@teacher)
          assignment = @course.assignments.new(name: "an assignment")
          assignment.allowed_extensions += ["pdf", "jpeg"]
          assignment.submission_types = "online_upload,online_url"
          assignment.save!
          get :show, params: { course_id: @course.id, id: @tool.id, launch_type: "homework_submission",
                               assignment_id: assignment.id }
          expect(response).to be_successful

          lti_launch = assigns[:lti_launch]
          expect(lti_launch.params["accept_media_types"]).to eq "*/*"
        end
      end

      it "sets proper return data for editor_button" do
        user_session(@teacher)
        get :show, params: { course_id: @course.id, id: @tool.id, launch_type: "editor_button" }
        expect(response).to be_successful

        lti_launch = assigns[:lti_launch]
        expect(lti_launch.params["accept_copy_advice"]).to eq nil
        expect(lti_launch.params["accept_presentation_document_targets"]).to eq "embed,frame,iframe,window"
        expect(lti_launch.params["accept_media_types"]).to eq "image/*,text/html,application/vnd.ims.lti.v1.ltilink,*/*"
      end

      it "does not copy query params to POST if disable_lti_post_only feature flag is set" do
        user_session(@teacher)
        @course.root_account.enable_feature!(:disable_lti_post_only)
        @tool.url = "http://www.instructure.com/test?first=rory&last=williams"
        @tool.save!

        get :show, params: { course_id: @course.id, id: @tool.id, launch_type: "migration_selection" }
        expect(assigns[:lti_launch].params["first"]).to be_nil
      end

      it "does not copy query params to POST if oauth_compliant tool setting is enabled" do
        user_session(@teacher)
        @course.root_account.disable_feature!(:disable_lti_post_only)
        @tool.url = "http://www.instructure.com/test?first=rory&last=williams"
        @tool.settings[:oauth_compliant] = true
        @tool.save!

        get :show, params: { course_id: @course.id, id: @tool.id, launch_type: "migration_selection" }
        expect(assigns[:lti_launch].params["first"]).to be_nil
      end
    end
  end

  describe "GET 'retrieve'" do
    let :account do
      Account.default
    end

    let :tool do
      tool = account.context_external_tools.new(
        name: "bob",
        consumer_key: "bob",
        shared_secret: "bob",
        tool_id: "some_tool",
        privacy_level: "public"
      )
      tool.url = "http://www.example.com/basic_lti?first=john&last=smith"
      tool.resource_selection = {
        url: "http://#{HostUrl.default_host}/selection_test",
        selection_width: 400,
        selection_height: 400
      }
      tool.save!
      tool
    end

    context "LTI 1.3" do
      let(:developer_key) do
        key = DeveloperKey.create!(account: @course.account)
        key.generate_rsa_keypair!
        key.developer_key_account_bindings.first.update!(
          workflow_state: "on"
        )
        key.save!
        key
      end

      let(:lti_1_3_tool) do
        tool = @course.context_external_tools.new(name: "test", consumer_key: "key",
                                                  shared_secret: "secret")
        tool.url = "http://www.example.com/launch"
        tool.use_1_3 = true
        tool.developer_key = developer_key
        tool.save!
        tool
      end

      let(:launch_hash) do
        lti_launch = assigns[:lti_launch]
        decoded_jwt = Canvas::Security.decode_jwt(lti_launch.params["lti_message_hint"])
        cached_launch = fetch_and_delete_launch(@course, decoded_jwt["verifier"])
        JSON.parse(cached_launch)
      end

      before do
        lti_1_3_tool
        user_session(@teacher)
      end

      it "assigns @lti_launch.resource_url" do
        get "retrieve", params: { course_id: @course.id, url: "http://www.example.com/launch" }
        expect(assigns[:lti_launch].resource_url).to eq lti_1_3_tool.url
      end

      context "when resource_link_lookup_uuid is passed" do
        include Lti::RedisMessageClient
        let(:launch_params) do
          JSON.parse(
            fetch_and_delete_launch(
              @course,
              JSON::JWT.decode(assigns[:lti_launch].params["lti_message_hint"], :skip_verification)["verifier"]
            )
          )
        end

        let(:rl) do
          Lti::ResourceLink.create!(
            context_external_tool: lti_1_3_tool,
            context: @course,
            custom: { abc: "def", expans: "$Canvas.user.id" },
            url: "http://www.example.com/launch"
          )
        end

        let(:get_page) do
          get "retrieve", params: {
            course_id: @course.id,
            url: "http://www.example.com/launch",
            resource_link_lookup_uuid: rl.lookup_uuid
          }
        end

        it "sets the custom parameters in the launch hash" do
          get_page
          expect(launch_hash["https://purl.imsglobal.org/spec/lti/claim/custom"]).to include(
            "abc" => "def",
            "expans" => @teacher.id
          )
        end

        it "sets the custom parameters in the launch hash when is the old parameter name `resource_link_lookup_id`" do
          get "retrieve", params: {
            course_id: @course.id,
            url: "http://www.example.com/launch",
            resource_link_lookup_id: rl.lookup_uuid
          }

          expect(launch_hash["https://purl.imsglobal.org/spec/lti/claim/custom"]).to include(
            "abc" => "def",
            "expans" => @teacher.id
          )
        end

        it "errors if the resource_link_lookup_uuid cannot be found" do
          get "retrieve", params: {
            course_id: @course.id,
            url: "http://www.example.com/launch",
            resource_link_lookup_uuid: "wrong_do_it_again"
          }
          expect(response).to be_redirect
          expect(flash[:error]).to eq "Couldn't find valid settings for this link: Resource link not found"
        end

        it "errors if the resource_link_lookup_uuid is for the wrong context" do
          rl.update(context: Course.create(course_valid_attributes))
          get_page
          expect(response).to be_redirect
          expect(flash[:error]).to eq "Couldn't find valid settings for this link: Resource link not found"
        end

        it "errors if the resource_link is inactive" do
          rl.update(workflow_state: "deleted")
          get_page
          expect(response).to be_redirect
          expect(flash[:error]).to eq "Couldn't find valid settings for this link: Resource link not found"
        end

        it "does not include custom params if the resource_link is for the wrong tool" do
          tool2 = @course.context_external_tools.create!(
            name: "test", consumer_key: "key", shared_secret: "secret",
            url: "http://www.example2.com/launch", use_1_3: true,
            developer_key: DeveloperKey.create!
          )
          rl.update(context_external_tool: tool2)
          get_page
          expect(launch_params["https://purl.imsglobal.org/spec/lti/claim/custom"]).to be_blank
        end

        it "succeeds if the resource_link is for a tool with the same host" do
          tool2 = @course.account.context_external_tools.create!(
            name: "test", consumer_key: "key", shared_secret: "secret",
            url: "http://www.example.com/launch", use_1_3: true,
            developer_key: lti_1_3_tool.developer_key
          )
          rl.update(context_external_tool: tool2)
          get_page
          expect(
            launch_params["https://purl.imsglobal.org/spec/lti/claim/custom"]
          ).to eq({ "abc" => "def", "expans" => @teacher.id })
        end
      end

      context "tool is used for assignment_selection" do
        it "uses secure params to pass along lti_assignment_id for 1.3" do
          lti_1_3_tool.assignment_selection = { enable: true }
          lti_1_3_tool.custom_fields = { assignment_id: "$com.instructure.Assignment.lti.id" }
          lti_1_3_tool.save!

          lti_assignment_id = SecureRandom.uuid
          jwt = Canvas::Security.create_jwt({ lti_assignment_id: lti_assignment_id })
          get :show, params: { course_id: @course.id, id: lti_1_3_tool.id, secure_params: jwt, launch_type: "assignment_selection" }
          expect(launch_hash["https://purl.imsglobal.org/spec/lti/claim/custom"]["assignment_id"]).to eq(lti_assignment_id)
        end
      end

      context "tool is used for student_context_card" do
        # If and when we add the functionality, we can also test here that the
        # student_id appears in the launch.
        it "launches and does not crash" do
          lti_1_3_tool.student_context_card = { enable: true }
          lti_1_3_tool.save!

          get "retrieve", params: {
            course_id: @course.id,
            url: "http://www.example.com/launch",
            placement: "student_context_card",
            student_id: @student.id,
          }
          expect(response.status).to eq(200)
          expect(assigns[:lti_launch].resource_url).to eq lti_1_3_tool.url
        end
      end
    end

    it "requires authentication" do
      user_model
      user_session(@user)
      get "retrieve", params: { course_id: @course.id }
      assert_unauthorized
    end

    it "finds tools matching by domain" do
      user_session(@teacher)
      tool = @course.context_external_tools.new(
        name: "bob", consumer_key: "bob", shared_secret: "bob", domain: "www.example.com"
      )
      tool.save!
      get "retrieve", params: { course_id: @course.id, url: "http://www.example.com/basic_lti" }
      expect(response).to be_successful
      expect(assigns[:tool]).to eq tool
      expect(assigns[:lti_launch].params).not_to be_nil
    end

    it "finds tools matching by exact url" do
      user_session(@teacher)
      tool = new_valid_tool(@course) # this tool has a url and no domain
      get "retrieve", params: { course_id: @course.id, url: "http://www.example.com/basic_lti" }
      expect(response).to be_successful
      expect(assigns[:tool]).to eq tool
      expect(assigns[:lti_launch].params).not_to be_nil
    end

    it "finds tools matching by resource_link_id" do
      user_session(@teacher)

      tool = new_valid_tool(@course) # this tool has a url and no domain
      resource_link = Lti::ResourceLink.create_with(@course, tool, nil, "http://www.example.com/basiclti/url_from_resource_link")

      # provide no url parameter
      get "retrieve", params: { course_id: @course.id, resource_link_lookup_uuid: resource_link.lookup_uuid }
      expect(response).to be_successful
      expect(assigns[:tool]).to eq tool

      expect(assigns[:lti_launch].resource_url).to eq "http://www.example.com/basiclti/url_from_resource_link"
    end

    it "finds tools matching by resource_link_id, ignoring the url parameter" do
      user_session(@teacher)
      new_valid_tool(@course, {
                       url: "http://tool1.com"
                     })
      tool2 = new_valid_tool(@course, {
                               url: "http://tool2.com"
                             })
      resource_link = Lti::ResourceLink.create_with(@course, tool2, nil, "http://tool2.com/testing")

      puts "getting the retrieve endpoint.... #{@course.id} with lookup_id: #{resource_link.lookup_uuid}"
      # supply a different url to the endpoint
      get "retrieve", params: { course_id: @course.id, resource_link_lookup_uuid: resource_link.lookup_uuid, url: "http://tool1.com" }
      expect(response).to be_successful
      expect(assigns[:tool]).to eq tool2
      expect(assigns[:lti_launch].resource_url).to eq "http://tool2.com/testing"
    end

    it "sets a breadcrumb with the tool name" do
      user_session(@teacher)
      new_valid_tool(@course)
      get "retrieve", params: { course_id: @course.id, url: "http://www.example.com/basic_lti" }
      expect(assigns[:_crumbs].last).to eq(["bob", nil, {}])
    end

    it "redirects if no matching tools are found" do
      user_session(@teacher)
      get "retrieve", params: { course_id: @course.id, url: "http://www.example.com" }
      expect(response).to be_redirect
      expect(flash[:error]).to eq "Couldn't find valid settings for this link"
    end

    it "returns a variable expansion for a collaboration" do
      user_session(@teacher)
      collab = ExternalToolCollaboration.new(
        title: "my collab",
        user: @teacher,
        url: "http://www.example.com"
      )
      collab.context = @course
      collab.save!
      tool = new_valid_tool(@course)
      tool.collaboration = { message_type: "ContentItemSelectionRequest" }
      tool.settings[:custom_fields] = { "collaboration_url" => "$Canvas.api.collaborationMembers.url" }
      tool.save!
      get "retrieve", params: { course_id: @course.id, url: tool.url, content_item_id: collab.id, placement: "collaboration" }
      expect(assigns[:lti_launch].params["custom_collaboration_url"]).to eq api_v1_collaboration_members_url(collab)
    end

    it "messages appropriately when there is a launch error because of missing permissions" do
      user_session(@teacher)
      tool = new_valid_tool(@course)
      tool.settings[:course_navigation] = { "required_permissions" => "not-real-permissions,nor-this-one" }
      tool.save!
      get "retrieve", params: { course_id: @course.id, url: "http://www.example.com/basic_lti" }
      expect(response).to be_unauthorized
    end

    it "removes query params when post_only is set" do
      u = user_factory(active_all: true)
      account.account_users.create!(user: u)
      user_session(@user)

      tool.settings["post_only"] = "true"
      tool.save!
      get :retrieve, params: { url: tool.url, account_id: account.id }
      expect(assigns[:lti_launch].resource_url).to eq "http://www.example.com/basic_lti"
    end

    it "does not remove query params when post_only is not set" do
      u = user_factory(active_all: true)
      account.account_users.create!(user: u)
      user_session(@user)

      tool.save!
      get :retrieve, params: { url: tool.url, account_id: account.id }
      expect(assigns[:lti_launch].resource_url).to eq "http://www.example.com/basic_lti?first=john&last=smith"
    end

    it "adds params from secure_params" do
      u = user_factory(active_all: true)
      account.account_users.create!(user: u)
      user_session(@user)
      tool.save!
      lti_assignment_id = SecureRandom.uuid
      jwt = Canvas::Security.create_jwt({ lti_assignment_id: lti_assignment_id })
      get :retrieve, params: { url: tool.url, account_id: account.id, secure_params: jwt }
      expect(assigns[:lti_launch].params["ext_lti_assignment_id"]).to eq lti_assignment_id
    end

    context "for Quizzes Next launch" do
      let(:assignment) do
        a = assignment_model(course: @course)
        a.submission_types = "external_tool"
        a.external_tool_tag_attributes = { url: tool.url }
        a.save!
        a
      end
      let(:tool) do
        account.context_external_tools.create!({
                                                 name: "Quizzes.Next",
                                                 url: "http://example.com/launch",
                                                 domain: "example.com",
                                                 consumer_key: "test_key",
                                                 shared_secret: "test_secret",
                                                 privacy_level: "public",
                                                 tool_id: "Quizzes 2"
                                               })
      end

      before do
        u = user_factory(active_all: true)
        account.account_users.create!(user: u)
        user_session(@user)
      end

      it "sets consistent resource_link_id with that in regular lti launch" do
        get :retrieve, params: {
          course_id: @course.id,
          assignment_id: assignment.id,
          url: "http://example.com/launch"
        }

        expect(assigns[:lti_launch].params["resource_link_id"]).to eq assignment.lti_resource_link_id
        expect(assigns[:lti_launch].params["context_id"]).to eq opaque_id(@course)
      end

      it "includes extra assignment info during relaunch" do
        get :retrieve, params: {
          course_id: @course.id,
          assignment_id: assignment.id,
          url: "http://example.com/launch",
          placement: :assignment_selection
        }

        # this is a sampling of that extra assignment info, which is fully tested in
        # `lti_integration_spec.rb`. This is just enough to know that it exists.
        expect(assigns[:lti_launch].params["custom_canvas_assignment_title"]).to eq assignment.title
        expect(assigns[:lti_launch].params["ext_outcome_result_total_score_accepted"]).to eq "true"
        expect(assigns[:lti_launch].params["lis_outcome_service_url"]).to eq lti_grade_passback_api_url(tool)
      end
    end

    context "collaborations" do
      let(:collab) do
        collab = ExternalToolCollaboration.new(
          title: "my collab",
          user: @teacher,
          url: "http://www.example.com"
        )
        collab.context = @course
        collab.save!
        collab
      end

      it "lets you specify the selection_type" do
        u = user_factory(active_all: true)
        account.account_users.create!(user: u)
        user_session u
        tool.collaboration = { message_type: "ContentItemSelectionRequest" }
        tool.save!
        get :retrieve, params: { url: tool.url, account_id: account.id, placement: "collaboration" }
        expect(assigns[:lti_launch].params["lti_message_type"]).to eq "ContentItemSelectionRequest"
      end

      it "creates a content-item return url with an id" do
        u = user_factory(active_all: true)
        account.account_users.create!(user: u)
        user_session u
        tool.collaboration = { message_type: "ContentItemSelectionRequest" }
        tool.save!
        get :retrieve, params: { url: tool.url, course_id: @course.id, placement: "collaboration", content_item_id: collab.id }
        return_url = assigns[:lti_launch].params["content_item_return_url"]
        expect(return_url).to eq "http://test.host/courses/#{@course.id}/external_content/success/external_tool_dialog/#{collab.id}"
      end

      it "sets the auto_create param to true" do
        u = user_factory(active_all: true)
        account.account_users.create!(user: u)
        user_session u
        tool.collaboration = { message_type: "ContentItemSelectionRequest" }
        tool.save!
        get :retrieve, params: { url: tool.url, course_id: @course.id, placement: "collaboration", content_item_id: collab.id }
        expect(assigns[:lti_launch].params["auto_create"]).to eq "true"
      end

      it "sets the accept_unsigned param to false" do
        u = user_factory(active_all: true)
        account.account_users.create!(user: u)
        user_session u
        tool.collaboration = { message_type: "ContentItemSelectionRequest" }
        tool.save!
        get :retrieve, params: { url: tool.url, course_id: @course.id, placement: "collaboration", content_item_id: collab.id }
        expect(assigns[:lti_launch].params["accept_unsigned"]).to eq "false"
      end

      it "adds a data element with a jwt that contains the id if a content_item_id param is present" do
        u = user_factory(active_all: true)
        account.account_users.create!(user: u)
        user_session u
        tool.collaboration = { message_type: "ContentItemSelectionRequest" }
        tool.save!
        get :retrieve, params: { url: tool.url, course_id: @course.id, placement: "collaboration", content_item_id: collab.id }
        data = assigns[:lti_launch].params["data"]
        json_data = Canvas::Security.decode_jwt(data)
        expect(json_data[:content_item_id]).to eq collab.id.to_s
      end

      it "adds a data element with a jwt that contains the consumer_key if a content_item_id param is present" do
        u = user_factory(active_all: true)
        account.account_users.create!(user: u)
        user_session u
        tool.collaboration = { message_type: "ContentItemSelectionRequest" }
        tool.save!
        get :retrieve, params: { url: tool.url, course_id: @course.id, placement: "collaboration", content_item_id: collab.id }
        data = assigns[:lti_launch].params["data"]
        json_data = Canvas::Security.decode_jwt(data)
        expect(json_data[:oauth_consumer_key]).to eq tool.consumer_key
      end

      it "adds to the data element the default launch url" do
        u = user_factory(active_all: true)
        account.account_users.create!(user: u)
        user_session u
        tool.collaboration = { message_type: "ContentItemSelectionRequest" }
        tool.save!
        get :retrieve, params: { url: tool.url, course_id: @course.id, placement: "collaboration", content_item_id: collab.id }
        data = assigns[:lti_launch].params["data"]
        json_data = Canvas::Security.decode_jwt(data)
        expect(json_data[:default_launch_url]).to eq tool.url
      end
    end

    context "for assignment launches with overrides" do
      let(:assignment) do
        a = assignment_model(course: @course, due_at: due_at)
        a.submission_types = "external_tool"
        a.external_tool_tag_attributes = { url: tool.url }
        a.due_at = due_at
        a.save!
        a
      end

      let(:tool) do
        account.context_external_tools.create!({
                                                 name: "Quizzes.Next",
                                                 url: "http://example.com/launch",
                                                 domain: "example.com",
                                                 consumer_key: "test_key",
                                                 shared_secret: "test_secret",
                                                 privacy_level: "public",
                                                 tool_id: "Quizzes 2",
                                                 settings: {
                                                   custom_fields: { "canvas_assignment_due_at" => "$Canvas.assignment.dueAt.iso8601" }
                                                 }
                                               })
      end

      let(:due_at) { "2021-07-29 08:26:56.000000000 +0000".to_datetime }

      let(:due_at_diff) { "2021-07-30 08:26:56.000000000 +0000".to_datetime }

      before do
        student_in_course
        u = user_factory(active_all: true)
        account.account_users.create!(user: u)
        adhoc_override = assignment_override_model(assignment: assignment)
        override_student = adhoc_override.assignment_override_students.build
        override_student.user = @student
        override_student.save!
        adhoc_override.override_due_at(due_at_diff)
        adhoc_override.save!
      end

      it "generates a student launch with overriden params" do
        expect(assignment.due_at).to eq due_at

        user_session(@student)
        get :retrieve, params: {
          course_id: @course.id,
          assignment_id: assignment.id,
          url: "http://example.com/launch",
          placement: :assignment_selection
        }

        expect(
          assigns[:lti_launch].params["custom_canvas_assignment_due_at"].to_datetime
        ).to eq due_at_diff
      end

      it "generates an admin/teacher launch with overriden params" do
        expect(assignment.due_at).to eq due_at

        user_session(@user)
        get :retrieve, params: {
          course_id: @course.id,
          assignment_id: assignment.id,
          url: "http://example.com/launch",
          placement: :assignment_selection
        }

        expect(
          assigns[:lti_launch].params["custom_canvas_assignment_due_at"].to_datetime
        ).to eq due_at_diff
      end
    end
  end

  describe "GET 'resource_selection'" do
    it "requires authentication" do
      user_model
      user_session(@user)
      get "resource_selection", params: { course_id: @course.id, external_tool_id: 0 }
      assert_unauthorized
    end

    it "is accessible by students" do
      user_session(@student)
      tool = new_valid_tool(@course)
      get "resource_selection", params: { course_id: @course.id, external_tool_id: tool.id }
      expect(response).to be_successful
    end

    it "redirects if no matching tools are found" do
      user_session(@teacher)
      tool = @course.context_external_tools.new(name: "bob", consumer_key: "bob", shared_secret: "bob")
      tool.url = "http://www.example.com/basic_lti"
      # this tool exists, but isn't properly configured
      tool.save!
      get "resource_selection", params: { course_id: @course.id, external_tool_id: tool.id }
      expect(response).to be_redirect
      expect(flash[:error]).to eq "Couldn't find valid settings for this tool"
    end

    it "finds a valid tool if one exists" do
      user_session(@teacher)
      tool = new_valid_tool(@course)
      get "resource_selection", params: { course_id: @course.id, external_tool_id: tool.id }
      expect(response).to be_successful
      expect(assigns[:tool]).to eq tool
      expect(assigns[:lti_launch].params["custom_canvas_enrollment_state"]).to eq "active"
    end

    it "sets html selection if specified" do
      user_session(@teacher)
      tool = new_valid_tool(@course)
      html = "<img src='/blank.png'/>"
      get "resource_selection", params: { course_id: @course.id, external_tool_id: tool.id, editor_button: "1", selection: html }
      expect(response).to be_successful
      expect(assigns[:tool]).to eq tool
      expect(assigns[:lti_launch].params["text"]).to eq CGI.escape(html)
    end

    it "finds account-level tools" do
      @user = account_admin_user
      user_session(@user)

      tool = new_valid_tool(Account.default)
      get "resource_selection", params: { account_id: Account.default.id, external_tool_id: tool.id }
      expect(response).to be_successful
      expect(assigns[:tool]).to eq tool
    end

    it "is accessible even after course is soft-concluded" do
      user_session(@student)
      @course.start_at = 2.days.ago
      @course.conclude_at = 1.day.ago
      @course.restrict_enrollments_to_course_dates = true
      @course.save!

      tool = new_valid_tool(@course)
      get "resource_selection", params: { course_id: @course.id, external_tool_id: tool.id }
      expect(response).to be_successful
      expect(assigns[:tool]).to eq tool
      expect(assigns[:lti_launch].params["custom_canvas_enrollment_state"]).to eq "inactive"
    end

    it "is accessible even after course is hard-concluded" do
      user_session(@student)
      @course.complete

      tool = new_valid_tool(@course)
      get "resource_selection", params: { course_id: @course.id, external_tool_id: tool.id }
      expect(response).to be_successful
      expect(assigns[:tool]).to eq tool
      expect(assigns[:lti_launch].params["custom_canvas_enrollment_state"]).to eq "inactive"
    end

    it "is accessible even after enrollment is concluded and include a parameter indicating inactive state" do
      user_session(@student)
      e = @student.enrollments.first
      e.conclude
      e.reload
      expect(e.workflow_state).to eq "completed"

      tool = new_valid_tool(@course)
      get "resource_selection", params: { course_id: @course.id, external_tool_id: tool.id }
      expect(response).to be_successful
      expect(assigns[:tool]).to eq tool
      expect(assigns[:lti_launch].params["custom_canvas_enrollment_state"]).to eq "inactive"
    end

    context "with RCE parameters" do
      subject do
        user_session(@student)
        get "resource_selection", params: {
          course_id: @course.id,
          external_tool_id: tool.id,
          editor: "1",
          selection: selection,
          editor_contents: contents
        }
      end

      let(:message_type) { raise "override in examples" }
      let(:contents) { "hello world!" }
      let(:selection) { "world!" }
      let(:tool) do
        t = new_valid_tool(@course)
        t.editor_button = { message_type: message_type, icon_url: "http://example.com/icon" }
        t.custom_fields = { contents: "$com.instructure.Editor.contents", selection: "$com.instructure.Editor.selection" }
        t.save
        t
      end

      shared_examples_for "includes editor variables" do
        let(:selection_launch_param) { raise "override" }
        let(:contents_launch_param) { raise "override" }

        it "includes editor selection" do
          subject
          expect(selection_launch_param).to eq selection
        end

        it "includes editor contents" do
          subject
          expect(contents_launch_param).to eq contents
        end
      end

      context "when tool is 1.1" do
        context "during a basic launch" do
          let(:message_type) { "basic-lti-launch-request" }

          it_behaves_like "includes editor variables" do
            let(:selection_launch_param) { assigns[:lti_launch].params["custom_selection"] }
            let(:contents_launch_param) { assigns[:lti_launch].params["custom_contents"] }
          end
        end

        context "during a content item launch" do
          let(:message_type) { "ContentItemSelectionRequest" }

          it_behaves_like "includes editor variables" do
            let(:selection_launch_param) { assigns[:lti_launch].params["custom_selection"] }
            let(:contents_launch_param) { assigns[:lti_launch].params["custom_contents"] }
          end
        end
      end

      context "when tool is 1.3" do
        let(:tool) do
          t = super()
          t.use_1_3 = true
          t.developer_key = DeveloperKey.create!
          t.save
          t
        end
        let(:launch_params) do
          JSON.parse(
            fetch_and_delete_launch(
              @course,
              JSON::JWT.decode(assigns[:lti_launch].params["lti_message_hint"], :skip_verification)["verifier"]
            )
          )
        end

        context "during a basic launch" do
          let(:message_type) { "LtiResourceLinkRequest" }

          it_behaves_like "includes editor variables" do
            let(:selection_launch_param) { launch_params.dig("https://purl.imsglobal.org/spec/lti/claim/custom", "selection") }
            let(:contents_launch_param) { launch_params.dig("https://purl.imsglobal.org/spec/lti/claim/custom", "contents") }
          end
        end

        context "during a deep linking launch" do
          let(:message_type) { "LtiDeepLinkingRequest" }

          it_behaves_like "includes editor variables" do
            let(:selection_launch_param) { launch_params.dig("https://purl.imsglobal.org/spec/lti/claim/custom", "selection") }
            let(:contents_launch_param) { launch_params.dig("https://purl.imsglobal.org/spec/lti/claim/custom", "contents") }
          end
        end
      end
    end
  end

  describe "POST 'create'" do
    let(:launch_url) { "https://www.tool.com/launch" }
    let(:consumer_key) { "key" }
    let(:shared_secret) { "seekret" }
    let(:xml) do
      <<~XML
        <?xml version="1.0" encoding="UTF-8"?>
        <cartridge_basiclti_link xmlns="http://www.imsglobal.org/xsd/imslticc_v1p0" xmlns:blti="http://www.imsglobal.org/xsd/imsbasiclti_v1p0" xmlns:lticm="http://www.imsglobal.org/xsd/imslticm_v1p0" xmlns:lticp="http://www.imsglobal.org/xsd/imslticp_v1p0" xmlns:xsi="http://www.w3.org/2001/XMLSchema-instance" xsi:schemaLocation="http://www.imsglobal.org/xsd/imslticc_v1p0 http://www.imsglobal.org/xsd/lti/ltiv1p0/imslticc_v1p0.xsd http://www.imsglobal.org/xsd/imsbasiclti_v1p0 http://www.imsglobal.org/xsd/lti/ltiv1p0/imsbasiclti_v1p0p1.xsd http://www.imsglobal.org/xsd/imslticm_v1p0 http://www.imsglobal.org/xsd/lti/ltiv1p0/imslticm_v1p0.xsd http://www.imsglobal.org/xsd/imslticp_v1p0 http://www.imsglobal.org/xsd/lti/ltiv1p0/imslticp_v1p0.xsd">
          <blti:title>Example Tool Provider</blti:title>
          <blti:description>This is a Sample Tool Provider.</blti:description>
          <blti:launch_url>https://www.tool.com/launch</blti:launch_url>
          <blti:extensions platform="canvas.instructure.com">
          </blti:extensions>
        </cartridge_basiclti_link>
      XML
    end
    let(:xml_response) { OpenStruct.new({ body: xml }) }

    context "with client id" do
      subject do
        post "create", params: params, format: "json"
        ContextExternalTool.find_by(id: tool_id)
      end

      include_context "lti_1_3_spec_helper"

      let(:tool_id) { response.status == 200 ? JSON.parse(response.body)["id"] : -1 }
      let(:tool_configuration) { Lti::ToolConfiguration.create! settings: settings, developer_key: developer_key }
      let(:developer_key) { DeveloperKey.create!(account: account) }
      let_once(:user) { account_admin_user(account: account) }
      let_once(:account) { account_model }
      let(:params) do
        {
          client_id: developer_key.id,
          account_id: account
        }
      end

      before do
        user_session(user)
        tool_configuration
        enable_developer_key_account_binding!(developer_key)
      end

      it { is_expected.to_not be_nil }

      context "with invalid client id" do
        let(:params) { super().merge(client_id: "bad client id") }

        it "return 404" do
          subject
          expect(response).to have_http_status :not_found
        end
      end

      context "with inactive developer key" do
        let(:developer_key) do
          dev_key = super()
          dev_key.deactivate!
          dev_key
        end

        it "return 422" do
          subject
          expect(response).to have_http_status :unprocessable_entity
        end
      end

      context "with no account binding" do
        before do
          developer_key.developer_key_account_bindings.destroy_all
        end

        it "return 422" do
          subject
          expect(response).to have_http_status :unprocessable_entity
        end
      end
    end

    context "tool duplication" do
      shared_examples_for "detects duplication in context" do
        let(:params) { raise "Override in specs" }

        before do
          allow(CanvasHttp).to receive(:get).and_return(xml_response)
          ContextExternalTool.create!(
            context: @course,
            name: "first tool",
            url: launch_url,
            consumer_key: consumer_key,
            shared_secret: shared_secret
          )
        end

        it 'responds with bad request if tool is a duplicate and "verify_uniqueness" is true' do
          user_session(@teacher)
          post "create", params: params, format: "json"
          expect(response).to be_bad_request
        end

        it 'gives error message in response if duplicate tool and "verify_uniqueness" is true' do
          user_session(@teacher)
          post "create", params: params, format: "json"
          error_message = JSON.parse(response.body).dig("errors", "tool_currently_installed").first["message"]
          expect(error_message).to eq "The tool is already installed in this context."
        end
      end

      context "create manually" do
        it_behaves_like "detects duplication in context" do
          let(:params) do
            {
              course_id: @course.id,
              external_tool: {
                name: "tool name",
                url: launch_url,
                consumer_key: consumer_key,
                shared_secret: shared_secret,
                verify_uniqueness: "true"
              }
            }
          end
        end
      end

      context "create via XML" do
        it_behaves_like "detects duplication in context" do
          let(:params) do
            {
              course_id: @course.id,
              external_tool: {
                name: "tool name",
                consumer_key: consumer_key,
                shared_secret: shared_secret,
                verify_uniqueness: "true",
                config_type: "by_xml",
                config_xml: xml
              }
            }
          end
        end
      end

      context "create via URL" do
        it_behaves_like "detects duplication in context" do
          let(:params) do
            {
              course_id: @course.id,
              external_tool: {
                name: "tool name",
                consumer_key: consumer_key,
                shared_secret: shared_secret,
                verify_uniqueness: "true",
                config_type: "by_url",
                config_url: "http://config.example.com"
              }
            }
          end
        end
      end

      context "create via client id" do
        include_context "lti_1_3_spec_helper"
        let(:tool_configuration) { Lti::ToolConfiguration.create! settings: settings, developer_key: developer_key }
        let(:developer_key) { DeveloperKey.create!(account: @course.account) }

        before do
          tool = tool_configuration.new_external_tool(@course)
          tool.save!
          enable_developer_key_account_binding!(developer_key)
        end

        it_behaves_like "detects duplication in context" do
          let(:params) do
            {
              client_id: developer_key.id,
              course_id: @course.id,
              external_tool: {
                verify_uniqueness: "true"
              }
            }
          end
        end
      end
    end

    it "requires authentication" do
      post "create", params: { course_id: @course.id }, format: "json"
      assert_status(401)
    end

    it "does not create tool if user lacks create_tool_manually" do
      user_session(@student)
      post "create", params: { course_id: @course.id, external_tool: { name: "tool name", url: "http://example.com", consumer_key: "key", shared_secret: "secret" } }, format: "json"
      assert_status(401)
    end

    it "creates tool if user is granted create_tool_manually" do
      user_session(@teacher)
      post "create", params: { course_id: @course.id, external_tool: { name: "tool name", url: "http://example.com", consumer_key: "key", shared_secret: "secret" } }, format: "json"
      assert_status(200)
    end

    it "accepts basic configurations" do
      user_session(@teacher)
      post "create", params: { course_id: @course.id, external_tool: { name: "tool name", url: "http://example.com", consumer_key: "key", shared_secret: "secret" } }, format: "json"
      expect(response).to be_successful
      expect(assigns[:tool]).not_to be_nil
      expect(assigns[:tool].name).to eq "tool name"
      expect(assigns[:tool].url).to eq "http://example.com"
      expect(assigns[:tool].consumer_key).to eq "key"
      expect(assigns[:tool].shared_secret).to eq "secret"
    end

    it "accepts is_rce_favorite parameter" do
      user_session(account_admin_user)
      post "create", params: {
        account_id: @course.account.id,
        external_tool: {
          name: "tool name",
          url: "http://example.com",
          consumer_key: "key",
          shared_secret: "secret",
          editor_button: { url: "http://example.com", enabled: true },
          is_rce_favorite: true
        }
      }, format: "json"
      expect(response).to be_successful
      expect(assigns[:tool].is_rce_favorite).to eq true
    end

    it "sets the oauth_compliant setting" do
      user_session(@teacher)
      external_tool_settings = { name: "tool name",
                                 url: "http://example.com",
                                 consumer_key: "key",
                                 shared_secret: "secret",
                                 oauth_compliant: true }
      post "create", params: { course_id: @course.id, external_tool: external_tool_settings }, format: "json"
      expect(assigns[:tool].settings[:oauth_compliant]).to equal true
    end

    it "fails on basic xml with no url or domain set" do
      user_session(@teacher)
      xml = <<~XML
        <?xml version="1.0" encoding="UTF-8"?>
        <cartridge_basiclti_link xmlns="http://www.imsglobal.org/xsd/imslticc_v1p0"
            xmlns:blti = "http://www.imsglobal.org/xsd/imsbasiclti_v1p0"
            xmlns:lticm ="http://www.imsglobal.org/xsd/imslticm_v1p0"
            xmlns:lticp ="http://www.imsglobal.org/xsd/imslticp_v1p0"
            xmlns:xsi = "http://www.w3.org/2001/XMLSchema-instance"
            xsi:schemaLocation = "http://www.imsglobal.org/xsd/imslticc_v1p0 http://www.imsglobal.org/xsd/lti/ltiv1p0/imslticc_v1p0.xsd
            http://www.imsglobal.org/xsd/imsbasiclti_v1p0 http://www.imsglobal.org/xsd/lti/ltiv1p0/imsbasiclti_v1p0.xsd
            http://www.imsglobal.org/xsd/imslticm_v1p0 http://www.imsglobal.org/xsd/lti/ltiv1p0/imslticm_v1p0.xsd
            http://www.imsglobal.org/xsd/imslticp_v1p0 http://www.imsglobal.org/xsd/lti/ltiv1p0/imslticp_v1p0.xsd">
            <blti:title>Other Name</blti:title>
            <blti:description>Description</blti:description>
            <blti:extensions platform="canvas.instructure.com">
              <lticm:property name="privacy_level">public</lticm:property>
            </blti:extensions>
            <cartridge_bundle identifierref="BLTI001_Bundle"/>
            <cartridge_icon identifierref="BLTI001_Icon"/>
        </cartridge_basiclti_link>
      XML
      post "create", params: { course_id: @course.id, external_tool: { name: "tool name", consumer_key: "key", shared_secret: "secret", config_type: "by_xml", config_xml: xml } }, format: "json"
      expect(response).not_to be_successful
    end

    it "handles advanced xml configurations" do
      user_session(@teacher)
      xml = <<~XML
        <?xml version="1.0" encoding="UTF-8"?>
        <cartridge_basiclti_link xmlns="http://www.imsglobal.org/xsd/imslticc_v1p0"
            xmlns:blti = "http://www.imsglobal.org/xsd/imsbasiclti_v1p0"
            xmlns:lticm ="http://www.imsglobal.org/xsd/imslticm_v1p0"
            xmlns:lticp ="http://www.imsglobal.org/xsd/imslticp_v1p0"
            xmlns:xsi = "http://www.w3.org/2001/XMLSchema-instance"
            xsi:schemaLocation = "http://www.imsglobal.org/xsd/imslticc_v1p0 http://www.imsglobal.org/xsd/lti/ltiv1p0/imslticc_v1p0.xsd
            http://www.imsglobal.org/xsd/imsbasiclti_v1p0 http://www.imsglobal.org/xsd/lti/ltiv1p0/imsbasiclti_v1p0.xsd
            http://www.imsglobal.org/xsd/imslticm_v1p0 http://www.imsglobal.org/xsd/lti/ltiv1p0/imslticm_v1p0.xsd
            http://www.imsglobal.org/xsd/imslticp_v1p0 http://www.imsglobal.org/xsd/lti/ltiv1p0/imslticp_v1p0.xsd">
            <blti:title>Other Name</blti:title>
            <blti:description>Description</blti:description>
            <blti:launch_url>http://example.com/other_url</blti:launch_url>
            <blti:extensions platform="canvas.instructure.com">
              <lticm:property name="privacy_level">public</lticm:property>
              <lticm:property name="not_selectable">true</lticm:property>
              <lticm:options name="editor_button">
                <lticm:property name="url">http://example.com/editor</lticm:property>
                <lticm:property name="icon_url">http://example.com/icon.png</lticm:property>
                <lticm:property name="text">Editor Button</lticm:property>
                <lticm:property name="selection_width">500</lticm:property>
                <lticm:property name="selection_height">300</lticm:property>
              </lticm:options>
              <lticm:property name="oauth_compliant">
               true
              </lticm:property>
            </blti:extensions>
            <cartridge_bundle identifierref="BLTI001_Bundle"/>
            <cartridge_icon identifierref="BLTI001_Icon"/>
        </cartridge_basiclti_link>
      XML
      post "create", params: { course_id: @course.id, external_tool: { name: "tool name", url: "http://example.com", consumer_key: "key", shared_secret: "secret", config_type: "by_xml", config_xml: xml } }, format: "json"
      expect(response).to be_successful
      expect(assigns[:tool]).not_to be_nil
      # User-entered name overrides name provided in xml
      expect(assigns[:tool].name).to eq "tool name"
      expect(assigns[:tool].description).to eq "Description"
      expect(assigns[:tool].url).to eq "http://example.com/other_url"
      expect(assigns[:tool].consumer_key).to eq "key"
      expect(assigns[:tool].shared_secret).to eq "secret"
      expect(assigns[:tool].not_selectable).to be_truthy
      expect(assigns[:tool].has_placement?(:editor_button)).to be_truthy
      expect(assigns[:tool].settings[:oauth_compliant]).to be_truthy
    end

    it "handles advanced xml configurations with no url or domain set" do
      user_session(@teacher)
      xml = <<~XML
        <?xml version="1.0" encoding="UTF-8"?>
        <cartridge_basiclti_link xmlns="http://www.imsglobal.org/xsd/imslticc_v1p0"
            xmlns:blti = "http://www.imsglobal.org/xsd/imsbasiclti_v1p0"
            xmlns:lticm ="http://www.imsglobal.org/xsd/imslticm_v1p0"
            xmlns:lticp ="http://www.imsglobal.org/xsd/imslticp_v1p0"
            xmlns:xsi = "http://www.w3.org/2001/XMLSchema-instance"
            xsi:schemaLocation = "http://www.imsglobal.org/xsd/imslticc_v1p0 http://www.imsglobal.org/xsd/lti/ltiv1p0/imslticc_v1p0.xsd
            http://www.imsglobal.org/xsd/imsbasiclti_v1p0 http://www.imsglobal.org/xsd/lti/ltiv1p0/imsbasiclti_v1p0.xsd
            http://www.imsglobal.org/xsd/imslticm_v1p0 http://www.imsglobal.org/xsd/lti/ltiv1p0/imslticm_v1p0.xsd
            http://www.imsglobal.org/xsd/imslticp_v1p0 http://www.imsglobal.org/xsd/lti/ltiv1p0/imslticp_v1p0.xsd">
            <blti:title>Other Name</blti:title>
            <blti:description>Description</blti:description>
            <blti:extensions platform="canvas.instructure.com">
              <lticm:property name="privacy_level">public</lticm:property>
              <lticm:options name="editor_button">
                <lticm:property name="url">http://example.com/editor</lticm:property>
                <lticm:property name="icon_url">http://example.com/icon.png</lticm:property>
                <lticm:property name="text">Editor Button</lticm:property>
                <lticm:property name="selection_width">500</lticm:property>
                <lticm:property name="selection_height">300</lticm:property>
              </lticm:options>
            </blti:extensions>
            <cartridge_bundle identifierref="BLTI001_Bundle"/>
            <cartridge_icon identifierref="BLTI001_Icon"/>
        </cartridge_basiclti_link>
      XML
      post "create", params: { course_id: @course.id, external_tool: { name: "tool name", consumer_key: "key", shared_secret: "secret", config_type: "by_xml", config_xml: xml } }, format: "json"
      expect(response).to be_successful
      expect(assigns[:tool]).not_to be_nil
      # User-entered name overrides name provided in xml
      expect(assigns[:tool].name).to eq "tool name"
      expect(assigns[:tool].description).to eq "Description"
      expect(assigns[:tool].url).to be_nil
      expect(assigns[:tool].domain).to be_nil
      expect(assigns[:tool].consumer_key).to eq "key"
      expect(assigns[:tool].shared_secret).to eq "secret"
      expect(assigns[:tool].has_placement?(:editor_button)).to be_truthy
    end

    it "handles advanced xml configurations by URL retrieval" do
      user_session(@teacher)
      xml = <<~XML
        <?xml version="1.0" encoding="UTF-8"?>
        <cartridge_basiclti_link xmlns="http://www.imsglobal.org/xsd/imslticc_v1p0"
            xmlns:blti = "http://www.imsglobal.org/xsd/imsbasiclti_v1p0"
            xmlns:lticm ="http://www.imsglobal.org/xsd/imslticm_v1p0"
            xmlns:lticp ="http://www.imsglobal.org/xsd/imslticp_v1p0"
            xmlns:xsi = "http://www.w3.org/2001/XMLSchema-instance"
            xsi:schemaLocation = "http://www.imsglobal.org/xsd/imslticc_v1p0 http://www.imsglobal.org/xsd/lti/ltiv1p0/imslticc_v1p0.xsd
            http://www.imsglobal.org/xsd/imsbasiclti_v1p0 http://www.imsglobal.org/xsd/lti/ltiv1p0/imsbasiclti_v1p0.xsd
            http://www.imsglobal.org/xsd/imslticm_v1p0 http://www.imsglobal.org/xsd/lti/ltiv1p0/imslticm_v1p0.xsd
            http://www.imsglobal.org/xsd/imslticp_v1p0 http://www.imsglobal.org/xsd/lti/ltiv1p0/imslticp_v1p0.xsd">
            <blti:title>Other Name</blti:title>
            <blti:description>Description</blti:description>
            <blti:launch_url>http://example.com/other_url</blti:launch_url>
            <blti:extensions platform="canvas.instructure.com">
              <lticm:property name="privacy_level">public</lticm:property>
              <lticm:options name="editor_button">
                <lticm:property name="url">http://example.com/editor</lticm:property>
                <lticm:property name="icon_url">http://example.com/icon.png</lticm:property>
                <lticm:property name="text">Editor Button</lticm:property>
                <lticm:property name="selection_width">500</lticm:property>
                <lticm:property name="selection_height">300</lticm:property>
              </lticm:options>
            </blti:extensions>
            <cartridge_bundle identifierref="BLTI001_Bundle"/>
            <cartridge_icon identifierref="BLTI001_Icon"/>
        </cartridge_basiclti_link>
      XML
      obj = OpenStruct.new({ body: xml })
      allow(CanvasHttp).to receive(:get).and_return(obj)
      post "create", params: { course_id: @course.id, external_tool: { name: "tool name", url: "http://example.com", consumer_key: "key", shared_secret: "secret", config_type: "by_url", config_url: "http://config.example.com" } }, format: "json"

      expect(response).to be_successful
      expect(assigns[:tool]).not_to be_nil
      # User-entered name overrides name provided in xml
      expect(assigns[:tool].name).to eq "tool name"
      expect(assigns[:tool].description).to eq "Description"
      expect(assigns[:tool].url).to eq "http://example.com/other_url"
      expect(assigns[:tool].consumer_key).to eq "key"
      expect(assigns[:tool].shared_secret).to eq "secret"
      expect(assigns[:tool].has_placement?(:editor_button)).to be_truthy
    end

    it "fails gracefully on invalid URL retrieval or timeouts" do
      allow(CanvasHttp).to receive(:get).and_raise(Timeout::Error)
      user_session(@teacher)
      post "create", params: { course_id: @course.id, external_tool: { name: "tool name", url: "http://example.com", consumer_key: "key", shared_secret: "secret", config_type: "by_url", config_url: "http://config.example.com" } }, format: "json"
      expect(response).not_to be_successful
      expect(assigns[:tool]).to be_new_record
      json = json_parse(response.body)
      expect(json["errors"]["config_url"][0]["message"]).to eq I18n.t(:retrieve_timeout, "could not retrieve configuration, the server response timed out")
    end

    it "fails gracefully trying to retrieve from localhost" do
      expect(CanvasHttp).to receive(:insecure_host?).with("localhost").and_return(true)
      user_session(@teacher)
      post "create", params: { course_id: @course.id, external_tool: { name: "tool name", url: "http://example.com",
                                                                       consumer_key: "key", shared_secret: "secret", config_type: "by_url",
                                                                       config_url: "http://localhost:9001" } }, format: "json"
      expect(response).not_to be_successful
      expect(assigns[:tool]).to be_new_record
      json = json_parse(response.body)
      expect(json["errors"]["config_url"][0]["message"]).to eq "Invalid URL"
    end

    it "stores placement config using string key" do
      expect(CanvasHttp).to receive(:insecure_host?).with("localhost").and_return(true)
      user_session(@teacher)

      post "create", params: { course_id: @course.id, external_tool: { name: "tool name", url: "http://example.com",
                                                                       consumer_key: "key", shared_secret: "secret", config_type: "by_url",
                                                                       config_url: "http://localhost:9001", course_navigation: { enabled: true } } }, format: "json"
      expect(assigns[:tool].settings).to have_key "course_navigation"
    end

    context "navigation tabs caching" do
      it "does not clear the navigation tabs cache for non navigtaion tools" do
        enable_cache do
          user_session(@teacher)
          nav_cache = Lti::NavigationCache.new(@course.root_account)
          cache_key = nav_cache.cache_key
          xml = <<~XML
            <cartridge_basiclti_link xmlns="http://www.imsglobal.org/xsd/imslticc_v1p0" xmlns:blti="http://www.imsglobal.org/xsd/imsbasiclti_v1p0" xmlns:lticm="http://www.imsglobal.org/xsd/imslticm_v1p0" xmlns:lticp="http://www.imsglobal.org/xsd/imslticp_v1p0" xmlns:xsi="http://www.w3.org/2001/XMLSchema-instance" xsi:schemaLocation="http://www.imsglobal.org/xsd/imslticc_v1p0 http://www.imsglobal.org/xsd/lti/ltiv1p0/imslticc_v1p0.xsd http://www.imsglobal.org/xsd/imsbasiclti_v1p0 http://www.imsglobal.org/xsd/lti/ltiv1p0/imsbasiclti_v1p0p1.xsd http://www.imsglobal.org/xsd/imslticm_v1p0 http://www.imsglobal.org/xsd/lti/ltiv1p0/imslticm_v1p0.xsd http://www.imsglobal.org/xsd/imslticp_v1p0 http://www.imsglobal.org/xsd/lti/ltiv1p0/imslticp_v1p0.xsd">
              <blti:title>Redirect Tool</blti:title>
              <blti:description>
                Add links to external web resources that show up as navigation items in course, user or account navigation. Whatever URL you specify is loaded within the content pane when users click the link.
              </blti:description>
              <blti:launch_url>https://www.edu-apps.org/redirect</blti:launch_url>
              <blti:custom>
                <lticm:property name="url">https://</lticm:property>
              </blti:custom>
              <blti:extensions platform="canvas.instructure.com">
                <lticm:property name="icon_url">
                  https://www.edu-apps.org/assets/lti_redirect_engine/redirect_icon.png
                </lticm:property>
                <lticm:property name="link_text"/>
                <lticm:property name="privacy_level">anonymous</lticm:property>
                <lticm:property name="tool_id">redirect</lticm:property>
              </blti:extensions>
            </cartridge_basiclti_link>
          XML
          post "create", params: { course_id: @course.id, external_tool: { name: "tool name", url: "http://example.com", consumer_key: "key", shared_secret: "secret", config_type: "by_xml", config_xml: xml } }, format: "json"
          expect(response).to be_successful
          expect(nav_cache.cache_key).to eq cache_key
        end
      end

      it "clears the navigation tabs cache for course nav" do
        enable_cache do
          user_session(@teacher)
          cache_key = Lti::NavigationCache.new(@course.root_account).cache_key
          xml = <<~XML
            <cartridge_basiclti_link xmlns="http://www.imsglobal.org/xsd/imslticc_v1p0" xmlns:blti="http://www.imsglobal.org/xsd/imsbasiclti_v1p0" xmlns:lticm="http://www.imsglobal.org/xsd/imslticm_v1p0" xmlns:lticp="http://www.imsglobal.org/xsd/imslticp_v1p0" xmlns:xsi="http://www.w3.org/2001/XMLSchema-instance" xsi:schemaLocation="http://www.imsglobal.org/xsd/imslticc_v1p0 http://www.imsglobal.org/xsd/lti/ltiv1p0/imslticc_v1p0.xsd http://www.imsglobal.org/xsd/imsbasiclti_v1p0 http://www.imsglobal.org/xsd/lti/ltiv1p0/imsbasiclti_v1p0p1.xsd http://www.imsglobal.org/xsd/imslticm_v1p0 http://www.imsglobal.org/xsd/lti/ltiv1p0/imslticm_v1p0.xsd http://www.imsglobal.org/xsd/imslticp_v1p0 http://www.imsglobal.org/xsd/lti/ltiv1p0/imslticp_v1p0.xsd">
              <blti:title>Redirect Tool</blti:title>
              <blti:description>
                Add links to external web resources that show up as navigation items in course, user or account navigation. Whatever URL you specify is loaded within the content pane when users click the link.
              </blti:description>
              <blti:launch_url>https://www.edu-apps.org/redirect</blti:launch_url>
              <blti:custom>
                <lticm:property name="url">https://</lticm:property>
              </blti:custom>
              <blti:extensions platform="canvas.instructure.com">
                <lticm:options name="course_navigation">
                  <lticm:property name="enabled">true</lticm:property>
                  <lticm:property name="visibility">public</lticm:property>
                </lticm:options>
                <lticm:property name="icon_url">
                  https://www.edu-apps.org/assets/lti_redirect_engine/redirect_icon.png
                </lticm:property>
                <lticm:property name="link_text"/>
                <lticm:property name="privacy_level">anonymous</lticm:property>
                <lticm:property name="tool_id">redirect</lticm:property>
              </blti:extensions>
            </cartridge_basiclti_link>
          XML
          post "create", params: { course_id: @course.id, external_tool: { name: "tool name", url: "http://example.com", consumer_key: "key", shared_secret: "secret", config_type: "by_xml", config_xml: xml } }, format: "json"
          expect(response).to be_successful
          expect(Lti::NavigationCache.new(@course.root_account).cache_key).not_to eq cache_key
        end
      end

      it "clears the navigation tabs cache for account nav" do
        enable_cache do
          user_session(@teacher)
          cache_key = Lti::NavigationCache.new(@course.root_account).cache_key
          xml = <<~XML
            <cartridge_basiclti_link xmlns="http://www.imsglobal.org/xsd/imslticc_v1p0" xmlns:blti="http://www.imsglobal.org/xsd/imsbasiclti_v1p0" xmlns:lticm="http://www.imsglobal.org/xsd/imslticm_v1p0" xmlns:lticp="http://www.imsglobal.org/xsd/imslticp_v1p0" xmlns:xsi="http://www.w3.org/2001/XMLSchema-instance" xsi:schemaLocation="http://www.imsglobal.org/xsd/imslticc_v1p0 http://www.imsglobal.org/xsd/lti/ltiv1p0/imslticc_v1p0.xsd http://www.imsglobal.org/xsd/imsbasiclti_v1p0 http://www.imsglobal.org/xsd/lti/ltiv1p0/imsbasiclti_v1p0p1.xsd http://www.imsglobal.org/xsd/imslticm_v1p0 http://www.imsglobal.org/xsd/lti/ltiv1p0/imslticm_v1p0.xsd http://www.imsglobal.org/xsd/imslticp_v1p0 http://www.imsglobal.org/xsd/lti/ltiv1p0/imslticp_v1p0.xsd">
              <blti:title>Redirect Tool</blti:title>
              <blti:description>
                Add links to external web resources that show up as navigation items in course, user or account navigation. Whatever URL you specify is loaded within the content pane when users click the link.
              </blti:description>
              <blti:launch_url>https://www.edu-apps.org/redirect</blti:launch_url>
              <blti:custom>
                <lticm:property name="url">https://</lticm:property>
              </blti:custom>
              <blti:extensions platform="canvas.instructure.com">
                <lticm:options name="account_navigation">
                  <lticm:property name="enabled">true</lticm:property>
                  <lticm:property name="visibility">public</lticm:property>
                </lticm:options>
                <lticm:property name="icon_url">
                  https://www.edu-apps.org/assets/lti_redirect_engine/redirect_icon.png
                </lticm:property>
                <lticm:property name="link_text"/>
                <lticm:property name="privacy_level">anonymous</lticm:property>
                <lticm:property name="tool_id">redirect</lticm:property>
              </blti:extensions>
            </cartridge_basiclti_link>
          XML
          post "create", params: { course_id: @course.id, external_tool: { name: "tool name", url: "http://example.com", consumer_key: "key", shared_secret: "secret", config_type: "by_xml", config_xml: xml } }, format: "json"
          expect(response).to be_successful
          expect(Lti::NavigationCache.new(@course.root_account).cache_key).not_to eq cache_key
        end
      end

      it "clears the navigation tabs cache for user nav" do
        enable_cache do
          user_session(@teacher)
          cache_key = Lti::NavigationCache.new(@course.root_account).cache_key
          xml = <<~XML
            <cartridge_basiclti_link xmlns="http://www.imsglobal.org/xsd/imslticc_v1p0" xmlns:blti="http://www.imsglobal.org/xsd/imsbasiclti_v1p0" xmlns:lticm="http://www.imsglobal.org/xsd/imslticm_v1p0" xmlns:lticp="http://www.imsglobal.org/xsd/imslticp_v1p0" xmlns:xsi="http://www.w3.org/2001/XMLSchema-instance" xsi:schemaLocation="http://www.imsglobal.org/xsd/imslticc_v1p0 http://www.imsglobal.org/xsd/lti/ltiv1p0/imslticc_v1p0.xsd http://www.imsglobal.org/xsd/imsbasiclti_v1p0 http://www.imsglobal.org/xsd/lti/ltiv1p0/imsbasiclti_v1p0p1.xsd http://www.imsglobal.org/xsd/imslticm_v1p0 http://www.imsglobal.org/xsd/lti/ltiv1p0/imslticm_v1p0.xsd http://www.imsglobal.org/xsd/imslticp_v1p0 http://www.imsglobal.org/xsd/lti/ltiv1p0/imslticp_v1p0.xsd">
              <blti:title>Redirect Tool</blti:title>
              <blti:description>
                Add links to external web resources that show up as navigation items in course, user or account navigation. Whatever URL you specify is loaded within the content pane when users click the link.
              </blti:description>
              <blti:launch_url>https://www.edu-apps.org/redirect</blti:launch_url>
              <blti:custom>
                <lticm:property name="url">https://</lticm:property>
              </blti:custom>
              <blti:extensions platform="canvas.instructure.com">
                <lticm:options name="user_navigation">
                  <lticm:property name="enabled">true</lticm:property>
                  <lticm:property name="visibility">public</lticm:property>
                </lticm:options>
                <lticm:property name="icon_url">
                  https://www.edu-apps.org/assets/lti_redirect_engine/redirect_icon.png
                </lticm:property>
                <lticm:property name="link_text"/>
                <lticm:property name="privacy_level">anonymous</lticm:property>
                <lticm:property name="tool_id">redirect</lticm:property>
              </blti:extensions>
            </cartridge_basiclti_link>
          XML
          post "create", params: { course_id: @course.id, external_tool: { name: "tool name", url: "http://example.com", consumer_key: "key", shared_secret: "secret", config_type: "by_xml", config_xml: xml } }, format: "json"
          expect(response).to be_successful
          expect(Lti::NavigationCache.new(@course.root_account).cache_key).not_to eq cache_key
        end
      end
    end
  end

  describe "PUT 'update'" do
    it "updates tool with tool_configuration[prefer_sis_email] param" do
      @tool = new_valid_tool(@course)
      user_session(@teacher)

      put :update, params: { course_id: @course.id, external_tool_id: @tool.id, external_tool: { tool_configuration: { prefer_sis_email: "true" } } }, format: "json"

      expect(response).to be_successful

      json = json_parse(response.body)

      expect(json["tool_configuration"]).to be_truthy
      expect(json["tool_configuration"]["prefer_sis_email"]).to eq "true"
    end

    it "updates allow_membership_service_access if the feature flag is set" do
      allow_any_instance_of(Account).to receive(:feature_enabled?).and_return(false)
      allow_any_instance_of(Account).to receive(:feature_enabled?).with(:membership_service_for_lti_tools).and_return(true)
      @tool = new_valid_tool(@course)
      user_session(@teacher)

      put :update, params: { course_id: @course.id, external_tool_id: @tool.id, external_tool: { allow_membership_service_access: true } }, format: "json"

      expect(response).to be_successful
      expect(@tool.reload.allow_membership_service_access).to eq true
    end

    it "does not update allow_membership_service_access if the feature flag is not set" do
      @tool = new_valid_tool(@course)
      user_session(@teacher)

      put :update, params: { course_id: @course.id, external_tool_id: @tool.id, external_tool: { allow_membership_service_access: true } }, format: "json"

      expect(response).to be_successful
      expect(@tool.reload.allow_membership_service_access).to be_falsey
    end

    it "accepts is_rce_favorite parameter" do
      user_session(account_admin_user)
      @tool = new_valid_tool(@course.root_account)
      @tool.editor_button = { url: "http://example.com", icon_url: "http://example.com", enabled: true }
      @tool.save!
      put :update, params: { account_id: @course.root_account.id, external_tool_id: @tool.id, external_tool: { is_rce_favorite: true } }, format: "json"
      expect(response).to be_successful
      expect(assigns[:tool].is_rce_favorite).to eq true
    end

    it "updates placement properties if the enabled key is set to false" do
      user_session(account_admin_user)
      @tool = new_valid_tool(@course.root_account)
      @tool.editor_button = { url: "https://example.com", icon_url: "https://example.com", enabled: false }
      @tool.save!

      put :update,
          params: {
            account_id: @course.root_account.id,
            external_tool_id: @tool.id,
            external_tool: { editor_button: { url: "https://new-example.com" } }
          },
          format: "json"
      tool_updated = ContextExternalTool.find(@tool.id)
      inactive_placements = tool_updated[:settings][:inactive_placements]
      editor_button = tool_updated[:settings][:editor_button]

      expect(response).to be_successful
      expect(inactive_placements).to include(:editor_button)
      expect(inactive_placements[:editor_button][:url]).to eq "https://new-example.com"
      expect(editor_button).to be_nil
    end

    it "allows to remove the app placement entirely" do
      user_session(account_admin_user)
      @tool = new_valid_tool(@course.root_account)
      @tool.editor_button = { url: "https://example.com", icon_url: "https://example.com", enabled: false }
      @tool.save!

      put :update,
          params: {
            account_id: @course.root_account.id,
            external_tool_id: @tool.id,
            external_tool: { editor_button: "null" }
          },
          format: "json"
      expect(response).to be_successful
      expect(@tool.reload.editor_button).to eq nil
    end
  end

  describe "'GET 'generate_sessionless_launch'" do
    let(:login_pseudonym) { pseudonym(@user) }

    before do
      allow(BasicLTI::Sourcedid).to receive(:encryption_secret) { "encryption-secret-5T14NjaTbcYjc4" }
      allow(BasicLTI::Sourcedid).to receive(:signing_secret) { "signing-secret-vp04BNqApwdwUYPUI" }
      user_session(@user, login_pseudonym)
    end

    it "generates a sessionless launch" do
      @tool = new_valid_tool(@course)

      get :generate_sessionless_launch, params: { course_id: @course.id, id: @tool.id }

      expect(response).to be_successful

      json = JSON.parse(response.body)
      verifier = CGI.parse(URI.parse(json["url"]).query)["verifier"].first
      redis_key = "#{@course.class.name}:#{Lti::RedisMessageClient::SESSIONLESS_LAUNCH_PREFIX}#{verifier}"
      launch_settings = JSON.parse(Canvas.redis.get(redis_key))
      tool_settings = launch_settings["tool_settings"]

      expect(launch_settings["launch_url"]).to eq "http://www.example.com/basic_lti"
      expect(launch_settings["tool_name"]).to eq "bob"
      expect(launch_settings["analytics_id"]).to eq "some_tool"
      expect(tool_settings["custom_canvas_course_id"]).to eq @course.id.to_s
      expect(tool_settings["custom_canvas_user_id"]).to eq @user.id.to_s
    end

    it "strips query param from launch_url before signing, attaches to post body, and removes query params in url for launch" do
      @tool = new_valid_tool(@course, { url: "http://www.example.com/basic_lti?tripping", post_only: true })

      get :generate_sessionless_launch, params: { course_id: @course.id, id: @tool.id }

      expect(response).to be_successful

      json = JSON.parse(response.body)
      verifier = CGI.parse(URI.parse(json["url"]).query)["verifier"].first
      redis_key = "#{@course.class.name}:#{Lti::RedisMessageClient::SESSIONLESS_LAUNCH_PREFIX}#{verifier}"
      launch_settings = JSON.parse(Canvas.redis.get(redis_key))

      expect(launch_settings["launch_url"]).to eq "http://www.example.com/basic_lti"
      expect(launch_settings["tool_settings"]).to have_key "tripping"
    end

    it "generates a sessionless launch for an external tool assignment" do
      tool = new_valid_tool(@course)
      assignment_model(course: @course,
                       name: "tool assignment",
                       submission_types: "external_tool",
                       points_possible: 20,
                       grading_type: "points")
      tag = @assignment.build_external_tool_tag(url: tool.url)
      tag.content_type = "ContextExternalTool"
      tag.save!

      get :generate_sessionless_launch, params: { course_id: @course.id, launch_type: "assessment", assignment_id: @assignment.id }
      expect(response).to be_successful

      json = JSON.parse(response.body)
      verifier = CGI.parse(URI.parse(json["url"]).query)["verifier"].first
      redis_key = "#{@course.class.name}:#{Lti::RedisMessageClient::SESSIONLESS_LAUNCH_PREFIX}#{verifier}"
      launch_settings = JSON.parse(Canvas.redis.get(redis_key))
      tool_settings = launch_settings["tool_settings"]

      expect(launch_settings["launch_url"]).to eq "http://www.example.com/basic_lti"
      expect(launch_settings["tool_name"]).to eq "bob"
      expect(launch_settings["analytics_id"]).to eq "some_tool"
      expect(tool_settings["custom_canvas_course_id"]).to eq @course.id.to_s
      expect(tool_settings["custom_canvas_user_id"]).to eq @user.id.to_s
      expect(tool_settings["resource_link_id"]).to eq opaque_id(@assignment.external_tool_tag)
      expect(tool_settings["resource_link_title"]).to eq "tool assignment"
    end

    it "passes whitelisted `platform` query param to lti launch body" do
      tool = new_valid_tool(@course)
      assignment_model(course: @course,
                       name: "tool assignment",
                       submission_types: "external_tool",
                       points_possible: 20,
                       grading_type: "points")
      tag = @assignment.build_external_tool_tag(url: tool.url)
      tag.content_type = "ContextExternalTool"
      tag.save!

      get :generate_sessionless_launch, params: {
        course_id: @course.id,
        launch_type: "assessment",
        assignment_id: @assignment.id,
        platform: "mobile"
      }
      expect(response).to be_successful

      json = JSON.parse(response.body)
      verifier = CGI.parse(URI.parse(json["url"]).query)["verifier"].first
      redis_key = "#{@course.class.name}:#{Lti::RedisMessageClient::SESSIONLESS_LAUNCH_PREFIX}#{verifier}"
      launch_settings = JSON.parse(Canvas.redis.get(redis_key))
      tool_settings = launch_settings["tool_settings"]

      expect(tool_settings["ext_platform"]).to eq "mobile"
    end

    it "requires context_module_id for module_item launch type" do
      @tool = new_valid_tool(@course)
      @cm = ContextModule.create(context: @course)
      @tg = ContentTag.create(context: @course,
                              context_module: @cm,
                              content_type: "ContextExternalTool",
                              content: @tool)

      get :generate_sessionless_launch,
          params: { course_id: @course.id,
                    launch_type: "module_item",
                    content_type: "ContextExternalTool" }

      expect(response).not_to be_successful
      expect(response.body).to include "A module item id must be provided for module item LTI launch"
    end

    it "Sets the correct resource_link_id for module items when module_item_id is provided" do
      @tool = new_valid_tool(@course)
      @cm = ContextModule.create(context: @course)
      @tg = ContentTag.create(context: @course,
                              context_module: @cm,
                              content_type: "ContextExternalTool",
                              content: @tool,
                              url: @tool.url,
                              title: "my module item title")
      @cm.content_tags << @tg
      @cm.save!
      @course.save!

      get :generate_sessionless_launch,
          params: { course_id: @course.id,
                    launch_type: "module_item",
                    module_item_id: @tg.id,
                    content_type: "ContextExternalTool" }

      expect(response).to be_successful

      json = JSON.parse(response.body)
      verifier = CGI.parse(URI.parse(json["url"]).query)["verifier"].first
      redis_key = "#{@course.class.name}:#{Lti::RedisMessageClient::SESSIONLESS_LAUNCH_PREFIX}#{verifier}"
      launch_settings = JSON.parse(Canvas.redis.get(redis_key))

      expect(launch_settings["tool_settings"]["resource_link_id"]).to eq opaque_id(@tg)
      expect(launch_settings["tool_settings"]["resource_link_title"]).to eq "my module item title"
    end

    it "makes the module item available for variable expansions" do
      @tool = new_valid_tool(@course)
      @tool.settings[:custom_fields] = { "standard" => "$Canvas.moduleItem.id" }
      @tool.save!
      @cm = ContextModule.create(context: @course)
      @tg = ContentTag.create(context: @course,
                              context_module: @cm,
                              content_type: "ContextExternalTool",
                              content: @tool,
                              url: @tool.url)
      @cm.content_tags << @tg
      @cm.save!
      @course.save!

      get :generate_sessionless_launch,
          params: { course_id: @course.id,
                    launch_type: "module_item",
                    module_item_id: @tg.id,
                    content_type: "ContextExternalTool" }

      json = JSON.parse(response.body)
      verifier = CGI.parse(URI.parse(json["url"]).query)["verifier"].first
      redis_key = "#{@course.class.name}:#{Lti::RedisMessageClient::SESSIONLESS_LAUNCH_PREFIX}#{verifier}"
      launch_settings = JSON.parse(Canvas.redis.get(redis_key))
      expect(launch_settings.dig("tool_settings", "custom_standard")).to eq @tg.id.to_s
    end

    it "redirects if there is no matching tool for the launch_url, and tool id" do
      params = { course_id: @course.id, url: "http://my_non_esisting_tool_domain.com", id: -1 }
      expect(get(:generate_sessionless_launch, params: params)).to redirect_to course_url(@course)
    end

    it "redirects if there is no matching tool for the and tool id" do
      params = { course_id: @course.id, id: -1 }
      expect(get(:generate_sessionless_launch, params: params)).to redirect_to course_url(@course)
    end

    it "redirects if there is no launch url associated with the tool" do
      no_url_tool = new_valid_tool(@course)
      no_url_tool.update!(url: nil)
      params = { course_id: @course.id, id: no_url_tool.id }
      expect(get(:generate_sessionless_launch, params: params)).to redirect_to course_url(@course)
    end

    context "with 1.3 tool" do
      include_context "lti_1_3_spec_helper"

      let(:tool) do
        t = tool_configuration.new_external_tool(@course)
        t.save!
        t
      end
<<<<<<< HEAD

=======
      let(:rl) do
        Lti::ResourceLink.create!(
          context_external_tool: tool,
          context: @course,
          custom: { abc: "def", expans: "$Canvas.user.id" },
          url: "http://www.example.com/launch"
        )
      end
      let(:params) { { course_id: @course.id, id: tool.id } }
>>>>>>> d9328659
      let(:account) { @course.account }
      let(:access_token) { login_pseudonym.user.access_tokens.create(purpose: "test") }

      before { controller.instance_variable_set :@access_token, access_token }

<<<<<<< HEAD
      it "returns the lti 1.3 launch url with a session token" do
=======
      it "returns the lti 1.3 launch url with a session token when not given url or lookup_id" do
>>>>>>> d9328659
        get :generate_sessionless_launch, params: params
        expect(response).to be_successful

        json = JSON.parse(response.body)
        url = URI.parse(json["url"])
        token = SessionToken.parse(CGI.parse(url.query)["session_token"].first)

        expect(url.path).to eq("#{course_external_tools_path(@course)}/#{tool.id}")
        expect(url.query).to match(/^display=borderless&session_token=[0-9a-zA-Z_\-]+$/)
        expect(token.pseudonym_id).to eq(login_pseudonym.global_id)
      end

      it "returns the lti 1.3 launch url with a session token when given a url and tool id" do
        get :generate_sessionless_launch, params: params.merge(url: "http://lti13testtool.docker/deep_link")
        expect(response).to be_successful

        json = JSON.parse(response.body)
        url = URI.parse(json["url"])
        query_params = URI.decode_www_form(url.query).to_h
        token = SessionToken.parse(CGI.parse(url.query)["session_token"].first)

        expect(url.path).to eq("#{course_external_tools_path(@course)}/#{tool.id}")
        expect(query_params).to have_key("display")
        expect(query_params).to have_key("launch_url")
        expect(query_params).to have_key("session_token")
        expect(token.pseudonym_id).to eq(login_pseudonym.global_id)
      end

      it "returns the specified launch url for a deep link" do
<<<<<<< HEAD
        get :generate_sessionless_launch, params: params.merge(url: "http://lti13testtool.docker/deep_link")
=======
        get :generate_sessionless_launch, params: params.merge(id: tool.id, url: "http://lti13testtool.docker/deep_link")
>>>>>>> d9328659
        expect(response).to be_successful
        json = JSON.parse(response.body)
        url = URI.parse(json["url"])
        expect(CGI.parse(url.query)["launch_url"]).to eq ["http://lti13testtool.docker/deep_link"]
      end

<<<<<<< HEAD
=======
      context "when not passing tool_id" do
        let(:params) { { course_id: @course.id } }

        it "returns the lti 1.3 resource link lookup uuid with a session token when given a lookup_uuid" do
          get :generate_sessionless_launch, params: params.merge(resource_link_lookup_uuid: rl.lookup_uuid)
          expect(response).to be_successful

          json = JSON.parse(response.body)
          url = URI.parse(json["url"])
          query_params = URI.decode_www_form(url.query).to_h
          token = SessionToken.parse(CGI.parse(url.query)["session_token"].first)

          expect(url.path).to eq("#{course_external_tools_path(@course)}/retrieve")
          expect(query_params).to have_key("display")
          expect(query_params).to have_key("resource_link_lookup_uuid")
          expect(query_params).to have_key("session_token")
          expect(token.pseudonym_id).to eq(login_pseudonym.global_id)
        end

        it "returns the lti 1.3 launch url with a session token when given a url and a lookup_id" do
          get :generate_sessionless_launch, params: params.merge(url: "http://lti13testtool.docker/deep_link", resource_link_lookup_uuid: rl.lookup_uuid)
          expect(response).to be_successful

          json = JSON.parse(response.body)
          url = URI.parse(json["url"])
          query_params = URI.decode_www_form(url.query).to_h
          token = SessionToken.parse(CGI.parse(url.query)["session_token"].first)

          expect(url.path).to eq("#{course_external_tools_path(@course)}/retrieve")
          expect(query_params).to have_key("display")
          expect(query_params).to have_key("resource_link_lookup_uuid")
          expect(query_params).to have_key("session_token")
          expect(token.pseudonym_id).to eq(login_pseudonym.global_id)
        end
      end

>>>>>>> d9328659
      context "when there is no access to token (non-API access)" do
        let(:access_token) { nil }

        it "returns a 401" do
          get :generate_sessionless_launch, params: params
          expect(response).to_not be_successful
          expect(response.code.to_i).to eq(401)
        end
      end

      context "when the developer key requires scopes" do
        before do
          access_token.developer_key.update!(require_scopes: true)
        end

        it 'responds with "unauthorized" if developer key requires scopes' do
          get :generate_sessionless_launch, params: params
          expect(response).to be_unauthorized
        end
      end

      context "with a cross-shard launch" do
        specs_require_sharding

        let!(:tool) do
          t = tool_configuration.new_external_tool(course)
          t.save!
          t
        end

        let(:course) do
          course = course_model(account: account)
          course.enroll_user(user, "StudentEnrollment", { enrollment_state: "active" })
          course.offer!
          course
        end

        let(:user) { @shard2.activate { user_model(name: "cross-shard user") } }
        let(:developer_key) { DeveloperKey.create!(account: account) }
        let(:account) { Account.default }
        let(:tool_root_account) { account_model }
        let(:access_token) { pseudonym(user).user.access_tokens.create(purpose: "test") }
        let(:account_host) { "canvas-test.instructure.com" }
        let(:tool_host) { "canvas-test-2.instructure.com" }
        let(:params) { { course_id: course.global_id, id: tool.global_id } }

        before do
          tool.update_attribute(:root_account_id, tool_root_account.id)
          tool_root_account.account_domains.create!(host: tool_host)
          account.account_domains.create!(host: account_host)
          user_session(user)
          request.host = account_host
        end

        it "returns the lti 1.3 launch url with a session token" do
          expect(HTTParty).to receive(:get) do |url, options|
            expect(url).to eq "http://#{tool_host}/api/v1/courses/#{course.shard.id}~#{course.local_id}/external_tools/sessionless_launch?course_id=#{course.id}&id=#{tool.id}&redirect=true"
            expect(options[:headers].keys).to include "Authorization"
          end

          @shard2.activate { get :generate_sessionless_launch, params: params }
        end

        context 'with a "redirect" flag' do
          let(:params) { { course_id: course.global_id, id: tool.global_id, redirect: true } }

          it "uses the request host" do
            @shard2.activate { get :generate_sessionless_launch, params: params }
            expect(URI(json_parse["url"]).host).to eq account_host
          end
        end

        context "when the context is not a course" do
          let!(:tool) do
            t = tool_configuration.new_external_tool(course.account)
            t.save!
            t
          end

          let(:params) { { account_id: course.account.global_id, id: tool.global_id, redirect: true } }

          it "uses the request host" do
            @shard2.activate { get :generate_sessionless_launch, params: params }
            expect(URI(json_parse["url"]).host).to eq account_host
          end
        end

        context "when an API token is not used" do
          let(:access_token) { nil }

          it "does not return a sessionless launch URI" do
            @shard2.activate { get :generate_sessionless_launch, params: params }
            expect(response).to be_unauthorized
          end
        end

        context "when the cross-account request fails" do
          before { allow(HTTParty).to receive(:get).and_return(double("success?" => false)) }

          it "uses the request host" do
            @shard2.activate { get :generate_sessionless_launch, params: params }
            expect(URI(json_parse["url"]).host).to eq account_host
          end
        end
      end

      context "with an assignment launch" do
        before do
          assignment.update!(
            external_tool_tag: content_tag,
            submission_types: "external_tool"
          )
        end

        let(:assignment) { assignment_model(course: @course) }
        let(:launch_url) { tool.url }
        let(:params) { { course_id: @course.id, launch_type: :assessment, assignment_id: assignment.id } }
        let(:content_tag) { ContentTag.create!(context: assignment, content: tool, url: launch_url) }

        it "returns an assignment launch URL" do
          get :generate_sessionless_launch, params: params
          expect(json_parse["url"]).to include "http://test.host/courses/#{@course.id}/assignments/#{assignment.id}?display=borderless&session_token="
        end

        context "and the assignment is missing AGS records" do
          before do
            assignment.line_items.destroy_all

            Lti::ResourceLink.where(
              resource_link_uuid: assignment.lti_context_id
            ).destroy_all

            get :generate_sessionless_launch, params: params
          end

          it "creates the missing line item" do
            expect(assignment.reload.line_items).to be_present
          end

          it "creates the missing resource link" do
            expect(Lti::ResourceLink.where(resource_link_uuid: assignment.lti_context_id)).to be_present
          end
        end
      end

      context "with a module item launch" do
        subject do
          get :generate_sessionless_launch, params: params
          json_parse["url"]
        end

        let(:launch_url) { tool.url }
        let(:params) { { course_id: @course.id, launch_type: :module_item, module_item_id: module_item.id } }
        let(:context_module) do
          ContextModule.create!(
            context: @course,
            name: "External Tools"
          )
        end
        let(:module_item) do
          ContentTag.create!(
            context: @course,
            context_module: context_module,
            content: tool,
            url: launch_url
          )
        end

        it { is_expected.to include "http://test.host/courses/#{@course.id}/modules/items/#{module_item.id}" }

        it { is_expected.to include "display=borderless" }

        it { is_expected.to match(/session_token=\w+/) }
      end

      context "when there is a URL but no launch_type or ID" do
        before do
          get :generate_sessionless_launch, params: { course_id: @course.id, url: tool.url }
        end

        it "generates a retrieve URL with the url" do
          expect(json_parse["url"]).to start_with("http://test.host/courses/#{@course.id}/external_tools/retrieve?")
          expect(json_parse["url"]).to include("display=borderless")
          expect(json_parse["url"]).to include("url=#{CGI.escape tool.url}")
        end

        it "finds the tool" do
          expect(json_parse["id"]).to eq(tool.id)
        end
      end
    end
  end

  describe "#sessionless_launch" do
    before do
      allow(BasicLTI::Sourcedid).to receive(:encryption_secret) { "encryption-secret-5T14NjaTbcYjc4" }
      allow(BasicLTI::Sourcedid).to receive(:signing_secret) { "signing-secret-vp04BNqApwdwUYPUI" }
      user_session(@user)
    end

    it "generates a sessionless launch" do
      @tool = new_valid_tool(@course)

      get :generate_sessionless_launch, params: { course_id: @course.id, id: @tool.id }

      expect(response).to be_successful

      json = JSON.parse(response.body)
      verifier = CGI.parse(URI.parse(json["url"]).query)["verifier"].first

      expect(controller).to receive(:log_asset_access).once
      get :sessionless_launch, params: { course_id: @course.id, verifier: verifier }
    end
  end

  def opaque_id(asset)
    if asset.respond_to?("lti_context_id")
      Lti::Asset.global_context_id_for(asset)
    else
      Lti::Asset.context_id_for(asset)
    end
  end

  describe "GET 'visible_course_nav_tools'" do
    def add_tool(name, course)
      tool = course.context_external_tools.new(
        name: name,
        consumer_key: "key1",
        shared_secret: "secret1"
      )
      tool.url = "http://www.example.com/basic_lti"
      tool.use_1_3 = true
      tool.developer_key = DeveloperKey.create!
      tool.save!
      tool
    end

    before :once do
      student_in_course(active_all: true)
      @course1 = @course
      course_with_teacher(active_all: true, user: @teacher)
      student_in_course(active_all: true, user: @student)
      @course2 = @course

      @tool1 = add_tool("Course nav tool 1", @course1)
      @tool1.course_navigation = { enabled: true }
      @tool1.save!
      @tool2 = add_tool("Course nav tool 2", @course1)
      @tool2.course_navigation = { enabled: true }
      @tool2.save!
      @tool3 = add_tool("Course nav tool 3", @course2)
      @tool3.course_navigation = { enabled: true }
      @tool3.save!
    end

    it "returns a 400 response if no context_codes are provided for the batch endpoint" do
      user_session(@teacher)
      get :all_visible_nav_tools, params: { course_id: @course1.id }

      message = json_parse(response.body)["message"]
      expect(response.status).to be 400
      expect(message).to eq "Missing context_codes"
    end

    it "returns a 404 response if no context could be found for the single-context endpoint" do
      user_session(@teacher)
      get :visible_course_nav_tools, params: { course_id: "definitely_not_a_course" }

      expect(response.status).to be 404
    end

    it "returns a 400 response if any context_codes besides courses are provided" do
      user_session(@teacher)
      get :all_visible_nav_tools, params: { context_codes: ["account_#{@course.account.id}"] }

      message = json_parse(response.body)["message"]
      expect(response.status).to be 400
      expect(message).to eq "Invalid context_codes; only `course` codes are supported"
    end

    it "returns an empty array if no courses are found or the courses found have no associated tools" do
      course_with_teacher(active_all: true)
      user_session(@teacher)

      get :all_visible_nav_tools, params: { context_codes: ["course_fake"] }
      expect(response).to be_successful
      tools = json_parse(response.body)
      expect(tools.count).to be 0

      get :all_visible_nav_tools, params: { context_codes: ["course_#{@course.id}"] }
      expect(response).to be_successful
      tools = json_parse(response.body)
      expect(tools.count).to be 0
    end

    it "returns unauthorized if the user lacks read access to any of the supplied courses for the batch endpoint" do
      @course2.claim!
      user_session(@student)
      get :all_visible_nav_tools, params: { context_codes: ["course_#{@course1.id}", "course_#{@course2.id}"] }
      assert_unauthorized
    end

    it "returns unauthorized if the user lacks read access the context for the single-context endpoint" do
      @course2.claim!
      user_session(@student)
      get :visible_course_nav_tools, params: { course_id: @course2.id }
      assert_unauthorized
    end

    it "shows course nav tools to teacher" do
      user_session(@teacher)
      get :all_visible_nav_tools, params: { context_codes: ["course_#{@course1.id}", "course_#{@course2.id}"] }
      expect(response).to be_successful
      tools = json_parse(response.body)
      expect(tools.count).to be 3
      expect(tools.map { |t| t["name"] }).to eq ["Course nav tool 1", "Course nav tool 2", "Course nav tool 3"]
    end

    it "shows course nav tools for the single-context endpoint" do
      user_session(@teacher)
      get :visible_course_nav_tools, params: { course_id: @course1.id }
      expect(response).to be_successful
      tools = json_parse(response.body)
      expect(tools.count).to be 2
      expect(tools.map { |t| t["name"] }).to eq ["Course nav tool 1", "Course nav tool 2"]
    end

    it "shows course nav tools to student" do
      user_session(@student)
      get :all_visible_nav_tools, params: { context_codes: ["course_#{@course1.id}", "course_#{@course2.id}"] }
      expect(response).to be_successful
      tools = json_parse(response.body)
      expect(tools.count).to be 3
      expect(tools.map { |t| t["name"] }).to eq ["Course nav tool 1", "Course nav tool 2", "Course nav tool 3"]
    end

    it "only returns tools with a course navigation placement" do
      @tool2.course_navigation = { enabled: false }
      @tool2.save!
      user_session(@teacher)
      get :all_visible_nav_tools, params: { context_codes: ["course_#{@course1.id}"] }
      expect(response).to be_successful
      tools = json_parse(response.body)
      expect(tools.count).to eq 1
      expect(tools.none? { |t| t["name"] == "Course nav tool 2" }).to be_truthy
    end

    it "doesn't return tools to student marked with admins visibility" do
      @tool3.course_navigation = { enabled: true, visibility: "admins" }
      @tool3.save!
      user_session(@teacher)
      get :all_visible_nav_tools, params: { context_codes: ["course_#{@course2.id}"] }
      expect(response).to be_successful
      tools = json_parse(response.body)
      expect(tools.count).to eq 1
      expect(tools.first["name"]).to eq "Course nav tool 3"

      user_session(@student)
      get :all_visible_nav_tools, params: { context_codes: ["course_#{@course2.id}"] }
      expect(response).to be_successful
      tools = json_parse(response.body)
      expect(tools.count).to eq 0
    end

    it "returns tools in the order they are configured in the navigation settings" do
      saved_tabs = [
        { id: "context_external_tool_#{@tool2.id}" },
        { id: "context_external_tool_#{@tool1.id}" }
      ]
      @course1.tab_configuration = saved_tabs
      @course1.save!
      user_session(@teacher)
      get :all_visible_nav_tools, params: { context_codes: ["course_#{@course1.id}"] }

      tools = json_parse(response.body)
      expect(tools.count).to eq 2
      expect(tools[0]["name"]).to eq "Course nav tool 2"
      expect(tools[1]["name"]).to eq "Course nav tool 1"
    end

    it "excludes hidden tools from response for students" do
      saved_tabs = [{ id: "context_external_tool_#{@tool3.id}", hidden: true }]
      @course2.tab_configuration = saved_tabs
      @course2.save!
      user_session(@student)
      get :all_visible_nav_tools, params: { context_codes: ["course_#{@course2.id}"] }

      tools = json_parse(response.body)
      expect(tools.count).to eq 0
    end
  end
end<|MERGE_RESOLUTION|>--- conflicted
+++ resolved
@@ -2289,9 +2289,6 @@
         t.save!
         t
       end
-<<<<<<< HEAD
-
-=======
       let(:rl) do
         Lti::ResourceLink.create!(
           context_external_tool: tool,
@@ -2301,17 +2298,12 @@
         )
       end
       let(:params) { { course_id: @course.id, id: tool.id } }
->>>>>>> d9328659
       let(:account) { @course.account }
       let(:access_token) { login_pseudonym.user.access_tokens.create(purpose: "test") }
 
       before { controller.instance_variable_set :@access_token, access_token }
 
-<<<<<<< HEAD
-      it "returns the lti 1.3 launch url with a session token" do
-=======
       it "returns the lti 1.3 launch url with a session token when not given url or lookup_id" do
->>>>>>> d9328659
         get :generate_sessionless_launch, params: params
         expect(response).to be_successful
 
@@ -2341,19 +2333,13 @@
       end
 
       it "returns the specified launch url for a deep link" do
-<<<<<<< HEAD
-        get :generate_sessionless_launch, params: params.merge(url: "http://lti13testtool.docker/deep_link")
-=======
         get :generate_sessionless_launch, params: params.merge(id: tool.id, url: "http://lti13testtool.docker/deep_link")
->>>>>>> d9328659
         expect(response).to be_successful
         json = JSON.parse(response.body)
         url = URI.parse(json["url"])
         expect(CGI.parse(url.query)["launch_url"]).to eq ["http://lti13testtool.docker/deep_link"]
       end
 
-<<<<<<< HEAD
-=======
       context "when not passing tool_id" do
         let(:params) { { course_id: @course.id } }
 
@@ -2390,7 +2376,6 @@
         end
       end
 
->>>>>>> d9328659
       context "when there is no access to token (non-API access)" do
         let(:access_token) { nil }
 
