# frozen_string_literal: true

#
# Copyright (C) 2011 - present Instructure, Inc.
#
# This file is part of Canvas.
#
# Canvas is free software: you can redistribute it and/or modify it under
# the terms of the GNU Affero General Public License as published by the Free
# Software Foundation, version 3 of the License.
#
# Canvas is distributed in the hope that it will be useful, but WITHOUT ANY
# WARRANTY; without even the implied warranty of MERCHANTABILITY or FITNESS FOR
# A PARTICULAR PURPOSE. See the GNU Affero General Public License for more
# details.
#
# You should have received a copy of the GNU Affero General Public License along
# with this program. If not, see <http://www.gnu.org/licenses/>.
#

require "lti_1_3_spec_helper"
require_relative "lti/concerns/parent_frame_shared_examples"
require_relative "../support/request_helper"

describe ExternalToolsController do
  include ExternalToolsSpecHelper
  include Lti::RedisMessageClient
  include RequestHelper

  before :once do
    course_with_teacher(active_all: true)
    student_in_course(active_all: true)
  end

  around do |example|
    consider_all_requests_local(false, &example)
  end

  describe "GET 'jwt_token'" do
    before do
      @iat = Time.zone.now
      allow_any_instance_of(Time.zone.class).to receive(:now).and_return(@iat)
      @tool = new_valid_tool(@course)
      @tool.course_navigation = { message_type: "ContentItemSelectionResponse" }
      @tool.save!
      @course.name = "Course Name"
      @course.save!
    end

    it "returns the correct JWT token when given using the tool_id param" do
      user_session(@teacher)
      get :jwt_token, params: { course_id: @course.id, tool_id: @tool.id }
      jwt = response.parsed_body["jwt_token"]
      decoded_token = Canvas::Security.decode_jwt(jwt, [:skip_verification])

      expect(decoded_token["custom_canvas_user_id"]).to eq @teacher.id.to_s
      expect(decoded_token["custom_canvas_course_id"]).to eq @course.id.to_s
      expect(decoded_token["consumer_key"]).to eq @tool.consumer_key
      expect(decoded_token["iat"]).to eq @iat.to_i
    end

    it "does not return a JWT token for another context" do
      teacher_course = @course
      other_course = course_factory

      @tool.context_id = other_course.id
      @tool.save!

      user_session(@teacher)
      get :jwt_token, params: { course_id: teacher_course.id, tool_id: @tool.id }

      expect(response).to have_http_status :not_found
    end

    it "returns the correct JWT token when given using the tool_launch_url param" do
      user_session(@teacher)
      get :jwt_token, params: { course_id: @course.id, tool_launch_url: @tool.url }
      decoded_token = Canvas::Security.decode_jwt(response.parsed_body["jwt_token"], [:skip_verification])

      expect(decoded_token["custom_canvas_user_id"]).to eq @teacher.id.to_s
      expect(decoded_token["custom_canvas_course_id"]).to eq @course.id.to_s
      expect(decoded_token["consumer_key"]).to eq @tool.consumer_key
      expect(decoded_token["iat"]).to eq @iat.to_i
    end

    it "sets status code to 404 if the requested tool id does not exist" do
      user_session(@teacher)
      get :jwt_token, params: { course_id: @course.id, tool_id: 999_999 }
      expect(response).to have_http_status :not_found
    end

    it "sets status code to 404 if no query params are provided" do
      user_session(@teacher)
      get :jwt_token, params: { course_id: @course.id }
      expect(response).to have_http_status :not_found
    end

    it "sets status code to 404 if the requested tool_launch_url does not exist" do
      user_session(@teacher)
      get :jwt_token, params: { course_id: @course.id, tool_launch_url: "http://www.nothere.com/doesnt_exist" }
      expect(response).to have_http_status :not_found
    end
  end

  describe "GET 'show'" do
    context "resource link request" do
      include_context "lti_1_3_spec_helper"

      let(:tool) do
        tool = @course.context_external_tools.new(
          name: "bob",
          consumer_key: "bob",
          shared_secret: "bob"
        )
        tool.url = "http://www.example.com/basic_lti"
        tool.course_navigation = { enabled: true }
        tool.use_1_3 = true
        tool.developer_key = DeveloperKey.create!
        tool.save!
        tool
      end

      let(:verifier) { "e5e774d015f42370dcca2893025467b414d39009dfe9a55250279cca16f5f3c2704f9c56fef4cea32825a8f72282fa139298cf846e0110238900567923f9d057" }
      let(:redis_key) { "#{@course.class.name}:#{Lti::RedisMessageClient::LTI_1_3_PREFIX}#{verifier}" }
      let(:cached_launch) { JSON.parse(Canvas.redis.get(redis_key)) }

      before { allow(SecureRandom).to receive(:hex).and_return(verifier) }

      context "when the current user is nil" do
        context "and the context is a public course" do
          subject do
            get :show, params: { course_id: @course.id, id: tool.id }
            response
          end

          before { @course.update!(is_public: true) }

          it { is_expected.to be_successful }

          it "uses the public user ID as the ISS" do
            subject
            expect(cached_launch["sub"]).to be_nil
          end
        end
      end

      context "when current user is a teacher" do
        subject { get :show, params: { course_id: @course.id, id: tool.id } }

        before do
          user_session(@teacher)
        end

        it "creates a login message" do
          subject
          expect(assigns[:lti_launch].params.keys).to match_array %w[
            iss
            login_hint
            target_link_uri
            lti_message_hint
            canvas_region
            canvas_environment
            client_id
            deployment_id
            lti_storage_target
          ]
        end

        it 'sets the "login_hint" to the current user lti id' do
          subject
          expect(assigns[:lti_launch].params["login_hint"]).to eq Lti::Asset.opaque_identifier_for(@teacher)
        end

        it "caches the the LTI 1.3 launch" do
          subject
          expect(cached_launch["post_payload"]["https://purl.imsglobal.org/spec/lti/claim/message_type"]).to eq "LtiResourceLinkRequest"
        end

        it 'sets the "canvas_domain" to the request domain' do
          subject
          message_hint = JSON::JWT.decode(assigns[:lti_launch].params["lti_message_hint"], :skip_verification)
          expect(message_hint["canvas_domain"]).to eq "localhost"
        end

        it "defaults placement to context navigation" do
          subject
          expect(cached_launch["post_payload"]["https://www.instructure.com/placement"]).to eq "course_navigation"
        end

        context "in the student_context_card placement" do
          subject { get :show, params: { course_id: @course.id, id: tool.id, placement: "student_context_card", student_id: }.compact }

          let(:student_id) { raise "override" }

          before do
            tool.student_context_card = { enabled: true }
            tool.save!
          end

          context "without student_id param" do
            let(:student_id) { nil }

            it "does not include lti_student_id in launch" do
              subject
              expect(cached_launch).not_to have_key("https://www.instructure.com/lti_student_id")
            end
          end

          context "with non-existent student_id param" do
            let(:student_id) { "wrong" }

            it "returns a JSON error" do
              subject
              expect(response).to be_not_found
            end
          end

          context "with non-student student_id param" do
            let(:student_id) { @teacher.id.to_s }

            it "returns a JSON error" do
              subject
              expect(response).to be_unauthorized
            end
          end

          context "with valid student_id param" do
            let(:student) { student_in_course(course: @course, active_all: true).user }
            let(:student_id) { student.id }

            it "includes lti_student_id in launch" do
              subject
              expect(cached_launch["post_payload"]["https://www.instructure.com/lti_student_id"]).to eq(student.global_id.to_s)
            end

            it "includes student context in launch" do
              subject
              expect(cached_launch["post_payload"]["https://www.instructure.com/student_context"]).to eq({ "id" => student.lti_id.to_s })
            end
<<<<<<< HEAD
=======
          end
        end

        context "logging" do
          before do
            allow(Lti::LogService).to receive(:new) do
              double("Lti::LogService").tap { |s| allow(s).to receive(:call) }
            end
            user_session(@teacher)
          end

          it "logs launch with placement and indirect_link launch_type" do
            expect(Lti::LogService).to receive(:new).with(
              tool:,
              context: @course,
              user: @teacher,
              session_id: nil,
              placement: "course_navigation",
              launch_type: :direct_link,
              launch_url: "http://www.example.com/basic_lti"
            )

            subject
>>>>>>> 37d6122c
          end
        end
      end

      context "with a bad launch url" do
        it "fails gracefully" do
          user_session(@teacher)
          allow(controller).to receive(:basic_lti_launch_request).and_raise(Lti::Errors::InvalidLaunchUrlError)
          get :show, params: { course_id: @course.id, id: tool.id }
          expect(response).to be_redirect
        end
      end

      context "current user is a student view user" do
        before do
          user_session(@course.student_view_student)
          get :show, params: { course_id: @course.id, id: tool.id }
        end

        it "returns the TestUser claim when viewing as a student" do
          get :show, params: { course_id: @course.id, id: tool.id }
          expect(cached_launch["post_payload"]["https://purl.imsglobal.org/spec/lti/claim/roles"]).to include("http://purl.imsglobal.org/vocab/lti/system/person#TestUser")
        end
      end

      context "with deep links" do
        before do
          user_session(@teacher)
        end

        it "get passed in target_link_uri" do
          get :show, params: { course_id: @course.id, id: tool.id, launch_url: "http://www.example.com/deep_link" }
          expect(cached_launch["post_payload"]["https://purl.imsglobal.org/spec/lti/claim/target_link_uri"]).to eq "http://www.example.com/deep_link"
        end

        it "does not pass in target_link_uri if it doesn't match the tool domain" do
          get :show, params: { course_id: @course.id, id: tool.id, launch_url: "http://www.hi.com/deep_link" }
          expect(cached_launch["post_payload"]["https://purl.imsglobal.org/spec/lti/claim/target_link_uri"]).to eq "http://www.example.com/basic_lti"
        end
      end
    end

    context "basic-lti-launch-request" do
      let(:tool) do
        @course.account.context_external_tools.new(
          name: "bob",
          consumer_key: "bob",
          shared_secret: "bob",
          url: "http://www.example.com/basic_lti"
        )
      end

      before { user_session(@teacher) }

      context "launching account tools for non-admins" do
        before do
          tool.account_navigation = { enabled: true }
          tool.save!

          get :show, params: { account_id: @course.account.id, id: tool.id }
        end

        it "launches successfully" do
          expect(response).to be_successful
        end

        it "sets a crumb with the tool name" do
          expect(assigns[:_crumbs].last).to eq(["bob", nil, {}])
        end
      end

      context "when required_permissions set" do
        it "does not launch account tool for non-admins" do
          tool.account_navigation = { enabled: true, required_permissions: "manage_data_services" }
          tool.save!

          get :show, params: { account_id: @course.account.id, id: tool.id }

          expect(response).not_to be_successful
        end
      end

      it "generates the resource_link_id correctly for a course navigation launch" do
        tool.course_navigation = { enabled: true }
        tool.save!

        get :show, params: { course_id: @course.id, id: tool.id }
        expect(assigns[:lti_launch].params["resource_link_id"]).to eq opaque_id(@course)
      end

      it "generates the correct resource_link_id for a homework submission" do
        assignment = @course.assignments.create!(name: "an assignment")
        assignment.save!
        tool.course_navigation = { enabled: true }
        tool.homework_submission = { enabled: true }
        tool.save!

        get :show, params: { course_id: @course.id, id: tool.id, launch_type: "homework_submission", assignment_id: assignment.id }
        expect(response).to be_successful

        lti_launch = assigns[:lti_launch]
        expect(lti_launch.params["resource_link_id"]).to eq opaque_id(@course)
      end

      it "returns flash error if the tool is not found" do
        get :show, params: { account_id: @course.account.id, id: 0 }
        expect(response).to be_redirect
        expect(flash[:error]).to match(/find valid settings/)
      end

      context "with environment-specific overrides" do
        let(:override_url) { "http://www.example-beta.com/basic_lti" }
        let(:domain) { "www.example-beta.com" }

        before do
          allow(ApplicationController).to receive_messages(test_cluster?: true, test_cluster_name: "beta")

          tool.course_navigation = { enabled: true }
          tool.settings[:environments] = {
            domain:
          }
          tool.save!
        end

        it "uses override for resource_url" do
          get :show, params: { course_id: @course.id, id: tool.id }

          expect(assigns[:lti_launch].resource_url).to eq override_url
        end

        context "when launch_url is passed in params" do
          let(:launch_url) { "https://www.example.com/other_lti_launch" }
          let(:override_launch_url) { "https://www.example-beta.com/other_lti_launch" }

          it "uses overridden launch_url for resource_url" do
            get :show, params: { course_id: @course.id, id: tool.id, launch_url: }

            expect(assigns[:lti_launch].resource_url).to eq override_launch_url
          end
        end
      end

      context "in the student_context_card placement" do
        before do
          tool.student_context_card = { enabled: true }
          tool.save!
        end

        let(:student) { student_in_course(course: @course, active_all: true).user }
        let(:student_id) { student.id }

        it "includes ext_lti_student_id in the launch" do
          get :show, params: { course_id: @course.id, id: tool.id, student_id:, placement: :student_context_card }
          expect(assigns[:lti_launch].params["ext_lti_student_id"]).to eq(student.global_id.to_s)
        end
      end
    end

    context "ContentItemSelectionResponse" do
      before :once do
        @tool = new_valid_tool(@course)
        @tool.course_navigation = { message_type: "ContentItemSelectionResponse" }
        @tool.save!

        @course.name = "a course"
        @course.save!
      end

      it "generates the resource_link_id correctly" do
        user_session(@teacher)
        tool = @tool
        tool.settings["post_only"] = "true"
        tool.url = "http://www.example.com/basic_lti?first=john&last=smith"
        tool.save!
        get :show, params: { course_id: @course.id, id: tool.id }
        expect(assigns[:lti_launch].params["resource_link_id"]).to eq opaque_id(@course)
      end

      it "removes query params when post_only is set" do
        user_session(@teacher)
        tool = @tool
        tool.settings["post_only"] = "true"
        tool.url = "http://www.example.com/basic_lti?first=john&last=smith"
        tool.save!
        get :show, params: { course_id: @course.id, id: tool.id }
        expect(assigns[:lti_launch].resource_url).to eq "http://www.example.com/basic_lti"
      end

      it "does not remove query params when post_only is not set" do
        user_session(@teacher)
        tool = @tool
        tool.url = "http://www.example.com/basic_lti?first=john&last=smith"
        tool.save!
        get :show, params: { course_id: @course.id, id: tool.id }
        expect(assigns[:lti_launch].resource_url).to eq "http://www.example.com/basic_lti?first=john&last=smith"
      end

      it "generates launch params for a ContentItemSelectionResponse message" do
        user_session(@teacher)
        allow(HostUrl).to receive(:outgoing_email_address).and_return("some_address")

        @course.root_account.lti_guid = "root-account-guid"
        @course.root_account.name = "root account"
        @course.root_account.save!

        get :show, params: { course_id: @course.id, id: @tool.id }

        expect(response).to be_successful
        lti_launch = assigns[:lti_launch]
        expect(lti_launch.link_text).to eq "bob"
        expect(lti_launch.resource_url).to eq "http://www.example.com/basic_lti"
        expect(lti_launch.launch_type).to be_nil
        expect(lti_launch.params["lti_message_type"]).to eq "ContentItemSelectionResponse"
        expect(lti_launch.params["lti_version"]).to eq "LTI-1p0"
        expect(lti_launch.params["context_id"]).to eq opaque_id(@course)
        expect(lti_launch.params["resource_link_id"]).to eq opaque_id(@course)
        expect(lti_launch.params["context_title"]).to eq "a course"
        expect(lti_launch.params["roles"]).to eq "Instructor"
        expect(lti_launch.params["tool_consumer_instance_guid"]).to eq "root-account-guid"
        expect(lti_launch.params["tool_consumer_instance_name"]).to eq "root account"
        expect(lti_launch.params["tool_consumer_instance_contact_email"]).to eq "some_address"
        expect(lti_launch.params["launch_presentation_return_url"]).to start_with "http"
        expect(lti_launch.params["launch_presentation_locale"]).to eq "en"
        expect(lti_launch.params["launch_presentation_document_target"]).to eq "iframe"
      end

      it "sends content item json for a course" do
        user_session(@teacher)
        get :show, params: { course_id: @course.id, id: @tool.id }
        content_item = JSON.parse(assigns[:lti_launch].params["content_items"])
        placement = content_item["@graph"].first

        expect(content_item["@context"]).to eq "http://purl.imsglobal.org/ctx/lti/v1/ContentItemPlacement"
        expect(content_item["@graph"].size).to eq 1
        expect(placement["@type"]).to eq "ContentItemPlacement"
        expect(placement["placementOf"]["@type"]).to eq "FileItem"
        expect(placement["placementOf"]["@id"]).to eq "#{api_v1_course_content_exports_url(@course)}?export_type=common_cartridge"
        expect(placement["placementOf"]["mediaType"]).to eq "application/vnd.instructure.api.content-exports.course"
        expect(placement["placementOf"]["title"]).to eq "a course"
      end

      it "sends content item json for an assignment" do
        user_session(@teacher)
        assignment = @course.assignments.create!(name: "an assignment")
        get :show, params: { course_id: @course.id, id: @tool.id, assignments: [assignment.id] }
        placement = JSON.parse(assigns[:lti_launch].params["content_items"])["@graph"].first
        migration_url = placement["placementOf"]["@id"]
        params = migration_url.split("?").last.split("&")

        expect(migration_url).to start_with api_v1_course_content_exports_url(@course)
        expect(params).to include "select%5Bassignments%5D%5B%5D=#{assignment.id}"
        expect(placement["placementOf"]["mediaType"]).to eq "application/vnd.instructure.api.content-exports.assignment"
        expect(placement["placementOf"]["title"]).to eq "an assignment"
      end

      it "sends content item json for a discussion topic" do
        user_session(@teacher)
        topic = @course.discussion_topics.create!(title: "blah")
        get :show, params: { course_id: @course.id, id: @tool.id, discussion_topics: [topic.id] }
        placement = JSON.parse(assigns[:lti_launch].params["content_items"])["@graph"].first
        migration_url = placement["placementOf"]["@id"]
        params = migration_url.split("?").last.split("&")

        expect(migration_url).to start_with api_v1_course_content_exports_url(@course)
        expect(params).to include "select%5Bdiscussion_topics%5D%5B%5D=#{topic.id}"
        expect(placement["placementOf"]["mediaType"]).to eq "application/vnd.instructure.api.content-exports.discussion_topic"
        expect(placement["placementOf"]["title"]).to eq "blah"
      end

      it "sends content item json for a file" do
        user_session(@teacher)
        attachment_model
        get :show, params: { course_id: @course.id, id: @tool.id, files: [@attachment.id] }
        placement = JSON.parse(assigns[:lti_launch].params["content_items"])["@graph"].first
        download_url = placement["placementOf"]["@id"]

        expect(download_url).to include(@attachment.uuid)
        expect(placement["placementOf"]["mediaType"]).to eq @attachment.content_type
        expect(placement["placementOf"]["title"]).to eq @attachment.display_name
      end

      it "sends content item json for a quiz" do
        user_session(@teacher)
        quiz = @course.quizzes.create!(title: "a quiz")
        get :show, params: { course_id: @course.id, id: @tool.id, quizzes: [quiz.id] }
        placement = JSON.parse(assigns[:lti_launch].params["content_items"])["@graph"].first
        migration_url = placement["placementOf"]["@id"]
        params = migration_url.split("?").last.split("&")

        expect(migration_url).to start_with api_v1_course_content_exports_url(@course)
        expect(params).to include "select%5Bquizzes%5D%5B%5D=#{quiz.id}"
        expect(placement["placementOf"]["mediaType"]).to eq "application/vnd.instructure.api.content-exports.quiz"
        expect(placement["placementOf"]["title"]).to eq "a quiz"
      end

      it "sends content item json for a module" do
        user_session(@teacher)
        context_module = @course.context_modules.create!(name: "a module")
        get :show, params: { course_id: @course.id, id: @tool.id, modules: [context_module.id] }
        placement = JSON.parse(assigns[:lti_launch].params["content_items"])["@graph"].first
        migration_url = placement["placementOf"]["@id"]
        params = migration_url.split("?").last.split("&")

        expect(migration_url).to start_with api_v1_course_content_exports_url(@course)
        expect(params).to include "select%5Bmodules%5D%5B%5D=#{context_module.id}"
        expect(placement["placementOf"]["mediaType"]).to eq "application/vnd.instructure.api.content-exports.module"
        expect(placement["placementOf"]["title"]).to eq "a module"
      end

      it "sends content item json for a module item" do
        user_session(@teacher)
        context_module = @course.context_modules.create!(name: "a module")
        quiz = @course.quizzes.create!(title: "a quiz")
        tag = context_module.add_item(id: quiz.id, type: "quiz")

        get :show, params: { course_id: @course.id, id: @tool.id, module_items: [tag.id] }
        placement = JSON.parse(assigns[:lti_launch].params["content_items"])["@graph"].first
        migration_url = placement["placementOf"]["@id"]
        params = migration_url.split("?").last.split("&")

        expect(migration_url).to start_with api_v1_course_content_exports_url(@course)
        expect(params).to include "select%5Bmodule_items%5D%5B%5D=#{tag.id}"
        expect(placement["placementOf"]["mediaType"]).to eq "application/vnd.instructure.api.content-exports.quiz"
        expect(placement["placementOf"]["title"]).to eq "a quiz"
      end

      it "sends content item json for a page" do
        user_session(@teacher)
        page = @course.wiki_pages.create!(title: "a page")
        get :show, params: { course_id: @course.id, id: @tool.id, pages: [page.id] }
        placement = JSON.parse(assigns[:lti_launch].params["content_items"])["@graph"].first
        migration_url = placement["placementOf"]["@id"]
        params = migration_url.split("?").last.split("&")

        expect(migration_url).to start_with api_v1_course_content_exports_url(@course)
        expect(params).to include "select%5Bpages%5D%5B%5D=#{page.id}"
        expect(placement["placementOf"]["mediaType"]).to eq "application/vnd.instructure.api.content-exports.page"
        expect(placement["placementOf"]["title"]).to eq "a page"
      end

      it "sends content item json for selected content" do
        user_session(@teacher)
        page = @course.wiki_pages.create!(title: "a page")
        assignment = @course.assignments.create!(name: "an assignment")
        get :show, params: { course_id: @course.id, id: @tool.id, pages: [page.id], assignments: [assignment.id] }
        placement = JSON.parse(assigns[:lti_launch].params["content_items"])["@graph"].first
        migration_url = placement["placementOf"]["@id"]
        params = migration_url.split("?").last.split("&")

        expect(migration_url).to start_with api_v1_course_content_exports_url(@course)
        expect(params).to include "export_type=common_cartridge"
        expect(params).to include "select%5Bpages%5D%5B%5D=#{page.id}"
        expect(params).to include "select%5Bassignments%5D%5B%5D=#{assignment.id}"
        expect(placement["placementOf"]["mediaType"]).to eq "application/vnd.instructure.api.content-exports.course"
        expect(placement["placementOf"]["title"]).to eq "a course"
      end

      it "returns flash error if invalid id params are passed in" do
        user_session(@teacher)
        get :show, params: { course_id: @course.id, id: @tool.id, pages: [0] }
        expect(response).to be_redirect
        expect(flash[:error]).to match(/error generating the tool launch/)
      end

      context "when launch_url is passed in params" do
        let(:launch_url) { "https://www.example.com/other_lti_launch" }

        it "uses provided launch_url" do
          user_session(@teacher)
          get :show, params: { course_id: @course.id, id: @tool.id, launch_url: }

          expect(assigns[:lti_launch].resource_url).to eq launch_url
        end
      end

      context "with environment-specific overrides" do
        let(:override_url) { "http://www.example-beta.com/basic_lti" }
        let(:domain) { "www.example-beta.com" }

        before do
          allow(ApplicationController).to receive_messages(test_cluster?: true, test_cluster_name: "beta")

          @tool.settings[:environments] = {
            domain:
          }
          @tool.save!
        end

        it "uses override for resource_url" do
          user_session(@teacher)
          get :show, params: { course_id: @course.id, id: @tool.id }

          expect(assigns[:lti_launch].resource_url).to eq override_url
        end

        context "when launch_url is passed in params" do
          let(:launch_url) { "https://www.example.com/other_lti_launch" }
          let(:override_launch_url) { "https://www.example-beta.com/other_lti_launch" }

          it "uses overridden launch_url for resource_url" do
            user_session(@teacher)
            get :show, params: { course_id: @course.id, id: @tool.id, launch_url: }

            expect(assigns[:lti_launch].resource_url).to eq override_launch_url
          end
        end
      end
    end

    context "ContentItemSelectionRequest" do
      before :once do
        @tool = new_valid_tool(@course)
        @tool.migration_selection = { message_type: "ContentItemSelectionRequest" }
        @tool.resource_selection = { message_type: "ContentItemSelectionRequest" }
        @tool.homework_submission = { message_type: "ContentItemSelectionRequest" }
        @tool.editor_button = { message_type: "ContentItemSelectionRequest", icon_url: "http://example.com/icon.png" }
        @tool.save!

        @course.name = "a course"
        @course.course_code = "CS 124"
        @course.save!
      end

      it "generates launch params for a ContentItemSelectionRequest message" do
        user_session(@teacher)
        get :show, params: { course_id: @course.id, id: @tool.id, launch_type: "migration_selection" }
        expect(response).to be_successful

        lti_launch = assigns[:lti_launch]
        expect(lti_launch.params["lti_message_type"]).to eq "ContentItemSelectionRequest"
        expect(lti_launch.params["content_item_return_url"]).to eq "http://test.host/courses/#{@course.id}/external_content/success/external_tool_dialog"
        expect(lti_launch.params["accept_multiple"]).to eq "false"
        expect(lti_launch.params["context_label"]).to eq @course.course_code
      end

      it "sets proper return data for migration_selection" do
        user_session(@teacher)
        get :show, params: { course_id: @course.id, id: @tool.id, launch_type: "migration_selection" }
        expect(response).to be_successful

        lti_launch = assigns[:lti_launch]
        expect(lti_launch.params["accept_copy_advice"]).to eq "true"
        expect(lti_launch.params["accept_presentation_document_targets"]).to eq "download"
        expect(lti_launch.params["accept_media_types"]).to eq "application/vnd.ims.imsccv1p1,application/vnd.ims.imsccv1p2,application/vnd.ims.imsccv1p3,application/zip,application/xml"
      end

      it "sets proper return data for resource_selection" do
        user_session(@teacher)
        get :show, params: { course_id: @course.id, id: @tool.id, launch_type: "resource_selection" }
        expect(response).to be_successful

        lti_launch = assigns[:lti_launch]
        expect(lti_launch.params["accept_copy_advice"]).to be_nil
        expect(lti_launch.params["accept_presentation_document_targets"]).to eq "frame,window"
        expect(lti_launch.params["accept_media_types"]).to eq "application/vnd.ims.lti.v1.ltilink"
      end

      it "sets proper return data for collaboration" do
        user_session(@teacher)
        @tool.collaboration = { message_type: "ContentItemSelectionRequest" }
        @tool.save!
        get :show, params: { course_id: @course.id, id: @tool.id, launch_type: "collaboration" }
        expect(response).to be_successful

        lti_launch = assigns[:lti_launch]
        expect(lti_launch.params["accept_copy_advice"]).to be_nil
        expect(lti_launch.params["accept_presentation_document_targets"]).to eq "window"
        expect(lti_launch.params["accept_media_types"]).to eq "application/vnd.ims.lti.v1.ltilink"
      end

      context "homework submission" do
        it "sets accept_copy_advice to true if submission_type includes online_upload" do
          user_session(@teacher)
          assignment = @course.assignments.new(name: "an assignment")
          assignment.allowed_extensions += ["pdf", "jpeg"]
          assignment.submission_types = "online_upload"
          assignment.save!
          get :show, params: { course_id: @course.id,
                               id: @tool.id,
                               launch_type: "homework_submission",
                               assignment_id: assignment.id }
          expect(response).to be_successful

          lti_launch = assigns[:lti_launch]
          expect(lti_launch.params["accept_copy_advice"]).to eq "true"
        end

        it "sets accept_copy_advice to false if submission_type does not include online_upload" do
          user_session(@teacher)
          assignment = @course.assignments.new(name: "an assignment")
          assignment.allowed_extensions += ["pdf", "jpeg"]
          assignment.submission_types = "online_text_entry"
          assignment.save!
          get :show, params: { course_id: @course.id,
                               id: @tool.id,
                               launch_type: "homework_submission",
                               assignment_id: assignment.id }
          lti_launch = assigns[:lti_launch]
          expect(lti_launch.params["accept_copy_advice"]).to eq "false"
        end

        it "sets proper accept_media_types for homework_submission with extension restrictions" do
          user_session(@teacher)
          assignment = @course.assignments.new(name: "an assignment")
          assignment.allowed_extensions += ["pdf", "jpeg"]
          assignment.submission_types = "online_upload"
          assignment.save!
          get :show, params: { course_id: @course.id,
                               id: @tool.id,
                               launch_type: "homework_submission",
                               assignment_id: assignment.id }
          expect(response).to be_successful

          lti_launch = assigns[:lti_launch]
          expect(lti_launch.params["accept_media_types"]).to eq "application/pdf,image/jpeg"
        end

        it "sends the ext_content_file_extensions paramter for restriced file types" do
          user_session(@teacher)
          assignment = @course.assignments.new(name: "an assignment")
          assignment.allowed_extensions += ["pdf", "jpeg"]
          assignment.submission_types = "online_upload"
          assignment.save!
          get :show, params: { course_id: @course.id,
                               id: @tool.id,
                               launch_type: "homework_submission",
                               assignment_id: assignment.id }
          lti_launch = assigns[:lti_launch]
          expect(lti_launch.params["ext_content_file_extensions"]).to eq "pdf,jpeg"
        end

        it "doesn't set the ext_content_file_extensions parameter if online_upload isn't accepted" do
          user_session(@teacher)
          assignment = @course.assignments.new(name: "an assignment")
          assignment.submission_types = "online_text_entry"
          assignment.allowed_extensions += ["pdf", "jpeg"]
          assignment.save!
          get :show, params: { course_id: @course.id,
                               id: @tool.id,
                               launch_type: "homework_submission",
                               assignment_id: assignment.id }
          lti_launch = assigns[:lti_launch]
          expect(lti_launch.params).not_to have_key("ext_content_file_extensions")
        end

        it "sets the accept_media_types parameter to '*.*'' if online_upload isn't accepted" do
          user_session(@teacher)
          assignment = @course.assignments.new(name: "an assignment")
          assignment.allowed_extensions += ["pdf", "jpeg"]
          assignment.save!
          get :show, params: { course_id: @course.id,
                               id: @tool.id,
                               launch_type: "homework_submission",
                               assignment_id: assignment.id }
          expect(response).to be_successful

          lti_launch = assigns[:lti_launch]
          expect(lti_launch.params["accept_media_types"]).to eq "*/*"
        end

        it "sets the accept_presentation_document_target to window if online_url is a submission type" do
          user_session(@teacher)
          assignment = @course.assignments.new(name: "an assignment")
          assignment.submission_types = "online_url"
          assignment.save!
          get :show, params: { course_id: @course.id,
                               id: @tool.id,
                               launch_type: "homework_submission",
                               assignment_id: assignment.id }
          lti_launch = assigns[:lti_launch]
          expect(lti_launch.params["accept_presentation_document_targets"]).to include "window"
        end

        it "doesn't add none to accept_presentation_document_target if online_upload isn't a submission_type" do
          user_session(@teacher)
          assignment = @course.assignments.new(name: "an assignment")
          assignment.submission_types = "online_url"
          assignment.save!
          get :show, params: { course_id: @course.id,
                               id: @tool.id,
                               launch_type: "homework_submission",
                               assignment_id: assignment.id }
          lti_launch = assigns[:lti_launch]
          expect(lti_launch.params["accept_presentation_document_targets"]).not_to include "none"
        end

        it "sets the mime type to */* if there is a online_url submission type" do
          user_session(@teacher)
          assignment = @course.assignments.new(name: "an assignment")
          assignment.allowed_extensions += ["pdf", "jpeg"]
          assignment.submission_types = "online_upload,online_url"
          assignment.save!
          get :show, params: { course_id: @course.id,
                               id: @tool.id,
                               launch_type: "homework_submission",
                               assignment_id: assignment.id }
          expect(response).to be_successful

          lti_launch = assigns[:lti_launch]
          expect(lti_launch.params["accept_media_types"]).to eq "*/*"
        end
      end

      it "sets proper return data for editor_button" do
        user_session(@teacher)
        get :show, params: { course_id: @course.id, id: @tool.id, launch_type: "editor_button" }
        expect(response).to be_successful

        lti_launch = assigns[:lti_launch]
        expect(lti_launch.params["accept_copy_advice"]).to be_nil
        expect(lti_launch.params["accept_presentation_document_targets"]).to eq "embed,frame,iframe,window"
        expect(lti_launch.params["accept_media_types"]).to eq "image/*,text/html,application/vnd.ims.lti.v1.ltilink,*/*"
      end

      it "does not copy query params to POST if disable_lti_post_only feature flag is set" do
        user_session(@teacher)
        @course.root_account.enable_feature!(:disable_lti_post_only)
        @tool.url = "http://www.instructure.com/test?first=rory&last=williams"
        @tool.save!

        get :show, params: { course_id: @course.id, id: @tool.id, launch_type: "migration_selection" }
        expect(assigns[:lti_launch].params["first"]).to be_nil
      end

      it "does not copy query params to POST if oauth_compliant tool setting is enabled" do
        user_session(@teacher)
        @course.root_account.disable_feature!(:disable_lti_post_only)
        @tool.url = "http://www.instructure.com/test?first=rory&last=williams"
        @tool.settings[:oauth_compliant] = true
        @tool.save!

        get :show, params: { course_id: @course.id, id: @tool.id, launch_type: "migration_selection" }
        expect(assigns[:lti_launch].params["first"]).to be_nil
      end

      context "with environment-specific overrides" do
        let(:override_url) { "http://www.example-beta.com/basic_lti" }
        let(:domain) { "www.example-beta.com" }

        before do
          allow(ApplicationController).to receive_messages(test_cluster?: true, test_cluster_name: "beta")

          @tool.settings[:environments] = {
            domain:
          }
          @tool.save!
        end

        it "uses override for resource_url" do
          user_session(@teacher)
          get :show, params: { course_id: @course.id, id: @tool.id, launch_type: "migration_selection" }

          expect(assigns[:lti_launch].resource_url).to eq override_url
        end

        context "when launch_url is passed in params" do
          let(:launch_url) { "https://www.example.com/other_lti_launch" }
          let(:override_launch_url) { "https://www.example-beta.com/other_lti_launch" }

          it "uses overridden launch_url for resource_url" do
            user_session(@teacher)
            get :show, params: { course_id: @course.id, id: @tool.id, launch_url:, launch_type: "migration_selection" }

            expect(assigns[:lti_launch].resource_url).to eq override_launch_url
          end
        end
      end
    end
  end

  describe "GET 'retrieve'" do
    let :account do
      Account.default
    end

    let :tool do
      tool = account.context_external_tools.new(
        name: "bob",
        consumer_key: "bob",
        shared_secret: "bob",
        tool_id: "some_tool",
        privacy_level: "public"
      )
      tool.url = "http://www.example.com/basic_lti?first=john&last=smith"
      tool.resource_selection = {
        url: "http://#{HostUrl.default_host}/selection_test",
        selection_width: 400,
        selection_height: 400
      }
      tool.save!
      tool
    end

    context "LTI 1.3" do
      let(:developer_key) do
        key = DeveloperKey.create!(account: @course.account)
        key.generate_rsa_keypair!
        key.developer_key_account_bindings.first.update!(
          workflow_state: "on"
        )
        key.save!
        key
      end

      let(:lti_1_3_tool) do
        tool = @course.context_external_tools.new(name: "test",
                                                  consumer_key: "key",
                                                  shared_secret: "secret")
        tool.url = "http://www.example.com/launch"
        tool.use_1_3 = true
        tool.developer_key = developer_key
        tool.save!
        tool
      end

      let(:decoded_jwt) do
        lti_launch = assigns[:lti_launch]
        Canvas::Security.decode_jwt(lti_launch.params["lti_message_hint"])
      end

      let(:launch_hash) do
        cached_launch = fetch_and_delete_launch(@course, decoded_jwt["verifier"])
        JSON.parse(cached_launch)
      end

      before do
        lti_1_3_tool
        user_session(@teacher)
      end

      it "assigns @lti_launch.resource_url" do
        get "retrieve", params: { course_id: @course.id, url: "http://www.example.com/launch" }
        expect(assigns[:lti_launch].resource_url).to eq lti_1_3_tool.url
      end

      context "ENV.LTI_TOOL_FORM_ID" do
        it "sets a random id" do
          expect(controller).to receive(:random_lti_tool_form_id).and_return("1")
          expect(controller).to receive(:js_env).with(LTI_TOOL_FORM_ID: "1")
          get "retrieve", params: { course_id: @course.id, url: "http://www.example.com/launch" }
        end
      end

      context "when resource_link_lookup_uuid is passed" do
        include Lti::RedisMessageClient
        let(:launch_params) do
          JSON.parse(
            fetch_and_delete_launch(
              @course,
              JSON::JWT.decode(assigns[:lti_launch].params["lti_message_hint"], :skip_verification)["verifier"]
            )
          )
        end

        let(:rl) do
          Lti::ResourceLink.create!(
            context_external_tool: lti_1_3_tool,
            context: @course,
            custom: { abc: "def", expans: "$Canvas.user.id" },
            url: "http://www.example.com/launch"
          )
        end

        let(:get_page_params) do
          {
            course_id: @course.id,
            url: "http://www.example.com/launch",
            resource_link_lookup_uuid: rl.lookup_uuid
          }
        end

        let(:get_page) { get "retrieve", params: get_page_params }

        context "when launch_type is not provided" do
          it "does not include placement in launch" do
            get_page
            expect(launch_hash["post_payload"]["https://www.instructure.com/placement"]).to be_nil
          end
        end

        context "when launch_type is provided" do
          let(:launch_type) { "homework_submission" }
          let(:get_page_params) { super().merge(launch_type:) }

          before do
            lti_1_3_tool.homework_submission = { enabled: true }
            lti_1_3_tool.save!
          end

          it "includes placement in launch" do
            get_page
            expect(launch_hash["post_payload"]["https://www.instructure.com/placement"]).to eq launch_type
          end
        end

        it "sets the custom parameters in the launch hash" do
          get_page
          expect(launch_hash["post_payload"]["https://purl.imsglobal.org/spec/lti/claim/custom"]).to include(
            "abc" => "def",
            "expans" => @teacher.id.to_s
          )
        end

        it "sets the custom parameters in the launch hash when is the old parameter name `resource_link_lookup_id`" do
          get "retrieve", params: {
            course_id: @course.id,
            url: "http://www.example.com/launch",
            resource_link_lookup_id: rl.lookup_uuid
          }

          expect(launch_hash["post_payload"]["https://purl.imsglobal.org/spec/lti/claim/custom"]).to include(
            "abc" => "def",
            "expans" => @teacher.id.to_s
          )
        end

        it "errors if the resource_link_lookup_uuid cannot be found" do
          get "retrieve", params: {
            course_id: @course.id,
            url: "http://www.example.com/launch",
            resource_link_lookup_uuid: "wrong_do_it_again"
          }
          expect(response).to be_redirect
          expect(flash[:error]).to eq "Couldn't find valid settings for this link: Resource link not found"
        end

        it "errors if the resource_link_lookup_uuid is for the wrong context" do
          rl.update(context: Course.create(course_valid_attributes))
          get_page
          expect(response).to be_redirect
          expect(flash[:error]).to eq "Couldn't find valid settings for this link: Resource link not found"
        end

        it "errors if the resource_link_id cannot be found" do
          get "retrieve", params: {
            course_id: @course.id,
            url: "http://www.example.com/launch",
            resource_link_id: "wrong_do_it_again"
          }
          expect(response).to be_redirect
          expect(flash[:error]).to eq "Couldn't find valid settings for this link: Resource link not found"
        end

        it "errors if the resource_link_id is for the wrong context" do
          rl.update(context: Course.create(course_valid_attributes))
          get "retrieve", params: {
            course_id: @course.id,
            url: "http://www.example.com/launch",
            resource_link_id: rl.resource_link_uuid
          }
          expect(response).to be_redirect
          expect(flash[:error]).to eq "Couldn't find valid settings for this link: Resource link not found"
        end

        it "errors if the resource_link is inactive" do
          rl.update(workflow_state: "deleted")
          get_page
          expect(response).to be_redirect
          expect(flash[:error]).to eq "Couldn't find valid settings for this link: Resource link not found"
        end

        it "does not include custom params if the resource_link is for the wrong tool" do
          tool2 = @course.context_external_tools.create!(
            name: "test",
            consumer_key: "key",
            shared_secret: "secret",
            url: "http://www.example2.com/launch",
            use_1_3: true,
            developer_key: DeveloperKey.create!
          )
          rl.update(context_external_tool: tool2)
          get_page
          expect(launch_params["post_payload"]["https://purl.imsglobal.org/spec/lti/claim/custom"]).to be_blank
        end

        it "succeeds if the resource_link is for a tool with the same host" do
          tool2 = @course.account.context_external_tools.create!(
            name: "test",
            consumer_key: "key",
            shared_secret: "secret",
            url: "http://www.example.com/launch",
            use_1_3: true,
            developer_key: lti_1_3_tool.developer_key
          )
          rl.update(context_external_tool: tool2)
          get_page
          expect(
            launch_params["post_payload"]["https://purl.imsglobal.org/spec/lti/claim/custom"]
          ).to eq({ "abc" => "def", "expans" => @teacher.id.to_s })
        end

        it "if parent_frame_context is not given it does not include it in lti_message_hint" do
          get_page
          expect(decoded_jwt).to_not include("parent_frame_context")
        end

        context "when the parent parent_frame_context is passed" do
          let(:get_page_params) { super().merge(parent_frame_context: 123) }

          it "sets parent_frame_context in the lti_message_hint" do
            get_page
            expect(decoded_jwt["parent_frame_context"]).to eq("123")
          end
        end
      end

      context "tool is used for assignment_selection" do
        it "uses secure params to pass along lti_assignment_id for 1.3" do
          lti_1_3_tool.assignment_selection = { enable: true }
          lti_1_3_tool.custom_fields = { assignment_id: "$com.instructure.Assignment.lti.id" }
          lti_1_3_tool.save!

          lti_assignment_id = SecureRandom.uuid
          jwt = Canvas::Security.create_jwt({ lti_assignment_id: })
          get :show, params: { course_id: @course.id, id: lti_1_3_tool.id, secure_params: jwt, launch_type: "assignment_selection" }
          expect(launch_hash["post_payload"]["https://purl.imsglobal.org/spec/lti/claim/custom"]["assignment_id"]).to eq(lti_assignment_id)
        end
      end

      context "tool is used to edit an existing collaboration" do
        let(:collab) do
          ExternalToolCollaboration.create!(
            title: "my collab",
            user: @teacher,
            url: "http://www.example.com/launch",
            context: @course,
            data: {
              "updateUrl" => "http://www.example.com/launch?abc=def"
            }
          )
        end

        let(:launch_params) do
          JSON.parse(fetch_and_delete_launch(@course, decoded_jwt["verifier"]))
        end

        # it "it passes collaboration into the expander" do
        #   get :retrieve, params: { course_id: @course.id, url: collab.update_url, launch_type: "collaboration", content_item_id: collab.id }
        #   expect(launch_hash["https://purl.imsglobal.org/spec/lti/claim/custom"]["assignment_id"]).to eq(lti_assignment_id)
        # end

        let(:jwt) do
          deep_link_return_url = launch_params["post_payload"]["https://purl.imsglobal.org/spec/lti-dl/claim/deep_linking_settings"]["deep_link_return_url"]
          return_jwt = deep_link_return_url.match(/data=([^&]*)/)[1]
          JSON::JWT.decode(return_jwt, :skip_verification)
        end

        before do
          lti_1_3_tool.collaboration = {
            "enabled" => true,
            "message_type" => "LtiDeepLinkingRequest",
            "placement" => "collaboration",
            "text" => "tool",
          }
          lti_1_3_tool.save!
        end

        it "adds content_item_id to the data JWT" do
          get :retrieve, params: { course_id: @course.id, url: collab.update_url, launch_type: "collaboration", content_item_id: collab.id }
          expect(jwt[:content_item_id]).to eq(collab.id)
        end

        context "when the update_url in the collaboration given by content_item_id does not match up with the given launch URL" do
          it "does not add content_item_id to the data JWT" do
            get :retrieve, params: {
              course_id: @course.id,
              url: collab.update_url + "&mismatch",
              launch_type: "collaboration",
              content_item_id: collab.id
            }
            expect(jwt[:content_item_id]).to be_nil
          end
        end
      end

      context "tool is used for student_context_card" do
        # If and when we add the functionality, we can also test here that the
        # student_id appears in the launch.
        it "launches and does not crash" do
          lti_1_3_tool.student_context_card = { enable: true }
          lti_1_3_tool.save!

          get "retrieve", params: {
            course_id: @course.id,
            url: "http://www.example.com/launch",
            placement: "student_context_card",
            student_id: @student.id,
          }
          expect(response).to have_http_status(:ok)
          expect(assigns[:lti_launch].resource_url).to eq lti_1_3_tool.url
        end
      end
    end

    it "requires authentication" do
      user_model
      user_session(@user)
      get "retrieve", params: { course_id: @course.id }
      assert_unauthorized
    end

    context "logging" do
      before do
        allow(Lti::LogService).to receive(:new) do
          double("Lti::LogService").tap { |s| allow(s).to receive(:call) }
        end
        user_session(@teacher)
      end

      context "when placement is provided" do
        let(:placement) { "assignment_selection" }

        it "logs launch with placement and indirect_link launch_type" do
          expect(Lti::LogService).to receive(:new).with(
            tool:,
            context: @course,
            user: @teacher,
            session_id: nil,
            placement:,
            launch_type: :indirect_link,
            launch_url: "http://www.example.com/basic_lti?first=john&last=smith"
          )

          get "retrieve", params: { course_id: @course.id, url: tool.url, placement: }
        end
      end

      context "when placement isn't provided (like rich content)" do
        it "logs launch with no placement and content_item launch_type" do
          expect(Lti::LogService).to receive(:new).with(
            tool:,
            context: @course,
            user: @teacher,
            session_id: nil,
            placement: nil,
            launch_type: :content_item,
            launch_url: "http://www.example.com/basic_lti?first=john&last=smith"
          )

          get "retrieve", params: { course_id: @course.id, url: tool.url }
        end
      end
    end

    it "passes prefer_1_1=false to find_external_tool by default when looking up by URL" do
      user_session(@teacher)
      expect(ContextExternalTool).to receive(:find_external_tool).with(
        anything, anything, anything, anything, anything, prefer_1_1: false
      )
      get "retrieve", params: { course_id: @course.id, url: "http://www.example.com/basic_lti" }
    end

    it "passes prefer_1_1=false to find_external_tool only when the prefer_1_1 param is set" do
      user_session(@teacher)
      expect(ContextExternalTool).to receive(:find_external_tool).with(
        anything, anything, anything, anything, anything, prefer_1_1: true
      )
      get "retrieve", params: { course_id: @course.id, url: "http://www.example.com/basic_lti", prefer_1_1: true }
    end

    it "finds tools matching by exact url" do
      user_session(@teacher)
      tool = new_valid_tool(@course) # this tool has a url and no domain
      get "retrieve", params: { course_id: @course.id, url: "http://www.example.com/basic_lti" }
      expect(response).to be_successful
      expect(assigns[:tool]).to eq tool
      expect(assigns[:lti_launch].params).not_to be_nil
    end

    it "finds tools matching by resource_link_lookup_uuid" do
      user_session(@teacher)

      tool = new_valid_tool(@course) # this tool has a url and no domain
      resource_link = Lti::ResourceLink.create_with(@course, tool, nil, "http://www.example.com/basiclti/url_from_resource_link")

      # provide no url parameter
      get "retrieve", params: { course_id: @course.id, resource_link_lookup_uuid: resource_link.lookup_uuid }
      expect(response).to be_successful
      expect(assigns[:tool]).to eq tool

      expect(assigns[:lti_launch].resource_url).to eq "http://www.example.com/basiclti/url_from_resource_link"
    end

    it "finds tools matching by resource_link_id" do
      user_session(@teacher)

      tool = new_valid_tool(@course) # this tool has a url and no domain
      resource_link = Lti::ResourceLink.create_with(@course, tool, nil, "http://www.example.com/basiclti/url_from_resource_link")

      # provide no url parameter
      get "retrieve", params: { course_id: @course.id, resource_link_id: resource_link.resource_link_uuid }
      expect(response).to be_successful
      expect(assigns[:tool]).to eq tool

      expect(assigns[:lti_launch].resource_url).to eq "http://www.example.com/basiclti/url_from_resource_link"
    end

    it "finds tools matching by resource_link_lookup_uuid, ignoring the url parameter" do
      user_session(@teacher)
      new_valid_tool(@course, {
                       url: "http://tool1.com"
                     })
      tool2 = new_valid_tool(@course, {
                               url: "http://tool2.com"
                             })
      resource_link = Lti::ResourceLink.create_with(@course, tool2, nil, "http://tool2.com/testing")

      # supply a different url to the endpoint
      get "retrieve", params: { course_id: @course.id, resource_link_lookup_uuid: resource_link.lookup_uuid, url: "http://tool1.com" }
      expect(response).to be_successful
      expect(assigns[:tool]).to eq tool2
      expect(assigns[:lti_launch].resource_url).to eq "http://tool2.com/testing"
    end

    it "sets a breadcrumb with the tool name" do
      user_session(@teacher)
      new_valid_tool(@course)
      get "retrieve", params: { course_id: @course.id, url: "http://www.example.com/basic_lti" }
      expect(assigns[:_crumbs].last).to eq(["bob", nil, {}])
    end

    it "redirects if no matching tools are found" do
      user_session(@teacher)
      get "retrieve", params: { course_id: @course.id, url: "http://www.example.com" }
      expect(response).to be_redirect
      expect(flash[:error]).to eq "Couldn't find valid settings for this link"
    end

    it "returns a variable expansion for a collaboration" do
      user_session(@teacher)
      collab = ExternalToolCollaboration.new(
        title: "my collab",
        user: @teacher,
        url: "http://www.example.com"
      )
      collab.context = @course
      collab.save!
      tool = new_valid_tool(@course)
      tool.collaboration = { message_type: "ContentItemSelectionRequest" }
      tool.settings[:custom_fields] = { "collaboration_url" => "$Canvas.api.collaborationMembers.url" }
      tool.save!
      get "retrieve", params: { course_id: @course.id, url: tool.url, content_item_id: collab.id, placement: "collaboration" }
      expect(assigns[:lti_launch].params["custom_collaboration_url"]).to eq api_v1_collaboration_members_url(collab)
    end

    it "messages appropriately when there is a launch error because of missing permissions" do
      user_session(@teacher)
      tool = new_valid_tool(@course)
      tool.settings[:course_navigation] = { "required_permissions" => "not-real-permissions,nor-this-one" }
      tool.save!
      get "retrieve", params: { course_id: @course.id, url: "http://www.example.com/basic_lti", placement: :course_navigation }
      expect(response).to be_unauthorized
    end

    it "removes query params when post_only is set" do
      u = user_factory(active_all: true)
      account.account_users.create!(user: u)
      user_session(@user)

      tool.settings["post_only"] = "true"
      tool.save!
      get :retrieve, params: { url: tool.url, account_id: account.id }
      expect(assigns[:lti_launch].resource_url).to eq "http://www.example.com/basic_lti"
    end

    it "does not remove query params when post_only is not set" do
      u = user_factory(active_all: true)
      account.account_users.create!(user: u)
      user_session(@user)

      tool.save!
      get :retrieve, params: { url: tool.url, account_id: account.id }
      expect(assigns[:lti_launch].resource_url).to eq "http://www.example.com/basic_lti?first=john&last=smith"
    end

    it "adds params from secure_params" do
      u = user_factory(active_all: true)
      account.account_users.create!(user: u)
      user_session(@user)
      tool.save!
      lti_assignment_id = SecureRandom.uuid
      jwt = Canvas::Security.create_jwt({ lti_assignment_id: })
      get :retrieve, params: { url: tool.url, account_id: account.id, secure_params: jwt }
      expect(assigns[:lti_launch].params["ext_lti_assignment_id"]).to eq lti_assignment_id
    end

    it_behaves_like "an endpoint which uses parent_frame_context to set the CSP header" do
      subject do
        get :retrieve, params: {
          url: tool.url,
          course_id: @course.id,
          parent_frame_context: pfc_tool.id
        }
      end

      before { user_session(@student) }

      let(:pfc_tool_context) { @course }
    end

    context "with display type 'in_rce'" do
      render_views

      subject do
        get :retrieve, params: {
          url: tool.url,
          course_id: @course.id,
          display: "in_rce"
        }
      end

      before do
        user_session(@student)
        Account.site_admin.enable_feature!(:lti_rce_postmessage_support)
      end

      it "renders the sibling forwarder frame once" do
        subject
        expect(response.body.scan('id="post_message_forwarding').count).to eq 1
      end

      it "renders the tool launch iframe" do
        subject
        expect(response.body).to include("id=\"tool_content_")
      end

      it "includes post_message_forwarding JS for main frame" do
        subject
        expect(response.body).to match %r{<script src="/dist/javascripts/lti_post_message_forwarding-[0-9a-z]+\.js">}
      end

      it "includes IN_RCE and IGNORE_LTI_POST_MESSAGES in the JS ENV" do
        subject
        env = js_env_from_response(response)
        expect(env["IN_RCE"]).to be(true)
        expect(env["IGNORE_LTI_POST_MESSAGES"]).to be(true)
      end
    end

    context "for Quizzes Next launch" do
      let(:assignment) do
        a = assignment_model(course: @course, title: "A Quizzes.Next Assignment")
        a.submission_types = "external_tool"
        a.external_tool_tag_attributes = { url: tool.url }
        a.save!
        a
      end
      let(:tool) do
        account.context_external_tools.create!({
                                                 name: "Quizzes.Next",
                                                 url: "http://example.com/launch",
                                                 domain: "example.com",
                                                 consumer_key: "test_key",
                                                 shared_secret: "test_secret",
                                                 privacy_level: "public",
                                                 tool_id: "Quizzes 2"
                                               })
      end

      let(:retrieve_params) do
        {
          course_id: @course.id,
          assignment_id: assignment.id,
          url: "http://example.com/launch"
        }
      end

      before do
        u = user_factory(active_all: true)
        account.account_users.create!(user: u)
        user_session(@user)
      end

      it "sets resource_link_id to that of the assignment's launch" do
        get :retrieve, params: retrieve_params

        expect(assigns[:lti_launch].params["resource_link_id"]).to eq assignment.lti_resource_link_id
        expect(assigns[:lti_launch].params["context_id"]).to eq opaque_id(@course)
      end

      it "sets resource_link_title to that of the title" do
        get :retrieve, params: retrieve_params

        expect(assigns[:lti_launch].params["resource_link_title"]).to eq assignment.title
      end

      it "includes extra assignment info during relaunch" do
        get :retrieve, params: retrieve_params.merge(placement: :assignment_selection)

        # this is a sampling of that extra assignment info, which is fully tested in
        # `lti_integration_spec.rb`. This is just enough to know that it exists.
        expect(assigns[:lti_launch].params["custom_canvas_assignment_title"]).to eq assignment.title
        expect(assigns[:lti_launch].params["ext_outcome_result_total_score_accepted"]).to eq "true"
        expect(assigns[:lti_launch].params["lis_outcome_service_url"]).to eq lti_grade_passback_api_url(tool)
      end
    end

    context "collaborations" do
      let(:collab) do
        collab = ExternalToolCollaboration.new(
          title: "my collab",
          user: @teacher,
          url: "http://www.example.com"
        )
        collab.context = @course
        collab.save!
        collab
      end

      it "lets you specify the selection_type" do
        u = user_factory(active_all: true)
        account.account_users.create!(user: u)
        user_session u
        tool.collaboration = { message_type: "ContentItemSelectionRequest" }
        tool.save!
        get :retrieve, params: { url: tool.url, account_id: account.id, placement: "collaboration" }
        expect(assigns[:lti_launch].params["lti_message_type"]).to eq "ContentItemSelectionRequest"
      end

      it "creates a content-item return url with an id" do
        u = user_factory(active_all: true)
        account.account_users.create!(user: u)
        user_session u
        tool.collaboration = { message_type: "ContentItemSelectionRequest" }
        tool.save!
        get :retrieve, params: { url: tool.url, course_id: @course.id, placement: "collaboration", content_item_id: collab.id }
        return_url = assigns[:lti_launch].params["content_item_return_url"]
        expect(return_url).to eq "http://test.host/courses/#{@course.id}/external_content/success/external_tool_dialog/#{collab.id}"
      end

      it "sets the auto_create param to true" do
        u = user_factory(active_all: true)
        account.account_users.create!(user: u)
        user_session u
        tool.collaboration = { message_type: "ContentItemSelectionRequest" }
        tool.save!
        get :retrieve, params: { url: tool.url, course_id: @course.id, placement: "collaboration", content_item_id: collab.id }
        expect(assigns[:lti_launch].params["auto_create"]).to eq "true"
      end

      it "sets the accept_unsigned param to false" do
        u = user_factory(active_all: true)
        account.account_users.create!(user: u)
        user_session u
        tool.collaboration = { message_type: "ContentItemSelectionRequest" }
        tool.save!
        get :retrieve, params: { url: tool.url, course_id: @course.id, placement: "collaboration", content_item_id: collab.id }
        expect(assigns[:lti_launch].params["accept_unsigned"]).to eq "false"
      end

      it "adds a data element with a jwt that contains the id if a content_item_id param is present" do
        u = user_factory(active_all: true)
        account.account_users.create!(user: u)
        user_session u
        tool.collaboration = { message_type: "ContentItemSelectionRequest" }
        tool.save!
        get :retrieve, params: { url: tool.url, course_id: @course.id, placement: "collaboration", content_item_id: collab.id }
        data = assigns[:lti_launch].params["data"]
        json_data = Canvas::Security.decode_jwt(data)
        expect(json_data[:content_item_id]).to eq collab.id.to_s
      end

      it "adds a data element with a jwt that contains the consumer_key if a content_item_id param is present" do
        u = user_factory(active_all: true)
        account.account_users.create!(user: u)
        user_session u
        tool.collaboration = { message_type: "ContentItemSelectionRequest" }
        tool.save!
        get :retrieve, params: { url: tool.url, course_id: @course.id, placement: "collaboration", content_item_id: collab.id }
        data = assigns[:lti_launch].params["data"]
        json_data = Canvas::Security.decode_jwt(data)
        expect(json_data[:oauth_consumer_key]).to eq tool.consumer_key
      end

      it "adds to the data element the default launch url" do
        u = user_factory(active_all: true)
        account.account_users.create!(user: u)
        user_session u
        tool.collaboration = { message_type: "ContentItemSelectionRequest" }
        tool.save!
        get :retrieve, params: { url: tool.url, course_id: @course.id, placement: "collaboration", content_item_id: collab.id }
        data = assigns[:lti_launch].params["data"]
        json_data = Canvas::Security.decode_jwt(data)
        expect(json_data[:default_launch_url]).to eq tool.url
      end
    end

    context "for assignment launches with overrides" do
      let(:assignment) do
        a = assignment_model(course: @course, due_at:)
        a.submission_types = "external_tool"
        a.external_tool_tag_attributes = { url: tool.url }
        a.due_at = due_at
        a.save!
        a
      end

      let(:tool) do
        account.context_external_tools.create!({
                                                 name: "Some awesome LTI tool",
                                                 url: "http://example.com/launch",
                                                 domain: "example.com",
                                                 consumer_key: "test_key",
                                                 shared_secret: "test_secret",
                                                 privacy_level: "public",
                                                 settings: {
                                                   custom_fields: { "canvas_assignment_due_at" => "$Canvas.assignment.dueAt.iso8601" }
                                                 }
                                               })
      end

      let(:due_at) { "2021-07-29 08:26:56.000000000 +0000".to_datetime }
      let(:due_at_diff) { "2021-07-30 08:26:56.000000000 +0000".to_datetime }

      let(:retrieve_params) do
        {
          course_id: @course.id,
          assignment_id: assignment.id,
          url: "http://example.com/launch",
          placement: :assignment_selection
        }
      end

      let(:launch_resource_link_id) { assigns[:lti_launch].params["resource_link_id"] }
      let(:launch_resource_link_title) { assigns[:lti_launch].params["resource_link_title"] }

      before do
        student_in_course
        u = user_factory(active_all: true)
        account.account_users.create!(user: u)
        adhoc_override = assignment_override_model(assignment:)
        override_student = adhoc_override.assignment_override_students.build
        override_student.user = @student
        override_student.save!
        adhoc_override.override_due_at(due_at_diff)
        adhoc_override.save!
      end

      it "generates a student launch with overriden params" do
        expect(assignment.due_at).to eq due_at

        user_session(@student)
        get :retrieve, params: retrieve_params

        expect(
          assigns[:lti_launch].params["custom_canvas_assignment_due_at"].to_datetime
        ).to eq due_at_diff
      end

      it "generates an admin/teacher launch with overriden params" do
        expect(assignment.due_at).to eq due_at

        user_session(@user)
        get :retrieve, params: retrieve_params

        expect(
          assigns[:lti_launch].params["custom_canvas_assignment_due_at"].to_datetime
        ).to eq due_at_diff
      end

      context "with the lti_resource_link_id_speedgrader_launches_reference_assignment feature flag off" do
        before { account.disable_feature!(:lti_resource_link_id_speedgrader_launches_reference_assignment) }

        it "uses the resource_link_id of the course and title of the tool" do
          user_session(@user)
          get :retrieve, params: retrieve_params
          expect(launch_resource_link_id).to eq opaque_id(@course)
          expect(launch_resource_link_title).to eq tool.name
        end
      end

      context "with the lti_resource_link_id_speedgrader_launches_reference_assignment feature flag on" do
        before { account.enable_feature!(:lti_resource_link_id_speedgrader_launches_reference_assignment) }

        it "uses the resource_link_id and resource_link_title of the assignment" do
          user_session(@student)
          get :retrieve, params: retrieve_params
          expect(launch_resource_link_id).to eq assignment.lti_resource_link_id
          expect(launch_resource_link_title).to eq assignment.title
        end

        context "when launching as a student" do
          it "uses the resource_link_id and resource_link_title of the assignment" do
            user_session(@student)
            get :retrieve, params: retrieve_params
            expect(launch_resource_link_id).to eq assignment.lti_resource_link_id
            expect(launch_resource_link_title).to eq assignment.title
          end
        end
      end

      context "when launching as a student but the assigment is unpublished" do
        it "returns a 401" do
          user_session(@student)
          assignment.update! workflow_state: "unpublished"
          get :retrieve, params: retrieve_params
          expect(response).to have_http_status(:unauthorized)
        end
      end
    end
  end

  describe "GET 'resource_selection'" do
    it "requires authentication" do
      user_model
      user_session(@user)
      get "resource_selection", params: { course_id: @course.id, external_tool_id: 0 }
      assert_unauthorized
    end

    it "logs the launch" do
      allow(Lti::LogService).to receive(:new) do
        double("Lti::LogService").tap { |s| allow(s).to receive(:call) }
      end

      user_session(@teacher)
      tool = new_valid_tool(@course)

      expect(Lti::LogService).to receive(:new).with(
        tool:,
        context: @course,
        user: @teacher,
        session_id: nil,
        placement: "resource_selection",
        launch_type: :resource_selection
      )

      get "resource_selection", params: { course_id: @course.id, external_tool_id: tool.id }
    end

    it "is accessible by students" do
      user_session(@student)
      tool = new_valid_tool(@course)
      get "resource_selection", params: { course_id: @course.id, external_tool_id: tool.id }
      expect(response).to be_successful
    end

    it "redirects if no matching tools are found" do
      user_session(@teacher)
      tool = @course.context_external_tools.new(name: "bob", consumer_key: "bob", shared_secret: "bob")
      tool.url = "http://www.example.com/basic_lti"
      # this tool exists, but isn't properly configured
      tool.save!
      get "resource_selection", params: { course_id: @course.id, external_tool_id: tool.id }
      expect(response).to be_redirect
      expect(flash[:error]).to eq "Couldn't find valid settings for this tool"
    end

    it "finds a valid tool if one exists" do
      user_session(@teacher)
      tool = new_valid_tool(@course)
      get "resource_selection", params: { course_id: @course.id, external_tool_id: tool.id }
      expect(response).to be_successful
      expect(assigns[:tool]).to eq tool
      expect(assigns[:lti_launch].params["custom_canvas_enrollment_state"]).to eq "active"
    end

    it "sets html selection if specified" do
      user_session(@teacher)
      tool = new_valid_tool(@course)
      html = "<img src='/blank.png'/>"
      get "resource_selection", params: { course_id: @course.id, external_tool_id: tool.id, editor_button: "1", selection: html }
      expect(response).to be_successful
      expect(assigns[:tool]).to eq tool
      expect(assigns[:lti_launch].params["text"]).to eq CGI.escape(html)
    end

    it "finds account-level tools" do
      @user = account_admin_user
      user_session(@user)

      tool = new_valid_tool(Account.default)
      get "resource_selection", params: { account_id: Account.default.id, external_tool_id: tool.id }
      expect(response).to be_successful
      expect(assigns[:tool]).to eq tool
    end

    it "is accessible even after course is soft-concluded" do
      user_session(@student)
      @course.start_at = 2.days.ago
      @course.conclude_at = 1.day.ago
      @course.restrict_enrollments_to_course_dates = true
      @course.save!

      tool = new_valid_tool(@course)
      get "resource_selection", params: { course_id: @course.id, external_tool_id: tool.id }
      expect(response).to be_successful
      expect(assigns[:tool]).to eq tool
      expect(assigns[:lti_launch].params["custom_canvas_enrollment_state"]).to eq "inactive"
    end

    it "is accessible even after course is hard-concluded" do
      user_session(@student)
      @course.complete

      tool = new_valid_tool(@course)
      get "resource_selection", params: { course_id: @course.id, external_tool_id: tool.id }
      expect(response).to be_successful
      expect(assigns[:tool]).to eq tool
      expect(assigns[:lti_launch].params["custom_canvas_enrollment_state"]).to eq "inactive"
    end

    it "is accessible even after enrollment is concluded and include a parameter indicating inactive state" do
      user_session(@student)
      e = @student.enrollments.first
      e.conclude
      e.reload
      expect(e.workflow_state).to eq "completed"

      tool = new_valid_tool(@course)
      get "resource_selection", params: { course_id: @course.id, external_tool_id: tool.id }
      expect(response).to be_successful
      expect(assigns[:tool]).to eq tool
      expect(assigns[:lti_launch].params["custom_canvas_enrollment_state"]).to eq "inactive"
    end

    it_behaves_like "an endpoint which uses parent_frame_context to set the CSP header" do
      subject do
        get "resource_selection", params: {
          course_id: @course.id,
          external_tool_id: new_valid_tool(@course).id,
          parent_frame_context: pfc_tool.id
        }
      end

      before { user_session(@student) }

      let(:pfc_tool_context) { @course }
    end

    context "with RCE parameters" do
      subject do
        user_session(@student)
        get "resource_selection", params: {
          course_id: @course.id,
          external_tool_id: tool.id,
          editor: "1",
          selection:,
          editor_contents: contents
        }
      end

      let(:message_type) { raise "override in examples" }
      let(:contents) { "hello world!" }
      let(:selection) { "world!" }
      let(:tool) do
        t = new_valid_tool(@course)
        t.editor_button = { message_type:, icon_url: "http://example.com/icon" }
        t.custom_fields = { contents: "$com.instructure.Editor.contents", selection: "$com.instructure.Editor.selection" }
        t.save
        t
      end

      shared_examples_for "includes editor variables" do
        let(:selection_launch_param) { raise "override" }
        let(:contents_launch_param) { raise "override" }

        it "includes editor selection" do
          subject
          expect(selection_launch_param).to eq selection
        end

        it "includes editor contents" do
          subject
          expect(contents_launch_param).to eq contents
        end
      end

      context "when tool is 1.1" do
        context "during a basic launch" do
          let(:message_type) { "basic-lti-launch-request" }

          it_behaves_like "includes editor variables" do
            let(:selection_launch_param) { assigns[:lti_launch].params["custom_selection"] }
            let(:contents_launch_param) { assigns[:lti_launch].params["custom_contents"] }
          end
        end

        context "during a content item launch" do
          let(:message_type) { "ContentItemSelectionRequest" }

          it_behaves_like "includes editor variables" do
            let(:selection_launch_param) { assigns[:lti_launch].params["custom_selection"] }
            let(:contents_launch_param) { assigns[:lti_launch].params["custom_contents"] }
          end

          it "forwards parent_frame_context to the content item return url" do
            user_session(@teacher)
            tool.resource_selection = { message_type: "ContentItemSelectionRequest" }
            tool.save!
            post "resource_selection", params: { course_id: @course.id, external_tool_id: tool.id, parent_frame_context: tool.id }
            expect(response).to be_successful
            expect(assigns[:lti_launch].params["content_item_return_url"]).to include("parent_frame_context=#{tool.id}")
          end
        end
      end

      context "when tool is 1.3" do
        let(:tool) do
          t = super()
          t.use_1_3 = true
          t.developer_key = DeveloperKey.create!
          t.save
          t
        end

        let(:decoded_jwt) do
          JSON::JWT.decode(assigns[:lti_launch].params["lti_message_hint"], :skip_verification)
        end

        let(:launch_params) do
          JSON.parse(fetch_and_delete_launch(@course, decoded_jwt["verifier"]))
        end

        context "during a basic launch" do
          let(:message_type) { "LtiResourceLinkRequest" }

          it "doesn't launch, as LtiResourceLinkRequest is not supported in the RCE" do
            allow(CanvasErrors).to receive(:capture)
            subject
            expect(response).not_to be_successful
            expect(CanvasErrors).to have_received(:capture).with(an_instance_of(Lti::InvalidMessageTypeForPlacementError), hash_including({ tags: { developer_key_id: tool.global_developer_key_id } }), :error)
          end
        end

        context "during a deep linking launch" do
          let(:message_type) { "LtiDeepLinkingRequest" }

          it_behaves_like "includes editor variables" do
            let(:selection_launch_param) { launch_params["post_payload"].dig("https://purl.imsglobal.org/spec/lti/claim/custom", "selection") }
            let(:contents_launch_param) { launch_params["post_payload"].dig("https://purl.imsglobal.org/spec/lti/claim/custom", "contents") }
          end

          context "when the parent_frame_context param is sent" do
            before do
              tool.resource_selection = { message_type: "LtiDeepLinkingRequest" }
              tool.save!
              user_session(@teacher)
              post "resource_selection", params: { course_id: @course.id, external_tool_id: tool.id, parent_frame_context: tool.id, editor: true }
            end

            it "forwards parent_frame_context to the deep link return url" do
              deep_link_return_url = launch_params["post_payload"]["https://purl.imsglobal.org/spec/lti-dl/claim/deep_linking_settings"]["deep_link_return_url"]
              return_jwt = deep_link_return_url.match(/data=([^&]*)/)[1]
              jwt = JSON::JWT.decode(return_jwt, :skip_verification)
              expect(jwt[:parent_frame_context]).to eq tool.id.to_s
              expect(response).to be_successful
            end

            it "includes parent_frame_context in the lti_message_hint" do
              expect(decoded_jwt["parent_frame_context"]).to eq(tool.id.to_s)
            end
          end
        end
      end
    end
  end

  describe "POST 'create'" do
    let(:launch_url) { "https://www.tool.com/launch" }
    let(:consumer_key) { "key" }
    let(:shared_secret) { "seekret" }
    let(:xml) do
      <<~XML
        <?xml version="1.0" encoding="UTF-8"?>
        <cartridge_basiclti_link xmlns="http://www.imsglobal.org/xsd/imslticc_v1p0" xmlns:blti="http://www.imsglobal.org/xsd/imsbasiclti_v1p0" xmlns:lticm="http://www.imsglobal.org/xsd/imslticm_v1p0" xmlns:lticp="http://www.imsglobal.org/xsd/imslticp_v1p0" xmlns:xsi="http://www.w3.org/2001/XMLSchema-instance" xsi:schemaLocation="http://www.imsglobal.org/xsd/imslticc_v1p0 http://www.imsglobal.org/xsd/lti/ltiv1p0/imslticc_v1p0.xsd http://www.imsglobal.org/xsd/imsbasiclti_v1p0 http://www.imsglobal.org/xsd/lti/ltiv1p0/imsbasiclti_v1p0p1.xsd http://www.imsglobal.org/xsd/imslticm_v1p0 http://www.imsglobal.org/xsd/lti/ltiv1p0/imslticm_v1p0.xsd http://www.imsglobal.org/xsd/imslticp_v1p0 http://www.imsglobal.org/xsd/lti/ltiv1p0/imslticp_v1p0.xsd">
          <blti:title>Example Tool Provider</blti:title>
          <blti:description>This is a Sample Tool Provider.</blti:description>
          <blti:launch_url>https://www.tool.com/launch</blti:launch_url>
          <blti:extensions platform="canvas.instructure.com">
          </blti:extensions>
        </cartridge_basiclti_link>
      XML
    end
    let(:xml_response) { OpenStruct.new({ body: xml }) }

    context "with client id" do
      subject do
        post "create", params:, format: "json"
        ContextExternalTool.find_by(id: tool_id)
      end

      include_context "lti_1_3_spec_helper"

      let(:tool_id) { (response.status == 200) ? response.parsed_body["id"] : -1 }
      let(:tool_configuration) { Lti::ToolConfiguration.create! settings:, developer_key: }
      let(:developer_key) { DeveloperKey.create!(account:) }
      let_once(:user) { account_admin_user(account:) }
      let_once(:account) { account_model }
      let(:params) do
        {
          client_id: developer_key.id,
          account_id: account
        }
      end

      before do
        user_session(user)
        tool_configuration
        enable_developer_key_account_binding!(developer_key)
      end

      it { is_expected.to_not be_nil }

      context "with invalid client id" do
        let(:params) { super().merge(client_id: "bad client id") }

        it "return 404" do
          subject
          expect(response).to have_http_status :not_found
        end
      end

      context "with inactive developer key" do
        let(:developer_key) do
          dev_key = super()
          dev_key.deactivate!
          dev_key
        end

        it "return 422" do
          subject
          expect(response).to have_http_status :unprocessable_entity
        end
      end

      context "with no account binding" do
        before do
          developer_key.developer_key_account_bindings.destroy_all
        end

        it "return 422" do
          subject
          expect(response).to have_http_status :unprocessable_entity
        end
      end
    end

    context "tool duplication" do
      shared_examples_for "detects duplication in context" do
        let(:params) { raise "Override in specs" }

        before do
          allow(CanvasHttp).to receive(:get).and_return(xml_response)
          ContextExternalTool.create!(
            context: @course,
            name: "first tool",
            url: launch_url,
            consumer_key:,
            shared_secret:
          )
        end

        it 'responds with bad request if tool is a duplicate and "verify_uniqueness" is true' do
          user_session(@teacher)
          post "create", params:, format: "json"
          expect(response).to be_bad_request
        end

        it 'gives error message in response if duplicate tool and "verify_uniqueness" is true' do
          user_session(@teacher)
          post "create", params:, format: "json"
          error_message = response.parsed_body.dig("errors", "tool_currently_installed").first["message"]
          expect(error_message).to eq "The tool is already installed in this context."
        end
      end

      context "create manually" do
        it_behaves_like "detects duplication in context" do
          let(:params) do
            {
              course_id: @course.id,
              external_tool: {
                name: "tool name",
                url: launch_url,
                consumer_key:,
                shared_secret:,
                verify_uniqueness: "true"
              }
            }
          end
        end
      end

      context "create via XML" do
        it_behaves_like "detects duplication in context" do
          let(:params) do
            {
              course_id: @course.id,
              external_tool: {
                name: "tool name",
                consumer_key:,
                shared_secret:,
                verify_uniqueness: "true",
                config_type: "by_xml",
                config_xml: xml
              }
            }
          end
        end
      end

      context "create via URL" do
        it_behaves_like "detects duplication in context" do
          let(:params) do
            {
              course_id: @course.id,
              external_tool: {
                name: "tool name",
                consumer_key:,
                shared_secret:,
                verify_uniqueness: "true",
                config_type: "by_url",
                config_url: "http://config.example.com"
              }
            }
          end
        end
      end

      context "create via client id" do
        include_context "lti_1_3_spec_helper"
        let(:tool_configuration) { Lti::ToolConfiguration.create! settings:, developer_key: }
        let(:developer_key) { DeveloperKey.create!(account: @course.account) }

        before do
          tool = tool_configuration.new_external_tool(@course)
          tool.save!
          enable_developer_key_account_binding!(developer_key)
        end

        it_behaves_like "detects duplication in context" do
          let(:params) do
            {
              client_id: developer_key.id,
              course_id: @course.id,
              external_tool: {
                verify_uniqueness: "true"
              }
            }
          end
        end
      end
    end

    it "requires authentication" do
      post "create", params: { course_id: @course.id }, format: "json"
      assert_status(401)
    end

    it "does not create tool if user lacks create_tool_manually" do
      user_session(@student)
      post "create", params: { course_id: @course.id, external_tool: { name: "tool name", url: "http://example.com", consumer_key: "key", shared_secret: "secret" } }, format: "json"
      assert_status(401)
    end

    it "creates tool if user is granted create_tool_manually" do
      user_session(@teacher)
      post "create", params: { course_id: @course.id, external_tool: { name: "tool name", url: "http://example.com", consumer_key: "key", shared_secret: "secret" } }, format: "json"
      assert_status(200)
    end

    it "accepts basic configurations" do
      user_session(@teacher)
      post "create", params: { course_id: @course.id, external_tool: { name: "tool name", url: "http://example.com", consumer_key: "key", shared_secret: "secret" } }, format: "json"
      expect(response).to be_successful
      expect(assigns[:tool]).not_to be_nil
      expect(assigns[:tool].name).to eq "tool name"
      expect(assigns[:tool].url).to eq "http://example.com"
      expect(assigns[:tool].consumer_key).to eq "key"
      expect(assigns[:tool].shared_secret).to eq "secret"
    end

    it "accepts is_rce_favorite parameter" do
      user_session(account_admin_user)
      post "create",
           params: {
             account_id: @course.account.id,
             external_tool: {
               name: "tool name",
               url: "http://example.com",
               consumer_key: "key",
               shared_secret: "secret",
               editor_button: { url: "http://example.com", enabled: true },
               is_rce_favorite: true
             }
           },
           format: "json"
      expect(response).to be_successful
      expect(assigns[:tool].is_rce_favorite).to be true
    end

    it "sets the oauth_compliant setting" do
      user_session(@teacher)
      external_tool_settings = { name: "tool name",
                                 url: "http://example.com",
                                 consumer_key: "key",
                                 shared_secret: "secret",
                                 oauth_compliant: true }
      post "create", params: { course_id: @course.id, external_tool: external_tool_settings }, format: "json"
      expect(assigns[:tool].settings[:oauth_compliant]).to equal true
    end

    it "fails on basic xml with no url or domain set" do
      user_session(@teacher)
      xml = <<~XML
        <?xml version="1.0" encoding="UTF-8"?>
        <cartridge_basiclti_link xmlns="http://www.imsglobal.org/xsd/imslticc_v1p0"
            xmlns:blti = "http://www.imsglobal.org/xsd/imsbasiclti_v1p0"
            xmlns:lticm ="http://www.imsglobal.org/xsd/imslticm_v1p0"
            xmlns:lticp ="http://www.imsglobal.org/xsd/imslticp_v1p0"
            xmlns:xsi = "http://www.w3.org/2001/XMLSchema-instance"
            xsi:schemaLocation = "http://www.imsglobal.org/xsd/imslticc_v1p0 http://www.imsglobal.org/xsd/lti/ltiv1p0/imslticc_v1p0.xsd
            http://www.imsglobal.org/xsd/imsbasiclti_v1p0 http://www.imsglobal.org/xsd/lti/ltiv1p0/imsbasiclti_v1p0.xsd
            http://www.imsglobal.org/xsd/imslticm_v1p0 http://www.imsglobal.org/xsd/lti/ltiv1p0/imslticm_v1p0.xsd
            http://www.imsglobal.org/xsd/imslticp_v1p0 http://www.imsglobal.org/xsd/lti/ltiv1p0/imslticp_v1p0.xsd">
            <blti:title>Other Name</blti:title>
            <blti:description>Description</blti:description>
            <blti:extensions platform="canvas.instructure.com">
              <lticm:property name="privacy_level">public</lticm:property>
            </blti:extensions>
            <cartridge_bundle identifierref="BLTI001_Bundle"/>
            <cartridge_icon identifierref="BLTI001_Icon"/>
        </cartridge_basiclti_link>
      XML
      post "create", params: { course_id: @course.id, external_tool: { name: "tool name", consumer_key: "key", shared_secret: "secret", config_type: "by_xml", config_xml: xml } }, format: "json"
      expect(response).not_to be_successful
    end

    it "handles advanced xml configurations" do
      user_session(@teacher)
      xml = <<~XML
        <?xml version="1.0" encoding="UTF-8"?>
        <cartridge_basiclti_link xmlns="http://www.imsglobal.org/xsd/imslticc_v1p0"
            xmlns:blti = "http://www.imsglobal.org/xsd/imsbasiclti_v1p0"
            xmlns:lticm ="http://www.imsglobal.org/xsd/imslticm_v1p0"
            xmlns:lticp ="http://www.imsglobal.org/xsd/imslticp_v1p0"
            xmlns:xsi = "http://www.w3.org/2001/XMLSchema-instance"
            xsi:schemaLocation = "http://www.imsglobal.org/xsd/imslticc_v1p0 http://www.imsglobal.org/xsd/lti/ltiv1p0/imslticc_v1p0.xsd
            http://www.imsglobal.org/xsd/imsbasiclti_v1p0 http://www.imsglobal.org/xsd/lti/ltiv1p0/imsbasiclti_v1p0.xsd
            http://www.imsglobal.org/xsd/imslticm_v1p0 http://www.imsglobal.org/xsd/lti/ltiv1p0/imslticm_v1p0.xsd
            http://www.imsglobal.org/xsd/imslticp_v1p0 http://www.imsglobal.org/xsd/lti/ltiv1p0/imslticp_v1p0.xsd">
            <blti:title>Other Name</blti:title>
            <blti:description>Description</blti:description>
            <blti:launch_url>http://example.com/other_url</blti:launch_url>
            <blti:extensions platform="canvas.instructure.com">
              <lticm:property name="privacy_level">public</lticm:property>
              <lticm:property name="not_selectable">true</lticm:property>
              <lticm:options name="editor_button">
                <lticm:property name="url">http://example.com/editor</lticm:property>
                <lticm:property name="icon_url">http://example.com/icon.png</lticm:property>
                <lticm:property name="text">Editor Button</lticm:property>
                <lticm:property name="selection_width">500</lticm:property>
                <lticm:property name="selection_height">300</lticm:property>
              </lticm:options>
              <lticm:property name="oauth_compliant">
               true
              </lticm:property>
            </blti:extensions>
            <cartridge_bundle identifierref="BLTI001_Bundle"/>
            <cartridge_icon identifierref="BLTI001_Icon"/>
        </cartridge_basiclti_link>
      XML
      post "create", params: { course_id: @course.id, external_tool: { name: "tool name", url: "http://example.com", consumer_key: "key", shared_secret: "secret", config_type: "by_xml", config_xml: xml } }, format: "json"
      expect(response).to be_successful
      expect(assigns[:tool]).not_to be_nil
      # User-entered name overrides name provided in xml
      expect(assigns[:tool].name).to eq "tool name"
      expect(assigns[:tool].description).to eq "Description"
      expect(assigns[:tool].url).to eq "http://example.com/other_url"
      expect(assigns[:tool].consumer_key).to eq "key"
      expect(assigns[:tool].shared_secret).to eq "secret"
      expect(assigns[:tool].not_selectable).to be_truthy
      expect(assigns[:tool].has_placement?(:editor_button)).to be_truthy
      expect(assigns[:tool].settings[:oauth_compliant]).to be_truthy
    end

    it "handles advanced xml configurations with no url or domain set" do
      user_session(@teacher)
      xml = <<~XML
        <?xml version="1.0" encoding="UTF-8"?>
        <cartridge_basiclti_link xmlns="http://www.imsglobal.org/xsd/imslticc_v1p0"
            xmlns:blti = "http://www.imsglobal.org/xsd/imsbasiclti_v1p0"
            xmlns:lticm ="http://www.imsglobal.org/xsd/imslticm_v1p0"
            xmlns:lticp ="http://www.imsglobal.org/xsd/imslticp_v1p0"
            xmlns:xsi = "http://www.w3.org/2001/XMLSchema-instance"
            xsi:schemaLocation = "http://www.imsglobal.org/xsd/imslticc_v1p0 http://www.imsglobal.org/xsd/lti/ltiv1p0/imslticc_v1p0.xsd
            http://www.imsglobal.org/xsd/imsbasiclti_v1p0 http://www.imsglobal.org/xsd/lti/ltiv1p0/imsbasiclti_v1p0.xsd
            http://www.imsglobal.org/xsd/imslticm_v1p0 http://www.imsglobal.org/xsd/lti/ltiv1p0/imslticm_v1p0.xsd
            http://www.imsglobal.org/xsd/imslticp_v1p0 http://www.imsglobal.org/xsd/lti/ltiv1p0/imslticp_v1p0.xsd">
            <blti:title>Other Name</blti:title>
            <blti:description>Description</blti:description>
            <blti:extensions platform="canvas.instructure.com">
              <lticm:property name="privacy_level">public</lticm:property>
              <lticm:options name="editor_button">
                <lticm:property name="url">http://example.com/editor</lticm:property>
                <lticm:property name="icon_url">http://example.com/icon.png</lticm:property>
                <lticm:property name="text">Editor Button</lticm:property>
                <lticm:property name="selection_width">500</lticm:property>
                <lticm:property name="selection_height">300</lticm:property>
              </lticm:options>
            </blti:extensions>
            <cartridge_bundle identifierref="BLTI001_Bundle"/>
            <cartridge_icon identifierref="BLTI001_Icon"/>
        </cartridge_basiclti_link>
      XML
      post "create", params: { course_id: @course.id, external_tool: { name: "tool name", consumer_key: "key", shared_secret: "secret", config_type: "by_xml", config_xml: xml } }, format: "json"
      expect(response).to be_successful
      expect(assigns[:tool]).not_to be_nil
      # User-entered name overrides name provided in xml
      expect(assigns[:tool].name).to eq "tool name"
      expect(assigns[:tool].description).to eq "Description"
      expect(assigns[:tool].url).to be_nil
      expect(assigns[:tool].domain).to be_nil
      expect(assigns[:tool].consumer_key).to eq "key"
      expect(assigns[:tool].shared_secret).to eq "secret"
      expect(assigns[:tool].has_placement?(:editor_button)).to be_truthy
    end

    it "handles advanced xml configurations by URL retrieval" do
      user_session(@teacher)
      xml = <<~XML
        <?xml version="1.0" encoding="UTF-8"?>
        <cartridge_basiclti_link xmlns="http://www.imsglobal.org/xsd/imslticc_v1p0"
            xmlns:blti = "http://www.imsglobal.org/xsd/imsbasiclti_v1p0"
            xmlns:lticm ="http://www.imsglobal.org/xsd/imslticm_v1p0"
            xmlns:lticp ="http://www.imsglobal.org/xsd/imslticp_v1p0"
            xmlns:xsi = "http://www.w3.org/2001/XMLSchema-instance"
            xsi:schemaLocation = "http://www.imsglobal.org/xsd/imslticc_v1p0 http://www.imsglobal.org/xsd/lti/ltiv1p0/imslticc_v1p0.xsd
            http://www.imsglobal.org/xsd/imsbasiclti_v1p0 http://www.imsglobal.org/xsd/lti/ltiv1p0/imsbasiclti_v1p0.xsd
            http://www.imsglobal.org/xsd/imslticm_v1p0 http://www.imsglobal.org/xsd/lti/ltiv1p0/imslticm_v1p0.xsd
            http://www.imsglobal.org/xsd/imslticp_v1p0 http://www.imsglobal.org/xsd/lti/ltiv1p0/imslticp_v1p0.xsd">
            <blti:title>Other Name</blti:title>
            <blti:description>Description</blti:description>
            <blti:launch_url>http://example.com/other_url</blti:launch_url>
            <blti:extensions platform="canvas.instructure.com">
              <lticm:property name="privacy_level">public</lticm:property>
              <lticm:options name="editor_button">
                <lticm:property name="url">http://example.com/editor</lticm:property>
                <lticm:property name="icon_url">http://example.com/icon.png</lticm:property>
                <lticm:property name="text">Editor Button</lticm:property>
                <lticm:property name="selection_width">500</lticm:property>
                <lticm:property name="selection_height">300</lticm:property>
              </lticm:options>
            </blti:extensions>
            <cartridge_bundle identifierref="BLTI001_Bundle"/>
            <cartridge_icon identifierref="BLTI001_Icon"/>
        </cartridge_basiclti_link>
      XML
      obj = OpenStruct.new({ body: xml })
      allow(CanvasHttp).to receive(:get).and_return(obj)
      post "create", params: { course_id: @course.id, external_tool: { name: "tool name", url: "http://example.com", consumer_key: "key", shared_secret: "secret", config_type: "by_url", config_url: "http://config.example.com" } }, format: "json"

      expect(response).to be_successful
      expect(assigns[:tool]).not_to be_nil
      # User-entered name overrides name provided in xml
      expect(assigns[:tool].name).to eq "tool name"
      expect(assigns[:tool].description).to eq "Description"
      expect(assigns[:tool].url).to eq "http://example.com/other_url"
      expect(assigns[:tool].consumer_key).to eq "key"
      expect(assigns[:tool].shared_secret).to eq "secret"
      expect(assigns[:tool].has_placement?(:editor_button)).to be_truthy
    end

    it "fails gracefully on invalid URL retrieval or timeouts" do
      allow(CanvasHttp).to receive(:get).and_raise(Timeout::Error)
      user_session(@teacher)
      post "create", params: { course_id: @course.id, external_tool: { name: "tool name", url: "http://example.com", consumer_key: "key", shared_secret: "secret", config_type: "by_url", config_url: "http://config.example.com" } }, format: "json"
      expect(response).not_to be_successful
      expect(assigns[:tool]).to be_new_record
      json = json_parse(response.body)
      expect(json["errors"]["config_url"][0]["message"]).to eq I18n.t(:retrieve_timeout, "could not retrieve configuration, the server response timed out")
    end

    it "fails gracefully trying to retrieve from localhost" do
      expect(CanvasHttp).to receive(:insecure_host?).with("localhost").and_return(true)
      user_session(@teacher)
      post "create",
           params: { course_id: @course.id,
                     external_tool: { name: "tool name",
                                      url: "http://example.com",
                                      consumer_key: "key",
                                      shared_secret: "secret",
                                      config_type: "by_url",
                                      config_url: "http://localhost:9001" } },
           format: "json"
      expect(response).not_to be_successful
      expect(assigns[:tool]).to be_new_record
      json = json_parse(response.body)
      expect(json["errors"]["config_url"][0]["message"]).to eq "Invalid URL"
    end

    it "stores placement config using string key" do
      expect(CanvasHttp).to receive(:insecure_host?).with("localhost").and_return(true)
      user_session(@teacher)

      post "create",
           params: { course_id: @course.id,
                     external_tool: { name: "tool name",
                                      url: "http://example.com",
                                      consumer_key: "key",
                                      shared_secret: "secret",
                                      config_type: "by_url",
                                      config_url: "http://localhost:9001",
                                      course_navigation: { enabled: true } } },
           format: "json"
      expect(assigns[:tool].settings).to have_key "course_navigation"
    end

    context "navigation tabs caching" do
      it "does not clear the navigation tabs cache for non navigtaion tools" do
        enable_cache do
          user_session(@teacher)
          nav_cache = Lti::NavigationCache.new(@course.root_account)
          cache_key = nav_cache.cache_key
          xml = <<~XML
            <cartridge_basiclti_link xmlns="http://www.imsglobal.org/xsd/imslticc_v1p0" xmlns:blti="http://www.imsglobal.org/xsd/imsbasiclti_v1p0" xmlns:lticm="http://www.imsglobal.org/xsd/imslticm_v1p0" xmlns:lticp="http://www.imsglobal.org/xsd/imslticp_v1p0" xmlns:xsi="http://www.w3.org/2001/XMLSchema-instance" xsi:schemaLocation="http://www.imsglobal.org/xsd/imslticc_v1p0 http://www.imsglobal.org/xsd/lti/ltiv1p0/imslticc_v1p0.xsd http://www.imsglobal.org/xsd/imsbasiclti_v1p0 http://www.imsglobal.org/xsd/lti/ltiv1p0/imsbasiclti_v1p0p1.xsd http://www.imsglobal.org/xsd/imslticm_v1p0 http://www.imsglobal.org/xsd/lti/ltiv1p0/imslticm_v1p0.xsd http://www.imsglobal.org/xsd/imslticp_v1p0 http://www.imsglobal.org/xsd/lti/ltiv1p0/imslticp_v1p0.xsd">
              <blti:title>Redirect Tool</blti:title>
              <blti:description>
                Add links to external web resources that show up as navigation items in course, user or account navigation. Whatever URL you specify is loaded within the content pane when users click the link.
              </blti:description>
              <blti:launch_url>https://www.edu-apps.org/redirect</blti:launch_url>
              <blti:custom>
                <lticm:property name="url">https://</lticm:property>
              </blti:custom>
              <blti:extensions platform="canvas.instructure.com">
                <lticm:property name="icon_url">
                  https://www.edu-apps.org/assets/lti_redirect_engine/redirect_icon.png
                </lticm:property>
                <lticm:property name="link_text"/>
                <lticm:property name="privacy_level">anonymous</lticm:property>
                <lticm:property name="tool_id">redirect</lticm:property>
              </blti:extensions>
            </cartridge_basiclti_link>
          XML
          post "create", params: { course_id: @course.id, external_tool: { name: "tool name", url: "http://example.com", consumer_key: "key", shared_secret: "secret", config_type: "by_xml", config_xml: xml } }, format: "json"
          expect(response).to be_successful
          expect(nav_cache.cache_key).to eq cache_key
        end
      end

      it "clears the navigation tabs cache for course nav" do
        enable_cache do
          user_session(@teacher)
          cache_key = Lti::NavigationCache.new(@course.root_account).cache_key
          xml = <<~XML
            <cartridge_basiclti_link xmlns="http://www.imsglobal.org/xsd/imslticc_v1p0" xmlns:blti="http://www.imsglobal.org/xsd/imsbasiclti_v1p0" xmlns:lticm="http://www.imsglobal.org/xsd/imslticm_v1p0" xmlns:lticp="http://www.imsglobal.org/xsd/imslticp_v1p0" xmlns:xsi="http://www.w3.org/2001/XMLSchema-instance" xsi:schemaLocation="http://www.imsglobal.org/xsd/imslticc_v1p0 http://www.imsglobal.org/xsd/lti/ltiv1p0/imslticc_v1p0.xsd http://www.imsglobal.org/xsd/imsbasiclti_v1p0 http://www.imsglobal.org/xsd/lti/ltiv1p0/imsbasiclti_v1p0p1.xsd http://www.imsglobal.org/xsd/imslticm_v1p0 http://www.imsglobal.org/xsd/lti/ltiv1p0/imslticm_v1p0.xsd http://www.imsglobal.org/xsd/imslticp_v1p0 http://www.imsglobal.org/xsd/lti/ltiv1p0/imslticp_v1p0.xsd">
              <blti:title>Redirect Tool</blti:title>
              <blti:description>
                Add links to external web resources that show up as navigation items in course, user or account navigation. Whatever URL you specify is loaded within the content pane when users click the link.
              </blti:description>
              <blti:launch_url>https://www.edu-apps.org/redirect</blti:launch_url>
              <blti:custom>
                <lticm:property name="url">https://</lticm:property>
              </blti:custom>
              <blti:extensions platform="canvas.instructure.com">
                <lticm:options name="course_navigation">
                  <lticm:property name="enabled">true</lticm:property>
                  <lticm:property name="visibility">public</lticm:property>
                </lticm:options>
                <lticm:property name="icon_url">
                  https://www.edu-apps.org/assets/lti_redirect_engine/redirect_icon.png
                </lticm:property>
                <lticm:property name="link_text"/>
                <lticm:property name="privacy_level">anonymous</lticm:property>
                <lticm:property name="tool_id">redirect</lticm:property>
              </blti:extensions>
            </cartridge_basiclti_link>
          XML
          post "create", params: { course_id: @course.id, external_tool: { name: "tool name", url: "http://example.com", consumer_key: "key", shared_secret: "secret", config_type: "by_xml", config_xml: xml } }, format: "json"
          expect(response).to be_successful
          expect(Lti::NavigationCache.new(@course.root_account).cache_key).not_to eq cache_key
        end
      end

      it "clears the navigation tabs cache for account nav" do
        enable_cache do
          user_session(@teacher)
          cache_key = Lti::NavigationCache.new(@course.root_account).cache_key
          xml = <<~XML
            <cartridge_basiclti_link xmlns="http://www.imsglobal.org/xsd/imslticc_v1p0" xmlns:blti="http://www.imsglobal.org/xsd/imsbasiclti_v1p0" xmlns:lticm="http://www.imsglobal.org/xsd/imslticm_v1p0" xmlns:lticp="http://www.imsglobal.org/xsd/imslticp_v1p0" xmlns:xsi="http://www.w3.org/2001/XMLSchema-instance" xsi:schemaLocation="http://www.imsglobal.org/xsd/imslticc_v1p0 http://www.imsglobal.org/xsd/lti/ltiv1p0/imslticc_v1p0.xsd http://www.imsglobal.org/xsd/imsbasiclti_v1p0 http://www.imsglobal.org/xsd/lti/ltiv1p0/imsbasiclti_v1p0p1.xsd http://www.imsglobal.org/xsd/imslticm_v1p0 http://www.imsglobal.org/xsd/lti/ltiv1p0/imslticm_v1p0.xsd http://www.imsglobal.org/xsd/imslticp_v1p0 http://www.imsglobal.org/xsd/lti/ltiv1p0/imslticp_v1p0.xsd">
              <blti:title>Redirect Tool</blti:title>
              <blti:description>
                Add links to external web resources that show up as navigation items in course, user or account navigation. Whatever URL you specify is loaded within the content pane when users click the link.
              </blti:description>
              <blti:launch_url>https://www.edu-apps.org/redirect</blti:launch_url>
              <blti:custom>
                <lticm:property name="url">https://</lticm:property>
              </blti:custom>
              <blti:extensions platform="canvas.instructure.com">
                <lticm:options name="account_navigation">
                  <lticm:property name="enabled">true</lticm:property>
                  <lticm:property name="visibility">public</lticm:property>
                </lticm:options>
                <lticm:property name="icon_url">
                  https://www.edu-apps.org/assets/lti_redirect_engine/redirect_icon.png
                </lticm:property>
                <lticm:property name="link_text"/>
                <lticm:property name="privacy_level">anonymous</lticm:property>
                <lticm:property name="tool_id">redirect</lticm:property>
              </blti:extensions>
            </cartridge_basiclti_link>
          XML
          post "create", params: { course_id: @course.id, external_tool: { name: "tool name", url: "http://example.com", consumer_key: "key", shared_secret: "secret", config_type: "by_xml", config_xml: xml } }, format: "json"
          expect(response).to be_successful
          expect(Lti::NavigationCache.new(@course.root_account).cache_key).not_to eq cache_key
        end
      end

      it "clears the navigation tabs cache for user nav" do
        enable_cache do
          user_session(@teacher)
          cache_key = Lti::NavigationCache.new(@course.root_account).cache_key
          xml = <<~XML
            <cartridge_basiclti_link xmlns="http://www.imsglobal.org/xsd/imslticc_v1p0" xmlns:blti="http://www.imsglobal.org/xsd/imsbasiclti_v1p0" xmlns:lticm="http://www.imsglobal.org/xsd/imslticm_v1p0" xmlns:lticp="http://www.imsglobal.org/xsd/imslticp_v1p0" xmlns:xsi="http://www.w3.org/2001/XMLSchema-instance" xsi:schemaLocation="http://www.imsglobal.org/xsd/imslticc_v1p0 http://www.imsglobal.org/xsd/lti/ltiv1p0/imslticc_v1p0.xsd http://www.imsglobal.org/xsd/imsbasiclti_v1p0 http://www.imsglobal.org/xsd/lti/ltiv1p0/imsbasiclti_v1p0p1.xsd http://www.imsglobal.org/xsd/imslticm_v1p0 http://www.imsglobal.org/xsd/lti/ltiv1p0/imslticm_v1p0.xsd http://www.imsglobal.org/xsd/imslticp_v1p0 http://www.imsglobal.org/xsd/lti/ltiv1p0/imslticp_v1p0.xsd">
              <blti:title>Redirect Tool</blti:title>
              <blti:description>
                Add links to external web resources that show up as navigation items in course, user or account navigation. Whatever URL you specify is loaded within the content pane when users click the link.
              </blti:description>
              <blti:launch_url>https://www.edu-apps.org/redirect</blti:launch_url>
              <blti:custom>
                <lticm:property name="url">https://</lticm:property>
              </blti:custom>
              <blti:extensions platform="canvas.instructure.com">
                <lticm:options name="user_navigation">
                  <lticm:property name="enabled">true</lticm:property>
                  <lticm:property name="visibility">public</lticm:property>
                </lticm:options>
                <lticm:property name="icon_url">
                  https://www.edu-apps.org/assets/lti_redirect_engine/redirect_icon.png
                </lticm:property>
                <lticm:property name="link_text"/>
                <lticm:property name="privacy_level">anonymous</lticm:property>
                <lticm:property name="tool_id">redirect</lticm:property>
              </blti:extensions>
            </cartridge_basiclti_link>
          XML
          post "create", params: { course_id: @course.id, external_tool: { name: "tool name", url: "http://example.com", consumer_key: "key", shared_secret: "secret", config_type: "by_xml", config_xml: xml } }, format: "json"
          expect(response).to be_successful
          expect(Lti::NavigationCache.new(@course.root_account).cache_key).not_to eq cache_key
        end
      end
    end
  end

  describe "PUT 'update'" do
    it "updates tool with tool_configuration[prefer_sis_email] param" do
      @tool = new_valid_tool(@course)
      user_session(@teacher)

      put :update, params: { course_id: @course.id, external_tool_id: @tool.id, external_tool: { tool_configuration: { prefer_sis_email: "true" } } }, format: "json"

      expect(response).to be_successful

      json = json_parse(response.body)

      expect(json["tool_configuration"]).to be_truthy
      expect(json["tool_configuration"]["prefer_sis_email"]).to eq "true"
    end

    it "updates allow_membership_service_access if the feature flag is set" do
      allow_any_instance_of(Account).to receive(:feature_enabled?).and_return(false)
      allow_any_instance_of(Account).to receive(:feature_enabled?).with(:membership_service_for_lti_tools).and_return(true)
      @tool = new_valid_tool(@course)
      user_session(@teacher)

      put :update, params: { course_id: @course.id, external_tool_id: @tool.id, external_tool: { allow_membership_service_access: true } }, format: "json"

      expect(response).to be_successful
      expect(@tool.reload.allow_membership_service_access).to be true
    end

    it "does not update allow_membership_service_access if the feature flag is not set" do
      @tool = new_valid_tool(@course)
      user_session(@teacher)

      put :update, params: { course_id: @course.id, external_tool_id: @tool.id, external_tool: { allow_membership_service_access: true } }, format: "json"

      expect(response).to be_successful
      expect(@tool.reload.allow_membership_service_access).to be_falsey
    end

    it "accepts is_rce_favorite parameter" do
      user_session(account_admin_user)
      @tool = new_valid_tool(@course.root_account)
      @tool.editor_button = { url: "http://example.com", icon_url: "http://example.com", enabled: true }
      @tool.save!
      put :update, params: { account_id: @course.root_account.id, external_tool_id: @tool.id, external_tool: { is_rce_favorite: true } }, format: "json"
      expect(response).to be_successful
      expect(assigns[:tool].is_rce_favorite).to be true
    end

    it "updates placement properties if the enabled key is set to false" do
      user_session(account_admin_user)
      @tool = new_valid_tool(@course.root_account)
      @tool.editor_button = { url: "https://example.com", icon_url: "https://example.com", enabled: false }
      @tool.save!

      put :update,
          params: {
            account_id: @course.root_account.id,
            external_tool_id: @tool.id,
            external_tool: { editor_button: { url: "https://new-example.com" } }
          },
          format: "json"
      tool_updated = ContextExternalTool.find(@tool.id)
      inactive_placements = tool_updated[:settings][:inactive_placements]
      editor_button = tool_updated[:settings][:editor_button]

      expect(response).to be_successful
      expect(inactive_placements).to include(:editor_button)
      expect(inactive_placements[:editor_button][:url]).to eq "https://new-example.com"
      expect(editor_button).to be_nil
    end

    it "allows to remove the app placement entirely" do
      user_session(account_admin_user)
      @tool = new_valid_tool(@course.root_account)
      @tool.editor_button = { url: "https://example.com", icon_url: "https://example.com", enabled: false }
      @tool.save!

      put :update,
          params: {
            account_id: @course.root_account.id,
            external_tool_id: @tool.id,
            external_tool: { editor_button: "null" }
          },
          format: "json"
      expect(response).to be_successful
      expect(@tool.reload.editor_button).to be_nil
    end
  end

  describe "'GET 'generate_sessionless_launch'" do
    let(:login_pseudonym) { pseudonym(@user) }
    let(:tool) { new_valid_tool(@course) }
    let(:url) { URI.parse(response.parsed_body["url"]) }
    let(:query_params) { CGI.parse(url.query) }
    let(:verifier) { query_params["verifier"].first }
    let(:session_token) { SessionToken.parse(query_params["session_token"].first) }
    let(:launch_settings) do
      redis_key = "#{@course.class.name}:#{Lti::RedisMessageClient::SESSIONLESS_LAUNCH_PREFIX}#{verifier}"
      JSON.parse(Canvas.redis.get(redis_key))
    end
    let(:tool_settings) { launch_settings["tool_settings"] }

    before do
      allow(BasicLTI::Sourcedid).to receive(:encryption_secret) { "encryption-secret-5T14NjaTbcYjc4" }
      allow(BasicLTI::Sourcedid).to receive(:signing_secret) { "signing-secret-vp04BNqApwdwUYPUI" }
      user_session(@user, login_pseudonym)
    end

    it "generates a sessionless launch" do
      get :generate_sessionless_launch, params: { course_id: @course.id, id: tool.id }

      expect(response).to be_successful

      expect(launch_settings["launch_url"]).to eq "http://www.example.com/basic_lti"
      expect(launch_settings.dig("metadata", "launch_type")).to eq "direct_link"
      expect(launch_settings["tool_name"]).to eq "bob"
      expect(launch_settings["analytics_id"]).to eq "some_tool"
      expect(tool_settings["custom_canvas_course_id"]).to eq @course.id.to_s
      expect(tool_settings["custom_canvas_user_id"]).to eq @user.id.to_s
    end

    context "when using an API token" do
      let(:access_token) { login_pseudonym.user.access_tokens.create(purpose: "test") }

      before { controller.instance_variable_set :@access_token, access_token }

      it "adds a session_token to log the user in" do
        get :generate_sessionless_launch, params: { course_id: @course.id, id: tool.id }

        expect(response).to be_successful

        expect(session_token.pseudonym_id).to eq(login_pseudonym.global_id)
      end
    end

    context "when the launch url has query params" do
      let(:tool) { new_valid_tool(@course, { url: "http://www.example.com/basic_lti?tripping", post_only: true }) }

      it "strips query param from launch_url before signing, attaches to post body, and removes query params in url for launch" do
        get :generate_sessionless_launch, params: { course_id: @course.id, id: tool.id }

        expect(response).to be_successful

        expect(launch_settings["launch_url"]).to eq "http://www.example.com/basic_lti"
        expect(launch_settings["tool_settings"]).to have_key "tripping"
      end
    end

    context 'with "launch_type" set to "assessment' do
      let(:due_at) { Time.zone.now }
      let(:course) { @course }
      let(:assignment) do
        a = assignment_model(
          course: @course,
          name: "tool assignment",
          submission_types: "external_tool",
          points_possible: 20,
          grading_type: "points",
          due_at:
        )

        tag = @assignment.build_external_tool_tag(url: tool.url)
        tag.update!(content_type: "ContextExternalTool")

        a
      end

      before do
        tool.settings["custom_fields"] ||= {}
        tool.settings["custom_fields"]["assignment_due_at"] = "$Canvas.assignment.dueAt.iso8601"
        tool.save!
      end

      it "generates a sessionless launch for an external tool assignment" do
        get :generate_sessionless_launch, params: { course_id: course.id, launch_type: "assessment", assignment_id: assignment.id }
        expect(response).to be_successful

        expect(launch_settings["launch_url"]).to eq "http://www.example.com/basic_lti"
        expect(launch_settings.dig("metadata", "launch_type")).to eq "content_item"
        expect(launch_settings["tool_name"]).to eq "bob"
        expect(launch_settings["analytics_id"]).to eq "some_tool"
        expect(tool_settings["custom_canvas_course_id"]).to eq @course.id.to_s
        expect(tool_settings["custom_canvas_user_id"]).to eq @user.id.to_s
        expect(tool_settings["resource_link_id"]).to eq opaque_id(@assignment.external_tool_tag)
        expect(tool_settings["resource_link_title"]).to eq "tool assignment"

        expect(Time.parse(tool_settings["custom_assignment_due_at"])).to be_within(5.seconds).of due_at
      end

      context "and the assignment has due date overrides" do
        let!(:assignment_override) do
          override = assignment.assignment_overrides.create!(
            title: "1 student",
            set_type: "ADHOC",
            due_at_overridden: true,
            due_at: due_at + 1.day
          )

          override.assignment_override_students.create!(user: @user)

          override
        end

        it "sends the overridden due_at value in the launch parameters" do
          get :generate_sessionless_launch, params: { course_id: course.id, launch_type: "assessment", assignment_id: assignment.id }

          expect(Time.parse(tool_settings["custom_assignment_due_at"])).to be_within(5.seconds).of(assignment_override.due_at)
        end
      end
    end

    context "when url is provided in params" do
      let(:provided_url) { "https://www.example.com/sessionless_launch" }

      it "uses it for launch_url" do
        get :generate_sessionless_launch, params: { course_id: @course.id, id: tool.id, url: provided_url }
        expect(response).to be_successful
        expect(launch_settings["launch_url"]).to eq provided_url
      end
    end

    context "with only launch url" do
      it "is successful" do
        get :generate_sessionless_launch, params: { course_id: @course.id, url: tool.url }
        expect(response).to be_successful
        expect(launch_settings.dig("metadata", "launch_type")).to eq "indirect_link"
      end
    end

    context "with environment-specific overrides" do
      let(:override_url) { "http://www.example-beta.com/basic_lti" }
      let(:domain) { "www.example-beta.com" }

      before do
        allow(ApplicationController).to receive_messages(test_cluster?: true, test_cluster_name: "beta")
        user_session(account_admin_user)

        tool.settings[:environments] = {
          domain:
        }
        tool.save!
      end

      it "uses override for resource_url" do
        get :generate_sessionless_launch, params: { course_id: @course.id, id: tool.id }
        expect(response).to be_successful
        expect(launch_settings["launch_url"]).to eq override_url
      end

      context "when launch_url is passed in params" do
        let(:launch_url) { "https://www.example.com/other_lti_launch" }
        let(:override_launch_url) { "https://www.example-beta.com/other_lti_launch" }

        it "uses overridden launch_url for resource_url" do
          get :generate_sessionless_launch, params: { course_id: @course.id, id: tool.id, url: launch_url }
          expect(response).to be_successful
          expect(launch_settings["launch_url"]).to eq override_launch_url
        end
      end
    end

    it "passes whitelisted `platform` query param to lti launch body" do
      assignment_model(course: @course,
                       name: "tool assignment",
                       submission_types: "external_tool",
                       points_possible: 20,
                       grading_type: "points")
      tag = @assignment.build_external_tool_tag(url: tool.url)
      tag.content_type = "ContextExternalTool"
      tag.save!

      get :generate_sessionless_launch, params: {
        course_id: @course.id,
        launch_type: "assessment",
        assignment_id: @assignment.id,
        platform: "mobile"
      }
      expect(response).to be_successful

      expect(tool_settings["ext_platform"]).to eq "mobile"
    end

    it "requires context_module_id for module_item launch type" do
      @cm = ContextModule.create(context: @course)
      @tg = ContentTag.create(context: @course,
                              context_module: @cm,
                              content_type: "ContextExternalTool",
                              content: tool)

      get :generate_sessionless_launch,
          params: { course_id: @course.id,
                    launch_type: "module_item",
                    content_type: "ContextExternalTool" }

      expect(response).not_to be_successful
      expect(response.body).to include "A module item id must be provided for module item LTI launch"
    end

    it "Sets the correct resource_link_id for module items when module_item_id is provided" do
      @cm = ContextModule.create(context: @course)
      @tg = ContentTag.create(context: @course,
                              context_module: @cm,
                              content_type: "ContextExternalTool",
                              content: @tool,
                              url: tool.url,
                              title: "my module item title")
      @cm.content_tags << @tg
      @cm.save!
      @course.save!

      get :generate_sessionless_launch,
          params: { course_id: @course.id,
                    launch_type: "module_item",
                    module_item_id: @tg.id,
                    content_type: "ContextExternalTool" }

      expect(response).to be_successful

      expect(launch_settings["tool_settings"]["resource_link_id"]).to eq opaque_id(@tg)
      expect(launch_settings["tool_settings"]["resource_link_title"]).to eq "my module item title"
      expect(launch_settings.dig("metadata", "launch_type")).to eq "content_item"
    end

    it "makes the module item available for variable expansions" do
      tool.settings[:custom_fields] = { "standard" => "$Canvas.moduleItem.id" }
      tool.save!
      @cm = ContextModule.create(context: @course)
      @tg = ContentTag.create(context: @course,
                              context_module: @cm,
                              content_type: "ContextExternalTool",
                              content: tool,
                              url: tool.url)
      @cm.content_tags << @tg
      @cm.save!
      @course.save!

      get :generate_sessionless_launch,
          params: { course_id: @course.id,
                    launch_type: "module_item",
                    module_item_id: @tg.id,
                    content_type: "ContextExternalTool" }

      expect(launch_settings.dig("tool_settings", "custom_standard")).to eq @tg.id.to_s
    end

    it "redirects if there is no matching tool for the launch_url, and tool id" do
      params = { course_id: @course.id, url: "http://my_non_esisting_tool_domain.com", id: -1 }
      expect(get(:generate_sessionless_launch, params:)).to redirect_to course_url(@course)
    end

    it "redirects if there is no matching tool for the and tool id" do
      params = { course_id: @course.id, id: -1 }
      expect(get(:generate_sessionless_launch, params:)).to redirect_to course_url(@course)
    end

    it "redirects if there is no launch url associated with the tool" do
      tool.update!(url: nil)
      params = { course_id: @course.id, id: tool.id }
      expect(get(:generate_sessionless_launch, params:)).to redirect_to course_url(@course)
    end

    context "with 1.3 tool" do
      include_context "lti_1_3_spec_helper"

      let(:tool) do
        t = tool_configuration.new_external_tool(@course)
        t.save!
        t
      end
      let(:rl) do
        Lti::ResourceLink.create!(
          context_external_tool: tool,
          context: @course,
          custom: { abc: "def", expans: "$Canvas.user.id" },
          url: "http://www.example.com/launch"
        )
      end
      let(:params) { { course_id: @course.id, id: tool.id } }
      let(:account) { @course.account }
      let(:access_token) { login_pseudonym.user.access_tokens.create(purpose: "test") }

      before { controller.instance_variable_set :@access_token, access_token }

      it "returns the lti 1.3 launch url with a session token when not given url or lookup_id" do
        get(:generate_sessionless_launch, params:)
        expect(response).to be_successful

        expect(url.path).to eq("#{course_external_tools_path(@course)}/#{tool.id}")
        expect(url.query).to match(/session_token=[0-9a-zA-Z_-]+/)
        expect(session_token.pseudonym_id).to eq(login_pseudonym.global_id)
      end

      it "returns the lti 1.3 launch url with a session token when given a url and tool id" do
        get :generate_sessionless_launch, params: params.merge(url: "http://lti13testtool.docker/deep_link")
        expect(response).to be_successful

        expect(url.path).to eq("#{course_external_tools_path(@course)}/#{tool.id}")
        expect(query_params).to have_key("display")
        expect(query_params).to have_key("launch_url")
        expect(query_params).to have_key("session_token")
        expect(session_token.pseudonym_id).to eq(login_pseudonym.global_id)
      end

      it "returns the specified launch url for a deep link" do
        get :generate_sessionless_launch, params: params.merge(id: tool.id, url: "http://lti13testtool.docker/deep_link")
        expect(response).to be_successful
        expect(query_params["launch_url"]).to eq ["http://lti13testtool.docker/deep_link"]
      end

      context "when not passing tool_id" do
        let(:params) { { course_id: @course.id } }

        it "returns the lti 1.3 resource link lookup uuid with a session token when given a lookup_uuid" do
          get :generate_sessionless_launch, params: params.merge(resource_link_lookup_uuid: rl.lookup_uuid)
          expect(response).to be_successful

          expect(url.path).to eq("#{course_external_tools_path(@course)}/retrieve")
          expect(query_params).to have_key("display")
          expect(query_params).to have_key("resource_link_lookup_uuid")
          expect(query_params).to have_key("session_token")
          expect(session_token.pseudonym_id).to eq(login_pseudonym.global_id)
        end

        it "returns the lti 1.3 launch url with a session token when given a url and a lookup_id" do
          get :generate_sessionless_launch, params: params.merge(url: "http://lti13testtool.docker/deep_link", resource_link_lookup_uuid: rl.lookup_uuid)
          expect(response).to be_successful

          expect(url.path).to eq("#{course_external_tools_path(@course)}/retrieve")
          expect(query_params).to have_key("display")
          expect(query_params).to have_key("resource_link_lookup_uuid")
          expect(query_params).to have_key("session_token")
          expect(session_token.pseudonym_id).to eq(login_pseudonym.global_id)
        end
      end

      context "when there is no access to token (non-API access)" do
        let(:access_token) { nil }

        it "returns a 401" do
          get(:generate_sessionless_launch, params:)
          expect(response).to_not be_successful
          expect(response.code.to_i).to eq(401)
        end
      end

      context "when the developer key requires scopes" do
        before do
          access_token.developer_key.update!(require_scopes: true)
        end

        it 'responds with "unauthorized" if developer key requires scopes' do
          get(:generate_sessionless_launch, params:)
          expect(response).to be_unauthorized
        end
      end

      context "with a cross-shard launch" do
        specs_require_sharding

        let!(:tool) do
          t = tool_configuration.new_external_tool(course)
          t.save!
          t
        end

        let(:course) do
          course = course_model(account:)
          course.enroll_user(user, "StudentEnrollment", { enrollment_state: "active" })
          course.offer!
          course
        end

        let(:user) { @shard2.activate { user_model(name: "cross-shard user") } }
        let(:developer_key) { DeveloperKey.create!(account:) }
        let(:account) { Account.default }
        let(:tool_root_account) { account_model }
        let(:access_token) { pseudonym(user).user.access_tokens.create(purpose: "test") }
        let(:account_host) { "canvas-test.instructure.com" }
        let(:tool_host) { "canvas-test-2.instructure.com" }
        let(:params) { { course_id: course.global_id, id: tool.global_id } }

        before do
          tool.update_attribute(:root_account_id, tool_root_account.id)
          tool_root_account.account_domains.create!(host: tool_host)
          account.account_domains.create!(host: account_host)
          user_session(user)
          request.host = account_host
        end

        it "returns the lti 1.3 launch url with a session token" do
          expect(HTTParty).to receive(:get) do |url, options|
            expect(url).to eq "http://#{tool_host}/api/v1/courses/#{course.shard.id}~#{course.local_id}/external_tools/sessionless_launch?course_id=#{course.id}&id=#{tool.id}&redirect=true"
            expect(options[:headers].keys).to include "Authorization"
          end

          @shard2.activate { get :generate_sessionless_launch, params: }
        end

        context 'with a "redirect" flag' do
          let(:params) { { course_id: course.global_id, id: tool.global_id, redirect: true } }

          it "uses the request host" do
            @shard2.activate { get :generate_sessionless_launch, params: }
            expect(URI(json_parse["url"]).host).to eq account_host
          end
        end

        context "when the context is not a course" do
          let!(:tool) do
            t = tool_configuration.new_external_tool(course.account)
            t.save!
            t
          end

          let(:params) { { account_id: course.account.global_id, id: tool.global_id, redirect: true } }

          it "uses the request host" do
            @shard2.activate { get :generate_sessionless_launch, params: }
            expect(URI(json_parse["url"]).host).to eq account_host
          end
        end

        context "when an API token is not used" do
          let(:access_token) { nil }

          it "does not return a sessionless launch URI" do
            @shard2.activate { get :generate_sessionless_launch, params: }
            expect(response).to be_unauthorized
          end
        end

        context "when the cross-account request fails" do
          before { allow(HTTParty).to receive(:get).and_return(double("success?" => false)) }

          it "uses the request host" do
            @shard2.activate { get :generate_sessionless_launch, params: }
            expect(URI(json_parse["url"]).host).to eq account_host
          end
        end
      end

      context "with an assignment launch" do
        before do
          assignment.update!(
            external_tool_tag: content_tag,
            submission_types: "external_tool"
          )
        end

        let(:assignment) { assignment_model(course: @course) }
        let(:launch_url) { tool.url }
        let(:params) { { course_id: @course.id, launch_type: :assessment, assignment_id: assignment.id } }
        let(:content_tag) { ContentTag.create!(context: assignment, content: tool, url: launch_url) }

        it "returns an assignment launch URL" do
          get(:generate_sessionless_launch, params:)
          expect(json_parse["url"]).to include "http://test.host/courses/#{@course.id}/assignments/#{assignment.id}?display=borderless&session_token="
        end

        context "and the assignment is missing AGS records" do
          before do
            assignment.line_items.destroy_all

            Lti::ResourceLink.where(
              resource_link_uuid: assignment.lti_context_id
            ).destroy_all

            get :generate_sessionless_launch, params:
          end

          it "creates the missing line item" do
            expect(assignment.reload.line_items).to be_present
          end

          it "creates the missing resource link" do
            expect(Lti::ResourceLink.where(resource_link_uuid: assignment.lti_context_id)).to be_present
          end
        end
      end

      context "with a module item launch" do
        subject do
          get(:generate_sessionless_launch, params:)
          json_parse["url"]
        end

        let(:launch_url) { tool.url }
        let(:params) { { course_id: @course.id, launch_type: :module_item, module_item_id: module_item.id } }
        let(:context_module) do
          ContextModule.create!(
            context: @course,
            name: "External Tools"
          )
        end
        let(:module_item) do
          ContentTag.create!(
            context: @course,
            context_module:,
            content: tool,
            url: launch_url
          )
        end

        it { is_expected.to include "http://test.host/courses/#{@course.id}/modules/items/#{module_item.id}" }

        it { is_expected.to include "display=borderless" }

        it { is_expected.to match(/session_token=\w+/) }
      end

      context "when there is a URL but no launch_type or ID" do
        before do
          get :generate_sessionless_launch, params: { course_id: @course.id, url: tool.url }
        end

        it "generates a retrieve URL with the url" do
          expect(json_parse["url"]).to start_with("http://test.host/courses/#{@course.id}/external_tools/retrieve?")
          expect(json_parse["url"]).to include("display=borderless")
          expect(json_parse["url"]).to include("url=#{CGI.escape tool.url}")
        end

        it "finds the tool" do
          expect(json_parse["id"]).to eq(tool.id)
        end
      end
    end
  end

  describe "#sessionless_launch" do
    let(:tool) do
      new_valid_tool(@course).tap do |t|
        t.course_navigation = { enabled: true }
        t.save!
      end
    end
    let(:verifier) do
      get :generate_sessionless_launch, params: { course_id: @course.id, id: tool.id, launch_type: :course_navigation }
      json = response.parsed_body
      CGI.parse(URI.parse(json["url"]).query)["verifier"].first
    end

    before do
      allow(BasicLTI::Sourcedid).to receive(:encryption_secret) { "encryption-secret-5T14NjaTbcYjc4" }
      allow(BasicLTI::Sourcedid).to receive(:signing_secret) { "signing-secret-vp04BNqApwdwUYPUI" }
      user_session(@user)
    end

    it "generates a sessionless launch" do
      expect(controller).to receive(:log_asset_access).once
      get :sessionless_launch, params: { course_id: @course.id, verifier: }
    end

    it "logs the launch" do
      allow(Lti::LogService).to receive(:new) do
        double("Lti::LogService").tap { |s| allow(s).to receive(:call) }
      end

      get :sessionless_launch, params: { course_id: @course.id, verifier: }

      expect(Lti::LogService).to have_received(:new).with(
        tool:,
        context: @course,
        user: @user,
        session_id: nil,
        placement: "course_navigation",
        launch_type: :direct_link,
        launch_url: "http://www.example.com/basic_lti"
      )
    end
  end

  def opaque_id(asset)
    if asset.respond_to?(:lti_context_id)
      Lti::Asset.global_context_id_for(asset)
    else
      Lti::Asset.context_id_for(asset)
    end
  end

  describe "GET 'visible_course_nav_tools'" do
    def add_tool(name, course)
      tool = course.context_external_tools.new(
        name:,
        consumer_key: "key1",
        shared_secret: "secret1"
      )
      tool.url = "http://www.example.com/basic_lti"
      tool.use_1_3 = true
      tool.developer_key = DeveloperKey.create!
      tool.save!
      tool
    end

    before :once do
      student_in_course(active_all: true)
      @course1 = @course
      course_with_teacher(active_all: true, user: @teacher)
      student_in_course(active_all: true, user: @student)
      @course2 = @course

      @tool1 = add_tool("Course nav tool 1", @course1)
      @tool1.course_navigation = { enabled: true }
      @tool1.save!
      @tool2 = add_tool("Course nav tool 2", @course1)
      @tool2.course_navigation = { enabled: true }
      @tool2.save!
      @tool3 = add_tool("Course nav tool 3", @course2)
      @tool3.course_navigation = { enabled: true }
      @tool3.save!
    end

    it "returns a 400 response if no context_codes are provided for the batch endpoint" do
      user_session(@teacher)
      get :all_visible_nav_tools, params: { course_id: @course1.id }

      message = json_parse(response.body)["message"]
      expect(response).to have_http_status :bad_request
      expect(message).to eq "Missing context_codes"
    end

    it "returns a 404 response if no context could be found for the single-context endpoint" do
      user_session(@teacher)
      get :visible_course_nav_tools, params: { course_id: "definitely_not_a_course" }

      expect(response).to have_http_status :not_found
    end

    it "returns a 400 response if any context_codes besides courses are provided" do
      user_session(@teacher)
      get :all_visible_nav_tools, params: { context_codes: ["account_#{@course.account.id}"] }

      message = json_parse(response.body)["message"]
      expect(response).to have_http_status :bad_request
      expect(message).to eq "Invalid context_codes; only `course` codes are supported"
    end

    it "returns an empty array if no courses are found or the courses found have no associated tools" do
      course_with_teacher(active_all: true)
      user_session(@teacher)

      get :all_visible_nav_tools, params: { context_codes: ["course_fake"] }
      expect(response).to be_successful
      tools = json_parse(response.body)
      expect(tools.count).to be 0

      get :all_visible_nav_tools, params: { context_codes: ["course_#{@course.id}"] }
      expect(response).to be_successful
      tools = json_parse(response.body)
      expect(tools.count).to be 0
    end

    it "returns unauthorized if the user lacks read access to any of the supplied courses for the batch endpoint" do
      @course2.claim!
      user_session(@student)
      get :all_visible_nav_tools, params: { context_codes: ["course_#{@course1.id}", "course_#{@course2.id}"] }
      assert_unauthorized
    end

    it "returns unauthorized if the user lacks read access the context for the single-context endpoint" do
      @course2.claim!
      user_session(@student)
      get :visible_course_nav_tools, params: { course_id: @course2.id }
      assert_unauthorized
    end

    it "shows course nav tools to teacher" do
      user_session(@teacher)
      get :all_visible_nav_tools, params: { context_codes: ["course_#{@course1.id}", "course_#{@course2.id}"] }
      expect(response).to be_successful
      tools = json_parse(response.body)
      expect(tools.count).to be 3
      expect(tools.pluck("name")).to eq ["Course nav tool 1", "Course nav tool 2", "Course nav tool 3"]
    end

    it "shows course nav tools for the single-context endpoint" do
      user_session(@teacher)
      get :visible_course_nav_tools, params: { course_id: @course1.id }
      expect(response).to be_successful
      tools = json_parse(response.body)
      expect(tools.count).to be 2
      expect(tools.pluck("name")).to eq ["Course nav tool 1", "Course nav tool 2"]
    end

    it "shows course nav tools to student" do
      user_session(@student)
      get :all_visible_nav_tools, params: { context_codes: ["course_#{@course1.id}", "course_#{@course2.id}"] }
      expect(response).to be_successful
      tools = json_parse(response.body)
      expect(tools.count).to be 3
      expect(tools.pluck("name")).to eq ["Course nav tool 1", "Course nav tool 2", "Course nav tool 3"]
    end

    it "only returns tools with a course navigation placement" do
      @tool2.course_navigation = { enabled: false }
      @tool2.save!
      user_session(@teacher)
      get :all_visible_nav_tools, params: { context_codes: ["course_#{@course1.id}"] }
      expect(response).to be_successful
      tools = json_parse(response.body)
      expect(tools.count).to eq 1
      expect(tools.none? { |t| t["name"] == "Course nav tool 2" }).to be_truthy
    end

    it "doesn't return tools to student marked with admins visibility" do
      @tool3.course_navigation = { enabled: true, visibility: "admins" }
      @tool3.save!
      user_session(@teacher)
      get :all_visible_nav_tools, params: { context_codes: ["course_#{@course2.id}"] }
      expect(response).to be_successful
      tools = json_parse(response.body)
      expect(tools.count).to eq 1
      expect(tools.first["name"]).to eq "Course nav tool 3"

      user_session(@student)
      get :all_visible_nav_tools, params: { context_codes: ["course_#{@course2.id}"] }
      expect(response).to be_successful
      tools = json_parse(response.body)
      expect(tools.count).to eq 0
    end

    it "returns tools in the order they are configured in the navigation settings" do
      saved_tabs = [
        { id: "context_external_tool_#{@tool2.id}" },
        { id: "context_external_tool_#{@tool1.id}" }
      ]
      @course1.tab_configuration = saved_tabs
      @course1.save!
      user_session(@teacher)
      get :all_visible_nav_tools, params: { context_codes: ["course_#{@course1.id}"] }

      tools = json_parse(response.body)
      expect(tools.count).to eq 2
      expect(tools[0]["name"]).to eq "Course nav tool 2"
      expect(tools[1]["name"]).to eq "Course nav tool 1"
    end

    it "excludes hidden tools from response for students" do
      saved_tabs = [{ id: "context_external_tool_#{@tool3.id}", hidden: true }]
      @course2.tab_configuration = saved_tabs
      @course2.save!
      user_session(@student)
      get :all_visible_nav_tools, params: { context_codes: ["course_#{@course2.id}"] }

      tools = json_parse(response.body)
      expect(tools.count).to eq 0
    end
  end
end<|MERGE_RESOLUTION|>--- conflicted
+++ resolved
@@ -237,8 +237,6 @@
               subject
               expect(cached_launch["post_payload"]["https://www.instructure.com/student_context"]).to eq({ "id" => student.lti_id.to_s })
             end
-<<<<<<< HEAD
-=======
           end
         end
 
@@ -262,7 +260,6 @@
             )
 
             subject
->>>>>>> 37d6122c
           end
         end
       end
