# frozen_string_literal: true

#
# Copyright (C) 2015 - present Instructure, Inc.
#
# This file is part of Canvas.
#
# Canvas is free software: you can redistribute it and/or modify it under
# the terms of the GNU Affero General Public License as published by the Free
# Software Foundation, version 3 of the License.
#
# Canvas is distributed in the hope that it will be useful, but WITHOUT ANY
# WARRANTY; without even the implied warranty of MERCHANTABILITY or FITNESS FOR
# A PARTICULAR PURPOSE. See the GNU Affero General Public License for more
# details.
#
# You should have received a copy of the GNU Affero General Public License along
# with this program. If not, see <http://www.gnu.org/licenses/>.
#

require_relative "../apis/api_spec_helper"
require "feature_flag_helper"

describe OutcomeResultsController do
  include FeatureFlagHelper

  def context_outcome(context)
    @outcome_group = context.root_outcome_group
    @outcome = context.created_learning_outcomes.create!(title: "outcome")
    @outcome_group.add_outcome(@outcome)
  end

  def create_outcomes(context, num_outcomes)
    @outcome_group = context.root_outcome_group
    @outcomes = []
    outcome_ids = []
    (1..num_outcomes).each do |i|
      title = "outcome #{i}"
      outcome = context.created_learning_outcomes.create!(title:)
      @outcome_group.add_outcome(outcome)
      @outcomes.append(outcome)
      outcome_ids.append(outcome["id"])
    end

    # Return a list of outcome id's for convenience
    outcome_ids
  end

  def create_outcome_groups_with_one_outcome(context, num_groups)
    content_tags = []
    root_learning_outcome_group_id = context.root_outcome_group.id
    root_account_id = context.root_account_id

    # Make outcomes
    outcomes = (1..num_groups).map do |i|
      {
        context_id: context.id,
        context_type: "Course",
        short_description: "Outcome #{i}",
        workflow_state: "active",
        root_account_ids: [root_account_id]
      }
    end
    outcome_ids = LearningOutcome.upsert_all(outcomes).rows.flatten

    # Make outcome groups
    outcome_groups = (1..num_groups).map do |i|
      {
        context_id: context.id,
        context_type: "Course",
        title: "Group #{i}",
        workflow_state: "active",
        root_learning_outcome_group_id:,
        root_account_id:
      }
    end
    group_ids = LearningOutcomeGroup.upsert_all(outcome_groups).rows.flatten

    # Create content tags to link outcomes to outcome groups
    group_ids.each_with_index do |group_id, index|
      content_tags.append({
                            context_id: context.id,
                            context_type: "Course",
                            tag_type: "learning_outcome_association",
                            content_id: outcome_ids[index],
                            content_type: "LearningOutcome",
                            associated_asset_id: group_id,
                            associated_asset_type: "LearningOutcomeGroup",
                            workflow_state: "active",
                            root_account_id:
                          })
    end
    content_tag_ids = ContentTag.upsert_all(content_tags).rows.flatten

    # Return all id arrays for test use
    [outcome_ids, group_ids, content_tag_ids]
  end

  before :once do
    @account = Account.default
    account_admin_user
  end

  let_once(:outcome_course) do
    course_factory(active_all: true)
    @course
  end

  let_once(:outcome_teacher) do
    teacher_in_course(active_all: true, course: outcome_course)
    @teacher
  end

  let_once(:outcome_student) do
    student_in_course(active_all: true, course: outcome_course, name: "Zebra Animal")
    @student
  end

  let_once(:observer) do
    observer_in_course(active_all: true, course: outcome_course, name: "Observer")
    @observer
  end

  let_once(:outcome_rubric) do
    create_outcome_rubric
  end

  let_once(:outcome_assignment) do
    assignment = create_outcome_assignment
    find_or_create_outcome_submission(assignment:)
    assignment
  end

  let_once(:outcome_rubric_association) do
    create_outcome_rubric_association
  end

  let_once(:outcome_result) do
    create_result(@student.id, @outcome, outcome_assignment, 3)
  end

  let(:outcome_criterion) do
    find_outcome_criterion
  end

  def create_result(user_id, outcome, assignment, score, opts = {})
    rubric_association = outcome_rubric.associate_with(outcome_assignment, outcome_course, purpose: "grading")

    LearningOutcomeResult.new(
      user_id:,
      score:,
      alignment: ContentTag.create!({
                                      title: "content",
                                      context: outcome_course,
                                      learning_outcome: outcome,
                                      content_type: "Assignment",
                                      content_id: assignment.id
                                    }),
      **opts
    ).tap do |lor|
      lor.association_object = rubric_association
      lor.context = outcome_course
      lor.save!
    end
  end

  def find_or_create_outcome_submission(opts = {})
    student = opts[:student] || outcome_student
    assignment = opts[:assignment] ||
                 (create_outcome_assignment if opts[:new]) ||
                 outcome_assignment
    assignment.find_or_create_submission(student)
  end

  def create_outcome_assessment(opts = {})
    association = (create_outcome_rubric_association(opts) if opts[:new]) ||
                  outcome_rubric_association
    criterion = find_outcome_criterion(association.rubric)
    submission = opts[:submission] || find_or_create_outcome_submission(opts)
    student = submission.student
    points = opts[:points] ||
             find_first_rating(criterion)[:points]
    association.assess(
      user: student,
      assessor: outcome_teacher,
      artifact: submission,
      assessment: {
        assessment_type: "grading",
        "criterion_#{criterion[:id]}": {
          points:
        }
      }
    )
  end

  def create_outcome_rubric
    outcome_course
    outcome_with_rubric(mastery_points: 3)
    @outcome.rubric_criterion = find_outcome_criterion(@rubric)
    @outcome.save
    @rubric
  end

  def create_outcome_assignment
    outcome_course.assignments.create!(
      title: "outcome assignment",
      description: "this is an outcome assignment",
      points_possible: outcome_rubric.points_possible
    )
  end

  def create_outcome_rubric_association(opts = {})
    rubric = (create_outcome_rubric if opts[:new]) ||
             outcome_rubric
    assignment = (create_outcome_assignment if opts[:new]) ||
                 outcome_assignment
    rubric.associate_with(assignment, outcome_course, purpose: "grading", use_for_grading: true)
  end

  def find_outcome_criterion(rubric = outcome_rubric)
    rubric.criteria.find { |c| !c[:learning_outcome_id].nil? }
  end

  def find_first_rating(criterion = outcome_criterion)
    criterion[:ratings].first
  end

  def parse_response(response)
    JSON.parse(response.body)
  end

  def mock_os_api_results(user_uuid, outcome_id, associated_asset_id, score, points, points_possible, submitted_at)
    {
      user_uuid:,
      percent_score: score,
      points:,
      points_possible:,
      external_outcome_id: outcome_id,
      submitted_at:,
      attempts: [{ id: 1,
                   authoritative_result_id: 1,
                   points:,
                   points_possible:,
                   event_created_at: Time.zone.now,
                   event_updated_at: Time.zone.now,
                   deleted_at: nil,
                   created_at: Time.zone.now,
                   updated_at: Time.zone.now,
                   metadata: { quiz_metadata: { title: "Quiz Title",
                                                points:,
                                                quiz_id: "1",
                                                points_possible: } },
                   submitted_at:,
                   attempt_number: 1 }],
      associated_asset_type: "canvas.assignment.quizzes",
      associated_asset_id:,
      artifact_type: "quizzes.quiz",
      artifact_id: "1",
      mastery: nil
    }
  end

  def mock_os_lor_results(user, outcome, assignment, score, args = {})
    title = "#{user.name}, #{assignment.name}"
    mastery = (score || 0) >= outcome.mastery_points
    submitted_at = args[:submitted_at] || Time.zone.now
    submission = Submission.find_by(user_id: user.id, assignment_id: assignment.id)
    alignment = ContentTag.create!(
      {
        title: "content",
        context: outcome_course,
        learning_outcome: outcome,
        content_type: "Assignment",
        content_id: assignment.id
      }
    )
    lor = LearningOutcomeResult.new(
      learning_outcome: outcome,
      user:,
      context: outcome_course,
      alignment:,
      artifact: submission,
      associated_asset: assignment,
      title:,
      score:,
      possible: outcome.points_possible,
      mastery:,
      created_at: submitted_at,
      updated_at: submitted_at,
      submitted_at:,
      assessed_at: submitted_at
    )
    if args[:include_rubric]
      lor.association_type = "RubricAssociation"
      lor.association_id = outcome_rubric.id
    end
    lor
  end

  def get_results(params)
    get "index",
        params: {
          context_id: @course.id,
          course_id: @course.id,
          context_type: "Course",
          user_ids: [@student.id],
          outcome_ids: [@outcome.id],
          **params
        },
        format: "json"
  end

  def get_linked_users(rollups)
    rollups.pluck("links")
  end

  describe "retrieving outcome results" do
    it "does not have a false failure if an outcome exists in two places within the same context" do
      user_session(@teacher)
      outcome_group = @course.root_outcome_group.child_outcome_groups.build(
        title: "Child outcome group", context: @course
      )
      outcome_group.save!
      outcome_group.add_outcome(@outcome)
      get "rollups",
          params: { context_id: @course.id,
                    course_id: @course.id,
                    context_type: "Course",
                    user_ids: [@student.id],
                    outcome_ids: [@outcome.id] },
          format: "json"
      expect(response).to be_successful
    end

    it "allows specifying both outcome_ids and include[]=outcome_links" do
      user_session(@teacher)
      context_outcome(@course)
      get "rollups",
          params: { context_id: @course.id,
                    course_id: @course.id,
                    context_type: "Course",
                    user_ids: [@student.id],
                    outcome_ids: [@outcome.id],
                    include: ["outcome_links"] },
          format: "json"
      expect(response).to be_successful
      json = parse_response(response)
      links = json["linked"]["outcome_links"]
      expect(links.length).to eq 1
      expect(links[0]["outcome"]["id"]).to eq @outcome.id
    end

    describe "retrieving outcome rollups with outcome_ids" do
      before do
        @student1 = @student
        @student2 = student_in_course(active_all: true, course: outcome_course, name: "Amy Mammoth").user
        @student3 = student_in_course(active_all: true, course: outcome_course, name: "Barney Youth").user

        create_result(@student2.id, @outcome, outcome_assignment, 1)
      end

      before do
        user_session(@teacher)
      end

      it "returns correct filtered results when providing outcome_ids" do
        get "rollups",
            params: { course_id: @course.id,
                      outcome_ids: @outcome.id },
            format: "json"
        expect(response).to be_successful
        hash = parse_response(response)
        expect(hash["rollups"][0]["scores"][0]["links"]["outcome"].to_i).to eq @outcome.id
        expect(hash["rollups"][1]["scores"][0]["links"]["outcome"].to_i).to eq @outcome.id
      end
    end

    describe "retrieving outcome alignments" do
      before do
        assessment_question_bank_with_questions
        @outcome.align(@bank, @bank.context, mastery_score: 0.7)

        @quiz = @course.quizzes.create!(title: "a quiz")
        @quiz.add_assessment_questions [@q1, @q2]

        @submission = @quiz.generate_submission @student
        @submission.quiz_data = @quiz.generate_quiz_data
        @submission.mark_completed
        Quizzes::SubmissionGrader.new(@submission).grade_submission

        user_session(@teacher)
      end

      it "returns question bank alignments" do
        get "rollups",
            params: { course_id: @course.id,
                      include: ["alignments"] },
            format: "json"
        expect(response).to be_successful
        json = parse_response(response)
        alignments = json["linked"]["alignments"]
        expect(alignments.length).to eq 2
        expect(alignments.pluck("name")).to include("Test Bank")
      end
    end

    it "validates aggregate_stat parameter" do
      user_session(@teacher)
      get "rollups",
          params: { context_id: @course.id,
                    course_id: @course.id,
                    context_type: "Course",
                    aggregate: "course",
                    aggregate_stat: "powerlaw" },
          format: "json"
      expect(response).not_to be_successful
    end

    context "student lmgb usage tracking" do
      def fetch_student_lmgb_data
        get "rollups",
            params: { context_id: @course.id,
                      course_id: @course.id,
                      context_type: "Course",
                      user_ids: [@student.id],
                      outcome_ids: [@outcome.id] },
            format: "json"
      end

      it "increments statsd if a student is viewing their own sLMGB results" do
        allow(InstStatsd::Statsd).to receive(:distributed_increment)
        user_session(@student)
        fetch_student_lmgb_data
        expect(response).to be_successful
        expect(InstStatsd::Statsd).to have_received(:distributed_increment).with(
          "outcomes_page_views",
          tags: { type: "student_lmgb" }
        ).once
      end

      it "increments statsd if an observer is viewing a linked student\"s sLMGB results" do
        @observer.enrollments.find_by(course_id: @course.id).update!(associated_user_id: @student)
        allow(InstStatsd::Statsd).to receive(:distributed_increment)
        user_session(@observer)
        fetch_student_lmgb_data
        expect(response).to be_successful
        expect(InstStatsd::Statsd).to have_received(:distributed_increment).with(
          "outcomes_page_views",
          tags: { type: "student_lmgb" }
        ).once
      end

      it "doesnt increment statsd if an observer is viewing a non-linked student\"s sLMGB results" do
        allow(InstStatsd::Statsd).to receive(:distributed_increment)
        user_session(@observer)
        fetch_student_lmgb_data
        expect(response).not_to be_successful
        expect(InstStatsd::Statsd).not_to have_received(:distributed_increment).with(
          "outcomes_page_views",
          tags: { type: "student_lmgb" }
        )
      end

      it "doesnt increment a statsd if a teacher is viewing a student\"s sLMGB results" do
        allow(InstStatsd::Statsd).to receive(:distributed_increment)
        user_session(@teacher)
        fetch_student_lmgb_data
        expect(response).to be_successful
        expect(InstStatsd::Statsd).not_to have_received(:distributed_increment).with(
          "outcomes_page_views",
          tags: { type: "student_lmgb" }
        )
      end
    end

    context "with manual post policy assignment" do
      before do
        outcome_assignment.ensure_post_policy(post_manually: true)
      end

      it "teacher should see result" do
        user_session(@teacher)
        get "index",
            params: { context_id: @course.id,
                      course_id: @course.id,
                      context_type: "Course",
                      user_ids: [@student.id],
                      outcome_ids: [@outcome.id] },
            format: "json"
        json = response.parsed_body
        expect(json["outcome_results"].length).to eq 1
      end

      it "student should not see result" do
        user_session(@student)
        get "index",
            params: { context_id: @course.id,
                      course_id: @course.id,
                      context_type: "Course",
                      user_ids: [@student.id],
                      outcome_ids: [@outcome.id] },
            format: "json"
        json = parse_response(response)
        expect(json["outcome_results"].length).to eq 0
      end
    end

    context "with auto post policy (default) assignment" do
      before do
        outcome_assignment.ensure_post_policy(post_manually: false)
      end

      it "teacher should see result" do
        user_session(@teacher)
        get "index",
            params: { context_id: @course.id,
                      course_id: @course.id,
                      context_type: "Course",
                      user_ids: [@student.id],
                      outcome_ids: [@outcome.id] },
            format: "json"
        json = response.parsed_body
        expect(json["outcome_results"].length).to eq 1
      end

      it "student should see result" do
        user_session(@student)
        get "index",
            params: { context_id: @course.id,
                      course_id: @course.id,
                      context_type: "Course",
                      user_ids: [@student.id],
                      outcome_ids: [@outcome.id] },
            format: "json"
        json = parse_response(response)
        expect(json["outcome_results"].length).to eq 1
      end
    end

    it "exclude missing user rollups" do
      user_session(@teacher)
      # save a reference to the 1st student
      student1 = @student
      # create a 2nd student that is saved as @student
      student_in_course(active_all: true, course: outcome_course)
      get "rollups",
          params: { context_id: @course.id,
                    course_id: @course.id,
                    context_type: "Course",
                    user_ids: [student1.id, @student.id],
                    outcome_ids: [@outcome.id],
                    exclude: ["missing_user_rollups"] },
          format: "json"
      json = parse_response(response)
      # the rollups requests for both students, but excludes the 2nd student
      # since they do not have any results, unlike the 1st student,
      # which has a single result in `outcome_result`
      expect(json["rollups"].length).to be 1

      # the pagination count should be 1 for the one student with a rollup
      expect(json["meta"]["pagination"]["count"]).to be 1
    end

    context "user lmgb outcome orderings" do
      def get_response_ordering(outcomes)
        outcomes.pluck("id")
      end

      def set_lmgb_outcome_order(root_account_id, user_id, course_id, outcome_ids)
        outcome_position_map = create_outcome_position_map(outcome_ids)
        UserLmgbOutcomeOrderings.set_lmgb_outcome_ordering(root_account_id, user_id, course_id, outcome_position_map)
      end

      def create_outcome_position_map(outcome_ids)
        entries = []
        outcome_ids.each_with_index do |id, index|
          entry = { "outcome_id" => id, "position" => index }
          entries.append(entry)
        end
        entries
      end

      it "set ordering through API endpoint" do
        user_session(@teacher)
        outcome_ids = create_outcomes(@course, 3)
        outcome_ids.unshift(@outcome.id)
        outcome_position_map = create_outcome_position_map(outcome_ids)

        post "outcome_order",
             params: { course_id: @course.id, },
             body: outcome_position_map.to_json,
             as: :json

        get "rollups",
            params: { context_id: @course.id,
                      course_id: @course.id,
                      context_type: "Course",
                      user_outcome_ordering: "true",
                      include: ["outcomes"] },
            format: "json"
        json = response.parsed_body
        response_outcomes = json["linked"]["outcomes"]
        response_outcomes_ordering = get_response_ordering(response_outcomes)
        expect(response_outcomes_ordering).to eq(outcome_ids)
      end

      it "ordering request is rejected without manage_grade rights" do
        user_session(@student)
        outcome_ids = create_outcomes(@course, 3)
        outcome_ids.unshift(@outcome.id)
        outcome_position_map = create_outcome_position_map(outcome_ids)

        post "outcome_order",
             params: { course_id: @course.id, },
             body: outcome_position_map.to_json,
             as: :json

        json = response.parsed_body
        expect(json["status"]).to eq("forbidden")
        expect(json["message"]).to eq("users not specified and no access to all grades")
      end

      it "ordering request is rejected if user is not enrolled in course or site admin" do
        second_course = course_factory

        user_session(@teacher)
        outcome_position_map = create_outcome_position_map([1, 2, 3, 4])

        # Second teacher is trying to reorder outcomes for a course they do not belong to
        post "outcome_order",
             params: { course_id: second_course.id, },
             body: outcome_position_map.to_json,
             as: :json

        json = response.parsed_body
        expect(json["status"]).to eq("forbidden")
        expect(json["message"]).to eq("users not specified and no access to all grades")
      end

      it "outcomes ordered correctly when loading rollups" do
        user_session(@teacher)
        outcome_ids = create_outcomes(@course, 3)
        outcome_ids.unshift(@outcome.id)
        set_lmgb_outcome_order(@course.root_account_id, @teacher.id, @course.id, outcome_ids)

        get "rollups",
            params: { context_id: @course.id,
                      course_id: @course.id,
                      context_type: "Course",
                      user_outcome_ordering: "true",
                      include: ["outcomes"] },
            format: "json"
        json = response.parsed_body
        response_outcomes = json["linked"]["outcomes"]
        response_outcomes_ordering = get_response_ordering(response_outcomes)
        expect(response_outcomes_ordering).to eq(outcome_ids)
      end

      it "outcomes ordered correctly when reordered before loading rollups" do
        user_session(@teacher)
        outcome_ids = create_outcomes(@course, 3)
        outcome_ids.unshift(@outcome.id)

        # Reorder two outcomes in list and save
        outcome_ids[1], outcome_ids[2] = outcome_ids[2], outcome_ids[1]
        set_lmgb_outcome_order(@course.root_account_id, @teacher.id, @course.id, outcome_ids)

        get "rollups",
            params: { context_id: @course.id,
                      course_id: @course.id,
                      context_type: "Course",
                      user_outcome_ordering: "true",
                      include: ["outcomes"] },
            format: "json"
        json = response.parsed_body
        response_outcomes = json["linked"]["outcomes"]
        response_outcomes_ordering = get_response_ordering(response_outcomes)
        expect(response_outcomes_ordering).to eq(outcome_ids)
      end

      it "outcomes ordered correctly when an outcome is deleted before loading rollups" do
        user_session(@teacher)
        outcome_ids = create_outcomes(@course, 3)
        outcome_ids.unshift(@outcome.id)

        # Save outcome ordering and then delete an outcome
        set_lmgb_outcome_order(@course.root_account_id, @teacher.id, @course.id, outcome_ids)
        outcome_ids = outcome_ids.reject { |o| o == @outcomes[0]["id"] }
        @outcomes[0].destroy!

        get "rollups",
            params: { context_id: @course.id,
                      course_id: @course.id,
                      context_type: "Course",
                      user_outcome_ordering: "true",
                      include: ["outcomes"] },
            format: "json"
        json = response.parsed_body
        response_outcomes = json["linked"]["outcomes"]
        response_outcomes_ordering = get_response_ordering(response_outcomes)
        expect(response_outcomes_ordering).to eq(outcome_ids)
      end

      it "outcomes ordered correctly when an outcome is added before loading rollups" do
        user_session(@teacher)
        outcome_ids = create_outcomes(@course, 3)
        outcome_ids.unshift(@outcome.id)

        # Save outcome ordering and then add an outcome
        set_lmgb_outcome_order(@course.root_account_id, @teacher.id, @course.id, outcome_ids)
        outcome = @course.created_learning_outcomes.create!(title: "outcome after lmgb order set")
        @outcome_group.add_outcome(outcome)
        outcome_ids.append(outcome["id"])

        get "rollups",
            params: { context_id: @course.id,
                      course_id: @course.id,
                      context_type: "Course",
                      user_outcome_ordering: "true",
                      include: ["outcomes"] },
            format: "json"
        json = response.parsed_body
        response_outcomes = json["linked"]["outcomes"]
        response_outcomes_ordering = get_response_ordering(response_outcomes)
        expect(response_outcomes_ordering).to eq(outcome_ids)
      end

      context "cross-shard access" do
        specs_require_sharding

        before do
          @shard1.activate do
            @shard1_account = Account.create!
            @shard1_course = course_factory(account: @shard1_account)
          end
        end

        it "ordering request is successful if site-admin user is from a different shard" do
          admin_user = nil

          @shard2.activate do
            opts = { active_user: true, account: Account.site_admin, name: "site-admin", short_name: "site-admin" }
            admin_user = Account.site_admin.account_users.create!(user: user_factory(opts)).user
          end

          @shard1.activate do
            outcome_ids = create_outcomes(@shard1_course, 3)
            position_map = create_outcome_position_map(outcome_ids)

            user_session(admin_user)

            post "outcome_order",
                 params: { course_id: @shard1_course.id, },
                 body: position_map.to_json,
                 as: :json

            expect(response.successful?).to be_truthy

            get "rollups",
                params: { context_id: @shard1_course.id,
                          course_id: @shard1_course.id,
                          context_type: "Course",
                          user_outcome_ordering: "true",
                          include: ["outcomes"] },
                format: "json"

            json = response.parsed_body
            response_outcomes = json["linked"]["outcomes"]
            response_outcomes_ordering = get_response_ordering(response_outcomes)
            expect(response_outcomes_ordering).to eq(outcome_ids)
          end
        end
      end

      context "with multiple outcome groups" do
        it "outcomes ordered correctly with large number of outcome groups" do
          user_session(@teacher)
          outcome_ids = create_outcome_groups_with_one_outcome(@course, 101)[0]
          outcome_ids.unshift(@outcome.id)

          # Swap the first and last outcomes
          outcome_ids[0], outcome_ids[101] = outcome_ids[101], outcome_ids[0]
          set_lmgb_outcome_order(@course.root_account_id, @teacher.id, @course.id, outcome_ids)

          get "rollups",
              params: { context_id: @course.id,
                        course_id: @course.id,
                        context_type: "Course",
                        user_outcome_ordering: "true",
                        include: ["outcomes"] },
              format: "json"
          json = response.parsed_body
          response_outcomes = json["linked"]["outcomes"]
          response_outcomes_ordering = get_response_ordering(response_outcomes)
          expect(response_outcomes_ordering).to eq(outcome_ids)
        end
      end
    end

    context "with outcome_service_results_to_canvas FF" do
      shared_examples "outcome results" do
        before do
          user_session(user)
          @assignment = create_outcome_assignment
          find_or_create_outcome_submission({ student:, assignment: @assignment })
          @assignment2 = create_outcome_assignment
          find_or_create_outcome_submission({ student:, assignment: @assignment2 })
        end

        context "FF enabled" do
          before do
            user_session(user)
          end

          it "no OS results found - display canvas results only" do
            create_result(student.id, @outcome, @assignment, 2, { possible: 5 })
            expect(controller).to receive(:fetch_and_convert_os_results).with(any_args).and_return(nil)
            json = parse_response(get_results({ user_ids: [student], include: ["assignments"] }))
            expect(json["outcome_results"].length).to be 1
            expect(json["linked"]["assignments"].length).to be 1
          end

          it "OS results found - no Canvas results - displays only OS results" do
            mocked_results = mock_os_lor_results(student, @outcome, @assignment2, 2)
            expect(controller).to receive(:fetch_and_convert_os_results).with(any_args).and_return(
              [mocked_results]
            )
            json = parse_response(get_results({ user_ids: [student], include: ["assignments"] }))
            expect(json["outcome_results"].length).to be 1
            expect(json["outcome_results"][0]["links"]["alignment"]).to eq("assignment_" + @assignment2.id.to_s)
            expect(json["linked"]["assignments"].length).to be 1
            expect(json["linked"]["assignments"][0]["id"]).to eq("assignment_" + @assignment2.id.to_s)
          end

          it "OS results found - display both Canvas and OS results" do
            create_result(student.id, @outcome, @assignment, 2, { possible: 5 })
            mocked_results = mock_os_lor_results(student, @outcome, @assignment2, 2)
            expect(controller).to receive(:fetch_and_convert_os_results).with(any_args).and_return(
              [mocked_results]
            )
            json = parse_response(get_results({ user_ids: [student], include: ["assignments"] }))
            expect(json["outcome_results"].length).to be 2
            expect(json["linked"]["assignments"].length).to be 2
            expect(json["linked"]["assignments"][0]["id"]).to eq("assignment_" + @assignment2.id.to_s)
            expect(json["linked"]["assignments"][1]["id"]).to eq("assignment_" + @assignment.id.to_s)
          end

          it "OS results found - assignments are unique when aligned to two outcomes" do
            outcome2 = @course.created_learning_outcomes.create!(title: "outcome 2")
            og = @course.root_outcome_group
            og.add_outcome(outcome2)
            create_result(student.id, @outcome, @assignment, 2, { possible: 5 })
            mocked_results_1 = mock_os_lor_results(student, @outcome, @assignment2, 2)
            mocked_results_2 = mock_os_lor_results(student, outcome2, @assignment2, 2)
            expect(controller).to receive(:fetch_and_convert_os_results).with(any_args).and_return(
              [mocked_results_1, mocked_results_2]
            )
            json = parse_response(get_results({ user_ids: [student], include: ["assignments"], outcome_ids: [outcome2.id, @outcome.id] }))
            expect(json["outcome_results"].length).to be 3
            expect(json["linked"]["assignments"].length).to be 2
          end

          it "OS results found - OS data is filtered correctly" do
            assignment3 = create_outcome_assignment
            find_or_create_outcome_submission({ student:, assignment: assignment3 })
            outcome2 = @course.created_learning_outcomes.create!(title: "outcome 2")
            outcome3 = @course.created_learning_outcomes.create!(title: "outcome 3")
            og = @course.root_outcome_group
            og.add_outcome(outcome2)
            og.add_outcome(outcome3)
            create_result(student.id, @outcome, @assignment, 2, { possible: 5 })
            mocked_results_1 = mock_os_lor_results(student, @outcome, @assignment2, 2)
            mocked_results_2 = mock_os_lor_results(student, outcome2, @assignment, 2)
            mocked_results_3 = mock_os_lor_results(student, outcome3, assignment3, 2)
            expect(controller).to receive(:fetch_and_convert_os_results).with(any_args).and_return(
              [mocked_results_1, mocked_results_2, mocked_results_3]
            )
            json = parse_response(get_results({ user_ids: [student], include: ["assignments"], outcome_ids: [@outcome.id] }))
            # we should get 2 result: 1 from canvas and the other from OS
            expect(json["outcome_results"].length).to be 2
            expect(json["linked"]["assignments"].length).to be 2
          end

          context 'with nil "outcome_ids" parameter' do
            subject do
              get "index", params: {
                context_id: @course.id,
                course_id: @course.id,
                context_type: "Course",
                user_ids: [@student.id]
              }

              response.parsed_body
            end

            before do
              outcome2 = @course.created_learning_outcomes.create!(title: "outcome 2")
              og = @course.root_outcome_group
              og.add_outcome(outcome2)
              create_result(student.id, @outcome, @assignment, 2, { possible: 5 })

              mocked_results_1 = mock_os_lor_results(student, @outcome, @assignment2, 2)
              mocked_results_2 = mock_os_lor_results(student, outcome2, @assignment2, 2)
              allow(controller).to receive(:fetch_and_convert_os_results).with(any_args).and_return(
                [mocked_results_1, mocked_results_2]
              )
            end

            it "returns all the results" do
              expect(subject["outcome_results"].count).to eq 3
            end

            it "has empty linked assignments in the response" do
              expect(subject.dig("linked", "assignments")).to be_nil
            end

            it "responds with a 200" do
              expect(response).to be_successful
            end
          end
        end
      end

      describe "for different users" do
        let(:student) { student_in_course(active_all: true, course: outcome_course, name: "Hello Kitty").user }

        include_examples "outcome results" do
          let(:user) { student }
        end

        include_examples "outcome results" do
          let(:user) { @teacher }
        end
      end
    end
  end

  describe "retrieving outcome rollups" do
    before do
      @student1 = @student
      @student2 = student_in_course(active_all: true, course: outcome_course, name: "Amy Mammoth").user
      @student3 = student_in_course(active_all: true, course: outcome_course, name: "Barney Youth").user

      create_result(@student2.id, @outcome, outcome_assignment, 1)
    end

    before do
      user_session(@teacher)
    end

    def get_rollups(params)
      get "rollups",
          params: {
            context_id: @course.id,
            course_id: @course.id,
            context_type: "Course",
            **params
          },
          format: "json"
    end

    def outcome_rollups_url(context, params = {})
      api_v1_course_outcome_rollups_url(context, params)
    end

    it "includes rating percents" do
      json = parse_response(get_rollups(rating_percents: true, include: ["outcomes"]))
      expect(json["linked"]["outcomes"][0]["ratings"].pluck("percent")).to eq [50, 50]
    end

    context "with outcome_service_results_to_canvas FF" do
      context "user_rollups" do
        context "enabled" do
          before do
            new_quizzes_assignment(course: @course, title: "new quiz")
          end

          context "caching - converted OS LearningOutcomeResults are stored" do
            it "OS results founds" do
              # removing LearningOutcomeResults for those users that have results
              # creating in the first before do after the rollups context
              student4 = student_in_course(active_all: true, course: outcome_course, name: "OS user").user
              submitted_at = Time.zone.now
              mocked_results = mock_os_api_results(student4.uuid, @outcome.id, outcome_assignment.id, "2.0", "2.0", "2.0", submitted_at)
              expect(controller).to receive(:find_outcomes_service_outcome_results).with(any_args).and_return(
                [mocked_results]
              ).once
              expect(controller).to receive(:handle_outcomes_service_results).with(any_args).once

              enable_cache do
                user_session @teacher
                get_rollups(sort_by: "student", sort_order: "desc", per_page: 5, page: 1)
                # should have one key in the cache for OS
                expect(Rails.cache.exist?(["lmgb", "context_uuid", @course.uuid, "current_user_uuid", @teacher.uuid, "account_uuid", @account.uuid])).to be_truthy
              end
            end
          end

          it "no OS results found - Canvas results found" do
            create_result(@student.id, @outcome, outcome_assignment, 2, { possible: 5 })
            expect(controller).to receive(:fetch_and_convert_os_results).with(any_args).and_return(nil)
            json = parse_response(get_rollups(sort_by: "student", sort_order: "desc", per_page: 1, page: 1))
            expect(json["rollups"].length).to be 1
          end

          it "OS results found - no Canvas results found" do
            # removing LearningOutcomeResults for those users that have results
            # creating in the first before do after the rollups context
            LearningOutcomeResult.where(user_id: @student.id).update(workflow_state: "deleted")
            LearningOutcomeResult.where(user_id: @student1.id).update(workflow_state: "deleted")
            LearningOutcomeResult.where(user_id: @student2.id).update(workflow_state: "deleted")
            student4 = student_in_course(active_all: true, course: outcome_course, name: "OS user").user
            mocked_results = mock_os_lor_results(student4, @outcome, outcome_assignment, 2)
            expect(controller).to receive(:fetch_and_convert_os_results).with(any_args).and_return(
              [mocked_results]
            )
            json = parse_response(get_rollups(sort_by: "student", sort_order: "desc", per_page: 5, page: 1))
            # will be 4 because the exclude: "missing_user_results" parameter is not included
            # in the rollups call
            expect(json["rollups"].length).to be 4
            # need to loop through each rollup to make sure there is only 1 rollup with scores
            score_count = 0
            json["rollups"].each do |r|
              score_count += 1 unless r["scores"].empty?
            end
            expect(score_count).to be 1
          end

          it "Canvas and OS results found" do
            # already existing results for @student1 & @student2
            # creating result for @student
            create_result(@student.id, @outcome, outcome_assignment, 2, { possible: 5 })
            # results are already created for @student2 in Canvas
            student4 = student_in_course(active_all: true, course: outcome_course, name: "OS user").user
            mocked_results = mock_os_lor_results(student4, @outcome, outcome_assignment, 2)
            expect(controller).to receive(:fetch_and_convert_os_results).with(any_args).and_return(
              [mocked_results]
            )
            json = parse_response(get_rollups(sort_by: "student", sort_order: "desc", per_page: 5, page: 1))
            expect(json["rollups"].length).to be 4
          end
        end

        context "aggregate_user_rollups" do
          context "enabled" do
            it "no OS results found - Canvas results found" do
              # already existing results for @student1 & @student2
              # creating result for @student
              create_result(@student.id, @outcome, outcome_assignment, 2, { possible: 5 })
              expect(controller).to receive(:fetch_and_convert_os_results).with(any_args).and_return(nil)
              json = parse_response(get_rollups(aggregate: "course", aggregate_stat: "mean", per_page: 5, page: 1))
              expect(json["rollups"].length).to be 1
              expect(json["rollups"][0]["scores"][0]["count"]).to be 3
            end

            it "OS results found - no Canvas results found" do
              # removing LearningOutcomeResults for users that have results (@student1, @student, @student2)
              # creating in the first before do after the rollups context
              LearningOutcomeResult.where(user_id: @student.id).update(workflow_state: "deleted")
              LearningOutcomeResult.where(user_id: @student1.id).update(workflow_state: "deleted")
              LearningOutcomeResult.where(user_id: @student2.id).update(workflow_state: "deleted")
              student4 = student_in_course(active_all: true, course: outcome_course, name: "OS user").user
              mocked_results = mock_os_lor_results(student4, @outcome, outcome_assignment, 2)
              expect(controller).to receive(:fetch_and_convert_os_results).with(any_args).and_return(
                [mocked_results]
              )
              json = parse_response(get_rollups(aggregate: "course", aggregate_stat: "mean", per_page: 5, page: 1))
              expect(json["rollups"].length).to be 1
              expect(json["rollups"][0]["scores"][0]["count"]).to be 1
            end

            it "Canvas and OS results found" do
              # already existing results for @student1 & @student2
              # creating result for @student
              create_result(@student.id, @outcome, outcome_assignment, 2, { possible: 5 })
              # results are already created for @student2 in Canvas
              student4 = student_in_course(active_all: true, course: outcome_course, name: "OS user").user
              mocked_results = mock_os_lor_results(student4, @outcome, outcome_assignment, 2)
              expect(controller).to receive(:fetch_and_convert_os_results).with(any_args).and_return(
                [mocked_results]
              )
              json = parse_response(get_rollups(aggregate: "course", aggregate_stat: "mean", per_page: 5, page: 1))
              expect(json["rollups"].length).to be 1
              expect(json["rollups"][0]["scores"][0]["count"]).to be 4
            end
          end
        end

        context "remove_users_with_no_results" do
          context "enabled" do
            it "No OS results found" do
              # already existing results for @student1 & @student2
              # creating result for @student
              create_result(@student.id, @outcome, outcome_assignment, 2, { possible: 5 })
              expect(controller).to receive(:fetch_and_convert_os_results).with(any_args).twice.and_return(nil)
              json = parse_response(get_rollups(sort_by: "student",
                                                sort_order: "desc",
                                                exclude: ["missing_user_rollups"],
                                                per_page: 5,
                                                page: 1))
              expect(json["rollups"].length).to be 3
            end

            it "OS results found - no Canvas results found" do
              # removing LearningOutcomeResults for those users that have results
              # creating in the first before do after the rollups context
              LearningOutcomeResult.where(user_id: @student.id).update(workflow_state: "deleted")
              LearningOutcomeResult.where(user_id: @student1.id).update(workflow_state: "deleted")
              LearningOutcomeResult.where(user_id: @student2.id).update(workflow_state: "deleted")
              student4 = student_in_course(active_all: true, course: outcome_course, name: "OS user").user
              mocked_results = mock_os_lor_results(student4, @outcome, outcome_assignment, 2)
              expect(controller).to receive(:fetch_and_convert_os_results).with(any_args).twice.and_return(
                [mocked_results]
              )
              # per_page is the number of students to display on 1 page of results
              json = parse_response(get_rollups(sort_by: "student",
                                                sort_order: "desc",
                                                exclude: ["missing_user_rollups"],
                                                per_page: 5,
                                                page: 1))
              expect(json["rollups"].length).to be 1
            end

            it "Canvas and OS results found" do
              # already existing results for @student1 & @student2
              # creating result for @student
              create_result(@student.id, @outcome, outcome_assignment, 2, { possible: 5 })
              # results are already created for @student2 in Canvas
              student4 = student_in_course(active_all: true, course: outcome_course, name: "OS user").user
              mocked_results = mock_os_lor_results(student4, @outcome, outcome_assignment, 2)
              expect(controller).to receive(:fetch_and_convert_os_results).with(any_args).twice.and_return(
                [mocked_results]
              )
              # per_page is the number of students to display on 1 page of results
              json = parse_response(get_rollups(sort_by: "student",
                                                sort_order: "desc",
                                                exclude: ["missing_user_rollups"],
                                                per_page: 5,
                                                page: 1))
              expect(json["rollups"].length).to be 4
            end

            it "removes student with no results" do
              # already existing results for @student1 & @student2
              # creating result for @student
              create_result(@student.id, @outcome, outcome_assignment, 2, { possible: 5 })
              # results are already created for @student2 in Canvas
              student4 = student_in_course(active_all: true, course: outcome_course, name: "OS user").user
              # Creating another student in the course which will make 5 students enrolled
              # and will not create results for this student
              student_in_course(active_all: true, course: outcome_course)
              mocked_results = mock_os_lor_results(student4, @outcome, outcome_assignment, 2)
              expect(controller).to receive(:fetch_and_convert_os_results).with(any_args).twice.and_return(
                [mocked_results]
              )
              # per_page is the number of students to display on 1 page of results
              json = parse_response(get_rollups(sort_by: "student",
                                                sort_order: "desc",
                                                exclude: ["missing_user_rollups"],
                                                per_page: 5,
                                                page: 1))
              # the rollups should be for only the 4 that have results
              expect(json["rollups"].length).to be 4
            end

            it "removes concluded student" do
              # already existing results for @student1 & @student2
              # creating result for @student
              create_result(@student.id, @outcome, outcome_assignment, 2, { possible: 5 })
              # creating and enrolling student 4 in the course
              student4 = student_in_course(active_all: true, course: outcome_course, name: "OS user").user
              mocked_results = mock_os_lor_results(student4, @outcome, outcome_assignment, 2)
              expect(controller).to receive(:fetch_and_convert_os_results).with(any_args).and_return(
                [mocked_results]
              )
              # concluding student 3 in the course which will remove the student from the results
              StudentEnrollment.find_by(user_id: @student3.id).conclude
              json = parse_response(get_rollups(sort_by: "student",
                                                sort_order: "desc",
                                                exclude: ["concluded_enrollments"],
                                                per_page: 5,
                                                page: 1))
              expect(json["rollups"].length).to be 3
            end

            it "removes inactive student" do
              # already existing results for @student1 & @student2
              # creating result for @student
              create_result(@student.id, @outcome, outcome_assignment, 2, { possible: 5 })
              # creating and enrolling student 4 in the course
              student4 = student_in_course(active_all: true, course: outcome_course, name: "OS user").user
              mocked_results = mock_os_lor_results(student4, @outcome, outcome_assignment, 2)
              expect(controller).to receive(:fetch_and_convert_os_results).with(any_args).and_return(
                [mocked_results]
              )
              # deactivating student 3 in the course which will remove the student from the results
              StudentEnrollment.find_by(user_id: @student3.id).deactivate
              json = parse_response(get_rollups(sort_by: "student",
                                                sort_order: "desc",
                                                exclude: ["inactive_enrollments"],
                                                per_page: 5,
                                                page: 1))
              expect(json["rollups"].length).to be 3
            end

            it "removes inactive student if they have no results, even though they are not explicitly excluded" do
              create_result(@student.id, @outcome, outcome_assignment, 2, { possible: 5 })
              student4 = student_in_course(active_all: true, course: outcome_course, name: "OS user").user
              # deactivating student 4 will cause them to be inactive
              StudentEnrollment.find_by(user_id: student4.id).deactivate
              json = parse_response(get_rollups(sort_by: "student",
                                                sort_order: "desc",
                                                exclude: ["missing_user_rollups"],
                                                per_page: 5,
                                                page: 1))
              expect(json["rollups"].length).to be 3
            end

            it "removes concluded student if they have no results, even though they are not explicitly excluded" do
              create_result(@student.id, @outcome, outcome_assignment, 2, { possible: 5 })
              student4 = student_in_course(active_all: true, course: outcome_course, name: "OS user").user
              # concluding student 4 will cause them to be concluded
              StudentEnrollment.find_by(user_id: student4.id).conclude
              json = parse_response(get_rollups(sort_by: "student",
                                                sort_order: "desc",
                                                exclude: ["missing_user_rollups"],
                                                per_page: 5,
                                                page: 1))
              expect(json["rollups"].length).to be 3
            end

            context "multiple excludes with rollups" do
              it "inactive & concluded" do
                create_result(@student.id, @outcome, outcome_assignment, 2, { possible: 5 })
                inactive_student = student_in_course(active_all: true, course: outcome_course, name: "Inactive User").user
                concluded_student = student_in_course(active_all: true, course: outcome_course, name: "Concluded User").user
                # Set appropriate status for each student
                StudentEnrollment.find_by(user_id: inactive_student.id).deactivate
                StudentEnrollment.find_by(user_id: concluded_student.id).conclude
                # Create results for each student
                create_result(inactive_student.id, @outcome, outcome_assignment, 2, { possible: 5 })
                create_result(concluded_student.id, @outcome, outcome_assignment, 2, { possible: 5 })

                json = parse_response(get_rollups(sort_by: "student",
                                                  sort_order: "desc",
                                                  exclude: ["inactive_enrollments", "concluded_enrollments"],
                                                  per_page: 5,
                                                  page: 1))
                expect(json["rollups"].length).to be 3
                user_links = get_linked_users(json["rollups"])
                user_links.each do |user|
                  expect(user["status"]).not_to eq("inactive")
                  expect(user["status"]).not_to eq("completed")
                end
              end

              it "inactive & unassessed" do
                inactive_student = student_in_course(active_all: true, course: outcome_course, name: "Inactive User").user
                concluded_student = student_in_course(active_all: true, course: outcome_course, name: "Concluded User").user
                # Set appropriate status for each student
                StudentEnrollment.find_by(user_id: inactive_student.id).deactivate
                StudentEnrollment.find_by(user_id: concluded_student.id).conclude
                # Create results for each student
                create_result(inactive_student.id, @outcome, outcome_assignment, 2, { possible: 5 })
                create_result(concluded_student.id, @outcome, outcome_assignment, 2, { possible: 5 })

                json = parse_response(get_rollups(sort_by: "student",
                                                  sort_order: "desc",
                                                  exclude: ["inactive_enrollments", "missing_user_rollups"],
                                                  per_page: 5,
                                                  page: 1))
                expect(json["rollups"].length).to be 3
                user_links = get_linked_users(json["rollups"])
                user_links.each do |user|
                  expect(user["status"]).not_to eq("inactive")
                end
              end

              it "concluded & unassessed" do
                inactive_student = student_in_course(active_all: true, course: outcome_course, name: "Inactive User").user
                concluded_student = student_in_course(active_all: true, course: outcome_course, name: "Concluded User").user
                # Set appropriate status for each student
                StudentEnrollment.find_by(user_id: inactive_student.id).deactivate
                StudentEnrollment.find_by(user_id: concluded_student.id).conclude
                # Create results for each student
                create_result(inactive_student.id, @outcome, outcome_assignment, 2, { possible: 5 })
                create_result(concluded_student.id, @outcome, outcome_assignment, 2, { possible: 5 })

                json = parse_response(get_rollups(sort_by: "student",
                                                  sort_order: "desc",
                                                  exclude: ["concluded_enrollments", "missing_user_rollups"],
                                                  per_page: 5,
                                                  page: 1))
                expect(json["rollups"].length).to be 3
                user_links = get_linked_users(json["rollups"])
                user_links.each do |user|
                  expect(user["status"]).not_to eq("completed")
                end
              end

              it "inactive, concluded, and unassessed" do
                inactive_student = student_in_course(active_all: true, course: outcome_course, name: "Inactive User").user
                concluded_student = student_in_course(active_all: true, course: outcome_course, name: "Concluded User").user
                # Set appropriate status for each student
                StudentEnrollment.find_by(user_id: inactive_student.id).deactivate
                StudentEnrollment.find_by(user_id: concluded_student.id).conclude
                # Create results for each student
                create_result(inactive_student.id, @outcome, outcome_assignment, 2, { possible: 5 })
                create_result(concluded_student.id, @outcome, outcome_assignment, 2, { possible: 5 })

                json = parse_response(get_rollups(sort_by: "student",
                                                  sort_order: "desc",
                                                  exclude: %w[inactive_enrollments concluded_enrollments missing_user_rollups],
                                                  per_page: 5,
                                                  page: 1))
                expect(json["rollups"].length).to be 2
                user_links = get_linked_users(json["rollups"])
                user_links.each do |user|
                  expect(user["status"]).not_to eq("inactive")
                  expect(user["status"]).not_to eq("completed")
                end
              end
            end
          end
        end
      end
    end

    context "with the account_mastery_scales FF" do
      context "enabled" do
        before do
          @course.account.enable_feature!(:account_level_mastery_scales)
        end

        it "uses the default outcome proficiency for points scaling if no outcome proficiency exists" do
          create_result(@student.id, @outcome, outcome_assignment, 2, { possible: 5 })
          json = parse_response(get_rollups(sort_by: "student", sort_order: "desc", per_page: 1, page: 1))
          points_possible = OutcomeProficiency.find_or_create_default!(@course.account).points_possible
          score = (2.to_f / 5.to_f) * points_possible
          expect(json["rollups"][0]["scores"][0]["score"]).to eq score
        end

        it "uses resolved_outcome_proficiency for points scaling if one exists" do
          proficiency = outcome_proficiency_model(@course)
          create_result(@student.id, @outcome, outcome_assignment, 2, { possible: 5 })
          json = parse_response(get_rollups(sort_by: "student", sort_order: "desc", per_page: 1, page: 1))
          score = (2.to_f / 5.to_f) * proficiency.points_possible
          expect(json["rollups"][0]["scores"][0]["score"]).to eq score
        end

        it "returns outcomes with outcome_proficiency.ratings and their percents" do
          outcome_proficiency_model(@course)
          json = parse_response(get_rollups(rating_percents: true, include: ["outcomes"]))
          ratings = json["linked"]["outcomes"][0]["ratings"]
          expect(ratings.pluck("percent")).to eq [50, 50]
          expect(ratings.pluck("points")).to eq [10, 0]
        end
      end

      context "disabled" do
        before do
          @course.account.disable_feature!(:account_level_mastery_scales)
        end

        it "ignores the outcome proficiency for points scaling" do
          outcome_proficiency_model(@course)
          create_result(@student.id, @outcome, outcome_assignment, 2, { possible: 5 })
          json = parse_response(get_rollups(sort_by: "student", sort_order: "desc", per_page: 1, page: 1))
          expect(json["rollups"][0]["scores"][0]["score"]).to eq 1.2 # ( score of 2 / possible 5) * outcome.points_possible
        end

        it "contains mastery and color information for ratings" do
          outcome_proficiency_model(@course)
          create_result(@student.id, @outcome, outcome_assignment, 2, { possible: 5 })
          json = parse_response(get_rollups(sort_by: "student", sort_order: "desc", add_defaults: true, per_page: 1, page: 1, include: ["outcomes"]))
          ratings = json["linked"]["outcomes"][0]["ratings"]
          expect(ratings.pluck("mastery")).to eq [true, false]
          expect(ratings.pluck("color")).to eq ["03893D", "555555"]
        end

        it "does not contain mastery and color information if \"add_defaults\" parameter is not provided" do
          outcome_proficiency_model(@course)
          create_result(@student.id, @outcome, outcome_assignment, 2, { possible: 5 })
          json = parse_response(get_rollups(sort_by: "student", sort_order: "desc", per_page: 1, page: 1, include: ["outcomes"]))
          ratings = json["linked"]["outcomes"][0]["ratings"]
          expect(ratings.pluck("mastery")).to eq [nil, nil]
          expect(ratings.pluck("color")).to eq [nil, nil]
        end
      end
    end

    context "with outcomes_friendly_description and improved_outcomes_management FFs" do
      before do
        OutcomeFriendlyDescription.create!(learning_outcome: @outcome, context: @course, description: "A friendly description")
      end

      context "enabled" do
        before do
          @course.root_account.enable_feature!(:improved_outcomes_management)
        end

        it "returns outcomes with friendly_description" do
          create_result(@student.id, @outcome, outcome_assignment, 2, { possible: 5 })
          json = parse_response(get_rollups(include: ["outcomes"]))
          expect(json["linked"]["outcomes"][0]["friendly_description"]).to eq "A friendly description"
        end
      end

      context "outcomes_friendly_description disabled" do
        before do
          mock_feature_flag_on_account(:outcomes_friendly_description, false)
        end

        it "returns outcomes without friendlly_description" do
          create_result(@student.id, @outcome, outcome_assignment, 2, { possible: 5 })
          json = parse_response(get_rollups(include: ["outcomes"]))
          expect(json["linked"]["outcomes"][0]["friendly_description"]).to be_nil
        end
      end

      context "outcomes_friendly_description enabled, but improved_outcomes_management disabled" do
        before do
          mock_feature_flag_on_account(:outcomes_friendly_description, true)
          mock_feature_flag_on_account(:improved_outcomes_management, false)
        end

        it "returns outcomes without friendlly_description" do
          create_result(@student.id, @outcome, outcome_assignment, 2, { possible: 5 })
          json = parse_response(get_rollups(include: ["outcomes"]))
          expect(json["linked"]["outcomes"][0]["friendly_description"]).to be_nil
        end
      end
    end

    context "inactive/concluded LMGB filters" do
      it "displays rollups for concluded enrollments when they are included" do
        StudentEnrollment.find_by(user_id: @student2.id).conclude
        json = parse_response(get_rollups({}))
        rollups = json["rollups"].select { |r| r["links"]["user"] == @student2.id.to_s }
        expect(rollups.count).to eq(1)
        expect(rollups.first["scores"][0]["score"]).to eq 1.0
      end

      it "does not display rollups for concluded enrollments when they are not included" do
        StudentEnrollment.find_by(user_id: @student2.id).conclude
        json = parse_response(get_rollups(exclude: "concluded_enrollments"))
        expect(json["rollups"].count { |r| r["links"]["user"] == @student2.id.to_s }).to eq(0)
      end

      it "displays rollups for a student who has an active and a concluded enrolllment regardless of filter" do
        section1 = add_section "s1", course: outcome_course
        student_in_section section1, user: @student2, allow_multiple_enrollments: true
        StudentEnrollment.find_by(course_section_id: section1.id).conclude
        json = parse_response(get_rollups(exclude: "concluded_enrollments"))
        rollups = json["rollups"].select { |r| r["links"]["user"] == @student2.id.to_s }
        expect(rollups.count).to eq(2)
        expect(rollups.first["scores"][0]["score"]).to eq 1.0
        expect(rollups.second["scores"][0]["score"]).to eq 1.0
      end

      it "displays rollups for inactive enrollments when they are included" do
        StudentEnrollment.find_by(user_id: @student2.id).deactivate
        json = parse_response(get_rollups({}))
        rollups = json["rollups"].select { |r| r["links"]["user"] == @student2.id.to_s }
        expect(rollups.count).to eq(1)
        expect(rollups.first["scores"][0]["score"]).to eq 1.0
      end

      it "does not display rollups for inactive enrollments when they are not included" do
        StudentEnrollment.find_by(user_id: @student2.id).deactivate
        json = parse_response(get_rollups(exclude: "inactive_enrollments"))
        expect(json["rollups"].count { |r| r["links"]["user"] == @student2.id.to_s }).to eq(0)
      end

      it "does not display rollups for deleted enrollments" do
        StudentEnrollment.find_by(user_id: @student2.id).update(workflow_state: "deleted")
        json = parse_response(get_rollups({}))
        expect(json["rollups"].count { |r| r["links"]["user"] == @student2.id.to_s }).to eq(0)
      end

      context "with user enrollments from different shards (trust relationships)" do
        specs_require_sharding

        before do
          @shard1.activate do
            @student_from_another_shard = user_factory(name: "Distant Traveler", short_name: "Traveler")
          end
          student_in_course(active_all: true, course: outcome_course, user: @student_from_another_shard)
        end

        it "student is not canonical in the current shard" do
          student = outcome_course.students.find_by(id: @student_from_another_shard.id)
          expect(student.canonical?).to be_falsey
        end

        it "displays rollups for students from different shards" do
          json = parse_response(get_rollups(exclude: ["inactive_enrollments", "concluded_enrollments"]))
          expect(json["rollups"].count { |r| r["links"]["user"] == @student_from_another_shard.id.to_s }).to eq(1)
        end

        it "does not display rollups for students from different shards when they are inactive" do
          outcome_course.enrollments.find_by(user_id: @student_from_another_shard.id).deactivate
          json = parse_response(get_rollups(exclude: "inactive_enrollments"))
          expect(json["rollups"].count { |r| r["links"]["user"] == @student_from_another_shard.id.to_s }).to eq(0)
        end

        it "does not display rollups for students from different shards when they are concluded" do
          outcome_course.enrollments.find_by(user_id: @student_from_another_shard.id).conclude
          json = parse_response(get_rollups(exclude: "concluded_enrollments"))
          expect(json["rollups"].count { |r| r["links"]["user"] == @student_from_another_shard.id.to_s }).to eq(0)
        end

        it "does not display rollups for students from different shards when they are deleted" do
          outcome_course.enrollments.find_by(user_id: @student_from_another_shard.id).update(workflow_state: "deleted")
          json = parse_response(get_rollups({}))
          expect(json["rollups"].count { |r| r["links"]["user"] == @student_from_another_shard.id.to_s }).to eq(0)
        end
      end

      context "users with enrollments of different enrollment states" do
        before do
          StudentEnrollment.find_by(user_id: @student2.id).deactivate
          @section1 = add_section "s1", course: outcome_course
          student_in_section @section1, user: @student2, allow_multiple_enrollments: true
          StudentEnrollment.find_by(course_section_id: @section1.id).conclude
        end

        it "users whose enrollments are all excluded are not included" do
          json = parse_response(get_rollups(exclude: ["concluded_enrollments", "inactive_enrollments"]))
          rollups = json["rollups"].select { |r| r["links"]["user"] == @student2.id.to_s }
          expect(rollups.count).to eq(0)
        end

        it "users whose enrollments are all excluded are not included in a specified section" do
          json = parse_response(get_rollups(exclude: ["concluded_enrollments", "inactive_enrollments"],
                                            section_id: @section1.id))
          rollups = json["rollups"].select { |r| r["links"]["user"] == @student2.id.to_s }
          expect(rollups.count).to eq(0)
        end

        it "users who contain an active enrollment are always included" do
          section3 = add_section "s3", course: outcome_course
          student_in_section section3, user: @student2, allow_multiple_enrollments: true
          json = parse_response(get_rollups(exclude: ["concluded_enrollments", "inactive_enrollments"]))
          rollups = json["rollups"].select { |r| r["links"]["user"] == @student2.id.to_s }
          expect(rollups.count).to eq(3)
          expect(rollups.first["scores"][0]["score"]).to eq 1.0
          expect(rollups.second["scores"][0]["score"]).to eq 1.0
          expect(rollups.third["scores"][0]["score"]).to eq 1.0
        end
      end

      context "students enrolled in multiple sections" do
        before do
          @section1 = add_section "s1", course: outcome_course
          @section2 = add_section "s2", course: outcome_course

          student_in_section @section1, user: @student1, allow_multiple_enrollments: true
          student_in_section @section2, user: @student2, allow_multiple_enrollments: true
          student_in_section @section1, user: @student2, allow_multiple_enrollments: true
          student_in_section @section2, user: @student3, allow_multiple_enrollments: true
        end

        it "returns active students who are in section 1" do
          json = parse_response(get_rollups({ exclude: ["concluded_enrollments", "inactive_enrollments"], section_id: @section1.id }))
          # student 3 is only enrolled in section 2
          rollups = json["rollups"].select { |r| r["links"]["user"] == @student3.id.to_s }
          expect(rollups.count).to eq(0)
          # student 1 & student 2 are enrolled in section 1
          expect(json["rollups"].first["links"]["user"]).to eq @student1.id.to_s
          expect(json["rollups"].second["links"]["user"]).to eq @student2.id.to_s
        end

        it "returns only active students by default when inactive students are enrolled" do
          StudentEnrollment.find_by(user_id: @student2.id, course_section_id: @section1.id).deactivate
          json = parse_response(get_rollups({ exclude: ["concluded_enrollments", "inactive_enrollments"], section_id: @section1.id }))
          rollups = json["rollups"].select { |r| r["links"]["user"] == @student2.id.to_s }
          expect(rollups.count).to eq(0)
          expect(json["rollups"].count).to eq(1)
          expect(json["rollups"].first["links"]["user"]).to eq @student1.id.to_s
        end

        it "returns only active students by default when concluded and inactive students are enrolled" do
          student_in_section @section1, user: @student3, allow_multiple_enrollments: true
          StudentEnrollment.find_by(user_id: @student2.id, course_section_id: @section1.id).deactivate
          StudentEnrollment.find_by(user_id: @student3.id, course_section_id: @section1.id).conclude
          json = parse_response(get_rollups({ exclude: ["concluded_enrollments", "inactive_enrollments"], section_id: @section1.id }))
          rollups = json["rollups"].select { |r| r["links"]["user"] == @student2.id.to_s }
          expect(rollups.count).to eq(0)
          expect(json["rollups"].count).to eq(1)
          expect(json["rollups"].first["links"]["user"]).to eq @student1.id.to_s
        end

        it "returns active and concluded students but not inactive" do
          student_in_section @section1, user: @student3, allow_multiple_enrollments: true
          StudentEnrollment.find_by(user_id: @student2.id, course_section_id: @section1.id).deactivate
          StudentEnrollment.find_by(user_id: @student3.id, course_section_id: @section1.id).conclude
          json = parse_response(get_rollups({ exclude: ["inactive_enrollments"], section_id: @section1.id }))
          rollups = json["rollups"].select { |r| r["links"]["user"] == @student2.id.to_s }
          expect(rollups.count).to eq(0)
          expect(json["rollups"].count).to eq(2)
          expect(json["rollups"].first["links"]["user"]).to eq @student1.id.to_s
          expect(json["rollups"].second["links"]["user"]).to eq @student3.id.to_s
        end

        it "returns active, concluded and inactive students" do
          student_in_section @section1, user: @student3, allow_multiple_enrollments: true
          StudentEnrollment.find_by(user_id: @student2.id, course_section_id: @section1.id).deactivate
          StudentEnrollment.find_by(user_id: @student3.id, course_section_id: @section1.id).conclude
          json = parse_response(get_rollups({ section_id: @section1.id }))
          expect(json["rollups"].count).to eq(3)
          expect(json["rollups"].first["links"]["user"]).to eq @student1.id.to_s
          expect(json["rollups"].second["links"]["user"]).to eq @student2.id.to_s
          expect(json["rollups"].third["links"]["user"]).to eq @student3.id.to_s
        end

        it "returns active by default for all sections in a course" do
          json = parse_response(get_rollups({ exclude: ["concluded_enrollments", "inactive_enrollments"] }))
          rollups_student1 = json["rollups"].select { |r| r["links"]["user"] == @student1.id.to_s }
          rollups_student2 = json["rollups"].select { |r| r["links"]["user"] == @student2.id.to_s }
          rollups_student3 = json["rollups"].select { |r| r["links"]["user"] == @student3.id.to_s }
          expect(rollups_student1.count).to eq(2) # enrolled in 2 sections
          expect(rollups_student2.count).to eq(3) # enrolled in 3 sections
          expect(rollups_student3.count).to eq(2) # enrolled in 2 sections
        end

        it "returns students that are active in 1 section in the course but inactive in another by default" do
          StudentEnrollment.find_by(user_id: @student2.id, course_section_id: @section1.id).deactivate
          json = parse_response(get_rollups({ exclude: ["concluded_enrollments", "inactive_enrollments"] }))
          rollups_student1 = json["rollups"].select { |r| r["links"]["user"] == @student1.id.to_s }
          rollups_student2 = json["rollups"].select { |r| r["links"]["user"] == @student2.id.to_s }
          rollups_student3 = json["rollups"].select { |r| r["links"]["user"] == @student3.id.to_s }
          expect(rollups_student1.count).to eq(2) # enrolled in 2 sections
          expect(rollups_student2.count).to eq(3) # enrolled in 3 sections
          expect(rollups_student3.count).to eq(2) # enrolled in 2 sections
        end

        it "returns students that are active in 1 section in the course but concluded in another by default" do
          StudentEnrollment.find_by(user_id: @student2.id, course_section_id: @section1.id).conclude
          json = parse_response(get_rollups({ exclude: ["concluded_enrollments", "inactive_enrollments"] }))
          rollups_student1 = json["rollups"].select { |r| r["links"]["user"] == @student1.id.to_s }
          rollups_student2 = json["rollups"].select { |r| r["links"]["user"] == @student2.id.to_s }
          rollups_student3 = json["rollups"].select { |r| r["links"]["user"] == @student3.id.to_s }
          expect(rollups_student1.count).to eq(2) # enrolled in 2 sections
          expect(rollups_student2.count).to eq(3) # enrolled in 3 sections
          expect(rollups_student3.count).to eq(2) # enrolled in 2 sections
        end

        it "handles section_id as a string" do
          json = parse_response(get_rollups({ section_id: @section1.id.to_s }))
          rollups = json["rollups"].select { |r| r["links"]["user"] == @student1.id.to_s }
          expect(rollups.count).to eq(1)
          expect(json["rollups"].first["links"]["user"]).to eq @student1.id.to_s
        end
      end
    end

    context "sorting" do
      it "validates sort_by parameter" do
        get_rollups(sort_by: "garbage")
        expect(response).not_to be_successful
      end

      it "validates sort_order parameter" do
        get_rollups(sort_by: "student", sort_order: "random")
        expect(response).not_to be_successful
      end

      context "by outcome" do
        it "validates a missing sort_outcome_id parameter" do
          get_rollups(sort_by: "outcome")
          expect(response).not_to be_successful
        end

        it "validates an invalid sort_outcome_id parameter" do
          get_rollups(sort_by: "outcome", sort_outcome_id: "NaN")
          expect(response).not_to be_successful
        end

        it "sorts rollups by ascending rollup score" do
          get_rollups(sort_by: "outcome", sort_outcome_id: @outcome.id)
          expect(response).to be_successful
          json = parse_response(response)
          expect_user_order(json["rollups"], [@student2, @student1, @student3])
          expect_score_order(json["rollups"], [1, 3, nil])
        end

        it "sorts rollups by descending rollup score" do
          get_rollups(sort_by: "outcome", sort_outcome_id: @outcome.id, sort_order: "desc")
          expect(response).to be_successful
          json = parse_response(response)
          expect_user_order(json["rollups"], [@student1, @student2, @student3])
          expect_score_order(json["rollups"], [3, 1, nil])
        end

        context "with pagination" do
          def expect_students_in_pagination(page, students, scores, sort_order = "asc")
            get_rollups(sort_by: "outcome", sort_outcome_id: @outcome.id, sort_order:, per_page: 1, page:)
            expect(response).to be_successful
            json = parse_response(response)
            expect_user_order(json["rollups"], students)
            expect_score_order(json["rollups"], scores)
          end

          context "ascending" do
            it "return student2 in first page" do
              expect_students_in_pagination(1, [@student2], [1])
            end

            it "return student1 in second page" do
              expect_students_in_pagination(2, [@student1], [3])
            end

            it "return student3 in third page" do
              expect_students_in_pagination(3, [@student3], [nil])
            end

            it "return no student in fourth page" do
              expect_students_in_pagination(4, [], [])
            end
          end

          context "descending" do
            it "return student1 in first page" do
              expect_students_in_pagination(1, [@student1], [3], "desc")
            end

            it "return student2 in second page" do
              expect_students_in_pagination(2, [@student2], [1], "desc")
            end

            it "return student3 in third page" do
              expect_students_in_pagination(3, [@student3], [nil], "desc")
            end

            it "return no student in fourth page" do
              expect_students_in_pagination(4, [], [], "desc")
            end
          end
        end
      end

      def expect_user_order(rollups, users)
        rollup_user_ids = rollups.map { |r| r["links"]["user"].to_i }
        user_ids = users.map(&:id)
        expect(rollup_user_ids).to eq user_ids
      end

      def expect_score_order(rollups, scores)
        rollup_scores = rollups.map do |r|
          r["scores"].empty? ? nil : r["scores"][0]["score"].to_i
        end
        expect(rollup_scores).to eq scores
      end

      context "by student" do
        it "sorts rollups by ascending student sortable name" do
          get_rollups(sort_by: "student")
          expect(response).to be_successful
          json = parse_response(response)
          expect_user_order(json["rollups"], [@student1, @student2, @student3])
        end

        it "sorts rollups by descending student sortable name" do
          get_rollups(sort_by: "student", sort_order: "desc")
          expect(response).to be_successful
          json = parse_response(response)
          expect_user_order(json["rollups"], [@student3, @student2, @student1])
        end

        it "sorts rollups by ascending student name" do
          get_rollups(sort_by: "student_name", sort_order: "asc")
          expect(response).to be_successful
          json = parse_response(response)
          expect_user_order(json["rollups"], [@student1, @student2, @student3])
        end

        it "sorts rollups by ascending student sis id" do
          get_rollups(sort_by: "student_sis_id", sort_order: "asc")
          expect(response).to be_successful
          json = parse_response(response)
          expect_user_order(json["rollups"], [@student1, @student2, @student3])
        end

        it "sorts rollups by ascending student integration id" do
          get_rollups(sort_by: "student_integration_id", sort_order: "asc")
          expect(response).to be_successful
          json = parse_response(response)
          expect_user_order(json["rollups"], [@student1, @student2, @student3])
        end

        it "sorts rollups by ascending student login id" do
          get_rollups(sort_by: "student_login_id", sort_order: "asc")
          expect(response).to be_successful
          json = parse_response(response)
          expect_user_order(json["rollups"], [@student1, @student2, @student3])
        end

        context "with teachers who have limited privilege" do
          before do
            @section1 = add_section "s1", course: outcome_course
            @section2 = add_section "s2", course: outcome_course
            @section3 = add_section "s3", course: outcome_course

            student_in_section @section1, user: @student1, allow_multiple_enrollments: false
            student_in_section @section2, user: @student2, allow_multiple_enrollments: false
            student_in_section @section3, user: @student3, allow_multiple_enrollments: false
            @teacher = teacher_in_section(@section2, limit_privileges_to_course_section: true)
            user_session(@teacher)
          end

          context "with the .limit_section_visibility_in_lmgb FF enabled" do
            before do
              @course.root_account.enable_feature!(:limit_section_visibility_in_lmgb)
            end

            it "only returns students in the teachers section" do
              get_rollups(sort_by: "student", sort_order: "desc")
              json = parse_response(response)
              expect_user_order(json["rollups"], [@student2])
            end
          end
        end

        context "with pagination" do
          let(:json) { parse_response(response) }

          def expect_students_in_pagination(page, students, sort_order = "asc", include: nil)
            get_rollups(sort_by: "student", sort_order:, per_page: 1, page:, include:)
            expect(response).to be_successful
            expect_user_order(json["rollups"], students)
          end

          context "ascending" do
            it "return student1 in first page" do
              expect_students_in_pagination(1, [@student1])
            end

            it "return student2 in second page" do
              expect_students_in_pagination(2, [@student2])
            end

            it "return student3 in third page" do
              expect_students_in_pagination(3, [@student3])
            end

            it "return no student in fourth page" do
              expect_students_in_pagination(4, [])
            end
          end

          context "descending" do
            it "return student3 in first page" do
              expect_students_in_pagination(1, [@student3], "desc")
            end

            it "return student2 in second page" do
              expect_students_in_pagination(2, [@student2], "desc")
            end

            it "return student1 in third page" do
              expect_students_in_pagination(3, [@student1], "desc")
            end

            it "return no student in fourth page" do
              expect_students_in_pagination(4, [], "desc")
            end
          end

          context "with multiple enrollments" do
            before do
              @section1 = add_section "s1", course: outcome_course
              @section2 = add_section "s2", course: outcome_course
              student_in_section @section1, user: @student2, allow_multiple_enrollments: true
              student_in_section @section2, user: @student2, allow_multiple_enrollments: true
              student_in_section @section2, user: @student3, allow_multiple_enrollments: true
            end

            context "should paginate by user, rather than by enrollment" do
              it "returns student1 on first page" do
                expect_students_in_pagination(1, [@student1], include: ["users"])
                expect(json["linked"]["users"].pluck("id")).to eq [@student1.id.to_s]
              end

              it "returns student2 on second page" do
                expect_students_in_pagination(2, [@student2, @student2, @student2], include: ["users"])
                expect(json["linked"]["users"].pluck("id")).to eq [@student2.id.to_s]
              end

              it "returns student3 on third page" do
                expect_students_in_pagination(3, [@student3, @student3], include: ["users"])
                expect(json["linked"]["users"].pluck("id")).to eq [@student3.id.to_s]
              end

              it "return no student in fourth page" do
                expect_students_in_pagination(4, [], include: ["users"])
                expect(json["linked"]["users"].length).to be 0
              end
            end
          end
        end
      end
    end

    context "StatsD metrics" do
      before do
        allow(InstStatsd::Statsd).to receive(:time).and_call_original
      end

      it "tracks runtime with outcomes_rollup_read tag when feature flag is off" do
        Account.site_admin.disable_feature!(:outcomes_rollup_read)
        get_rollups({})

        expect(InstStatsd::Statsd).to have_received(:time).with(
          "lmgb.rollup.endpoint.runtime",
          tags: { outcomes_rollup_read: "off" }
        )
      end

      it "tracks runtime with outcomes_rollup_read tag when feature flag is on" do
        Account.site_admin.enable_feature!(:outcomes_rollup_read)
        get_rollups({})

        expect(InstStatsd::Statsd).to have_received(:time).with(
          "lmgb.rollup.endpoint.runtime",
          tags: { outcomes_rollup_read: "on" }
        )
      end

      it "tracks runtime for CSV format" do
        Account.site_admin.disable_feature!(:outcomes_rollup_read)
        get "rollups",
            params: {
              context_id: @course.id,
              course_id: @course.id,
              context_type: "Course"
            },
            format: "csv"

        expect(InstStatsd::Statsd).to have_received(:time).with(
          "lmgb.rollup.endpoint.runtime",
          tags: { outcomes_rollup_read: "off" }
        )
      end

      it "does not track metrics for aggregate rollups since feature flag doesn't affect them" do
        Account.site_admin.disable_feature!(:outcomes_rollup_read)
        get_rollups({ aggregate: "course" })

        expect(InstStatsd::Statsd).not_to have_received(:time)
      end
    end
<<<<<<< HEAD
=======
  end

  describe "enqueue_outcome_rollup_calculation" do
    before :once do
      course_with_teacher(active_all: true)
      course_with_student(course: @course, active_all: true)
      account_admin_user
    end

    let(:course) { @course }
    let(:teacher) { @teacher }
    let(:student) { @student }

    context "with valid parameters" do
      before do
        allow(Account.site_admin).to receive(:feature_enabled?).and_call_original
        allow(Account.site_admin).to receive(:feature_enabled?).with(:outcomes_rollup_propagation).and_return(true)
      end

      it "enqueues rollup calculation for specific student" do
        user_session(@teacher)
        expect(Outcomes::StudentOutcomeRollupCalculationService).to receive(:calculate_for_student)
          .with(course_id: course.id.to_s, student_id: student.id)

        post :enqueue_outcome_rollup_calculation,
             params: {
               course_id: course.id,
               student_uuid: student.uuid
             },
             format: :json

        expect(response).to have_http_status(:ok)
        json_response = response.parsed_body
        expect(json_response["message"]).to eq("Rollup calculation enqueued for student #{student.id} in course #{course.id}")
        expect(json_response["type"]).to eq("student")
      end
    end

    context "with missing or invalid course or student" do
      before do
        allow(Account.site_admin).to receive(:feature_enabled?).and_call_original
        allow(Account.site_admin).to receive(:feature_enabled?).with(:outcomes_rollup_propagation).and_return(true)
      end

      it "returns no content if student does not exist" do
        user_session(@teacher)
        non_existent_student_uuid = "888"
        post :enqueue_outcome_rollup_calculation, params: { course_id: course.id, student_uuid: non_existent_student_uuid }, format: :json
        expect(response).to have_http_status(:not_found)
        json_response = response.parsed_body
        expect(json_response["error"]).to match(/Invalid course or student/i)
      end
    end

    context "when service raises an exception" do
      before do
        allow(Account.site_admin).to receive(:feature_enabled?).and_call_original
        allow(Account.site_admin).to receive(:feature_enabled?).with(:outcomes_rollup_propagation).and_return(true)
      end

      it "returns unprocessable entity with error message for student calculation" do
        user_session(@teacher)
        error_message = "Something went wrong with student calculation"
        expect(Outcomes::StudentOutcomeRollupCalculationService).to receive(:calculate_for_student)
          .with(course_id: course.id.to_s, student_id: student.id)
          .and_raise(StandardError.new(error_message))

        post :enqueue_outcome_rollup_calculation,
             params: {
               course_id: course.id,
               student_uuid: student.uuid
             },
             format: :json

        expect(response).to have_http_status(:unprocessable_entity)
        json_response = response.parsed_body
        expect(json_response["error"]).to eq(error_message)
      end

      it "returns no content when FF disabled" do
        allow(Account.site_admin).to receive(:feature_enabled?).and_call_original
        allow(Account.site_admin).to receive(:feature_enabled?).with(:outcomes_rollup_propagation).and_return(false)
        user_session(@teacher)
        post :enqueue_outcome_rollup_calculation, params: { course_id: course.id, student_uuid: student.uuid }, format: :json
        expect(response).to have_http_status(:no_content)
      end
    end
>>>>>>> 53aa8385
  end
end<|MERGE_RESOLUTION|>--- conflicted
+++ resolved
@@ -1950,8 +1950,6 @@
         expect(InstStatsd::Statsd).not_to have_received(:time)
       end
     end
-<<<<<<< HEAD
-=======
   end
 
   describe "enqueue_outcome_rollup_calculation" do
@@ -2039,6 +2037,5 @@
         expect(response).to have_http_status(:no_content)
       end
     end
->>>>>>> 53aa8385
   end
 end