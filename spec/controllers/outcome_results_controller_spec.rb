# frozen_string_literal: true

#
# Copyright (C) 2015 - present Instructure, Inc.
#
# This file is part of Canvas.
#
# Canvas is free software: you can redistribute it and/or modify it under
# the terms of the GNU Affero General Public License as published by the Free
# Software Foundation, version 3 of the License.
#
# Canvas is distributed in the hope that it will be useful, but WITHOUT ANY
# WARRANTY; without even the implied warranty of MERCHANTABILITY or FITNESS FOR
# A PARTICULAR PURPOSE. See the GNU Affero General Public License for more
# details.
#
# You should have received a copy of the GNU Affero General Public License along
# with this program. If not, see <http://www.gnu.org/licenses/>.
#

describe OutcomeResultsController do
  def context_outcome(context)
    @outcome_group = context.root_outcome_group
    @outcome = context.created_learning_outcomes.create!(title: "outcome")
    @outcome_group.add_outcome(@outcome)
  end

  before :once do
    @account = Account.default
    account_admin_user
  end

  let_once(:outcome_course) do
    course_factory(active_all: true)
    @course
  end

  let_once(:outcome_teacher) do
    teacher_in_course(active_all: true, course: outcome_course)
    @teacher
  end

  let_once(:outcome_student) do
    student_in_course(active_all: true, course: outcome_course, name: "Zebra Animal")
    @student
  end

  let_once(:observer) do
    observer_in_course(active_all: true, course: outcome_course, name: "Observer")
    @observer
  end

  let_once(:outcome_rubric) do
    create_outcome_rubric
  end

  let_once(:outcome_assignment) do
    assignment = create_outcome_assignment
    find_or_create_outcome_submission assignment: assignment
    assignment
  end

  let_once(:outcome_rubric_association) do
    create_outcome_rubric_association
  end

  let_once(:outcome_result) do
    create_result(@student.id, @outcome, outcome_assignment, 3)
  end

  let(:outcome_criterion) do
    find_outcome_criterion
  end

  def create_result(user_id, outcome, assignment, score, opts = {})
    rubric_association = outcome_rubric.associate_with(outcome_assignment, outcome_course, purpose: "grading")

    LearningOutcomeResult.new(
      user_id: user_id,
      score: score,
      alignment: ContentTag.create!({
                                      title: "content",
                                      context: outcome_course,
                                      learning_outcome: outcome,
                                      content_type: "Assignment",
                                      content_id: assignment.id
                                    }),
      **opts
    ).tap do |lor|
      lor.association_object = rubric_association
      lor.context = outcome_course
      lor.save!
    end
  end

  def find_or_create_outcome_submission(opts = {})
    student = opts[:student] || outcome_student
    assignment = opts[:assignment] ||
                 (create_outcome_assignment if opts[:new]) ||
                 outcome_assignment
    assignment.find_or_create_submission(student)
  end

  def create_outcome_assessment(opts = {})
    association = (create_outcome_rubric_association(opts) if opts[:new]) ||
                  outcome_rubric_association
    criterion = find_outcome_criterion(association.rubric)
    submission = opts[:submission] || find_or_create_outcome_submission(opts)
    student = submission.student
    points = opts[:points] ||
             find_first_rating(criterion)[:points]
    association.assess(
      user: student,
      assessor: outcome_teacher,
      artifact: submission,
      assessment: {
        :assessment_type => "grading",
        "criterion_#{criterion[:id]}".to_sym => {
          points: points
        }
      }
    )
  end

  def create_outcome_rubric
    outcome_course
    outcome_with_rubric(mastery_points: 3)
    @outcome.rubric_criterion = find_outcome_criterion(@rubric)
    @outcome.save
    @rubric
  end

  def create_outcome_assignment
    outcome_course.assignments.create!(
      title: "outcome assignment",
      description: "this is an outcome assignment",
      points_possible: outcome_rubric.points_possible
    )
  end

  def create_outcome_rubric_association(opts = {})
    rubric = (create_outcome_rubric if opts[:new]) ||
             outcome_rubric
    assignment = (create_outcome_assignment if opts[:new]) ||
                 outcome_assignment
    rubric.associate_with(assignment, outcome_course, purpose: "grading", use_for_grading: true)
  end

  def find_outcome_criterion(rubric = outcome_rubric)
    rubric.criteria.find { |c| !c[:learning_outcome_id].nil? }
  end

  def find_first_rating(criterion = outcome_criterion)
    criterion[:ratings].first
  end

  def parse_response(response)
    JSON.parse(response.body)
  end

  def mock_os_lor_results(user, outcome, assignment, score, args = {})
    title = "#{user.name}, #{assignment.name}"
    mastery = (score || 0) >= outcome.mastery_points
    submitted_at = args[:submitted_at] || Time.zone.now
    submission = Submission.find_by(user_id: user.id, assignment_id: assignment.id)
    alignment = ContentTag.create!(
      {
        title: "content",
        context: outcome_course,
        learning_outcome: outcome,
        content_type: "Assignment",
        content_id: assignment.id
      }
    )
    lor = LearningOutcomeResult.new(
      learning_outcome: outcome,
      user: user,
      context: outcome_course,
      alignment: alignment,
      artifact: submission,
      associated_asset: assignment,
      title: title,
      score: score,
      possible: outcome.points_possible,
      mastery: mastery,
      created_at: submitted_at,
      updated_at: submitted_at,
      submitted_at: submitted_at,
      assessed_at: submitted_at
    )
    if args[:include_rubric]
      lor.association_type = "RubricAssociation"
      lor.association_id = outcome_rubric.id
    end
    lor
  end

  def get_results(params)
    get "index", params: {
      context_id: @course.id,
      course_id: @course.id,
      context_type: "Course",
      user_ids: [@student.id],
      outcome_ids: [@outcome.id],
      **params
    },
                 format: "json"
  end

  describe "retrieving outcome results" do
    it "does not have a false failure if an outcome exists in two places within the same context" do
      user_session(@teacher)
      outcome_group = @course.root_outcome_group.child_outcome_groups.build(
        title: "Child outcome group", context: @course
      )
      outcome_group.save!
      outcome_group.add_outcome(@outcome)
      get "rollups", params: { context_id: @course.id,
                               course_id: @course.id,
                               context_type: "Course",
                               user_ids: [@student.id],
                               outcome_ids: [@outcome.id] },
                     format: "json"
      expect(response).to be_successful
    end

    it "allows specifying both outcome_ids and include[]=outcome_links" do
      user_session(@teacher)
      context_outcome(@course)
      get "rollups", params: { context_id: @course.id,
                               course_id: @course.id,
                               context_type: "Course",
                               user_ids: [@student.id],
                               outcome_ids: [@outcome.id],
                               include: ["outcome_links"] },
                     format: "json"
      expect(response).to be_successful
      json = parse_response(response)
      links = json["linked"]["outcome_links"]
      expect(links.length).to eq 1
      expect(links[0]["outcome"]["id"]).to eq @outcome.id
    end

    it "validates aggregate_stat parameter" do
      user_session(@teacher)
      get "rollups", params: { context_id: @course.id,
                               course_id: @course.id,
                               context_type: "Course",
                               aggregate: "course",
                               aggregate_stat: "powerlaw" },
                     format: "json"
      expect(response).not_to be_successful
    end

    context "student lmgb usage tracking" do
      def fetch_student_lmgb_data
        get "rollups", params: { context_id: @course.id,
                                 course_id: @course.id,
                                 context_type: "Course",
                                 user_ids: [@student.id],
                                 outcome_ids: [@outcome.id] },
                       format: "json"
      end

      it "increments statsd if a student is viewing their own sLMGB results" do
        allow(InstStatsd::Statsd).to receive(:increment)
        user_session(@student)
        fetch_student_lmgb_data
        expect(response).to be_successful
        expect(InstStatsd::Statsd).to have_received(:increment).with(
          "outcomes_page_views",
          tags: { type: "student_lmgb" }
        ).once
      end

      it "increments statsd if an observer is viewing a linked student\"s sLMGB results" do
        @observer.enrollments.find_by(course_id: @course.id).update!(associated_user_id: @student)
        allow(InstStatsd::Statsd).to receive(:increment)
        user_session(@observer)
        fetch_student_lmgb_data
        expect(response).to be_successful
        expect(InstStatsd::Statsd).to have_received(:increment).with(
          "outcomes_page_views",
          tags: { type: "student_lmgb" }
        ).once
      end

      it "doesnt increment statsd if an observer is viewing a non-linked student\"s sLMGB results" do
        allow(InstStatsd::Statsd).to receive(:increment)
        user_session(@observer)
        fetch_student_lmgb_data
        expect(response).not_to be_successful
        expect(InstStatsd::Statsd).not_to have_received(:increment).with(
          "outcomes_page_views",
          tags: { type: "student_lmgb" }
        )
      end

      it "doesnt increment a statsd if a teacher is viewing a student\"s sLMGB results" do
        allow(InstStatsd::Statsd).to receive(:increment)
        user_session(@teacher)
        fetch_student_lmgb_data
        expect(response).to be_successful
        expect(InstStatsd::Statsd).not_to have_received(:increment).with(
          "outcomes_page_views",
          tags: { type: "student_lmgb" }
        )
      end
    end

    context "with manual post policy assignment" do
      before do
        outcome_assignment.ensure_post_policy(post_manually: true)
      end

      it "teacher should see result" do
        user_session(@teacher)
        get "index", params: { context_id: @course.id,
                               course_id: @course.id,
                               context_type: "Course",
                               user_ids: [@student.id],
                               outcome_ids: [@outcome.id] },
                     format: "json"
        json = JSON.parse(response.body)
        expect(json["outcome_results"].length).to eq 1
      end

      it "student should not see result" do
        user_session(@student)
        get "index", params: { context_id: @course.id,
                               course_id: @course.id,
                               context_type: "Course",
                               user_ids: [@student.id],
                               outcome_ids: [@outcome.id] },
                     format: "json"
        json = parse_response(response)
        expect(json["outcome_results"].length).to eq 0
      end
    end

    context "with auto post policy (default) assignment" do
      before do
        outcome_assignment.ensure_post_policy(post_manually: false)
      end

      it "teacher should see result" do
        user_session(@teacher)
        get "index", params: { context_id: @course.id,
                               course_id: @course.id,
                               context_type: "Course",
                               user_ids: [@student.id],
                               outcome_ids: [@outcome.id] },
                     format: "json"
        json = JSON.parse(response.body)
        expect(json["outcome_results"].length).to eq 1
      end

      it "student should see result" do
        user_session(@student)
        get "index", params: { context_id: @course.id,
                               course_id: @course.id,
                               context_type: "Course",
                               user_ids: [@student.id],
                               outcome_ids: [@outcome.id] },
                     format: "json"
        json = parse_response(response)
        expect(json["outcome_results"].length).to eq 1
      end
    end

    it "exclude missing user rollups" do
      user_session(@teacher)
      # save a reference to the 1st student
      student1 = @student
      # create a 2nd student that is saved as @student
      student_in_course(active_all: true, course: outcome_course)
      get "rollups", params: { context_id: @course.id,
                               course_id: @course.id,
                               context_type: "Course",
                               user_ids: [student1.id, @student.id],
                               outcome_ids: [@outcome.id],
                               exclude: ["missing_user_rollups"] },
                     format: "json"
      json = parse_response(response)
      # the rollups requests for both students, but excludes the 2nd student
      # since they do not have any results, unlike the 1st student,
      # which has a single result in `outcome_result`
      expect(json["rollups"].length).to be 1

      # the pagination count should be 1 for the one student with a rollup
      expect(json["meta"]["pagination"]["count"]).to be 1
    end

    context "with outcome_service_results_to_canvas FF" do
      shared_examples "outcome results" do
        before do
          user_session(user)
          @assignment = create_outcome_assignment
          find_or_create_outcome_submission({ student: student, assignment: @assignment })
          @assignment2 = create_outcome_assignment
          find_or_create_outcome_submission({ student: student, assignment: @assignment2 })
        end

        it "FF disabled - only display results for canvas" do
          user_session(user)
          @course.disable_feature!(:outcome_service_results_to_canvas)
          create_result(student.id, @outcome, @assignment, 2, { possible: 5 })
          expect(controller).to receive(:find_outcomes_service_results).with(any_args).and_return(nil)
          json = parse_response(get_results({ user_ids: [student], include: ["assignments"] }))
          expect(json["outcome_results"].length).to be 1
          expect(json["linked"]["assignments"].length).to be 1
        end

        context "FF enabled" do
          before do
            @course.enable_feature!(:outcome_service_results_to_canvas)
            user_session(user)
          end

          it "no OS results found - display canvas results only" do
            create_result(student.id, @outcome, @assignment, 2, { possible: 5 })
            expect(controller).to receive(:find_outcomes_service_results).with(any_args).and_return(nil)
            json = parse_response(get_results({ user_ids: [student], include: ["assignments"] }))
            expect(json["outcome_results"].length).to be 1
            expect(json["linked"]["assignments"].length).to be 1
          end

          it "OS results found - no Canvas results - displays only OS results" do
            mocked_results = mock_os_lor_results(student, @outcome, @assignment2, 2)
            expect(controller).to receive(:find_outcomes_service_results).with(any_args).and_return(
              [mocked_results]
            )
            json = parse_response(get_results({ user_ids: [student], include: ["assignments"] }))
            expect(json["outcome_results"].length).to be 1
            expect(json["outcome_results"][0]["links"]["alignment"]).to eq("assignment_" + @assignment2.id.to_s)
            expect(json["linked"]["assignments"].length).to be 1
            expect(json["linked"]["assignments"][0]["id"]).to eq("assignment_" + @assignment2.id.to_s)
          end

          it "OS results found - display both Canvas and OS results" do
            create_result(student.id, @outcome, @assignment, 2, { possible: 5 })
            mocked_results = mock_os_lor_results(student, @outcome, @assignment2, 2)
            expect(controller).to receive(:find_outcomes_service_results).with(any_args).and_return(
              [mocked_results]
            )
            json = parse_response(get_results({ user_ids: [student], include: ["assignments"] }))
            expect(json["outcome_results"].length).to be 2
            expect(json["linked"]["assignments"].length).to be 2
            expect(json["linked"]["assignments"][0]["id"]).to eq("assignment_" + @assignment2.id.to_s)
            expect(json["linked"]["assignments"][1]["id"]).to eq("assignment_" + @assignment.id.to_s)
          end

          it "OS results found - assignments are unique when aligned to two outcomes" do
            outcome2 = @course.created_learning_outcomes.create!(title: "outcome 2")
            create_result(student.id, @outcome, @assignment, 2, { possible: 5 })
            mocked_results_1 = mock_os_lor_results(student, @outcome, @assignment2, 2)
            mocked_results_2 = mock_os_lor_results(student, outcome2, @assignment2, 2)
            expect(controller).to receive(:find_outcomes_service_results).with(any_args).and_return(
              [mocked_results_1, mocked_results_2]
            )
            json = parse_response(get_results({ user_ids: [student], include: ["assignments"] }))
            expect(json["outcome_results"].length).to be 3
            expect(json["linked"]["assignments"].length).to be 2
          end
        end
      end

      describe "for different users" do
        let(:student) { student_in_course(active_all: true, course: outcome_course, name: "Hello Kitty").user }

        include_examples "outcome results" do
          let(:user) { student }
        end

        include_examples "outcome results" do
          let(:user) { @teacher }
        end
      end
    end
  end

  describe "retrieving outcome rollups" do
    before do
      @student1 = @student
      @student2 = student_in_course(active_all: true, course: outcome_course, name: "Amy Mammoth").user
      @student3 = student_in_course(active_all: true, course: outcome_course, name: "Barney Youth").user

      create_result(@student2.id, @outcome, outcome_assignment, 1)
    end

    before do
      user_session(@teacher)
    end

    def get_rollups(params)
      get "rollups", params: {
        context_id: @course.id,
        course_id: @course.id,
        context_type: "Course",
        **params
      },
                     format: "json"
    end

    it "includes rating percents" do
      json = parse_response(get_rollups(rating_percents: true, include: ["outcomes"]))
      expect(json["linked"]["outcomes"][0]["ratings"].map { |r| r["percent"] }).to eq [50, 50]
    end

    context "with outcome_service_results_to_canvas FF" do
<<<<<<< HEAD
      let(:time) { Time.zone.now }

      def mock_os_lor_results(user, outcome, assignment, score, args = {})
        title = "#{user.name}, #{assignment.name}"
        mastery = (score || 0) >= outcome.mastery_points
        submitted_at = args[:submitted_at] || time
        submission = Submission.find_by(user_id: user.id, assignment_id: assignment.id)
        alignment = ContentTag.create!(
          {
            title: "content",
            context: outcome_course,
            learning_outcome: outcome,
            content_type: "Assignment",
            content_id: assignment.id
          }
        )
        lor = LearningOutcomeResult.new(
          learning_outcome: outcome,
          user: user,
          context: outcome_course,
          alignment: alignment,
          artifact: submission,
          associated_asset: assignment,
          title: title,
          score: score,
          possible: outcome.points_possible,
          mastery: mastery,
          created_at: submitted_at,
          updated_at: submitted_at,
          submitted_at: submitted_at,
          assessed_at: submitted_at
        )
        if args[:include_rubric]
          lor.association_type = "RubricAssociation"
          lor.association_id = outcome_rubric.id
        end
        lor
      end

=======
>>>>>>> bb7bdd27
      context "user_rollups" do
        it "disabled - only display rollups for canvas" do
          @course.disable_feature!(:outcome_service_results_to_canvas)
          create_result(@student.id, @outcome, outcome_assignment, 2, { possible: 5 })
          expect(controller).to receive(:find_outcomes_service_results).with(any_args).and_return(nil)
          json = parse_response(get_rollups(sort_by: "student", sort_order: "desc", per_page: 1, page: 1))
          expect(json["rollups"].length).to be 1
        end

        context "enabled" do
          before do
            @course.enable_feature!(:outcome_service_results_to_canvas)
          end

          it "no OS results found - display canvas rollups only" do
            create_result(@student.id, @outcome, outcome_assignment, 2, { possible: 5 })
            expect(controller).to receive(:find_outcomes_service_results).with(any_args).and_return(nil)
            json = parse_response(get_rollups(sort_by: "student", sort_order: "desc", per_page: 1, page: 1))
            expect(json["rollups"].length).to be 1
          end

          it "OS results found - no Canvas results - displays only OS rollups" do
            # removing LearningOutcomeResults for those users that have results
            # creating in the first before do after the rollups context
            LearningOutcomeResult.where(user_id: @student.id).update(workflow_state: "deleted")
            LearningOutcomeResult.where(user_id: @student1.id).update(workflow_state: "deleted")
            LearningOutcomeResult.where(user_id: @student2.id).update(workflow_state: "deleted")
            student4 = student_in_course(active_all: true, course: outcome_course, name: "OS user").user
            mocked_results = mock_os_lor_results(student4, @outcome, outcome_assignment, 2)
            expect(controller).to receive(:find_outcomes_service_results).with(any_args).and_return(
              [mocked_results]
            )
            json = parse_response(get_rollups(sort_by: "student", sort_order: "desc", per_page: 5, page: 1))
            # will be 4 because the exclude: "missing_user_results" parameter is not included
            # in the rollups call
            expect(json["rollups"].length).to be 4
            # need to loop through each rollup to make sure there is only 1 rollup with scores
            score_count = 0
            json["rollups"].each do |r|
              score_count += 1 unless r["scores"].empty?
            end
            expect(score_count).to be 1
          end

          it "OS results found - display both Canvas and OS rollups" do
            # already existing results for @student1 & @student2
            # creating result for @student
            create_result(@student.id, @outcome, outcome_assignment, 2, { possible: 5 })
            # results are already created for @student2 in Canvas
            student4 = student_in_course(active_all: true, course: outcome_course, name: "OS user").user
            mocked_results = mock_os_lor_results(student4, @outcome, outcome_assignment, 2)
            expect(controller).to receive(:find_outcomes_service_results).with(any_args).and_return(
              [mocked_results]
            )
            json = parse_response(get_rollups(sort_by: "student", sort_order: "desc", per_page: 5, page: 1))
            expect(json["rollups"].length).to be 4
          end
        end

        context "aggregate_user_rollups" do
          it "disabled - only display rollups for canvas" do
            @course.disable_feature!(:outcome_service_results_to_canvas)
            # already existing results for @student1 & @student2
            # creating result for @student
            create_result(@student.id, @outcome, outcome_assignment, 2, { possible: 5 })
            expect(controller).to receive(:find_outcomes_service_results).with(any_args).and_return(nil)
            json = parse_response(get_rollups(aggregate: "course", aggregate_stat: "mean", per_page: 5, page: 1))
            expect(json["rollups"].length).to be 1
            expect(json["rollups"][0]["scores"][0]["count"]).to be 3
          end

          context "enabled" do
            before do
              @course.enable_feature!(:outcome_service_results_to_canvas)
            end

            it "no OS results found - display canvas rollups only" do
              # already existing results for @student1 & @student2
              # creating result for @student
              create_result(@student.id, @outcome, outcome_assignment, 2, { possible: 5 })
              expect(controller).to receive(:find_outcomes_service_results).with(any_args).and_return(nil)
              json = parse_response(get_rollups(aggregate: "course", aggregate_stat: "mean", per_page: 5, page: 1))
              expect(json["rollups"].length).to be 1
              expect(json["rollups"][0]["scores"][0]["count"]).to be 3
            end

            it "OS results found - no Canvas results - displays only OS rollups" do
              # removing LearningOutcomeResults for users that have results (@student1, @student, @student2)
              # creating in the first before do after the rollups context
              LearningOutcomeResult.where(user_id: @student.id).update(workflow_state: "deleted")
              LearningOutcomeResult.where(user_id: @student1.id).update(workflow_state: "deleted")
              LearningOutcomeResult.where(user_id: @student2.id).update(workflow_state: "deleted")
              student4 = student_in_course(active_all: true, course: outcome_course, name: "OS user").user
              mocked_results = mock_os_lor_results(student4, @outcome, outcome_assignment, 2)
              expect(controller).to receive(:find_outcomes_service_results).with(any_args).and_return(
                [mocked_results]
              )
              json = parse_response(get_rollups(aggregate: "course", aggregate_stat: "mean", per_page: 5, page: 1))
              expect(json["rollups"].length).to be 1
              expect(json["rollups"][0]["scores"][0]["count"]).to be 1
            end

            it "OS results found - display both Canvas and OS rollups" do
              # already existing results for @student1 & @student2
              # creating result for @student
              create_result(@student.id, @outcome, outcome_assignment, 2, { possible: 5 })
              # results are already created for @student2 in Canvas
              student4 = student_in_course(active_all: true, course: outcome_course, name: "OS user").user
              mocked_results = mock_os_lor_results(student4, @outcome, outcome_assignment, 2)
              expect(controller).to receive(:find_outcomes_service_results).with(any_args).and_return(
                [mocked_results]
              )
              json = parse_response(get_rollups(aggregate: "course", aggregate_stat: "mean", per_page: 5, page: 1))
              expect(json["rollups"].length).to be 1
              expect(json["rollups"][0]["scores"][0]["count"]).to be 4
            end
          end
        end

        context "remove_users_with_no_results" do
          it "disabled - only display rollups for canvas" do
            @course.disable_feature!(:outcome_service_results_to_canvas)
            # already existing results for @student1 & @student2
            # creating result for @student
            create_result(@student.id, @outcome, outcome_assignment, 2, { possible: 5 })
            expect(controller).to receive(:find_outcomes_service_results).with(any_args).twice.and_return(nil)
            json = parse_response(get_rollups(sort_by: "student", sort_order: "desc",
                                              exclude: ["missing_user_rollups"],
                                              per_page: 5, page: 1))
            expect(json["rollups"].length).to be 3
          end

          context "enabled" do
            before do
              @course.enable_feature!(:outcome_service_results_to_canvas)
            end

            it "no OS results found - display canvas rollups only" do
              # already existing results for @student1 & @student2
              # creating result for @student
              create_result(@student.id, @outcome, outcome_assignment, 2, { possible: 5 })
              expect(controller).to receive(:find_outcomes_service_results).with(any_args).twice.and_return(nil)
              json = parse_response(get_rollups(sort_by: "student", sort_order: "desc",
                                                exclude: ["missing_user_rollups"],
                                                per_page: 5, page: 1))
              expect(json["rollups"].length).to be 3
            end

            it "OS results found - no Canvas results - display only OS results" do
              # removing LearningOutcomeResults for those users that have results
              # creating in the first before do after the rollups context
              LearningOutcomeResult.where(user_id: @student.id).update(workflow_state: "deleted")
              LearningOutcomeResult.where(user_id: @student1.id).update(workflow_state: "deleted")
              LearningOutcomeResult.where(user_id: @student2.id).update(workflow_state: "deleted")
              student4 = student_in_course(active_all: true, course: outcome_course, name: "OS user").user
              mocked_results = mock_os_lor_results(student4, @outcome, outcome_assignment, 2)
              expect(controller).to receive(:find_outcomes_service_results).with(any_args).twice.and_return(
                [mocked_results]
              )
              # per_page is the number of students to display on 1 page of results
              json = parse_response(get_rollups(sort_by: "student", sort_order: "desc",
                                                exclude: ["missing_user_rollups"],
                                                per_page: 5, page: 1))
              expect(json["rollups"].length).to be 1
            end

            it "OS results found - display both Canvas and OS rollups" do
              # already existing results for @student1 & @student2
              # creating result for @student
              create_result(@student.id, @outcome, outcome_assignment, 2, { possible: 5 })
              # results are already created for @student2 in Canvas
              student4 = student_in_course(active_all: true, course: outcome_course, name: "OS user").user
              mocked_results = mock_os_lor_results(student4, @outcome, outcome_assignment, 2)
              expect(controller).to receive(:find_outcomes_service_results).with(any_args).twice.and_return(
                [mocked_results]
              )
              # per_page is the number of students to display on 1 page of results
              json = parse_response(get_rollups(sort_by: "student", sort_order: "desc",
                                                exclude: ["missing_user_rollups"],
                                                per_page: 5, page: 1))
              expect(json["rollups"].length).to be 4
            end

            it "removes student with no results" do
              # already existing results for @student1 & @student2
              # creating result for @student
              create_result(@student.id, @outcome, outcome_assignment, 2, { possible: 5 })
              # results are already created for @student2 in Canvas
              student4 = student_in_course(active_all: true, course: outcome_course, name: "OS user").user
              # Creating another student in the course which will make 5 students enrolled
              # and will not create results for this student
              student_in_course(active_all: true, course: outcome_course)
              mocked_results = mock_os_lor_results(student4, @outcome, outcome_assignment, 2)
              expect(controller).to receive(:find_outcomes_service_results).with(any_args).twice.and_return(
                [mocked_results]
              )
              # per_page is the number of students to display on 1 page of results
              json = parse_response(get_rollups(sort_by: "student", sort_order: "desc",
                                                exclude: ["missing_user_rollups"],
                                                per_page: 5, page: 1))
              # the rollups should be for only the 4 that have results
              expect(json["rollups"].length).to be 4
            end

            it "removes concluded student" do
              # already existing results for @student1 & @student2
              # creating result for @student
              create_result(@student.id, @outcome, outcome_assignment, 2, { possible: 5 })
              # creating and enrolling student 4 in the course
              student4 = student_in_course(active_all: true, course: outcome_course, name: "OS user").user
              mocked_results = mock_os_lor_results(student4, @outcome, outcome_assignment, 2)
              expect(controller).to receive(:find_outcomes_service_results).with(any_args).and_return(
                [mocked_results]
              )
              # concluding student 3 in the course which will remove the student from the results
              StudentEnrollment.find_by(user_id: @student3.id).conclude
              json = parse_response(get_rollups(sort_by: "student", sort_order: "desc",
                                                exclude: ["concluded_enrollments"],
                                                per_page: 5, page: 1))
              expect(json["rollups"].length).to be 3
            end

            it "removes inactive student" do
              # already existing results for @student1 & @student2
              # creating result for @student
              create_result(@student.id, @outcome, outcome_assignment, 2, { possible: 5 })
              # creating and enrolling student 4 in the course
              student4 = student_in_course(active_all: true, course: outcome_course, name: "OS user").user
              mocked_results = mock_os_lor_results(student4, @outcome, outcome_assignment, 2)
              expect(controller).to receive(:find_outcomes_service_results).with(any_args).and_return(
                [mocked_results]
              )
              # deactivating student 3 in the course which will remove the student from the results
              StudentEnrollment.find_by(user_id: @student3.id).deactivate
              json = parse_response(get_rollups(sort_by: "student", sort_order: "desc",
                                                exclude: ["inactive_enrollments"],
                                                per_page: 5, page: 1))
              expect(json["rollups"].length).to be 3
            end
          end
        end
      end
    end

    context "with the account_mastery_scales FF" do
      context "enabled" do
        before do
          @course.account.enable_feature!(:account_level_mastery_scales)
        end

        it "uses the default outcome proficiency for points scaling if no outcome proficiency exists" do
          create_result(@student.id, @outcome, outcome_assignment, 2, { possible: 5 })
          json = parse_response(get_rollups(sort_by: "student", sort_order: "desc", per_page: 1, page: 1))
          points_possible = OutcomeProficiency.find_or_create_default!(@course.account).points_possible
          score = (2.to_f / 5.to_f) * points_possible
          expect(json["rollups"][0]["scores"][0]["score"]).to eq score
        end

        it "uses resolved_outcome_proficiency for points scaling if one exists" do
          proficiency = outcome_proficiency_model(@course)
          create_result(@student.id, @outcome, outcome_assignment, 2, { possible: 5 })
          json = parse_response(get_rollups(sort_by: "student", sort_order: "desc", per_page: 1, page: 1))
          score = (2.to_f / 5.to_f) * proficiency.points_possible
          expect(json["rollups"][0]["scores"][0]["score"]).to eq score
        end

        it "returns outcomes with outcome_proficiency.ratings and their percents" do
          outcome_proficiency_model(@course)
          json = parse_response(get_rollups(rating_percents: true, include: ["outcomes"]))
          ratings = json["linked"]["outcomes"][0]["ratings"]
          expect(ratings.map { |r| r["percent"] }).to eq [50, 50]
          expect(ratings.map { |r| r["points"] }).to eq [10, 0]
        end
      end

      context "disabled" do
        before do
          @course.account.disable_feature!(:account_level_mastery_scales)
        end

        it "ignores the outcome proficiency for points scaling" do
          outcome_proficiency_model(@course)
          create_result(@student.id, @outcome, outcome_assignment, 2, { possible: 5 })
          json = parse_response(get_rollups(sort_by: "student", sort_order: "desc", per_page: 1, page: 1))
          expect(json["rollups"][0]["scores"][0]["score"]).to eq 1.2 # ( score of 2 / possible 5) * outcome.points_possible
        end

        it "contains mastery and color information for ratings" do
          outcome_proficiency_model(@course)
          create_result(@student.id, @outcome, outcome_assignment, 2, { possible: 5 })
          json = parse_response(get_rollups(sort_by: "student", sort_order: "desc", add_defaults: true, per_page: 1, page: 1, include: ["outcomes"]))
          ratings = json["linked"]["outcomes"][0]["ratings"]
          expect(ratings.map { |r| r["mastery"] }).to eq [true, false]
          expect(ratings.map { |r| r["color"] }).to eq ["0B874B", "555555"]
        end

        it "does not contain mastery and color information if \"add_defaults\" parameter is not provided" do
          outcome_proficiency_model(@course)
          create_result(@student.id, @outcome, outcome_assignment, 2, { possible: 5 })
          json = parse_response(get_rollups(sort_by: "student", sort_order: "desc", per_page: 1, page: 1, include: ["outcomes"]))
          ratings = json["linked"]["outcomes"][0]["ratings"]
          expect(ratings.map { |r| r["mastery"] }).to eq [nil, nil]
          expect(ratings.map { |r| r["color"] }).to eq [nil, nil]
        end
      end
    end

    context "with outcomes_friendly_description and improved_outcomes_management FFs" do
      before do
        OutcomeFriendlyDescription.create!(learning_outcome: @outcome, context: @course, description: "A friendly description")
      end

      context "enabled" do
        before do
          Account.site_admin.enable_feature!(:outcomes_friendly_description)
          @course.root_account.enable_feature!(:improved_outcomes_management)
        end

        it "returns outcomes with friendly_description" do
          create_result(@student.id, @outcome, outcome_assignment, 2, { possible: 5 })
          json = parse_response(get_rollups(include: ["outcomes"]))
          expect(json["linked"]["outcomes"][0]["friendly_description"]).to eq "A friendly description"
        end
      end

      context "outcomes_friendly_description disabled" do
        before do
          Account.site_admin.disable_feature!(:outcomes_friendly_description)
        end

        it "returns outcomes without friendlly_description" do
          create_result(@student.id, @outcome, outcome_assignment, 2, { possible: 5 })
          json = parse_response(get_rollups(include: ["outcomes"]))
          expect(json["linked"]["outcomes"][0]["friendly_description"]).to be_nil
        end
      end

      context "outcomes_friendly_description enabled, but improved_outcomes_management disabled" do
        before do
          Account.site_admin.enable_feature!(:outcomes_friendly_description)
          @course.root_account.disable_feature!(:improved_outcomes_management)
        end

        it "returns outcomes without friendlly_description" do
          create_result(@student.id, @outcome, outcome_assignment, 2, { possible: 5 })
          json = parse_response(get_rollups(include: ["outcomes"]))
          expect(json["linked"]["outcomes"][0]["friendly_description"]).to be_nil
        end
      end
    end

    context "inactive/concluded LMGB filters" do
      it "displays rollups for concluded enrollments when they are included" do
        StudentEnrollment.find_by(user_id: @student2.id).conclude
        json = parse_response(get_rollups({}))
        rollups = json["rollups"].select { |r| r["links"]["user"] == @student2.id.to_s }
        expect(rollups.count).to eq(1)
        expect(rollups.first["scores"][0]["score"]).to eq 1.0
      end

      it "does not display rollups for concluded enrollments when they are not included" do
        StudentEnrollment.find_by(user_id: @student2.id).conclude
        json = parse_response(get_rollups(exclude: "concluded_enrollments"))
        expect(json["rollups"].count { |r| r["links"]["user"] == @student2.id.to_s }).to eq(0)
      end

      it "displays rollups for a student who has an active and a concluded enrolllment regardless of filter" do
        section1 = add_section "s1", course: outcome_course
        student_in_section section1, user: @student2, allow_multiple_enrollments: true
        StudentEnrollment.find_by(course_section_id: section1.id).conclude
        json = parse_response(get_rollups(exclude: "concluded_enrollments"))
        rollups = json["rollups"].select { |r| r["links"]["user"] == @student2.id.to_s }
        expect(rollups.count).to eq(2)
        expect(rollups.first["scores"][0]["score"]).to eq 1.0
        expect(rollups.second["scores"][0]["score"]).to eq 1.0
      end

      it "displays rollups for inactive enrollments when they are included" do
        StudentEnrollment.find_by(user_id: @student2.id).deactivate
        json = parse_response(get_rollups({}))
        rollups = json["rollups"].select { |r| r["links"]["user"] == @student2.id.to_s }
        expect(rollups.count).to eq(1)
        expect(rollups.first["scores"][0]["score"]).to eq 1.0
      end

      it "does not display rollups for inactive enrollments when they are not included" do
        StudentEnrollment.find_by(user_id: @student2.id).deactivate
        json = parse_response(get_rollups(exclude: "inactive_enrollments"))
        expect(json["rollups"].count { |r| r["links"]["user"] == @student2.id.to_s }).to eq(0)
      end

      it "does not display rollups for deleted enrollments" do
        StudentEnrollment.find_by(user_id: @student2.id).update(workflow_state: "deleted")
        json = parse_response(get_rollups({}))
        expect(json["rollups"].count { |r| r["links"]["user"] == @student2.id.to_s }).to eq(0)
      end

      context "users with enrollments of different enrollment states" do
        before do
          StudentEnrollment.find_by(user_id: @student2.id).deactivate
          @section1 = add_section "s1", course: outcome_course
          student_in_section @section1, user: @student2, allow_multiple_enrollments: true
          StudentEnrollment.find_by(course_section_id: @section1.id).conclude
        end

        it "users whose enrollments are all excluded are not included" do
          json = parse_response(get_rollups(exclude: ["concluded_enrollments", "inactive_enrollments"]))
          rollups = json["rollups"].select { |r| r["links"]["user"] == @student2.id.to_s }
          expect(rollups.count).to eq(0)
        end

        it "users whose enrollments are all excluded are not included in a specified section" do
          json = parse_response(get_rollups(exclude: ["concluded_enrollments", "inactive_enrollments"],
                                            section_id: @section1.id))
          rollups = json["rollups"].select { |r| r["links"]["user"] == @student2.id.to_s }
          expect(rollups.count).to eq(0)
        end

        it "users who contain an active enrollment are always included" do
          section3 = add_section "s3", course: outcome_course
          student_in_section section3, user: @student2, allow_multiple_enrollments: true
          json = parse_response(get_rollups(exclude: ["concluded_enrollments", "inactive_enrollments"]))
          rollups = json["rollups"].select { |r| r["links"]["user"] == @student2.id.to_s }
          expect(rollups.count).to eq(3)
          expect(rollups.first["scores"][0]["score"]).to eq 1.0
          expect(rollups.second["scores"][0]["score"]).to eq 1.0
          expect(rollups.third["scores"][0]["score"]).to eq 1.0
        end
      end
    end

    context "sorting" do
      it "validates sort_by parameter" do
        get_rollups(sort_by: "garbage")
        expect(response).not_to be_successful
      end

      it "validates sort_order parameter" do
        get_rollups(sort_by: "student", sort_order: "random")
        expect(response).not_to be_successful
      end

      context "by outcome" do
        it "validates a missing sort_outcome_id parameter" do
          get_rollups(sort_by: "outcome")
          expect(response).not_to be_successful
        end

        it "validates an invalid sort_outcome_id parameter" do
          get_rollups(sort_by: "outcome", sort_outcome_id: "NaN")
          expect(response).not_to be_successful
        end

        it "sorts rollups by ascending rollup score" do
          get_rollups(sort_by: "outcome", sort_outcome_id: @outcome.id)
          expect(response).to be_successful
          json = parse_response(response)
          expect_user_order(json["rollups"], [@student2, @student1, @student3])
          expect_score_order(json["rollups"], [1, 3, nil])
        end

        it "sorts rollups by descending rollup score" do
          get_rollups(sort_by: "outcome", sort_outcome_id: @outcome.id, sort_order: "desc")
          expect(response).to be_successful
          json = parse_response(response)
          expect_user_order(json["rollups"], [@student1, @student2, @student3])
          expect_score_order(json["rollups"], [3, 1, nil])
        end

        context "with pagination" do
          def expect_students_in_pagination(page, students, scores, sort_order = "asc")
            get_rollups(sort_by: "outcome", sort_outcome_id: @outcome.id, sort_order: sort_order, per_page: 1, page: page)
            expect(response).to be_successful
            json = parse_response(response)
            expect_user_order(json["rollups"], students)
            expect_score_order(json["rollups"], scores)
          end

          context "ascending" do
            it "return student2 in first page" do
              expect_students_in_pagination(1, [@student2], [1])
            end

            it "return student1 in second page" do
              expect_students_in_pagination(2, [@student1], [3])
            end

            it "return student3 in third page" do
              expect_students_in_pagination(3, [@student3], [nil])
            end

            it "return no student in fourth page" do
              expect_students_in_pagination(4, [], [])
            end
          end

          context "descending" do
            it "return student1 in first page" do
              expect_students_in_pagination(1, [@student1], [3], "desc")
            end

            it "return student2 in second page" do
              expect_students_in_pagination(2, [@student2], [1], "desc")
            end

            it "return student3 in third page" do
              expect_students_in_pagination(3, [@student3], [nil], "desc")
            end

            it "return no student in fourth page" do
              expect_students_in_pagination(4, [], [], "desc")
            end
          end
        end
      end

      def expect_user_order(rollups, users)
        rollup_user_ids = rollups.map { |r| r["links"]["user"].to_i }
        user_ids = users.map(&:id)
        expect(rollup_user_ids).to eq user_ids
      end

      def expect_score_order(rollups, scores)
        rollup_scores = rollups.map do |r|
          r["scores"].empty? ? nil : r["scores"][0]["score"].to_i
        end
        expect(rollup_scores).to eq scores
      end

      context "by student" do
        it "sorts rollups by ascending student name" do
          get_rollups(sort_by: "student")
          expect(response).to be_successful
          json = parse_response(response)
          expect_user_order(json["rollups"], [@student1, @student2, @student3])
        end

        it "sorts rollups by descending student name" do
          get_rollups(sort_by: "student", sort_order: "desc")
          expect(response).to be_successful
          json = parse_response(response)
          expect_user_order(json["rollups"], [@student3, @student2, @student1])
        end

        context "with teachers who have limited privilege" do
          before do
            @section1 = add_section "s1", course: outcome_course
            @section2 = add_section "s2", course: outcome_course
            @section3 = add_section "s3", course: outcome_course

            student_in_section @section1, user: @student1, allow_multiple_enrollments: false
            student_in_section @section2, user: @student2, allow_multiple_enrollments: false
            student_in_section @section3, user: @student3, allow_multiple_enrollments: false
            @teacher = teacher_in_section(@section2, limit_privileges_to_course_section: true)
            user_session(@teacher)
          end

          context "with the .limit_section_visibility_in_lmgb FF enabled" do
            before do
              @course.root_account.enable_feature!(:limit_section_visibility_in_lmgb)
            end

            it "only returns students in the teachers section" do
              get_rollups(sort_by: "student", sort_order: "desc")
              json = parse_response(response)
              expect_user_order(json["rollups"], [@student2])
            end
          end

          context "with the .limit_section_visibility_in_lmgb FF disabled" do
            it "returns students in all sections" do
              get_rollups(sort_by: "student", sort_order: "desc")
              json = parse_response(response)
              expect_user_order(json["rollups"], [@student3, @student2, @student1])
            end
          end
        end

        context "with pagination" do
          let(:json) { parse_response(response) }

          def expect_students_in_pagination(page, students, sort_order = "asc", include: nil)
            get_rollups(sort_by: "student", sort_order: sort_order, per_page: 1, page: page, include: include)
            expect(response).to be_successful
            expect_user_order(json["rollups"], students)
          end

          context "ascending" do
            it "return student1 in first page" do
              expect_students_in_pagination(1, [@student1])
            end

            it "return student2 in second page" do
              expect_students_in_pagination(2, [@student2])
            end

            it "return student3 in third page" do
              expect_students_in_pagination(3, [@student3])
            end

            it "return no student in fourth page" do
              expect_students_in_pagination(4, [])
            end
          end

          context "descending" do
            it "return student3 in first page" do
              expect_students_in_pagination(1, [@student3], "desc")
            end

            it "return student2 in second page" do
              expect_students_in_pagination(2, [@student2], "desc")
            end

            it "return student1 in third page" do
              expect_students_in_pagination(3, [@student1], "desc")
            end

            it "return no student in fourth page" do
              expect_students_in_pagination(4, [], "desc")
            end
          end

          context "with multiple enrollments" do
            before do
              @section1 = add_section "s1", course: outcome_course
              @section2 = add_section "s2", course: outcome_course
              student_in_section @section1, user: @student2, allow_multiple_enrollments: true
              student_in_section @section2, user: @student2, allow_multiple_enrollments: true
              student_in_section @section2, user: @student3, allow_multiple_enrollments: true
            end

            context "should paginate by user, rather than by enrollment" do
              it "returns student1 on first page" do
                expect_students_in_pagination(1, [@student1], include: ["users"])
                expect(json["linked"]["users"].map { |u| u["id"] }).to eq [@student1.id.to_s]
              end

              it "returns student2 on second page" do
                expect_students_in_pagination(2, [@student2, @student2, @student2], include: ["users"])
                expect(json["linked"]["users"].map { |u| u["id"] }).to eq [@student2.id.to_s]
              end

              it "returns student3 on third page" do
                expect_students_in_pagination(3, [@student3, @student3], include: ["users"])
                expect(json["linked"]["users"].map { |u| u["id"] }).to eq [@student3.id.to_s]
              end

              it "return no student in fourth page" do
                expect_students_in_pagination(4, [], include: ["users"])
                expect(json["linked"]["users"].length).to be 0
              end
            end
          end
        end
      end
    end
  end
end<|MERGE_RESOLUTION|>--- conflicted
+++ resolved
@@ -508,48 +508,6 @@
     end
 
     context "with outcome_service_results_to_canvas FF" do
-<<<<<<< HEAD
-      let(:time) { Time.zone.now }
-
-      def mock_os_lor_results(user, outcome, assignment, score, args = {})
-        title = "#{user.name}, #{assignment.name}"
-        mastery = (score || 0) >= outcome.mastery_points
-        submitted_at = args[:submitted_at] || time
-        submission = Submission.find_by(user_id: user.id, assignment_id: assignment.id)
-        alignment = ContentTag.create!(
-          {
-            title: "content",
-            context: outcome_course,
-            learning_outcome: outcome,
-            content_type: "Assignment",
-            content_id: assignment.id
-          }
-        )
-        lor = LearningOutcomeResult.new(
-          learning_outcome: outcome,
-          user: user,
-          context: outcome_course,
-          alignment: alignment,
-          artifact: submission,
-          associated_asset: assignment,
-          title: title,
-          score: score,
-          possible: outcome.points_possible,
-          mastery: mastery,
-          created_at: submitted_at,
-          updated_at: submitted_at,
-          submitted_at: submitted_at,
-          assessed_at: submitted_at
-        )
-        if args[:include_rubric]
-          lor.association_type = "RubricAssociation"
-          lor.association_id = outcome_rubric.id
-        end
-        lor
-      end
-
-=======
->>>>>>> bb7bdd27
       context "user_rollups" do
         it "disabled - only display rollups for canvas" do
           @course.disable_feature!(:outcome_service_results_to_canvas)
