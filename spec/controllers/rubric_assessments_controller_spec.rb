--- conflicted
+++ resolved
@@ -64,11 +64,7 @@
     it "return error if assignment is anonymous grading" do
       course_with_teacher_logged_in(active_all: true)
       rubric_assessment_model(user: @user, context: @course, purpose: "grading")
-<<<<<<< HEAD
-      @rubric_association.association_object.update(anonymous_grading: true)
-=======
       @rubric_association.association_object.update!(anonymous_grading: true, moderated_grading: true, grader_count: 1)
->>>>>>> 4b8c5dea
       get :export, params: {
         course_id: @course.id,
         assignment_id: @rubric_association.association_object.id,
@@ -78,8 +74,6 @@
       expect(response).to be_bad_request
       expect(response.body).to match(/Rubric export is not supported for assignments with anonymous grading/)
     end
-<<<<<<< HEAD
-=======
 
     it "download file if assignment is de-anonymized grading" do
       course_with_teacher_logged_in(active_all: true)
@@ -98,7 +92,6 @@
       expect(response.headers["Content-Disposition"]).to include("attachment")
       expect(response.headers["Content-Disposition"]).to include("export_rubric_assessments.csv")
     end
->>>>>>> 4b8c5dea
   end
 
   describe "PUT 'update'" do
