# frozen_string_literal: true

#
# Copyright (C) 2011 - present Instructure, Inc.
#
# This file is part of Canvas.
#
# Canvas is free software: you can redistribute it and/or modify it under
# the terms of the GNU Affero General Public License as published by the Free
# Software Foundation, version 3 of the License.
#
# Canvas is distributed in the hope that it will be useful, but WITHOUT ANY
# WARRANTY; without even the implied warranty of MERCHANTABILITY or FITNESS FOR
# A PARTICULAR PURPOSE. See the GNU Affero General Public License for more
# details.
#
# You should have received a copy of the GNU Affero General Public License along
# with this program. If not, see <http://www.gnu.org/licenses/>.
#

describe RubricAssessmentsController do
  describe "POST 'create'" do
    it "requires authorization" do
      course_with_teacher(:active_all => true)
      rubric_assessment_model(:user => @user, :context => @course)
      post 'create', params: { :course_id => @course.id, :rubric_association_id => @rubric_association.id, :rubric_assessment => { :user_id => @user.to_param } }
      assert_unauthorized
    end

    it "assigns variables" do
      course_with_teacher_logged_in(:active_all => true)
      rubric_assessment_model(:user => @user, :context => @course, :purpose => 'grading')
      post 'create', params: { :course_id => @course.id, :rubric_association_id => @rubric_association.id, :rubric_assessment => { :user_id => @user.to_param, :assessment_type => "no_reason" } }
      expect(response).to be_successful
    end

    it "does not pass invalid ids through to the database" do
      course_with_teacher_logged_in(:active_all => true)
      assert_page_not_found do
        rubric_assessment_model(:user => @user, :context => @course, :purpose => 'grading')
        post 'create', params: { :course_id => @course.id,
                                 :rubric_association_id => @rubric_association.id,
                                 :rubric_assessment => { :user_id => 'garbage', :assessment_type => "no_reason" } }
      end
    end
  end

  describe "PUT 'update'" do
    it "requires authorization" do
      course_with_teacher(:active_all => true)
      rubric_assessment_model(:user => @user, :context => @course)
      put 'update', params: { :course_id => @course.id, :rubric_association_id => @rubric_association.id, :id => @rubric_assessment.id, :rubric_assessment => { :user_id => @user.to_param } }
      assert_unauthorized
    end

    it "assigns variables" do
      course_with_teacher_logged_in(:active_all => true)
      rubric_assessment_model(:user => @user, :context => @course, :purpose => 'grading')
      put 'update', params: { :course_id => @course.id, :rubric_association_id => @rubric_association.id, :id => @rubric_assessment.id, :rubric_assessment => { :user_id => @user.to_param, :assessment_type => "no_reason" } }
      expect(response).to be_successful
    end

    it "returns anonymized user comments when anonymous grading is enabled" do
      course_with_teacher_logged_in(:active_all => true)
      @student = factory_with_protected_attributes(User, :name => "Some Student", :workflow_state => "registered")
      @course.enroll_student(@student).accept!
      @assignment = @course.assignments.create!(:title => "Some Assignment")
      @assignment.update(anonymous_grading: true)
      rubric_assessment_model(:user => @user, :context => @course, :association_object => @assignment, :purpose => 'grading')
      @assignment.find_or_create_submission(@student)
      submission = @rubric_assessment.artifact
      submission.submission_comments.create!(author: @student, comment: 'A Comment')

      put 'update', params: { :course_id => @course.id, :rubric_association_id => @rubric_association.id, :id => @rubric_assessment.id, :rubric_assessment => { :user_id => @user.to_param, :assessment_type => "no_reason" } }
      response_json = JSON.parse(response.body)
      expect(response_json.dig('artifact', 'submission_comments').first).to have_key('anonymous_id')
      expect(response_json.dig('artifact', 'submission_comments').first).to_not have_key('author_id')
      expect(response_json.dig('artifact', 'submission_comments').first).to_not have_key('author_name')
    end

<<<<<<< HEAD
    context 'setting a provisional grade to be final' do
=======
    it "returns anonymized user comments when anonymous grading and moderated grading are enabled" do
      course_with_teacher_logged_in(active_all: true)
      @student = factory_with_protected_attributes(User, name: "Some Student", workflow_state: "registered")
      @course.enroll_student(@student).accept!
      @assignment = @course.assignments.create!(title: "Some Assignment", anonymous_grading: true, moderated_grading: true, grader_count: 1, final_grader: @teacher)
      rubric_assessment_model(user: @student, assessor: @teacher, context: @course, association_object: @assignment, purpose: "grading")
      submission = @rubric_assessment.artifact
      submission.submission_comments.create!(author: @student, comment: "A Comment")

      put "update", params: { provisional: true, course_id: @course.id, rubric_association_id: @rubric_association.id, id: @rubric_assessment.id, rubric_assessment: { user_id: @user.to_param, assessment_type: "no_reason" } }
      response_json = JSON.parse(response.body)
      expect(response_json.dig("artifact", "submission_comments").first).to have_key("anonymous_id")
      expect(response_json.dig("artifact", "submission_comments").first["anonymous_id"]).to eq(submission.anonymous_id)
      expect(response_json.dig("artifact", "submission_comments").first).to_not have_key("author_id")
      expect(response_json.dig("artifact", "submission_comments").first).to_not have_key("author_name")
    end

    context "setting a provisional grade to be final" do
>>>>>>> f302562f
      before(:once) do
        @course = Course.create!
        @teacher = User.create!
        other_teacher = User.create!
        student = User.create!
        @course.enroll_teacher(@teacher, enrollment_state: 'active')
        @course.enroll_teacher(other_teacher, enrollment_state: 'active')
        @course.enroll_student(student, enrollment_state: 'active')
        rubric = Rubric.create!(
          context: @course,
          data: [
            {
              description: 'Some criterion',
              points: 10,
              id: 'crit1',
              ratings: [
                { description: 'Good', points: 10, id: 'rat1', criterion_id: 'crit1' },
                { description: 'Medium', points: 5, id: 'rat2', criterion_id: 'crit1' },
                { description: 'Bad', points: 0, id: 'rat3', criterion_id: 'crit1' }
              ]
            }
          ]
        )
        assignment = @course.assignments.create!(moderated_grading: true, grader_count: 2, final_grader: @teacher)
        association_params = {
          hide_score_total: '0',
          purpose: 'grading',
          skip_updating_points_possible: false,
          update_if_existing: true,
          use_for_grading: '1',
          association_object: assignment
        }
        @rubric_association = RubricAssociation.generate(@teacher, rubric, @course, association_params)
        submission = assignment.submissions.find_by(user: student)
        submission.find_or_create_provisional_grade!(other_teacher)
        @assessment = @rubric_association.assess({
                                                   user: student,
                                                   assessor: @teacher,
                                                   artifact: submission,
                                                   assessment: { assessment_type: 'grading', criterion_crit1: { points: 5 } }
                                                 })
      end

      let(:update_params) do
        {
          course_id: @course.id.to_s,
          final: true,
          id: @assessment.id.to_s,
          provisional: true,
          rubric_assessment: { user_id: @teacher.to_param, assessment_type: 'grading' },
          rubric_association_id: @rubric_association.id.to_s
        }
      end

      let(:provisonal_grade) do
        provisional_grade_id = json_parse(response.body).dig('artifact', 'provisional_grade_id')
        ModeratedGrading::ProvisionalGrade.find(provisional_grade_id)
      end

      it 'allows setting the provisional grade to final if the user is the final grader' do
        user_session(@teacher)
        put(:update, params: update_params)
        expect(provisonal_grade).to be_final
      end

      it 'allows setting the provisional grade to final if the user an admin who can select final grade' do
        admin = account_admin_user(account: @course.root_account)
        user_session(admin)
        put(:update, params: update_params)
        expect(provisonal_grade).to be_final
      end

      it 'does not allow setting the provisional grade to final if the user an admin who cannot select final grade' do
        @course.root_account.role_overrides.create!(
          role: admin_role,
          permission: 'select_final_grade',
          enabled: false
        )
        admin = account_admin_user(account: @course.root_account)
        user_session(admin)
        put(:update, params: update_params)
        expect(provisonal_grade).not_to be_final
      end
    end

    context 'when assessing a moderated assignment as a provisional grader' do
      let(:course) { Course.create! }
      let(:assignment) do
        course.assignments.create!(
          moderated_grading: true,
          final_grader: teacher,
          grader_count: 1
        )
      end

      let(:teacher) { User.create! }
      let(:provisional_grader) { User.create! }
      let(:interloper) { User.create! }
      let(:student) { User.create! }

      let(:rubric) do
        Rubric.create!(
          context: course,
          data: [
            {
              description: 'Some criterion',
              points: 10,
              id: 'crit1',
              ratings: [
                { description: 'Good', points: 10, id: 'rat1', criterion_id: 'crit1' },
                { description: 'Bad', points: 0, id: 'rat2', criterion_id: 'crit1' }
              ]
            }
          ]
        )
      end

      let(:rubric_association) do
        association_params = { association_object: assignment, use_for_grading: '1', purpose: 'grading' }
        RubricAssociation.generate(teacher, rubric, course, association_params)
      end
      let(:slotted_grader_ids) { assignment.moderation_graders.with_slot_taken.pluck(:user_id) }

      def update_params(assessor:, assessment_type: 'grading')
        {
          course_id: course.id.to_s,
          id: '',
          provisional: true,
          rubric_assessment: { user_id: assessor.id.to_s, assessment_type: assessment_type },
          rubric_association_id: rubric_association.id.to_s
        }
      end

      before do
        course.enroll_teacher(teacher, enrollment_state: 'active')
        course.enroll_ta(provisional_grader, enrollment_state: 'active')
        course.enroll_ta(interloper, enrollment_state: 'active')
        course.enroll_student(student, enrollment_state: 'active')
      end

      context 'when submitting a grading assessment' do
        it 'claims a moderated grading slot for the submitter' do
          user_session(provisional_grader)
          put(:update, params: update_params(assessor: provisional_grader))
          assert_status(200)

          expect(slotted_grader_ids).to match_array([provisional_grader.id])
        end

        it 'does not occupy a slot if no slots are available' do
          user_session(provisional_grader)
          put(:update, params: update_params(assessor: provisional_grader))

          user_session(interloper)
          put(:update, params: update_params(assessor: interloper))

          expect(slotted_grader_ids).to match_array([provisional_grader.id])
        end

        it 'returns a MAX_GRADERS_REACHED error code if no slots are available' do
          user_session(provisional_grader)
          put(:update, params: update_params(assessor: provisional_grader))

          user_session(interloper)
          put(:update, params: update_params(assessor: interloper))

          response_json = JSON.parse(response.body)
          expect(response_json.dig('errors', 'error_code')).to eq 'MAX_GRADERS_REACHED'
        end
      end

      describe 'returned JSON' do
        before do
          assignment.moderation_graders.create!(user: provisional_grader, anonymous_id: 'noooo')
        end

        it 'includes the anonymous assessor ID if the caller cannot view grader names' do
          assignment.update!(graders_anonymous_to_graders: true)
          user_session(provisional_grader)
          put(:update, params: update_params(assessor: provisional_grader))

          expect(json_parse['anonymous_assessor_id']).to eq 'noooo'
        end

        it 'omits the anonymous assessor ID if the caller can view grader names' do
          assignment.update!(graders_anonymous_to_graders: false)
          user_session(provisional_grader)
          put(:update, params: update_params(assessor: provisional_grader))

          expect(json_parse).not_to include 'anonymous_assessor_id'
        end
      end
    end

    context 'when submitting an assessment for a non-assignment' do
      let(:course) { Course.create! }
      let(:teacher) { User.create! }

      let(:rubric) do
        Rubric.create!(
          context: course,
          data: [
            {
              description: 'Some criterion',
              points: 10,
              id: 'crit1',
              ratings: [
                { description: 'Good', points: 10, id: 'rat1', criterion_id: 'crit1' },
                { description: 'Bad', points: 0, id: 'rat2', criterion_id: 'crit1' }
              ]
            }
          ]
        )
      end

      let(:rubric_association) do
        association_params = { association_object: course, use_for_grading: '1', purpose: 'grading' }
        RubricAssociation.generate(teacher, rubric, course, association_params)
      end

      # This test is meant to provide some sort of blanket coverage for what
      # happens when we call the endpoint with a non-assignment association
      # object; namely, it crashes (and doesn't handle the error) because it
      # tries to call a method that only exists on Assignment.
      it 'fails with an unhandled error' do
        user_session(teacher)

        params = {
          course_id: course.id.to_s,
          id: '',
          rubric_assessment: { user_id: teacher.id.to_s, assessment_type: 'grading' },
          rubric_association_id: rubric_association.id.to_s
        }

        put(:update, params: params)
        expect(response).not_to be_successful
      end
    end
  end

  describe "POST 'remind'" do
    before do
      course_with_teacher(:active_all => true)
      rubric_association_model(:user => @user, :context => @course)
      assessor = User.create!
      @course.enroll_student(assessor)
      assessor_asset = @rubric_association.association_object.find_or_create_submission(assessor)
      user_asset = @rubric_association.association_object.find_or_create_submission(assessor)
      @assessment_request = @rubric_association.assessment_requests.create!(user: @user, asset: user_asset, assessor: assessor, assessor_asset: assessor_asset)
    end

    it "requires authorization" do
      post 'remind', params: { :course_id => @course.id, :rubric_association_id => @rubric_association.id, :assessment_request_id => @assessment_request.id }
      assert_unauthorized
    end

    it "sends reminder" do
      user_session(@teacher)
      post 'remind', params: { :course_id => @course.id, :rubric_association_id => @rubric_association.id, :assessment_request_id => @assessment_request.id }
      expect(assigns[:request]).not_to be_nil
      expect(assigns[:request]).to eql(@assessment_request)
      expect(response).to be_successful
    end
  end

  describe "DELETE 'destroy'" do
    it "requires authorization" do
      course_with_teacher(:active_all => true)
      rubric_assessment_model(:user => @user, :context => @course)
      delete 'destroy', params: { :course_id => @course.id, :rubric_association_id => @rubric_association.id, :id => @rubric_assessment.id }
      assert_unauthorized
    end

    it "deletes the assessment" do
      course_with_teacher_logged_in(:active_all => true)
      rubric_assessment_model(:user => @user, :context => @course)
      delete 'destroy', params: { :course_id => @course.id, :rubric_association_id => @rubric_association.id, :id => @rubric_assessment.id }
      expect(response).to be_successful
      expect(assigns[:assessment]).to be_frozen
    end

    it "deletes related learning_outcome_result" do
      outcome_model
      course_with_teacher_logged_in(:active_all => true)
      rubric_assessment_model(:user => @user, :context => @course)
      assignment = @course.assignments.create!
      result = LearningOutcomeResult.create!(
        artifact: @rubric_assessment,
        user: @user,
        learning_outcome: @outcome,
        context: @course,
        association_object: assignment,
        associated_asset: assignment,
        alignment: ContentTag.create!({
                                        title: 'content',
                                        context: @course,
                                        learning_outcome: @outcome
                                      })
      )
      delete 'destroy', params: {
        :course_id => @course.id,
        :rubric_association_id => @rubric_association.id,
        :id => @rubric_assessment.id
      }
      expect(response).to be_successful
      expect(LearningOutcomeResult.active.find_by(id: result.id)).to be_nil
    end
  end

  describe "Assignment assessments" do
    it "follow:s actions from two teachers should only create one assessment" do
      setup_course_assessment
      post 'create', params: { :course_id => @course.id, :rubric_association_id => @rubric_association.id, :rubric_assessment => { :user_id => @student1.to_param, :assessment_type => "grading" } }
      expect(response).to be_successful
      @assessment = assigns[:assessment]
      expect(@assessment).not_to be_nil
      user_session(@teacher2)
      post 'create', params: { :course_id => @course.id, :rubric_association_id => @rubric_association.id, :rubric_assessment => { :user_id => @student1.to_param, :assessment_type => "grading" } }
      expect(response).to be_successful
      expect(assigns[:assessment]).to eql(@assessment)
    end

    it "follow:s multiple peer reviews for the same submission should work fine" do
      setup_course_assessment
      user_session(@student2)
      post 'create', params: { :course_id => @course.id, :rubric_association_id => @rubric_association.id, :rubric_assessment => { :user_id => @student1.to_param, :assessment_type => "peer_review" } }
      expect(response).to be_successful
      @assessment = assigns[:assessment]
      expect(@assessment).not_to be_nil

      user_session(@student3)
      post 'create', params: { :course_id => @course.id, :rubric_association_id => @rubric_association.id, :rubric_assessment => { :user_id => @student1.to_param, :assessment_type => "peer_review" } }
      expect(response).to be_successful
      expect(assigns[:assessment]).not_to eql(@assessment)

      user_session(@teacher2)
      post 'create', params: { :course_id => @course.id, :rubric_association_id => @rubric_association.id, :rubric_assessment => { :user_id => @student1.to_param, :assessment_type => "peer_review" } }
      expect(response).to be_successful
      expect(assigns[:assessment]).not_to eql(@assessment)
    end

    it "follow:s multiple peer reviews for the same submission should work fine, even with a teacher assessment in play" do
      setup_course_assessment
      user_session(@teacher2)
      post 'create', params: { :course_id => @course.id, :rubric_association_id => @rubric_association.id, :rubric_assessment => { :user_id => @student1.to_param, :assessment_type => "grading" } }
      expect(response).to be_successful
      @grading_assessment = assigns[:assessment]
      expect(@grading_assessment).not_to be_nil

      user_session(@student2)
      post 'create', params: { :course_id => @course.id, :rubric_association_id => @rubric_association.id, :rubric_assessment => { :user_id => @student1.to_param, :assessment_type => "peer_review" } }
      expect(response).to be_successful
      @assessment = assigns[:assessment]
      expect(@assessment).not_to be_nil

      user_session(@student3)
      post 'create', params: { :course_id => @course.id, :rubric_association_id => @rubric_association.id, :rubric_assessment => { :user_id => @student1.to_param, :assessment_type => "peer_review" } }
      expect(response).to be_successful
      expect(assigns[:assessment]).not_to eql(@assessment)

      user_session(@teacher2)
      post 'create', params: { :course_id => @course.id, :rubric_association_id => @rubric_association.id, :rubric_assessment => { :user_id => @student1.to_param, :assessment_type => "peer_review" } }
      expect(response).to be_successful
      expect(assigns[:assessment]).not_to eql(@assessment)
      expect(assigns[:assessment]).not_to eql(@grading_assessment)
    end

    it "does not allow assessing fellow students for a submission" do
      setup_course_assessment
      user_session(@student1)
      post 'create', params: { :course_id => @course.id, :rubric_association_id => @rubric_association.id, :rubric_assessment => { :user_id => @student2.to_param, :assessment_type => 'peer_review' } }
      assert_unauthorized

      @assignment.submit_homework(@student1, :url => "http://www.google.com")
      @assignment.submit_homework(@student2, :url => "http://www.google.com")
      @assignment.submit_homework(@student3, :url => "http://www.google.com")
      @assignment.update(:peer_review_count => 2)
      res = @assignment.assign_peer_reviews
      expect(res).not_to be_empty
      # two of the six possible combinations have already been created
      expect(res.length).to eql(4)
      expect(res.to_a.find { |r| r.assessor == @student1 && r.user == @student2 }).not_to be_nil

      post 'create', params: { :course_id => @course.id, :rubric_association_id => @rubric_association.id, :rubric_assessment => { :user_id => @student2.to_param, :assessment_type => 'peer_review' } }
      expect(response).to be_successful
    end
  end

  describe 'user ID handling' do
    before do
      setup_course_assessment
      @assignment.find_or_create_submission(@student1).update!(anonymous_id: 'abcde')
    end

    let(:base_request_params) { { course_id: @course.id, rubric_association_id: @rubric_association.id } }

    context 'when updating an existing assessment' do
      it 'looks up the assessment by the passed-in ID' do
        request_params = base_request_params.merge(
          id: @rubric_assessment.id,
          rubric_assessment: { assessment_type: 'no_reason' }
        )
        put 'update', params: request_params
        expect(response).to be_successful
      end
    end

    context 'when creating a new assessment' do
      it 'accepts user IDs in the user_id field' do
        assessment_params = { user_id: @student1.id, assessment_type: 'no_reason' }
        post 'create', params: base_request_params.merge(rubric_assessment: assessment_params)
        expect(response).to be_successful
      end

      it 'does not accept non-numerical IDs in the user_id field' do
        invalid_assessment_params = { user_id: 'abcde', assessment_type: 'no_reason' }
        post 'create', params: base_request_params.merge(rubric_assessment: invalid_assessment_params)
        expect(response).to be_not_found
      end
    end

    context 'for anonymous IDs' do
      it 'accepts anonymous IDs matching a submission for the assignment' do
        assessment_params = { anonymous_id: 'abcde', assessment_type: 'no reason' }
        post 'create', params: base_request_params.merge(rubric_assessment: assessment_params)
        expect(response).to be_successful
      end

      it 'does not recognize anonymous IDs that do not match a submission for the assignment' do
        unknown_assessment_params = { anonymous_id: @student1.id, assessment_type: 'no reason' }
        post 'create', params: base_request_params.merge(rubric_assessment: unknown_assessment_params)
        expect(response).to be_not_found
      end

      it 'does not recognize user IDs in the anonymous_id field' do
        invalid_assessment_params = { anonymous_id: @student1.id, assessment_type: 'no reason' }
        post 'create', params: base_request_params.merge(rubric_assessment: invalid_assessment_params)
        expect(response).to be_not_found
      end
    end
  end

  def setup_course_assessment
    course_with_teacher_logged_in(:active_all => true)
    @student1 = factory_with_protected_attributes(User, :name => "student 1", :workflow_state => "registered")
    @student2 = factory_with_protected_attributes(User, :name => "student 2", :workflow_state => "registered")
    @student3 = factory_with_protected_attributes(User, :name => "student 3", :workflow_state => "registered")
    @teacher2 = factory_with_protected_attributes(User, :name => "teacher 2", :workflow_state => "registered")
    @course.enroll_student(@student1).accept!
    @course.enroll_student(@student2).accept!
    @course.enroll_student(@student3).accept!
    @course.enroll_teacher(@teacher2).accept!
    @assignment = @course.assignments.create!(:title => "Some Assignment")
    rubric_assessment_model(:user => @user, :context => @course, :association_object => @assignment, :purpose => 'grading')
    student1_asset = @assignment.find_or_create_submission(@student1)
    student2_asset = @assignment.find_or_create_submission(@student2)
    student3_asset = @assignment.find_or_create_submission(@student3)
    @rubric_association.assessment_requests.create!(user: @student1, asset: student1_asset, assessor: @student2, assessor_asset: student2_asset)
    @rubric_association.assessment_requests.create!(user: @student1, asset: student1_asset, assessor: @student3, assessor_asset: student3_asset)
  end
end<|MERGE_RESOLUTION|>--- conflicted
+++ resolved
@@ -21,66 +21,63 @@
 describe RubricAssessmentsController do
   describe "POST 'create'" do
     it "requires authorization" do
-      course_with_teacher(:active_all => true)
-      rubric_assessment_model(:user => @user, :context => @course)
-      post 'create', params: { :course_id => @course.id, :rubric_association_id => @rubric_association.id, :rubric_assessment => { :user_id => @user.to_param } }
+      course_with_teacher(active_all: true)
+      rubric_assessment_model(user: @user, context: @course)
+      post "create", params: { course_id: @course.id, rubric_association_id: @rubric_association.id, rubric_assessment: { user_id: @user.to_param } }
       assert_unauthorized
     end
 
     it "assigns variables" do
-      course_with_teacher_logged_in(:active_all => true)
-      rubric_assessment_model(:user => @user, :context => @course, :purpose => 'grading')
-      post 'create', params: { :course_id => @course.id, :rubric_association_id => @rubric_association.id, :rubric_assessment => { :user_id => @user.to_param, :assessment_type => "no_reason" } }
+      course_with_teacher_logged_in(active_all: true)
+      rubric_assessment_model(user: @user, context: @course, purpose: "grading")
+      post "create", params: { course_id: @course.id, rubric_association_id: @rubric_association.id, rubric_assessment: { user_id: @user.to_param, assessment_type: "no_reason" } }
       expect(response).to be_successful
     end
 
     it "does not pass invalid ids through to the database" do
-      course_with_teacher_logged_in(:active_all => true)
+      course_with_teacher_logged_in(active_all: true)
       assert_page_not_found do
-        rubric_assessment_model(:user => @user, :context => @course, :purpose => 'grading')
-        post 'create', params: { :course_id => @course.id,
-                                 :rubric_association_id => @rubric_association.id,
-                                 :rubric_assessment => { :user_id => 'garbage', :assessment_type => "no_reason" } }
+        rubric_assessment_model(user: @user, context: @course, purpose: "grading")
+        post "create", params: { course_id: @course.id,
+                                 rubric_association_id: @rubric_association.id,
+                                 rubric_assessment: { user_id: "garbage", assessment_type: "no_reason" } }
       end
     end
   end
 
   describe "PUT 'update'" do
     it "requires authorization" do
-      course_with_teacher(:active_all => true)
-      rubric_assessment_model(:user => @user, :context => @course)
-      put 'update', params: { :course_id => @course.id, :rubric_association_id => @rubric_association.id, :id => @rubric_assessment.id, :rubric_assessment => { :user_id => @user.to_param } }
+      course_with_teacher(active_all: true)
+      rubric_assessment_model(user: @user, context: @course)
+      put "update", params: { course_id: @course.id, rubric_association_id: @rubric_association.id, id: @rubric_assessment.id, rubric_assessment: { user_id: @user.to_param } }
       assert_unauthorized
     end
 
     it "assigns variables" do
-      course_with_teacher_logged_in(:active_all => true)
-      rubric_assessment_model(:user => @user, :context => @course, :purpose => 'grading')
-      put 'update', params: { :course_id => @course.id, :rubric_association_id => @rubric_association.id, :id => @rubric_assessment.id, :rubric_assessment => { :user_id => @user.to_param, :assessment_type => "no_reason" } }
+      course_with_teacher_logged_in(active_all: true)
+      rubric_assessment_model(user: @user, context: @course, purpose: "grading")
+      put "update", params: { course_id: @course.id, rubric_association_id: @rubric_association.id, id: @rubric_assessment.id, rubric_assessment: { user_id: @user.to_param, assessment_type: "no_reason" } }
       expect(response).to be_successful
     end
 
     it "returns anonymized user comments when anonymous grading is enabled" do
-      course_with_teacher_logged_in(:active_all => true)
-      @student = factory_with_protected_attributes(User, :name => "Some Student", :workflow_state => "registered")
+      course_with_teacher_logged_in(active_all: true)
+      @student = factory_with_protected_attributes(User, name: "Some Student", workflow_state: "registered")
       @course.enroll_student(@student).accept!
-      @assignment = @course.assignments.create!(:title => "Some Assignment")
+      @assignment = @course.assignments.create!(title: "Some Assignment")
       @assignment.update(anonymous_grading: true)
-      rubric_assessment_model(:user => @user, :context => @course, :association_object => @assignment, :purpose => 'grading')
+      rubric_assessment_model(user: @user, context: @course, association_object: @assignment, purpose: "grading")
       @assignment.find_or_create_submission(@student)
       submission = @rubric_assessment.artifact
-      submission.submission_comments.create!(author: @student, comment: 'A Comment')
-
-      put 'update', params: { :course_id => @course.id, :rubric_association_id => @rubric_association.id, :id => @rubric_assessment.id, :rubric_assessment => { :user_id => @user.to_param, :assessment_type => "no_reason" } }
+      submission.submission_comments.create!(author: @student, comment: "A Comment")
+
+      put "update", params: { course_id: @course.id, rubric_association_id: @rubric_association.id, id: @rubric_assessment.id, rubric_assessment: { user_id: @user.to_param, assessment_type: "no_reason" } }
       response_json = JSON.parse(response.body)
-      expect(response_json.dig('artifact', 'submission_comments').first).to have_key('anonymous_id')
-      expect(response_json.dig('artifact', 'submission_comments').first).to_not have_key('author_id')
-      expect(response_json.dig('artifact', 'submission_comments').first).to_not have_key('author_name')
-    end
-
-<<<<<<< HEAD
-    context 'setting a provisional grade to be final' do
-=======
+      expect(response_json.dig("artifact", "submission_comments").first).to have_key("anonymous_id")
+      expect(response_json.dig("artifact", "submission_comments").first).to_not have_key("author_id")
+      expect(response_json.dig("artifact", "submission_comments").first).to_not have_key("author_name")
+    end
+
     it "returns anonymized user comments when anonymous grading and moderated grading are enabled" do
       course_with_teacher_logged_in(active_all: true)
       @student = factory_with_protected_attributes(User, name: "Some Student", workflow_state: "registered")
@@ -99,37 +96,36 @@
     end
 
     context "setting a provisional grade to be final" do
->>>>>>> f302562f
       before(:once) do
         @course = Course.create!
         @teacher = User.create!
         other_teacher = User.create!
         student = User.create!
-        @course.enroll_teacher(@teacher, enrollment_state: 'active')
-        @course.enroll_teacher(other_teacher, enrollment_state: 'active')
-        @course.enroll_student(student, enrollment_state: 'active')
+        @course.enroll_teacher(@teacher, enrollment_state: "active")
+        @course.enroll_teacher(other_teacher, enrollment_state: "active")
+        @course.enroll_student(student, enrollment_state: "active")
         rubric = Rubric.create!(
           context: @course,
           data: [
             {
-              description: 'Some criterion',
+              description: "Some criterion",
               points: 10,
-              id: 'crit1',
+              id: "crit1",
               ratings: [
-                { description: 'Good', points: 10, id: 'rat1', criterion_id: 'crit1' },
-                { description: 'Medium', points: 5, id: 'rat2', criterion_id: 'crit1' },
-                { description: 'Bad', points: 0, id: 'rat3', criterion_id: 'crit1' }
+                { description: "Good", points: 10, id: "rat1", criterion_id: "crit1" },
+                { description: "Medium", points: 5, id: "rat2", criterion_id: "crit1" },
+                { description: "Bad", points: 0, id: "rat3", criterion_id: "crit1" }
               ]
             }
           ]
         )
         assignment = @course.assignments.create!(moderated_grading: true, grader_count: 2, final_grader: @teacher)
         association_params = {
-          hide_score_total: '0',
-          purpose: 'grading',
+          hide_score_total: "0",
+          purpose: "grading",
           skip_updating_points_possible: false,
           update_if_existing: true,
-          use_for_grading: '1',
+          use_for_grading: "1",
           association_object: assignment
         }
         @rubric_association = RubricAssociation.generate(@teacher, rubric, @course, association_params)
@@ -139,7 +135,7 @@
                                                    user: student,
                                                    assessor: @teacher,
                                                    artifact: submission,
-                                                   assessment: { assessment_type: 'grading', criterion_crit1: { points: 5 } }
+                                                   assessment: { assessment_type: "grading", criterion_crit1: { points: 5 } }
                                                  })
       end
 
@@ -149,33 +145,33 @@
           final: true,
           id: @assessment.id.to_s,
           provisional: true,
-          rubric_assessment: { user_id: @teacher.to_param, assessment_type: 'grading' },
+          rubric_assessment: { user_id: @teacher.to_param, assessment_type: "grading" },
           rubric_association_id: @rubric_association.id.to_s
         }
       end
 
       let(:provisonal_grade) do
-        provisional_grade_id = json_parse(response.body).dig('artifact', 'provisional_grade_id')
+        provisional_grade_id = json_parse(response.body).dig("artifact", "provisional_grade_id")
         ModeratedGrading::ProvisionalGrade.find(provisional_grade_id)
       end
 
-      it 'allows setting the provisional grade to final if the user is the final grader' do
+      it "allows setting the provisional grade to final if the user is the final grader" do
         user_session(@teacher)
         put(:update, params: update_params)
         expect(provisonal_grade).to be_final
       end
 
-      it 'allows setting the provisional grade to final if the user an admin who can select final grade' do
+      it "allows setting the provisional grade to final if the user an admin who can select final grade" do
         admin = account_admin_user(account: @course.root_account)
         user_session(admin)
         put(:update, params: update_params)
         expect(provisonal_grade).to be_final
       end
 
-      it 'does not allow setting the provisional grade to final if the user an admin who cannot select final grade' do
+      it "does not allow setting the provisional grade to final if the user an admin who cannot select final grade" do
         @course.root_account.role_overrides.create!(
           role: admin_role,
-          permission: 'select_final_grade',
+          permission: "select_final_grade",
           enabled: false
         )
         admin = account_admin_user(account: @course.root_account)
@@ -185,7 +181,7 @@
       end
     end
 
-    context 'when assessing a moderated assignment as a provisional grader' do
+    context "when assessing a moderated assignment as a provisional grader" do
       let(:course) { Course.create! }
       let(:assignment) do
         course.assignments.create!(
@@ -205,12 +201,12 @@
           context: course,
           data: [
             {
-              description: 'Some criterion',
+              description: "Some criterion",
               points: 10,
-              id: 'crit1',
+              id: "crit1",
               ratings: [
-                { description: 'Good', points: 10, id: 'rat1', criterion_id: 'crit1' },
-                { description: 'Bad', points: 0, id: 'rat2', criterion_id: 'crit1' }
+                { description: "Good", points: 10, id: "rat1", criterion_id: "crit1" },
+                { description: "Bad", points: 0, id: "rat2", criterion_id: "crit1" }
               ]
             }
           ]
@@ -218,15 +214,15 @@
       end
 
       let(:rubric_association) do
-        association_params = { association_object: assignment, use_for_grading: '1', purpose: 'grading' }
+        association_params = { association_object: assignment, use_for_grading: "1", purpose: "grading" }
         RubricAssociation.generate(teacher, rubric, course, association_params)
       end
       let(:slotted_grader_ids) { assignment.moderation_graders.with_slot_taken.pluck(:user_id) }
 
-      def update_params(assessor:, assessment_type: 'grading')
+      def update_params(assessor:, assessment_type: "grading")
         {
           course_id: course.id.to_s,
-          id: '',
+          id: "",
           provisional: true,
           rubric_assessment: { user_id: assessor.id.to_s, assessment_type: assessment_type },
           rubric_association_id: rubric_association.id.to_s
@@ -234,14 +230,14 @@
       end
 
       before do
-        course.enroll_teacher(teacher, enrollment_state: 'active')
-        course.enroll_ta(provisional_grader, enrollment_state: 'active')
-        course.enroll_ta(interloper, enrollment_state: 'active')
-        course.enroll_student(student, enrollment_state: 'active')
-      end
-
-      context 'when submitting a grading assessment' do
-        it 'claims a moderated grading slot for the submitter' do
+        course.enroll_teacher(teacher, enrollment_state: "active")
+        course.enroll_ta(provisional_grader, enrollment_state: "active")
+        course.enroll_ta(interloper, enrollment_state: "active")
+        course.enroll_student(student, enrollment_state: "active")
+      end
+
+      context "when submitting a grading assessment" do
+        it "claims a moderated grading slot for the submitter" do
           user_session(provisional_grader)
           put(:update, params: update_params(assessor: provisional_grader))
           assert_status(200)
@@ -249,7 +245,7 @@
           expect(slotted_grader_ids).to match_array([provisional_grader.id])
         end
 
-        it 'does not occupy a slot if no slots are available' do
+        it "does not occupy a slot if no slots are available" do
           user_session(provisional_grader)
           put(:update, params: update_params(assessor: provisional_grader))
 
@@ -259,7 +255,7 @@
           expect(slotted_grader_ids).to match_array([provisional_grader.id])
         end
 
-        it 'returns a MAX_GRADERS_REACHED error code if no slots are available' do
+        it "returns a MAX_GRADERS_REACHED error code if no slots are available" do
           user_session(provisional_grader)
           put(:update, params: update_params(assessor: provisional_grader))
 
@@ -267,34 +263,34 @@
           put(:update, params: update_params(assessor: interloper))
 
           response_json = JSON.parse(response.body)
-          expect(response_json.dig('errors', 'error_code')).to eq 'MAX_GRADERS_REACHED'
+          expect(response_json.dig("errors", "error_code")).to eq "MAX_GRADERS_REACHED"
         end
       end
 
-      describe 'returned JSON' do
+      describe "returned JSON" do
         before do
-          assignment.moderation_graders.create!(user: provisional_grader, anonymous_id: 'noooo')
+          assignment.moderation_graders.create!(user: provisional_grader, anonymous_id: "noooo")
         end
 
-        it 'includes the anonymous assessor ID if the caller cannot view grader names' do
+        it "includes the anonymous assessor ID if the caller cannot view grader names" do
           assignment.update!(graders_anonymous_to_graders: true)
           user_session(provisional_grader)
           put(:update, params: update_params(assessor: provisional_grader))
 
-          expect(json_parse['anonymous_assessor_id']).to eq 'noooo'
+          expect(json_parse["anonymous_assessor_id"]).to eq "noooo"
         end
 
-        it 'omits the anonymous assessor ID if the caller can view grader names' do
+        it "omits the anonymous assessor ID if the caller can view grader names" do
           assignment.update!(graders_anonymous_to_graders: false)
           user_session(provisional_grader)
           put(:update, params: update_params(assessor: provisional_grader))
 
-          expect(json_parse).not_to include 'anonymous_assessor_id'
+          expect(json_parse).not_to include "anonymous_assessor_id"
         end
       end
     end
 
-    context 'when submitting an assessment for a non-assignment' do
+    context "when submitting an assessment for a non-assignment" do
       let(:course) { Course.create! }
       let(:teacher) { User.create! }
 
@@ -303,12 +299,12 @@
           context: course,
           data: [
             {
-              description: 'Some criterion',
+              description: "Some criterion",
               points: 10,
-              id: 'crit1',
+              id: "crit1",
               ratings: [
-                { description: 'Good', points: 10, id: 'rat1', criterion_id: 'crit1' },
-                { description: 'Bad', points: 0, id: 'rat2', criterion_id: 'crit1' }
+                { description: "Good", points: 10, id: "rat1", criterion_id: "crit1" },
+                { description: "Bad", points: 0, id: "rat2", criterion_id: "crit1" }
               ]
             }
           ]
@@ -316,7 +312,7 @@
       end
 
       let(:rubric_association) do
-        association_params = { association_object: course, use_for_grading: '1', purpose: 'grading' }
+        association_params = { association_object: course, use_for_grading: "1", purpose: "grading" }
         RubricAssociation.generate(teacher, rubric, course, association_params)
       end
 
@@ -324,13 +320,13 @@
       # happens when we call the endpoint with a non-assignment association
       # object; namely, it crashes (and doesn't handle the error) because it
       # tries to call a method that only exists on Assignment.
-      it 'fails with an unhandled error' do
+      it "fails with an unhandled error" do
         user_session(teacher)
 
         params = {
           course_id: course.id.to_s,
-          id: '',
-          rubric_assessment: { user_id: teacher.id.to_s, assessment_type: 'grading' },
+          id: "",
+          rubric_assessment: { user_id: teacher.id.to_s, assessment_type: "grading" },
           rubric_association_id: rubric_association.id.to_s
         }
 
@@ -342,8 +338,8 @@
 
   describe "POST 'remind'" do
     before do
-      course_with_teacher(:active_all => true)
-      rubric_association_model(:user => @user, :context => @course)
+      course_with_teacher(active_all: true)
+      rubric_association_model(user: @user, context: @course)
       assessor = User.create!
       @course.enroll_student(assessor)
       assessor_asset = @rubric_association.association_object.find_or_create_submission(assessor)
@@ -352,13 +348,13 @@
     end
 
     it "requires authorization" do
-      post 'remind', params: { :course_id => @course.id, :rubric_association_id => @rubric_association.id, :assessment_request_id => @assessment_request.id }
+      post "remind", params: { course_id: @course.id, rubric_association_id: @rubric_association.id, assessment_request_id: @assessment_request.id }
       assert_unauthorized
     end
 
     it "sends reminder" do
       user_session(@teacher)
-      post 'remind', params: { :course_id => @course.id, :rubric_association_id => @rubric_association.id, :assessment_request_id => @assessment_request.id }
+      post "remind", params: { course_id: @course.id, rubric_association_id: @rubric_association.id, assessment_request_id: @assessment_request.id }
       expect(assigns[:request]).not_to be_nil
       expect(assigns[:request]).to eql(@assessment_request)
       expect(response).to be_successful
@@ -367,24 +363,24 @@
 
   describe "DELETE 'destroy'" do
     it "requires authorization" do
-      course_with_teacher(:active_all => true)
-      rubric_assessment_model(:user => @user, :context => @course)
-      delete 'destroy', params: { :course_id => @course.id, :rubric_association_id => @rubric_association.id, :id => @rubric_assessment.id }
+      course_with_teacher(active_all: true)
+      rubric_assessment_model(user: @user, context: @course)
+      delete "destroy", params: { course_id: @course.id, rubric_association_id: @rubric_association.id, id: @rubric_assessment.id }
       assert_unauthorized
     end
 
     it "deletes the assessment" do
-      course_with_teacher_logged_in(:active_all => true)
-      rubric_assessment_model(:user => @user, :context => @course)
-      delete 'destroy', params: { :course_id => @course.id, :rubric_association_id => @rubric_association.id, :id => @rubric_assessment.id }
+      course_with_teacher_logged_in(active_all: true)
+      rubric_assessment_model(user: @user, context: @course)
+      delete "destroy", params: { course_id: @course.id, rubric_association_id: @rubric_association.id, id: @rubric_assessment.id }
       expect(response).to be_successful
       expect(assigns[:assessment]).to be_frozen
     end
 
     it "deletes related learning_outcome_result" do
       outcome_model
-      course_with_teacher_logged_in(:active_all => true)
-      rubric_assessment_model(:user => @user, :context => @course)
+      course_with_teacher_logged_in(active_all: true)
+      rubric_assessment_model(user: @user, context: @course)
       assignment = @course.assignments.create!
       result = LearningOutcomeResult.create!(
         artifact: @rubric_assessment,
@@ -394,15 +390,15 @@
         association_object: assignment,
         associated_asset: assignment,
         alignment: ContentTag.create!({
-                                        title: 'content',
+                                        title: "content",
                                         context: @course,
                                         learning_outcome: @outcome
                                       })
       )
-      delete 'destroy', params: {
-        :course_id => @course.id,
-        :rubric_association_id => @rubric_association.id,
-        :id => @rubric_assessment.id
+      delete "destroy", params: {
+        course_id: @course.id,
+        rubric_association_id: @rubric_association.id,
+        id: @rubric_assessment.id
       }
       expect(response).to be_successful
       expect(LearningOutcomeResult.active.find_by(id: result.id)).to be_nil
@@ -412,12 +408,12 @@
   describe "Assignment assessments" do
     it "follow:s actions from two teachers should only create one assessment" do
       setup_course_assessment
-      post 'create', params: { :course_id => @course.id, :rubric_association_id => @rubric_association.id, :rubric_assessment => { :user_id => @student1.to_param, :assessment_type => "grading" } }
+      post "create", params: { course_id: @course.id, rubric_association_id: @rubric_association.id, rubric_assessment: { user_id: @student1.to_param, assessment_type: "grading" } }
       expect(response).to be_successful
       @assessment = assigns[:assessment]
       expect(@assessment).not_to be_nil
       user_session(@teacher2)
-      post 'create', params: { :course_id => @course.id, :rubric_association_id => @rubric_association.id, :rubric_assessment => { :user_id => @student1.to_param, :assessment_type => "grading" } }
+      post "create", params: { course_id: @course.id, rubric_association_id: @rubric_association.id, rubric_assessment: { user_id: @student1.to_param, assessment_type: "grading" } }
       expect(response).to be_successful
       expect(assigns[:assessment]).to eql(@assessment)
     end
@@ -425,18 +421,18 @@
     it "follow:s multiple peer reviews for the same submission should work fine" do
       setup_course_assessment
       user_session(@student2)
-      post 'create', params: { :course_id => @course.id, :rubric_association_id => @rubric_association.id, :rubric_assessment => { :user_id => @student1.to_param, :assessment_type => "peer_review" } }
+      post "create", params: { course_id: @course.id, rubric_association_id: @rubric_association.id, rubric_assessment: { user_id: @student1.to_param, assessment_type: "peer_review" } }
       expect(response).to be_successful
       @assessment = assigns[:assessment]
       expect(@assessment).not_to be_nil
 
       user_session(@student3)
-      post 'create', params: { :course_id => @course.id, :rubric_association_id => @rubric_association.id, :rubric_assessment => { :user_id => @student1.to_param, :assessment_type => "peer_review" } }
+      post "create", params: { course_id: @course.id, rubric_association_id: @rubric_association.id, rubric_assessment: { user_id: @student1.to_param, assessment_type: "peer_review" } }
       expect(response).to be_successful
       expect(assigns[:assessment]).not_to eql(@assessment)
 
       user_session(@teacher2)
-      post 'create', params: { :course_id => @course.id, :rubric_association_id => @rubric_association.id, :rubric_assessment => { :user_id => @student1.to_param, :assessment_type => "peer_review" } }
+      post "create", params: { course_id: @course.id, rubric_association_id: @rubric_association.id, rubric_assessment: { user_id: @student1.to_param, assessment_type: "peer_review" } }
       expect(response).to be_successful
       expect(assigns[:assessment]).not_to eql(@assessment)
     end
@@ -444,24 +440,24 @@
     it "follow:s multiple peer reviews for the same submission should work fine, even with a teacher assessment in play" do
       setup_course_assessment
       user_session(@teacher2)
-      post 'create', params: { :course_id => @course.id, :rubric_association_id => @rubric_association.id, :rubric_assessment => { :user_id => @student1.to_param, :assessment_type => "grading" } }
+      post "create", params: { course_id: @course.id, rubric_association_id: @rubric_association.id, rubric_assessment: { user_id: @student1.to_param, assessment_type: "grading" } }
       expect(response).to be_successful
       @grading_assessment = assigns[:assessment]
       expect(@grading_assessment).not_to be_nil
 
       user_session(@student2)
-      post 'create', params: { :course_id => @course.id, :rubric_association_id => @rubric_association.id, :rubric_assessment => { :user_id => @student1.to_param, :assessment_type => "peer_review" } }
+      post "create", params: { course_id: @course.id, rubric_association_id: @rubric_association.id, rubric_assessment: { user_id: @student1.to_param, assessment_type: "peer_review" } }
       expect(response).to be_successful
       @assessment = assigns[:assessment]
       expect(@assessment).not_to be_nil
 
       user_session(@student3)
-      post 'create', params: { :course_id => @course.id, :rubric_association_id => @rubric_association.id, :rubric_assessment => { :user_id => @student1.to_param, :assessment_type => "peer_review" } }
+      post "create", params: { course_id: @course.id, rubric_association_id: @rubric_association.id, rubric_assessment: { user_id: @student1.to_param, assessment_type: "peer_review" } }
       expect(response).to be_successful
       expect(assigns[:assessment]).not_to eql(@assessment)
 
       user_session(@teacher2)
-      post 'create', params: { :course_id => @course.id, :rubric_association_id => @rubric_association.id, :rubric_assessment => { :user_id => @student1.to_param, :assessment_type => "peer_review" } }
+      post "create", params: { course_id: @course.id, rubric_association_id: @rubric_association.id, rubric_assessment: { user_id: @student1.to_param, assessment_type: "peer_review" } }
       expect(response).to be_successful
       expect(assigns[:assessment]).not_to eql(@assessment)
       expect(assigns[:assessment]).not_to eql(@grading_assessment)
@@ -470,90 +466,90 @@
     it "does not allow assessing fellow students for a submission" do
       setup_course_assessment
       user_session(@student1)
-      post 'create', params: { :course_id => @course.id, :rubric_association_id => @rubric_association.id, :rubric_assessment => { :user_id => @student2.to_param, :assessment_type => 'peer_review' } }
+      post "create", params: { course_id: @course.id, rubric_association_id: @rubric_association.id, rubric_assessment: { user_id: @student2.to_param, assessment_type: "peer_review" } }
       assert_unauthorized
 
-      @assignment.submit_homework(@student1, :url => "http://www.google.com")
-      @assignment.submit_homework(@student2, :url => "http://www.google.com")
-      @assignment.submit_homework(@student3, :url => "http://www.google.com")
-      @assignment.update(:peer_review_count => 2)
+      @assignment.submit_homework(@student1, url: "http://www.google.com")
+      @assignment.submit_homework(@student2, url: "http://www.google.com")
+      @assignment.submit_homework(@student3, url: "http://www.google.com")
+      @assignment.update(peer_review_count: 2)
       res = @assignment.assign_peer_reviews
       expect(res).not_to be_empty
       # two of the six possible combinations have already been created
       expect(res.length).to eql(4)
       expect(res.to_a.find { |r| r.assessor == @student1 && r.user == @student2 }).not_to be_nil
 
-      post 'create', params: { :course_id => @course.id, :rubric_association_id => @rubric_association.id, :rubric_assessment => { :user_id => @student2.to_param, :assessment_type => 'peer_review' } }
-      expect(response).to be_successful
-    end
-  end
-
-  describe 'user ID handling' do
+      post "create", params: { course_id: @course.id, rubric_association_id: @rubric_association.id, rubric_assessment: { user_id: @student2.to_param, assessment_type: "peer_review" } }
+      expect(response).to be_successful
+    end
+  end
+
+  describe "user ID handling" do
     before do
       setup_course_assessment
-      @assignment.find_or_create_submission(@student1).update!(anonymous_id: 'abcde')
+      @assignment.find_or_create_submission(@student1).update!(anonymous_id: "abcde")
     end
 
     let(:base_request_params) { { course_id: @course.id, rubric_association_id: @rubric_association.id } }
 
-    context 'when updating an existing assessment' do
-      it 'looks up the assessment by the passed-in ID' do
+    context "when updating an existing assessment" do
+      it "looks up the assessment by the passed-in ID" do
         request_params = base_request_params.merge(
           id: @rubric_assessment.id,
-          rubric_assessment: { assessment_type: 'no_reason' }
+          rubric_assessment: { assessment_type: "no_reason" }
         )
-        put 'update', params: request_params
+        put "update", params: request_params
         expect(response).to be_successful
       end
     end
 
-    context 'when creating a new assessment' do
-      it 'accepts user IDs in the user_id field' do
-        assessment_params = { user_id: @student1.id, assessment_type: 'no_reason' }
-        post 'create', params: base_request_params.merge(rubric_assessment: assessment_params)
+    context "when creating a new assessment" do
+      it "accepts user IDs in the user_id field" do
+        assessment_params = { user_id: @student1.id, assessment_type: "no_reason" }
+        post "create", params: base_request_params.merge(rubric_assessment: assessment_params)
         expect(response).to be_successful
       end
 
-      it 'does not accept non-numerical IDs in the user_id field' do
-        invalid_assessment_params = { user_id: 'abcde', assessment_type: 'no_reason' }
-        post 'create', params: base_request_params.merge(rubric_assessment: invalid_assessment_params)
+      it "does not accept non-numerical IDs in the user_id field" do
+        invalid_assessment_params = { user_id: "abcde", assessment_type: "no_reason" }
+        post "create", params: base_request_params.merge(rubric_assessment: invalid_assessment_params)
         expect(response).to be_not_found
       end
     end
 
-    context 'for anonymous IDs' do
-      it 'accepts anonymous IDs matching a submission for the assignment' do
-        assessment_params = { anonymous_id: 'abcde', assessment_type: 'no reason' }
-        post 'create', params: base_request_params.merge(rubric_assessment: assessment_params)
+    context "for anonymous IDs" do
+      it "accepts anonymous IDs matching a submission for the assignment" do
+        assessment_params = { anonymous_id: "abcde", assessment_type: "no reason" }
+        post "create", params: base_request_params.merge(rubric_assessment: assessment_params)
         expect(response).to be_successful
       end
 
-      it 'does not recognize anonymous IDs that do not match a submission for the assignment' do
-        unknown_assessment_params = { anonymous_id: @student1.id, assessment_type: 'no reason' }
-        post 'create', params: base_request_params.merge(rubric_assessment: unknown_assessment_params)
+      it "does not recognize anonymous IDs that do not match a submission for the assignment" do
+        unknown_assessment_params = { anonymous_id: @student1.id, assessment_type: "no reason" }
+        post "create", params: base_request_params.merge(rubric_assessment: unknown_assessment_params)
         expect(response).to be_not_found
       end
 
-      it 'does not recognize user IDs in the anonymous_id field' do
-        invalid_assessment_params = { anonymous_id: @student1.id, assessment_type: 'no reason' }
-        post 'create', params: base_request_params.merge(rubric_assessment: invalid_assessment_params)
+      it "does not recognize user IDs in the anonymous_id field" do
+        invalid_assessment_params = { anonymous_id: @student1.id, assessment_type: "no reason" }
+        post "create", params: base_request_params.merge(rubric_assessment: invalid_assessment_params)
         expect(response).to be_not_found
       end
     end
   end
 
   def setup_course_assessment
-    course_with_teacher_logged_in(:active_all => true)
-    @student1 = factory_with_protected_attributes(User, :name => "student 1", :workflow_state => "registered")
-    @student2 = factory_with_protected_attributes(User, :name => "student 2", :workflow_state => "registered")
-    @student3 = factory_with_protected_attributes(User, :name => "student 3", :workflow_state => "registered")
-    @teacher2 = factory_with_protected_attributes(User, :name => "teacher 2", :workflow_state => "registered")
+    course_with_teacher_logged_in(active_all: true)
+    @student1 = factory_with_protected_attributes(User, name: "student 1", workflow_state: "registered")
+    @student2 = factory_with_protected_attributes(User, name: "student 2", workflow_state: "registered")
+    @student3 = factory_with_protected_attributes(User, name: "student 3", workflow_state: "registered")
+    @teacher2 = factory_with_protected_attributes(User, name: "teacher 2", workflow_state: "registered")
     @course.enroll_student(@student1).accept!
     @course.enroll_student(@student2).accept!
     @course.enroll_student(@student3).accept!
     @course.enroll_teacher(@teacher2).accept!
-    @assignment = @course.assignments.create!(:title => "Some Assignment")
-    rubric_assessment_model(:user => @user, :context => @course, :association_object => @assignment, :purpose => 'grading')
+    @assignment = @course.assignments.create!(title: "Some Assignment")
+    rubric_assessment_model(user: @user, context: @course, association_object: @assignment, purpose: "grading")
     student1_asset = @assignment.find_or_create_submission(@student1)
     student2_asset = @assignment.find_or_create_submission(@student2)
     student3_asset = @assignment.find_or_create_submission(@student3)
