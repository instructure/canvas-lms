# frozen_string_literal: true

#
# Copyright (C) 2011 - present Instructure, Inc.
#
# This file is part of Canvas.
#
# Canvas is free software: you can redistribute it and/or modify it under
# the terms of the GNU Affero General Public License as published by the Free
# Software Foundation, version 3 of the License.
#
# Canvas is distributed in the hope that it will be useful, but WITHOUT ANY
# WARRANTY; without even the implied warranty of MERCHANTABILITY or FITNESS FOR
# A PARTICULAR PURPOSE. See the GNU Affero General Public License for more
# details.
#
# You should have received a copy of the GNU Affero General Public License along
# with this program. If not, see <http://www.gnu.org/licenses/>.
#

describe RubricAssessmentsController do
  describe "POST 'create'" do
    it "requires authorization" do
      course_with_teacher(active_all: true)
      rubric_assessment_model(user: @user, context: @course)
      post "create", params: { course_id: @course.id, rubric_association_id: @rubric_association.id, rubric_assessment: { user_id: @user.to_param } }
      assert_unauthorized
    end

    it "assigns variables" do
      course_with_teacher_logged_in(active_all: true)
      rubric_assessment_model(user: @user, context: @course, purpose: "grading")
      post "create", params: { course_id: @course.id, rubric_association_id: @rubric_association.id, rubric_assessment: { user_id: @user.to_param, assessment_type: "no_reason" } }
      expect(response).to be_successful
    end

    it "does not pass invalid ids through to the database" do
      course_with_teacher_logged_in(active_all: true)
      assert_page_not_found do
        rubric_assessment_model(user: @user, context: @course, purpose: "grading")
        post "create", params: { course_id: @course.id,
                                 rubric_association_id: @rubric_association.id,
                                 rubric_assessment: { user_id: "garbage", assessment_type: "no_reason" } }
      end
    end
  end

  describe "GET 'export'" do
    it "downloads a file" do
      course_with_teacher_logged_in(active_all: true)
      rubric_assessment_model(user: @user, context: @course, purpose: "grading")
      get :export, params: {
        course_id: @course.id,
        assignment_id: @rubric_association.association_object.id,
        format: :json
      }

      expect(response).to be_successful
      expect(response.headers["Content-Type"]).to include("text/csv")
      expect(response.headers["Content-Disposition"]).to include("attachment")
      expect(response.headers["Content-Disposition"]).to include("export_rubric_assessments.csv")
    end
  end

  describe "PUT 'update'" do
    it "requires authorization" do
      course_with_teacher(active_all: true)
      rubric_assessment_model(user: @user, context: @course)
      put "update", params: { course_id: @course.id, rubric_association_id: @rubric_association.id, id: @rubric_assessment.id, rubric_assessment: { user_id: @user.to_param } }
      assert_unauthorized
    end

    it "assigns variables" do
      course_with_teacher_logged_in(active_all: true)
      rubric_assessment_model(user: @user, context: @course, purpose: "grading")
      put "update", params: { course_id: @course.id, rubric_association_id: @rubric_association.id, id: @rubric_assessment.id, rubric_assessment: { user_id: @user.to_param, assessment_type: "no_reason" } }
      expect(response).to be_successful
    end

    it "returns anonymized user comments when anonymous grading is enabled" do
      course_with_teacher_logged_in(active_all: true)
      @student = User.create!(name: "Some Student", workflow_state: "registered")
      @course.enroll_student(@student).accept!
      @assignment = @course.assignments.create!(title: "Some Assignment")
      @assignment.update(anonymous_grading: true)
      rubric_assessment_model(user: @user, context: @course, association_object: @assignment, purpose: "grading")
      @assignment.find_or_create_submission(@student)
      submission = @rubric_assessment.artifact
      submission.submission_comments.create!(author: @student, comment: "A Comment")

      put "update", params: { course_id: @course.id, rubric_association_id: @rubric_association.id, id: @rubric_assessment.id, rubric_assessment: { user_id: @user.to_param, assessment_type: "no_reason" } }
      response_json = response.parsed_body
      expect(response_json.dig("artifact", "submission_comments").first).to have_key("anonymous_id")
      expect(response_json.dig("artifact", "submission_comments").first).to_not have_key("author_id")
      expect(response_json.dig("artifact", "submission_comments").first).to_not have_key("author_name")
    end

    it "returns anonymized user comments when anonymous grading and moderated grading are enabled" do
      course_with_teacher_logged_in(active_all: true)
      @student = User.create!(name: "Some Student", workflow_state: "registered")
      @course.enroll_student(@student).accept!
      @assignment = @course.assignments.create!(title: "Some Assignment", anonymous_grading: true, moderated_grading: true, grader_count: 1, final_grader: @teacher)
      rubric_assessment_model(user: @student, assessor: @teacher, context: @course, association_object: @assignment, purpose: "grading")
      submission = @rubric_assessment.artifact
      submission.submission_comments.create!(author: @student, comment: "A Comment")

      put "update", params: { provisional: true, course_id: @course.id, rubric_association_id: @rubric_association.id, id: @rubric_assessment.id, rubric_assessment: { user_id: @user.to_param, assessment_type: "no_reason" } }
      response_json = response.parsed_body
      expect(response_json.dig("artifact", "submission_comments").first).to have_key("anonymous_id")
      expect(response_json.dig("artifact", "submission_comments").first["anonymous_id"]).to eq(submission.anonymous_id)
      expect(response_json.dig("artifact", "submission_comments").first).to_not have_key("author_id")
      expect(response_json.dig("artifact", "submission_comments").first).to_not have_key("author_name")
    end

    context "setting a provisional grade to be final" do
      before(:once) do
        @course = Course.create!
        @teacher = User.create!
        other_teacher = User.create!
        student = User.create!
        @course.enroll_teacher(@teacher, enrollment_state: "active")
        @course.enroll_teacher(other_teacher, enrollment_state: "active")
        @course.enroll_student(student, enrollment_state: "active")
        rubric = Rubric.create!(
          context: @course,
          data: [
            {
              description: "Some criterion",
              points: 10,
              id: "crit1",
              ratings: [
                { description: "Good", points: 10, id: "rat1", criterion_id: "crit1" },
                { description: "Medium", points: 5, id: "rat2", criterion_id: "crit1" },
                { description: "Bad", points: 0, id: "rat3", criterion_id: "crit1" }
              ]
            }
          ]
        )
        assignment = @course.assignments.create!(moderated_grading: true, grader_count: 2, final_grader: @teacher)
        association_params = {
          hide_score_total: "0",
          purpose: "grading",
          skip_updating_points_possible: false,
          update_if_existing: true,
          use_for_grading: "1",
          association_object: assignment
        }
        @rubric_association = RubricAssociation.generate(@teacher, rubric, @course, association_params)
        submission = assignment.submissions.find_by(user: student)
        submission.find_or_create_provisional_grade!(other_teacher)
        @assessment = @rubric_association.assess({
                                                   user: student,
                                                   assessor: @teacher,
                                                   artifact: submission,
                                                   assessment: { assessment_type: "grading", criterion_crit1: { points: 5 } }
                                                 })
      end

      let(:update_params) do
        {
          course_id: @course.id.to_s,
          final: true,
          id: @assessment.id.to_s,
          provisional: true,
          rubric_assessment: { user_id: @teacher.to_param, assessment_type: "grading" },
          rubric_association_id: @rubric_association.id.to_s
        }
      end

      let(:provisonal_grade) do
        provisional_grade_id = json_parse(response.body).dig("artifact", "provisional_grade_id")
        ModeratedGrading::ProvisionalGrade.find(provisional_grade_id)
      end

      it "allows setting the provisional grade to final if the user is the final grader" do
        user_session(@teacher)
        put(:update, params: update_params)
        expect(provisonal_grade).to be_final
      end

      it "allows setting the provisional grade to final if the user an admin who can select final grade" do
        admin = account_admin_user(account: @course.root_account)
        user_session(admin)
        put(:update, params: update_params)
        expect(provisonal_grade).to be_final
      end

      it "does not allow setting the provisional grade to final if the user an admin who cannot select final grade" do
        @course.root_account.role_overrides.create!(
          role: admin_role,
          permission: "select_final_grade",
          enabled: false
        )
        admin = account_admin_user(account: @course.root_account)
        user_session(admin)
        put(:update, params: update_params)
        expect(provisonal_grade).not_to be_final
      end
    end

    context "when assessing a moderated assignment as a provisional grader" do
      let(:course) { Course.create! }
      let(:assignment) do
        course.assignments.create!(
          moderated_grading: true,
          final_grader: teacher,
          grader_count: 1
        )
      end

      let(:teacher) { User.create! }
      let(:provisional_grader) { User.create! }
      let(:interloper) { User.create! }
      let(:student) { User.create! }

      let(:rubric) do
        Rubric.create!(
          context: course,
          data: [
            {
              description: "Some criterion",
              points: 10,
              id: "crit1",
              ratings: [
                { description: "Good", points: 10, id: "rat1", criterion_id: "crit1" },
                { description: "Bad", points: 0, id: "rat2", criterion_id: "crit1" }
              ]
            }
          ]
        )
      end

      let(:rubric_association) do
        association_params = { association_object: assignment, use_for_grading: "1", purpose: "grading" }
        RubricAssociation.generate(teacher, rubric, course, association_params)
      end
      let(:slotted_grader_ids) { assignment.moderation_graders.with_slot_taken.pluck(:user_id) }

      def update_params(assessor:, assessment_type: "grading")
        {
          course_id: course.id.to_s,
          id: "",
          provisional: true,
          rubric_assessment: { user_id: assessor.id.to_s, assessment_type: },
          rubric_association_id: rubric_association.id.to_s
        }
      end

      before do
        course.enroll_teacher(teacher, enrollment_state: "active")
        course.enroll_ta(provisional_grader, enrollment_state: "active")
        course.enroll_ta(interloper, enrollment_state: "active")
        course.enroll_student(student, enrollment_state: "active")
      end

      context "when submitting a grading assessment" do
        it "claims a moderated grading slot for the submitter" do
          user_session(provisional_grader)
          put(:update, params: update_params(assessor: provisional_grader))
          assert_status(200)

          expect(slotted_grader_ids).to match_array([provisional_grader.id])
        end

        it "does not occupy a slot if no slots are available" do
          user_session(provisional_grader)
          put(:update, params: update_params(assessor: provisional_grader))

          user_session(interloper)
          put(:update, params: update_params(assessor: interloper))

          expect(slotted_grader_ids).to match_array([provisional_grader.id])
        end

        it "returns a MAX_GRADERS_REACHED error code if no slots are available" do
          user_session(provisional_grader)
          put(:update, params: update_params(assessor: provisional_grader))

          user_session(interloper)
          put(:update, params: update_params(assessor: interloper))

          response_json = response.parsed_body
          expect(response_json.dig("errors", "error_code")).to eq "MAX_GRADERS_REACHED"
        end
      end

      describe "returned JSON" do
        before do
          assignment.moderation_graders.create!(user: provisional_grader, anonymous_id: "noooo")
        end

        it "includes the anonymous assessor ID if the caller cannot view grader names" do
          assignment.update!(graders_anonymous_to_graders: true)
          user_session(provisional_grader)
          put(:update, params: update_params(assessor: provisional_grader))

          expect(json_parse["anonymous_assessor_id"]).to eq "noooo"
        end

        it "omits the anonymous assessor ID if the caller can view grader names" do
          assignment.update!(graders_anonymous_to_graders: false)
          user_session(provisional_grader)
          put(:update, params: update_params(assessor: provisional_grader))

          expect(json_parse).not_to include "anonymous_assessor_id"
        end
      end
    end

    context "when submitting an assessment for a non-assignment" do
      let(:course) { Course.create! }
      let(:teacher) { User.create! }

      let(:rubric) do
        Rubric.create!(
          context: course,
          data: [
            {
              description: "Some criterion",
              points: 10,
              id: "crit1",
              ratings: [
                { description: "Good", points: 10, id: "rat1", criterion_id: "crit1" },
                { description: "Bad", points: 0, id: "rat2", criterion_id: "crit1" }
              ]
            }
          ]
        )
      end

      let(:rubric_association) do
        association_params = { association_object: course, use_for_grading: "1", purpose: "grading" }
        RubricAssociation.generate(teacher, rubric, course, association_params)
      end

      # This test is meant to provide some sort of blanket coverage for what
      # happens when we call the endpoint with a non-assignment association
      # object; namely, it crashes (and doesn't handle the error) because it
      # tries to call a method that only exists on Assignment.
      it "fails with an unhandled error" do
        user_session(teacher)

        params = {
          course_id: course.id.to_s,
          id: "",
          rubric_assessment: { user_id: teacher.id.to_s, assessment_type: "grading" },
          rubric_association_id: rubric_association.id.to_s
        }

        put(:update, params:)
        expect(response).not_to be_successful
      end
    end
  end

  describe "POST 'remind'" do
    before do
      course_with_teacher(active_all: true)
      rubric_association_model(user: @user, context: @course)
      assessor = User.create!
      @course.enroll_student(assessor)
      assessor_asset = @rubric_association.association_object.find_or_create_submission(assessor)
      user_asset = @rubric_association.association_object.find_or_create_submission(assessor)
      @assessment_request = @rubric_association.assessment_requests.create!(user: @user, asset: user_asset, assessor:, assessor_asset:)
    end

    it "requires authorization" do
      post "remind", params: { course_id: @course.id, rubric_association_id: @rubric_association.id, assessment_request_id: @assessment_request.id }
      assert_unauthorized
    end

    it "sends reminder" do
      user_session(@teacher)
      post "remind", params: { course_id: @course.id, rubric_association_id: @rubric_association.id, assessment_request_id: @assessment_request.id }
      expect(assigns[:request]).not_to be_nil
      expect(assigns[:request]).to eql(@assessment_request)
      expect(response).to be_successful
    end
  end

  describe "DELETE 'destroy'" do
    it "requires authorization" do
      course_with_teacher(active_all: true)
      rubric_assessment_model(user: @user, context: @course)
      delete "destroy", params: { course_id: @course.id, rubric_association_id: @rubric_association.id, id: @rubric_assessment.id }
      assert_unauthorized
    end

    it "deletes the assessment" do
      course_with_teacher_logged_in(active_all: true)
      rubric_assessment_model(user: @user, context: @course)
      delete "destroy", params: { course_id: @course.id, rubric_association_id: @rubric_association.id, id: @rubric_assessment.id }
      expect(response).to be_successful
      expect(assigns[:assessment]).to be_frozen
    end

    it "deletes related learning_outcome_result" do
      outcome_model
      course_with_teacher_logged_in(active_all: true)
      rubric_assessment_model(user: @user, context: @course)
      assignment = @course.assignments.create!
      result = LearningOutcomeResult.create!(
        artifact: @rubric_assessment,
        user: @user,
        learning_outcome: @outcome,
        context: @course,
        association_object: assignment,
        associated_asset: assignment,
        alignment: ContentTag.create!({
                                        title: "content",
                                        context: @course,
                                        learning_outcome: @outcome
                                      })
      )
      delete "destroy", params: {
        course_id: @course.id,
        rubric_association_id: @rubric_association.id,
        id: @rubric_assessment.id
      }
      expect(response).to be_successful
      expect(LearningOutcomeResult.active.find_by(id: result.id)).to be_nil
    end
  end

  describe "Assignment assessments" do
    it "follow:s actions from two teachers should only create one assessment" do
      setup_course_assessment
      post "create", params: { course_id: @course.id, rubric_association_id: @rubric_association.id, rubric_assessment: { user_id: @student1.to_param, assessment_type: "grading" } }
      expect(response).to be_successful
      @assessment = assigns[:assessment]
      expect(@assessment).not_to be_nil
      user_session(@teacher2)
      post "create", params: { course_id: @course.id, rubric_association_id: @rubric_association.id, rubric_assessment: { user_id: @student1.to_param, assessment_type: "grading" } }
      expect(response).to be_successful
      expect(assigns[:assessment]).to eql(@assessment)
    end

    it "follow:s multiple peer reviews for the same submission should work fine" do
      setup_course_assessment
      user_session(@student2)
      post "create", params: { course_id: @course.id, rubric_association_id: @rubric_association.id, rubric_assessment: { user_id: @student1.to_param, assessment_type: "peer_review" } }
      expect(response).to be_successful
      @assessment = assigns[:assessment]
      expect(@assessment).not_to be_nil

      user_session(@student3)
      post "create", params: { course_id: @course.id, rubric_association_id: @rubric_association.id, rubric_assessment: { user_id: @student1.to_param, assessment_type: "peer_review" } }
      expect(response).to be_successful
      expect(assigns[:assessment]).not_to eql(@assessment)

      user_session(@teacher2)
      post "create", params: { course_id: @course.id, rubric_association_id: @rubric_association.id, rubric_assessment: { user_id: @student1.to_param, assessment_type: "peer_review" } }
      expect(response).to be_successful
      expect(assigns[:assessment]).not_to eql(@assessment)
    end

    it "follow:s multiple peer reviews for the same submission should work fine, even with a teacher assessment in play" do
      setup_course_assessment
      user_session(@teacher2)
      post "create", params: { course_id: @course.id, rubric_association_id: @rubric_association.id, rubric_assessment: { user_id: @student1.to_param, assessment_type: "grading" } }
      expect(response).to be_successful
      @grading_assessment = assigns[:assessment]
      expect(@grading_assessment).not_to be_nil

      user_session(@student2)
      post "create", params: { course_id: @course.id, rubric_association_id: @rubric_association.id, rubric_assessment: { user_id: @student1.to_param, assessment_type: "peer_review" } }
      expect(response).to be_successful
      @assessment = assigns[:assessment]
      expect(@assessment).not_to be_nil

      user_session(@student3)
      post "create", params: { course_id: @course.id, rubric_association_id: @rubric_association.id, rubric_assessment: { user_id: @student1.to_param, assessment_type: "peer_review" } }
      expect(response).to be_successful
      expect(assigns[:assessment]).not_to eql(@assessment)

      user_session(@teacher2)
      post "create", params: { course_id: @course.id, rubric_association_id: @rubric_association.id, rubric_assessment: { user_id: @student1.to_param, assessment_type: "peer_review" } }
      expect(response).to be_successful
      expect(assigns[:assessment]).not_to eql(@assessment)
      expect(assigns[:assessment]).not_to eql(@grading_assessment)
    end

    it "does not allow assessing fellow students for a submission" do
      setup_course_assessment
      user_session(@student1)
      post "create", params: { course_id: @course.id, rubric_association_id: @rubric_association.id, rubric_assessment: { user_id: @student2.to_param, assessment_type: "peer_review" } }
      assert_unauthorized

      @assignment.submit_homework(@student1, url: "http://www.google.com")
      @assignment.submit_homework(@student2, url: "http://www.google.com")
      @assignment.submit_homework(@student3, url: "http://www.google.com")
      @assignment.update(peer_review_count: 2)
      res = @assignment.assign_peer_reviews
      expect(res).not_to be_empty
      # two of the six possible combinations have already been created
      expect(res.length).to be(4)
      expect(res.to_a.find { |r| r.assessor == @student1 && r.user == @student2 }).not_to be_nil

      post "create", params: { course_id: @course.id, rubric_association_id: @rubric_association.id, rubric_assessment: { user_id: @student2.to_param, assessment_type: "peer_review" } }
      expect(response).to be_successful
    end
  end

  describe "user ID handling" do
    before do
      setup_course_assessment
      @assignment.find_or_create_submission(@student1).update!(anonymous_id: "abcde")
    end

    let(:base_request_params) { { course_id: @course.id, rubric_association_id: @rubric_association.id } }

    context "when updating an existing assessment" do
      it "looks up the assessment by the passed-in ID" do
        request_params = base_request_params.merge(
          id: @rubric_assessment.id,
          rubric_assessment: { assessment_type: "no_reason" }
        )
        put "update", params: request_params
        expect(response).to be_successful
      end
    end

    context "when creating a new assessment" do
      it "accepts user IDs in the user_id field" do
        assessment_params = { user_id: @student1.id, assessment_type: "no_reason" }
        post "create", params: base_request_params.merge(rubric_assessment: assessment_params)
        expect(response).to be_successful
      end

      it "does not accept non-numerical IDs in the user_id field" do
        invalid_assessment_params = { user_id: "abcde", assessment_type: "no_reason" }
        post "create", params: base_request_params.merge(rubric_assessment: invalid_assessment_params)
        expect(response).to be_not_found
      end
    end

    context "for anonymous IDs" do
      it "accepts anonymous IDs matching a submission for the assignment" do
        assessment_params = { anonymous_id: "abcde", assessment_type: "no reason" }
        post "create", params: base_request_params.merge(rubric_assessment: assessment_params)
        expect(response).to be_successful
      end

      it "does not recognize anonymous IDs that do not match a submission for the assignment" do
        unknown_assessment_params = { anonymous_id: @student1.id, assessment_type: "no reason" }
        post "create", params: base_request_params.merge(rubric_assessment: unknown_assessment_params)
        expect(response).to be_not_found
      end

      it "does not recognize user IDs in the anonymous_id field" do
        invalid_assessment_params = { anonymous_id: @student1.id, assessment_type: "no reason" }
        post "create", params: base_request_params.merge(rubric_assessment: invalid_assessment_params)
        expect(response).to be_not_found
      end
    end
  end

<<<<<<< HEAD
  describe "POST 'import'" do
    before do
      course_with_teacher_logged_in(active_all: true)
      @assignment = @course.assignments.create!(title: "Some Assignment")
      rubric_association_model(user: @user, context: @course, association_object: @assignment, purpose: "grading")
      assessor = User.create!
      @course.enroll_student(assessor)
      @attachment = fixture_file_upload("rubric/assessments.csv", "text/csv")
    end

    it "returns bad request if file attachment not passed in" do
      post :import, params: { course_id: @course.id, assignment_id: @assignment.id }
      expect(response).to be_bad_request
    end

    it "returns bad request if assignment does not exist" do
      post :import, params: { course_id: @course.id, assignment_id: "some-bad-id", attachment: @attachment }
      expect(response).to be_not_found
    end

    it "returns bad request if rubric association for assignment does not exist" do
      assignment_2 = @course.assignments.create!(title: "Some Assignment")
      post :import, params: { course_id: @course.id, assignment_id: assignment_2.id, attachment: @attachment }

      expect(response).to be_bad_request
      error_message = json_parse(response.body)["message"]
      expect(error_message).to eq("Assignment not found or does not have a rubric association")
    end

    it "returns the rubric assessment import job id" do
      post :import, params: { course_id: @course.id, assignment_id: @assignment.id, attachment: @attachment }
      expect(response).to be_successful
      response_body = json_parse(response.body)
      expect(response_body["assignment_id"]).to eq(@assignment.id)
      expect(response_body["workflow_state"]).to eq("created")
=======
  describe "student self assessments" do
    before do
      setup_assignmennt_self_assessment
      @assignment.update(rubric_self_assessment_enabled: true)
    end

    let(:base_request_params) { { course_id: @course.id, rubric_association_id: @rubric_association.id } }

    it "does not allow students to self assess other students" do
      user_session(@student2)
      assessment_params = { user_id: @student1.id, assessment_type: "self_assessment" }
      post "create", params: base_request_params.merge(rubric_assessment: assessment_params)
      assert_status(401)
    end

    it "does not allow a student to modify their own self assessment" do
      user_session(@student1)
      rubric_assessment_model(user: @student1, context: @course, association_object: @assignment, assessment_type: "self_assessment")
      assessment_params = { user_id: @student1.id, assessment_type: "self_assessment" }
      post "create", params: base_request_params.merge(rubric_assessment: assessment_params)
      assert_status(401)
    end

    it "does not allow a student to self assess if the assignment is not set up as a self assessment" do
      user_session(@student1)
      @assignment.update(rubric_self_assessment_enabled: false)
      assessment_params = { user_id: @student1.id, assessment_type: "self_assessment" }
      post "create", params: base_request_params.merge(rubric_assessment: assessment_params)
      assert_status(401)
    end

    it "does not allow a student to self assess if the assessment_type param is not 'self_assessment'" do
      user_session(@student1)
      assessment_params = { user_id: @student1.id, assessment_type: "grading" }
      post "create", params: base_request_params.merge(rubric_assessment: assessment_params)
      assert_status(401)
    end

    it "allows a student to create a self assessment" do
      user_session(@student1)
      assessment_params = { user_id: @student1.id, assessment_type: "self_assessment" }
      post "create", params: base_request_params.merge(rubric_assessment: assessment_params)
      expect(response).to be_successful
    end

    it "allows for multiple students to submit a self assessment" do
      user_session(@student1)
      assessment_params = { user_id: @student1.id, assessment_type: "self_assessment" }
      post "create", params: base_request_params.merge(rubric_assessment: assessment_params)
      expect(response).to be_successful

      user_session(@student2)
      assessment_params = { user_id: @student2.id, assessment_type: "self_assessment" }
      post "create", params: base_request_params.merge(rubric_assessment: assessment_params)
      expect(response).to be_successful
>>>>>>> 3c9ff88d
    end
  end

  def setup_course_assessment
    course_with_teacher_logged_in(active_all: true)
    @student1 = User.create!(name: "student 1", workflow_state: "registered")
    @student2 = User.create!(name: "student 2", workflow_state: "registered")
    @student3 = User.create!(name: "student 3", workflow_state: "registered")
    @teacher2 = User.create!(name: "teacher 2", workflow_state: "registered")
    @course.enroll_student(@student1).accept!
    @course.enroll_student(@student2).accept!
    @course.enroll_student(@student3).accept!
    @course.enroll_teacher(@teacher2).accept!
    @assignment = @course.assignments.create!(title: "Some Assignment")
    rubric_assessment_model(user: @user, context: @course, association_object: @assignment, purpose: "grading")
    student1_asset = @assignment.find_or_create_submission(@student1)
    student2_asset = @assignment.find_or_create_submission(@student2)
    student3_asset = @assignment.find_or_create_submission(@student3)
    @rubric_association.assessment_requests.create!(user: @student1, asset: student1_asset, assessor: @student2, assessor_asset: student2_asset)
    @rubric_association.assessment_requests.create!(user: @student1, asset: student1_asset, assessor: @student3, assessor_asset: student3_asset)
  end

  def setup_assignmennt_self_assessment
    course_with_teacher_logged_in(active_all: true)
    @student1 = User.create!(name: "student 1", workflow_state: "registered")
    @student2 = User.create!(name: "student 2", workflow_state: "registered")
    @course.enroll_student(@student1).accept!
    @course.enroll_student(@student2).accept!
    @assignment = @course.assignments.create!(title: "Some Assignment", rubric_self_assessment_enabled: true)
    rubric_assessment_model(user: @user, context: @course, association_object: @assignment, purpose: "grading")
  end
end<|MERGE_RESOLUTION|>--- conflicted
+++ resolved
@@ -555,43 +555,6 @@
     end
   end
 
-<<<<<<< HEAD
-  describe "POST 'import'" do
-    before do
-      course_with_teacher_logged_in(active_all: true)
-      @assignment = @course.assignments.create!(title: "Some Assignment")
-      rubric_association_model(user: @user, context: @course, association_object: @assignment, purpose: "grading")
-      assessor = User.create!
-      @course.enroll_student(assessor)
-      @attachment = fixture_file_upload("rubric/assessments.csv", "text/csv")
-    end
-
-    it "returns bad request if file attachment not passed in" do
-      post :import, params: { course_id: @course.id, assignment_id: @assignment.id }
-      expect(response).to be_bad_request
-    end
-
-    it "returns bad request if assignment does not exist" do
-      post :import, params: { course_id: @course.id, assignment_id: "some-bad-id", attachment: @attachment }
-      expect(response).to be_not_found
-    end
-
-    it "returns bad request if rubric association for assignment does not exist" do
-      assignment_2 = @course.assignments.create!(title: "Some Assignment")
-      post :import, params: { course_id: @course.id, assignment_id: assignment_2.id, attachment: @attachment }
-
-      expect(response).to be_bad_request
-      error_message = json_parse(response.body)["message"]
-      expect(error_message).to eq("Assignment not found or does not have a rubric association")
-    end
-
-    it "returns the rubric assessment import job id" do
-      post :import, params: { course_id: @course.id, assignment_id: @assignment.id, attachment: @attachment }
-      expect(response).to be_successful
-      response_body = json_parse(response.body)
-      expect(response_body["assignment_id"]).to eq(@assignment.id)
-      expect(response_body["workflow_state"]).to eq("created")
-=======
   describe "student self assessments" do
     before do
       setup_assignmennt_self_assessment
@@ -647,7 +610,6 @@
       assessment_params = { user_id: @student2.id, assessment_type: "self_assessment" }
       post "create", params: base_request_params.merge(rubric_assessment: assessment_params)
       expect(response).to be_successful
->>>>>>> 3c9ff88d
     end
   end
 
