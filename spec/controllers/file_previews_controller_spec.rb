#
# Copyright (C) 2014 Instructure, Inc.
#
# This file is part of Canvas.
#
# Canvas is free software: you can redistribute it and/or modify it under
# the terms of the GNU Affero General Public License as published by the Free
# Software Foundation, version 3 of the License.
#
# Canvas is distributed in the hope that it will be useful, but WITHOUT ANY
# WARRANTY; without even the implied warranty of MERCHANTABILITY or FITNESS FOR
# A PARTICULAR PURPOSE. See the GNU Affero General Public License for more
# details.
#
# You should have received a copy of the GNU Affero General Public License along
# with this program. If not, see <http://www.gnu.org/licenses/>.
#

require File.expand_path(File.dirname(__FILE__) + '/../spec_helper')

describe FilePreviewsController do
  before(:once) do
    @account = Account.default
    @account.enable_service(:google_docs_previews)
    course_with_student(account: @account, active_all: true)
  end

  before(:each) do
    user_session(@student)
  end

  it "should require authorization to view the file" do
    course_model
    attachment_model
    get :show, course_id: @course.id, file_id: @attachment.id
    expect(response.status).to eq 401
  end

  it "should render lock information for the file" do
    attachment_model locked: true
    get :show, course_id: @course.id, file_id: @attachment.id
    expect(response).to render_template 'lock_explanation'
  end

  it "should 404 (w/o canvas chrome) if the file doesn't exist" do
    attachment_model
    file_id = @attachment.id
    @attachment.destroy!
    get :show, course_id: @course.id, file_id: file_id
    expect(response.status).to eq 404
    expect(assigns['headers']).to eq false
    expect(assigns['show_left_side']).to eq false
  end

  it "should redirect to crododoc_url if available and params[:annotate] is given" do
    Attachment.any_instance.stubs(:crocodoc_url).returns('http://example.com/fake_crocodoc_url')
    Attachment.any_instance.stubs(:canvadoc_url).returns('http://example.com/fake_canvadoc_url')
    attachment_model content_type: 'application/msword'
    get :show, course_id: @course.id, file_id: @attachment.id, annotate: 1
    expect(response).to redirect_to @attachment.crocodoc_url
  end

  it "should redirect to canvadocs_url if available" do
    Attachment.any_instance.stubs(:crocodoc_url).returns('http://example.com/fake_crocodoc_url')
    Attachment.any_instance.stubs(:canvadoc_url).returns('http://example.com/fake_canvadoc_url')
    attachment_model content_type: 'application/msword'
    get :show, course_id: @course.id, file_id: @attachment.id
    expect(response).to redirect_to @attachment.canvadoc_url
  end

  it "should redirect to a google doc preview if available" do
    Attachment.any_instance.stubs(:crocodoc_url).returns(nil)
    Attachment.any_instance.stubs(:canvadoc_url).returns(nil)
    attachment_model content_type: 'application/msword'
    get :show, course_id: @course.id, file_id: @attachment.id
    expect(response).to be_redirect
    expect(response.location).to match %r{\A//docview.sfu.ca/viewer} # SFU MOD - CANVAS-205
<<<<<<< HEAD
=======
  end

  it "should redirect to file if it's html" do
    Attachment.any_instance.stubs(:crocodoc_url).returns(nil)
    Attachment.any_instance.stubs(:canvadoc_url).returns(nil)
    attachment_model content_type: 'text/html'
    get :show, course_id: @course.id, file_id: @attachment.id
    expect(response).to be_redirect
    expect(response.location).to match %r{/courses/#{@course.id}/files/#{@attachment.id}/preview}
>>>>>>> 180f184f
  end

  it "should render a download link if no previews are available" do
    Attachment.any_instance.stubs(:crocodoc_url).returns(nil)
    Attachment.any_instance.stubs(:canvadoc_url).returns(nil)
    @account.disable_service(:google_docs_previews)
    @account.save!
    attachment_model content_type: 'application/msword'
    get :show, course_id: @course.id, file_id: @attachment.id
    expect(response.status).to eq 200
    expect(response).to render_template 'no_preview'
  end

  it "should render an img element for image types" do
    attachment_model content_type: 'image/png'
    get :show, course_id: @course.id, file_id: @attachment.id
    expect(response.status).to eq 200
    expect(response).to render_template 'img_preview'
  end

  it "should render a media tag for media types" do
    attachment_model content_type: 'video/mp4'
    get :show, course_id: @course.id, file_id: @attachment.id
    expect(response.status).to eq 200
    expect(response).to render_template 'media_preview'
  end

  it "should fulfill module completion requirements" do
    attachment_model content_type: 'application/msword'
    mod = @course.context_modules.create!(:name => "some module")
    tag = mod.add_item(:id => @attachment.id, :type => 'attachment')
    mod.completion_requirements = { tag.id => {:type => 'must_view'} }
    mod.save!
    expect(mod.evaluate_for(@user).workflow_state).to eq "unlocked"
    get :show, course_id: @course.id, file_id: @attachment.id
    expect(mod.evaluate_for(@user).workflow_state).to eq "completed"
  end

  it "should log asset accesses when previewable" do
    Setting.set('enable_page_views', 'db')
    attachment_model content_type: 'image/png'
    get :show, course_id: @course.id, file_id: @attachment.id
    access = AssetUserAccess.for_user(@user).first
    expect(access.asset).to eq @attachment
  end

  it "should not log asset accesses when not previewable" do
    Setting.set('enable_page_views', 'db')
    attachment_model content_type: 'unknown/unknown'
    get :show, course_id: @course.id, file_id: @attachment.id
    access = AssetUserAccess.for_user(@user)
    expect(access).to be_empty
  end

  it "should work with hidden files" do
    attachment_model content_type: 'image/png'
    @attachment.update_attribute(:file_state, 'hidden')
    get :show, course_id: @course.id, file_id: @attachment.id
    expect(response).to be_success
  end
end<|MERGE_RESOLUTION|>--- conflicted
+++ resolved
@@ -75,8 +75,6 @@
     get :show, course_id: @course.id, file_id: @attachment.id
     expect(response).to be_redirect
     expect(response.location).to match %r{\A//docview.sfu.ca/viewer} # SFU MOD - CANVAS-205
-<<<<<<< HEAD
-=======
   end
 
   it "should redirect to file if it's html" do
@@ -86,7 +84,6 @@
     get :show, course_id: @course.id, file_id: @attachment.id
     expect(response).to be_redirect
     expect(response.location).to match %r{/courses/#{@course.id}/files/#{@attachment.id}/preview}
->>>>>>> 180f184f
   end
 
   it "should render a download link if no previews are available" do
