# frozen_string_literal: true

#
# Copyright (C) 2011 - present Instructure, Inc.
#
# This file is part of Canvas.
#
# Canvas is free software: you can redistribute it and/or modify it under
# the terms of the GNU Affero General Public License as published by the Free
# Software Foundation, version 3 of the License.
#
# Canvas is distributed in the hope that it will be useful, but WITHOUT ANY
# WARRANTY; without even the implied warranty of MERCHANTABILITY or FITNESS FOR
# A PARTICULAR PURPOSE. See the GNU Affero General Public License for more
# details.
#
# You should have received a copy of the GNU Affero General Public License along
# with this program. If not, see <http://www.gnu.org/licenses/>.
#

require "feedjira"

describe GroupsController do
  before :once do
    course_with_teacher(active_all: true)
    students = create_users_in_course(@course, 3, return_type: :record)
    @student1, @student2, @student3 = students
    @student = @student1
  end

  describe "GET context_index" do
    context "student context cards" do
      it "is always enabled for teachers" do
        %w[manage_students allow_course_admin_actions].each do |perm|
          RoleOverride.manage_role_override(Account.default, teacher_role, perm, override: false)
        end
        user_session(@teacher)
        get "index", params: { course_id: @course.id }
        expect(assigns[:js_env][:STUDENT_CONTEXT_CARDS_ENABLED]).to be true
      end

      it "is always disabled for students" do
        user_session(@student)
        get "index", params: { course_id: @course.id }
        cards_enabled = assigns[:js_env] && assigns[:js_env][:STUDENT_CONTEXT_CARDS_ENABLED]
        expect(cards_enabled).to be_falsey
      end
    end

    it "requires authorization" do
      user_session(user_factory) # logged in user_factory without course access
      category1 = @course.group_categories.create(name: "category 1")
      category2 = @course.group_categories.create(name: "category 2")
      @course.groups.create(name: "some group", group_category: category1)
      @course.groups.create(name: "some other group", group_category: category1)
      @course.groups.create(name: "some third group", group_category: category2)
      get "index", params: { course_id: @course.id }
      assert_unauthorized
    end

    it "assigns variables" do
      user_session(@teacher)
      category1 = @course.group_categories.create(name: "category 1")
      category2 = @course.group_categories.create(name: "category 2")
      g1 = @course.groups.create(name: "some group", group_category: category1)
      g2 = @course.groups.create(name: "some other group", group_category: category1)
      g3 = @course.groups.create(name: "some third group", group_category: category2)
      get "index", params: { course_id: @course.id }
      expect(response).to be_successful
      expect(assigns[:groups]).not_to be_empty
      expect(assigns[:groups].length).to be(3)
      expect(assigns[:groups] - [g1, g2, g3]).to be_empty
      expect(assigns[:categories].length).to be(2)
    end

    it "returns groups in sorted by group category name, then group name for student view" do
      user_session(@student)
      category1 = @course.group_categories.create(name: "1")
      category2 = @course.group_categories.create(name: "2")
      category3 = @course.group_categories.create(name: "11")
      groups = []
      groups << @course.groups.create(name: "11", group_category: category1)
      groups << @course.groups.create(name: "2", group_category: category1)
      groups << @course.groups.create(name: "1", group_category: category1)
      groups << @course.groups.create(name: "22", group_category: category2)
      groups << @course.groups.create(name: "2", group_category: category2)
      groups << @course.groups.create(name: "3", group_category: category2)
      groups << @course.groups.create(name: "4", group_category: category3)
      groups << @course.groups.create(name: "44", group_category: category3)
      groups << @course.groups.create(name: "4.5", group_category: category3)
      groups.each { |g| g.add_user @student, "accepted" }
      get "index", params: { course_id: @course.id, per_page: 50 }, format: "json"
      expect(response).to be_successful
      expect(assigns[:paginated_groups]).not_to be_empty
      expect(assigns[:paginated_groups].length).to be(9)
      # Check group category ordering
      expect(assigns[:paginated_groups][0].group_category.name).to eql("1")
      expect(assigns[:paginated_groups][1].group_category.name).to eql("1")
      expect(assigns[:paginated_groups][2].group_category.name).to eql("1")
      expect(assigns[:paginated_groups][3].group_category.name).to eql("2")
      expect(assigns[:paginated_groups][4].group_category.name).to eql("2")
      expect(assigns[:paginated_groups][5].group_category.name).to eql("2")
      expect(assigns[:paginated_groups][6].group_category.name).to eql("11")
      expect(assigns[:paginated_groups][7].group_category.name).to eql("11")
      expect(assigns[:paginated_groups][8].group_category.name).to eql("11")
      # Check group name ordering
      expect(assigns[:paginated_groups][0].name).to eql("1")
      expect(assigns[:paginated_groups][1].name).to eql("2")
      expect(assigns[:paginated_groups][2].name).to eql("11")
      expect(assigns[:paginated_groups][3].name).to eql("2")
      expect(assigns[:paginated_groups][4].name).to eql("3")
      expect(assigns[:paginated_groups][5].name).to eql("22")
      expect(assigns[:paginated_groups][6].name).to eql("4")
      expect(assigns[:paginated_groups][7].name).to eql("4.5")
      expect(assigns[:paginated_groups][8].name).to eql("44")
    end

    it "does not 500 for admins that can view but cannot manage groups" do
      a = Account.default
      role = custom_account_role("groups-view-only", account: a)
      a.role_overrides.create! role:, permission: "manage_groups", enabled: false
      a.role_overrides.create! role:, permission: "read_roster", enabled: true
      a.role_overrides.create! role:, permission: "view_group_pages", enabled: true

      my_admin = User.create!(name: "my admin")
      a.account_users.create!(user: my_admin, role:)

      course_with_teacher(active_all: true)
      user_session(my_admin)
      category1 = @course.group_categories.create(name: "category 1")
      @course.groups.create(name: "some group", group_category: category1)
      get "index", params: { course_id: @course.id, section_restricted: true }, format: :json
      expect(response).to have_http_status :ok
    end

    it "don't filter out inactive students if json and param set" do
      course_with_teacher(active_all: true)
      students = create_users_in_course(@course, 2, return_type: :record)
      student1, student2 = students
      category1 = @course.group_categories.create(name: "category 1")
      g = @course.groups.create(name: "some group", group_category: category1)
      g.add_user(student1)
      g.add_user(student2)
      student2.enrollments.first.deactivate
      user_session(student1)
      get "index",
          params: { course_id: @course.id,
                    include: "users",
                    include_inactive_users: true },
          format: :json
      parsed_json = json_parse(response.body)
      expect(parsed_json.length).to eq 1
      users_json = parsed_json.first["users"]
      expect(users_json).not_to be_nil
      expect(users_json.length).to eq 2
      ids_json = users_json.to_set { |u| u["id"] }
      expect(ids_json).to eq [student1.id, student2.id].to_set
      names_json = users_json.to_set { |u| u["name"] }
      expect(names_json).to eq [student1.name, student2.name].to_set
      expect(response).to be_successful
    end

    context "section_restricted" do
      before do
        # Create a section restricted user in their own section
        @section1 = @course.course_sections.first
        @other_section = @course.course_sections.create!(name: "Other Section")
        @section_restricted_student = @course.enroll_student(user_model, section: @other_section, enrollment_state: "active").user
        @section_restricted_student_2 = @course.enroll_student(user_model, section: @other_section, enrollment_state: "active").user
        @section_restricted_student_3 = @course.enroll_student(user_model, section: @other_section, enrollment_state: "active").user
        @other_student = @course.enroll_student(user_model, section: @section1, enrollment_state: "active").user
        Enrollment.limit_privileges_to_course_section!(@course, @section_restricted_student, true)
        Enrollment.limit_privileges_to_course_section!(@course, @section_restricted_student_2, true)
        Enrollment.limit_privileges_to_course_section!(@course, @section_restricted_student_3, true)
      end

      context "teacher assigned group category" do
        before do
          # Create a groupset that allows self-signup and requires group members to be in same section
          @group_category = GroupCategory.create(name: "Groups", context: @course)
          @group_category.save!
        end

        it "does not show section restricted students groups with non-section members" do
          # Group with the restricted user
          group_with_section_restricted_user = @course.groups.create(name: "restricted 1", group_category: @group_category)
          group_with_section_restricted_user.add_user(@section_restricted_student)
          group_with_section_restricted_user.save

          # Group with student from another section
          group_with_user_in_different_section = @course.groups.create(name: "different section", group_category: @group_category)
          group_with_user_in_different_section.add_user(@other_student)
          group_with_user_in_different_section.save

          # Restricted user is logged in
          user_session(@section_restricted_student)
          get "index", params: { course_id: @course.id, section_restricted: true }, format: :json

          expect(response).to be_successful
          expect(json_parse(response.body).length).to be(1)
          expect(assigns[:groups].length).to be(1)
          expect(assigns[:groups][0].id).to eql(group_with_section_restricted_user.id)
        end

        it "does not hide group if you are a group member" do
          # Group with a section_restricted user
          group_with_section_restricted_user = @course.groups.create(name: "restricted 1", group_category: @group_category)
          group_with_section_restricted_user.add_user(@section_restricted_student_2)
          group_with_section_restricted_user.save

          # Group with student from another section
          group_with_user_in_different_section = @course.groups.create(name: "different section", group_category: @group_category)
          group_with_user_in_different_section.add_user(@other_student)
          group_with_user_in_different_section.add_user(@section_restricted_student)
          group_with_user_in_different_section.save

          # Restricted user is logged in
          user_session(@section_restricted_student)
          get "index", params: { course_id: @course.id, section_restricted: true }, format: :json

          expect(response).to be_successful
          expect(json_parse(response.body).length).to be(2)
          expect(assigns[:groups].length).to be(2)
          expect(assigns[:groups].map(&:id).sort).to eql(@group_category.groups.map(&:id).sort)
        end
      end

      context "self-signup non-section restricted group category" do
        it "does not hide any groups from section restricted students" do
          # Group Category that does not restrict sections of students
          @group_category_non_restricted = GroupCategory.student_organized_for(@course)
          @group_category_non_restricted.configure_self_signup(true, false)
          @group_category_non_restricted.save!

          # Group with the restricted user
          group_with_section_restricted_user = @course.groups.create(name: "restricted 1", group_category: @group_category_non_restricted)
          group_with_section_restricted_user.add_user(@section_restricted_student)
          group_with_section_restricted_user.save

          # Group with student from another section
          group_with_user_in_different_section = @course.groups.create(name: "different section", group_category: @group_category_non_restricted)
          group_with_user_in_different_section.add_user(@other_student)
          group_with_user_in_different_section.save

          # Restricted user is logged in
          user_session(@section_restricted_student)
          get "index", params: { course_id: @course.id, section_restricted: true }, format: :json

          expect(response).to be_successful
          expect(json_parse(response.body).length).to be(2)
          expect(assigns[:groups].length).to be(2)
          expect(assigns[:groups].map(&:id).sort).to eql(@group_category_non_restricted.groups.map(&:id).sort)
        end
      end

      context "self-signup restricted group category" do
        before do
          # Create a groupset that allows self-signup and requires group members to be in same section
          @group_category = GroupCategory.student_organized_for(@course)
          @group_category.configure_self_signup(true, true)
          @group_category.group_limit = 2
          @group_category.save!
        end

        it "does not remove groups for teachers" do
          # Group with the restricted user
          group_with_section_restricted_user = @course.groups.create(name: "restricted 1", group_category: @group_category)
          group_with_section_restricted_user.add_user(@section_restricted_student)
          group_with_section_restricted_user.save

          # Group with student from another section
          group_with_user_in_different_section = @course.groups.create(name: "different section", group_category: @group_category)
          group_with_user_in_different_section.add_user(@other_student)
          group_with_user_in_different_section.save

          # Teacher
          user_session(@teacher)
          get "index", params: { course_id: @course.id, section_restricted: true }, format: :json

          expect(response).to be_successful
          expect(json_parse(response.body).length).to be(2)
          expect(assigns[:groups].length).to be(2)
          expect(assigns[:groups].map(&:id).sort).to eql(@group_category.groups.map(&:id).sort)
        end

        it "does not remove empty groups" do
          # Empty Group
          group_with_user_in_different_section = @course.groups.create(name: "Empty group", group_category: @group_category)
          group_with_user_in_different_section.save

          # Restricted user is logged in
          user_session(@section_restricted_student)
          get "index", params: { course_id: @course.id, section_restricted: true }, format: :json

          expect(response).to be_successful
          expect(json_parse(response.body).length).to be(1)
          expect(assigns[:groups].length).to be(1)
          expect(assigns[:groups][0].id).to eql(group_with_user_in_different_section.id)
        end

        it "does not remove full groups if users have the same section as the current user" do
          # Group with the second restricted user
          group_with_section_restricted_user_2 = @course.groups.create(name: "restricted and full group", group_category: @group_category)
          group_with_section_restricted_user_2.add_user(@section_restricted_student_2)
          group_with_section_restricted_user_2.add_user(@section_restricted_student_3)
          group_with_section_restricted_user_2.save

          # Restricted user is logged in
          user_session(@section_restricted_student)
          get "index", params: { course_id: @course.id, section_restricted: true }, format: :json

          expect(response).to be_successful
          expect(json_parse(response.body).length).to be(1)
          expect(assigns[:groups].length).to be(1)
          expect(assigns[:groups][0].id).to eql(group_with_section_restricted_user_2.id)
        end

        it "does not show groups with students from other sections to section restricted students" do
          # Group with the restricted user
          group_with_section_restricted_user = @course.groups.create(name: "restricted 1", group_category: @group_category)
          group_with_section_restricted_user.add_user(@section_restricted_student)
          group_with_section_restricted_user.save

          # Group with student from another section
          group_with_user_in_different_section = @course.groups.create(name: "different section", group_category: @group_category)
          group_with_user_in_different_section.add_user(@other_student)
          group_with_user_in_different_section.save
          # Restricted user is logged in
          user_session(@section_restricted_student)
          get "index", params: { course_id: @course.id, section_restricted: true }, format: :json

          expect(response).to be_successful
          expect(json_parse(response.body).length).to be(1)
          expect(assigns[:groups].length).to be(1)
          expect(assigns[:groups][0].id).to eql(group_with_section_restricted_user.id)
        end
      end
    end

    context "self_signup_deadline_enabled ENV variable" do
      it "set to true if enabled at account level" do
        @course.account.enable_feature!(:self_signup_deadline)
        user_session(@teacher)
        get "index", params: { course_id: @course.id }
        expect(assigns[:js_env][:self_signup_deadline_enabled]).to be_truthy
      end

      it "set to false if not enabled at account level" do
        user_session(@teacher)
        get "index", params: { course_id: @course.id }
        expect(assigns[:js_env][:self_signup_deadline_enabled]).to be_falsey
      end
    end
  end

  describe "group_json" do
    it "should include context_name for group" do
      group_with_user(group_context: @course, user: @student, active_all: true)
      user_session(@student)

      get "index", format: "json"
      expect(response).to be_successful
      parsed_json = json_parse(response.body)
      expect(parsed_json.length).to eq 1
      expect(parsed_json[0]["context_name"]).to eq @group.context.name
    end

    it "should include course_id and not account_id if group's context is course'" do
      group_with_user(group_context: @course, user: @student, active_all: true)
      user_session(@student)
      get "index", format: "json"
      parsed_json = json_parse(response.body)
      expect(parsed_json.length).to eq 1
      expect(parsed_json[0]["course_id"]).to eq @group.context.id
      expect(parsed_json[0]["account_id"]).to be_nil
    end

    it "should include account_id and not course_id if group's context is account" do
      group_with_user(group_context: @account, user: @student, active_all: true)
      user_session(@student)
      get "index", format: "json"
      parsed_json = json_parse(response.body)
      expect(parsed_json.length).to eq 1
      expect(parsed_json[0]["account_id"]).to eq @group.context.id
      expect(parsed_json[0]["course_id"]).to be_nil
    end
  end

  describe "GET index" do
    it "splits up current and previous groups" do
      course1 = @course
      group_with_user(group_context: course1, user: @student, active_all: true)
      group1 = @group

      course_with_teacher(active_all: true)
      course2 = @course

      course2.soft_conclude!
      course2.save!

      create_enrollments(course2, [@student])
      group_with_user(group_context: course2, user: @student, active_all: true)
      group2 = @group

      user_session(@student)

      get "index"
      expect(assigns[:current_groups]).to eq([group1])
      expect(assigns[:previous_groups]).to eq([group2])
    end

    it "does not show restricted previous groups" do
      group_with_user(group_context: @course, user: @student, active_all: true)

      @course.soft_conclude!
      @course.restrict_student_past_view = true
      @course.save!

      user_session(@student)

      get "index"
      expect(assigns[:current_groups]).to eq([])
      expect(assigns[:previous_groups]).to eq([])
    end

    it 'puts groups in courses in terms concluded for students in "previous groups"' do
      @course.enrollment_term.set_overrides(@course.account, "StudentEnrollment" => { end_at: 1.week.ago })
      group_with_user(group_context: @course, user: @student, active_all: true)
      user_session(@student)
      get "index"
      expect(assigns[:current_groups]).to eq([])
      expect(assigns[:previous_groups]).to eq([@group])
    end

    describe "pagination" do
      before :once do
        group_with_user(group_context: @course, user: @student, active_all: true)
        group_with_user(group_context: @course, user: @student, active_all: true)
      end

      before do
        user_session(@student)
      end

      it "does not paginate non-json" do
        get "index", params: { per_page: 1 }
        expect(assigns[:current_groups]).to eq @student.current_groups.by_name
        expect(response.headers["Link"]).to be_nil
      end

      it "paginates json" do
        get "index", params: { per_page: 1 }, format: "json"
        expect(assigns[:groups]).to eq [@student.current_groups.by_name.first]
        expect(response.headers["Link"]).not_to be_nil
      end
    end
  end

  describe "GET show" do
    it "requires authorization" do
      @group = Account.default.groups.create!(name: "some group")
      get "show", params: { id: @group.id }
      expect(assigns[:group]).to eql(@group)
      assert_unauthorized
    end

    it "assigns variables" do
      @group = Account.default.groups.create!(name: "some group")
      @user = user_model
      user_session(@user)
      @group.add_user(@user)
      get "show", params: { id: @group.id }
      expect(response).to be_successful
      expect(assigns[:group]).to eql(@group)
      expect(assigns[:context]).to eql(@group)
      expect(assigns[:stream_items]).to eql([])
    end

    it "allows user to join self-signup groups" do
      user_session(@student)
      category1 = @course.group_categories.create!(name: "category 1")
      category1.configure_self_signup(true, false)
      category1.save!
      g1 = @course.groups.create!(name: "some group", group_category: category1)

      get "show", params: { course_id: @course.id, id: g1.id, join: 1 }
      g1.reload
      expect(g1.users.map(&:id)).to include @student.id
    end

    it "allows user to leave self-signup groups" do
      user_session(@student)
      category1 = @course.group_categories.create!(name: "category 1")
      category1.configure_self_signup(true, false)
      category1.save!
      g1 = @course.groups.create!(name: "some group", group_category: category1)
      g1.add_user(@student)

      get "show", params: { course_id: @course.id, id: g1.id, leave: 1 }
      g1.reload
      expect(g1.users.map(&:id)).not_to include @student.id
    end

    it "allows user to join student organized groups" do
      user_session(@student)
      category1 = GroupCategory.student_organized_for(@course)
      g1 = @course.groups.create!(name: "some group", group_category: category1, join_level: "parent_context_auto_join")

      get "show", params: { course_id: @course.id, id: g1.id, join: 1 }
      g1.reload
      expect(g1.users.map(&:id)).to include @student.id
    end

    it "allows user to leave student organized groups" do
      user_session(@student)
      category1 = @course.group_categories.create!(name: "category 1", role: "student_organized")
      g1 = @course.groups.create!(name: "some group", group_category: category1)
      g1.add_user(@student)

      get "show", params: { course_id: @course.id, id: g1.id, leave: 1 }
      g1.reload
      expect(g1.users.map(&:id)).not_to include @student.id
    end

    it "allows teachers to view after conclusion" do
      @teacher.enrollments.first.conclude
      user_session(@teacher)
      category = @course.group_categories.create(name: "category")
      group = @course.groups.create(name: "some group", group_category: category)

      get "show", params: { id: group.id }

      expect(response).to be_successful
      expect(assigns[:group]).to eql(group)
    end
  end

  describe "GET new" do
    it "requires authorization" do
      @group = @course.groups.create!(name: "some group")
      get "new", params: { course_id: @course.id }
      assert_unauthorized
    end
  end

  describe "POST add_user" do
    it "requires authorization" do
      @group = Account.default.groups.create!(name: "some group")
      post "add_user", params: { group_id: @group.id }
      assert_unauthorized
    end

    it "adds user" do
      user_session(@teacher)
      @group = @course.groups.create!(name: "PG 1", group_category: @category)
      @user = user_factory(active_all: true)
      post "add_user", params: { group_id: @group.id, user_id: @user.id }
      expect(response).to be_successful
      expect(assigns[:membership]).not_to be_nil
      expect(assigns[:membership].user).to eql(@user)
    end

    it "checks user section in restricted self-signup category" do
      user_session(@teacher)
      section1 = @course.course_sections.create
      section2 = @course.course_sections.create
      user1 = section1.enroll_user(user_model, "StudentEnrollment").user
      user2 = section2.enroll_user(user_model, "StudentEnrollment").user
      group_category = @course.group_categories.build(name: "My Category")
      group_category.configure_self_signup(true, true)
      group_category.save
      group = group_category.groups.create(context: @course)
      group.add_user(user1)

      post "add_user", params: { group_id: group.id, user_id: user2.id }
      expect(response).not_to be_successful
      expect(assigns[:membership]).not_to be_nil
      expect(assigns[:membership].user).to eql(user2)
      expect(assigns[:membership].errors[:user_id]).not_to be_nil
    end
  end

  describe "DELETE remove_user" do
    it "requires authorization" do
      @group = Account.default.groups.create!(name: "some group")
      @user = user_factory(active_all: true)
      @group.add_user(@user)
      delete "remove_user", params: { group_id: @group.id, user_id: @user.id, id: @user.id }
      assert_unauthorized
    end

    it "removes user" do
      user_session(@teacher)
      @group = @course.groups.create!(name: "PG 1", group_category: @category)
      @group.add_user(@user)
      delete "remove_user", params: { group_id: @group.id, user_id: @user.id, id: @user.id }
      expect(response).to be_successful
      @group.reload
      expect(@group.users).to be_empty
    end
  end

  describe "POST create" do
    it "requires authorization" do
      post "create", params: { course_id: @course.id, group: { name: "some group" } }
      assert_unauthorized
    end

    it "creates new group" do
      user_session(@teacher)
      post "create", params: { course_id: @course.id, group: { name: "some group" } }
      expect(response).to be_redirect
      expect(assigns[:group]).not_to be_nil
      expect(assigns[:group].name).to eql("some group")
    end

    it "does not create new group if :manage_groups_add is not enabled" do
      @course.account.role_overrides.create!(
        permission: "manage_groups_add",
        role: teacher_role,
        enabled: false
      )
      user_session(@teacher)
      post "create", params: { course_id: @course.id, group: { name: "some group" } }
      assert_unauthorized
    end

    it "honors group[group_category_id] when permitted" do
      user_session(@teacher)
      group_category = @course.group_categories.create(name: "some category")
      post "create", params: { course_id: @course.id, group: { name: "some group", group_category_id: group_category.id } }
      expect(response).to be_redirect
      expect(assigns[:group]).not_to be_nil
      expect(assigns[:group].group_category).to eq group_category
    end

    it "does not honor group[group_category_id] when not permitted" do
      user_session(@student)
      group_category = @course.group_categories.create(name: "some category")
      post "create", params: { course_id: @course.id, group: { name: "some group", group_category_id: group_category.id } }
      expect(response).to be_redirect
      expect(assigns[:group]).not_to be_nil
      expect(assigns[:group].group_category).to eq GroupCategory.student_organized_for(@course)
    end

    it "fails when group[group_category_id] would be honored but doesn't exist" do
      user_session(@student)
      @course.group_categories.create(name: "some category")
      post "create", params: { course_id: @course.id, group: { name: "some group", group_category_id: 11_235 } }
      expect(response).not_to be_successful
    end

    describe "quota" do
      before do
        Setting.set("group_default_quota", 11.decimal_megabytes)
      end

      context "teacher" do
        before do
          user_session(@teacher)
        end

        it "ignores the storage_quota_mb parameter" do
          post "create", params: { course_id: @course.id, group: { name: "a group", storage_quota_mb: 22 } }
          expect(assigns[:group].storage_quota_mb).to eq 11
        end
      end

      context "account admin" do
        before do
          account_admin_user
          user_session(@admin)
        end

        it "sets the storage_quota_mb parameter" do
          post "create", params: { course_id: @course.id, group: { name: "a group", storage_quota_mb: 22 } }
          expect(assigns[:group].storage_quota_mb).to eq 22
        end
      end
    end
  end

  describe "PUT update" do
    it "requires authorization" do
      @group = @course.groups.create!(name: "some group")
      put "update", params: { course_id: @course.id, id: @group.id, group: { name: "new name" } }
      assert_unauthorized
    end

    it "updates group" do
      user_session(@teacher)
      @group = @course.groups.create!(name: "some group")
      put "update", params: { course_id: @course.id, id: @group.id, group: { name: "new name" } }
      expect(response).to be_redirect
      expect(assigns[:group]).to eql(@group)
      expect(assigns[:group].name).to eql("new name")
    end

    it "does not update group if :manage_groups_manage is not enabled" do
      @course.account.role_overrides.create!(
        permission: "manage_groups_manage",
        role: teacher_role,
        enabled: false
      )
      user_session(@teacher)
      @group = @course.groups.create!(name: "some group")
      put "update", params: { course_id: @course.id, id: @group.id, group: { name: "new name" } }
      assert_unauthorized
    end

    it "honors group[group_category_id]" do
      user_session(@teacher)
      group_category = @course.group_categories.create(name: "some category")
      @group = @course.groups.create!(name: "some group")
      put "update", params: { course_id: @course.id, id: @group.id, group: { group_category_id: group_category.id } }
      expect(response).to be_redirect
      expect(assigns[:group]).to eql(@group)
      expect(assigns[:group].group_category).to eq group_category
    end

    it "fails when group[group_category_id] doesn't exist" do
      user_session(@teacher)
      group_category = @course.group_categories.create(name: "some category")
      @group = @course.groups.create!(name: "some group", group_category:)
      put "update", params: { course_id: @course.id, id: @group.id, group: { group_category_id: 11_235 } }
      expect(response).not_to be_successful
    end

    it "is able to unset a leader" do
      user_session(@teacher)
      @group = @course.groups.create!(name: "some group")
      @group.add_user(@student1)
      @group.update_attribute(:leader, @student1)
      put "update", params: { course_id: @course.id, id: @group.id, group: { leader: nil } }
      expect(@group.reload.leader).to be_nil
    end

    it "doesn't overwrite stuck sis fields" do
      user_session(@teacher)
      original_name = "some group"
      @group = @course.groups.create!(name: original_name)
      put "update", params: { course_id: @course.id, id: @group.id, override_sis_stickiness: false, group: { name: "new name" } }

      expect(response).to be_redirect
      expect(assigns[:group]).to eql(@group)
      expect(assigns[:group].name).to eql(original_name)
    end

    describe "quota" do
      before :once do
        @group = @course.groups.build(name: "teh gruop")
        @group.storage_quota_mb = 11
        @group.save!
      end

      context "teacher" do
        before do
          user_session(@teacher)
        end

        it "ignores the quota parameter" do
          put "update", params: { course_id: @course.id, id: @group.id, group: { name: "the group", storage_quota_mb: 22 } }
          @group.reload
          expect(@group.name).to eq "the group"
          expect(@group.storage_quota_mb).to eq 11
        end
      end

      context "account admin" do
        before do
          account_admin_user
          user_session(@admin)
        end

        it "updates group quota" do
          put "update", params: { course_id: @course.id, id: @group.id, group: { name: "the group", storage_quota_mb: 22 } }
          @group.reload
          expect(@group.name).to eq "the group"
          expect(@group.storage_quota_mb).to eq 22
        end
      end
    end
  end

  describe "DELETE destroy" do
    it "requires authorization" do
      @group = @course.groups.create!(name: "some group")
      delete "destroy", params: { course_id: @course.id, id: @group.id }
      assert_unauthorized
    end

    it "deletes group" do
      user_session(@teacher)
      @group = @course.groups.create!(name: "some group")
      delete "destroy", params: { course_id: @course.id, id: @group.id }
      expect(assigns[:group]).to eql(@group)
      expect(assigns[:group]).not_to be_frozen
      expect(assigns[:group]).to be_deleted
      expect(@course.groups).to include(@group)
      expect(@course.groups.active).not_to include(@group)
    end

    it "does not delete group if :manage_groups_delete is not enabled" do
      @course.account.role_overrides.create!(
        permission: "manage_groups_delete",
        role: teacher_role,
        enabled: false
      )
      user_session(@teacher)
      @group = @course.groups.create!(name: "some group")
      delete "destroy", params: { course_id: @course.id, id: @group.id }
      assert_unauthorized
    end
  end

  describe "GET 'unassigned_members'" do
    it "includes all users if the category is student organized" do
      user_session(@teacher)
      u1 = @student1
      u2 = @student2
      u3 = @student3

      group = @course.groups.create(name: "Group 1", group_category: GroupCategory.student_organized_for(@course))
      group.add_user(u1)
      group.add_user(u2)

      get "unassigned_members", params: { course_id: @course.id, category_id: group.group_category.id }
      expect(response).to be_successful
      data = json_parse
      expect(data).not_to be_nil
      expect(data["users"].pluck("user_id").sort)
        .to eq [u1, u2, u3].map(&:id).sort
    end

    it "includes only users not in a group in the category otherwise" do
      user_session(@teacher)
      u1 = @student1
      u2 = @student2
      u3 = @student3

      group_category1 = @course.group_categories.create(name: "Group Category 1")
      group1 = @course.groups.create(name: "Group 1", group_category: group_category1)
      group1.add_user(u1)

      group_category2 = @course.group_categories.create(name: "Group Category 2")
      group2 = @course.groups.create(name: "Group 1", group_category: group_category2)
      group2.add_user(u2)

      group_category3 = @course.group_categories.create(name: "Group Category 3")
      group3 = @course.groups.create(name: "Group 1", group_category: group_category3)
      group3.add_user(u2)
      group3.add_user(u3)

      get "unassigned_members", params: { course_id: @course.id, category_id: group1.group_category.id }
      expect(response).to be_successful
      data = json_parse
      expect(data).not_to be_nil
      expect(data["users"].pluck("user_id").sort)
        .to eq [u2, u3].map(&:id).sort

      get "unassigned_members", params: { course_id: @course.id, category_id: group2.group_category.id }
      expect(response).to be_successful
      data = json_parse
      expect(data).not_to be_nil
      expect(data["users"].pluck("user_id").sort)
        .to eq [u1, u3].map(&:id).sort

      get "unassigned_members", params: { course_id: @course.id, category_id: group3.group_category.id }
      expect(response).to be_successful
      data = json_parse
      expect(data).not_to be_nil
      expect(data["users"].pluck("user_id")).to eq [u1.id]
    end

    it "includes the users' sections when available" do
      user_session(@teacher)
      u1 = @student1

      group = @course.groups.create(name: "Group 1", group_category: GroupCategory.student_organized_for(@course))
      group.add_user(u1)

      get "unassigned_members", params: { course_id: @course.id, category_id: group.group_category.id }
      data = json_parse
      expect(data["users"].first["sections"].first["section_id"]).to eq @course.default_section.id
      expect(data["users"].first["sections"].first["section_code"]).to eq @course.default_section.section_code
    end
  end

  describe "GET 'context_group_members'" do
    it "includes the users' sections when available" do
      user_session(@teacher)
      u1 = @student1
      group = @course.groups.create(name: "Group 1", group_category: GroupCategory.student_organized_for(@course))
      group.add_user(u1)

      get "context_group_members", params: { group_id: group.id }
      data = json_parse
      expect(data.first["sections"].first["section_id"]).to eq @course.default_section.id
      expect(data.first["sections"].first["section_code"]).to eq @course.default_section.section_code
    end

    it "requires :read_roster permission" do
      u1 = @student1
      u2 = @student2
      group = @course.groups.create(name: "Group 1")
      group.add_user(u1)

      # u1 in the group has :read_roster permission
      user_session(u1)
      get "context_group_members", params: { group_id: group.id }
      expect(response).to be_successful

      # u2 outside the group doesn't have :read_roster permission, since the
      # group isn't self-signup and is invitation only (clear controller
      # context permission cache, though)
      controller.instance_variable_set(:@context_all_permissions, nil)
      user_session(u2)
      get "context_group_members", params: { group_id: group.id }
      expect(response).not_to be_successful
    end
  end

  describe "GET 'public_feed.atom'" do
    before :once do
      group_with_user(active_all: true)
      @dt = @group.discussion_topics.create!(title: "hi", message: "intros", user: @user)
      @wp = @group.wiki_pages.create! title: "a page"
    end

    it "requires authorization" do
      get "public_feed", params: { feed_code: @group.feed_code + "x" }, format: "atom"
      expect(assigns[:problem]).to match(/The verification code is invalid/)
    end

    it "includes absolute path for rel='self' link" do
      get "public_feed", params: { feed_code: @group.feed_code }, format: "atom"
      feed = Feedjira.parse(response.body)
      expect(feed).not_to be_nil
      expect(feed.feed_url).to match(%r{http://})
    end

    it "includes an author for each entry" do
      get "public_feed", params: { feed_code: @group.feed_code }, format: "atom"
      feed = Feedjira.parse(response.body)
      expect(feed).not_to be_nil
      expect(feed.entries).not_to be_empty
      expect(feed.entries.all? { |e| e.author.present? }).to be_truthy
    end

    it "excludes unpublished things" do
      get "public_feed", params: { feed_code: @group.feed_code }, format: "atom"
      feed = Feedjira.parse(response.body)
      expect(feed.entries.size).to eq 2

      @wp.unpublish
      @dt.unpublish! # yes, you really have to shout to unpublish a discussion topic :(

      get "public_feed", params: { feed_code: @group.feed_code }, format: "atom"
      feed = Feedjira.parse(response.body)
      expect(feed.entries.size).to eq 0
    end
  end

  describe "GET 'accept_invitation'" do
    before :once do
      @communities = GroupCategory.communities_for(Account.default)
      group_model(group_category: @communities)
      user_factory(active_user: true)
      @membership = @group.add_user(@user, "invited", false)
    end

    before do
      user_session(@user)
    end

    it "creates invitations" do
      get "accept_invitation", params: { group_id: @group.id, uuid: @membership.uuid }
      @group.reload
      expect(@group.has_member?(@user)).to be_truthy
      expect(@group.group_memberships.where(workflow_state: "invited").count).to eq 0
    end

    it "rejects an invalid invitation uuid" do
      get "accept_invitation", params: { group_id: @group.id, uuid: @membership.uuid + "x" }
      @group.reload
      expect(@group.has_member?(@user)).to be_falsey
      expect(@group.group_memberships.where(workflow_state: "invited").count).to eq 1
    end
  end

  describe "GET users" do
    before do
      category = @course.group_categories.create(name: "Study Groups")
      @group = @course.groups.create(name: "some group", group_category: category)
      @group.add_user(@student)

      assignment = @course.assignments.create({
                                                name: "test assignment",
                                                group_category: category
                                              })
      file = Attachment.create! context: @student, filename: "homework.pdf", uploaded_data: StringIO.new("blah blah blah")
      @sub = assignment.submit_homework(@student, attachments: [file], submission_type: "online_upload")
    end

    it "includes group submissions if param is present" do
      user_session(@teacher)
      get "users", params: { group_id: @group.id, include: ["group_submissions"] }
      json = json_parse(response.body)

      expect(response).to be_successful
      expect(json.count).to equal 1
      expect(json[0]["group_submissions"][0]).to equal @sub.id
    end

    it "does not include group submissions if param is absent" do
      user_session(@teacher)
      get "users", params: { group_id: @group.id }
      json = json_parse(response.body)

      expect(response).to be_successful
      expect(json.count).to equal 1
      expect(json[0]["group_submissions"]).to equal nil
    end

    describe "inactive students" do
      before :once do
        course_with_teacher(active_all: true)
        students = create_users_in_course(@course, 3, return_type: :record)
        @student1, @student2, @student3 = students
        category1 = @course.group_categories.create(name: "category 1")
        @group = @course.groups.create(name: "some group", group_category: category1)
        @group.add_user(@student1)
        @group.add_user(@student2)
        @group.add_user(@student3)
        @student2.enrollments.first.deactivate
        @student3.enrollments.first.update(start_at: 1.day.from_now, end_at: 2.days.from_now) # technically "inactive" but not really
      end

      it "include active status if requested" do
        user_session(@teacher)
        get "users", params: { group_id: @group.id, include: ["active_status"] }
        json = json_parse(response.body)
        expect(json.length).to eq 3
        expect(json.detect { |r| r["id"] == @student1.id }["is_inactive"]).to be_falsey
        expect(json.detect { |r| r["id"] == @student2.id }["is_inactive"]).to be_truthy
        expect(json.detect { |r| r["id"] == @student3.id }["is_inactive"]).to be_falsey
      end

      it "don't include active status if not requested" do
        user_session(@teacher)
        get "users", params: { group_id: @group.id }
        json = json_parse(response.body)
        expect(json.first["is_inactive"]).to be_nil
      end
    end
  end

  describe "POST create_file" do
    let(:course) { Course.create! }
    let(:group_category) { course.group_categories.create!(name: "just a category") }
    let(:group) { course.groups.create!(name: "just a group", group_category:) }
    let(:assignment) { course.assignments.create!(title: "hi", submission_types: "online_upload") }

    context "as a teacher" do
      before do
        user_session(teacher)
      end

      let(:teacher) { course.enroll_teacher(User.create!, active_all: true).user }
      let(:progress) { Progress.last }
      let(:request_params) do
        { course_id: course.id, group_id: group.id, filename: "An attachment!", url: "http://nowhere" }
      end

      it "creates a Progress object with an assignment as the context when the assignment_id parameter is included" do
        put "create_file", params: request_params.merge({ assignment_id: assignment.id })
        expect(progress.context).to eq(assignment)
      end

      it "creates a Progress object with the current user as the context when no assignment parameter is included" do
        put "create_file", params: request_params
        expect(progress.context).to eq(teacher)
      end
    end

    context "as a student" do
      before do
        @student = course.enroll_student(User.create!, enrollment_state: "active").user
        group.add_user(@student, "accepted")
        user_session(@student)
      end

      let(:request_params) do
        { group_id: group.id, assignment_id: assignment.id, filename: "An attachment!", url: "http://nowhere" }
      end

      let(:created_attachment) { group.attachments.first }

      it "uses the 'submissions' folder for assignment submissions" do
        put "create_file", params: request_params.merge(submit_assignment: true)
        expect(created_attachment.folder).to eq group.submissions_folder
      end

      it "uses the default folder for non-submissions" do
        put "create_file", params: request_params
        expect(created_attachment.folder).to eq Folder.unfiled_folder(group)
      end

      it "does not check quota if submit_assignment is true" do
        put "create_file", params: request_params.merge(submit_assignment: true)
        expect_any_instance_of(Attachment).not_to receive(:get_quota)
      end

      context "in a limited access account" do
        before do
          course.root_account.enable_feature!(:allow_limited_access_for_students)
          course.account.settings[:enable_limited_access_for_students] = true
          course.account.save!
        end

        it "renders unauthorized" do
          put "create_file", params: request_params.merge(submit_assignment: true)
          expect(response.code.to_i).to be 401
        end
      end
    end
  end

  context "Differentiation Tags" do
    before do
      Account.default.enable_feature!(:differentiation_tags)
      course_with_teacher(active_all: true, user: @user)
      @non_collaborative_group_category = @course.group_categories.create!(name: "Test non collaborative", non_collaborative: true)
      @non_collaborative_group = @course.groups.create!(name: "Non Collaborative group", group_category: @non_collaborative_group_category)
      @collaborative_group_category = @course.group_categories.create!(name: "Test collaborative", non_collaborative: false)
      @collaborative_group = @course.groups.create!(name: "Collaborative group", group_category: @collaborative_group_category)
      user_session(@teacher)
    end

    describe "GET show" do
<<<<<<< HEAD
      it "denies access for users without any manage tags permissions when group is non-collaborative" do
=======
      it "denies access for users when group is non-collaborative" do
        get "show", params: { id: @non_collaborative_group.id }
        expect(response).to have_http_status(:unauthorized)
      end

      it "denies access for users without any manage tags permissions when group is non-collaborative and request is json format" do
>>>>>>> 4b8c5dea
        RoleOverride::GRANULAR_MANAGE_TAGS_PERMISSIONS.each do |permission|
          @course.account.role_overrides.create!(
            permission:,
            role: teacher_role,
            enabled: false
          )
        end

<<<<<<< HEAD
        get "show", params: { id: @non_collaborative_group.id }
        expect(response).to have_http_status(:unauthorized)
      end

      it "allows access for users with any manage tags permission when group is non-collaborative" do
        get "show", params: { id: @non_collaborative_group.id }
=======
        get "show", params: { id: @non_collaborative_group.id }, format: :json
        expect(response).to have_http_status(:forbidden)
      end

      it "allows access for users with any manage tags permission when group is non-collaborative and request is json format" do
        get "show", params: { id: @non_collaborative_group.id }, format: :json
>>>>>>> 4b8c5dea
        expect(response).to be_successful
      end

      it "allows access for users without manage tags permissions when group is collaborative" do
        RoleOverride::GRANULAR_MANAGE_TAGS_PERMISSIONS.each do |permission|
          @course.account.role_overrides.create!(
            permission:,
            role: teacher_role,
            enabled: false
          )
        end

        get "show", params: { id: @collaborative_group.id }
        expect(response).to be_successful
      end
    end

    describe "PUT update" do
      it "denies access for users without any manage tags permissions when group is non-collaborative" do
        RoleOverride::GRANULAR_MANAGE_TAGS_PERMISSIONS.each do |permission|
          @course.account.role_overrides.create!(
            permission:,
            role: teacher_role,
            enabled: false
          )
        end

        put "update", params: { id: @non_collaborative_group.id, group: { name: "new name" } }
        expect(response).to have_http_status(:unauthorized)
      end

      it "allows access for users with any manage tags permission when group is non-collaborative" do
        put "update", params: { id: @non_collaborative_group.id, group: { name: "new name" } }
        expect(response).to be_redirect
        expect(@non_collaborative_group.reload.name).to eq "new name"
      end

      it "allows access for users without manage tags permissions when group is collaborative" do
        RoleOverride::GRANULAR_MANAGE_TAGS_PERMISSIONS.each do |permission|
          @course.account.role_overrides.create!(
            permission:,
            role: teacher_role,
            enabled: false
          )
        end

        put "update", params: { id: @collaborative_group.id, group: { name: "new name" } }
        expect(response).to be_redirect
        expect(@collaborative_group.reload.name).to eq "new name"
      end
    end

    describe "POST create" do
      it "denies access for users without manage_tags_add permission" do
        RoleOverride::GRANULAR_MANAGE_TAGS_PERMISSIONS.each do |permission|
          @course.account.role_overrides.create!(
            permission:,
            role: teacher_role,
            enabled: false
          )
        end

        post "create", params: { course_id: @course.id, group: { name: "some group", group_category_id: @non_collaborative_group_category.id } }

        expect(response).to have_http_status(:unauthorized)
        expect(Group.count).to eq(2)
      end

      it "does not deny access for users without manage_tags_add permission from creating normal group" do
        RoleOverride::GRANULAR_MANAGE_TAGS_PERMISSIONS.each do |permission|
          @course.account.role_overrides.create!(
            permission:,
            role: teacher_role,
            enabled: false
          )
        end
        expect(Group.count).to eq(2)

        post "create", params: { course_id: @course.id, group: { name: "some group", group_category_id: @collaborative_group_category.id } }
        expect(response).to be_redirect
        expect(Group.count).to eq(3)
      end

      it "works correctly for users with manage_tags_add permission" do
        expect(Group.count).to eq(2)
        post "create", params: { course_id: @course.id, group: { name: "some group", group_category_id: @non_collaborative_group_category.id } }

        expect(response).to be_redirect
        expect(Group.count).to eq(3)
      end
    end

    describe "DELETE destroy" do
      it "denies access for users without manage_tags_delete permission" do
        RoleOverride::GRANULAR_MANAGE_TAGS_PERMISSIONS.each do |permission|
          @course.account.role_overrides.create!(
            permission:,
            role: teacher_role,
            enabled: false
          )
        end

        delete "destroy", params: { course_id: @course.id, id: @non_collaborative_group.id }

        expect(response).to have_http_status(:unauthorized)
        expect(Group.exists?(@non_collaborative_group.id)).to be(true) # Group is not deleted
      end

      it "does noy deny access for users without manage_tags_delete permission from deleting normal group" do
        RoleOverride::GRANULAR_MANAGE_TAGS_PERMISSIONS.each do |permission|
          @course.account.role_overrides.create!(
            permission:,
            role: teacher_role,
            enabled: false
          )
        end

        delete "destroy", params: { course_id: @course.id, id: @collaborative_group.id }

        expect(@course.groups).to include(@collaborative_group)
        expect(@course.groups.active).not_to include(@collaborative_group)
      end

      it "works correctly for users with manage_tags_delete permission" do
        delete "destroy", params: { course_id: @course.id, id: @non_collaborative_group.id }

        expect(@course.differentiation_tags).to include(@non_collaborative_group)
        expect(@course.differentiation_tags.active).not_to include(@non_collaborative_group)
      end
    end

    describe "GET 'context_group_members'" do
      it "denies access for users without any manage tags permissions when group is non-collaborative" do
        RoleOverride::GRANULAR_MANAGE_TAGS_PERMISSIONS.each do |permission|
          @course.account.role_overrides.create!(
            permission:,
            role: teacher_role,
            enabled: false
          )
        end

        get "context_group_members", params: { group_id: @non_collaborative_group.id }
        expect(response).to have_http_status(:unauthorized)
      end

      it "allows access for users with any manage tags permission when group is non-collaborative" do
        get "context_group_members", params: { group_id: @non_collaborative_group.id }
        expect(response).to be_successful
      end

      it "allows access for users without manage tags permissions when group is collaborative" do
        RoleOverride::GRANULAR_MANAGE_TAGS_PERMISSIONS.each do |permission|
          @course.account.role_overrides.create!(
            permission:,
            role: teacher_role,
            enabled: false
          )
        end

        get "context_group_members", params: { group_id: @collaborative_group.id }
        expect(response).to be_successful
      end
    end

    describe "POST add_user" do
      it "denies access for users without any manage tags permissions when group is non-collaborative" do
        RoleOverride::GRANULAR_MANAGE_TAGS_PERMISSIONS.each do |permission|
          @course.account.role_overrides.create!(
            permission:,
            role: teacher_role,
            enabled: false
          )
        end

        post "add_user", params: { group_id: @non_collaborative_group.id, user_id: @student1.id }
        expect(response).to have_http_status(:unauthorized)
      end

      it "allows access for users with any manage tags permission when group is non-collaborative" do
        post "add_user", params: { group_id: @non_collaborative_group.id, user_id: @student1.id }
        expect(response).to be_successful
        expect(@non_collaborative_group.users).to include(@student1)
      end

      it "allows access for users without manage tags permissions when group is collaborative" do
        RoleOverride::GRANULAR_MANAGE_TAGS_PERMISSIONS.each do |permission|
          @course.account.role_overrides.create!(
            permission:,
            role: teacher_role,
            enabled: false
          )
        end

        post "add_user", params: { group_id: @collaborative_group.id, user_id: @student1.id }
        expect(response).to be_successful
        expect(@collaborative_group.users).to include(@student1)
      end
    end

    describe "DELETE remove_user" do
      it "denies access for users without any manage tags permissions when group is non-collaborative" do
        @non_collaborative_group.add_user(@student1)
        RoleOverride::GRANULAR_MANAGE_TAGS_PERMISSIONS.each do |permission|
          @course.account.role_overrides.create!(
            permission:,
            role: teacher_role,
            enabled: false
          )
        end

        delete "remove_user", params: { group_id: @non_collaborative_group.id, user_id: @student1.id }
        expect(response).to have_http_status(:unauthorized)
        expect(@non_collaborative_group.users).to include(@student1)
      end

      it "allows access for users with any manage tags permission when group is non-collaborative" do
        @non_collaborative_group.add_user(@student1)
        delete "remove_user", params: { group_id: @non_collaborative_group.id, user_id: @student1.id }
        expect(response).to be_successful
        expect(@non_collaborative_group.users).not_to include(@student1)
      end

      it "allows access for users without manage tags permissions when group is collaborative" do
        @collaborative_group.add_user(@student1)
        RoleOverride::GRANULAR_MANAGE_TAGS_PERMISSIONS.each do |permission|
          @course.account.role_overrides.create!(
            permission:,
            role: teacher_role,
            enabled: false
          )
        end

        delete "remove_user", params: { group_id: @collaborative_group.id, user_id: @student1.id }
        expect(response).to be_successful
        expect(@collaborative_group.users).not_to include(@student1)
      end
    end

    describe "POST invite" do
      it "denies access for users without any manage tags permissions when group is non-collaborative" do
        RoleOverride::GRANULAR_MANAGE_TAGS_PERMISSIONS.each do |permission|
          @course.account.role_overrides.create!(
            permission:,
            role: teacher_role,
            enabled: false
          )
        end

        post "invite", params: { group_id: @non_collaborative_group.id, invitees: ["student@example.com"] }
        expect(response).to have_http_status(:unauthorized)
      end

      it "allows access for users with any manage tags permission when group is non-collaborative" do
        post "invite", params: { group_id: @non_collaborative_group.id, invitees: ["student@example.com"] }
        expect(response).to be_successful
      end

      it "allows access for users without manage tags permissions when group is collaborative" do
        RoleOverride::GRANULAR_MANAGE_TAGS_PERMISSIONS.each do |permission|
          @course.account.role_overrides.create!(
            permission:,
            role: teacher_role,
            enabled: false
          )
        end

        post "invite", params: { group_id: @collaborative_group.id, invitees: ["student@example.com"] }
        expect(response).to be_successful
      end
    end
<<<<<<< HEAD
=======

    describe "GET 'unassigned_members'" do
      it "denies access for users without any manage tags permissions when group category is non-collaborative" do
        RoleOverride::GRANULAR_MANAGE_TAGS_PERMISSIONS.each do |permission|
          @course.account.role_overrides.create!(
            permission:,
            role: teacher_role,
            enabled: false
          )
        end

        get "unassigned_members", params: { course_id: @course.id, category_id: @non_collaborative_group_category.id }
        expect(response).to have_http_status(:unauthorized)
        expect(json_parse["message"]).to eq "Not authorized to manage differentiation tag."
      end

      it "allows access for users with any manage tags permission when group category is non-collaborative" do
        get "unassigned_members", params: { course_id: @course.id, category_id: @non_collaborative_group_category.id }
        expect(response).to be_successful
      end

      it "allows access for users without manage tags permissions when group category is collaborative" do
        RoleOverride::GRANULAR_MANAGE_TAGS_PERMISSIONS.each do |permission|
          @course.account.role_overrides.create!(
            permission:,
            role: teacher_role,
            enabled: false
          )
        end

        get "unassigned_members", params: { course_id: @course.id, category_id: @collaborative_group_category.id }
        expect(response).to be_successful
      end
    end

    describe "GET 'public_feed'" do
      it "returns unauthorized when accessing non_collaborative group without permissions" do
        RoleOverride::GRANULAR_MANAGE_TAGS_PERMISSIONS.each do |permission|
          @course.account.role_overrides.create!(
            permission:,
            role: teacher_role,
            enabled: false
          )
        end
        get "public_feed", params: { feed_code: @non_collaborative_group.feed_code }, format: "atom"
        expect(response).to have_http_status(:unauthorized)
        json = response.parsed_body
        expect(json["message"]).to eq "Not authorized to manage differentiation tag."
      end

      it "allows access to non_collaborative group with proper permissions" do
        get "public_feed", params: { feed_code: @non_collaborative_group.feed_code }, format: "atom"
        expect(response).to be_successful
      end

      it "allows access to collaborative group without permissions" do
        RoleOverride::GRANULAR_MANAGE_TAGS_PERMISSIONS.each do |permission|
          @course.account.role_overrides.create!(
            permission:,
            role: teacher_role,
            enabled: false
          )
        end
        get "public_feed", params: { feed_code: @collaborative_group.feed_code }, format: "atom"
        expect(response).to be_successful
      end
    end

    describe "GET 'activity_stream'" do
      it "returns unauthorized when accessing non_collaborative group without permissions" do
        RoleOverride::GRANULAR_MANAGE_TAGS_PERMISSIONS.each do |permission|
          @course.account.role_overrides.create!(
            permission:,
            role: teacher_role,
            enabled: false
          )
        end
        get "activity_stream", params: { group_id: @non_collaborative_group.id }
        expect(response).to have_http_status(:unauthorized)
        json = response.parsed_body
        expect(json["message"]).to eq "Not authorized to manage differentiation tag."
      end

      it "allows access to non_collaborative group with proper permissions" do
        get "activity_stream", params: { group_id: @non_collaborative_group.id }
        expect(response).to be_successful
      end

      it "allows access to collaborative group without permissions" do
        RoleOverride::GRANULAR_MANAGE_TAGS_PERMISSIONS.each do |permission|
          @course.account.role_overrides.create!(
            permission:,
            role: teacher_role,
            enabled: false
          )
        end
        get "activity_stream", params: { group_id: @collaborative_group.id }
        expect(response).to be_successful
      end
    end

    describe "GET 'activity_stream_summary'" do
      it "returns unauthorized when accessing non_collaborative group without permissions" do
        RoleOverride::GRANULAR_MANAGE_TAGS_PERMISSIONS.each do |permission|
          @course.account.role_overrides.create!(
            permission:,
            role: teacher_role,
            enabled: false
          )
        end
        get "activity_stream_summary", params: { group_id: @non_collaborative_group.id }
        expect(response).to have_http_status(:unauthorized)
        json = response.parsed_body
        expect(json["message"]).to eq "Not authorized to manage differentiation tag."
      end

      it "allows access to non_collaborative group with proper permissions" do
        get "activity_stream_summary", params: { group_id: @non_collaborative_group.id }
        expect(response).to be_successful
      end

      it "allows access to collaborative group without permissions" do
        RoleOverride::GRANULAR_MANAGE_TAGS_PERMISSIONS.each do |permission|
          @course.account.role_overrides.create!(
            permission:,
            role: teacher_role,
            enabled: false
          )
        end
        get "activity_stream_summary", params: { group_id: @collaborative_group.id }
        expect(response).to be_successful
      end
    end

    describe "POST 'create_file'" do
      it "denies access to upload files when group is non-collaborative" do
        post "create_file", params: { group_id: @non_collaborative_group.id }
        expect(response).to have_http_status(:unauthorized)
        json = response.parsed_body
        expect(json["message"]).to eq "Not authorized to upload file to Differentiation Tag"
      end
    end

    describe "GET 'users'" do
      it "denies access when group is non-collaborative and user lacks permissions" do
        RoleOverride::GRANULAR_MANAGE_TAGS_PERMISSIONS.each do |permission|
          @course.account.role_overrides.create!(
            permission:,
            role: teacher_role,
            enabled: false
          )
        end
        get "users", params: { group_id: @non_collaborative_group.id }
        expect(response).to have_http_status(:unauthorized)
      end

      it "allows access when group is non-collaborative and user has permissions" do
        get "users", params: { group_id: @non_collaborative_group.id }
        expect(response).to be_successful
      end

      it "allows access when group is collaborative regardless of permissions" do
        RoleOverride::GRANULAR_MANAGE_TAGS_PERMISSIONS.each do |permission|
          @course.account.role_overrides.create!(
            permission:,
            role: teacher_role,
            enabled: false
          )
        end
        get "users", params: { group_id: @collaborative_group.id }
        expect(response).to be_successful
      end
    end

    describe "GET 'permissions'" do
      it "denies access when group is non-collaborative and user lacks permissions" do
        RoleOverride::GRANULAR_MANAGE_TAGS_PERMISSIONS.each do |permission|
          @course.account.role_overrides.create!(
            permission:,
            role: teacher_role,
            enabled: false
          )
        end
        get "permissions", params: { group_id: @non_collaborative_group.id }
        expect(response).to have_http_status(:unauthorized)
      end

      it "allows access when group is non-collaborative and user has permissions" do
        get "permissions", params: { group_id: @non_collaborative_group.id }
        expect(response).to be_successful
      end

      it "allows access when group is collaborative regardless of permissions" do
        RoleOverride::GRANULAR_MANAGE_TAGS_PERMISSIONS.each do |permission|
          @course.account.role_overrides.create!(
            permission:,
            role: teacher_role,
            enabled: false
          )
        end
        get "permissions", params: { group_id: @collaborative_group.id }
        expect(response).to be_successful
      end
    end

    describe "GET 'accept_invitation'" do
      it "returns unauthorized when accessing non_collaborative group without permissions" do
        RoleOverride::GRANULAR_MANAGE_TAGS_PERMISSIONS.each do |permission|
          @course.account.role_overrides.create!(
            permission:,
            role: teacher_role,
            enabled: false
          )
        end
        membership = @non_collaborative_group.invite_user(@user)
        get "accept_invitation", params: { group_id: @non_collaborative_group.id, uuid: membership.uuid }
        expect(response).to have_http_status(:unauthorized)
        json = response.parsed_body
        expect(json["message"]).to eq "Not authorized to manage differentiation tag."
      end
    end
>>>>>>> 4b8c5dea
  end
end<|MERGE_RESOLUTION|>--- conflicted
+++ resolved
@@ -1138,39 +1138,26 @@
     end
 
     describe "GET show" do
-<<<<<<< HEAD
-      it "denies access for users without any manage tags permissions when group is non-collaborative" do
-=======
       it "denies access for users when group is non-collaborative" do
         get "show", params: { id: @non_collaborative_group.id }
         expect(response).to have_http_status(:unauthorized)
       end
 
       it "denies access for users without any manage tags permissions when group is non-collaborative and request is json format" do
->>>>>>> 4b8c5dea
-        RoleOverride::GRANULAR_MANAGE_TAGS_PERMISSIONS.each do |permission|
-          @course.account.role_overrides.create!(
-            permission:,
-            role: teacher_role,
-            enabled: false
-          )
-        end
-
-<<<<<<< HEAD
-        get "show", params: { id: @non_collaborative_group.id }
-        expect(response).to have_http_status(:unauthorized)
-      end
-
-      it "allows access for users with any manage tags permission when group is non-collaborative" do
-        get "show", params: { id: @non_collaborative_group.id }
-=======
+        RoleOverride::GRANULAR_MANAGE_TAGS_PERMISSIONS.each do |permission|
+          @course.account.role_overrides.create!(
+            permission:,
+            role: teacher_role,
+            enabled: false
+          )
+        end
+
         get "show", params: { id: @non_collaborative_group.id }, format: :json
         expect(response).to have_http_status(:forbidden)
       end
 
       it "allows access for users with any manage tags permission when group is non-collaborative and request is json format" do
         get "show", params: { id: @non_collaborative_group.id }, format: :json
->>>>>>> 4b8c5dea
         expect(response).to be_successful
       end
 
@@ -1441,8 +1428,6 @@
         expect(response).to be_successful
       end
     end
-<<<<<<< HEAD
-=======
 
     describe "GET 'unassigned_members'" do
       it "denies access for users without any manage tags permissions when group category is non-collaborative" do
@@ -1664,6 +1649,5 @@
         expect(json["message"]).to eq "Not authorized to manage differentiation tag."
       end
     end
->>>>>>> 4b8c5dea
   end
 end