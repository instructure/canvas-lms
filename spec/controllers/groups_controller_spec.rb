# frozen_string_literal: true

#
# Copyright (C) 2011 - present Instructure, Inc.
#
# This file is part of Canvas.
#
# Canvas is free software: you can redistribute it and/or modify it under
# the terms of the GNU Affero General Public License as published by the Free
# Software Foundation, version 3 of the License.
#
# Canvas is distributed in the hope that it will be useful, but WITHOUT ANY
# WARRANTY; without even the implied warranty of MERCHANTABILITY or FITNESS FOR
# A PARTICULAR PURPOSE. See the GNU Affero General Public License for more
# details.
#
# You should have received a copy of the GNU Affero General Public License along
# with this program. If not, see <http://www.gnu.org/licenses/>.
#

require "feedjira"

describe GroupsController do
  before :once do
    course_with_teacher(active_all: true)
    students = create_users_in_course(@course, 3, return_type: :record)
    @student1, @student2, @student3 = students
    @student = @student1
  end

  describe "GET context_index" do
    context "student context cards" do
      it "is always enabled for teachers" do
        %w[manage_students allow_course_admin_actions].each do |perm|
          RoleOverride.manage_role_override(Account.default, teacher_role, perm, override: false)
        end
        user_session(@teacher)
        get "index", params: { course_id: @course.id }
        expect(assigns[:js_env][:STUDENT_CONTEXT_CARDS_ENABLED]).to be true
      end

      it "is always disabled for students" do
        user_session(@student)
        get "index", params: { course_id: @course.id }
        cards_enabled = assigns[:js_env] && assigns[:js_env][:STUDENT_CONTEXT_CARDS_ENABLED]
        expect(cards_enabled).to be_falsey
      end
    end

    it "requires authorization" do
      user_session(user_factory) # logged in user_factory without course access
      category1 = @course.group_categories.create(name: "category 1")
      category2 = @course.group_categories.create(name: "category 2")
      @course.groups.create(name: "some group", group_category: category1)
      @course.groups.create(name: "some other group", group_category: category1)
      @course.groups.create(name: "some third group", group_category: category2)
      get "index", params: { course_id: @course.id }
      assert_unauthorized
    end

    it "assigns variables" do
      user_session(@teacher)
      category1 = @course.group_categories.create(name: "category 1")
      category2 = @course.group_categories.create(name: "category 2")
      g1 = @course.groups.create(name: "some group", group_category: category1)
      g2 = @course.groups.create(name: "some other group", group_category: category1)
      g3 = @course.groups.create(name: "some third group", group_category: category2)
      get "index", params: { course_id: @course.id }
      expect(response).to be_successful
      expect(assigns[:groups]).not_to be_empty
      expect(assigns[:groups].length).to be(3)
      expect(assigns[:groups] - [g1, g2, g3]).to be_empty
      expect(assigns[:categories].length).to be(2)
    end

    it "returns groups in sorted by group category name, then group name for student view" do
      user_session(@student)
      category1 = @course.group_categories.create(name: "1")
      category2 = @course.group_categories.create(name: "2")
      category3 = @course.group_categories.create(name: "11")
      groups = []
      groups << @course.groups.create(name: "11", group_category: category1)
      groups << @course.groups.create(name: "2", group_category: category1)
      groups << @course.groups.create(name: "1", group_category: category1)
      groups << @course.groups.create(name: "22", group_category: category2)
      groups << @course.groups.create(name: "2", group_category: category2)
      groups << @course.groups.create(name: "3", group_category: category2)
      groups << @course.groups.create(name: "4", group_category: category3)
      groups << @course.groups.create(name: "44", group_category: category3)
      groups << @course.groups.create(name: "4.5", group_category: category3)
      groups.each { |g| g.add_user @student, "accepted" }
      get "index", params: { course_id: @course.id, per_page: 50 }, format: "json"
      expect(response).to be_successful
      expect(assigns[:paginated_groups]).not_to be_empty
      expect(assigns[:paginated_groups].length).to be(9)
      # Check group category ordering
      expect(assigns[:paginated_groups][0].group_category.name).to eql("1")
      expect(assigns[:paginated_groups][1].group_category.name).to eql("1")
      expect(assigns[:paginated_groups][2].group_category.name).to eql("1")
      expect(assigns[:paginated_groups][3].group_category.name).to eql("2")
      expect(assigns[:paginated_groups][4].group_category.name).to eql("2")
      expect(assigns[:paginated_groups][5].group_category.name).to eql("2")
      expect(assigns[:paginated_groups][6].group_category.name).to eql("11")
      expect(assigns[:paginated_groups][7].group_category.name).to eql("11")
      expect(assigns[:paginated_groups][8].group_category.name).to eql("11")
      # Check group name ordering
      expect(assigns[:paginated_groups][0].name).to eql("1")
      expect(assigns[:paginated_groups][1].name).to eql("2")
      expect(assigns[:paginated_groups][2].name).to eql("11")
      expect(assigns[:paginated_groups][3].name).to eql("2")
      expect(assigns[:paginated_groups][4].name).to eql("3")
      expect(assigns[:paginated_groups][5].name).to eql("22")
      expect(assigns[:paginated_groups][6].name).to eql("4")
      expect(assigns[:paginated_groups][7].name).to eql("4.5")
      expect(assigns[:paginated_groups][8].name).to eql("44")
    end

    it "does not 500 for admins that can view but cannot manage groups" do
      a = Account.default
      role = custom_account_role("groups-view-only", account: a)
      a.role_overrides.create! role:, permission: "manage_groups", enabled: false
      a.role_overrides.create! role:, permission: "read_roster", enabled: true
      a.role_overrides.create! role:, permission: "view_group_pages", enabled: true

      my_admin = User.create!(name: "my admin")
      a.account_users.create!(user: my_admin, role:)

      course_with_teacher(active_all: true)
      user_session(my_admin)
      category1 = @course.group_categories.create(name: "category 1")
      @course.groups.create(name: "some group", group_category: category1)
      get "index", params: { course_id: @course.id, section_restricted: true }, format: :json
      expect(response).to have_http_status :ok
    end

    it "don't filter out inactive students if json and param set" do
      course_with_teacher(active_all: true)
      students = create_users_in_course(@course, 2, return_type: :record)
      student1, student2 = students
      category1 = @course.group_categories.create(name: "category 1")
      g = @course.groups.create(name: "some group", group_category: category1)
      g.add_user(student1)
      g.add_user(student2)
      student2.enrollments.first.deactivate
      user_session(student1)
      get "index",
          params: { course_id: @course.id,
                    include: "users",
                    include_inactive_users: true },
          format: :json
      parsed_json = json_parse(response.body)
      expect(parsed_json.length).to eq 1
      users_json = parsed_json.first["users"]
      expect(users_json).not_to be_nil
      expect(users_json.length).to eq 2
      ids_json = users_json.to_set { |u| u["id"] }
      expect(ids_json).to eq [student1.id, student2.id].to_set
      names_json = users_json.to_set { |u| u["name"] }
      expect(names_json).to eq [student1.name, student2.name].to_set
      expect(response).to be_successful
    end

    context "section_restricted" do
      before do
        # Create a section restricted user in their own section
        @section1 = @course.course_sections.first
        @other_section = @course.course_sections.create!(name: "Other Section")
        @section_restricted_student = @course.enroll_student(user_model, section: @other_section, enrollment_state: "active").user
        @section_restricted_student_2 = @course.enroll_student(user_model, section: @other_section, enrollment_state: "active").user
        @section_restricted_student_3 = @course.enroll_student(user_model, section: @other_section, enrollment_state: "active").user
        @other_student = @course.enroll_student(user_model, section: @section1, enrollment_state: "active").user
        Enrollment.limit_privileges_to_course_section!(@course, @section_restricted_student, true)
        Enrollment.limit_privileges_to_course_section!(@course, @section_restricted_student_2, true)
        Enrollment.limit_privileges_to_course_section!(@course, @section_restricted_student_3, true)
      end

      context "teacher assigned group category" do
        before do
          # Create a groupset that allows self-signup and requires group members to be in same section
          @group_category = GroupCategory.create(name: "Groups", context: @course)
          @group_category.save!
        end

        it "does not show section restricted students groups with non-section members" do
          # Group with the restricted user
          group_with_section_restricted_user = @course.groups.create(name: "restricted 1", group_category: @group_category)
          group_with_section_restricted_user.add_user(@section_restricted_student)
          group_with_section_restricted_user.save

          # Group with student from another section
          group_with_user_in_different_section = @course.groups.create(name: "different section", group_category: @group_category)
          group_with_user_in_different_section.add_user(@other_student)
          group_with_user_in_different_section.save

          # Restricted user is logged in
          user_session(@section_restricted_student)
          get "index", params: { course_id: @course.id, section_restricted: true }, format: :json

          expect(response).to be_successful
          expect(json_parse(response.body).length).to be(1)
          expect(assigns[:groups].length).to be(1)
          expect(assigns[:groups][0].id).to eql(group_with_section_restricted_user.id)
        end

        it "does not hide group if you are a group member" do
          # Group with a section_restricted user
          group_with_section_restricted_user = @course.groups.create(name: "restricted 1", group_category: @group_category)
          group_with_section_restricted_user.add_user(@section_restricted_student_2)
          group_with_section_restricted_user.save

          # Group with student from another section
          group_with_user_in_different_section = @course.groups.create(name: "different section", group_category: @group_category)
          group_with_user_in_different_section.add_user(@other_student)
          group_with_user_in_different_section.add_user(@section_restricted_student)
          group_with_user_in_different_section.save

          # Restricted user is logged in
          user_session(@section_restricted_student)
          get "index", params: { course_id: @course.id, section_restricted: true }, format: :json

          expect(response).to be_successful
          expect(json_parse(response.body).length).to be(2)
          expect(assigns[:groups].length).to be(2)
          expect(assigns[:groups].map(&:id).sort).to eql(@group_category.groups.map(&:id).sort)
        end
      end

      context "self-signup non-section restricted group category" do
        it "does not hide any groups from section restricted students" do
          # Group Category that does not restrict sections of students
          @group_category_non_restricted = GroupCategory.student_organized_for(@course)
          @group_category_non_restricted.configure_self_signup(true, false)
          @group_category_non_restricted.save!

          # Group with the restricted user
          group_with_section_restricted_user = @course.groups.create(name: "restricted 1", group_category: @group_category_non_restricted)
          group_with_section_restricted_user.add_user(@section_restricted_student)
          group_with_section_restricted_user.save

          # Group with student from another section
          group_with_user_in_different_section = @course.groups.create(name: "different section", group_category: @group_category_non_restricted)
          group_with_user_in_different_section.add_user(@other_student)
          group_with_user_in_different_section.save

          # Restricted user is logged in
          user_session(@section_restricted_student)
          get "index", params: { course_id: @course.id, section_restricted: true }, format: :json

          expect(response).to be_successful
          expect(json_parse(response.body).length).to be(2)
          expect(assigns[:groups].length).to be(2)
          expect(assigns[:groups].map(&:id).sort).to eql(@group_category_non_restricted.groups.map(&:id).sort)
        end
      end

      context "self-signup restricted group category" do
        before do
          # Create a groupset that allows self-signup and requires group members to be in same section
          @group_category = GroupCategory.student_organized_for(@course)
          @group_category.configure_self_signup(true, true)
          @group_category.group_limit = 2
          @group_category.save!
        end

        it "does not remove groups for teachers" do
          # Group with the restricted user
          group_with_section_restricted_user = @course.groups.create(name: "restricted 1", group_category: @group_category)
          group_with_section_restricted_user.add_user(@section_restricted_student)
          group_with_section_restricted_user.save

          # Group with student from another section
          group_with_user_in_different_section = @course.groups.create(name: "different section", group_category: @group_category)
          group_with_user_in_different_section.add_user(@other_student)
          group_with_user_in_different_section.save

          # Teacher
          user_session(@teacher)
          get "index", params: { course_id: @course.id, section_restricted: true }, format: :json

          expect(response).to be_successful
          expect(json_parse(response.body).length).to be(2)
          expect(assigns[:groups].length).to be(2)
          expect(assigns[:groups].map(&:id).sort).to eql(@group_category.groups.map(&:id).sort)
        end

        it "does not remove empty groups" do
          # Empty Group
          group_with_user_in_different_section = @course.groups.create(name: "Empty group", group_category: @group_category)
          group_with_user_in_different_section.save

          # Restricted user is logged in
          user_session(@section_restricted_student)
          get "index", params: { course_id: @course.id, section_restricted: true }, format: :json

          expect(response).to be_successful
          expect(json_parse(response.body).length).to be(1)
          expect(assigns[:groups].length).to be(1)
          expect(assigns[:groups][0].id).to eql(group_with_user_in_different_section.id)
        end

        it "does not remove full groups if users have the same section as the current user" do
          # Group with the second restricted user
          group_with_section_restricted_user_2 = @course.groups.create(name: "restricted and full group", group_category: @group_category)
          group_with_section_restricted_user_2.add_user(@section_restricted_student_2)
          group_with_section_restricted_user_2.add_user(@section_restricted_student_3)
          group_with_section_restricted_user_2.save

          # Restricted user is logged in
          user_session(@section_restricted_student)
          get "index", params: { course_id: @course.id, section_restricted: true }, format: :json

          expect(response).to be_successful
          expect(json_parse(response.body).length).to be(1)
          expect(assigns[:groups].length).to be(1)
          expect(assigns[:groups][0].id).to eql(group_with_section_restricted_user_2.id)
        end

        it "does not show groups with students from other sections to section restricted students" do
          # Group with the restricted user
          group_with_section_restricted_user = @course.groups.create(name: "restricted 1", group_category: @group_category)
          group_with_section_restricted_user.add_user(@section_restricted_student)
          group_with_section_restricted_user.save

          # Group with student from another section
          group_with_user_in_different_section = @course.groups.create(name: "different section", group_category: @group_category)
          group_with_user_in_different_section.add_user(@other_student)
          group_with_user_in_different_section.save
          # Restricted user is logged in
          user_session(@section_restricted_student)
          get "index", params: { course_id: @course.id, section_restricted: true }, format: :json

          expect(response).to be_successful
          expect(json_parse(response.body).length).to be(1)
          expect(assigns[:groups].length).to be(1)
          expect(assigns[:groups][0].id).to eql(group_with_section_restricted_user.id)
        end
      end
    end

    context "self_signup_deadline_enabled ENV variable" do
      it "set to true if enabled at account level" do
        @course.account.enable_feature!(:self_signup_deadline)
        user_session(@teacher)
        get "index", params: { course_id: @course.id }
        expect(assigns[:js_env][:self_signup_deadline_enabled]).to be_truthy
      end

      it "set to false if not enabled at account level" do
        user_session(@teacher)
        get "index", params: { course_id: @course.id }
        expect(assigns[:js_env][:self_signup_deadline_enabled]).to be_falsey
      end
    end
  end

  describe "group_json" do
    it "should include context_name for group" do
      group_with_user(group_context: @course, user: @student, active_all: true)
      user_session(@student)

      get "index", format: "json"
      expect(response).to be_successful
      parsed_json = json_parse(response.body)
      expect(parsed_json.length).to eq 1
      expect(parsed_json[0]["context_name"]).to eq @group.context.name
    end

    it "should include course_id and not account_id if group's context is course'" do
      group_with_user(group_context: @course, user: @student, active_all: true)
      user_session(@student)
      get "index", format: "json"
      parsed_json = json_parse(response.body)
      expect(parsed_json.length).to eq 1
      expect(parsed_json[0]["course_id"]).to eq @group.context.id
      expect(parsed_json[0]["account_id"]).to be_nil
    end

    it "should include account_id and not course_id if group's context is account" do
      group_with_user(group_context: @account, user: @student, active_all: true)
      user_session(@student)
      get "index", format: "json"
      parsed_json = json_parse(response.body)
      expect(parsed_json.length).to eq 1
      expect(parsed_json[0]["account_id"]).to eq @group.context.id
      expect(parsed_json[0]["course_id"]).to be_nil
    end
  end

  describe "GET index" do
    it "splits up current and previous groups" do
      course1 = @course
      group_with_user(group_context: course1, user: @student, active_all: true)
      group1 = @group

      course_with_teacher(active_all: true)
      course2 = @course

      course2.soft_conclude!
      course2.save!

      create_enrollments(course2, [@student])
      group_with_user(group_context: course2, user: @student, active_all: true)
      group2 = @group

      user_session(@student)

      get "index"
      expect(assigns[:current_groups]).to eq([group1])
      expect(assigns[:previous_groups]).to eq([group2])
    end

    it "does not show restricted previous groups" do
      group_with_user(group_context: @course, user: @student, active_all: true)

      @course.soft_conclude!
      @course.restrict_student_past_view = true
      @course.save!

      user_session(@student)

      get "index"
      expect(assigns[:current_groups]).to eq([])
      expect(assigns[:previous_groups]).to eq([])
    end

    it 'puts groups in courses in terms concluded for students in "previous groups"' do
      @course.enrollment_term.set_overrides(@course.account, "StudentEnrollment" => { end_at: 1.week.ago })
      group_with_user(group_context: @course, user: @student, active_all: true)
      user_session(@student)
      get "index"
      expect(assigns[:current_groups]).to eq([])
      expect(assigns[:previous_groups]).to eq([@group])
    end

    describe "pagination" do
      before :once do
        group_with_user(group_context: @course, user: @student, active_all: true)
        group_with_user(group_context: @course, user: @student, active_all: true)
      end

      before do
        user_session(@student)
      end

      it "does not paginate non-json" do
        get "index", params: { per_page: 1 }
        expect(assigns[:current_groups]).to eq @student.current_groups.by_name
        expect(response.headers["Link"]).to be_nil
      end

      it "paginates json" do
        get "index", params: { per_page: 1 }, format: "json"
        expect(assigns[:groups]).to eq [@student.current_groups.by_name.first]
        expect(response.headers["Link"]).not_to be_nil
      end
    end
  end

  describe "GET show" do
    it "requires authorization" do
      @group = Account.default.groups.create!(name: "some group")
      get "show", params: { id: @group.id }
      expect(assigns[:group]).to eql(@group)
      assert_unauthorized
    end

    it "assigns variables" do
      @group = Account.default.groups.create!(name: "some group")
      @user = user_model
      user_session(@user)
      @group.add_user(@user)
      get "show", params: { id: @group.id }
      expect(response).to be_successful
      expect(assigns[:group]).to eql(@group)
      expect(assigns[:context]).to eql(@group)
      expect(assigns[:stream_items]).to eql([])
    end

    it "allows user to join self-signup groups" do
      user_session(@student)
      category1 = @course.group_categories.create!(name: "category 1")
      category1.configure_self_signup(true, false)
      category1.save!
      g1 = @course.groups.create!(name: "some group", group_category: category1)

      get "show", params: { course_id: @course.id, id: g1.id, join: 1 }
      g1.reload
      expect(g1.users.map(&:id)).to include @student.id
    end

    it "allows user to leave self-signup groups" do
      user_session(@student)
      category1 = @course.group_categories.create!(name: "category 1")
      category1.configure_self_signup(true, false)
      category1.save!
      g1 = @course.groups.create!(name: "some group", group_category: category1)
      g1.add_user(@student)

      get "show", params: { course_id: @course.id, id: g1.id, leave: 1 }
      g1.reload
      expect(g1.users.map(&:id)).not_to include @student.id
    end

    it "allows user to join student organized groups" do
      user_session(@student)
      category1 = GroupCategory.student_organized_for(@course)
      g1 = @course.groups.create!(name: "some group", group_category: category1, join_level: "parent_context_auto_join")

      get "show", params: { course_id: @course.id, id: g1.id, join: 1 }
      g1.reload
      expect(g1.users.map(&:id)).to include @student.id
    end

    it "allows user to leave student organized groups" do
      user_session(@student)
      category1 = @course.group_categories.create!(name: "category 1", role: "student_organized")
      g1 = @course.groups.create!(name: "some group", group_category: category1)
      g1.add_user(@student)

      get "show", params: { course_id: @course.id, id: g1.id, leave: 1 }
      g1.reload
      expect(g1.users.map(&:id)).not_to include @student.id
    end

    it "allows teachers to view after conclusion" do
      @teacher.enrollments.first.conclude
      user_session(@teacher)
      category = @course.group_categories.create(name: "category")
      group = @course.groups.create(name: "some group", group_category: category)

      get "show", params: { id: group.id }

      expect(response).to be_successful
      expect(assigns[:group]).to eql(group)
    end
  end

  describe "GET new" do
    it "requires authorization" do
      @group = @course.groups.create!(name: "some group")
      get "new", params: { course_id: @course.id }
      assert_unauthorized
    end
  end

  describe "POST add_user" do
    it "requires authorization" do
      @group = Account.default.groups.create!(name: "some group")
      post "add_user", params: { group_id: @group.id }
      assert_unauthorized
    end

    it "adds user" do
      user_session(@teacher)
      @group = @course.groups.create!(name: "PG 1", group_category: @category)
      @user = user_factory(active_all: true)
      post "add_user", params: { group_id: @group.id, user_id: @user.id }
      expect(response).to be_successful
      expect(assigns[:membership]).not_to be_nil
      expect(assigns[:membership].user).to eql(@user)
    end

    it "checks user section in restricted self-signup category" do
      user_session(@teacher)
      section1 = @course.course_sections.create
      section2 = @course.course_sections.create
      user1 = section1.enroll_user(user_model, "StudentEnrollment").user
      user2 = section2.enroll_user(user_model, "StudentEnrollment").user
      group_category = @course.group_categories.build(name: "My Category")
      group_category.configure_self_signup(true, true)
      group_category.save
      group = group_category.groups.create(context: @course)
      group.add_user(user1)

      post "add_user", params: { group_id: group.id, user_id: user2.id }
      expect(response).not_to be_successful
      expect(assigns[:membership]).not_to be_nil
      expect(assigns[:membership].user).to eql(user2)
      expect(assigns[:membership].errors[:user_id]).not_to be_nil
    end
  end

  describe "DELETE remove_user" do
    it "requires authorization" do
      @group = Account.default.groups.create!(name: "some group")
      @user = user_factory(active_all: true)
      @group.add_user(@user)
      delete "remove_user", params: { group_id: @group.id, user_id: @user.id, id: @user.id }
      assert_unauthorized
    end

    it "removes user" do
      user_session(@teacher)
      @group = @course.groups.create!(name: "PG 1", group_category: @category)
      @group.add_user(@user)
      delete "remove_user", params: { group_id: @group.id, user_id: @user.id, id: @user.id }
      expect(response).to be_successful
      @group.reload
      expect(@group.users).to be_empty
    end
  end

  describe "POST create" do
    it "requires authorization" do
      post "create", params: { course_id: @course.id, group: { name: "some group" } }
      assert_unauthorized
    end

    it "creates new group" do
      user_session(@teacher)
      post "create", params: { course_id: @course.id, group: { name: "some group" } }
      expect(response).to be_redirect
      expect(assigns[:group]).not_to be_nil
      expect(assigns[:group].name).to eql("some group")
    end

    it "does not create new group if :manage_groups_add is not enabled" do
      @course.account.role_overrides.create!(
        permission: "manage_groups_add",
        role: teacher_role,
        enabled: false
      )
      user_session(@teacher)
      post "create", params: { course_id: @course.id, group: { name: "some group" } }
      assert_unauthorized
    end

    it "honors group[group_category_id] when permitted" do
      user_session(@teacher)
      group_category = @course.group_categories.create(name: "some category")
      post "create", params: { course_id: @course.id, group: { name: "some group", group_category_id: group_category.id } }
      expect(response).to be_redirect
      expect(assigns[:group]).not_to be_nil
      expect(assigns[:group].group_category).to eq group_category
    end

    it "does not honor group[group_category_id] when not permitted" do
      user_session(@student)
      group_category = @course.group_categories.create(name: "some category")
      post "create", params: { course_id: @course.id, group: { name: "some group", group_category_id: group_category.id } }
      expect(response).to be_redirect
      expect(assigns[:group]).not_to be_nil
      expect(assigns[:group].group_category).to eq GroupCategory.student_organized_for(@course)
    end

    it "fails when group[group_category_id] would be honored but doesn't exist" do
      user_session(@student)
      @course.group_categories.create(name: "some category")
      post "create", params: { course_id: @course.id, group: { name: "some group", group_category_id: 11_235 } }
      expect(response).not_to be_successful
    end

    describe "quota" do
      before do
        Setting.set("group_default_quota", 11.decimal_megabytes)
      end

      context "teacher" do
        before do
          user_session(@teacher)
        end

        it "ignores the storage_quota_mb parameter" do
          post "create", params: { course_id: @course.id, group: { name: "a group", storage_quota_mb: 22 } }
          expect(assigns[:group].storage_quota_mb).to eq 11
        end
      end

      context "account admin" do
        before do
          account_admin_user
          user_session(@admin)
        end

        it "sets the storage_quota_mb parameter" do
          post "create", params: { course_id: @course.id, group: { name: "a group", storage_quota_mb: 22 } }
          expect(assigns[:group].storage_quota_mb).to eq 22
        end
      end
    end
  end

  describe "PUT update" do
    it "requires authorization" do
      @group = @course.groups.create!(name: "some group")
      put "update", params: { course_id: @course.id, id: @group.id, group: { name: "new name" } }
      assert_unauthorized
    end

    it "updates group" do
      user_session(@teacher)
      @group = @course.groups.create!(name: "some group")
      put "update", params: { course_id: @course.id, id: @group.id, group: { name: "new name" } }
      expect(response).to be_redirect
      expect(assigns[:group]).to eql(@group)
      expect(assigns[:group].name).to eql("new name")
    end

    it "does not update group if :manage_groups_manage is not enabled" do
      @course.account.role_overrides.create!(
        permission: "manage_groups_manage",
        role: teacher_role,
        enabled: false
      )
      user_session(@teacher)
      @group = @course.groups.create!(name: "some group")
      put "update", params: { course_id: @course.id, id: @group.id, group: { name: "new name" } }
      assert_unauthorized
    end

    it "honors group[group_category_id]" do
      user_session(@teacher)
      group_category = @course.group_categories.create(name: "some category")
      @group = @course.groups.create!(name: "some group")
      put "update", params: { course_id: @course.id, id: @group.id, group: { group_category_id: group_category.id } }
      expect(response).to be_redirect
      expect(assigns[:group]).to eql(@group)
      expect(assigns[:group].group_category).to eq group_category
    end

    it "fails when group[group_category_id] doesn't exist" do
      user_session(@teacher)
      group_category = @course.group_categories.create(name: "some category")
      @group = @course.groups.create!(name: "some group", group_category:)
      put "update", params: { course_id: @course.id, id: @group.id, group: { group_category_id: 11_235 } }
      expect(response).not_to be_successful
    end

    it "is able to unset a leader" do
      user_session(@teacher)
      @group = @course.groups.create!(name: "some group")
      @group.add_user(@student1)
      @group.update_attribute(:leader, @student1)
      put "update", params: { course_id: @course.id, id: @group.id, group: { leader: nil } }
      expect(@group.reload.leader).to be_nil
    end

    it "doesn't overwrite stuck sis fields" do
      user_session(@teacher)
      original_name = "some group"
      @group = @course.groups.create!(name: original_name)
      put "update", params: { course_id: @course.id, id: @group.id, override_sis_stickiness: false, group: { name: "new name" } }

      expect(response).to be_redirect
      expect(assigns[:group]).to eql(@group)
      expect(assigns[:group].name).to eql(original_name)
    end

    describe "quota" do
      before :once do
        @group = @course.groups.build(name: "teh gruop")
        @group.storage_quota_mb = 11
        @group.save!
      end

      context "teacher" do
        before do
          user_session(@teacher)
        end

        it "ignores the quota parameter" do
          put "update", params: { course_id: @course.id, id: @group.id, group: { name: "the group", storage_quota_mb: 22 } }
          @group.reload
          expect(@group.name).to eq "the group"
          expect(@group.storage_quota_mb).to eq 11
        end
      end

      context "account admin" do
        before do
          account_admin_user
          user_session(@admin)
        end

        it "updates group quota" do
          put "update", params: { course_id: @course.id, id: @group.id, group: { name: "the group", storage_quota_mb: 22 } }
          @group.reload
          expect(@group.name).to eq "the group"
          expect(@group.storage_quota_mb).to eq 22
        end
      end
    end
  end

  describe "DELETE destroy" do
    it "requires authorization" do
      @group = @course.groups.create!(name: "some group")
      delete "destroy", params: { course_id: @course.id, id: @group.id }
      assert_unauthorized
    end

    it "deletes group" do
      user_session(@teacher)
      @group = @course.groups.create!(name: "some group")
      delete "destroy", params: { course_id: @course.id, id: @group.id }
      expect(assigns[:group]).to eql(@group)
      expect(assigns[:group]).not_to be_frozen
      expect(assigns[:group]).to be_deleted
      expect(@course.groups).to include(@group)
      expect(@course.groups.active).not_to include(@group)
    end

    it "does not delete group if :manage_groups_delete is not enabled" do
      @course.account.role_overrides.create!(
        permission: "manage_groups_delete",
        role: teacher_role,
        enabled: false
      )
      user_session(@teacher)
      @group = @course.groups.create!(name: "some group")
      delete "destroy", params: { course_id: @course.id, id: @group.id }
      assert_unauthorized
    end
  end

  describe "GET 'unassigned_members'" do
    it "includes all users if the category is student organized" do
      user_session(@teacher)
      u1 = @student1
      u2 = @student2
      u3 = @student3

      group = @course.groups.create(name: "Group 1", group_category: GroupCategory.student_organized_for(@course))
      group.add_user(u1)
      group.add_user(u2)

      get "unassigned_members", params: { course_id: @course.id, category_id: group.group_category.id }
      expect(response).to be_successful
      data = json_parse
      expect(data).not_to be_nil
      expect(data["users"].pluck("user_id").sort)
        .to eq [u1, u2, u3].map(&:id).sort
    end

    it "includes only users not in a group in the category otherwise" do
      user_session(@teacher)
      u1 = @student1
      u2 = @student2
      u3 = @student3

      group_category1 = @course.group_categories.create(name: "Group Category 1")
      group1 = @course.groups.create(name: "Group 1", group_category: group_category1)
      group1.add_user(u1)

      group_category2 = @course.group_categories.create(name: "Group Category 2")
      group2 = @course.groups.create(name: "Group 1", group_category: group_category2)
      group2.add_user(u2)

      group_category3 = @course.group_categories.create(name: "Group Category 3")
      group3 = @course.groups.create(name: "Group 1", group_category: group_category3)
      group3.add_user(u2)
      group3.add_user(u3)

      get "unassigned_members", params: { course_id: @course.id, category_id: group1.group_category.id }
      expect(response).to be_successful
      data = json_parse
      expect(data).not_to be_nil
      expect(data["users"].pluck("user_id").sort)
        .to eq [u2, u3].map(&:id).sort

      get "unassigned_members", params: { course_id: @course.id, category_id: group2.group_category.id }
      expect(response).to be_successful
      data = json_parse
      expect(data).not_to be_nil
      expect(data["users"].pluck("user_id").sort)
        .to eq [u1, u3].map(&:id).sort

      get "unassigned_members", params: { course_id: @course.id, category_id: group3.group_category.id }
      expect(response).to be_successful
      data = json_parse
      expect(data).not_to be_nil
      expect(data["users"].pluck("user_id")).to eq [u1.id]
    end

    it "includes the users' sections when available" do
      user_session(@teacher)
      u1 = @student1

      group = @course.groups.create(name: "Group 1", group_category: GroupCategory.student_organized_for(@course))
      group.add_user(u1)

      get "unassigned_members", params: { course_id: @course.id, category_id: group.group_category.id }
      data = json_parse
      expect(data["users"].first["sections"].first["section_id"]).to eq @course.default_section.id
      expect(data["users"].first["sections"].first["section_code"]).to eq @course.default_section.section_code
    end
  end

  describe "GET 'context_group_members'" do
    it "includes the users' sections when available" do
      user_session(@teacher)
      u1 = @student1
      group = @course.groups.create(name: "Group 1", group_category: GroupCategory.student_organized_for(@course))
      group.add_user(u1)

      get "context_group_members", params: { group_id: group.id }
      data = json_parse
      expect(data.first["sections"].first["section_id"]).to eq @course.default_section.id
      expect(data.first["sections"].first["section_code"]).to eq @course.default_section.section_code
    end

    it "requires :read_roster permission" do
      u1 = @student1
      u2 = @student2
      group = @course.groups.create(name: "Group 1")
      group.add_user(u1)

      # u1 in the group has :read_roster permission
      user_session(u1)
      get "context_group_members", params: { group_id: group.id }
      expect(response).to be_successful

      # u2 outside the group doesn't have :read_roster permission, since the
      # group isn't self-signup and is invitation only (clear controller
      # context permission cache, though)
      controller.instance_variable_set(:@context_all_permissions, nil)
      user_session(u2)
      get "context_group_members", params: { group_id: group.id }
      expect(response).not_to be_successful
    end
  end

  describe "GET 'public_feed.atom'" do
    before :once do
      group_with_user(active_all: true)
      @dt = @group.discussion_topics.create!(title: "hi", message: "intros", user: @user)
      @wp = @group.wiki_pages.create! title: "a page"
    end

    it "requires authorization" do
      get "public_feed", params: { feed_code: @group.feed_code + "x" }, format: "atom"
      expect(assigns[:problem]).to match(/The verification code is invalid/)
    end

    it "includes absolute path for rel='self' link" do
      get "public_feed", params: { feed_code: @group.feed_code }, format: "atom"
      feed = Feedjira.parse(response.body)
      expect(feed).not_to be_nil
      expect(feed.feed_url).to match(%r{http://})
    end

    it "includes an author for each entry" do
      get "public_feed", params: { feed_code: @group.feed_code }, format: "atom"
      feed = Feedjira.parse(response.body)
      expect(feed).not_to be_nil
      expect(feed.entries).not_to be_empty
      expect(feed.entries.all? { |e| e.author.present? }).to be_truthy
    end

    it "excludes unpublished things" do
      get "public_feed", params: { feed_code: @group.feed_code }, format: "atom"
      feed = Feedjira.parse(response.body)
      expect(feed.entries.size).to eq 2

      @wp.unpublish
      @dt.unpublish! # yes, you really have to shout to unpublish a discussion topic :(

      get "public_feed", params: { feed_code: @group.feed_code }, format: "atom"
      feed = Feedjira.parse(response.body)
      expect(feed.entries.size).to eq 0
    end
  end

  describe "GET 'accept_invitation'" do
    before :once do
      @communities = GroupCategory.communities_for(Account.default)
      group_model(group_category: @communities)
      user_factory(active_user: true)
      @membership = @group.add_user(@user, "invited", false)
    end

    before do
      user_session(@user)
    end

    it "creates invitations" do
      get "accept_invitation", params: { group_id: @group.id, uuid: @membership.uuid }
      @group.reload
      expect(@group.has_member?(@user)).to be_truthy
      expect(@group.group_memberships.where(workflow_state: "invited").count).to eq 0
    end

    it "rejects an invalid invitation uuid" do
      get "accept_invitation", params: { group_id: @group.id, uuid: @membership.uuid + "x" }
      @group.reload
      expect(@group.has_member?(@user)).to be_falsey
      expect(@group.group_memberships.where(workflow_state: "invited").count).to eq 1
    end
  end

  describe "GET users" do
    before do
      category = @course.group_categories.create(name: "Study Groups")
      @group = @course.groups.create(name: "some group", group_category: category)
      @group.add_user(@student)

      assignment = @course.assignments.create({
                                                name: "test assignment",
                                                group_category: category
                                              })
      file = Attachment.create! context: @student, filename: "homework.pdf", uploaded_data: StringIO.new("blah blah blah")
      @sub = assignment.submit_homework(@student, attachments: [file], submission_type: "online_upload")
    end

    it "includes group submissions if param is present" do
      user_session(@teacher)
      get "users", params: { group_id: @group.id, include: ["group_submissions"] }
      json = json_parse(response.body)

      expect(response).to be_successful
      expect(json.count).to equal 1
      expect(json[0]["group_submissions"][0]).to equal @sub.id
    end

    it "does not include group submissions if param is absent" do
      user_session(@teacher)
      get "users", params: { group_id: @group.id }
      json = json_parse(response.body)

      expect(response).to be_successful
      expect(json.count).to equal 1
      expect(json[0]["group_submissions"]).to equal nil
    end

    describe "inactive students" do
      before :once do
        course_with_teacher(active_all: true)
        students = create_users_in_course(@course, 3, return_type: :record)
        @student1, @student2, @student3 = students
        category1 = @course.group_categories.create(name: "category 1")
        @group = @course.groups.create(name: "some group", group_category: category1)
        @group.add_user(@student1)
        @group.add_user(@student2)
        @group.add_user(@student3)
        @student2.enrollments.first.deactivate
        @student3.enrollments.first.update(start_at: 1.day.from_now, end_at: 2.days.from_now) # technically "inactive" but not really
      end

      it "include active status if requested" do
        user_session(@teacher)
        get "users", params: { group_id: @group.id, include: ["active_status"] }
        json = json_parse(response.body)
        expect(json.length).to eq 3
        expect(json.detect { |r| r["id"] == @student1.id }["is_inactive"]).to be_falsey
        expect(json.detect { |r| r["id"] == @student2.id }["is_inactive"]).to be_truthy
        expect(json.detect { |r| r["id"] == @student3.id }["is_inactive"]).to be_falsey
      end

      it "don't include active status if not requested" do
        user_session(@teacher)
        get "users", params: { group_id: @group.id }
        json = json_parse(response.body)
        expect(json.first["is_inactive"]).to be_nil
      end
    end
  end

  describe "POST create_file" do
    let(:course) { Course.create! }
    let(:group_category) { course.group_categories.create!(name: "just a category") }
    let(:group) { course.groups.create!(name: "just a group", group_category:) }
    let(:assignment) { course.assignments.create!(title: "hi", submission_types: "online_upload") }

    context "as a teacher" do
      before do
        user_session(teacher)
      end

      let(:teacher) { course.enroll_teacher(User.create!, active_all: true).user }
      let(:progress) { Progress.last }
      let(:request_params) do
        { course_id: course.id, group_id: group.id, filename: "An attachment!", url: "http://nowhere" }
      end

      it "creates a Progress object with an assignment as the context when the assignment_id parameter is included" do
        put "create_file", params: request_params.merge({ assignment_id: assignment.id })
        expect(progress.context).to eq(assignment)
      end

      it "creates a Progress object with the current user as the context when no assignment parameter is included" do
        put "create_file", params: request_params
        expect(progress.context).to eq(teacher)
      end
    end

    context "as a student" do
      before do
        @student = course.enroll_student(User.create!, enrollment_state: "active").user
        group.add_user(@student, "accepted")
        user_session(@student)
      end

      let(:request_params) do
        { group_id: group.id, assignment_id: assignment.id, filename: "An attachment!", url: "http://nowhere" }
      end

      let(:created_attachment) { group.attachments.first }

      it "uses the 'submissions' folder for assignment submissions" do
        put "create_file", params: request_params.merge(submit_assignment: true)
        expect(created_attachment.folder).to eq group.submissions_folder
      end

      it "uses the default folder for non-submissions" do
        put "create_file", params: request_params
        expect(created_attachment.folder).to eq Folder.unfiled_folder(group)
      end

      it "does not check quota if submit_assignment is true" do
        put "create_file", params: request_params.merge(submit_assignment: true)
        expect_any_instance_of(Attachment).not_to receive(:get_quota)
      end

      context "in a limited access account" do
        before do
          course.root_account.enable_feature!(:allow_limited_access_for_students)
          course.account.settings[:enable_limited_access_for_students] = true
          course.account.save!
        end

        it "renders unauthorized" do
          put "create_file", params: request_params.merge(submit_assignment: true)
          expect(response.code.to_i).to be 401
        end
      end
    end
  end

  context "Differentiation Tags" do
    before do
      Account.default.enable_feature!(:differentiation_tags)
      course_with_teacher(active_all: true, user: @user)
      @non_collaborative_group_category = @course.group_categories.create!(name: "Test non collaborative", non_collaborative: true)
      @non_collaborative_group = @course.groups.create!(name: "Non Collaborative group", group_category: @non_collaborative_group_category)
      @collaborative_group_category = @course.group_categories.create!(name: "Test collaborative", non_collaborative: false)
      @collaborative_group = @course.groups.create!(name: "Collaborative group", group_category: @collaborative_group_category)
      user_session(@teacher)
    end

<<<<<<< HEAD
    describe "GET show" do
      it "denies access for users when group is non-collaborative" do
        get "show", params: { id: @non_collaborative_group.id }
        expect(response).to have_http_status(:unauthorized)
      end

      it "denies access for users without any manage tags permissions when group is non-collaborative and request is json format" do
=======
    describe "GET index" do
      it "does not return non collaborative groups" do
        @non_collaborative_group.add_user(@student)
        @collaborative_group.add_user(@student)
        user_session(@student)

        get "index", format: "json"
        parsed_json = json_parse(response.body)
        expect(parsed_json.length).to eq 1
        expect(parsed_json[0]["name"]).to eq "Collaborative group"
        expect(parsed_json[0]["id"]).to eq @collaborative_group.id
      end
    end

    describe "GET context_index" do
      it "filters out non collaborative groups when the user doesn't have permissions" do
>>>>>>> 72b96909
        RoleOverride::GRANULAR_MANAGE_TAGS_PERMISSIONS.each do |permission|
          @course.account.role_overrides.create!(
            permission: permission,
            role: teacher_role,
            enabled: false
          )
        end

<<<<<<< HEAD
        get "show", params: { id: @non_collaborative_group.id }, format: :json
        expect(response).to have_http_status(:forbidden)
      end

=======
        get "index", params: { course_id: @course.id, collaboration_state: "all" }
        expect(response).to be_successful
        expect(assigns[:groups]).not_to be_empty
        expect(assigns[:groups].length).to be(1)
        expect(assigns[:groups].first).to eq(@collaborative_group)
      end

      it "filters out non-collaborative groups by default" do
        get "index", params: { course_id: @course.id }
        expect(response).to be_successful
        expect(assigns[:groups]).not_to be_empty
        expect(assigns[:groups].length).to be(1)
        expect(assigns[:groups].first).to eq(@collaborative_group)
      end

      it "filters out collaborative groups" do
        get "index", params: { course_id: @course.id, collaboration_state: "non_collaborative" }
        expect(response).to be_successful
        expect(assigns[:groups]).not_to be_empty
        expect(assigns[:groups].length).to be(1)
        expect(assigns[:groups].first).to eq(@non_collaborative_group)
      end

      it "errors when a user without the correct permissions tries to get only non_collaborative groups" do
        RoleOverride::GRANULAR_MANAGE_TAGS_PERMISSIONS.each do |permission|
          @course.account.role_overrides.create!(
            permission: permission,
            role: teacher_role,
            enabled: false
          )
        end
        get "index", params: { course_id: @course.id, collaboration_state: "non_collaborative" }
        expect(response).to have_http_status(:unauthorized)
      end

      it "returns both collaborative and non-collaborative groups when requested" do
        get "index", params: { course_id: @course.id, collaboration_state: "all" }
        expect(response).to be_successful
        expect(assigns[:groups]).not_to be_empty
        group_ids = assigns[:groups].map(&:id)
        expect(group_ids).to include(@collaborative_group.id, @non_collaborative_group.id)
      end

      it "filters out non-collaborative groups when requested explicitly" do
        get "index", params: { course_id: @course.id, collaboration_state: "collaborative" }
        expect(response).to be_successful
        expect(assigns[:groups]).not_to be_empty
        expect(assigns[:groups].length).to be >= 1
        assigns[:groups].each do |group|
          expect(group.non_collaborative).to be false
        end
      end
    end

    describe "GET show" do
      it "denies access for users when group is non-collaborative" do
        get "show", params: { id: @non_collaborative_group.id }
        expect(response).to have_http_status(:unauthorized)
      end

      it "denies access for users without any manage tags permissions when group is non-collaborative and request is json format" do
        RoleOverride::GRANULAR_MANAGE_TAGS_PERMISSIONS.each do |permission|
          @course.account.role_overrides.create!(
            permission:,
            role: teacher_role,
            enabled: false
          )
        end

        get "show", params: { id: @non_collaborative_group.id }, format: :json
        expect(response).to have_http_status(:forbidden)
      end

>>>>>>> 72b96909
      it "allows access for users with any manage tags permission when group is non-collaborative and request is json format" do
        get "show", params: { id: @non_collaborative_group.id }, format: :json
        expect(response).to be_successful
      end

      it "allows access for users without manage tags permissions when group is collaborative" do
        RoleOverride::GRANULAR_MANAGE_TAGS_PERMISSIONS.each do |permission|
          @course.account.role_overrides.create!(
            permission:,
            role: teacher_role,
            enabled: false
          )
        end

        get "show", params: { id: @collaborative_group.id }
        expect(response).to be_successful
      end
    end

    describe "PUT update" do
      it "denies access for users without any manage tags permissions when group is non-collaborative" do
        RoleOverride::GRANULAR_MANAGE_TAGS_PERMISSIONS.each do |permission|
          @course.account.role_overrides.create!(
            permission:,
            role: teacher_role,
            enabled: false
          )
        end

        put "update", params: { id: @non_collaborative_group.id, group: { name: "new name" } }
        expect(response).to have_http_status(:unauthorized)
      end

      it "allows access for users with any manage tags permission when group is non-collaborative" do
        put "update", params: { id: @non_collaborative_group.id, group: { name: "new name" } }
        expect(response).to be_redirect
        expect(@non_collaborative_group.reload.name).to eq "new name"
      end

      it "allows access for users without manage tags permissions when group is collaborative" do
        RoleOverride::GRANULAR_MANAGE_TAGS_PERMISSIONS.each do |permission|
          @course.account.role_overrides.create!(
            permission:,
            role: teacher_role,
            enabled: false
          )
        end

        put "update", params: { id: @collaborative_group.id, group: { name: "new name" } }
        expect(response).to be_redirect
        expect(@collaborative_group.reload.name).to eq "new name"
      end
    end

    describe "POST create" do
      it "denies access for users without manage_tags_add permission" do
        RoleOverride::GRANULAR_MANAGE_TAGS_PERMISSIONS.each do |permission|
          @course.account.role_overrides.create!(
            permission:,
            role: teacher_role,
            enabled: false
          )
        end

        post "create", params: { course_id: @course.id, group: { name: "some group", group_category_id: @non_collaborative_group_category.id } }

        expect(response).to have_http_status(:unauthorized)
        expect(Group.count).to eq(2)
      end

      it "does not deny access for users without manage_tags_add permission from creating normal group" do
        RoleOverride::GRANULAR_MANAGE_TAGS_PERMISSIONS.each do |permission|
          @course.account.role_overrides.create!(
            permission:,
            role: teacher_role,
            enabled: false
          )
        end
        expect(Group.count).to eq(2)

        post "create", params: { course_id: @course.id, group: { name: "some group", group_category_id: @collaborative_group_category.id } }
        expect(response).to be_redirect
        expect(Group.count).to eq(3)
      end

      it "works correctly for users with manage_tags_add permission" do
        expect(Group.count).to eq(2)
        post "create", params: { course_id: @course.id, group: { name: "some group", group_category_id: @non_collaborative_group_category.id } }

        expect(response).to be_redirect
        expect(Group.count).to eq(3)
      end
    end

    describe "DELETE destroy" do
      it "denies access for users without manage_tags_delete permission" do
        RoleOverride::GRANULAR_MANAGE_TAGS_PERMISSIONS.each do |permission|
          @course.account.role_overrides.create!(
            permission:,
            role: teacher_role,
            enabled: false
          )
        end

        delete "destroy", params: { course_id: @course.id, id: @non_collaborative_group.id }

        expect(response).to have_http_status(:unauthorized)
        expect(Group.exists?(@non_collaborative_group.id)).to be(true) # Group is not deleted
      end

      it "does noy deny access for users without manage_tags_delete permission from deleting normal group" do
        RoleOverride::GRANULAR_MANAGE_TAGS_PERMISSIONS.each do |permission|
          @course.account.role_overrides.create!(
            permission:,
            role: teacher_role,
            enabled: false
          )
        end

        delete "destroy", params: { course_id: @course.id, id: @collaborative_group.id }

        expect(@course.groups).to include(@collaborative_group)
        expect(@course.groups.active).not_to include(@collaborative_group)
      end

      it "works correctly for users with manage_tags_delete permission" do
        delete "destroy", params: { course_id: @course.id, id: @non_collaborative_group.id }

        expect(@course.differentiation_tags).to include(@non_collaborative_group)
        expect(@course.differentiation_tags.active).not_to include(@non_collaborative_group)
      end
    end

    describe "GET 'context_group_members'" do
      it "denies access for users without any manage tags permissions when group is non-collaborative" do
        RoleOverride::GRANULAR_MANAGE_TAGS_PERMISSIONS.each do |permission|
          @course.account.role_overrides.create!(
            permission:,
            role: teacher_role,
            enabled: false
          )
        end

        get "context_group_members", params: { group_id: @non_collaborative_group.id }
        expect(response).to have_http_status(:unauthorized)
      end

      it "allows access for users with any manage tags permission when group is non-collaborative" do
        get "context_group_members", params: { group_id: @non_collaborative_group.id }
        expect(response).to be_successful
      end

      it "allows access for users without manage tags permissions when group is collaborative" do
        RoleOverride::GRANULAR_MANAGE_TAGS_PERMISSIONS.each do |permission|
          @course.account.role_overrides.create!(
            permission:,
            role: teacher_role,
            enabled: false
          )
        end

        get "context_group_members", params: { group_id: @collaborative_group.id }
        expect(response).to be_successful
      end
    end

    describe "POST add_user" do
      it "denies access for users without any manage tags permissions when group is non-collaborative" do
        RoleOverride::GRANULAR_MANAGE_TAGS_PERMISSIONS.each do |permission|
          @course.account.role_overrides.create!(
            permission:,
            role: teacher_role,
            enabled: false
          )
        end

        post "add_user", params: { group_id: @non_collaborative_group.id, user_id: @student1.id }
        expect(response).to have_http_status(:unauthorized)
      end

      it "allows access for users with any manage tags permission when group is non-collaborative" do
        post "add_user", params: { group_id: @non_collaborative_group.id, user_id: @student1.id }
        expect(response).to be_successful
        expect(@non_collaborative_group.users).to include(@student1)
      end

      it "allows access for users without manage tags permissions when group is collaborative" do
        RoleOverride::GRANULAR_MANAGE_TAGS_PERMISSIONS.each do |permission|
          @course.account.role_overrides.create!(
            permission:,
            role: teacher_role,
            enabled: false
          )
        end

        post "add_user", params: { group_id: @collaborative_group.id, user_id: @student1.id }
        expect(response).to be_successful
        expect(@collaborative_group.users).to include(@student1)
      end
    end

    describe "DELETE remove_user" do
      it "denies access for users without any manage tags permissions when group is non-collaborative" do
        @non_collaborative_group.add_user(@student1)
        RoleOverride::GRANULAR_MANAGE_TAGS_PERMISSIONS.each do |permission|
          @course.account.role_overrides.create!(
            permission:,
            role: teacher_role,
            enabled: false
          )
        end

        delete "remove_user", params: { group_id: @non_collaborative_group.id, user_id: @student1.id }
        expect(response).to have_http_status(:unauthorized)
        expect(@non_collaborative_group.users).to include(@student1)
      end

      it "allows access for users with any manage tags permission when group is non-collaborative" do
        @non_collaborative_group.add_user(@student1)
        delete "remove_user", params: { group_id: @non_collaborative_group.id, user_id: @student1.id }
        expect(response).to be_successful
        expect(@non_collaborative_group.users).not_to include(@student1)
      end

      it "allows access for users without manage tags permissions when group is collaborative" do
        @collaborative_group.add_user(@student1)
        RoleOverride::GRANULAR_MANAGE_TAGS_PERMISSIONS.each do |permission|
          @course.account.role_overrides.create!(
            permission:,
            role: teacher_role,
            enabled: false
          )
        end

        delete "remove_user", params: { group_id: @collaborative_group.id, user_id: @student1.id }
        expect(response).to be_successful
        expect(@collaborative_group.users).not_to include(@student1)
      end
    end

    describe "POST invite" do
      it "denies access for users without any manage tags permissions when group is non-collaborative" do
        RoleOverride::GRANULAR_MANAGE_TAGS_PERMISSIONS.each do |permission|
          @course.account.role_overrides.create!(
            permission:,
            role: teacher_role,
            enabled: false
          )
        end

        post "invite", params: { group_id: @non_collaborative_group.id, invitees: ["student@example.com"] }
        expect(response).to have_http_status(:unauthorized)
      end

      it "allows access for users with any manage tags permission when group is non-collaborative" do
        post "invite", params: { group_id: @non_collaborative_group.id, invitees: ["student@example.com"] }
        expect(response).to be_successful
      end

      it "allows access for users without manage tags permissions when group is collaborative" do
        RoleOverride::GRANULAR_MANAGE_TAGS_PERMISSIONS.each do |permission|
          @course.account.role_overrides.create!(
            permission:,
            role: teacher_role,
            enabled: false
          )
        end

        post "invite", params: { group_id: @collaborative_group.id, invitees: ["student@example.com"] }
        expect(response).to be_successful
      end
    end

    describe "GET 'unassigned_members'" do
      it "denies access for users without any manage tags permissions when group category is non-collaborative" do
        RoleOverride::GRANULAR_MANAGE_TAGS_PERMISSIONS.each do |permission|
          @course.account.role_overrides.create!(
            permission:,
            role: teacher_role,
            enabled: false
          )
        end

        get "unassigned_members", params: { course_id: @course.id, category_id: @non_collaborative_group_category.id }
        expect(response).to have_http_status(:unauthorized)
        expect(json_parse["message"]).to eq "Not authorized to manage differentiation tag."
      end

      it "allows access for users with any manage tags permission when group category is non-collaborative" do
        get "unassigned_members", params: { course_id: @course.id, category_id: @non_collaborative_group_category.id }
        expect(response).to be_successful
      end

      it "allows access for users without manage tags permissions when group category is collaborative" do
        RoleOverride::GRANULAR_MANAGE_TAGS_PERMISSIONS.each do |permission|
          @course.account.role_overrides.create!(
            permission:,
            role: teacher_role,
            enabled: false
          )
        end

        get "unassigned_members", params: { course_id: @course.id, category_id: @collaborative_group_category.id }
        expect(response).to be_successful
      end
    end

    describe "GET 'public_feed'" do
      it "returns unauthorized when accessing non_collaborative group without permissions" do
        RoleOverride::GRANULAR_MANAGE_TAGS_PERMISSIONS.each do |permission|
          @course.account.role_overrides.create!(
            permission:,
            role: teacher_role,
            enabled: false
          )
        end
        get "public_feed", params: { feed_code: @non_collaborative_group.feed_code }, format: "atom"
        expect(response).to have_http_status(:unauthorized)
        json = response.parsed_body
        expect(json["message"]).to eq "Not authorized to manage differentiation tag."
      end

      it "allows access to non_collaborative group with proper permissions" do
        get "public_feed", params: { feed_code: @non_collaborative_group.feed_code }, format: "atom"
        expect(response).to be_successful
      end

      it "allows access to collaborative group without permissions" do
        RoleOverride::GRANULAR_MANAGE_TAGS_PERMISSIONS.each do |permission|
          @course.account.role_overrides.create!(
            permission:,
            role: teacher_role,
            enabled: false
          )
        end
        get "public_feed", params: { feed_code: @collaborative_group.feed_code }, format: "atom"
        expect(response).to be_successful
      end
    end

    describe "GET 'activity_stream'" do
      it "returns unauthorized when accessing non_collaborative group without permissions" do
        RoleOverride::GRANULAR_MANAGE_TAGS_PERMISSIONS.each do |permission|
          @course.account.role_overrides.create!(
            permission:,
            role: teacher_role,
            enabled: false
          )
        end
        get "activity_stream", params: { group_id: @non_collaborative_group.id }
        expect(response).to have_http_status(:unauthorized)
        json = response.parsed_body
        expect(json["message"]).to eq "Not authorized to manage differentiation tag."
      end

      it "allows access to non_collaborative group with proper permissions" do
        get "activity_stream", params: { group_id: @non_collaborative_group.id }
        expect(response).to be_successful
      end

      it "allows access to collaborative group without permissions" do
        RoleOverride::GRANULAR_MANAGE_TAGS_PERMISSIONS.each do |permission|
          @course.account.role_overrides.create!(
            permission:,
            role: teacher_role,
            enabled: false
          )
        end
        get "activity_stream", params: { group_id: @collaborative_group.id }
        expect(response).to be_successful
      end
    end

    describe "GET 'activity_stream_summary'" do
      it "returns unauthorized when accessing non_collaborative group without permissions" do
        RoleOverride::GRANULAR_MANAGE_TAGS_PERMISSIONS.each do |permission|
          @course.account.role_overrides.create!(
            permission:,
            role: teacher_role,
            enabled: false
          )
        end
        get "activity_stream_summary", params: { group_id: @non_collaborative_group.id }
        expect(response).to have_http_status(:unauthorized)
        json = response.parsed_body
        expect(json["message"]).to eq "Not authorized to manage differentiation tag."
      end

      it "allows access to non_collaborative group with proper permissions" do
        get "activity_stream_summary", params: { group_id: @non_collaborative_group.id }
        expect(response).to be_successful
      end

      it "allows access to collaborative group without permissions" do
        RoleOverride::GRANULAR_MANAGE_TAGS_PERMISSIONS.each do |permission|
          @course.account.role_overrides.create!(
            permission:,
            role: teacher_role,
            enabled: false
          )
        end
        get "activity_stream_summary", params: { group_id: @collaborative_group.id }
        expect(response).to be_successful
      end
    end

    describe "POST 'create_file'" do
      it "denies access to upload files when group is non-collaborative" do
        post "create_file", params: { group_id: @non_collaborative_group.id }
        expect(response).to have_http_status(:unauthorized)
        json = response.parsed_body
        expect(json["message"]).to eq "Not authorized to upload file to Differentiation Tag"
      end
    end

    describe "GET 'users'" do
      it "denies access when group is non-collaborative and user lacks permissions" do
        RoleOverride::GRANULAR_MANAGE_TAGS_PERMISSIONS.each do |permission|
          @course.account.role_overrides.create!(
            permission:,
            role: teacher_role,
            enabled: false
          )
        end
        get "users", params: { group_id: @non_collaborative_group.id }
        expect(response).to have_http_status(:unauthorized)
      end

      it "allows access when group is non-collaborative and user has permissions" do
        get "users", params: { group_id: @non_collaborative_group.id }
        expect(response).to be_successful
      end

      it "allows access when group is collaborative regardless of permissions" do
        RoleOverride::GRANULAR_MANAGE_TAGS_PERMISSIONS.each do |permission|
          @course.account.role_overrides.create!(
            permission:,
            role: teacher_role,
            enabled: false
          )
        end
        get "users", params: { group_id: @collaborative_group.id }
        expect(response).to be_successful
      end
    end

    describe "GET 'permissions'" do
      it "denies access when group is non-collaborative and user lacks permissions" do
        RoleOverride::GRANULAR_MANAGE_TAGS_PERMISSIONS.each do |permission|
          @course.account.role_overrides.create!(
            permission:,
            role: teacher_role,
            enabled: false
          )
        end
        get "permissions", params: { group_id: @non_collaborative_group.id }
        expect(response).to have_http_status(:unauthorized)
      end

      it "allows access when group is non-collaborative and user has permissions" do
        get "permissions", params: { group_id: @non_collaborative_group.id }
        expect(response).to be_successful
      end

      it "allows access when group is collaborative regardless of permissions" do
        RoleOverride::GRANULAR_MANAGE_TAGS_PERMISSIONS.each do |permission|
          @course.account.role_overrides.create!(
            permission:,
            role: teacher_role,
            enabled: false
          )
        end
        get "permissions", params: { group_id: @collaborative_group.id }
        expect(response).to be_successful
      end
    end

    describe "GET 'accept_invitation'" do
      it "returns unauthorized when accessing non_collaborative group without permissions" do
        RoleOverride::GRANULAR_MANAGE_TAGS_PERMISSIONS.each do |permission|
          @course.account.role_overrides.create!(
            permission:,
            role: teacher_role,
            enabled: false
          )
        end
        membership = @non_collaborative_group.invite_user(@user)
        get "accept_invitation", params: { group_id: @non_collaborative_group.id, uuid: membership.uuid }
        expect(response).to have_http_status(:unauthorized)
        json = response.parsed_body
        expect(json["message"]).to eq "Not authorized to manage differentiation tag."
      end
    end
  end
end<|MERGE_RESOLUTION|>--- conflicted
+++ resolved
@@ -1137,15 +1137,6 @@
       user_session(@teacher)
     end
 
-<<<<<<< HEAD
-    describe "GET show" do
-      it "denies access for users when group is non-collaborative" do
-        get "show", params: { id: @non_collaborative_group.id }
-        expect(response).to have_http_status(:unauthorized)
-      end
-
-      it "denies access for users without any manage tags permissions when group is non-collaborative and request is json format" do
-=======
     describe "GET index" do
       it "does not return non collaborative groups" do
         @non_collaborative_group.add_user(@student)
@@ -1162,7 +1153,6 @@
 
     describe "GET context_index" do
       it "filters out non collaborative groups when the user doesn't have permissions" do
->>>>>>> 72b96909
         RoleOverride::GRANULAR_MANAGE_TAGS_PERMISSIONS.each do |permission|
           @course.account.role_overrides.create!(
             permission: permission,
@@ -1171,12 +1161,6 @@
           )
         end
 
-<<<<<<< HEAD
-        get "show", params: { id: @non_collaborative_group.id }, format: :json
-        expect(response).to have_http_status(:forbidden)
-      end
-
-=======
         get "index", params: { course_id: @course.id, collaboration_state: "all" }
         expect(response).to be_successful
         expect(assigns[:groups]).not_to be_empty
@@ -1250,7 +1234,6 @@
         expect(response).to have_http_status(:forbidden)
       end
 
->>>>>>> 72b96909
       it "allows access for users with any manage tags permission when group is non-collaborative and request is json format" do
         get "show", params: { id: @non_collaborative_group.id }, format: :json
         expect(response).to be_successful
