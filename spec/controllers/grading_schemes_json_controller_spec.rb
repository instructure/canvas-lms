# frozen_string_literal: true

#
# Copyright (C) 2023 - present Instructure, Inc.
#
# This file is part of Canvas.
#
# Canvas is free software: you can redistribute it and/or modify it under
# the terms of the GNU Affero General Public License as published by the Free
# Software Foundation, version 3 of the License.
#
# Canvas is distributed in the hope that it will be useful, but WITHOUT ANY
# WARRANTY; without even the implied warranty of MERCHANTABILITY or FITNESS FOR
# A PARTICULAR PURPOSE. See the GNU Affero General Public License for more
# details.
#
# You should have received a copy of the GNU Affero General Public License along
# with this program. If not, see <http://www.gnu.org/licenses/>.
#

require_relative "../spec_helper"

describe GradingSchemesJsonController, type: :request do
  require_relative "../spec_helper"

  before(:once) do
    Account.site_admin.disable_feature!(:archived_grading_schemes)
  end

  let(:test_data) do
    [{ "name" => "A", "value" => 0.92 },
     { "name" => "A-", "value" => 0.9 },
     { "name" => "B+", "value" => 0.87 },
     { "name" => "B", "value" => 0.82 },
     { "name" => "B-", "value" => 0.8 },
     { "name" => "C+", "value" => 0.77 },
     { "name" => "C", "value" => 0.72 },
     { "name" => "C-", "value" => 0.7 },
     { "name" => "D+", "value" => 0.67 },
     { "name" => "D", "value" => 0.62 },
     { "name" => "D-", "value" => 0.61 },
     { "name" => "F", "value" => 0.0 }]
  end

  context "account admin" do
    before(:once) do
      @account = Account.default
      @admin = account_admin_user(account: @account)
    end

    describe "POST 'archive'" do
      before(:once) do
        @data = GradingSchemesJsonController.to_grading_standard_data(test_data)
      end

      it "archive grading standard" do
        account_level_grading_standard = @account.grading_standards.create!(title: "My Grading Scheme",
                                                                            scaling_factor: 1.0,
                                                                            data: @data,
                                                                            points_based: false,
                                                                            workflow_state: "active")
        user_session(@admin)
        post "/accounts/#{@account.id}/grading_schemes/#{account_level_grading_standard.id}/archive", as: :json
        expect(response).to have_http_status(:ok)
        account_level_grading_standard.reload
        expect(account_level_grading_standard.workflow_state).to eq("archived")
      end

      it "does not archive deleted grading standard" do
        account_level_grading_standard = @account.grading_standards.create!(title: "My Grading Scheme",
                                                                            scaling_factor: 1.0,
                                                                            data: @data,
                                                                            points_based: false,
                                                                            workflow_state: "deleted")
        user_session(@admin)
        post "/accounts/#{@account.id}/grading_schemes/#{account_level_grading_standard.id}/archive", as: :json
        expect(response).to have_http_status(:not_found)
        account_level_grading_standard.reload
        expect(account_level_grading_standard.workflow_state).to eq("deleted")
      end
    end

    describe "POST 'unarchive'" do
      before(:once) do
        @data = GradingSchemesJsonController.to_grading_standard_data(test_data)
      end

      it "archive grading standard" do
        account_level_grading_standard = @account.grading_standards.create!(title: "My Grading Scheme",
                                                                            scaling_factor: 1.0,
                                                                            data: @data,
                                                                            points_based: false,
                                                                            workflow_state: "archived")
        user_session(@admin)
        post "/accounts/#{@account.id}/grading_schemes/#{account_level_grading_standard.id}/unarchive", as: :json
        expect(response).to have_http_status(:ok)
        account_level_grading_standard.reload
        expect(account_level_grading_standard.workflow_state).to eq("active")
      end

      it "does not unarchive active grading standard" do
        account_level_grading_standard = @account.grading_standards.create!(title: "My Grading Scheme",
                                                                            scaling_factor: 1.0,
                                                                            data: @data,
                                                                            points_based: false,
                                                                            workflow_state: "active")
        user_session(@admin)
        post "/accounts/#{@account.id}/grading_schemes/#{account_level_grading_standard.id}/unarchive", as: :json
        expect(response).to have_http_status(:not_found)
        account_level_grading_standard.reload
        expect(account_level_grading_standard.workflow_state).to eq("active")
      end
    end

    describe "get grading schemes with archived feature" do
      before(:once) do
        Account.site_admin.enable_feature!(:archived_grading_schemes)
      end

      it "doesn't return unrelated archived schemes" do
        account_level_grading_standard = @account.grading_standards.build(title: "My Grading Scheme",
                                                                          scaling_factor: 1.0,
                                                                          points_based: false,
                                                                          workflow_state: "archived")
        account_level_grading_standard.save

        user_session(@admin)
        get "/accounts/#{@account.id}/grading_schemes", as: :json
        expect(response).to have_http_status(:ok)

        response_json = response.parsed_body
        expect(response_json.first).to be_nil
      end

      it "returns related archived schemes" do
        data = GradingSchemesJsonController.to_grading_standard_data(test_data)
        account_level_grading_standard = @account.grading_standards.build(title: "My Grading Scheme",
                                                                          data:,
                                                                          scaling_factor: 1.0,
                                                                          workflow_state: "archived",
                                                                          points_based: false)
        account_level_grading_standard.save
        @account.update(grading_standard: account_level_grading_standard)
        user_session(@admin)
        get "/accounts/#{@account.id}/grading_schemes", as: :json
        expect(response).to have_http_status(:ok)

        response_json = response.parsed_body
        expect(response_json.first["title"]).to eq("My Grading Scheme")
      end
    end

    describe "get grouped schemes list by workflow_state" do
      before(:once) do
        Account.site_admin.enable_feature!(:archived_grading_schemes)
        @data = GradingSchemesJsonController.to_grading_standard_data(test_data)
      end

      it "returns schemes by workflow_state" do
        @account.grading_standards.create!(title: "My Archived Scheme",
                                           scaling_factor: 1.0,
                                           data: @data,
                                           points_based: false,
                                           workflow_state: "archived")
        @account.grading_standards.create!(title: "My Active Scheme",
                                           scaling_factor: 1.0,
                                           data: @data,
                                           points_based: false,
                                           workflow_state: "active")

        user_session(@admin)
        get "/accounts/#{@account.id}/grading_scheme_grouped", as: :json
        expect(response).to have_http_status(:ok)

        response_json = response.parsed_body
        expect(response_json["archived"][0]["title"]).to eq("My Archived Scheme")
        expect(response_json["active"][0]["title"]).to eq("My Active Scheme")
      end
    end

    describe "get grading schemes" do
      it "returns account level grading schemes json" do
        data = GradingSchemesJsonController.to_grading_standard_data(test_data)
        account_level_grading_standard = @account.grading_standards.build(title: "My Grading Scheme",
                                                                          data:,
                                                                          scaling_factor: 1.0,
                                                                          points_based: false)
        account_level_grading_standard.save

        user_session(@admin)
        get "/accounts/#{@account.id}/grading_schemes", as: :json
        expect(response).to have_http_status(:ok)

        response_json = response.parsed_body
        expect(response_json.first).to eq({ "id" => account_level_grading_standard.id.to_s,
                                            "title" => "My Grading Scheme",
                                            "context_type" => "Account",
                                            "context_id" => @account.id,
                                            "context_name" => "Default Account",
                                            "data" => test_data,
                                            "permissions" => { "manage" => true },
                                            "assessed_assignment" => false,
                                            "points_based" => false,
                                            "scaling_factor" => 1.0,
                                            "workflow_state" => "active" })
      end
    end

    describe "get grading scheme" do
      it "returns account level grading scheme json" do
        data = GradingSchemesJsonController.to_grading_standard_data(test_data)
        account_level_grading_standard = @account.grading_standards.build(title: "My Grading Scheme",
                                                                          data:,
                                                                          scaling_factor: 1.0,
                                                                          points_based: false)
        account_level_grading_standard.save

        user_session(@admin)
        get "/accounts/" + @account.id.to_s + "/grading_schemes/" + account_level_grading_standard.id.to_s, as: :json
        expect(response).to have_http_status(:ok)

        response_json = response.parsed_body
        expect(response_json).to eq({ "id" => account_level_grading_standard.id.to_s,
                                      "title" => "My Grading Scheme",
                                      "context_type" => "Account",
                                      "context_id" => @account.id,
                                      "context_name" => "Default Account",
                                      "data" => test_data,
                                      "permissions" => { "manage" => true },
                                      "assessed_assignment" => false,
                                      "points_based" => false,
                                      "scaling_factor" => 1.0,
                                      "workflow_state" => "active" })
      end
    end

    describe "get grading scheme summaries" do
      it "returns course and account level grading scheme summary json" do
        account_scheme_data = [{ "name" => "A", "value" => 0.90 },
                               { "name" => "B", "value" => 0.80 },
                               { "name" => "C", "value" => 0.70 },
                               { "name" => "D", "value" => 0.60 },
                               { "name" => "F", "value" => 0.0 }]
        account_level_grading_standard = @account.grading_standards.build(title: "My Account Level Grading Standard", data: GradingSchemesJsonController.to_grading_standard_data(account_scheme_data))
        account_level_grading_standard.save

        user_session(@admin)
        get "/accounts/" + @account.id.to_s + "/grading_scheme_summaries", as: :json
        expect(response).to have_http_status(:ok)
        response_json = response.parsed_body
        expect(response_json.length).to eq 1

        expect(response_json.first).to eq({ "id" => account_level_grading_standard.id.to_s,
                                            "title" => "My Account Level Grading Standard" })
      end
    end

    describe "get default grading scheme" do
      it "returns default grading scheme json" do
        user_session(@admin)
        get "/accounts/#{@account.id}/grading_schemes/default", as: :json
        expect(response).to have_http_status(:ok)
        response_json = response.parsed_body
        expect(response_json["title"]).to eq "Default Canvas Grading Scheme"
        expect(response_json["data"]).to eq [{ "name" => "A", "value" => 0.94 },
                                             { "name" => "A-", "value" => 0.9 },
                                             { "name" => "B+", "value" => 0.87 },
                                             { "name" => "B", "value" => 0.84 },
                                             { "name" => "B-", "value" => 0.8 },
                                             { "name" => "C+", "value" => 0.77 },
                                             { "name" => "C", "value" => 0.74 },
                                             { "name" => "C-", "value" => 0.7 },
                                             { "name" => "D+", "value" => 0.67 },
                                             { "name" => "D", "value" => 0.64 },
                                             { "name" => "D-", "value" => 0.61 },
                                             { "name" => "F", "value" => 0.0 }]
        expect(response_json["points_based"]).to be false
        expect(response_json["scaling_factor"]).to eq 1.0
      end
    end

    describe "create grading scheme" do
      it "creates non points based grading scheme at account level" do
        user_session(@admin)

        data = [{ "name" => "A", "value" => 0.90 },
                { "name" => "B", "value" => 0.80 },
                { "name" => "C", "value" => 0.70 },
                { "name" => "D", "value" => 0.60 },
                { "name" => "F", "value" => 0.0 }]
        params = { title: "My Scheme Title",
                   data:,
                   points_based: false,
                   scaling_factor: 1.0 }

        post "/accounts/#{@account.id}/grading_schemes",
             params:,
             as: :json
        expect(response).to have_http_status(:ok)
        response_json = response.parsed_body
        expect(response_json["context_type"]).to eq "Account"
        expect(response_json["context_id"]).to eq @account.id
        expect(response_json["title"]).to eq "My Scheme Title"
        expect(response_json["data"]).to eq data
        expect(response_json["scaling_factor"]).to eq 1.0
        expect(response_json["points_based"]).to be false
        expect(response_json["permissions"]).to eq({ "manage" => true })
      end

      it "creates points based grading scheme with scaling factor at account level" do
        user_session(@admin)

        data = [{ "name" => "A", "value" => 0.90 },
                { "name" => "B", "value" => 0.80 },
                { "name" => "C", "value" => 0.70 },
                { "name" => "D", "value" => 0.60 },
                { "name" => "F", "value" => 0.0 }]
        params = { title: "My Scheme Title",
                   data:,
                   points_based: true,
                   scaling_factor: 4.0 }

        post "/accounts/#{@account.id}/grading_schemes",
             params:,
             as: :json
        expect(response).to have_http_status(:ok)
        response_json = response.parsed_body
        expect(response_json["context_type"]).to eq "Account"
        expect(response_json["context_id"]).to eq @account.id
        expect(response_json["title"]).to eq "My Scheme Title"
        expect(response_json["data"]).to eq data
        expect(response_json["scaling_factor"]).to eq 4.0
        expect(response_json["points_based"]).to be true
        expect(response_json["permissions"]).to eq({ "manage" => true })
      end
    end

    describe "delete grading scheme" do
      it "deletes grading scheme at account level" do
        data = [{ "name" => "A", "value" => 0.90 },
                { "name" => "B", "value" => 0.80 },
                { "name" => "C", "value" => 0.70 },
                { "name" => "D", "value" => 0.60 },
                { "name" => "F", "value" => 0.0 }]

        account_level_grading_standard = @account.grading_standards.build(title: "My Grading Scheme to Delete", data: GradingSchemesJsonController.to_grading_standard_data(data))
        account_level_grading_standard.save

        expect(GradingStandard.count).to be 1
        user_session(@admin)
        delete "/accounts/" + @account.id.to_s + "/grading_schemes/" + account_level_grading_standard.id.to_s, as: :json
        expect(response).to have_http_status(:ok)
        response_json = response.parsed_body

        # it's a soft delete
        expect(GradingStandard.count).to be 1
        expect(GradingStandard.first.title).to eq "My Grading Scheme to Delete"
        expect(GradingStandard.first.workflow_state).to eq "deleted"
        expect(response_json).to eq({})
      end
    end

    describe "update grading scheme" do
      it "returns success when putting account level grading scheme" do
        data = GradingSchemesJsonController.to_grading_standard_data(test_data)
        account_level_grading_standard = @account.grading_standards.build(title: "My Grading Scheme",
                                                                          data:,
                                                                          points_based: false,
                                                                          scaling_factor: 1.0)
        account_level_grading_standard.save

        user_session(@admin)

        updated_data = [{ "name" => "A", "value" => 0.90 },
                        { "name" => "B", "value" => 0.80 },
                        { "name" => "C", "value" => 0.70 },
                        { "name" => "D", "value" => 0.60 },
                        { "name" => "F", "value" => 0.0 }]
        params = { title: "My Scheme Title",
                   data: updated_data,
                   points_based: false,
                   scaling_factor: 1.0 }
        put "/accounts/" + @account.id.to_s + "/grading_schemes/" + account_level_grading_standard.id.to_s,
            params:,
            as: :json
        expect(response).to have_http_status(:ok)
        response_json = response.parsed_body

        expect(response_json).to eq({ "id" => account_level_grading_standard.id.to_s,
                                      "title" => "My Scheme Title",
                                      "context_type" => "Account",
                                      "context_id" => @account.id,
                                      "context_name" => "Default Account",
                                      "data" => updated_data,
                                      "permissions" => { "manage" => true },
                                      "assessed_assignment" => false,
                                      "points_based" => false,
                                      "scaling_factor" => 1.0,
                                      "workflow_state" => "active" })
      end

      it "returns success when putting account level grading scheme that is points based" do
        data = GradingSchemesJsonController.to_grading_standard_data(test_data)
        account_level_grading_standard = @account.grading_standards.build(title: "My Grading Scheme",
                                                                          data:,
                                                                          points_based: true,
                                                                          scaling_factor: 4.0)
        account_level_grading_standard.save

        user_session(@admin)

        updated_data = [{ "name" => "A", "value" => 0.90 },
                        { "name" => "B", "value" => 0.80 },
                        { "name" => "C", "value" => 0.70 },
                        { "name" => "D", "value" => 0.60 },
                        { "name" => "F", "value" => 0.0 }]
        params = { title: "My Scheme Title",
                   data: updated_data,
                   points_based: true,
                   scaling_factor: 5.0 }

        put "/accounts/" + @account.id.to_s + "/grading_schemes/" + account_level_grading_standard.id.to_s,
            params:,
            as: :json
        expect(response).to have_http_status(:ok)
        response_json = response.parsed_body

        expect(response_json).to eq({ "id" => account_level_grading_standard.id.to_s,
                                      "title" => "My Scheme Title",
                                      "context_type" => "Account",
                                      "context_id" => @account.id,
                                      "context_name" => "Default Account",
                                      "data" => updated_data,
                                      "permissions" => { "manage" => true },
                                      "assessed_assignment" => false,
                                      "points_based" => true,
                                      "scaling_factor" => 5.0,
                                      "workflow_state" => "active" })
      end
    end

    describe "#used_locations" do
      let_once(:data) { [["A", 94], ["F", 0]] }

      before(:once) do
        @root_account = Account.default
        course_with_teacher(active_all: true, account: @root_account)
        @admin = account_admin_user(account: @root_account)
        @student = user_factory(active_user: true)
        @sub_account = @root_account.sub_accounts.create!
        course_with_teacher(account: @root_account)
        @enrollment.update(workflow_state: "active")
        @grading_standard = GradingStandard.create(context: @root_account, workflow_state: "active", data:)
        @root_account.update(grading_standard_id: @grading_standard.id)
        @sub_account.update(grading_standard_id: @grading_standard.id)
        @course.update(grading_standard_id: @grading_standard.id)
        3.times do
          assignment = @course.assignments.create!(title: "hi", grading_standard_id: @grading_standard.id)
          assignment.submissions.create!(user: @student, workflow_state: "graded")
        end
      end

      it "returns courses and assignments where the grading standard is used" do
        user_session(@admin)
        get "/accounts/#{@account.id}/grading_schemes/#{@grading_standard.id}/used_locations", as: :json
        locations = response.parsed_body

        expect(locations.size).to eq(1)
        expect(locations.first["id"]).to eq(@course.id)
        expect(locations.first["assignments"].size).to eq(3)
      end

      it "does not return courses without graded assignments" do
        another_course = course_factory
        another_course.assignments.create!(title: "hi")
        @course.assignments.create!(title: "hi")

        user_session(@admin)
        get "/accounts/#{@account.id}/grading_schemes/#{@grading_standard.id}/used_locations", as: :json
        locations = response.parsed_body

        course_ids = locations.pluck("id")
        expect(course_ids).not_to include(another_course.id)
      end

      it "returns courses without grading standard but with assignment related" do
        another_course = course_factory
        another_course.assignments.create!(title: "hi")
        assignment = @course.assignments.create!(title: "hi", grading_standard_id: @grading_standard.id)
        assignment.submissions.create!(user: @student, workflow_state: "graded")

        user_session(@admin)
        get "/accounts/#{@account.id}/grading_schemes/#{@grading_standard.id}/used_locations", as: :json
        locations = response.parsed_body

        course_ids = locations.pluck("id")
        expect(course_ids).to include(another_course.id)
      end
    end

    describe "#default_used_locations" do
      let_once(:data) { [["A", 94], ["F", 0]] }

      before(:once) do
        @root_account = Account.default
        course_with_teacher(active_all: true, account: @root_account)
        @admin = account_admin_user(account: @root_account)
        @student = user_factory(active_user: true)
        @sub_account = @root_account.sub_accounts.create!
        course_with_teacher(account: @root_account)
        @enrollment.update(workflow_state: "active")
        @root_account.update(grading_standard_id: nil)
        @sub_account.update(grading_standard_id: nil)
        @course.update(grading_standard_id: nil)
        3.times do
          assignment = @course.assignments.create!(title: "hi", grading_standard_id: nil, grading_type: "letter_grade")
          assignment.submissions.create!(user: @student, workflow_state: "graded")
        end
      end

      it "returns courses and assignments where the grading standard is used" do
        user_session(@admin)
        get "/accounts/#{@account.id}/grading_schemes/default_used_locations", as: :json
        locations = response.parsed_body

        expect(locations.size).to eq(1)
        expect(locations.first["id"]).to eq(@course.id)
        expect(locations.first["assignments"].size).to eq(3)
      end

      it "does not return courses without graded assignments" do
        another_course = course_factory
        another_course.assignments.create!(title: "hi")
        @course.assignments.create!(title: "hi")

        user_session(@admin)
        get "/accounts/#{@account.id}/grading_schemes/default_used_locations", as: :json
        locations = response.parsed_body

        course_ids = locations.pluck("id")
        expect(course_ids).not_to include(another_course.id)
      end
    end

    describe "#used_locations" do
      let_once(:data) { [["A", 94], ["F", 0]] }

      before(:once) do
        @root_account = Account.default
        course_with_teacher(active_all: true, account: @root_account)
        @admin = account_admin_user(account: @root_account)
        @student = user_factory(active_user: true)
        @sub_account = @root_account.sub_accounts.create!
        course_with_teacher(account: @root_account)
        @enrollment.update(workflow_state: "active")
        @grading_standard = GradingStandard.create(context: @root_account, workflow_state: "active", data:)
        @root_account.update(grading_standard_id: @grading_standard.id)
        @sub_account.update(grading_standard_id: @grading_standard.id)
        @course.update(grading_standard_id: @grading_standard.id)
        3.times do
          assignment = @course.assignments.create!(title: "hi", grading_standard_id: @grading_standard.id)
          assignment.submissions.create!(user: @student, workflow_state: "graded")
        end
      end

      it "returns courses and assignments where the grading standard is used" do
        user_session(@admin)
        get "/accounts/#{@account.id}/grading_schemes/#{@grading_standard.id}/used_locations", as: :json
        locations = response.parsed_body

        expect(locations.size).to eq(1)
        expect(locations.first["id"]).to eq(@course.id)
        expect(locations.first["assignments"].size).to eq(3)
      end

      it "does not return courses without graded assignments" do
        another_course = course_factory
        another_course.assignments.create!(title: "hi")
        @course.assignments.create!(title: "hi")

        user_session(@admin)
        get "/accounts/#{@account.id}/grading_schemes/#{@grading_standard.id}/used_locations", as: :json
        locations = response.parsed_body

        course_ids = locations.pluck("id")
        expect(course_ids).not_to include(another_course.id)
      end

      it "returns courses without grading standard but with assignment related" do
        another_course = course_factory
        another_course.assignments.create!(title: "hi")
        assignment = @course.assignments.create!(title: "hi", grading_standard_id: @grading_standard.id)
        assignment.submissions.create!(user: @student, workflow_state: "graded")

        user_session(@admin)
        get "/accounts/#{@account.id}/grading_schemes/#{@grading_standard.id}/used_locations", as: :json
        locations = response.parsed_body

        course_ids = locations.pluck("id")
        expect(course_ids).to include(another_course.id)
      end
    end
  end

  context "course teacher" do
    before(:once) do
      @account = Account.default
      course_with_teacher(active_all: true)
    end

    describe "get grading schemes" do
      before(:once) do
        @course_scheme_data = test_data
        @course_level_grading_standard = @course.grading_standards.create!(
          title: "My Course Level Grading Standard",
          data: GradingSchemesJsonController.to_grading_standard_data(@course_scheme_data),
          points_based: false,
          scaling_factor: 1.0
        )
      end

      it "doesn't return unrelated archived schemes" do
        @course_level_grading_standard.update(workflow_state: "archived")
        Account.site_admin.enable_feature!(:archived_grading_schemes)
        user_session(@teacher)
        get "/courses/" + @course.id.to_s + "/grading_schemes", as: :json
        expect(response).to have_http_status(:ok)
        response_json = response.parsed_body

        expect(response_json.first).to be_nil
      end

      it "returns related archived schemes" do
        @student = user_factory(active_user: true)
        assignment = @course.assignments.create!(title: "manual", grading_type: "letter_grade")
        assignment.submissions.create!(user: @student, workflow_state: "graded")
        @course_level_grading_standard.update(workflow_state: "archived")
        Account.site_admin.enable_feature!(:archived_grading_schemes)
        user_session(@teacher)
        @course.update(grading_standard: @course_level_grading_standard)
        get "/courses/" + @course.id.to_s + "/grading_schemes", as: :json
        expect(response).to have_http_status(:ok)
        response_json = response.parsed_body

        expect(response_json.first["title"]).to eq("My Course Level Grading Standard")
<<<<<<< HEAD
=======
        expect(response_json.first["workflow_state"]).to eq("archived")
>>>>>>> 9d21a3c2
      end

      it "returns the appropriate permissions for a teacher without 'Grades — Edit' access" do
        @account.role_overrides.create!(permission: "manage_grades", role: teacher_role, enabled: false)
        user_session(@teacher)
        get "/courses/#{@course.id}/grading_schemes", as: :json
        expect(response.parsed_body.dig(0, "permissions")).to eq({ "manage" => false })
      end

      it "returns course and account level grading schemes json" do
        account_scheme_data = [{ "name" => "A", "value" => 0.9 },
                               { "name" => "B", "value" => 0.8 },
                               { "name" => "C", "value" => 0.7 },
                               { "name" => "D", "value" => 0.6 },
                               { "name" => "F", "value" => 0.0 }]
        account_level_grading_standard = @account.grading_standards.build(title: "My Account Level Grading Standard",
                                                                          data: GradingSchemesJsonController.to_grading_standard_data(account_scheme_data),
                                                                          points_based: false,
                                                                          scaling_factor: 1.0)
        account_level_grading_standard.save
        user_session(@teacher)
        get "/courses/" + @course.id.to_s + "/grading_schemes", as: :json
        expect(response).to have_http_status(:ok)
        response_json = response.parsed_body
        expect(response_json.length).to eq 2

        expect(response_json.first).to eq({ "id" => account_level_grading_standard.id.to_s,
                                            "title" => "My Account Level Grading Standard",
                                            "context_type" => "Account",
                                            "context_id" => @account.id,
                                            "context_name" => "Default Account",
                                            "data" => account_scheme_data,
                                            "permissions" => { "manage" => false },
                                            "assessed_assignment" => false,
                                            "points_based" => false,
                                            "scaling_factor" => 1.0,
                                            "workflow_state" => "active" })

        expect(response_json[1]).to eq({ "id" => @course_level_grading_standard.id.to_s,
                                         "title" => "My Course Level Grading Standard",
                                         "context_type" => "Course",
                                         "context_id" => @course.id,
                                         "context_name" => "Unnamed Course",
                                         "data" => @course_scheme_data,
                                         "permissions" => { "manage" => true },
                                         "assessed_assignment" => false,
                                         "points_based" => false,
                                         "scaling_factor" => 1.0,
                                         "workflow_state" => "active" })
      end
    end

    describe "get grading scheme summaries" do
      it "returns course and account level grading scheme summary json" do
        account_scheme_data = [{ "name" => "A", "value" => 0.90 },
                               { "name" => "B", "value" => 0.80 },
                               { "name" => "C", "value" => 0.70 },
                               { "name" => "D", "value" => 0.60 },
                               { "name" => "F", "value" => 0.0 }]
        account_level_grading_standard = @account.grading_standards.build(title: "My Account Level Grading Standard", data: GradingSchemesJsonController.to_grading_standard_data(account_scheme_data))
        account_level_grading_standard.save

        course_scheme_data = [{ "name" => "A", "value" => 0.90 },
                              { "name" => "B", "value" => 0.80 },
                              { "name" => "C", "value" => 0.70 },
                              { "name" => "D", "value" => 0.60 },
                              { "name" => "F", "value" => 0.0 }]

        course_level_grading_standard = @course.grading_standards.build(title: "My Course Level Grading Standard", data: GradingSchemesJsonController.to_grading_standard_data(course_scheme_data))
        course_level_grading_standard.save

        user_session(@teacher)
        get "/courses/" + @course.id.to_s + "/grading_scheme_summaries", as: :json
        expect(response).to have_http_status(:ok)
        response_json = response.parsed_body
        expect(response_json.length).to eq 2

        expect(response_json.first).to eq({ "id" => account_level_grading_standard.id.to_s,
                                            "title" => "My Account Level Grading Standard" })

        expect(response_json[1]).to eq({ "id" => course_level_grading_standard.id.to_s,
                                         "title" => "My Course Level Grading Standard" })
      end
    end

    describe "create grading scheme" do
      it "creates grading scheme at course level" do
        user_session(@teacher)
        data = [{ "name" => "A", "value" => 0.90 },
                { "name" => "B", "value" => 0.80 },
                { "name" => "C", "value" => 0.70 },
                { "name" => "D", "value" => 0.60 },
                { "name" => "F", "value" => 0.0 }]

        params = { title: "My Scheme Title",
                   data:,
                   scaling_factor: 1.0,
                   points_based: false }

        post "/courses/" + @course.id.to_s + "/grading_schemes",
             params:,
             as: :json
        expect(response).to have_http_status(:ok)
        response_json = response.parsed_body
        expect(response_json["context_type"]).to eq "Course"
        expect(response_json["context_id"]).to eq @course.id
        expect(response_json["title"]).to eq "My Scheme Title"
        expect(response_json["data"]).to eq data
        expect(response_json["permissions"]).to eq({ "manage" => true })
        expect(response_json["scaling_factor"]).to eq 1.0
        expect(response_json["points_based"]).to be false
      end
    end

    describe "get default grading scheme" do
      it "returns default grading scheme json" do
        user_session(@teacher)
        get "/courses/#{@course.id}/grading_schemes/default", as: :json
        expect(response).to have_http_status(:ok)
        response_json = response.parsed_body
        expect(response_json["title"]).to eq "Default Canvas Grading Scheme"
        expect(response_json["data"]).to eq [{ "name" => "A", "value" => 0.94 },
                                             { "name" => "A-", "value" => 0.9 },
                                             { "name" => "B+", "value" => 0.87 },
                                             { "name" => "B", "value" => 0.84 },
                                             { "name" => "B-", "value" => 0.8 },
                                             { "name" => "C+", "value" => 0.77 },
                                             { "name" => "C", "value" => 0.74 },
                                             { "name" => "C-", "value" => 0.7 },
                                             { "name" => "D+", "value" => 0.67 },
                                             { "name" => "D", "value" => 0.64 },
                                             { "name" => "D-", "value" => 0.61 },
                                             { "name" => "F", "value" => 0.0 }]
        expect(response_json["points_based"]).to be false
        expect(response_json["scaling_factor"]).to eq 1.0
      end
    end

    describe "delete grading scheme" do
      it "deletes grading scheme at account level" do
        data = [{ "name" => "A", "value" => 0.90 },
                { "name" => "B", "value" => 0.80 },
                { "name" => "C", "value" => 0.70 },
                { "name" => "D", "value" => 0.60 },
                { "name" => "F", "value" => 0.0 }]

        course_level_grading_standard = @course.grading_standards.build(title: "My Grading Scheme to Delete", data: GradingSchemesJsonController.to_grading_standard_data(data))
        course_level_grading_standard.save

        expect(GradingStandard.count).to be 1
        user_session(@teacher)
        delete "/courses/" + @course.id.to_s + "/grading_schemes/" + course_level_grading_standard.id.to_s, as: :json
        expect(response).to have_http_status(:ok)
        response_json = response.parsed_body

        # it's a soft delete
        expect(GradingStandard.count).to be 1
        expect(GradingStandard.first.title).to eq "My Grading Scheme to Delete"
        expect(GradingStandard.first.workflow_state).to eq "deleted"
        expect(response_json).to eq({})
      end
    end

    describe "update grading scheme" do
      it "returns success when putting course level grading scheme" do
        data = GradingSchemesJsonController.to_grading_standard_data(test_data)
        grading_standard = @course.grading_standards.build(title: "My Grading Scheme",
                                                           data:,
                                                           scaling_factor: 1.0,
                                                           points_based: false)
        grading_standard.save

        user_session(@teacher)

        updated_data = [{ "name" => "A", "value" => 0.90 },
                        { "name" => "B", "value" => 0.80 },
                        { "name" => "C", "value" => 0.70 },
                        { "name" => "D", "value" => 0.60 },
                        { "name" => "F", "value" => 0.0 }]
        params = { title: "My Scheme Title",
                   data: updated_data,
                   scaling_factor: 1.0,
                   points_based: false }

        put "/courses/" + @course.id.to_s + "/grading_schemes/" + grading_standard.id.to_s,
            params:,
            as: :json
        expect(response).to have_http_status(:ok)
        response_json = response.parsed_body

        expect(response_json).to eq({ "id" => grading_standard.id.to_s,
                                      "title" => "My Scheme Title",
                                      "context_type" => "Course",
                                      "context_id" => @course.id,
                                      "context_name" => "Unnamed Course",
                                      "data" => updated_data,
                                      "permissions" => { "manage" => true },
                                      "assessed_assignment" => false,
                                      "points_based" => false,
                                      "scaling_factor" => 1.0,
                                      "workflow_state" => "active" })
      end
    end

    describe "get grading scheme" do
      it "returns course level grading scheme json" do
        data = GradingSchemesJsonController.to_grading_standard_data(test_data)
        course_level_grading_standard = @course.grading_standards.build(title: "My Grading Scheme",
                                                                        data:,
                                                                        points_based: false,
                                                                        scaling_factor: 1.0)
        course_level_grading_standard.save

        user_session(@teacher)
        get "/courses/#{@course.id}/grading_schemes/#{course_level_grading_standard.id}", as: :json
        expect(response).to have_http_status(:ok)

        response_json = response.parsed_body

        expect(response_json).to eq({ "id" => course_level_grading_standard.id.to_s,
                                      "title" => "My Grading Scheme",
                                      "context_type" => "Course",
                                      "context_id" => @course.id,
                                      "context_name" => "Unnamed Course",
                                      "data" => test_data,
                                      "permissions" => { "manage" => true },
                                      "assessed_assignment" => false,
                                      "points_based" => false,
<<<<<<< HEAD
                                      "scaling_factor" => 1.0 })
=======
                                      "scaling_factor" => 1.0,
                                      "workflow_state" => "active" })
>>>>>>> 9d21a3c2
      end
    end
  end
end<|MERGE_RESOLUTION|>--- conflicted
+++ resolved
@@ -541,65 +541,6 @@
         expect(course_ids).not_to include(another_course.id)
       end
     end
-
-    describe "#used_locations" do
-      let_once(:data) { [["A", 94], ["F", 0]] }
-
-      before(:once) do
-        @root_account = Account.default
-        course_with_teacher(active_all: true, account: @root_account)
-        @admin = account_admin_user(account: @root_account)
-        @student = user_factory(active_user: true)
-        @sub_account = @root_account.sub_accounts.create!
-        course_with_teacher(account: @root_account)
-        @enrollment.update(workflow_state: "active")
-        @grading_standard = GradingStandard.create(context: @root_account, workflow_state: "active", data:)
-        @root_account.update(grading_standard_id: @grading_standard.id)
-        @sub_account.update(grading_standard_id: @grading_standard.id)
-        @course.update(grading_standard_id: @grading_standard.id)
-        3.times do
-          assignment = @course.assignments.create!(title: "hi", grading_standard_id: @grading_standard.id)
-          assignment.submissions.create!(user: @student, workflow_state: "graded")
-        end
-      end
-
-      it "returns courses and assignments where the grading standard is used" do
-        user_session(@admin)
-        get "/accounts/#{@account.id}/grading_schemes/#{@grading_standard.id}/used_locations", as: :json
-        locations = response.parsed_body
-
-        expect(locations.size).to eq(1)
-        expect(locations.first["id"]).to eq(@course.id)
-        expect(locations.first["assignments"].size).to eq(3)
-      end
-
-      it "does not return courses without graded assignments" do
-        another_course = course_factory
-        another_course.assignments.create!(title: "hi")
-        @course.assignments.create!(title: "hi")
-
-        user_session(@admin)
-        get "/accounts/#{@account.id}/grading_schemes/#{@grading_standard.id}/used_locations", as: :json
-        locations = response.parsed_body
-
-        course_ids = locations.pluck("id")
-        expect(course_ids).not_to include(another_course.id)
-      end
-
-      it "returns courses without grading standard but with assignment related" do
-        another_course = course_factory
-        another_course.assignments.create!(title: "hi")
-        assignment = @course.assignments.create!(title: "hi", grading_standard_id: @grading_standard.id)
-        assignment.submissions.create!(user: @student, workflow_state: "graded")
-
-        user_session(@admin)
-        get "/accounts/#{@account.id}/grading_schemes/#{@grading_standard.id}/used_locations", as: :json
-        locations = response.parsed_body
-
-        course_ids = locations.pluck("id")
-        expect(course_ids).to include(another_course.id)
-      end
-    end
   end
 
   context "course teacher" do
@@ -643,10 +584,7 @@
         response_json = response.parsed_body
 
         expect(response_json.first["title"]).to eq("My Course Level Grading Standard")
-<<<<<<< HEAD
-=======
         expect(response_json.first["workflow_state"]).to eq("archived")
->>>>>>> 9d21a3c2
       end
 
       it "returns the appropriate permissions for a teacher without 'Grades — Edit' access" do
@@ -875,12 +813,8 @@
                                       "permissions" => { "manage" => true },
                                       "assessed_assignment" => false,
                                       "points_based" => false,
-<<<<<<< HEAD
-                                      "scaling_factor" => 1.0 })
-=======
                                       "scaling_factor" => 1.0,
                                       "workflow_state" => "active" })
->>>>>>> 9d21a3c2
       end
     end
   end
