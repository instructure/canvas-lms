--- conflicted
+++ resolved
@@ -147,11 +147,6 @@
 
         response_json = response.parsed_body
         expect(response_json.first["title"]).to eq("My Grading Scheme")
-<<<<<<< HEAD
-        expect(response_json.first["workflow_state"]).to eq("archived")
-        expect(response_json.first["used_locations"]).to eq([])
-=======
->>>>>>> 1bd50e80
       end
     end
 
@@ -541,11 +536,6 @@
         response_json = response.parsed_body
 
         expect(response_json.first["title"]).to eq("My Course Level Grading Standard")
-<<<<<<< HEAD
-        expect(response_json.first["workflow_state"]).to eq("archived")
-        expect(response_json.first["used_locations"][0]["name"]).to eq(@course.name)
-=======
->>>>>>> 1bd50e80
       end
 
       it "returns the appropriate permissions for a teacher without 'Grades — Edit' access" do
@@ -774,56 +764,5 @@
                                       "scaling_factor" => 1.0 })
       end
     end
-
-    describe "#used_locations_for" do
-      let_once(:data) { [["A", 94], ["F", 0]] }
-
-      before(:once) do
-        @root_account = Account.default
-        @student = user_factory(active_user: true)
-        @sub_account = @root_account.sub_accounts.create!
-        course_with_teacher(account: @root_account)
-        @enrollment.update(workflow_state: "active")
-        @grading_standard = GradingStandard.create(context: @sub_account, workflow_state: "active", data:)
-        @root_account.update(grading_standard_id: @grading_standard.id)
-        @sub_account.update(grading_standard_id: @grading_standard.id)
-        @course.update(grading_standard_id: @grading_standard.id)
-        3.times do
-          assignment = @course.assignments.create!(title: "hi", grading_standard_id: @grading_standard.id)
-          assignment.submissions.create!(user: @student, workflow_state: "graded")
-        end
-      end
-
-      it "returns courses and assignments where the grading standard is used" do
-        locations = GradingSchemesJsonController.used_locations_for(@grading_standard)
-
-        expect(locations.size).to eq(1)
-        expect(locations.first[:id]).to eq(@course.id)
-        expect(locations.first[:assignments].size).to eq(3)
-      end
-
-      it "does not return courses without graded assignments" do
-        another_course = course_factory
-        another_course.assignments.create!(title: "hi")
-        @course.assignments.create!(title: "hi")
-
-        locations = GradingSchemesJsonController.used_locations_for(@grading_standard)
-
-        course_ids = locations.pluck(:id)
-        expect(course_ids).not_to include(another_course.id)
-      end
-
-      it "returns courses without grading standard but with assignment related" do
-        another_course = course_factory
-        another_course.assignments.create!(title: "hi")
-        assignment = @course.assignments.create!(title: "hi", grading_standard_id: @grading_standard.id)
-        assignment.submissions.create!(user: @student, workflow_state: "graded")
-
-        locations = GradingSchemesJsonController.used_locations_for(@grading_standard)
-
-        course_ids = locations.pluck(:id)
-        expect(course_ids).to include(another_course.id)
-      end
-    end
   end
 end