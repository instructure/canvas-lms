# frozen_string_literal: true

#
# Copyright (C) 2012 - present Instructure, Inc.
#
# This file is part of Canvas.
#
# Canvas is free software: you can redistribute it and/or modify it under
# the terms of the GNU Affero General Public License as published by the Free
# Software Foundation, version 3 of the License.
#
# Canvas is distributed in the hope that it will be useful, but WITHOUT ANY
# WARRANTY; without even the implied warranty of MERCHANTABILITY or FITNESS FOR
# A PARTICULAR PURPOSE. See the GNU Affero General Public License for more
# details.
#
# You should have received a copy of the GNU Affero General Public License along
# with this program. If not, see <http://www.gnu.org/licenses/>.
#

describe GroupCategoriesController do
  before :once do
    course_with_teacher(active_all: true)
    student_in_course(active_all: true)
    @collaborative_category = @course.group_categories.create!(name: "Collaborative Groups", non_collaborative: false)
    @non_collaborative_category = @course.group_categories.create!(name: "Non-Collaborative Groups", non_collaborative: true)
  end

  def expect_imported_groups
    group_1 = Group.where(name: "group1").first
    expect(group_1).not_to be_nil
    expect(group_1.users.count).to eq 2
    expect(group_1.users).to include(Pseudonym.where(unique_id: "user1").first.user)
    expect(group_1.users).to include(Pseudonym.where(unique_id: "user2").first.user)

    group_2 = Group.where(name: "group2").first
    expect(group_2).not_to be_nil
    expect(group_2.users.count).to eq 2
    expect(group_2.users).to include(Pseudonym.where(unique_id: "user3").first.user)
    expect(group_2.users).to include(Pseudonym.where(unique_id: "user4").first.user)

    group_3 = Group.where(name: "group3").first
    expect(group_3).not_to be_nil
    expect(group_3.users.count).to eq 1
    expect(group_3.users).to include(Pseudonym.where(unique_id: "user5").first.user)
  end

  describe "POST create" do
    it "requires authorization" do
      user_session(@student)
      @group = @course.groups.create(name: "some groups")
      post "create", params: { course_id: @course.id, category: {} }
      assert_unauthorized
      post "create", params: {
        course_id: @course.id,
        category: {
          name: "New Non-Collaborative Group",
          non_collaborative: "1"
        }
      }
      assert_unauthorized
    end

    it "requires teacher default enabled :manage_groups_add" do
      user_session(@teacher)
      post "create", params: { course_id: @course.id, category: { name: "My Category" } }
      expect(response).to be_successful
    end

    it "allows teachers to create both types of group categories by default" do
      Account.default.enable_feature!(:differentiation_tags)
      user_session(@teacher)

      # Can create collaborative
      post "create", params: {
        course_id: @course.id,
        category: {
          name: "New Collaborative Group",
        }
      }
      expect(response).to be_successful
      expect(assigns[:group_category].non_collaborative?).to be false

      # Can create non-collaborative
      post "create", params: {
        course_id: @course.id,
        category: {
          name: "New Non-Collaborative Group",
          non_collaborative: "1"
        }
      }
      expect(response).to be_successful
      expect(assigns[:group_category]).to be_non_collaborative
    end

    it "prevents creating non-collaborative groups when manage_tags_add permission is revoked" do
      Account.default.enable_feature!(:differentiation_tags)

      # Explicitly remove the permission
      @course.account.role_overrides.create!(
        permission: :manage_tags_add,
        role: teacher_role,
        enabled: false
      )
      user_session(@teacher)

      post "create", params: {
        course_id: @course.id,
        category: {
          name: "New Non-Collaborative Group",
          non_collaborative: "1"
        }
      }
      assert_unauthorized

      # Verify that normal group category permission isn't affected
      post "create", params: {
        course_id: @course.id,
        category: {
          name: "New Collaborative Group",
        }
      }
      expect(response).to be_successful
    end

<<<<<<< HEAD
    it "is not authorized without :manage_groups_add enabled (granular permissions)" do
      @course.root_account.enable_feature!(:granular_permissions_manage_groups)
=======
    it "is not authorized without :manage_groups_add enabled" do
>>>>>>> f06b510f
      @course.root_account.role_overrides.create!(
        permission: "manage_groups_add",
        role: teacher_role,
        enabled: false
      )
      user_session(@teacher)
      post "create", params: { course_id: @course.id, category: { name: "My Category" } }
      assert_unauthorized
    end

    it "assigns variables" do
      user_session(@teacher)
      @group = @course.groups.create(name: "some groups")
      create_users_in_course(@course, 5) # plus one student in before block
      post "create", params: { course_id: @course.id, category: { name: "Study Groups", split_group_count: 2, split_groups: "1" } }
      expect(response).to be_successful
      expect(assigns[:group_category]).not_to be_nil
      groups = assigns[:group_category].groups
      expect(groups.length).to be(2)
      expect(groups[0].users.length).to be(3)
      expect(groups[1].users.length).to be(3)
    end

    it "gives the new groups the right group_category" do
      user_session(@teacher)
      post "create", params: { course_id: @course.id, category: { name: "Study Groups", split_group_count: 1, split_groups: "1" } }
      expect(response).to be_successful
      expect(assigns[:group_category]).not_to be_nil
      expect(assigns[:group_category].groups[0].group_category.name).to eq "Study Groups"
    end

    it "errors if the group name is protected" do
      user_session(@teacher)
      post "create", params: { course_id: @course.id, category: { name: "Student Groups" } }
      expect(response).not_to be_successful
    end

    it "errors if the group name is already in use" do
      user_session(@teacher)
      @course.group_categories.create(name: "My Category")
      post "create", params: { course_id: @course.id, category: { name: "My Category" } }
      expect(response).not_to be_successful
    end

    it "requires the group name" do
      user_session(@teacher)
      post "create", params: { course_id: @course.id, category: {} }
      expect(response).not_to be_successful
    end

    it "respects enable_self_signup" do
      @course.account.enable_feature!(:self_signup_deadline)
      user_session(@teacher)
      end_date = Time.now.utc
      post "create", params: { course_id: @course.id, category: { name: "Study Groups", enable_self_signup: "1", self_signup_end_at: end_date } }
      expect(response).to be_successful
      expect(assigns[:group_category]).not_to be_nil
      expect(assigns[:group_category]).to be_self_signup
      expect(assigns[:group_category]).to be_unrestricted_self_signup
      expect(assigns[:group_category].self_signup_end_at).to be_within(1.second).of(end_date)
    end

    it "uses create_group_count when self-signup" do
      user_session(@teacher)
      post "create", params: { course_id: @course.id, category: { name: "Study Groups", enable_self_signup: "1", create_group_count: "3" } }
      expect(response).to be_successful
      expect(assigns[:group_category]).not_to be_nil
      expect(assigns[:group_category].groups.size).to eq 3
    end

    it "respects auto_leader params" do
      user_session(@teacher)
      post "create", params: { course_id: @course.id, category: { name: "Study Groups", enable_auto_leader: "1", auto_leader_type: "RANDOM" } }
      expect(response).to be_successful
      expect(assigns[:group_category]).not_to be_nil
      expect(assigns[:group_category].auto_leader).to eq "random"
    end

    it "respects the max new-category group count" do
      user_session(@teacher)
      Setting.set("max_groups_in_new_category", "5")
      post "create", params: { course_id: @course.id, category: { name: "Study Groups", enable_self_signup: "1", create_group_count: "7" } }
      expect(response).to be_successful
      expect(assigns[:group_category].groups.size).to eq 5
    end

    it "does not distribute students when self-signup" do
      user_session(@teacher)
      create_users_in_course(@course, 3)
      post "create", params: { course_id: @course.id, category: { name: "Study Groups", enable_self_signup: "1", create_category_count: "2" } }
      expect(response).to be_successful
      expect(assigns[:group_category]).not_to be_nil
      assigns[:group_category].groups.all? { |g| expect(g.users).to be_empty }
    end

    it "respects restrict_self_signup" do
      user_session(@teacher)
      post "create", params: { course_id: @course.id, category: { name: "Study Groups", enable_self_signup: "1", restrict_self_signup: "1" } }
      expect(response).to be_successful
      expect(assigns[:group_category]).not_to be_nil
      expect(assigns[:group_category]).to be_restricted_self_signup
    end

    context "differentiation_tags" do
      before do
        Account.default.enable_feature!(:differentiation_tags)
      end

      it "allows teachers with :manage_tags_add to create non_collaborative groups" do
        @course.account.role_overrides.create!({
                                                 role: teacher_role,
                                                 permission: :manage_tags_add,
                                                 enabled: true
                                               })
        user_session(@teacher)

        post "create", params: { course_id: @course.id, category: { name: "Hidden GC", non_collaborative: true } }
        expect(response).to be_successful
        expect(assigns[:group_category]).to be_non_collaborative
      end
    end
  end

  describe "PUT update" do
    before :once do
      @group_category = @course.group_categories.create(name: "My Category")
    end

    it "requires authorization" do
      put "update", params: { course_id: @course.id, id: @group_category.id, category: {} }
      assert_unauthorized
    end

    it "allows teachers to update both types of group categories by default" do
      Account.default.enable_feature!(:differentiation_tags)

      user_session(@teacher)

      # Can update collaborative
      put "update", params: {
        course_id: @course.id,
        id: @collaborative_category.id,
        category: { name: "Updated Collaborative Group" }
      }
      expect(response).to be_successful
      expect(@collaborative_category.reload.name).to eq "Updated Collaborative Group"

      # Can update non-collaborative
      put "update", params: {
        course_id: @course.id,
        id: @non_collaborative_category.id,
        category: { name: "Updated Non-Collaborative Group" }
      }
      expect(response).to be_successful
      expect(@non_collaborative_category.reload.name).to eq "Updated Non-Collaborative Group"
    end

    it "prevents updating non-collaborative groups when manage_tags_manage permission is revoked" do
      Account.default.enable_feature!(:differentiation_tags)

      @course.account.role_overrides.create!(
        permission: :manage_tags_manage,
        role: teacher_role,
        enabled: false
      )
      user_session(@teacher)

      put "update", params: {
        course_id: @course.id,
        id: @non_collaborative_category.id,
        category: { name: "Updated Non-Collaborative Group" }
      }
      assert_unauthorized

      # Can still update collaborative
      put "update", params: {
        course_id: @course.id,
        id: @collaborative_category.id,
        category: { name: "Updated Collaborative Group" }
      }
      expect(response).to be_successful
    end

<<<<<<< HEAD
    it "allows teachers to update both types of group categories by default" do
      Account.default.enable_feature!(:differentiation_tags)

      user_session(@teacher)

      # Can update collaborative
      put "update", params: {
        course_id: @course.id,
        id: @collaborative_category.id,
        category: { name: "Updated Collaborative Group" }
      }
      expect(response).to be_successful
      expect(@collaborative_category.reload.name).to eq "Updated Collaborative Group"

      # Can update non-collaborative
      put "update", params: {
        course_id: @course.id,
        id: @non_collaborative_category.id,
        category: { name: "Updated Non-Collaborative Group" }
      }
      expect(response).to be_successful
      expect(@non_collaborative_category.reload.name).to eq "Updated Non-Collaborative Group"
    end

    it "prevents updating non-collaborative groups when manage_tags_manage permission is revoked" do
      Account.default.enable_feature!(:differentiation_tags)

      @course.account.role_overrides.create!(
        permission: :manage_tags_manage,
        role: teacher_role,
        enabled: false
      )
      user_session(@teacher)

      put "update", params: {
        course_id: @course.id,
        id: @non_collaborative_category.id,
        category: { name: "Updated Non-Collaborative Group" }
      }
      assert_unauthorized

      # Can still update collaborative
      put "update", params: {
        course_id: @course.id,
        id: @collaborative_category.id,
        category: { name: "Updated Collaborative Group" }
      }
      expect(response).to be_successful
    end

    it "updates category (granular permissions)" do
      @course.root_account.enable_feature!(:granular_permissions_manage_groups)
=======
    it "updates category" do
      @course.account.enable_feature!(:self_signup_deadline)
>>>>>>> f06b510f
      user_session(@teacher)
      end_date = Time.now.utc
      put "update", params: { course_id: @course.id, id: @group_category.id, category: { name: "Different Category", enable_self_signup: "1", self_signup_end_at: end_date } }
      expect(response).to be_successful
      expect(assigns[:group_category]).to eql(@group_category)
      expect(assigns[:group_category].name).to eql("Different Category")
      expect(assigns[:group_category]).to be_self_signup
      expect(assigns[:group_category].self_signup_end_at).to be_within(1.second).of(end_date)
    end

    it "does not update category if :manage_groups_manage is not enabled" do
      @course.account.role_overrides.create!(
        permission: "manage_groups_manage",
        role: teacher_role,
        enabled: false
      )
      user_session(@teacher)
      put "update", params: { course_id: @course.id, id: @group_category.id, category: { name: "Different Category", enable_self_signup: "1" } }
      assert_unauthorized
    end

    it "leaves the name alone if not given" do
      user_session(@teacher)
      put "update", params: { course_id: @course.id, id: @group_category.id, category: {} }
      expect(response).to be_successful
      expect(assigns[:group_category].name).to eq "My Category"
    end

    it "does not accept a sent but empty name" do
      user_session(@teacher)
      put "update", params: { course_id: @course.id, id: @group_category.id, category: { name: "" } }
      expect(response).not_to be_successful
    end

    it "errors if the name is protected" do
      user_session(@teacher)
      put "update", params: { course_id: @course.id, id: @group_category.id, category: { name: "Student Groups" } }
      expect(response).not_to be_successful
    end

    it "errors if the name is already in use" do
      user_session(@teacher)
      @course.group_categories.create(name: "Other Category")
      put "update", params: { course_id: @course.id, id: @group_category.id, category: { name: "Other Category" } }
      expect(response).not_to be_successful
    end

    it "does not error if the name is the current name" do
      user_session(@teacher)
      put "update", params: { course_id: @course.id, id: @group_category.id, category: { name: "My Category" } }
      expect(response).to be_successful
      expect(assigns[:group_category].name).to eql("My Category")
    end

    it "errors if restrict_self_signups is specified but the category has heterogenous groups" do
      section1 = @course.course_sections.create
      section2 = @course.course_sections.create
      user1 = section1.enroll_user(user_model, "StudentEnrollment").user
      user2 = section2.enroll_user(user_model, "StudentEnrollment").user
      group = @group_category.groups.create(context: @course)
      group.add_user(user1)
      group.add_user(user2)

      user_session(@teacher)
      put "update", params: { course_id: @course.id, id: @group_category.id, category: { enable_self_signup: "1", restrict_self_signup: "1" } }
      expect(response).not_to be_successful
    end

    it "clears self_signup_end_at if self_signup is disabled" do
      @course.account.enable_feature!(:self_signup_deadline)
      user_session(@teacher)
      end_date = Time.now.utc
      @group_category.self_signup_end_at = end_date
      @group_category.save!
      put "update", params: { course_id: @course.id, id: @group_category.id, category: { name: "Different Category", enable_self_signup: "0", self_signup_end_at: end_date } }
      expect(response).to be_successful
      expect(assigns[:group_category].self_signup_end_at).to be_nil
    end

    it "does not set self_signup_end_at if self_signup_deadline FF is disabled" do
      user_session(@teacher)
      end_date = Time.now.utc
      put "update", params: { course_id: @course.id, id: @group_category.id, category: { name: "Different Category", enable_self_signup: "1", self_signup_end_at: end_date } }
      expect(response).to be_successful
      expect(assigns[:group_category]).to be_self_signup
      expect(assigns[:group_category].self_signup_end_at).to be_nil
    end
  end

  describe "DELETE delete" do
    it "requires authorization" do
      group_category = @course.group_categories.create(name: "Study Groups")
      delete "destroy", params: { course_id: @course.id, id: group_category.id }
      assert_unauthorized
    end

    it "deletes the category and groups" do
      user_session(@teacher)
      category1 = @course.group_categories.create(name: "Study Groups")
      category2 = @course.group_categories.create(name: "Other Groups")
      @course.groups.create(name: "some group", group_category: category1)
      @course.groups.create(name: "another group", group_category: category2)
      delete "destroy", params: { course_id: @course.id, id: category1.id }
      expect(response).to be_successful
      @course.reload
      expect(@course.all_group_categories.length).to be(4)
      expect(@course.group_categories.length).to be(3)
      expect(@course.groups.length).to be(2)
      expect(@course.groups.active.length).to be(1)
    end

    it "allows teachers to delete both types of group categories by default" do
      Account.default.enable_feature!(:differentiation_tags)

<<<<<<< HEAD
      user_session(@teacher)

      # Can delete collaborative
      category1 = @course.group_categories.create(name: "Study Groups")
      delete "destroy", params: {
        course_id: @course.id,
        id: category1.id
      }
      expect(response).to be_successful

      # Can delete non-collaborative
      non_collab = @course.group_categories.create!(name: "Another Non-Collab", non_collaborative: true)
      delete "destroy", params: {
        course_id: @course.id,
        id: non_collab.id
      }
      expect(response).to be_successful
    end

    it "prevents deleting non-collaborative groups when manage_tags_delete permission is revoked" do
      Account.default.enable_feature!(:differentiation_tags)

      @course.account.role_overrides.create!(
        permission: :manage_tags_delete,
        role: teacher_role,
        enabled: false
      )
      user_session(@teacher)

      delete "destroy", params: {
        course_id: @course.id,
        id: @non_collaborative_category.id
      }
      assert_unauthorized

      # Can Still delete collaborative group category
      delete "destroy", params: {
        course_id: @course.id,
        id: @collaborative_category.id
      }
      expect(response).to be_successful
    end

    it "deletes the category and groups (granular permissions)" do
      @course.root_account.enable_feature!(:granular_permissions_manage_groups)
=======
>>>>>>> f06b510f
      user_session(@teacher)

      # Can delete collaborative
      category1 = @course.group_categories.create(name: "Study Groups")
      delete "destroy", params: {
        course_id: @course.id,
        id: category1.id
      }
      expect(response).to be_successful

      # Can delete non-collaborative
      non_collab = @course.group_categories.create!(name: "Another Non-Collab", non_collaborative: true)
      delete "destroy", params: {
        course_id: @course.id,
        id: non_collab.id
      }
      expect(response).to be_successful
    end

    it "prevents deleting non-collaborative groups when manage_tags_delete permission is revoked" do
      Account.default.enable_feature!(:differentiation_tags)

      @course.account.role_overrides.create!(
        permission: :manage_tags_delete,
        role: teacher_role,
        enabled: false
      )
      user_session(@teacher)

      delete "destroy", params: {
        course_id: @course.id,
        id: @non_collaborative_category.id
      }
      assert_unauthorized

      # Can Still delete collaborative group category
      delete "destroy", params: {
        course_id: @course.id,
        id: @collaborative_category.id
      }
      expect(response).to be_successful
<<<<<<< HEAD
      @course.reload
      expect(@course.all_group_categories.length).to be(4)
      expect(@course.group_categories.length).to be(3)
      expect(@course.groups.length).to be(2)
      expect(@course.groups.active.length).to be(1)
=======
>>>>>>> f06b510f
    end

    it "does not delete the category/groups if :manage_groups_delete is not enabled" do
      @course.account.role_overrides.create!(
        permission: "manage_groups_delete",
        role: teacher_role,
        enabled: false
      )
      user_session(@teacher)
      category1 = @course.group_categories.create(name: "Study Groups")
      category2 = @course.group_categories.create(name: "Other Groups")
      @course.groups.create(name: "some group", group_category: category1)
      @course.groups.create(name: "another group", group_category: category2)
      delete "destroy", params: { course_id: @course.id, id: category1.id }
      assert_unauthorized
    end

    it "fails if category doesn't exist" do
      user_session(@teacher)
      delete "destroy", params: { course_id: @course.id, id: 11_235 }
      expect(response).not_to be_successful
    end

    it "fails if category is protected" do
      user_session(@teacher)
      delete "destroy", params: { course_id: @course.id, id: GroupCategory.student_organized_for(@course).id }
      expect(response).not_to be_successful
    end
  end

  describe "GET users" do
    before do
      @category = @course.group_categories.create(name: "Study Groups")
      group = @course.groups.create(name: "some group", group_category: @category)
      group.add_user(@student)

      assignment = @course.assignments.create({
                                                name: "test assignment",
                                                group_category: @category
                                              })
      file = Attachment.create! context: @student, filename: "homework.pdf", uploaded_data: StringIO.new("blah blah blah")
      @sub = assignment.submit_homework(@student, attachments: [file], submission_type: "online_upload")
    end

    it "allows teachers to view users in both types of group categories by default" do
      Account.default.enable_feature!(:differentiation_tags)

      user_session(@teacher)

      # Can view collaborative
      get "users", params: {
        course_id: @course.id,
        group_category_id: @collaborative_category.id
      }
      expect(response).to be_successful

      # Can view non-collaborative
      get "users", params: {
        course_id: @course.id,
        group_category_id: @non_collaborative_category.id
      }
      expect(response).to be_successful
    end

    it "prevents viewing non-collaborative group users when manage_tags_manage permission is revoked" do
      Account.default.enable_feature!(:differentiation_tags)

      @course.account.role_overrides.create!(
        permission: :manage_tags_manage,
        role: teacher_role,
        enabled: false
      )
      user_session(@teacher)

      get "users", params: {
        course_id: @course.id,
        group_category_id: @non_collaborative_category.id
      }
      assert_unauthorized

      # Can still view collaborative group category users
      get "users", params: {
        course_id: @course.id,
        group_category_id: @collaborative_category.id
      }
      expect(response).to be_successful
    end

    it "includes group submissions if param is present" do
      user_session(@teacher)
      get "users", params: { course_id: @course.id, group_category_id: @category.id, include: ["group_submissions"] }
      json = response.parsed_body

      expect(response).to be_successful
      expect(json.count).to equal 1
      expect(json[0]["group_submissions"][0]).to equal @sub.id
    end

    it "does not include group submissions if param is absent" do
      user_session(@teacher)
      get "users", params: { course_id: @course.id, group_category_id: @category.id }
      json = response.parsed_body

      expect(response).to be_successful
      expect(json.count).to equal 1
      expect(json[0]["group_submissions"]).to equal nil
    end
  end

  describe "POST import" do
    before :once do
      1.upto(5) do |n|
        @course.enroll_user(user_with_pseudonym(username: "user#{n}"), "StudentEnrollment", enrollment_state: "active")
      end
      @category = @course.group_categories.create(name: "Group Category")
    end

    it "requires authorization" do
      post "import", params: {
        course_id: @course.id,
        group_category_id: @category.id,
        attachment: fixture_file_upload("group_categories/test_group_categories.csv", "text/csv")
      }
      assert_unauthorized
    end

    it "allows teachers to import to both types of group categories by default" do
      Account.default.enable_feature!(:differentiation_tags)
<<<<<<< HEAD
      user_session(@teacher)

      # Can import to collaborative
      post "import", params: {
        course_id: @course.id,
        group_category_id: @collaborative_category.id,
        attachment: fixture_file_upload("group_categories/test_group_categories.csv", "text/csv")
      }
      expect(response).to be_successful

      # Can import to non-collaborative
      post "import", params: {
        course_id: @course.id,
        group_category_id: @non_collaborative_category.id,
        attachment: fixture_file_upload("group_categories/test_group_categories.csv", "text/csv")
      }
      expect(response).to be_successful
    end

    it "prevents importing to non-collaborative groups when manage_tags_add permission is revoked" do
      Account.default.enable_feature!(:differentiation_tags)
      @course.account.role_overrides.create!(
        permission: :manage_tags_add,
        role: teacher_role,
        enabled: false
      )
      user_session(@teacher)

      post "import", params: {
        course_id: @course.id,
        group_category_id: @non_collaborative_category.id,
        attachment: fixture_file_upload("group_categories/test_group_categories.csv", "text/csv")
      }
      assert_unauthorized

      # Can still import to collaborative group category
      post "import", params: {
        course_id: @course.id,
        group_category_id: @collaborative_category.id,
        attachment: fixture_file_upload("group_categories/test_group_categories.csv", "text/csv")
      }
      expect(response).to be_successful
    end

    it "renders progress_json" do
=======
>>>>>>> f06b510f
      user_session(@teacher)

      # Can import to collaborative
      post "import", params: {
        course_id: @course.id,
        group_category_id: @collaborative_category.id,
        attachment: fixture_file_upload("group_categories/test_group_categories.csv", "text/csv")
      }
      expect(response).to be_successful

      # Can import to non-collaborative
      post "import", params: {
        course_id: @course.id,
        group_category_id: @non_collaborative_category.id,
        attachment: fixture_file_upload("group_categories/test_group_categories.csv", "text/csv")
      }
      expect(response).to be_successful
    end

    it "prevents importing to non-collaborative groups when manage_tags_add permission is revoked" do
      Account.default.enable_feature!(:differentiation_tags)
      @course.account.role_overrides.create!(
        permission: :manage_tags_add,
        role: teacher_role,
        enabled: false
      )
      user_session(@teacher)

      post "import", params: {
        course_id: @course.id,
        group_category_id: @non_collaborative_category.id,
        attachment: fixture_file_upload("group_categories/test_group_categories.csv", "text/csv")
      }
      assert_unauthorized

      # Can still import to collaborative group category
      post "import", params: {
        course_id: @course.id,
        group_category_id: @collaborative_category.id,
        attachment: fixture_file_upload("group_categories/test_group_categories.csv", "text/csv")
      }
      expect(response).to be_successful
    end

    it "initiates import" do
      user_session(@teacher)
      post "import", params: {
        course_id: @course.id,
        group_category_id: @category.id,
        attachment: fixture_file_upload("group_categories/test_group_categories.csv", "text/csv")
      }
      expect(response).to be_successful
      json = JSON.parse(response.body) # rubocop:disable Rails/ResponseParsedBody
      expect(json["context_type"]).to eq "GroupCategory"
      expect(json["tag"]).to eq "course_group_import"
      expect(json["completion"]).to eq 0
    end

    it "does not initiate import if :manage_groups_add is not enabled" do
      @course.account.role_overrides.create!(
        permission: "manage_groups_add",
        role: teacher_role,
        enabled: false
      )
      user_session(@teacher)
      post "import", params: {
        course_id: @course.id,
        group_category_id: @category.id,
        attachment: fixture_file_upload("group_categories/test_group_categories.csv", "text/csv")
      }
      assert_unauthorized
    end

    it "creates the groups and add users as specified in the csv" do
      user_session(@teacher)
      post "import", params: {
        course_id: @course.id,
        group_category_id: @category.id,
        attachment: fixture_file_upload("group_categories/test_group_categories.csv", "text/csv")
      }
      expect(response).to be_successful

      run_jobs

      expect_imported_groups
    end

    it "creates the groups for a student organized group" do
      user_session(@teacher)
      post "import", params: {
        course_id: @course.id,
        group_category_id: GroupCategory.student_organized_for(@course).id,
        attachment: fixture_file_upload("group_categories/test_group_categories.csv", "text/csv")
      }
      expect(response).to be_successful

      run_jobs

      expect_imported_groups
    end
  end

  describe "GET index" do
<<<<<<< HEAD
=======
    it "returns only collaborative group categories when differentiation tag FF is off" do
      user_session(@teacher)

      get "index", params: { course_id: @course.id }, format: :json
      json = response.parsed_body

      expect(response).to be_successful
      expect(json.count).to eq 1
      expect(json.pluck("name")).to include("Collaborative Groups")
    end

    it "returns an empty array when no data exists" do
      course_with_teacher(active_all: true)

      user_session(@teacher)

      get "index", params: { course_id: @course.id }, format: :json
      json = response.parsed_body

      expect(response).to be_successful
      expect(json.count).to eq 0
    end

    it "returns unauthorized when user has no permissions" do
      user_session(@student)

      get "index", params: { course_id: @course.id }, format: :json
      assert_forbidden
    end
  end

  context "Differentiation Tags" do
    before do
      Account.default.enable_feature!(:differentiation_tags)
    end

>>>>>>> f06b510f
    it "returns both collaborative and non-collaborative group categories when user has both group and tag management permissions" do
      user_session(@teacher)

      get "index", params: { course_id: @course.id }, format: :json
      json = response.parsed_body

      expect(response).to be_successful
      expect(json.count).to eq 2
      expect(json.pluck("name")).to include("Collaborative Groups", "Non-Collaborative Groups")
    end

    it "returns only collaborative group categories if tag management permissions are revoked" do
      RoleOverride::GRANULAR_MANAGE_TAGS_PERMISSIONS.each do |permission|
        @course.account.role_overrides.create!(
          permission:,
          role: teacher_role,
          enabled: false
        )
      end
      user_session(@teacher)

      get "index", params: { course_id: @course.id }, format: :json
      json = response.parsed_body

      expect(response).to be_successful
      expect(json.count).to eq 1
      expect(json[0]["name"]).to eq "Collaborative Groups"
    end

    it "returns only non-collaborative group categories if group management permissions are revoked" do
      RoleOverride::GRANULAR_MANAGE_GROUPS_PERMISSIONS.each do |permission|
        @course.account.role_overrides.create!(
          permission:,
          role: teacher_role,
          enabled: false
        )
      end
      user_session(@teacher)

      get "index", params: { course_id: @course.id }, format: :json
      json = response.parsed_body

      expect(response).to be_successful
      expect(json.count).to eq 1
      expect(json[0]["name"]).to eq "Non-Collaborative Groups"
    end

    context "with differentiation tags disabled with existing hidden groups" do
      before do
        Account.default.disable_feature!(:differentiation_tags)
      end

      it "prevents teachers from creating non_collaborative groups if differentiation_tags is disabled" do
        @course.account.role_overrides.create!({
                                                 role: teacher_role,
                                                 permission: :manage_tags_add,
                                                 enabled: true
                                               })
        user_session(@teacher)

        post "create", params: { course_id: @course.id, category: { name: "Hidden GC", non_collaborative: true } }

        expect(response).to be_unauthorized
      end

      it "does not allow viewing non-collaborative group category" do
        user_session(@teacher)
        get "users", params: {
          course_id: @course.id,
          group_category_id: @non_collaborative_category.id
        }
        assert_unauthorized
      end

      it "does not allow adding non-collaborative group category" do
        user_session(@teacher)
        post "create", params: {
          course_id: @course.id,
          category: {
            name: "New Non-Collaborative Group",
            non_collaborative: "1"
          }
        }
        assert_unauthorized
      end

      it "does not allow updating non-collaborative group category" do
        user_session(@teacher)
        put "update", params: { course_id: @course.id, id: @non_collaborative_category.id, category: { name: "Updated Non-Collaborative Group" } }
        assert_unauthorized
      end

      it "does not allow deleting non-collaborative group category" do
        user_session(@teacher)
        delete "destroy", params: { course_id: @course.id, id: @non_collaborative_category.id }
        assert_unauthorized
      end
    end
  end

  context "Differentiation Tags disabled with existing non_collaborative group_sets" do
    before do
      Account.default.disable_feature!(:differentiation_tags)
    end

    it "prevents teachers from creating non_collaborative groups if differentiation_tags is disabled" do
      Account.default.disable_feature!(:differentiation_tags)
      @course.account.role_overrides.create!({
                                               role: teacher_role,
                                               permission: :manage_tags_add,
                                               enabled: true
                                             })
      user_session(@teacher)

      post "create", params: { course_id: @course.id, category: { name: "Hidden GC", non_collaborative: true } }

      expect(response).to be_unauthorized
    end

    it "does not allow viewing non-collaborative group category" do
      user_session(@teacher)
      get "users", params: {
        course_id: @course.id,
        group_category_id: @non_collaborative_category.id
      }
      assert_unauthorized
    end

    it "does not allow adding non-collaborative group category" do
      user_session(@teacher)
      post "create", params: {
        course_id: @course.id,
        category: {
          name: "New Non-Collaborative Group",
          non_collaborative: "1"
        }
      }
      assert_unauthorized
    end

    it "does not allow updating non-collaborative group category" do
      user_session(@teacher)
      put "update", params: { course_id: @course.id, id: @non_collaborative_category.id, category: { name: "Updated Non-Collaborative Group" } }
      assert_unauthorized
    end

    # Users are still able to delete non-collaborative group categories if the flag is off
    it "allows deleting non-collaborative group category" do
      user_session(@teacher)
      delete "destroy", params: { course_id: @course.id, id: @non_collaborative_category.id }
      expect(response).to be_successful
    end
  end
end<|MERGE_RESOLUTION|>--- conflicted
+++ resolved
@@ -123,12 +123,7 @@
       expect(response).to be_successful
     end
 
-<<<<<<< HEAD
-    it "is not authorized without :manage_groups_add enabled (granular permissions)" do
-      @course.root_account.enable_feature!(:granular_permissions_manage_groups)
-=======
     it "is not authorized without :manage_groups_add enabled" do
->>>>>>> f06b510f
       @course.root_account.role_overrides.create!(
         permission: "manage_groups_add",
         role: teacher_role,
@@ -312,63 +307,8 @@
       expect(response).to be_successful
     end
 
-<<<<<<< HEAD
-    it "allows teachers to update both types of group categories by default" do
-      Account.default.enable_feature!(:differentiation_tags)
-
-      user_session(@teacher)
-
-      # Can update collaborative
-      put "update", params: {
-        course_id: @course.id,
-        id: @collaborative_category.id,
-        category: { name: "Updated Collaborative Group" }
-      }
-      expect(response).to be_successful
-      expect(@collaborative_category.reload.name).to eq "Updated Collaborative Group"
-
-      # Can update non-collaborative
-      put "update", params: {
-        course_id: @course.id,
-        id: @non_collaborative_category.id,
-        category: { name: "Updated Non-Collaborative Group" }
-      }
-      expect(response).to be_successful
-      expect(@non_collaborative_category.reload.name).to eq "Updated Non-Collaborative Group"
-    end
-
-    it "prevents updating non-collaborative groups when manage_tags_manage permission is revoked" do
-      Account.default.enable_feature!(:differentiation_tags)
-
-      @course.account.role_overrides.create!(
-        permission: :manage_tags_manage,
-        role: teacher_role,
-        enabled: false
-      )
-      user_session(@teacher)
-
-      put "update", params: {
-        course_id: @course.id,
-        id: @non_collaborative_category.id,
-        category: { name: "Updated Non-Collaborative Group" }
-      }
-      assert_unauthorized
-
-      # Can still update collaborative
-      put "update", params: {
-        course_id: @course.id,
-        id: @collaborative_category.id,
-        category: { name: "Updated Collaborative Group" }
-      }
-      expect(response).to be_successful
-    end
-
-    it "updates category (granular permissions)" do
-      @course.root_account.enable_feature!(:granular_permissions_manage_groups)
-=======
     it "updates category" do
       @course.account.enable_feature!(:self_signup_deadline)
->>>>>>> f06b510f
       user_session(@teacher)
       end_date = Time.now.utc
       put "update", params: { course_id: @course.id, id: @group_category.id, category: { name: "Different Category", enable_self_signup: "1", self_signup_end_at: end_date } }
@@ -483,7 +423,6 @@
     it "allows teachers to delete both types of group categories by default" do
       Account.default.enable_feature!(:differentiation_tags)
 
-<<<<<<< HEAD
       user_session(@teacher)
 
       # Can delete collaborative
@@ -525,61 +464,6 @@
         id: @collaborative_category.id
       }
       expect(response).to be_successful
-    end
-
-    it "deletes the category and groups (granular permissions)" do
-      @course.root_account.enable_feature!(:granular_permissions_manage_groups)
-=======
->>>>>>> f06b510f
-      user_session(@teacher)
-
-      # Can delete collaborative
-      category1 = @course.group_categories.create(name: "Study Groups")
-      delete "destroy", params: {
-        course_id: @course.id,
-        id: category1.id
-      }
-      expect(response).to be_successful
-
-      # Can delete non-collaborative
-      non_collab = @course.group_categories.create!(name: "Another Non-Collab", non_collaborative: true)
-      delete "destroy", params: {
-        course_id: @course.id,
-        id: non_collab.id
-      }
-      expect(response).to be_successful
-    end
-
-    it "prevents deleting non-collaborative groups when manage_tags_delete permission is revoked" do
-      Account.default.enable_feature!(:differentiation_tags)
-
-      @course.account.role_overrides.create!(
-        permission: :manage_tags_delete,
-        role: teacher_role,
-        enabled: false
-      )
-      user_session(@teacher)
-
-      delete "destroy", params: {
-        course_id: @course.id,
-        id: @non_collaborative_category.id
-      }
-      assert_unauthorized
-
-      # Can Still delete collaborative group category
-      delete "destroy", params: {
-        course_id: @course.id,
-        id: @collaborative_category.id
-      }
-      expect(response).to be_successful
-<<<<<<< HEAD
-      @course.reload
-      expect(@course.all_group_categories.length).to be(4)
-      expect(@course.group_categories.length).to be(3)
-      expect(@course.groups.length).to be(2)
-      expect(@course.groups.active.length).to be(1)
-=======
->>>>>>> f06b510f
     end
 
     it "does not delete the category/groups if :manage_groups_delete is not enabled" do
@@ -708,54 +592,6 @@
 
     it "allows teachers to import to both types of group categories by default" do
       Account.default.enable_feature!(:differentiation_tags)
-<<<<<<< HEAD
-      user_session(@teacher)
-
-      # Can import to collaborative
-      post "import", params: {
-        course_id: @course.id,
-        group_category_id: @collaborative_category.id,
-        attachment: fixture_file_upload("group_categories/test_group_categories.csv", "text/csv")
-      }
-      expect(response).to be_successful
-
-      # Can import to non-collaborative
-      post "import", params: {
-        course_id: @course.id,
-        group_category_id: @non_collaborative_category.id,
-        attachment: fixture_file_upload("group_categories/test_group_categories.csv", "text/csv")
-      }
-      expect(response).to be_successful
-    end
-
-    it "prevents importing to non-collaborative groups when manage_tags_add permission is revoked" do
-      Account.default.enable_feature!(:differentiation_tags)
-      @course.account.role_overrides.create!(
-        permission: :manage_tags_add,
-        role: teacher_role,
-        enabled: false
-      )
-      user_session(@teacher)
-
-      post "import", params: {
-        course_id: @course.id,
-        group_category_id: @non_collaborative_category.id,
-        attachment: fixture_file_upload("group_categories/test_group_categories.csv", "text/csv")
-      }
-      assert_unauthorized
-
-      # Can still import to collaborative group category
-      post "import", params: {
-        course_id: @course.id,
-        group_category_id: @collaborative_category.id,
-        attachment: fixture_file_upload("group_categories/test_group_categories.csv", "text/csv")
-      }
-      expect(response).to be_successful
-    end
-
-    it "renders progress_json" do
-=======
->>>>>>> f06b510f
       user_session(@teacher)
 
       # Can import to collaborative
@@ -859,8 +695,6 @@
   end
 
   describe "GET index" do
-<<<<<<< HEAD
-=======
     it "returns only collaborative group categories when differentiation tag FF is off" do
       user_session(@teacher)
 
@@ -897,7 +731,6 @@
       Account.default.enable_feature!(:differentiation_tags)
     end
 
->>>>>>> f06b510f
     it "returns both collaborative and non-collaborative group categories when user has both group and tag management permissions" do
       user_session(@teacher)
 
@@ -997,58 +830,4 @@
       end
     end
   end
-
-  context "Differentiation Tags disabled with existing non_collaborative group_sets" do
-    before do
-      Account.default.disable_feature!(:differentiation_tags)
-    end
-
-    it "prevents teachers from creating non_collaborative groups if differentiation_tags is disabled" do
-      Account.default.disable_feature!(:differentiation_tags)
-      @course.account.role_overrides.create!({
-                                               role: teacher_role,
-                                               permission: :manage_tags_add,
-                                               enabled: true
-                                             })
-      user_session(@teacher)
-
-      post "create", params: { course_id: @course.id, category: { name: "Hidden GC", non_collaborative: true } }
-
-      expect(response).to be_unauthorized
-    end
-
-    it "does not allow viewing non-collaborative group category" do
-      user_session(@teacher)
-      get "users", params: {
-        course_id: @course.id,
-        group_category_id: @non_collaborative_category.id
-      }
-      assert_unauthorized
-    end
-
-    it "does not allow adding non-collaborative group category" do
-      user_session(@teacher)
-      post "create", params: {
-        course_id: @course.id,
-        category: {
-          name: "New Non-Collaborative Group",
-          non_collaborative: "1"
-        }
-      }
-      assert_unauthorized
-    end
-
-    it "does not allow updating non-collaborative group category" do
-      user_session(@teacher)
-      put "update", params: { course_id: @course.id, id: @non_collaborative_category.id, category: { name: "Updated Non-Collaborative Group" } }
-      assert_unauthorized
-    end
-
-    # Users are still able to delete non-collaborative group categories if the flag is off
-    it "allows deleting non-collaborative group category" do
-      user_session(@teacher)
-      delete "destroy", params: { course_id: @course.id, id: @non_collaborative_category.id }
-      expect(response).to be_successful
-    end
-  end
 end