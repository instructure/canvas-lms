--- conflicted
+++ resolved
@@ -715,14 +715,6 @@
   end
 
   describe "GET index" do
-<<<<<<< HEAD
-    before :once do
-      @collaborative_category = @course.group_categories.create!(name: "Collaborative Groups", non_collaborative: false)
-      @non_collaborative_category = @course.group_categories.create!(name: "Non-Collaborative Groups", non_collaborative: true)
-    end
-
-=======
->>>>>>> 4427bf89
     it "returns both collaborative and non-collaborative group categories when user has both group and tag management permissions" do
       user_session(@teacher)
 
@@ -777,8 +769,6 @@
       assert_unauthorized
     end
   end
-<<<<<<< HEAD
-=======
 
   context "Differentiation Tags disabled with existing non_collaborative group_sets" do
     before do
@@ -833,5 +823,4 @@
       expect(response).to be_successful
     end
   end
->>>>>>> 4427bf89
 end