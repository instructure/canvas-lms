--- conflicted
+++ resolved
@@ -75,15 +75,9 @@
       ConfigFile.stub('cutycapt', { :path => '/bin/sleep', :timeout => '1000' })
 
       allow(CutyCapt).to receive(:cuty_arguments).and_return(["/bin/sleep", "60"])
-<<<<<<< HEAD
-      expect {
-        Timeout::timeout(10) { CutyCapt.snapshot_url("http://google.com/") }
-      }.not_to raise_error
-=======
       expect do
         Timeout.timeout(10) { CutyCapt.snapshot_url("http://google.com/") }
       end.not_to raise_error
->>>>>>> 2bda9f78
     end
   end
 
