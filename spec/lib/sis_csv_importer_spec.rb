#
# Copyright (C) 2011 Instructure, Inc.
#
# This file is part of Canvas.
#
# Canvas is free software: you can redistribute it and/or modify it under
# the terms of the GNU Affero General Public License as published by the Free
# Software Foundation, version 3 of the License.
#
# Canvas is distributed in the hope that it will be useful, but WITHOUT ANY
# WARRANTY; without even the implied warranty of MERCHANTABILITY or FITNESS FOR
# A PARTICULAR PURPOSE. See the GNU Affero General Public License for more
# details.
#
# You should have received a copy of the GNU Affero General Public License along
# with this program. If not, see <http://www.gnu.org/licenses/>.
#

require File.expand_path(File.dirname(__FILE__) + '/../spec_helper.rb')

def gen_ssha_password(password)
  salt = ActiveSupport::SecureRandom.random_bytes(10)
  "{SSHA}" + Base64.encode64(Digest::SHA1.digest(password+salt).unpack('H*').first+salt).gsub(/\s/, '')
end

describe SIS::SisCsv do
  before do
    account_model
  end
  
  it "should error files with unknown headers" do
    importer = process_csv_data(
      "course_id,randomness,smelly",
      "test_1,TC 101,Test Course 101,,,active"
    )
    importer.errors.first.last.should == "Couldn't find Canvas CSV import headers"
  end
  
  it "should work for a mass import" do
    process_csv_data_cleanly(
      "user_id,login_id,first_name,last_name,email,status",
      "U001,user1,User,One,user1@example.com,active",
      "U002,user2,User,Two,user2@example.com,active",
      "U003,user3,User,Three,user3@example.com,active",
      "U004,user4,User,Four,user4@example.com,active",
      "U005,user5,User,Five,user5@example.com,active",
      "U006,user6,User,Six,user6@example.com,active",
      "U007,user7,User,Seven,user7@example.com,active",
      "U008,user8,User,Eight,user8@example.com,active",
      "U009,user9,User,Nine,user9@example.com,active",
      "U010,user10,User,Ten,user10@example.com,active",
      "U011,user11,User,Eleven,user11@example.com,deleted"
    )
    process_csv_data_cleanly(
      "term_id,name,status,start_date,end_date",
      "T001,Term 1,active,,",
      "T002,Term 2,active,,",
      "T003,Term 3,active,,"
    )
    process_csv_data_cleanly(
      "course_id,short_name,long_name,account_id,term_id,status",
      "C001,C001,Test Course 1,,T001,active",
      "C002,C002,Test Course 2,,T001,deleted",
      "C003,C003,Test Course 3,,T002,deleted",
      "C004,C004,Test Course 4,,T002,deleted",
      "C005,C005,Test Course 5,,T003,active",
      "C006,C006,Test Course 6,,T003,active",
      "C007,C007,Test Course 7,,T003,active",
      "C008,C008,Test Course 8,,T003,active",
      "C009,C009,Test Course 9,,T003,active",
      "C001S,C001S,Test search Course 1,,T001,active",
      "C002S,C002S,Test search Course 2,,T001,deleted",
      "C003S,C003S,Test search Course 3,,T002,deleted",
      "C004S,C004S,Test search Course 4,,T002,deleted",
      "C005S,C005S,Test search Course 5,,T003,active",
      "C006S,C006S,Test search Course 6,,T003,active",
      "C007S,C007S,Test search Course 7,,T003,active",
      "C008S,C008S,Test search Course 8,,T003,active",
      "C009S,C009S,Test search Course 9,,T003,active"
    )
    process_csv_data_cleanly(
      "section_id,course_id,name,start_date,end_date,status",
      "S001,C001,Sec1,,,active",
      "S002,C002,Sec2,,,active",
      "S003,C003,Sec3,,,active",
      "S004,C004,Sec4,,,active",
      "S005,C005,Sec5,,,active",
      "S006,C006,Sec6,,,active",
      "S007,C007,Sec7,,,deleted",
      "S008,C001,Sec8,,,deleted",
      "S009,C008,Sec9,,,active",
      "S001S,C001S,Sec1,,,active",
      "S002S,C002S,Sec2,,,active",
      "S003S,C003S,Sec3,,,active",
      "S004S,C004S,Sec4,,,active",
      "S005S,C005S,Sec5,,,active",
      "S006S,C006S,Sec6,,,active",
      "S007S,C007S,Sec7,,,deleted",
      "S008S,C001S,Sec8,,,deleted",
      "S009S,C008S,Sec9,,,active"
    )
    process_csv_data_cleanly(
      "course_id,user_id,role,section_id,status,associated_user_id",
      ",U001,student,S001,active,",
      ",U002,student,S002,active,",
      ",U003,student,S003,active,",
      ",U004,student,S004,active,",
      ",U005,student,S005,active,",
      ",U006,student,S006,deleted,",
      ",U007,student,S007,active,",
      ",U008,student,S008,active,",
      ",U009,student,S005,deleted,",
      ",U001,student,S001S,active,",
      ",U002,student,S002S,active,",
      ",U003,student,S003S,active,",
      ",U004,student,S004S,active,",
      ",U005,student,S005S,active,",
      ",U006,student,S006S,deleted,",
      ",U007,student,S007S,active,",
      ",U008,student,S008S,active,",
      ",U009,student,S005S,deleted,"
    )
    process_csv_data_cleanly(
      "group_id,name,account_id,status",
      "G001,Group 1,,available",
      "G002,Group 2,,deleted",
      "G003,Group 3,,closed"
    )
  end

  context "abstract course importing" do
    it 'should detect bad content' do
      before_count = AbstractCourse.count
      importer = process_csv_data(
        "abstract_course_id,short_name,long_name,account_id,term_id,status",
        "C001,Hum101,Humanities,A001,T001,active",
        "C001,Hum102,Humanities 2,A001,T001,active",
        ",Hum102,Humanities 2,A001,T001,active",
        "C003,Hum102,Humanities 2,A001,T001,inactive",
        "C004,,Humanities 2,A001,T001,active",
        "C005,Hum102,,A001,T001,active"
      )
      AbstractCourse.count.should == before_count

      importer.warnings.should == []
      importer.errors.map(&:last).should == [
          "Duplicate abstract course id C001",
          "No abstract_course_id given for an abstract course",
          "Improper status \"inactive\" for abstract course C003",
          "No short_name given for abstract course C004",
          "No long_name given for abstract course C005"]
    end

    it 'should create new abstract courses' do
      before_count = AbstractCourse.count
      process_csv_data(
        "term_id,name,status,start_date,end_date",
        "T001,Winter13,active,,"
      ).tap{|i| i.errors.should == []; i.warnings.should == []}
      process_csv_data(
        "account_id,parent_account_id,name,status",
        "A001,,TestAccount,active"
      ).tap{|i| i.errors.should == []; i.warnings.should == []}
      importer = process_csv_data(
        "abstract_course_id,short_name,long_name,account_id,term_id,status",
        "C001,Hum101,Humanities,A001,T001,active"
      )
      importer.warnings.should == []
      importer.errors.should == []
      AbstractCourse.count.should == before_count + 1
      AbstractCourse.last.tap{|c|
        c.sis_source_id.should == "C001"
        c.short_name.should == "Hum101"
        c.name.should == "Humanities"
        c.enrollment_term.should == EnrollmentTerm.last
        c.enrollment_term.name.should == "Winter13"
        c.account.should == Account.last
        c.account.name.should == "TestAccount"
        c.root_account.should == @account
        c.workflow_state.should == 'active'
      }
    end

    it 'should allow instantiations of abstract courses' do
      process_csv_data(
        "term_id,name,status,start_date,end_date",
        "T001,Winter13,active,,"
      ).tap{|i| i.errors.should == []; i.warnings.should == []}
      process_csv_data(
        "account_id,parent_account_id,name,status",
        "A001,,TestAccount,active"
      ).tap{|i| i.errors.should == []; i.warnings.should == []}
      process_csv_data(
        "abstract_course_id,short_name,long_name,account_id,term_id,status",
        "AC001,Hum101,Humanities,A001,T001,active"
      ).tap{|i| i.errors.should == []; i.warnings.should == []}
      process_csv_data(
        "course_id,short_name,long_name,account_id,term_id,status,abstract_course_id",
        "C001,,,,,active,AC001"
      ).tap{|i| i.errors.should == []; i.warnings.should == []}
      Course.last.tap{|c|      
        c.sis_source_id.should == "C001"
        c.abstract_course.should == AbstractCourse.last
        c.abstract_course.sis_source_id.should == "AC001"
        c.short_name.should == "Hum101"
        c.name.should == "Humanities"
        c.enrollment_term.should == EnrollmentTerm.last
        c.enrollment_term.name.should == "Winter13"
        c.account.should == Account.last
        c.account.name.should == "TestAccount"
        c.root_account.should == @account
      }
    end

    it 'should skip references to nonexistent abstract courses' do
      process_csv_data_cleanly(
        "term_id,name,status,start_date,end_date",
        "T001,Winter13,active,,"
      )
      process_csv_data_cleanly(
        "account_id,parent_account_id,name,status",
        "A001,,TestAccount,active"
      )
      process_csv_data(
        "course_id,short_name,long_name,account_id,term_id,status,abstract_course_id",
        "C001,shortname,longname,,,active,AC001"
      ).tap do |i|
        i.errors.should == []
        i.warnings.map(&:last).should == [
            "unknown abstract course id AC001, ignoring abstract course reference"]
      end
      Course.last.tap{|c|
        c.sis_source_id.should == "C001"
        c.abstract_course.should be_nil
        c.short_name.should == "shortname"
        c.name.should == "longname"
        c.enrollment_term.should == @account.default_enrollment_term
        c.account.should == @account
        c.root_account.should == @account
      }
      process_csv_data_cleanly(
        "abstract_course_id,short_name,long_name,account_id,term_id,status",
        "AC001,Hum101,Humanities,A001,T001,active"
      )
      process_csv_data_cleanly(
        "course_id,short_name,long_name,account_id,term_id,status,abstract_course_id",
        "C001,shortname,longname,,,active,AC001"
      )
      Course.last.tap{|c|
        c.sis_source_id.should == "C001"
        c.abstract_course.should == AbstractCourse.last
        c.abstract_course.sis_source_id.should == "AC001"
        c.short_name.should == "shortname"
        c.name.should == "longname"
        c.enrollment_term.should == EnrollmentTerm.last
        c.enrollment_term.name.should == "Winter13"
        c.account.should == Account.last
        c.account.name.should == "TestAccount"
        c.root_account.should == @account
      }
<<<<<<< HEAD
    end

    it "should support falling back to a fallback account if the primary one doesn't exist" do
      before_count = AbstractCourse.count
      process_csv_data_cleanly(
        "account_id,parent_account_id,name,status",
        "A001,,TestAccount,active"
      )
      process_csv_data_cleanly(
        "abstract_course_id,short_name,long_name,account_id,term_id,status,fallback_account_id",
        "C001,Hum101,Humanities,NOEXIST,T001,active,A001"
      )
      AbstractCourse.count.should == before_count + 1
      AbstractCourse.last.tap{|c|
        c.account.should == Account.last
        c.account.name.should == "TestAccount"
        c.root_account.should == @account
      }
    end

=======
    end

    it "should support falling back to a fallback account if the primary one doesn't exist" do
      before_count = AbstractCourse.count
      process_csv_data_cleanly(
        "account_id,parent_account_id,name,status",
        "A001,,TestAccount,active"
      )
      process_csv_data_cleanly(
        "abstract_course_id,short_name,long_name,account_id,term_id,status,fallback_account_id",
        "C001,Hum101,Humanities,NOEXIST,T001,active,A001"
      )
      AbstractCourse.count.should == before_count + 1
      AbstractCourse.last.tap{|c|
        c.account.should == Account.last
        c.account.name.should == "TestAccount"
        c.root_account.should == @account
      }
    end

>>>>>>> 44f4dd02
  end
  
  context "course importing" do
    it 'should detect bad content' do
      before_count = Course.count
      importer = process_csv_data(
        "course_id,short_name,long_name,account_id,term_id,status",
        "C001,Hum101,Humanities,A001,T001,active",
        "C001,Hum102,Humanities 2,A001,T001,active",
        ",Hum102,Humanities 2,A001,T001,active",
        "C003,Hum102,Humanities 2,A001,T001,inactive",
        "C004,,Humanities 2,A001,T001,active",
        "C005,Hum102,,A001,T001,active"
      )
      Course.count.should == before_count

      errors = importer.errors.map { |r| r.last }
      errors.should == ["Duplicate course id C001",
                        "No course_id given for a course",
                        "Improper status \"inactive\" for course C003",
                        "No short_name given for course C004",
                        "No long_name given for course C005"]
    end
    
    it "should create new courses" do
      process_csv_data(
        "course_id,short_name,long_name,account_id,term_id,status",
        "test_1,TC 101,Test Course 101,,,active"
      )
      course = @account.courses.find_by_sis_source_id("test_1")
      course.course_code.should eql("TC 101")
      course.name.should eql("Test Course 101")
      course.associated_accounts.map(&:id).sort.should == [@account.id]
    end
    
    it "shouldn't blow away the account id if it's already set" do
      process_csv_data(
        "account_id,parent_account_id,name,status",
        "A001,,Humanities,active"
      )
      account = @account.sub_accounts.find_by_sis_source_id("A001")
      process_csv_data(
        "course_id,short_name,long_name,account_id,term_id,status",
        "test_1,TC 101,Test Course 101,,,active"
      )
      course = @account.courses.find_by_sis_source_id("test_1")
      course.account.should == @account
      course.associated_accounts.map(&:id).sort.should == [@account.id]
      account.should_not == @account
      process_csv_data(
        "course_id,short_name,long_name,account_id,term_id,status",
        "test_1,TC 101,Test Course 101,A001,,active"
      )
      course.reload
      course.account.should == account
      course.associated_accounts.map(&:id).sort.should == [account.id, @account.id].sort
      process_csv_data(
        "course_id,short_name,long_name,account_id,term_id,status",
        "test_1,TC 101,Test Course 101,,,active"
      )
      course.reload
      course.account.should == account
      course.associated_accounts.map(&:id).sort.should == [account.id, @account.id].sort
    end
    
    it "should support falling back to a fallback account if the primary one doesn't exist" do
      process_csv_data_cleanly(
        "account_id,parent_account_id,name,status",
        "A001,,Humanities,active"
      )
      process_csv_data_cleanly(
        "course_id,short_name,long_name,account_id,term_id,status,fallback_account_id",
        "test_1,TC 101,Test Course 101,NOEXIST,,active,A001"
      )
      account = @account.sub_accounts.find_by_sis_source_id("A001")
      course = account.courses.find_by_sis_source_id("test_1")
      course.account.should == account
    end

    it "should rename courses that have not had their name manually changed" do
      process_csv_data(
        "course_id,short_name,long_name,account_id,term_id,status",
        "test_1,TC 101,Test Course 101,,,active",
        "test_2,TB 101,Testing & Breaking 101,,,active"
      )
      course = @account.courses.find_by_sis_source_id("test_1")
      course.course_code.should eql("TC 101")
      course.name.should eql("Test Course 101")
      
      course = @account.courses.find_by_sis_source_id("test_2")
      course.name.should eql("Testing & Breaking 101")
      
      process_csv_data(
        "course_id,short_name,long_name,account_id,term_id,status",
        "test_1,TC 102,Test Course 102,,,active",
        "test_2,TB 102,Testing & Breaking 102,,,active"
      )
      
      course = @account.courses.find_by_sis_source_id("test_1")
      course.course_code.should eql("TC 102")
      course.name.should eql("Test Course 102")
      
      course = @account.courses.find_by_sis_source_id("test_2")
      course.name.should eql("Testing & Breaking 102")
    end
    
    it "should not rename courses that have had their names manually changed" do
      process_csv_data(
        "course_id,short_name,long_name,account_id,term_id,status",
        "test_1,TC 101,Test Course 101,,,active"
      )
      course = @account.courses.find_by_sis_source_id("test_1")
      course.course_code.should eql("TC 101")
      course.name.should eql("Test Course 101")
      
      course.name = "Haha my course lol"
      course.course_code = "SUCKERS 101"
      course.save
      
      process_csv_data(
        "course_id,short_name,long_name,account_id,term_id,status",
        "test_1,TC 102,Test Course 102,,,active"
      )
      course = @account.courses.find_by_sis_source_id("test_1")
      course.course_code.should eql("SUCKERS 101")
      course.name.should eql("Haha my course lol")
    end

    it 'should override term dates if the start or end dates are set' do
      process_csv_data(
        "course_id,short_name,long_name,account_id,term_id,status,start_date,end_date",
        "test1,TC 101,Test Course 1,,,active,,",
        "test2,TC 102,Test Course 2,,,active,,2011-05-14 00:00:00",
        "test3,TC 103,Test Course 3,,,active,2011-04-14 00:00:00,",
        "test4,TC 104,Test Course 4,,,active,2011-04-14 00:00:00,2011-05-14 00:00:00"
      ).tap{|i| i.warnings.should == []; i.errors.should == []}
      @account.courses.find_by_sis_source_id("test1").restrict_enrollments_to_course_dates.should be_false
      @account.courses.find_by_sis_source_id("test2").restrict_enrollments_to_course_dates.should be_true
      @account.courses.find_by_sis_source_id("test3").restrict_enrollments_to_course_dates.should be_true
      @account.courses.find_by_sis_source_id("test4").restrict_enrollments_to_course_dates.should be_true
    end
  end
  
  context "user importing" do
    it "should create new users and update names" do
      process_csv_data_cleanly(
        "user_id,login_id,first_name,last_name,email,status",
        "user_1,user1,User,Uno,user@example.com,active"
      )
      user = User.find_by_email('user@example.com')
      user.account.should eql(@account)
      user.name.should eql("User Uno")
      
      user.pseudonyms.count.should eql(1)
      pseudonym = user.pseudonyms.first
      pseudonym.unique_id.should eql('user1')
      
      user.communication_channels.count.should eql(1)
      cc = user.communication_channels.first
      cc.path.should eql("user@example.com")
      
      process_csv_data_cleanly(
        "user_id,login_id,first_name,last_name,email,status",
        "user_1,user1,User,Uno 2,user@example.com,active"
      )
      user = User.find_by_email('user@example.com')
      user.account.should eql(@account)
      user.name.should eql("User Uno 2")
      
      user.pseudonyms.count.should eql(1)
      pseudonym = user.pseudonyms.first
      pseudonym.unique_id.should eql('user1')
      
      user.communication_channels.count.should eql(1)
      
      user.name = "My Awesome Name"
      user.save
      
      process_csv_data_cleanly(
        "user_id,login_id,first_name,last_name,email,status",
        "user_1,user1,User,Uno 2,user@example.com,active"
      )
      user = User.find_by_email('user@example.com')
      user.account.should eql(@account)
      user.name.should eql("My Awesome Name")
    end

    it "should set passwords and not overwrite current passwords" do
      process_csv_data_cleanly(
        "user_id,login_id,password,first_name,last_name,email,status,ssha_password",
        "user_1,user1,badpassword,User,Uno 2,user@example.com,active,",
        "user_2,user2,,User,Uno 2,user2@example.com,active,#{gen_ssha_password("password")}"
      )
      user1 = User.find_by_email('user@example.com')
      p = user1.pseudonyms.first
      p.valid_arbitrary_credentials?('badpassword').should be_true
      
      p.password = 'lessbadpassword'
      p.password_confirmation = 'lessbadpassword'
      p.save

      user2 = User.find_by_email('user2@example.com')
      p = user2.pseudonyms.first
      p.valid_arbitrary_credentials?('password').should be_true

      p.password = 'newpassword'
      p.password_confirmation = 'newpassword'
      p.save

      p.valid_arbitrary_credentials?('password').should be_false
      p.valid_arbitrary_credentials?('newpassword').should be_true

      process_csv_data_cleanly(
        "user_id,login_id,password,first_name,last_name,email,status,ssha_password",
        "user_1,user1,badpassword2,User,Uno 2,user@example.com,active",
        "user_2,user2,,User,Uno 2,user2@example.com,active,#{gen_ssha_password("changedpassword")}"
      )
      
      user1.reload
      p = user1.pseudonyms.first
      p.valid_arbitrary_credentials?('badpassword').should be_false
      p.valid_arbitrary_credentials?('badpassword2').should be_false
      p.valid_arbitrary_credentials?('lessbadpassword').should be_true

      user2.reload
      p = user2.pseudonyms.first
      p.valid_arbitrary_credentials?('password').should be_false
      p.valid_arbitrary_credentials?('changedpassword').should be_false
      p.valid_arbitrary_credentials?('newpassword').should be_true
      p.valid_ssha?('changedpassword').should be_true
    end
    
    it "should allow setting and resetting of passwords" do
      User.find_by_email("user1@example.com").should be_nil
      User.find_by_email("user2@example.com").should be_nil

      process_csv_data_cleanly(
        "user_id,login_id,password,first_name,last_name,email,status,ssha_password",
        "user_1,user1,password1,User,Uno,user1@example.com,active,",
        "user_2,user2,,User,Dos,user2@example.com,active,#{gen_ssha_password("encpass1")}"
      )

      User.find_by_email('user1@example.com').pseudonyms.first.tap do |p|
        p.valid_arbitrary_credentials?('password1').should be_true
        p.valid_arbitrary_credentials?('password2').should be_false
        p.valid_arbitrary_credentials?('password3').should be_false
        p.valid_arbitrary_credentials?('password4').should be_false
      end

      User.find_by_email('user2@example.com').pseudonyms.first.tap do |p|
        p.valid_arbitrary_credentials?('encpass1').should be_true
        p.valid_arbitrary_credentials?('encpass2').should be_false
        p.valid_arbitrary_credentials?('encpass3').should be_false
        p.valid_arbitrary_credentials?('password4').should be_false
      end

      process_csv_data_cleanly(
        "user_id,login_id,password,first_name,last_name,email,status,ssha_password",
        "user_1,user1,password2,User,Uno,user1@example.com,active,",
        "user_2,user2,,User,Dos,user2@example.com,active,#{gen_ssha_password("encpass2")}"
      )

      User.find_by_email('user1@example.com').pseudonyms.first.tap do |p|
        p.valid_arbitrary_credentials?('password1').should be_false
        p.valid_arbitrary_credentials?('password2').should be_true
        p.valid_arbitrary_credentials?('password3').should be_false
        p.valid_arbitrary_credentials?('password4').should be_false

        p.password_confirmation = p.password = 'password4'
        p.save
      end

      User.find_by_email('user2@example.com').pseudonyms.first.tap do |p|
        p.valid_arbitrary_credentials?('encpass1').should be_false
        p.valid_arbitrary_credentials?('encpass2').should be_true
        p.valid_arbitrary_credentials?('encpass3').should be_false
        p.valid_arbitrary_credentials?('password4').should be_false

        p.password_confirmation = p.password = 'password4'
        p.save
      end

      process_csv_data_cleanly(
        "user_id,login_id,password,first_name,last_name,email,status,ssha_password",
        "user_1,user1,password3,User,Uno,user1@example.com,active,",
        "user_2,user2,,User,Dos,user2@example.com,active,#{gen_ssha_password("encpass3")}"
      )

      User.find_by_email('user1@example.com').pseudonyms.first.tap do |p|
        p.valid_arbitrary_credentials?('password1').should be_false
        p.valid_arbitrary_credentials?('password2').should be_false
        p.valid_arbitrary_credentials?('password3').should be_false
        p.valid_arbitrary_credentials?('password4').should be_true
      end

      User.find_by_email('user2@example.com').pseudonyms.first.tap do |p|
        p.valid_arbitrary_credentials?('encpass1').should be_false
        p.valid_arbitrary_credentials?('encpass2').should be_false
        p.valid_arbitrary_credentials?('encpass3').should be_false
        p.valid_arbitrary_credentials?('password4').should be_true
      end

    end

    it "should warn for duplicate rows" do
      importer = process_csv_data(
        "user_id,login_id,first_name,last_name,email,status",
        "user_1,user1,User,Uno,user@example.com,active",
        "user_1,user1,User,Uno,user@example.com,active"
      )
      user = User.find_by_email('user@example.com')
      user.should_not be_nil
      
      warnings = importer.warnings.map { |r| r.last }
      warnings.should == ['Duplicate user id user_1']
    end
    
    it "should not allow non-identical duplicate user rows" do
      importer = process_csv_data(
        "user_id,login_id,first_name,last_name,email,status",
        "user_1,user1,User,Uno,user@example.com,active",
        "user_1,user2,User,Uno,user@example.com,active"
      )
      user = User.find_by_email('user@example.com')
      user.should be_nil
      
      errors = importer.errors.map { |r| r.last }
      errors.should == ['Non-identical duplicate user rows for user_1']
    end

    it "should catch active-record-level errors, like too short unique_id" do
      before_user_count = User.count
      before_pseudo_count = Pseudonym.count
      importer = process_csv_data(
        "user_id,login_id,first_name,last_name,email,status",
        "U1,u1,User,Uno,user@example.com,active"
      )
      user = User.find_by_email('user@example.com')
      user.should be_nil

      importer.errors.map(&:last).should == []
      importer.warnings.map(&:last).should == ["Failed saving user. Internal error: unique_id is too short (minimum is 3 characters)"]
      [User.count, Pseudonym.count].should == [before_user_count, before_pseudo_count]
    end

    it "should not allow non-identical duplicate user rows in multiple files" do
      file1 = ["user_id,login_id,first_name,last_name,email,status",
              "user_1,user1,User,Uno,user@example.com,active"]
      file2 = ["user_id,login_id,first_name,last_name,email,status",
              "user_1,user2,User,Uno,user@example.com,active"]
      tmp = Tempfile.new("sis_rspec")
      path = "#{tmp.path}.csv"
      tmp.close!
      File.open(path, "w+") { |f| f.puts file1.join "\n" }
      tmp2 = Tempfile.new("sis_rspec2")
      path2 = "#{tmp2.path}.csv"
      tmp2.close!
      File.open(path2, "w+") { |f| f.puts file2.join "\n" }
      
      importer = SIS::SisCsv.process(@account, :files => [path,path2], :allow_printing=>false)

      File.unlink path
      File.unlink path2

      user = User.find_by_email('user@example.com')
      user.should be_nil

      errors = importer.errors.map { |r| r.last }
      errors.should == ['Non-identical duplicate user rows for user_1']
    end
    
    it "should not allow a secondary user account with the same login id." do
      p_count = Pseudonym.count
      process_csv_data(
        "user_id,login_id,first_name,last_name,email,status",
        "user_1,user1,User,Uno,user@example.com,active"
      )
      user = User.find_by_email('user@example.com')
      user.pseudonyms.count.should == 1
      user.pseudonyms.find_by_unique_id('user1').sis_user_id.should == 'user_1'
      
      importer = process_csv_data(
        "user_id,login_id,first_name,last_name,email,status",
        "user_2,user1,User,Uno,user@example.com,active"
      )
      importer.warnings.map{|r|r.last}.should == ["user user_1 has already claimed user_2's requested login information, skipping"]
      user = User.find_by_email('user@example.com')
      user.pseudonyms.count.should == 1
      user.pseudonyms.find_by_unique_id('user1').sis_user_id.should == 'user_1'
      Pseudonym.count.should == (p_count + 1)
    end
    
    it "should not allow a secondary user account to change its login id to some other registered login id" do
      process_csv_data(
        "user_id,login_id,first_name,last_name,email,status",
        "user_1,user1,User,Uno,user1@example.com,active",
        "user_2,user2,User,Dos,user2@example.com,active"
      )
      
      importer = process_csv_data(
        "user_id,login_id,first_name,last_name,email,status",
        "user_2,user1,User,Dos,user2@example.com,active",
        "user_1,user3,User,Uno,user1@example.com,active"
      )
      importer.warnings.map{|r|r.last}.should == ["user user_1 has already claimed user_2's requested login information, skipping"]
      Pseudonym.find_by_account_id_and_sis_user_id(@account.id, "user_1").unique_id.should == "user3"
      Pseudonym.find_by_account_id_and_sis_user_id(@account.id, "user_2").unique_id.should == "user2"
    end
    
    it "should allow a secondary user account to change its login id to some other registered login id if the other changes it first" do
      process_csv_data(
        "user_id,login_id,first_name,last_name,email,status",
        "user_1,user1,User,Uno,user1@example.com,active",
        "user_2,user2,User,Dos,user2@example.com,active"
      )
     
      importer = process_csv_data(
        "user_id,login_id,first_name,last_name,email,status",
        "user_1,user3,User,Uno,user1@example.com,active",
        "user_2,user1,User,Dos,user2@example.com,active"
      )
      importer.warnings.should == []
      Pseudonym.find_by_account_id_and_sis_user_id(@account.id, "user_1").unique_id.should == "user3"
      Pseudonym.find_by_account_id_and_sis_user_id(@account.id, "user_2").unique_id.should == "user1"
    end
    
    it "should allow a user to update information" do
      importer = process_csv_data(
        "user_id,login_id,first_name,last_name,email,status",
        "user_1,user1,User,Uno,user1@example.com,active"
      )
      importer.warnings.should == []
      importer.errors.should == []
     
      importer = process_csv_data(
        "user_id,login_id,first_name,last_name,email,status",
        "user_1,user2,User,Uno-Dos,user1@example.com,active"
      )
      importer.warnings.should == []
      importer.errors.should == []

      Pseudonym.find_by_account_id_and_sis_user_id(@account.id, "user_1").user.last_name.should == "Uno-Dos"
    end
    
    it "should allow a user to update emails specifically" do
      importer = process_csv_data(
        "user_id,login_id,first_name,last_name,email,status",
        "user_1,user1,User,Uno,user1@example.com,active"
      )
      importer.warnings.should == []
      importer.errors.should == []
      
      Pseudonym.find_by_account_id_and_sis_user_id(@account.id, "user_1").user.email.should == "user1@example.com"
     
      importer = process_csv_data(
        "user_id,login_id,first_name,last_name,email,status",
        "user_1,user1,User,Uno,user2@example.com,active"
      )
      importer.warnings.should == []
      importer.errors.should == []

      Pseudonym.find_by_account_id_and_sis_user_id(@account.id, "user_1").user.email.should == "user2@example.com"
    end
    
    it "should add two users with different user_ids, login_ids, but the same email" do
      importer = process_csv_data(
        "user_id,login_id,first_name,last_name,email,status",
        "user_1,user1,User,Uno,user@example.com,active",
        "user_2,user2,User,Dos,user@example.com,active"
      )
      importer.errors.should == []
      importer.warnings.should == []
      user1 = Pseudonym.find_by_unique_id('user1').user
      user2 = Pseudonym.find_by_unique_id('user2').user
      user1.should_not == user2
      user1.last_name.should == "Uno"
      user2.last_name.should == "Dos"
      user1.pseudonyms.count.should == 1
      user2.pseudonyms.count.should == 1
      user1.pseudonyms.first.communication_channel_id.should_not be_nil
      user2.pseudonyms.first.communication_channel_id.should be_nil
    end
    
    it "should not add a user with the same login id as another user" do
      importer = process_csv_data(
        "user_id,login_id,first_name,last_name,email,status",
        "user_1,user1,User,Uno,user1@example.com,active",
        "user_2,user1,User,Dos,user2@example.com,active"
      )
      importer.errors.should == []
      importer.warnings.map{|x| x[1]}.should == ["user user_1 has already claimed user_2's requested login information, skipping"]
      Pseudonym.find_by_unique_id('user1').should_not be_nil
      Pseudonym.find_by_unique_id('user2').should be_nil
    end
    
    it "should use an existing pseudonym if it wasn't imported from sis and has the same login id" do
      u = User.create!
      u.register!
      p_count = Pseudonym.count
      p = u.pseudonyms.create!(:unique_id => "user2", :path => "user2", :password => "validpassword", :password_confirmation => "validpassword", :account => @account)
      Pseudonym.find_by_unique_id('user1').should be_nil
      Pseudonym.find_by_unique_id('user2').should_not be_nil
      p.sis_user_id.should be_nil
      importer = process_csv_data(
        "user_id,login_id,first_name,last_name,email,status",
        "user_1,user1,User,Uno,user1@example.com,active",
        "user_2,user2,User,Dos,user2@example.com,active"
      )
      p.reload
      importer.errors.should == []
      importer.warnings.should == []
      Pseudonym.find_by_unique_id('user1').should_not be_nil
      Pseudonym.find_by_unique_id('user2').should_not be_nil
      Pseudonym.count.should == (p_count + 2)
      p.sis_user_id.should == "user_2"
    end
    
    it "should use an existing pseudonym if it wasn't imported from sis and has the same email address" do
      u = User.create!
      u.register!
      p_count = Pseudonym.count
      p = u.pseudonyms.create!(:unique_id => "user2@example.com", :path => "user2@example.com", :password => "validpassword", :password_confirmation => "validpassword", :account => @account)
      Pseudonym.find_by_unique_id('user1').should be_nil
      Pseudonym.find_by_unique_id('user2').should be_nil
      Pseudonym.find_by_unique_id('user2@example.com').should_not be_nil
      p.sis_user_id.should be_nil
      importer = process_csv_data(
        "user_id,login_id,first_name,last_name,email,status",
        "user_1,user1,User,Uno,user1@example.com,active",
        "user_2,user2,User,Dos,user2@example.com,active"
      )
      p.reload
      importer.errors.should == []
      importer.warnings.should == []
      Pseudonym.find_by_unique_id('user1').should_not be_nil
      Pseudonym.find_by_unique_id('user2').should_not be_nil
      Pseudonym.find_by_unique_id('user2@example.com').should be_nil
      Pseudonym.count.should == (p_count + 2)
      p.sis_user_id.should == "user_2"
    end
    
  end
  
  context 'enrollment importing' do
    it 'should detect bad content' do
      before_count = Enrollment.count
      importer = process_csv_data(
        "course_id,user_id,role,section_id,status",
        ",U001,student,,active",
        "C001,,student,1B,active",
        "C001,U001,cheater,1B,active",
        "C001,U001,student,1B,semi-active"
      )
      Enrollment.count.should == before_count

      errors = importer.errors.map { |r| r.last }
      errors.should == ["No course_id or section_id given for an enrollment",
                        "No user_id given for an enrollment",
                        "Improper role \"cheater\" for an enrollment",
                        "Improper status \"semi-active\" for an enrollment"]
    end

    it 'should warn about inconsistent data' do
      process_csv_data(
        "course_id,short_name,long_name,account_id,term_id,status",
        "C001,TC 101,Test Course 101,,,active",
        "C002,TC 102,Test Course 102,,,active"
      )
      process_csv_data(
        "section_id,course_id,name,start_date,end_date,status",
        "1B,C001,Sec1,2011-1-05 00:00:00,2011-4-14 00:00:00,active"
      )
      process_csv_data(
        "user_id,login_id,first_name,last_name,email,status",
        "U001,user1,User,Uno,user@example.com,active"
      )
      importer = process_csv_data(
        "course_id,user_id,role,section_id,status",
        "NONEXISTENT,U001,student,1B,active",
        "C001,U001,student,NONEXISTENT,active",
        "C002,U001,student,1B,active")
      warnings = importer.warnings.map { |r| r.last }
      warnings.should == ["An enrollment referenced a non-existent course NONEXISTENT",
                          "An enrollment referenced a non-existent section NONEXISTENT",
                          "An enrollment listed a section and a course that are unrelated"]
    end

    it "should enroll users" do
      #create course, users, and sections
      process_csv_data(
        "course_id,short_name,long_name,account_id,term_id,status",
        "test_1,TC 101,Test Course 101,,,active"
      )
      process_csv_data(
        "user_id,login_id,first_name,last_name,email,status",
        "user_1,user1,User,Uno,user@example.com,active",
        "user_2,user2,User,Dos,user2@example.com,active",
        "user_3,user4,User,Tres,user3@example.com,active",
        "user_5,user5,User,Quatro,user5@example.com,active",
        "user_6,user6,User,Cinco,user6@example.com,active"
      )
      process_csv_data(
        "section_id,course_id,name,status,start_date,end_date",
        "S001,test_1,Sec1,active,,"
      )
      # the enrollments
      process_csv_data(
        "course_id,user_id,role,section_id,status,associated_user_id",
        "test_1,user_1,teacher,,active,",
        ",user_2,student,S001,active,",
        "test_1,user_3,ta,S001,active,",
        "test_1,user_5,observer,S001,active,user_2",
        "test_1,user_6,designer,S001,active,"
      )
      course = @account.courses.find_by_sis_source_id("test_1")
      course.teachers.first.name.should == "User Uno"
      course.students.first.name.should == "User Dos"
      course.tas.first.name.should == "User Tres"
      course.observers.first.name.should == "User Quatro"
      course.observer_enrollments.first.associated_user_id.should == course.students.first.id
      course.designers.first.name.should == "User Cinco"
    end

    it "should not try looking up a section to enroll into if the section name is empty" do
      process_csv_data(
        "course_id,short_name,long_name,account_id,term_id,status",
        "test_1,TC 101,Test Course 101,,,active",
        "test_2,TC 102,Test Course 102,,,active"
      )
      bad_course = @account.courses.find_by_sis_source_id("test_1")
      bad_course.course_sections.length.should == 1
      good_course = @account.courses.find_by_sis_source_id("test_2")
      good_course.course_sections.length.should == 1
      process_csv_data(
        "user_id,login_id,first_name,last_name,email,status",
        "user_1,user1,User,Uno,user@example.com,active"
      )
      importer = process_csv_data(
        "course_id,user_id,role,section_id,status,associated_user_id",
        "test_2,user_1,teacher,,active,"
      )
      importer.warnings.length.should == 0
      importer.errors.length.should == 0
      good_course.teachers.first.name.should == "User Uno"
    end
  end

  context 'account importing' do
    it 'should detect bad content' do
      before_count = Account.count
      importer = process_csv_data(
        "account_id,parent_account_id,name,status",
        "A001,,Humanities,active",
        "A001,,Humanities 2,active",
        ",,Humanities 3,active")

      errors = importer.errors.map { |r| r.last }
      warnings = importer.warnings.map { |r| r.last }
      errors.should == ["Duplicate account id A001",
                        "No account_id given for an account"]
      warnings.should == []

      importer = process_csv_data(
        "account_id,parent_account_id,name,status",
        "A002,A001,English,active",
        "A003,,English,inactive",
        "A004,,,active")
      Account.count.should == before_count

      errors = importer.errors.map { |r| r.last }
      warnings = importer.warnings.map { |r| r.last }
      errors.should == []
      warnings.should == ["Parent account didn't exist for A002",
                          "Improper status \"inactive\" for account A003, skipping",
                          "No name given for account A004, skipping"]
    end
    
    it 'should create accounts' do
      before_count = Account.count
      process_csv_data(
        "account_id,parent_account_id,name,status",
        "A001,,Humanities,active",
        "A002,A001,English,active",
        "A003,A002,English Literature,active",
        "A004,,Awesomeness,active"
      )
      Account.count.should == before_count + 4
      
      a1 = @account.sub_accounts.find_by_sis_source_id('A001')
      a1.should_not be_nil
      a1.parent_account_id.should == @account.id
      a1.root_account_id.should == @account.id
      a1.name.should == 'Humanities'
      
      a2 = a1.sub_accounts.find_by_sis_source_id('A002')
      a2.should_not be_nil
      a2.parent_account_id.should == a1.id
      a2.root_account_id.should == @account.id
      a2.name.should == 'English'
      
      a3 = a2.sub_accounts.find_by_sis_source_id('A003')
      a3.should_not be_nil
      a3.parent_account_id.should == a2.id
      a3.root_account_id.should == @account.id
      a3.name.should == 'English Literature'
    end

    it 'should update the hierarchies of existing accounts' do
      before_count = Account.count
      importer = process_csv_data(
        "account_id,parent_account_id,name,status",
        "A001,,Humanities,active",
        "A002,,English,deleted",
        "A003,,English Literature,active",
        "A004,,Awesomeness,active"
      )
      importer.warnings.should == []
      importer.errors.should == []
      Account.count.should == before_count + 4
      
      ['A001', 'A002', 'A003', 'A004'].each do |id|
        Account.find_by_sis_source_id(id).parent_account.should == @account
      end
      Account.find_by_sis_source_id('A002').workflow_state.should == "deleted"
      Account.find_by_sis_source_id('A003').name.should == "English Literature"

      importer = process_csv_data(
        "account_id,parent_account_id,name,status",
        "A002,A001,,",
        "A003,A002,,",
        "A004,A002,,"
      )
      importer.warnings.should == []
      importer.errors.should == []
      Account.count.should == before_count + 4

      a1 = Account.find_by_sis_source_id('A001')
      a2 = Account.find_by_sis_source_id('A002')
      a3 = Account.find_by_sis_source_id('A003')
      a4 = Account.find_by_sis_source_id('A004')
      a1.parent_account.should == @account
      a2.parent_account.should == a1
      a3.parent_account.should == a2
      a4.parent_account.should == a2

      Account.find_by_sis_source_id('A002').workflow_state.should == "deleted"
      Account.find_by_sis_source_id('A003').name.should == "English Literature"
      
    end
  end
  
  context 'term importing' do
    it 'should detect bad content' do
      before_count = EnrollmentTerm.count
      importer = process_csv_data(
        "term_id,name,status,start_date,end_date",
        "T001,Winter11,active,,",
        "T001,Winter12,active,,",
        ",Winter13,active,,",
        "T002,Winter10,inactive,,",
        "T003,,active,,"
      )
      EnrollmentTerm.count.should == before_count

      errors = importer.errors.map { |r| r.last }
      errors.should == ["Duplicate term id T001",
                        "No term_id given for a term",
                        "Improper status \"inactive\" for term T002",
                        "No name given for term T003"]
    end
    
    it 'should create terms' do
      before_count = EnrollmentTerm.count
      importer = process_csv_data(
        "term_id,name,status,start_date,end_date",
        "T001,Winter11,active,2011-1-05 00:00:00,2011-4-14 00:00:00",
        "T002,Winter12,active,2012-13-05 00:00:00,2012-14-14 00:00:00",
        "T003,Winter13,active,,"
      )
      EnrollmentTerm.count.should == before_count + 3
      
      t1 = @account.enrollment_terms.find_by_sis_source_id('T001')
      t1.should_not be_nil
      t1.name.should == 'Winter11'
      t1.start_at.to_s(:db).should == '2011-01-05 00:00:00'
      t1.end_at.to_s(:db).should == '2011-04-14 00:00:00'
      
      t2 = @account.enrollment_terms.find_by_sis_source_id('T002')
      t2.should_not be_nil
      t2.name.should == 'Winter12'
      t2.start_at.should be_nil
      t2.end_at.should be_nil
      
      importer.warnings.map{|r|r.last}.should == ["Bad date format for term T002"]
    end
  end
  
  context 'section importing' do
    it 'should detect bad content' do
      before_count = CourseSection.count
      importer = process_csv_data(
        "section_id,course_id,name,start_date,end_date,status",
        "S001,C001,Sec1,,,active",
        "S001,C001,Sec2,,,active",
        "S002,,Sec2,,,active",
        ",C001,Sec2,,,active",
        "S003,C002,Sec1,,,inactive",
        "S004,C002,,,,active"
      )
      CourseSection.count.should == before_count

      errors = importer.errors.map { |r| r.last }
      errors.should == ["Duplicate section id S001",
                        "No course_id given for a section S002",
                        "No section_id given for a section in course C001",
                        "Improper status \"inactive\" for section S003 in course C002",
                        "No name given for section S004 in course C002"]
    end
    
    it 'should create sections' do
      process_csv_data(
        "course_id,short_name,long_name,account_id,term_id,status",
        "C001,TC 101,Test Course 101,,,active"
      )
      before_count = CourseSection.count
      importer = process_csv_data(
        "section_id,course_id,name,start_date,end_date,status",
        "S001,C001,Sec1,2011-1-05 00:00:00,2011-4-14 00:00:00,active",
        "S002,C001,Sec2,2012-13-05 00:00:00,2012-14-14 00:00:00,active",
        "S003,C002,Sec1,,,active"
      )
      CourseSection.count.should == before_count + 2
      
      course = @account.courses.find_by_sis_source_id("C001")
      
      s1 = course.course_sections.find_by_sis_source_id('S001')
      s1.should_not be_nil
      s1.name.should == 'Sec1'
      s1.start_at.to_s(:db).should == '2011-01-05 00:00:00'
      s1.end_at.to_s(:db).should == '2011-04-14 00:00:00'
      
      s2 = course.course_sections.find_by_sis_source_id('S002')
      s2.should_not be_nil
      s2.name.should == 'Sec2'
      s2.start_at.should be_nil
      s2.end_at.should be_nil
      
      importer.warnings.map{|r|r.last}.should == ["Bad date format for section S002",
                                                  "Section S003 references course C002 which doesn't exist"]
    end
    
    it 'should override term dates if the start or end dates are set' do
      process_csv_data(
        "course_id,short_name,long_name,account_id,term_id,status,start_date,end_date",
        "test1,TC 101,Test Course 1,,,active,,"
      ).tap{|i| i.warnings.should == []; i.errors.should == []}
      process_csv_data(
        "section_id,course_id,name,status,start_date,end_date",
        "sec1,test1,Test Course 1,active,,",
        "sec2,test1,Test Course 2,active,,2011-05-14 00:00:00",
        "sec3,test1,Test Course 3,active,2011-04-14 00:00:00,",
        "sec4,test1,Test Course 4,active,2011-04-14 00:00:00,2011-05-14 00:00:00"
      ).tap{|i| i.warnings.should == []; i.errors.should == []}
      course = @account.courses.find_by_sis_source_id('test1')
      course.course_sections.find_by_sis_source_id("sec1").restrict_enrollments_to_section_dates.should be_false
      course.course_sections.find_by_sis_source_id("sec2").restrict_enrollments_to_section_dates.should be_true
      course.course_sections.find_by_sis_source_id("sec3").restrict_enrollments_to_section_dates.should be_true
      course.course_sections.find_by_sis_source_id("sec4").restrict_enrollments_to_section_dates.should be_true
    end

    it 'should verify xlist files' do
      importer = process_csv_data(
        "xlist_course_id,section_id,status",
        ",S001,active"
      )
      importer.warnings.should == []
      importer.errors.map{|r|r.last}.should == ["No xlist_course_id given for a cross-listing"]
      importer = process_csv_data(
        "xlist_course_id,section_id,status",
        "X001,,active"
      )
      importer.warnings.should == []
      importer.errors.map{|r|r.last}.should == ["No section_id given for a cross-listing"]
      importer = process_csv_data(
        "xlist_course_id,section_id,status",
        "X001,S001,"
      )
      importer.warnings.should == []
      importer.errors.map{|r|r.last}.should == ['Improper status "" for a cross-listing']
      importer = process_csv_data(
        "xlist_course_id,section_id,status",
        "X001,S001,baleeted"
      )
      importer.warnings.should == []
      importer.errors.map{|r|r.last}.should == ['Improper status "baleeted" for a cross-listing']
      @account.courses.size.should == 0
    end
    
    it 'should work with xlists with no xlist course' do
      process_csv_data(
        "course_id,short_name,long_name,account_id,term_id,status",
        "C001,TC 101,Test Course 101,,,active"
      )
      process_csv_data(
        "section_id,course_id,name,start_date,end_date,status",
        "S001,C001,Sec1,2011-1-05 00:00:00,2011-4-14 00:00:00,active",
        "S002,C001,Sec2,2012-12-05 00:00:00,2012-12-14 00:00:00,active"
      )
      
      course = @account.courses.find_by_sis_source_id("C001")
      s1 = course.course_sections.find_by_sis_source_id("S001")
      s1.should_not be_nil
      s1.nonxlist_course.should be_nil
      s1.account.should be_nil
      course.course_sections.find_by_sis_source_id("S002").should_not be_nil
      course.associated_accounts.map(&:id).sort.should == [@account.id]
      @account.courses.find_by_sis_source_id("X001").should be_nil
      
      importer = process_csv_data(
        "xlist_course_id,section_id,status",
        "X001,S001,active"
      )
      
      importer.warnings.should == []
      importer.errors.should == []
      
      xlist_course = @account.courses.find_by_sis_source_id("X001")
      xlist_course.associated_accounts.map(&:id).sort.should == [@account.id]
      course = @account.courses.find_by_sis_source_id("C001")
      course.associated_accounts.map(&:id).sort.should == [@account.id]
      s1 = xlist_course.course_sections.find_by_sis_source_id("S001")
      s1.should_not be_nil
      s1.nonxlist_course.should eql(course)
      s1.account.should be_nil
      course.course_sections.find_by_sis_source_id("S001").should be_nil
      course.course_sections.find_by_sis_source_id("S002").should_not be_nil
      
      importer = process_csv_data(
        "xlist_course_id,section_id,status",
        "X001,S001,deleted"
      )
      
      importer.warnings.should == []
      importer.errors.should == []
      
      xlist_course = @account.courses.find_by_sis_source_id("X001")
      course = @account.courses.find_by_sis_source_id("C001")
      xlist_course.course_sections.find_by_sis_source_id("S001").should be_nil
      xlist_course.associated_accounts.map(&:id).sort.should == [@account.id]
      s1 = course.course_sections.find_by_sis_source_id("S001")
      s1.should_not be_nil
      s1.nonxlist_course.should be_nil
      s1.account.should be_nil
      course.course_sections.find_by_sis_source_id("S002").should_not be_nil
      course.associated_accounts.map(&:id).sort.should == [@account.id]

      xlist_course.name.should == "Test Course 101"
      xlist_course.sis_name.should == "Test Course 101"
      xlist_course.short_name.should == "TC 101"
      xlist_course.sis_course_code.should == "TC 101"
      xlist_course.sis_source_id.should == "X001"
      xlist_course.root_account_id.should == @account.id
      xlist_course.account_id.should == @account.id
      xlist_course.workflow_state.should == "claimed"
    end
      
    it 'should preserve data into copied xlist courses' do
      process_csv_data(
        "course_id,short_name,long_name,account_id,term_id,status",
        "C001,TC 101,Test Course 101,,,active",
        "C002,TC 102,Test Course 102,,,active"
      )
      process_csv_data(
        "section_id,course_id,name,start_date,end_date,status",
        "S001,C001,Sec1,2011-1-05 00:00:00,2011-4-14 00:00:00,active",
        "S002,C001,Sec2,2012-12-05 00:00:00,2012-12-14 00:00:00,active",
        "S003,C001,Sec3,2012-12-05 00:00:00,2012-12-14 00:00:00,active",
        "S004,C002,Sec4,2012-12-05 00:00:00,2012-12-14 00:00:00,active",
        "S005,C002,Sec5,2012-12-05 00:00:00,2012-12-14 00:00:00,active"
      )
      @account.courses.find_by_sis_source_id("C001").deleted?.should be_false
      @account.courses.find_by_sis_source_id("C002").deleted?.should be_false
      process_csv_data(
        "xlist_course_id,section_id,status",
        "X001,S001,active",
        "X001,S002,active",
        "X002,S004,active",
        "X002,S005,active"
      )
      @account.courses.find_by_sis_source_id("C001").deleted?.should be_false
      @account.courses.find_by_sis_source_id("C002").deleted?.should be_false
      @account.courses.find_by_sis_source_id("X001").deleted?.should be_false
      @account.courses.find_by_sis_source_id("X002").deleted?.should be_false
      @account.courses.find_by_sis_source_id("X001").name.should == "Test Course 101"
      @account.courses.find_by_sis_source_id("X002").name.should == "Test Course 102"
      process_csv_data(
        "course_id,short_name,long_name,account_id,term_id,status",
        "C001,TC 103,Test Course 103,,,active",
        "C002,TC 104,Test Course 104,,,active"
      )
      @account.courses.find_by_sis_source_id("C001").deleted?.should be_false
      @account.courses.find_by_sis_source_id("C002").deleted?.should be_false
      @account.courses.find_by_sis_source_id("X001").deleted?.should be_false
      @account.courses.find_by_sis_source_id("X002").deleted?.should be_false
      @account.courses.find_by_sis_source_id("X001").name.should == "Test Course 103"
      @account.courses.find_by_sis_source_id("X002").name.should == "Test Course 104"
      process_csv_data(
        "xlist_course_id,section_id,status",
        "X001,S001,deleted",
        "X001,S002,deleted",
        "X002,S004,deleted",
        "X002,S005,deleted"
      )
      @account.courses.find_by_sis_source_id("C001").deleted?.should be_false
      @account.courses.find_by_sis_source_id("C002").deleted?.should be_false
      @account.courses.find_by_sis_source_id("X001").deleted?.should be_false
      @account.courses.find_by_sis_source_id("X002").deleted?.should be_false
    end
    
    it 'should work with xlists with an xlist course defined' do
      process_csv_data(
        "course_id,short_name,long_name,account_id,term_id,status",
        "X001,TC 102,Test Course 102,,,active",
        "C001,TC 101,Test Course 101,,,active"
      )
      process_csv_data(
        "section_id,course_id,name,start_date,end_date,status",
        "S001,C001,Sec1,2011-1-05 00:00:00,2011-4-14 00:00:00,active",
        "S002,C001,Sec2,2012-12-05 00:00:00,2012-12-14 00:00:00,active"
      )
      
      course = @account.courses.find_by_sis_source_id("C001")
      s1 = course.course_sections.find_by_sis_source_id("S001")
      s1.should_not be_nil
      s1.nonxlist_course.should be_nil
      s1.account.should be_nil
      course.course_sections.find_by_sis_source_id("S002").should_not be_nil
      @account.courses.find_by_sis_source_id("X001").should_not be_nil
      
      importer = process_csv_data(
        "xlist_course_id,section_id,status",
        "X001,S001,active"
      )
      
      importer.warnings.should == []
      importer.errors.should == []
      
      xlist_course = @account.courses.find_by_sis_source_id("X001")
      course = @account.courses.find_by_sis_source_id("C001")
      s1 = xlist_course.course_sections.find_by_sis_source_id("S001")
      s1.should_not be_nil
      s1.nonxlist_course.should eql(course)
      s1.account.should be_nil
      course.course_sections.find_by_sis_source_id("S001").should be_nil
      course.course_sections.find_by_sis_source_id("S002").should_not be_nil
      
      importer = process_csv_data(
        "xlist_course_id,section_id,status",
        "X001,S001,deleted"
      )
      
      importer.warnings.should == []
      importer.errors.should == []
      
      xlist_course = @account.courses.find_by_sis_source_id("X001")
      course = @account.courses.find_by_sis_source_id("C001")
      xlist_course.course_sections.find_by_sis_source_id("S001").should be_nil
      s1 = course.course_sections.find_by_sis_source_id("S001")
      s1.should_not be_nil
      s1.nonxlist_course.should be_nil
      s1.account.should be_nil
      course.course_sections.find_by_sis_source_id("S002").should_not be_nil

      xlist_course.name.should == "Test Course 102"
    end
      
    it 'should work with xlist courses in crazy orders' do
      process_csv_data(
        "course_id,short_name,long_name,account_id,term_id,status",
        "C001,TC 101,Test Course 101,,,active"
      )
      process_csv_data(
        "section_id,course_id,name,start_date,end_date,status",
        "S001,C001,Sec1,2011-1-05 00:00:00,2011-4-14 00:00:00,active",
        "S002,C001,Sec2,2011-1-05 00:00:00,2011-4-14 00:00:00,active",
        "S003,C001,Sec3,2011-1-05 00:00:00,2011-4-14 00:00:00,active",
        "S004,C001,Sec4,2011-1-05 00:00:00,2011-4-14 00:00:00,active",
        "S005,C001,Sec5,2011-1-05 00:00:00,2011-4-14 00:00:00,active"
      )
      importer = process_csv_data(
        "xlist_course_id,section_id,status",
        "X001,S001,active",
        "X001,S002,active",
        "X001,S003,active",
        "X002,S004,active",
        "X001,S005,active"
      )
      
      importer.warnings.should == []
      importer.errors.should == []
      
      xlist_course_1 = @account.courses.find_by_sis_source_id("X001")
      xlist_course_2 = @account.courses.find_by_sis_source_id("X002")
      xlist_course_1.course_sections.find_by_sis_source_id("S001").should_not be_nil
      xlist_course_1.course_sections.find_by_sis_source_id("S002").should_not be_nil
      xlist_course_1.course_sections.find_by_sis_source_id("S003").should_not be_nil
      xlist_course_2.course_sections.find_by_sis_source_id("S004").should_not be_nil
      xlist_course_1.course_sections.find_by_sis_source_id("S005").should_not be_nil
    end
      
    it 'should be idempotent with active xlists' do
      process_csv_data(
        "course_id,short_name,long_name,account_id,term_id,status",
        "C001,TC 101,Test Course 101,,,active"
      )
      process_csv_data(
        "section_id,course_id,name,start_date,end_date,status",
        "S001,C001,Sec1,2011-1-05 00:00:00,2011-4-14 00:00:00,active"
      )
      3.times do 
        importer = process_csv_data(
          "xlist_course_id,section_id,status",
          "X001,S001,active"
        )
        importer.warnings.should == []
        importer.errors.should == []
        
        xlist_course = @account.courses.find_by_sis_source_id("X001")
        course = @account.courses.find_by_sis_source_id("C001")
        s1 = xlist_course.course_sections.find_by_sis_source_id("S001")
        s1.should_not be_nil
        s1.nonxlist_course.should eql(course)
        s1.account.should be_nil
      end
    end

    it 'should be idempotent with deleted xlists' do
      process_csv_data(
        "course_id,short_name,long_name,account_id,term_id,status",
        "C001,TC 101,Test Course 101,,,active"
      )
      process_csv_data(
        "section_id,course_id,name,start_date,end_date,status",
        "S001,C001,Sec1,2011-1-05 00:00:00,2011-4-14 00:00:00,active"
      )
      importer = process_csv_data(
        "xlist_course_id,section_id,status",
        "X001,S001,active"
      )
      importer.warnings.should == []
      importer.errors.should == []
      
      xlist_course = @account.courses.find_by_sis_source_id("X001")
      course = @account.courses.find_by_sis_source_id("C001")
      s1 = xlist_course.course_sections.find_by_sis_source_id("S001")
      s1.should_not be_nil
      s1.nonxlist_course.should eql(course)
      s1.account.should be_nil

      3.times do 
        importer = process_csv_data(
          "xlist_course_id,section_id,status",
          "X001,S001,deleted"
        )
        importer.warnings.should == []
        importer.errors.should == []
        
        course = @account.courses.find_by_sis_source_id("C001")
        s1 = course.course_sections.find_by_sis_source_id("S001")
        s1.should_not be_nil
        s1.nonxlist_course.should be_nil
        s1.account.should be_nil
      end
    end

    it 'should be able to move around a section and then uncrosslist back to the original' do
      process_csv_data(
        "course_id,short_name,long_name,account_id,term_id,status",
        "C001,TC 101,Test Course 101,,,active"
      )
      process_csv_data(
        "section_id,course_id,name,start_date,end_date,status",
        "S001,C001,Sec1,2011-1-05 00:00:00,2011-4-14 00:00:00,active"
      )
      3.times do |i|
        importer = process_csv_data(
          "xlist_course_id,section_id,status",
          "X00#{i},S001,active"
        )
        importer.warnings.should == []
        importer.errors.should == []
        
        xlist_course = @account.courses.find_by_sis_source_id("X00#{i}")
        course = @account.courses.find_by_sis_source_id("C001")
        s1 = xlist_course.course_sections.find_by_sis_source_id("S001")
        s1.should_not be_nil
        s1.nonxlist_course.should eql(course)
        s1.course.should eql(xlist_course)
        s1.account.should be_nil
        s1.crosslisted?.should be_true
      end
      importer = process_csv_data(
        "xlist_course_id,section_id,status",
        "X101,S001,deleted"
      )
      importer.warnings.should == []
      importer.errors.should == []
      
      course = @account.courses.find_by_sis_source_id("C001")
      s1 = course.course_sections.find_by_sis_source_id("S001")
      s1.should_not be_nil
      s1.nonxlist_course.should be_nil
      s1.course.should eql(course)
      s1.account.should be_nil
      s1.crosslisted?.should be_false
    end
    
    it 'should be able to handle additional section updates and not screw up the crosslisting' do
      process_csv_data(
        "course_id,short_name,long_name,account_id,term_id,status",
        "C001,TC 101,Test Course 101,,,active"
      )
      process_csv_data(
        "section_id,course_id,name,start_date,end_date,status",
        "S001,C001,Sec1,2011-1-05 00:00:00,2011-4-14 00:00:00,active"
      )
      process_csv_data(
        "xlist_course_id,section_id,status",
        "X001,S001,active"
      )
      xlist_course = @account.courses.find_by_sis_source_id("X001")
      course = @account.courses.find_by_sis_source_id("C001")
      s1 = xlist_course.course_sections.find_by_sis_source_id("S001")
      s1.should_not be_nil
      s1.nonxlist_course.should eql(course)
      s1.course.should eql(xlist_course)
      s1.crosslisted?.should be_true
      s1.name.should == "Sec1"
      process_csv_data(
        "section_id,course_id,name,start_date,end_date,status",
        "S001,C001,Sec2,2011-1-05 00:00:00,2011-4-14 00:00:00,active"
      )
      xlist_course = @account.courses.find_by_sis_source_id("X001")
      course = @account.courses.find_by_sis_source_id("C001")
      s1 = xlist_course.course_sections.find_by_sis_source_id("S001")
      s1.should_not be_nil
      s1.nonxlist_course.should eql(course)
      s1.course.should eql(xlist_course)
      s1.crosslisted?.should be_true
      s1.name.should == "Sec2"
    end
    
    it 'should be able to move a non-crosslisted section between courses' do
      process_csv_data(
        "course_id,short_name,long_name,account_id,term_id,status",
        "C001,TC 101,Test Course 101,,,active",
        "C002,TC 102,Test Course 102,,,active"
      )
      process_csv_data(
        "section_id,course_id,name,start_date,end_date,status",
        "S001,C001,Sec1,2011-1-05 00:00:00,2011-4-14 00:00:00,active"
      )
      course1 = @account.courses.find_by_sis_source_id("C001")
      course2 = @account.courses.find_by_sis_source_id("C002")
      s1 = course1.course_sections.find_by_sis_source_id("S001")
      s1.course.should eql(course1)
      process_csv_data(
        "section_id,course_id,name,start_date,end_date,status",
        "S001,C002,Sec1,2011-1-05 00:00:00,2011-4-14 00:00:00,active"
      )
      course1.reload
      course2.reload
      s1.reload
      s1.course.should eql(course2)
    end
    
    it 'should uncrosslist a section if it is getting moved from the original course' do
      process_csv_data(
        "course_id,short_name,long_name,account_id,term_id,status",
        "C001,TC 101,Test Course 101,,,active",
        "C002,TC 102,Test Course 102,,,active"
      )
      process_csv_data(
        "section_id,course_id,name,start_date,end_date,status",
        "S001,C001,Sec1,2011-1-05 00:00:00,2011-4-14 00:00:00,active"
      )
      process_csv_data(
        "xlist_course_id,section_id,status",
        "X001,S001,active"
      )
      xlist_course = @account.courses.find_by_sis_source_id("X001")
      course1 = @account.courses.find_by_sis_source_id("C001")
      course2 = @account.courses.find_by_sis_source_id("C002")
      s1 = xlist_course.course_sections.find_by_sis_source_id("S001")
      s1.should_not be_nil
      s1.nonxlist_course.should eql(course1)
      s1.course.should eql(xlist_course)
      s1.account.should be_nil
      s1.crosslisted?.should be_true
      process_csv_data(
        "section_id,course_id,name,start_date,end_date,status",
        "S001,C002,Sec1,2011-1-05 00:00:00,2011-4-14 00:00:00,active"
      )
      s1.reload
      s1.nonxlist_course.should be_nil
      s1.course.should eql(course2)
      s1.account.should be_nil
      s1.crosslisted?.should be_false
    end

    it 'should leave a section alone if a section has been crosslisted with the sticky_xlist flag set' do
      process_csv_data(
        "course_id,short_name,long_name,account_id,term_id,status",
        "C001,TC 101,Test Course 101,,,active",
        "C002,TC 102,Test Course 102,,,active",
        "C003,TC 103,Test Course 103,,,active"
      ).tap{|i| i.warnings.should == []; i.errors.should == []}
      process_csv_data(
        "section_id,course_id,name,start_date,end_date,status",
        "S001,C001,Sec1,2011-1-05 00:00:00,2011-4-14 00:00:00,active"
      ).tap{|i| i.warnings.should == []; i.errors.should == []}

      def with_section(&block)
        CourseSection.find_by_root_account_id_and_sis_source_id(@account.id, 'S001').tap(&block)
      end
      def check_section_crosslisted(sis_id)
        with_section do |s|
          s.course.sis_source_id.should == sis_id
          s.nonxlist_course.sis_source_id.should == 'C001'
        end
      end
      def check_section_not_crosslisted
        with_section do |s|
          s.course.sis_source_id.should == 'C001'
          s.nonxlist_course.should be_nil
        end
      end

      check_section_not_crosslisted
      process_csv_data(
        "xlist_course_id,section_id,status",
        "C002,S001,active"
      ).tap{|i| i.warnings.should == []; i.errors.should == []}
      check_section_crosslisted 'C002'
      process_csv_data(
        "xlist_course_id,section_id,status",
        "C002,S001,deleted"
      ).tap{|i| i.warnings.should == []; i.errors.should == []}
      check_section_not_crosslisted
      with_section do |s|
        s.crosslist_to_course(Course.find_by_root_account_id_and_sis_source_id(@account.id, 'C002'))
      end
      check_section_crosslisted 'C002'
      process_csv_data(
        "xlist_course_id,section_id,status",
        "C002,S001,deleted"
      ).tap{|i| i.warnings.should == []; i.errors.should == []}
      check_section_crosslisted 'C002'
      process_csv_data(
        "xlist_course_id,section_id,status",
        "C003,S001,active"
      ).tap{|i| i.warnings.should == []; i.errors.should == []}
      check_section_crosslisted 'C002'
      with_section do |s|
        s.uncrosslist
      end
      check_section_not_crosslisted
      process_csv_data(
        "xlist_course_id,section_id,status",
        "C003,S001,active"
      ).tap{|i| i.warnings.should == []; i.errors.should == []}
      check_section_crosslisted 'C003'
      process_csv_data(
        "xlist_course_id,section_id,status",
        "C003,S001,deleted"
      ).tap{|i| i.warnings.should == []; i.errors.should == []}
      check_section_not_crosslisted
    end

  end
  
  context 'grade publishing results importing' do
    it 'should detect bad content' do
      importer = process_csv_data(
        "enrollment_id,grade_publishing_status",
        ",published",
        "1,published",
        "1,error",
        "2,asplode")

      errors = importer.errors.map { |r| r.last }
      errors.should == ["No enrollment_id given",
                        "Duplicate enrollment id 1",
                        "Improper grade_publishing_status \"asplode\" for enrollment 2"]
    end

    it 'should properly update the db' do
      course_with_student
      @course.account = @account;
      @course.save!

      @enrollment.grade_publishing_status = 'publishing';
      @enrollment.save!

      importer = process_csv_data(
        "enrollment_id,grade_publishing_status",
        "#{@enrollment.id},published")

      importer.warnings.length.should == 0
      importer.errors.length.should == 0

      @enrollment.reload
      @enrollment.grade_publishing_status.should == 'published'
    end
  end
  
  context 'account associations' do
    before(:each) do
      process_csv_data(
        "account_id,parent_account_id,name,status",
        "A001,,Humanities,active",
        "A002,A001,English,active",
        "A003,A002,English Literature,active",
        "A004,,Awesomeness,active"
      )
    end
    
    context 'course' do
      it 'should change course account associations when a course account changes' do
        process_csv_data(
          "course_id,short_name,long_name,account_id,term_id,status",
          "test_1,TC 101,Test Course 101,,,active"
        )
        Course.find_by_sis_source_id("test_1").associated_accounts.map(&:id).should == [@account.id]
        process_csv_data(
          "course_id,short_name,long_name,account_id,term_id,status",
          "test_1,TC 101,Test Course 101,A001,,active"
        )
        Course.find_by_sis_source_id("test_1").associated_accounts.map(&:id).sort.should == [Account.find_by_sis_source_id('A001').id, @account.id].sort
        process_csv_data(
          "course_id,short_name,long_name,account_id,term_id,status",
          "test_1,TC 101,Test Course 101,A004,,active"
        )
        Course.find_by_sis_source_id("test_1").associated_accounts.map(&:id).sort.should == [Account.find_by_sis_source_id('A004').id, @account.id].sort
        process_csv_data(
          "course_id,short_name,long_name,account_id,term_id,status",
          "test_1,TC 101,Test Course 101,A003,,active"
        )
        Course.find_by_sis_source_id("test_1").associated_accounts.map(&:id).sort.should == [Account.find_by_sis_source_id('A003').id, Account.find_by_sis_source_id('A002').id, Account.find_by_sis_source_id('A001').id, @account.id].sort
        process_csv_data(
          "course_id,short_name,long_name,account_id,term_id,status",
          "test_1,TC 101,Test Course 101,A001,,active"
        )
        Course.find_by_sis_source_id("test_1").associated_accounts.map(&:id).sort.should == [Account.find_by_sis_source_id('A001').id, @account.id].sort
      end
    end
    
    context 'section' do
      before(:each) do
        process_csv_data(
          "course_id,short_name,long_name,account_id,term_id,status",
          "C001,TC 101,Test Course 101,,,active",
          "C002,TC 101,Test Course 101,A001,,active",
          "C003,TC 101,Test Course 101,A002,,active",
          "C004,TC 101,Test Course 101,A003,,active",
          "C005,TC 101,Test Course 101,A004,,active"
        )
      end
      
      it 'should change course account associations when a section account changes' do
        process_csv_data(
          "section_id,course_id,name,start_date,end_date,status,account_id",
          "S001,C001,Sec1,2011-1-05 00:00:00,2011-4-14 00:00:00,active,"
        )
        Course.find_by_sis_source_id("C001").associated_accounts.map(&:id).should == [@account.id]
        process_csv_data(
          "section_id,course_id,name,start_date,end_date,status,account_id",
          "S001,C001,Sec1,2011-1-05 00:00:00,2011-4-14 00:00:00,active,A001"
        )
        Course.find_by_sis_source_id("C001").associated_accounts.map(&:id).sort.should == [@account.id, Account.find_by_sis_source_id('A001').id].sort
        process_csv_data(
          "section_id,course_id,name,start_date,end_date,status,account_id",
          "S001,C001,Sec1,2011-1-05 00:00:00,2011-4-14 00:00:00,active,A004"
        )
        Course.find_by_sis_source_id("C001").associated_accounts.map(&:id).sort.should == [@account.id, Account.find_by_sis_source_id('A004').id].sort
      end
    
      it 'should change course account associations when a section is not crosslisted and the original section\'s course changes via sis' do
        process_csv_data(
          "section_id,course_id,name,start_date,end_date,status,account_id",
          "S001,C001,Sec1,2011-1-05 00:00:00,2011-4-14 00:00:00,active,A004"
        )
        Course.find_by_sis_source_id("C001").associated_accounts.map(&:id).sort.should == [@account.id, Account.find_by_sis_source_id('A004').id].sort
        Course.find_by_sis_source_id("C002").associated_accounts.map(&:id).sort.should == [Account.find_by_sis_source_id('A001').id, @account.id].sort
        process_csv_data(
          "section_id,course_id,name,start_date,end_date,status,account_id",
          "S001,C002,Sec1,2011-1-05 00:00:00,2011-4-14 00:00:00,active,A004"
        )
        Course.find_by_sis_source_id("C001").associated_accounts.map(&:id).should == [@account.id]
        Course.find_by_sis_source_id("C002").associated_accounts.map(&:id).sort.should == [Account.find_by_sis_source_id('A001').id, Account.find_by_sis_source_id('A004').id, @account.id].sort
      end

      it 'should change course account associations when a section is crosslisted and the original section\'s course changes via sis' do
        process_csv_data(
          "section_id,course_id,name,start_date,end_date,status,account_id",
          "S001,C002,Sec1,2011-1-05 00:00:00,2011-4-14 00:00:00,active,A004"
        )
        Course.find_by_sis_source_id("C001").associated_accounts.map(&:id).should == [@account.id]
        Course.find_by_sis_source_id("C002").associated_accounts.map(&:id).sort.should == [Account.find_by_sis_source_id('A001').id, Account.find_by_sis_source_id('A004').id, @account.id].sort
        process_csv_data(
          "xlist_course_id,section_id,status",
          "X001,S001,active"
        )
        Course.find_by_sis_source_id("C001").associated_accounts.map(&:id).should == [@account.id]
        Course.find_by_sis_source_id("C002").associated_accounts.map(&:id).sort.should == [Account.find_by_sis_source_id('A001').id, @account.id].sort
        Course.find_by_sis_source_id("X001").associated_accounts.map(&:id).sort.should == [Account.find_by_sis_source_id('A001').id, Account.find_by_sis_source_id('A004').id, @account.id].sort
        process_csv_data(
          "section_id,course_id,name,start_date,end_date,status,account_id",
          "S001,C001,Sec1,2011-1-05 00:00:00,2011-4-14 00:00:00,active,A004"
        )
        Course.find_by_sis_source_id("C001").associated_accounts.map(&:id).sort.should == [@account.id, Account.find_by_sis_source_id('A004').id].sort
        Course.find_by_sis_source_id("C002").associated_accounts.map(&:id).sort.should == [Account.find_by_sis_source_id('A001').id, @account.id].sort
        Course.find_by_sis_source_id("X001").associated_accounts.map(&:id).sort.should == [Account.find_by_sis_source_id('A001').id, @account.id].sort
      end
    end
    
    context 'crosslist course' do
      before(:each) do
        process_csv_data(
          "course_id,short_name,long_name,account_id,term_id,status",
          "C001,TC 101,Test Course 101,,,active",
          "C002,TC 101,Test Course 101,A001,,active",
          "C003,TC 101,Test Course 101,A002,,active",
          "C004,TC 101,Test Course 101,A003,,active",
          "C005,TC 101,Test Course 101,A004,,active"
        )
      end

      it 'should have proper account associations when new' do
        process_csv_data(
          "section_id,course_id,name,start_date,end_date,status,account_id",
          "S001,C002,Sec1,2011-1-05 00:00:00,2011-4-14 00:00:00,active,A004"
        )
        process_csv_data(
          "xlist_course_id,section_id,status",
          "X001,S001,active"
        )
        Course.find_by_sis_source_id("X001").associated_accounts.map(&:id).sort.should == [Account.find_by_sis_source_id('A001').id, Account.find_by_sis_source_id('A004').id, @account.id].sort
        process_csv_data(
          "xlist_course_id,section_id,status",
          "X001,S001,deleted"
        )
        Course.find_by_sis_source_id("X001").associated_accounts.map(&:id).sort.should == [Account.find_by_sis_source_id('A001').id, @account.id].sort
      end
    
      it 'should have proper account associations when being undeleted' do
        process_csv_data(
          "section_id,course_id,name,start_date,end_date,status,account_id",
          "S001,C002,Sec1,2011-1-05 00:00:00,2011-4-14 00:00:00,active,A004",
          "S002,C002,Sec2,2011-1-05 00:00:00,2011-4-14 00:00:00,active,A004"
        )
        process_csv_data(
          "xlist_course_id,section_id,status",
          "X001,S001,active"
        )
        Course.find_by_sis_source_id("X001").deleted?.should be_false
        process_csv_data(
          "course_id,short_name,long_name,account_id,term_id,status",
          "X001,TC 101,Test Course 101,,,deleted"
        )
        Course.find_by_sis_source_id("X001").deleted?.should be_true
        process_csv_data(
          "xlist_course_id,section_id,status",
          "X001,S002,active"
        )
        Course.find_by_sis_source_id("X001").deleted?.should be_false
        Course.find_by_sis_source_id("X001").associated_accounts.map(&:id).sort.should == [Account.find_by_sis_source_id('A001').id, Account.find_by_sis_source_id('A004').id, @account.id].sort
      end
      
      it 'should have proper account associations when a section is added and then removed' do
        process_csv_data(
          "section_id,course_id,name,start_date,end_date,status,account_id",
          "S001,C001,Sec1,2011-1-05 00:00:00,2011-4-14 00:00:00,active,A004"
        )
        Course.find_by_sis_source_id("C001").associated_accounts.map(&:id).sort.should == [@account.id, Account.find_by_sis_source_id('A004').id].sort
        Course.find_by_sis_source_id("C002").associated_accounts.map(&:id).sort.should == [Account.find_by_sis_source_id('A001').id, @account.id].sort
        process_csv_data(
          "xlist_course_id,section_id,status",
          "C002,S001,active"
        )
        Course.find_by_sis_source_id("C001").associated_accounts.map(&:id).should == [@account.id]
        Course.find_by_sis_source_id("C002").associated_accounts.map(&:id).sort.should == [Account.find_by_sis_source_id('A001').id, Account.find_by_sis_source_id('A004').id, @account.id].sort
        process_csv_data(
          "xlist_course_id,section_id,status",
          "C002,S001,deleted"
        )
        Course.find_by_sis_source_id("C001").associated_accounts.map(&:id).sort.should == [@account.id, Account.find_by_sis_source_id('A004').id].sort
        Course.find_by_sis_source_id("C002").associated_accounts.map(&:id).sort.should == [Account.find_by_sis_source_id('A001').id, @account.id].sort
      end
      
      it 'should get account associations updated when the template course is updated' do
        process_csv_data(
          "section_id,course_id,name,start_date,end_date,status,account_id",
          "S001,C001,Sec1,2011-1-05 00:00:00,2011-4-14 00:00:00,active"
        )
        process_csv_data(
          "xlist_course_id,section_id,status",
          "X001,S001,active"
        )
        Course.find_by_sis_source_id("C001").associated_accounts.map(&:id).should == [@account.id]
        Course.find_by_sis_source_id("X001").associated_accounts.map(&:id).should == [@account.id]
        process_csv_data(
          "course_id,short_name,long_name,account_id,term_id,status",
          "C001,TC 101,Test Course 101,A004,,active"
        )
        Course.find_by_sis_source_id("C001").associated_accounts.map(&:id).sort.should == [Account.find_by_sis_source_id('A004').id, @account.id].sort
        Course.find_by_sis_source_id("X001").associated_accounts.map(&:id).sort.should == [Account.find_by_sis_source_id('A004').id, @account.id].sort
        process_csv_data(
          "course_id,short_name,long_name,account_id,term_id,status",
          "C001,TC 101,Test Course 101,A001,,active"
        )
        Course.find_by_sis_source_id("C001").associated_accounts.map(&:id).sort.should == [Account.find_by_sis_source_id('A001').id, @account.id].sort
        Course.find_by_sis_source_id("X001").associated_accounts.map(&:id).sort.should == [Account.find_by_sis_source_id('A001').id, @account.id].sort
      end
      
      it 'should import active enrollments with states based on enrollment date restrictions' do
        process_csv_data(
          "term_id,name,status,start_date,end_date",
          "T001,Winter13,active,#{2.days.from_now.strftime("%Y-%m-%d 00:00:00")},#{4.days.from_now.strftime("%Y-%m-%d 00:00:00")}"
        )
        process_csv_data(
          "course_id,short_name,long_name,account_id,term_id,status",
          "C001,TC 101,Test Course 101,,T001,active"
        )
        process_csv_data(
          "user_id,login_id,first_name,last_name,email,status",
          "user_1,user1,User,Uno,user@example.com,active"
        )
        process_csv_data(
          "course_id,user_id,role,section_id,status,associated_user_id",
          "C001,user_1,student,,active,"
        )
        course = Course.find_by_sis_source_id("C001")
        course.enrollments.length.should == 1
        course.enrollments.first.workflow_state.should == 'inactive'
      end
    end
  end

  describe "group importing" do
    it "should detect bad content" do
      importer = process_csv_data(
        "group_id,account_id,name,status",
        "G001,A001,Group 1,available",
        "G001,A001,Group 2,available",
        "G002,A001,Group 1,blerged",
        "G003,A001,,available",
        ",A001,G1,available")
      importer.errors.map(&:last).should ==
        ["Duplicate group id G001",
          "No group_id given for a group"]
      importer = process_csv_data(
        "group_id,account_id,name,status",
        "G001,A001,Group 1,available",
        "G002,,Group 1,blerged",
        "G003,,,available")
      importer.warnings.map(&:last).should ==
        ["Parent account didn't exist for A001",
         "Improper status \"blerged\" for group G002, skipping",
         "No name given for group G003, skipping"]
    end

    it "should create groups" do
      account_model
      @sub = @account.all_accounts.create!(:name => 'sub')
      @sub.update_attribute('sis_source_id', 'A002')
      process_csv_data(
        "group_id,account_id,name,status",
        "G001,,Group 1,available",
        "G002,A002,Group 2,deleted")
      groups = Group.all(:order => :id)
      groups.map(&:account_id).should == [@account.id, @sub.id]
      groups.map(&:sis_source_id).should == %w(G001 G002)
      groups.map(&:name).should == ["Group 1", "Group 2"]
      groups.map(&:workflow_state).should == %w(available deleted)
    end

    it "should update group attributes" do
      @sub = @account.sub_accounts.create!(:name => 'sub')
      @sub.update_attribute('sis_source_id', 'A002')
      process_csv_data(
        "group_id,account_id,name,status",
        "G001,,Group 1,available",
        "G002,,Group 2,available")
      Group.count.should == 2
      Group.find_by_sis_source_id('G001').update_attribute(:name, 'Group 1-1')
      process_csv_data(
        "group_id,account_id,name,status",
        "G001,,Group 1-b,available",
        "G002,A002,Group 2-b,deleted")
      # group 1's name won't change because it was manually changed
      groups = Group.all(:order => :id)
      groups.map(&:name).should == ["Group 1-1", "Group 2-b"]
      groups.map(&:root_account).should == [@account, @account]
      groups.map(&:workflow_state).should == %w(available deleted)
      groups.map(&:account).should == [@account, @sub]
    end
  end

  describe "group membership importing" do
    before do
      group_model(:context => @account, :sis_source_id => "G001")
      @user1 = user_with_pseudonym(:username => 'u1@example.com')
      @user1.pseudonym.update_attribute(:sis_user_id, 'U001')
      @user1.pseudonym.update_attribute(:account, @account)
      @user2 = user_with_pseudonym(:username => 'u2@example.com')
      @user2.pseudonym.update_attribute(:sis_user_id, 'U002')
      @user2.pseudonym.update_attribute(:account, @account)
      @user3 = user_with_pseudonym(:username => 'u3@example.com')
      @user3.pseudonym.update_attribute(:sis_user_id, 'U003')
      @user3.pseudonym.update_attribute(:account, @account)
    end

    it "should detect bad content" do
      importer = process_csv_data(
        "group_id,user_id,status",
        ",U001,accepted",
        "G001,,accepted",
        "G001,U001,bogus")
      GroupMembership.count.should == 0
      importer.errors.map(&:last).should ==
        ["No group_id given for a group user",
         "No user_id given for a group user",
         "Improper status \"bogus\" for a group user"]
    end

    it "should add users to groups" do
      process_csv_data_cleanly(
        "group_id,user_id,status",
        "G001,U001,accepted",
        "G001,U003,deleted")
      ms = GroupMembership.all(:order => :id)
      ms.map(&:user_id).should == [@user1.id, @user3.id]
      ms.map(&:group_id).should == [@group.id, @group.id]
      ms.map(&:workflow_state).should == %w(accepted deleted)

      process_csv_data_cleanly(
        "group_id,user_id,status",
        "G001,U001,deleted",
        "G001,U003,deleted")
      ms = GroupMembership.all(:order => :id)
      ms.map(&:user_id).should == [@user1.id, @user3.id]
      ms.map(&:group_id).should == [@group.id, @group.id]
      ms.map(&:workflow_state).should == %w(deleted deleted)
    end
  end
end<|MERGE_RESOLUTION|>--- conflicted
+++ resolved
@@ -258,7 +258,6 @@
         c.account.name.should == "TestAccount"
         c.root_account.should == @account
       }
-<<<<<<< HEAD
     end
 
     it "should support falling back to a fallback account if the primary one doesn't exist" do
@@ -279,28 +278,6 @@
       }
     end
 
-=======
-    end
-
-    it "should support falling back to a fallback account if the primary one doesn't exist" do
-      before_count = AbstractCourse.count
-      process_csv_data_cleanly(
-        "account_id,parent_account_id,name,status",
-        "A001,,TestAccount,active"
-      )
-      process_csv_data_cleanly(
-        "abstract_course_id,short_name,long_name,account_id,term_id,status,fallback_account_id",
-        "C001,Hum101,Humanities,NOEXIST,T001,active,A001"
-      )
-      AbstractCourse.count.should == before_count + 1
-      AbstractCourse.last.tap{|c|
-        c.account.should == Account.last
-        c.account.name.should == "TestAccount"
-        c.root_account.should == @account
-      }
-    end
-
->>>>>>> 44f4dd02
   end
   
   context "course importing" do
