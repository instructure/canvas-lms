--- conflicted
+++ resolved
@@ -1948,11 +1948,7 @@
         Course.find_by_sis_source_id("C001").associated_accounts.map(&:id).sort.should == [Account.find_by_sis_source_id('A001').id, @account.id].sort
         Course.find_by_sis_source_id("X001").associated_accounts.map(&:id).sort.should == [Account.find_by_sis_source_id('A001').id, @account.id].sort
       end
-<<<<<<< HEAD
-      
-=======
-
->>>>>>> f49edf7c
+
       it 'should import active enrollments with states based on enrollment date restrictions' do
         process_csv_data(
           "term_id,name,status,start_date,end_date",
@@ -1974,8 +1970,6 @@
         course.enrollments.length.should == 1
         course.enrollments.first.state_based_on_date.should == :inactive
       end
-<<<<<<< HEAD
-=======
 
       it "should allow enrollments on crosslisted sections' original course" do
         process_csv_data_cleanly(
@@ -2003,7 +1997,6 @@
         @account.courses.find_by_sis_source_id("C001").students.size.should == 0
         @account.courses.find_by_sis_source_id("X001").students.first.name.should == "User Uno"
       end
->>>>>>> f49edf7c
     end
   end
 
