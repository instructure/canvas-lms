# frozen_string_literal: true

#
# Copyright (C) 2011 - present Instructure, Inc.
#
# This file is part of Canvas.
#
# Canvas is free software: you can redistribute it and/or modify it under
# the terms of the GNU Affero General Public License as published by the Free
# Software Foundation, version 3 of the License.
#
# Canvas is distributed in the hope that it will be useful, but WITHOUT ANY
# WARRANTY; without even the implied warranty of MERCHANTABILITY or FITNESS FOR
# A PARTICULAR PURPOSE. See the GNU Affero General Public License for more
# details.
#
# You should have received a copy of the GNU Affero General Public License along
# with this program. If not, see <http://www.gnu.org/licenses/>.
#

class TestApiInstance
  include Api

  def initialize(root_account, current_user)
    @domain_root_account = root_account
    @current_user = current_user
  end

  def account_url(account)
    URI::DEFAULT_PARSER.escape("http://www.example.com/accounts/#{account}")
  end

  def course_assignment_url(course, assignment)
    URI::DEFAULT_PARSER.escape("http://www.example.com/courses/#{course}/assignments/#{assignment}")
  end
end

module TestNamespace
  class TestClass
    include Api
  end
end

describe Api do
  context "api_find" do
    before do
      @user = user_factory
      @api = TestApiInstance.new Account.default, nil
    end

    it "finds a simple record" do
      expect(@user).to eq @api.api_find(User, @user.id)
    end

    it "does not find a missing record" do
      expect { @api.api_find(User, User.all.map(&:id).max + 1) }.to raise_error(ActiveRecord::RecordNotFound)
    end

    it "finds an existing sis_id record" do
      @user = user_with_pseudonym username: "sis_user_1@example.com"
      expect(@api.api_find(User, "sis_login_id:sis_user_1@example.com")).to eq @user
    end

    it "looks for login ids case insensitively" do
      @user = user_with_pseudonym username: "sis_user_1@example.com"
      expect(@api.api_find(User, "sis_login_id:SIS_USER_1@example.com")).to eq @user
    end

    it "properly quotes login ids" do
      user = user_factory
      user.pseudonyms.create(unique_id: "user 'a'", account: Account.default)
      expect(@api.api_find(User, "sis_login_id:user 'a'")).to eq user
    end

    it "does not find record from other account" do
      account = Account.create(name: "new")
      @user = user_with_pseudonym(username: "sis_user_1@example.com", account:)
      expect { @api.api_find(User, "sis_login_id:sis_user_2@example.com") }.to raise_error(ActiveRecord::RecordNotFound)
    end

    it "finds record from other root account explicitly" do
      account = Account.create(name: "new")
      @user = user_with_pseudonym(username: "sis_user_1@example.com", account:)
      expect(Api).to receive(:sis_parse_id).with("root_account:school:sis_login_id:sis_user_1@example.com", anything, anything)
                                           .and_return(["sis_login_id", ["sis_user_1@example.com", account]])
      expect(@api.api_find(User, "root_account:school:sis_login_id:sis_user_1@example.com")).to eq @user
    end

    it "allows passing account param and find record" do
      account = Account.create(name: "new")
      @user = user_with_pseudonym(username: "sis_user_1@example.com", account:)
      expect(@api.api_find(User, "sis_login_id:sis_user_1@example.com", account:)).to eq @user
    end

    it "does not find a missing sis_id record" do
      @user = user_with_pseudonym username: "sis_user_1@example.com"
      expect { @api.api_find(User, "sis_login_id:sis_user_2@example.com") }.to raise_error(ActiveRecord::RecordNotFound)
    end

    it 'finds user id "self" when a current user is provided' do
      expect(@user).to eq TestApiInstance.new(Account.default, @user).api_find(User, "self")
    end

    it 'does not find user id "self" when a current user is not provided' do
      expect { TestApiInstance.new(Account.default, nil).api_find(User, "self") }.to raise_error(ActiveRecord::RecordNotFound)
    end

    it 'finds account id "self"' do
      account = Account.create!
      expect(account).to eq TestApiInstance.new(account, nil).api_find(Account, "self")
    end

    it 'finds account id "default"' do
      account = Account.create!
      expect(Account.default).to eq TestApiInstance.new(account, nil).api_find(Account, "default")
    end

    it 'finds account id "site_admin"' do
      account = Account.create!
      expect(Account.site_admin).to eq TestApiInstance.new(account, nil).api_find(Account, "site_admin")
    end

    it "finds group_category with sis_id" do
      account = Account.create!
      gc = GroupCategory.create(sis_source_id: "gc_sis", account:, name: "gc")
      expect(gc).to eq TestApiInstance.new(account, nil).api_find(GroupCategory, "sis_group_category_id:gc_sis")
    end

    it 'finds term id "default"' do
      account = Account.create!
      expect(TestApiInstance.new(account, nil).api_find(account.enrollment_terms, "default")).to eq account.default_enrollment_term
    end

    it 'finds term id "current"' do
      account = Account.create!
      term = account.enrollment_terms.create!(start_at: 1.week.ago, end_at: 1.week.from_now)
      expect(TestApiInstance.new(account, nil).api_find(account.enrollment_terms, "current")).to eq term
    end

    it 'does not find a "current" term if there is more than one candidate' do
      account = Account.create!
      account.enrollment_terms.create!(start_at: 1.week.ago, end_at: 1.week.from_now)
      account.enrollment_terms.create!(start_at: 2.weeks.ago, end_at: 2.weeks.from_now)
      expect(TestApiInstance.new(account, nil).api_find_all(account.enrollment_terms, ["current"])).to eq []
    end

    it 'finds an open ended "current" term' do
      account = Account.create!
      term = account.enrollment_terms.create!(start_at: 1.week.ago)
      expect(TestApiInstance.new(account, nil).api_find(account.enrollment_terms, "current")).to eq term
    end

    it "does not find a user with an invalid AR id" do
      expect { @api.api_find(User, "a1") }.to raise_error(ActiveRecord::RecordNotFound)
    end

    it "does not find sis ids in other accounts" do
      account1 = account_model
      account2 = account_model
      api1 = TestApiInstance.new account1, nil
      api2 = TestApiInstance.new account2, nil
      user1 = user_with_pseudonym username: "sis_user_1@example.com", account: account1
      user2 = user_with_pseudonym username: "sis_user_2@example.com", account: account2
      user3 = user_with_pseudonym username: "sis_user_3@example.com", account: account1
      user4 = user_with_pseudonym username: "sis_user_3@example.com", account: account2
      expect(api1.api_find(User, "sis_login_id:sis_user_1@example.com")).to eq user1
      expect { api2.api_find(User, "sis_login_id:sis_user_1@example.com") }.to raise_error(ActiveRecord::RecordNotFound)
      expect { api1.api_find(User, "sis_login_id:sis_user_2@example.com") }.to raise_error(ActiveRecord::RecordNotFound)
      expect(api2.api_find(User, "sis_login_id:sis_user_2@example.com")).to eq user2
      expect(api1.api_find(User, "sis_login_id:sis_user_3@example.com")).to eq user3
      expect(api2.api_find(User, "sis_login_id:sis_user_3@example.com")).to eq user4
      [user1, user2, user3, user4].each do |user|
        [api1, api2].each do |api|
          expect(api.api_find(User, user.id)).to eq user
        end
      end
    end

    it "finds user by lti_context_id" do
      @user.lti_context_id = Canvas::Security.hmac_sha1(@user.asset_string.to_s, "key")
      @user.save!
      expect(@api.api_find(User, "lti_context_id:#{@user.lti_context_id}")).to eq @user
    end

    it "finds user by lti_context_id, aliased to lti_user_id" do
      @user.lti_context_id = Canvas::Security.hmac_sha1(@user.asset_string.to_s, "key")
      @user.save!
      expect(@api.api_find(User, "lti_user_id:#{@user.lti_context_id}")).to eq @user
    end

    it "finds merged user by their previous lti_context_id" do
      @user.update!(lti_context_id: Canvas::Security.hmac_sha1(@user.asset_string.to_s, "key"))

      user2 = User.create!
      user2_lti_context_id = Canvas::Security.hmac_sha1(user2.asset_string.to_s, "key")
      user2.update!(lti_context_id: user2_lti_context_id)

      course = course_factory(active_all: true)
      course.enroll_user(@user)
      course2 = course_factory(active_all: true)
      course2.enroll_user(user2)

      UserMerge.from(user2).into(@user)

      expect(@api.api_find(User, "lti_user_id:#{user2_lti_context_id}")).to eq @user
    end

    it "finds user by lti_context_id, aliased to lti_1_1_id" do
      @user.lti_context_id = Canvas::Security.hmac_sha1(@user.asset_string.to_s, "key")
      @user.save!
      expect(@api.api_find(User, "lti_1_1_id:#{@user.lti_context_id}")).to eq @user
    end

    it "finds user by lti_1_3_id" do
      expect(@api.api_find(User, "lti_1_3_id:#{@user.lti_id}")).to eq @user
    end

    it "finds course by lti_context_id" do
      lti_course = course_factory
      lti_course.lti_context_id = Canvas::Security.hmac_sha1(lti_course.asset_string.to_s, "key")
      lti_course.save!
      expect(@api.api_find(Course, "lti_context_id:#{lti_course.lti_context_id}")).to eq lti_course
    end

    it "finds group by lti_context_id" do
      lti_group = Group.create!(context: course_factory)
      Lti::V1p1::Asset.opaque_identifier_for(lti_group)
      expect(@api.api_find(Group, "lti_context_id:#{lti_group.lti_context_id}")).to eq lti_group
    end

    it "finds account by lti_context_id" do
      account = Account.create!(name: "account")
      account.lti_context_id = Canvas::Security.hmac_sha1(account.asset_string.to_s, "key")
      account.save!
      expect(@api.api_find(Account, "lti_context_id:#{account.lti_context_id}")).to eq account
    end

    it "finds account by uuid" do
      account = Account.create!(name: "account")
      expect(@api.api_find(Account, "uuid:#{account.uuid}")).to eq account
    end

    it "finds user by uuid (40 alpha-numeric character)" do
      expect(@api.api_find(User, "uuid:#{@user.uuid}")).to eq @user
    end

    context "when the user has a V4 UUID" do
      let(:user) { @user }
      let(:uuid) { SecureRandom.uuid }

      before { @user.update!(uuid:) }

      it "finds user by uuid" do
        expect(@api.api_find(User, "uuid:#{uuid}")).to eq @user
      end
    end

    context "when the user has a 50-character UUID" do
      let(:user) { @user }
      let(:uuid) { "806bd5b3988e0182c042bbe0c6554f191c781985-ua3871307" }

      before { @user.update!(uuid:) }

      it "finds user by uuid" do
        expect(@api.api_find(User, "uuid:#{uuid}")).to eq @user
      end
    end

    it "finds course by uuid" do
      lti_course = course_factory
      lti_course.uuid = Canvas::Security.hmac_sha1(lti_course.asset_string.to_s, "key")
      lti_course.save!
      expect(@api.api_find(Course, "uuid:#{lti_course.uuid}")).to eq lti_course
    end

    it "finds assignment by id" do
      assignment = assignment_model
      expect(@api.api_find(Assignment, assignment.id.to_s)).to eq assignment
    end

    it "finds assignment by sis_assignment_id" do
      assignment = assignment_model(sis_assignment_id: "LTI_CTX_ID1")
      expect(@api.api_find(Assignment, "sis_assignment_id:#{assignment.sis_assignment_id}")).to eq assignment
    end

    it "finds assignment by lti_context_id" do
      assignment = assignment_model(lti_context_id: "LTI_CTX_ID1")
      expect(@api.api_find(Assignment, "lti_context_id:#{assignment.lti_context_id}")).to eq assignment
    end

    context "sharding" do
      specs_require_sharding

      before :once do
        @shard1.activate { @cs_user = User.create! }
        @cs_ps = managed_pseudonym(@cs_user, account: Account.default, sis_user_id: "cross_shard_user")
      end

      it "finds the shadow record" do
        user = @api.api_find(User, "sis_user_id:cross_shard_user")
        expect(user).to eq @cs_user
        expect(user).to be_shadow_record
        expect(user).to be_readonly
      end

      it "finds the primary record if given `writable`" do
        user = @api.api_find(User, "sis_user_id:cross_shard_user", writable: true)
        expect(user).to eq @cs_user
        expect(user).not_to be_shadow_record
        expect(user).not_to be_readonly
      end

      it "infers `writable: false` from read-only request method" do
        expect(@api).to receive(:request).and_return(double(method: "GET"))
        user = @api.api_find(User, "sis_user_id:cross_shard_user")
        expect(user).to be_shadow_record
      end

      it "infers `writable: true` from writable request method" do
        expect(@api).to receive(:request).and_return(double(method: "POST"))
        user = @api.api_find(User, "sis_user_id:cross_shard_user")
        expect(user).not_to be_shadow_record
      end
    end
  end

  context "api_find_all" do
    before do
      @user = user_factory
      @api = TestApiInstance.new Account.default, nil
    end

    it "finds no records" do
      expect(@api.api_find_all(User, [])).to eq []
    end

    it "finds a simple record" do
      expect(@api.api_find_all(User, [@user.id])).to eq [@user]
    end

    it "finds a simple record with uuid" do
      expect(@api.api_find_all(User, ["uuid:#{@user.uuid}"])).to eq [@user]
    end

    it "does not find a missing record" do
      expect(@api.api_find_all(User, [(User.all.map(&:id).max + 1)])).to eq []
    end

    it "finds an existing sis_id record" do
      @user = user_with_pseudonym username: "sis_user_1@example.com"
      expect(@api.api_find_all(User, ["sis_login_id:sis_user_1@example.com"])).to eq [@user]
    end

    it "finds existing records with different lookup strategies" do
      @user1 = user_factory
      @user2 = user_with_pseudonym username: "sis_user_1@example.com"
      @user3 = user_with_pseudonym
      @pseudonym.sis_user_id = "sis_user_2"
      @pseudonym.save!
      @user4 = user_with_pseudonym username: "sis_user_3@example.com"
      expect(@api.api_find_all(User, [@user1.id.to_s, "sis_login_id:sis_user_1@example.com", (User.all.map(&:id).max + 1), "sis_user_id:sis_user_2", "sis_login_id:nonexistent@example.com", "sis_login_id:sis_user_3@example.com", "sis_invalid_column:4", "a1"]).sort_by(&:id)).to eq [@user1, @user2, @user3, @user4].sort_by(&:id)
    end

    it "filters out duplicates" do
      @other_user = user_factory
      @user = user_with_pseudonym username: "sis_user_1@example.com"
      expect(@api.api_find_all(User, [@user.id, "sis_login_id:sis_user_1@example.com", @other_user.id, @user.id]).sort_by(&:id)).to eq [@user, @other_user].sort_by(&:id)
    end

    it "finds user id 'self' when a current user is provided" do
      @current_user = user_factory
      @other_user = user_factory
      expect(TestApiInstance.new(Account.default, @current_user).api_find_all(User, [@other_user.id, "self"]).sort_by(&:id)).to eq [@current_user, @other_user].sort_by(&:id)
    end

    it 'does not find user id "self" when a current user is not provided' do
      @current_user = user_factory
      @other_user = user_factory
      expect(TestApiInstance.new(Account.default, nil).api_find_all(User, ["self", @other_user.id])).to eq [@other_user]
    end

    it "does not find sis ids in other accounts" do
      account1 = account_model
      account2 = account_model
      api1 = TestApiInstance.new account1, nil
      api2 = TestApiInstance.new account2, nil
      user1 = user_with_pseudonym username: "sis_user_1@example.com", account: account1
      user2 = user_with_pseudonym username: "sis_user_2@example.com", account: account2
      user3 = user_with_pseudonym username: "sis_user_3@example.com", account: account1
      user4 = user_with_pseudonym username: "sis_user_3@example.com", account: account2
      user5 = user_factory account: account1
      user6 = user_factory account: account2
      expect(api1.api_find_all(User, ["sis_login_id:sis_user_1@example.com", "sis_login_id:sis_user_2@example.com", "sis_login_id:sis_user_3@example.com", user5.id, user6.id]).sort_by(&:id)).to eq [user1, user3, user5, user6].sort_by(&:id)
      expect(api2.api_find_all(User, ["sis_login_id:sis_user_1@example.com", "sis_login_id:sis_user_2@example.com", "sis_login_id:sis_user_3@example.com", user5.id, user6.id]).sort_by(&:id)).to eq [user2, user4, user5, user6].sort_by(&:id)
    end

    it "does not hit the database if no valid conditions were found" do
      collection = double
      allow(collection).to receive(:table_name).and_return("courses")
      expect(collection).to receive(:none).once
      relation = @api.api_find_all(collection, ["sis_invalid:1"])
      expect(relation.to_a).to eq []
    end

    context "sharding" do
      specs_require_sharding

      it "finds users from other shards" do
        @shard1.activate { @user2 = User.create! }
        @shard2.activate { @user3 = User.create! }

        expect(@api.api_find_all(User, [@user2.id, @user3.id]).sort_by(&:global_id)).to eq [@user2, @user3].sort_by(&:global_id)
      end

      it "find users from other shards via SIS ID" do
        @shard1.activate do
          @account = Account.create(name: "new")
          @user = user_with_pseudonym username: "sis_user_1@example.com", account: @account
        end
        expect(Api).to receive(:sis_parse_id)
          .with("root_account:school:sis_login_id:sis_user_1@example.com", anything, anything)
          .twice
          .and_return(["sis_login_id", ["sis_user_1@example.com", @account]])
        # TODO: make sure there is a test for if the MRA sis_parse_id adds an acct to the
        # sis_id, and then a transform is also called on it.
        expect(@api.api_find(User, "root_account:school:sis_login_id:sis_user_1@example.com")).to eq @user
        # works through an association, too
        account2 = Account.create!
        course = account2.courses.create!
        course.enroll_student(@user)
        expect(@api.api_find(course.students, "root_account:school:sis_login_id:sis_user_1@example.com")).to eq @user
      end
    end
  end

  context "map_ids" do
    it "maps an empty list" do
      expect(Api.map_ids([], User, Account.default)).to eq([])
    end

    it "maps a list of AR ids" do
      expect(Api.map_ids([1, 2, "3", "4"], User, Account.default).sort).to eq([1, 2, 3, 4])
    end

    it "bails on ids it can't figure out" do
      expect(Api.map_ids(["nonexistentcolumn:5", "sis_nonexistentcolumn:6", 7], User, Account.default)).to eq([7])
    end

    it "filters out sis ids that don't exist, but not filter out AR ids" do
      expect(Api.map_ids(["sis_user_id:1", "2"], User, Account.default)).to eq([2])
    end

    it "finds sis ids that exist" do
      user_with_pseudonym
      @pseudonym.sis_user_id = "sisuser1"
      @pseudonym.save!
      @user1 = @user
      user_with_pseudonym username: "sisuser2@example.com"
      @user2 = @user
      user_with_pseudonym username: "sisuser3@example.com"
      @user3 = @user
      expect(Api.map_ids(["sis_user_id:sisuser1",
                          "sis_login_id:sisuser2@example.com",
                          "hex:sis_login_id:7369737573657233406578616d706c652e636f6d",
                          "sis_user_id:sisuser4",
                          "5123"],
                         User,
                         Account.default).sort).to eq [
                           @user1.id, @user2.id, @user3.id, 5123
                         ].sort
    end

    it "works when only provided sis_ids" do
      user_with_pseudonym
      @pseudonym.sis_user_id = "sisuser1"
      @pseudonym.save!
      @user1 = @user
      user_with_pseudonym username: "sisuser2@example.com"
      @user2 = @user
      user_with_pseudonym username: "sisuser3@example.com"
      @user3 = @user
      expect(Api.map_ids(["sis_user_id:sisuser1",
                          "sis_login_id:sisuser2@example.com",
                          "hex:sis_login_id:7369737573657233406578616d706c652e636f6d",
                          "sis_user_id:sisuser4"],
                         User,
                         Account.default).sort).to eq [
                           @user1.id, @user2.id, @user3.id
                         ].sort
    end

    it "does not find sis ids in other accounts" do
      account1 = account_model
      account2 = account_model
      user1 = user_with_pseudonym username: "sisuser1@example.com", account: account1
      user_with_pseudonym username: "sisuser2@example.com", account: account2
      user3 = user_with_pseudonym username: "sisuser3@example.com", account: account1
      user_with_pseudonym username: "sisuser3@example.com", account: account2
      user5 = user_factory account: account1
      user6 = user_factory account: account2
      expect(Api.map_ids(["sis_login_id:sisuser1@example.com", "sis_login_id:sisuser2@example.com", "sis_login_id:sisuser3@example.com", user5.id, user6.id], User, account1).sort).to eq [user1.id, user3.id, user5.id, user6.id].sort
    end

    it "tries and make params when non-ar_id columns have returned with ar_id columns" do
      collection = double
      pluck_result = ["thing2", "thing3"]
      relation_result = double(eager_load_values: nil, pluck: pluck_result)
      expect(Api).to receive(:sis_find_sis_mapping_for_collection).with(collection).and_return({ lookups: { "id" => "test-lookup" } })
      expect(Api).to receive(:sis_parse_ids).with("test-ids", { "id" => "test-lookup" }, anything, root_account: "test-root-account")
                                            .and_return({ "test-lookup" => { ids: ["thing1", "thing2"] }, "other-lookup" => { ids: ["thing2", "thing3"] } })
      expect(Api).to receive(:relation_for_sis_mapping_and_columns).with(collection, { "other-lookup" => { ids: ["thing2", "thing3"] } }, { lookups: { "id" => "test-lookup" } }, "test-root-account").and_return(relation_result)
      expect(Api.map_ids("test-ids", collection, "test-root-account")).to eq %w[thing1 thing2 thing3]
    end

    it "tries and make params when non-ar_id columns have returned without ar_id columns" do
      collection = double
      pluck_result = ["thing2", "thing3"]
      relation_result = double(eager_load_values: nil, pluck: pluck_result)
      expect(Api).to receive(:sis_find_sis_mapping_for_collection).with(collection).and_return({ lookups: { "id" => "test-lookup" } })
      expect(Api).to receive(:sis_parse_ids).with("test-ids", { "id" => "test-lookup" }, anything, root_account: "test-root-account")
                                            .and_return({ "other-lookup" => ["thing2", "thing3"] })
      expect(Api).to receive(:relation_for_sis_mapping_and_columns).with(collection, { "other-lookup" => ["thing2", "thing3"] }, { lookups: { "id" => "test-lookup" } }, "test-root-account").and_return(relation_result)
      expect(Api.map_ids("test-ids", collection, "test-root-account")).to eq ["thing2", "thing3"]
    end

    it "does not try and make params when no non-ar_id columns have returned with ar_id columns" do
      collection = double
      expect(Api).to receive(:sis_find_sis_mapping_for_collection).with(collection).and_return({ lookups: { "id" => "test-lookup" } })
      expect(Api).to receive(:sis_parse_ids).with("test-ids", { "id" => "test-lookup" }, anything, root_account: "test-root-account")
                                            .and_return({ "test-lookup" => { ids: ["thing1", "thing2"] } })
      expect(Api).not_to receive(:relation_for_sis_mapping_and_columns)
      expect(Api.map_ids("test-ids", collection, "test-root-account")).to eq ["thing1", "thing2"]
    end

    it "does not try and make params when no non-ar_id columns have returned without ar_id columns" do
      collection = double
      expect(Api).to receive(:sis_find_sis_mapping_for_collection).with(collection).and_return({ lookups: { "id" => "test-lookup" } })
      expect(Api).to receive(:sis_parse_ids).with("test-ids", { "id" => "test-lookup" }, anything, root_account: "test-root-account")
                                            .and_return({})
      expect(Api).to receive(:sis_make_params_for_sis_mapping_and_columns).at_most(0)
      expect(Api.map_ids("test-ids", collection, "test-root-account")).to eq []
    end
  end

  context "sis_parse_id" do
    before do
      @lookups = Api::SIS_MAPPINGS["users"][:lookups]
    end

    it "handles numeric ids" do
      # TODO: check for the "users.id" part in a separate sis_parse_ids test
      expect(Api.sis_parse_id(1)).to eq ["id", 1]
      expect(Api.sis_parse_id(10)).to eq ["id", 10]
    end

    it "handles numeric ids as strings" do
      expect(Api.sis_parse_id("1")).to eq ["id", 1]
      expect(Api.sis_parse_id("10")).to eq ["id", 10]
    end

    it "handles hex_encoded sis_fields" do
      expect(Api.sis_parse_id("hex:sis_login_id:7369737573657233406578616d706c652e636f6d")).to eq ["sis_login_id", "sisuser3@example.com"]
      expect(Api.sis_parse_id("hex:sis_user_id:7369737573657234406578616d706c652e636f6d")).to eq ["sis_user_id", "sisuser4@example.com"]
    end

    it "does not handle invalid hex fields" do
      expect(Api.sis_parse_id("hex:sis_user_id:7369737573657234406578616g706c652e636f6d")).to eq [nil, nil]
      expect(Api.sis_parse_id("hex:sis_user_id:7369737573657234406578616d06c652e636f6d")).to eq [nil, nil]
    end

    it "does not handle hex_encoded non-sis fields" do
      expect(Api.sis_parse_id("hex:id:7369737573657233406578616d706c652e636f6d")).to eq [nil, nil]
      expect(Api.sis_parse_id("hex:1234")).to eq [nil, nil]
    end

    it "handles plain sis_fields" do
      expect(Api.sis_parse_id("sis_login_id:sisuser3@example.com")).to eq ["sis_login_id", "sisuser3@example.com"]
      expect(Api.sis_parse_id("sis_user_id:sisuser4")).to eq ["sis_user_id", "sisuser4"]
    end

    it "does not handle plain sis_fields that don't exist" do
      # TODO: make sure this is the same behavior before
      expect(Api.sis_parse_id("sis_nonexistent_column:1")).to eq(["sis_nonexistent_column", "1"])
      expect(Api.sis_parse_id("sis_nonexistent:a")).to eq(["sis_nonexistent", "a"])

      expect(Api.sis_parse_ids(["sis_nonexistent_column:1"], @lookups)).to eq({})
      expect(Api.sis_parse_ids(["sis_nonexistent:1"], @lookups)).to eq({})
    end

    it "does not handle other things" do
      expect(Api.sis_parse_id("id:1")).to eq [nil, nil]
      expect(Api.sis_parse_id("a1")).to eq [nil, nil]
      expect(Api.sis_parse_id("\t10\n11 ")).to eq [nil, nil]
    end

    it "handles surrounding whitespace" do
      expect(Api.sis_parse_id("\t10  ")).to eq ["id", 10]
      expect(Api.sis_parse_id("\t10\n")).to eq ["id", 10]

      expect(Api.sis_parse_id("  hex:sis_login_id:7369737573657233406578616d706c652e636f6d     ")).to eq ["sis_login_id", "sisuser3@example.com"]
      expect(Api.sis_parse_ids(["  hex:sis_login_id:7369737573657233406578616d706c652e636f6d     "], @lookups)).to eq({ "LOWER(pseudonyms.unique_id)" => { ids: ["LOWER('sisuser3@example.com')"] } })

      expect(Api.sis_parse_id("  sis_login_id:sisuser3@example.com\t")).to eq ["sis_login_id", "sisuser3@example.com"]
      expect(Api.sis_parse_ids(["  sis_login_id:sisuser3@example.com\t"], @lookups)).to eq({ "LOWER(pseudonyms.unique_id)" => { ids: ["LOWER('sisuser3@example.com')"] } })
    end

    it "handles user uuid" do
      expect(Api.sis_parse_id("uuid:tExtjERcuxGKFLO6XxwIBCeXZvZXLdXzs8LV0gK0"))
        .to eq ["uuid", "tExtjERcuxGKFLO6XxwIBCeXZvZXLdXzs8LV0gK0"]
      expect(Api.sis_parse_ids(["uuid:tExtjERcuxGKFLO6XxwIBCeXZvZXLdXzs8LV0gK0"], @lookups)).to \
        eq({ "users.uuid" => { ids: ["tExtjERcuxGKFLO6XxwIBCeXZvZXLdXzs8LV0gK0"] } })
    end
  end

  context "sis_parse_ids" do
    before do
      @lookups = Api::SIS_MAPPINGS["users"][:lookups]
    end

    it "handles a list of ar_ids" do
      expect(Api.sis_parse_ids([1, 2, 3], @lookups)).to eq({ "users.id" => { ids: [1, 2, 3] } })
      expect(Api.sis_parse_ids(%w[1 2 3], @lookups)).to eq({ "users.id" => { ids: [1, 2, 3] } })
    end

    it "handles a list of sis ids" do
      expect(Api.sis_parse_ids(["sis_user_id:U1", "sis_user_id:U2", "sis_user_id:U3"], @lookups)).to eq({ "pseudonyms.sis_user_id" => { ids: %w[U1 U2 U3] } })
    end

    it "removes duplicates" do
      expect(Api.sis_parse_ids([1, 2, 3, 2], @lookups)).to eq({ "users.id" => { ids: [1, 2, 3] } })
      expect(Api.sis_parse_ids([1, 2, 2, 3], @lookups)).to eq({ "users.id" => { ids: [1, 2, 3] } })
      expect(Api.sis_parse_ids(["sis_user_id:U1", "sis_user_id:U2", "sis_user_id:U2", "sis_user_id:U3"], @lookups)).to eq({ "pseudonyms.sis_user_id" => { ids: %w[U1 U2 U3] } })
      expect(Api.sis_parse_ids(["sis_user_id:U1", "sis_user_id:U2", "sis_user_id:U3", "sis_user_id:U2"], @lookups)).to eq({ "pseudonyms.sis_user_id" => { ids: %w[U1 U2 U3] } })
    end

    it "works with mixed sis id types" do
      expect(Api.sis_parse_ids([1, 2, "sis_user_id:U1", 3, "sis_user_id:U2", "sis_user_id:U3", "sis_login_id:A1"], @lookups)).to eq({ "users.id" => { ids: [1, 2, 3] }, "pseudonyms.sis_user_id" => { ids: %w[U1 U2 U3] }, "LOWER(pseudonyms.unique_id)" => { ids: ["LOWER('A1')"] } })
    end

    it "skips invalid things" do
      expect(Api.sis_parse_ids([1, 2, 3, "a1", "invalid", "sis_nonexistent:3"], @lookups)).to eq({ "users.id" => { ids: [1, 2, 3] } })
    end
  end

  context "sis_find_sis_mapping_for_collection" do
    it "finds the appropriate sis mapping" do
      [Course, EnrollmentTerm, User, Account, CourseSection].each do |collection|
        expect(Api.sis_find_sis_mapping_for_collection(collection)).to eq Api::SIS_MAPPINGS[collection.table_name]
        expect(Api::SIS_MAPPINGS[collection.table_name].is_a?(Hash)).to be_truthy
      end
    end

    it "raises an error otherwise" do
      [StreamItem, PluginSetting].each do |collection|
        expect { Api.sis_find_sis_mapping_for_collection(collection) }.to raise_error("need to add support for table name: #{collection.table_name}")
      end
    end
  end

  context "sis_relation_for_collection" do
    it "passes along the sis_mapping to sis_find_params_for_sis_mapping" do
      root_account = account_model
      expect(Api).to receive(:relation_for_sis_mapping).with(User, Api::SIS_MAPPINGS["users"], [1, 2, 3], root_account, anything).and_return(1234)
      expect(Api).to receive(:sis_find_sis_mapping_for_collection).with(User).and_return(Api::SIS_MAPPINGS["users"])
      expect(Api.sis_relation_for_collection(User, [1, 2, 3], root_account)).to eq 1234
    end
  end

  context "relation_for_sis_mapping" do
    it "passes along the parsed ids to sis_make_params_for_sis_mapping_and_columns" do
      root_account = account_model
      expect(Api).to receive(:sis_parse_ids).with([1, 2, 3], "lookups", anything, root_account:).and_return({ "users.id" => [4, 5, 6] })
      expect(Api).to receive(:relation_for_sis_mapping_and_columns).with(User, { "users.id" => [4, 5, 6] }, { lookups: "lookups" }, root_account).and_return("params")
      expect(Api.relation_for_sis_mapping(User, { lookups: "lookups" }, [1, 2, 3], root_account)).to eq "params"
    end
  end

  context "relation_for_sis_mapping_and_columns" do
    it "fails when not given a root account" do
      expect(Api.relation_for_sis_mapping_and_columns(User, {}, {}, Account.default)).to eq User.none
      expect { Api.relation_for_sis_mapping_and_columns(User, {}, {}, user_factory) }.to raise_error("sis_root_account required for lookups")
    end

    it "properly generates an escaped arg string" do
      expect(Api.relation_for_sis_mapping_and_columns(User, { "id" => { ids: ["1", 2, 3] } }, { root_account_id_column: "scope" }, Account.default).to_sql).to match(/\(scope = #{Account.default.id} AND \(id IN \('1', 2, 3\)\)\)/)
    end

    it "works with no columns" do
      expect(Api.relation_for_sis_mapping_and_columns(User, {}, {}, Account.default)).to eq User.none
    end

    it "adds in joins if the sis_mapping has some with columns" do
      expect(Api.relation_for_sis_mapping_and_columns(User, { "id" => { ids: ["1", 2, 3] } }, { root_account_id_column: "scope", joins: "some joins" }, Account.default).eager_load_values).to eq ["some joins"]
    end

    it "works with a few different column types and account scopings" do
      expect(Api.relation_for_sis_mapping_and_columns(User, { "id1" => { ids: [1, 2, 3] }, "id2" => { ids: %w[a b c] }, "id3" => { ids: %w[s1 s2 s3] } }, { root_account_id_column: "some_scope", is_not_scoped_to_account: ["id3"] }, Account.default).to_sql).to match(/\(\(some_scope = #{Account.default.id} AND \(id1 IN \(1, 2, 3\)\)\) OR \(some_scope = #{Account.default.id} AND \(id2 IN \('a', 'b', 'c'\)\)\) OR id3 IN \('s1', 's2', 's3'\)\)/)
    end

    it "fails if we're scoping to an account and the scope isn't provided" do
      expect { Api.relation_for_sis_mapping_and_columns(User, { "id" => { ids: ["1", 2, 3] } }, {}, Account.default) }.to raise_error("missing scope for collection")
    end
  end

  context "sis_mappings" do
    it "captures course lookups correctly" do
      lookups = Api.sis_find_sis_mapping_for_collection(Course)[:lookups]
      expect(Api.sis_parse_ids(["sis_course_id:1"], lookups)).to eq({ "sis_source_id" => { ids: ["1"] } })
      expect(Api.sis_parse_ids(["sis_term_id:1"], lookups)).to eq({})
      expect(Api.sis_parse_ids(["sis_user_id:1"], lookups)).to eq({})
      expect(Api.sis_parse_ids(["sis_login_id:1"], lookups)).to eq({})
      expect(Api.sis_parse_ids(["sis_account_id:1"], lookups)).to eq({})
      expect(Api.sis_parse_ids(["sis_section_id:1"], lookups)).to eq({})
      expect(Api.sis_parse_ids(["1"], lookups)).to eq({ "id" => { ids: [1] } })
    end

    it "captures enrollment_term lookups correctly" do
      lookups = Api.sis_find_sis_mapping_for_collection(EnrollmentTerm)[:lookups]
      expect(Api.sis_parse_ids(["sis_term_id:1"], lookups)).to eq("sis_source_id" => { ids: ["1"] })
      expect(Api.sis_parse_ids(["sis_course_id:1"], lookups)).to eq({})
      expect(Api.sis_parse_ids(["sis_user_id:1"], lookups)).to eq({})
      expect(Api.sis_parse_ids(["sis_login_id:1"], lookups)).to eq({})
      expect(Api.sis_parse_ids(["sis_account_id:1"], lookups)).to eq({})
      expect(Api.sis_parse_ids(["sis_section_id:1"], lookups)).to eq({})
      expect(Api.sis_parse_ids(["1"], lookups)).to eq("id" => { ids: [1] })
    end

    it "capture user lookups correctly" do
      lookups = Api.sis_find_sis_mapping_for_collection(User)[:lookups]
      expect(Api.sis_parse_ids(["sis_user_id:1"], lookups)).to eq({ "pseudonyms.sis_user_id" => { ids: ["1"] } })
      expect(Api.sis_parse_ids(["sis_login_id:1"], lookups)).to eq({ "LOWER(pseudonyms.unique_id)" => { ids: ["LOWER('1')"] } })
      expect(Api.sis_parse_ids(["sis_course_id:1"], lookups)).to eq({})
      expect(Api.sis_parse_ids(["sis_term_id:1"], lookups)).to eq({})
      expect(Api.sis_parse_ids(["sis_account_id:1"], lookups)).to eq({})
      expect(Api.sis_parse_ids(["sis_section_id:1"], lookups)).to eq({})
      expect(Api.sis_parse_ids(["1"], lookups)).to eq({ "users.id" => { ids: [1] } })
      expect(Api.sis_parse_ids(["uuid:tExtjERcuxGKFLO6XxwIBCeXZvZXLdXzs8LV0gK0"], lookups)).to \
        eq({ "users.uuid" => { ids: ["tExtjERcuxGKFLO6XxwIBCeXZvZXLdXzs8LV0gK0"] } })
    end

    it "captures account lookups correctly" do
      lookups = Api.sis_find_sis_mapping_for_collection(Account)[:lookups]
      expect(Api.sis_parse_ids(["sis_account_id:1"], lookups)).to eq({ "sis_source_id" => { ids: ["1"] } })
      expect(Api.sis_parse_ids(["sis_course_id:1"], lookups)).to eq({})
      expect(Api.sis_parse_ids(["sis_term_id:1"], lookups)).to eq({})
      expect(Api.sis_parse_ids(["sis_user_id:1"], lookups)).to eq({})
      expect(Api.sis_parse_ids(["sis_login_id:1"], lookups)).to eq({})
      expect(Api.sis_parse_ids(["sis_section_id:1"], lookups)).to eq({})
      expect(Api.sis_parse_ids(["1"], lookups)).to eq({ "id" => { ids: [1] } })
    end

    it "captures course_section lookups correctly" do
      lookups = Api.sis_find_sis_mapping_for_collection(CourseSection)[:lookups]
      expect(Api.sis_parse_ids(["sis_section_id:1"], lookups)).to eq({ "sis_source_id" => { ids: ["1"] } })
      expect(Api.sis_parse_ids(["sis_course_id:1"], lookups)).to eq({})
      expect(Api.sis_parse_ids(["sis_term_id:1"], lookups)).to eq({})
      expect(Api.sis_parse_ids(["sis_user_id:1"], lookups)).to eq({})
      expect(Api.sis_parse_ids(["sis_login_id:1"], lookups)).to eq({})
      expect(Api.sis_parse_ids(["sis_account_id:1"], lookups)).to eq({})
      expect(Api.sis_parse_ids(["1"], lookups)).to eq({ "id" => { ids: [1] } })
    end

    it "captures group_categories lookups correctly" do
      lookups = Api.sis_find_sis_mapping_for_collection(GroupCategory)[:lookups]
      expect(Api.sis_parse_ids(["sis_group_category_id:1"], lookups)).to eq({ "sis_source_id" => { ids: ["1"] } })
      expect(Api.sis_parse_ids(["sis_section_id:1"], lookups)).to eq({})
      expect(Api.sis_parse_ids(["sis_course_id:1"], lookups)).to eq({})
      expect(Api.sis_parse_ids(["sis_term_id:1"], lookups)).to eq({})
      expect(Api.sis_parse_ids(["sis_user_id:1"], lookups)).to eq({})
      expect(Api.sis_parse_ids(["sis_login_id:1"], lookups)).to eq({})
      expect(Api.sis_parse_ids(["sis_account_id:1"], lookups)).to eq({})
      expect(Api.sis_parse_ids(["1"], lookups)).to eq({ "id" => { ids: [1] } })
    end

    it "queries the course table correctly" do
      sis_mapping = Api.sis_find_sis_mapping_for_collection(Course)
      expect(Api.relation_for_sis_mapping_and_columns(Course, { "sis_source_id" => { ids: ["1"] }, "id" => { ids: ["1"] } }, sis_mapping, Account.default).to_sql).to match(/\(root_account_id = #{Account.default.id} AND \(sis_source_id IN \('1'\)\)\) OR id IN \('1'\)/)
    end

    it "queries the enrollment_term table correctly" do
      sis_mapping = Api.sis_find_sis_mapping_for_collection(EnrollmentTerm)
      expect(Api.relation_for_sis_mapping_and_columns(EnrollmentTerm, { "sis_source_id" => { ids: ["1"] }, "id" => { ids: ["1"] } }, sis_mapping, Account.default).to_sql).to match(/\(root_account_id = #{Account.default.id} AND \(sis_source_id IN \('1'\)\)\) OR id IN \('1'\)/)
    end

    it "queries the user table correctly" do
      sis_mapping = Api.sis_find_sis_mapping_for_collection(User)
      expect(Api.relation_for_sis_mapping_and_columns(User, { "pseudonyms.sis_user_id" => { ids: ["1"] }, "pseudonyms.unique_id" => { ids: ["1"] }, "users.id" => { ids: ["1"] } }, sis_mapping, Account.default).to_sql).to match(/\(pseudonyms.account_id = #{Account.default.id} AND \(pseudonyms.sis_user_id IN \('1'\)\)\) OR \(pseudonyms.account_id = #{Account.default.id} AND \(pseudonyms.unique_id IN \('1'\)\)\) OR users.id IN \('1'\)/)
    end

    it "queries the account table correctly" do
      sis_mapping = Api.sis_find_sis_mapping_for_collection(Account)
      expect(Api.relation_for_sis_mapping_and_columns(Account, { "sis_source_id" => { ids: ["1"] }, "id" => { ids: ["1"] } }, sis_mapping, Account.default).to_sql).to match(/\(root_account_id = #{Account.default.id} AND \(sis_source_id IN \('1'\)\)\) OR id IN \('1'\)/)
    end

    it "queries the course_section table correctly" do
      sis_mapping = Api.sis_find_sis_mapping_for_collection(CourseSection)
      expect(Api.relation_for_sis_mapping_and_columns(CourseSection, { "sis_source_id" => { ids: ["1"] }, "id" => { ids: ["1"] } }, sis_mapping, Account.default).to_sql).to match(/\(root_account_id = #{Account.default.id} AND \(sis_source_id IN \('1'\)\)\) OR id IN \('1'\)/)
    end
  end

  context "map_non_sis_ids" do
    it "returns an array of numeric ids" do
      expect(Api.map_non_sis_ids([1, 2, 3, 4])).to eq [1, 2, 3, 4]
    end

    it "converts string ids to numeric" do
      expect(Api.map_non_sis_ids(%w[5 4 3 2])).to eq [5, 4, 3, 2]
    end

    it "excludes things that don't look like ids" do
      expect(Api.map_non_sis_ids(%w[1 2 lolrus 4chan 5 6!])).to eq [1, 2, 5]
    end

    it "strips whitespace" do
      expect(Api.map_non_sis_ids(["  1", "2  ", " 3 ", "4\n"])).to eq [1, 2, 3, 4]
    end
  end

  context "ISO8601 regex" do
    it "does not allow invalid dates" do
      expect(Api::ISO8601_REGEX).to_not match "10/01/2014"
    end

    it "does not allow non ISO8601 dates" do
      expect(Api::ISO8601_REGEX).to_not match "2014-10-01"
    end

    it "does not allow garbage dates" do
      expect(Api::ISO8601_REGEX).to_not match "bad_data"
    end

    it "allows valid dates" do
      expect(Api::ISO8601_REGEX).to match "2014-10-01T00:00:00-06:00"
    end

    it "does not allow valid dates BC" do
      expect(Api::ISO8601_REGEX).to_not match "-2014-10-01T00:00:00-06:00"
    end
  end

  describe ".api_user_content" do
    let(:klass) do
      Class.new do
        include Api
      end
    end

    it "ignores non-kaltura instructure_inline_media_comment links" do
      student_in_course
      html = <<~HTML
        <div>This is an awesome youtube:
          <a href="http://www.example.com/" class="instructure_inline_media_comment">here</a>
        </div>
      HTML
      res = klass.new.api_user_content(html, @course, @student)
      expect(res).to eq html
    end

    context "mobile css/js" do
      before do
        student_in_course
        account = @course.root_account
        bc = BrandConfig.create(mobile_css_overrides: "somewhere.css")
        account.brand_config_md5 = bc.md5
        account.save!

        @html = "<p>a</p><p>b</p>"

        @k = klass.new
      end

      it "prepends mobile css when not coming from a web browser" do
        res = @k.api_user_content(@html, @course, @student)
        expect(res).to eq <<~HTML.strip
          <link rel="stylesheet" href="somewhere.css"><p>a</p><p>b</p>
        HTML
      end

      it "does not prepend mobile css when coming from a web browser" do
        allow(@k).to receive(:in_app?).and_return(true)
        res = @k.api_user_content(@html, @course, @student)
        expect(res).to eq "<p>a</p><p>b</p>"
      end

      it "does not prepend mobile css when coming from a web browser, even if it is a mobile browser" do
        allow(@k).to receive_messages(in_app?: true, mobile_device?: true)
        res = @k.api_user_content(@html, @course, @student)
        expect(res).to eq "<p>a</p><p>b</p>"
      end
    end

    context "with location tag" do
      let(:proxy_instance) { klass.new }

      before do
        proxy_instance.instance_variable_set(:@domain_root_account, Account.default)
        proxy_instance.extend Rails.application.routes.url_helpers
        proxy_instance.extend ActionDispatch::Routing::UrlFor

        allow(proxy_instance).to receive_messages(
          request: nil,
          get_host_and_protocol_from_request: ["school.instructure.com", "https"],
          url_options: {}
        )
      end

      it "adds location to html file tags" do
        student_in_course
        @course.root_account.enable_feature!(:file_association_access)
        att = attachment_model(context: @course)
        att2 = attachment_model(context: @student)

        html = <<~HTML
          <iframe src="/media_attachments_iframe/#{att.id}"></iframe>
          <img src="/courses/#{@course.id}/files/#{att.id}/preview">
          <img src="/users/#{@student.id}/files/#{att2.id}/preview">
          <img src="https://dummy-web.test/asdf">
        HTML

        location = "course_#{@course.id}"

        expected = <<~HTML
          <iframe src="https://school.instructure.com/media_attachments_iframe/#{att.id}?location=#{location}" loading="lazy"></iframe>
          <img src="https://school.instructure.com/courses/#{@course.id}/files/#{att.id}/preview?location=#{location}" loading="lazy" data-api-endpoint="https://school.instructure.com/api/v1/courses/#{@course.id}/files/#{att.id}" data-api-returntype="File">
          <img src="https://school.instructure.com/users/#{@student.id}/files/#{att2.id}/preview?location=#{location}" loading="lazy" data-api-endpoint="https://school.instructure.com/api/v1/users/#{@student.id}/files/#{att2.id}" data-api-returntype="File">
          <img src="https://dummy-web.test/asdf" loading="lazy">
        HTML
        expect(proxy_instance.api_user_content(html, @course, @student, location: @course.asset_string)).to eq expected
      end
    end

    context "sharding" do
      specs_require_sharding

      shared_examples_for "proxy classes that define #url_for" do
        let(:proxy_instance) { raise "set in contexts" }

        before do
          proxy_instance.instance_variable_set(:@domain_root_account, Account.default)
          proxy_instance.extend Rails.application.routes.url_helpers
          proxy_instance.extend ActionDispatch::Routing::UrlFor

          allow(proxy_instance).to receive_messages(
            request: nil,
            get_host_and_protocol_from_request: ["school.instructure.com", "https"],
            url_options: {}
          )
        end

        context "with double testing disable_adding_uuid_verifier_in_api FF" do
          before do
            @html = @shard1.activate do
              a = Account.create!
              student_in_course(account: a, active_all: true)
              @file = attachment_model(context: @course, folder: Folder.root_folders(@course).first)
              <<~HTML
                <img src="/equation_images/1%2520%252B%25201%2520%252B%2520n%2520%252B%25202%250A2%2520%252B%25201n%2520%252B%25202n%250A3%2520%252B%2520n%250Ax%2520%252B%250A4%2520%252B%250An?scale=1">
                <img src="/courses/#{@course.id}/files/#{@file.id}/download?wrap=1" data-api-returntype="File" data-api-endpoint="https://canvas.vanity.edu/api/v1/courses/#{@course.id}/files/#{@file.id}">
                <a href="/courses/#{@course.id}/pages/module-1" data-api-returntype="Page" data-api-endpoint="https://canvas.vanity.edu/api/v1/courses/#{@course.id}/pages/module-1">link</a>
              HTML
            end
          end

          double_testing_with_disable_adding_uuid_verifier_in_api_ff(attachment_variable_name: "file") do
            it "transposes ids in urls, leaving equation images alone" do
              Account.default.disable_feature!(:disable_adding_uuid_verifier_in_api) unless disable_adding_uuid_verifier_in_api
              res = proxy_instance.api_user_content(@html, @course, @student)
              expect(res).to eq <<~HTML
                <img src="https://school.instructure.com/equation_images/1%2520%252B%25201%2520%252B%2520n%2520%252B%25202%250A2%2520%252B%25201n%2520%252B%25202n%250A3%2520%252B%2520n%250Ax%2520%252B%250A4%2520%252B%250An?scale=1" loading="lazy">
                <img src="https://school.instructure.com/courses/#{@shard1.id}~#{@course.local_id}/files/#{@shard1.id}~#{@file.local_id}/download#{disable_adding_uuid_verifier_in_api ? "?" : "?verifier=#{@file.uuid}&amp;"}wrap=1" data-api-returntype="File" data-api-endpoint="https://school.instructure.com/api/v1/courses/#{@shard1.id}~#{@course.local_id}/files/#{@shard1.id}~#{@file.local_id}" loading="lazy">
                <a href="https://school.instructure.com/courses/#{@shard1.id}~#{@course.local_id}/pages/module-1" data-api-returntype="Page" data-api-endpoint="https://school.instructure.com/api/v1/courses/#{@shard1.id}~#{@course.local_id}/pages/module-1">link</a>
              HTML
            end
          end
        end
      end

      context "with non-namespaced proxy class" do
        it_behaves_like "proxy classes that define #url_for" do
          let(:proxy_instance) { klass.new }
        end
      end

      context "with namespaced proxy class" do
        it_behaves_like "proxy classes that define #url_for" do
          let(:proxy_instance) { TestNamespace::TestClass.new }
        end
      end
    end
  end

  describe ".process_incoming_html_content" do
    let(:klass) do
      Class.new do
        extend Api

        def self.request
          @request ||= ActionDispatch::Request.new("HTTP_HOST" => "some-host.com")
        end
      end
    end

    it "adds context to files and remove verifier parameters" do
      course_factory
      attachment_model(context: @course)

      html = <<~HTML
        <div>
          Here are some bad links
          <a href="/files/#{@attachment.id}/download">here</a>
          <a href="/files/#{@attachment.id}/download?verifier=lollercopter&amp;anotherparam=something">here</a>
          <a href="/files/#{@attachment.id}/preview?sneakyparam=haha&amp;verifier=lollercopter&amp;another=blah">here</a>
          <a href="/courses/#{@course.id}/files/#{@attachment.id}/preview?noverifier=here">here</a>
          <a href="/courses/#{@course.id}/files/#{@attachment.id}/download?verifier=lol&amp;a=1">here</a>
          <a href="/courses/#{@course.id}/files/#{@attachment.id}/download?b=2&amp;verifier=something&amp;c=2">here</a>
          <a href="/courses/#{@course.id}/files/#{@attachment.id}/notdownload?b=2&amp;verifier=shouldstay&amp;c=2">but not here</a>
          <a href="http://some-host.com/courses/#{@course.id}/assignments">absolute!</a>
        </div>
      HTML
      fixed_html = klass.process_incoming_html_content(html)
      expect(fixed_html).to eq <<~HTML
        <div>
          Here are some bad links
          <a href="/courses/#{@course.id}/files/#{@attachment.id}/download">here</a>
          <a href="/courses/#{@course.id}/files/#{@attachment.id}/download?anotherparam=something">here</a>
          <a href="/courses/#{@course.id}/files/#{@attachment.id}/preview?sneakyparam=haha&amp;another=blah">here</a>
          <a href="/courses/#{@course.id}/files/#{@attachment.id}/preview?noverifier=here">here</a>
          <a href="/courses/#{@course.id}/files/#{@attachment.id}/download?a=1">here</a>
          <a href="/courses/#{@course.id}/files/#{@attachment.id}/download?b=2&amp;c=2">here</a>
          <a href="/courses/#{@course.id}/files/#{@attachment.id}/notdownload?b=2&amp;verifier=shouldstay&amp;c=2">but not here</a>
          <a href="/courses/#{@course.id}/assignments">absolute!</a>
        </div>
      HTML
    end

    it "passes host and port to Content.process_incoming" do
      expect(Api::Html::Content).to receive(:process_incoming).with(anything, host: "some-host.com", port: 80)
      klass.process_incoming_html_content("<div/>")
    end

    it "doesn't explode with invalid mailtos" do
      html = %(<a href="mailto:spamme%20example.com">beep</a>http://some-host.com/linktotricktheparserintoparsinglinks)
      expect(klass.process_incoming_html_content(html)).to eq html
    end
  end

  describe ".paginate" do
    let(:request) { double("request", query_parameters: {}) }
    let(:response) { double("response", headers: {}) }
    let(:controller) { double("controller", request:, response:, params: {}) }

    describe "#ordered_colection" do
      it "orders a relation" do
        ordered = Api.ordered_collection(Course.all)
        expect(ordered.to_sql).to include('ORDER BY "courses"."id"')
      end
    end

    describe "ordinal collection" do
      let(:collection) { [1, 2, 3] }

      it "does not raise Folio::InvalidPage for pages past the end" do
        controller = double("controller", request:, response:, params: { per_page: 1 })
        expect(Api.paginate(collection, controller, "example.com", page: collection.size + 1))
          .to eq []
      end

      it "does not raise Folio::InvalidPage for integer-equivalent non-Integer pages" do
        expect(Api.paginate(collection, controller, "example.com", page: "1"))
          .to eq collection
      end

      it "raises Folio::InvalidPage for pages <= 0" do
        expect { Api.paginate(collection, controller, "example.com", page: 0) }
          .to raise_error(Folio::InvalidPage)

        expect { Api.paginate(collection, controller, "example.com", page: -1) }
          .to raise_error(Folio::InvalidPage)
      end

      it "raises Folio::InvalidPage for non-integer pages" do
        expect { Api.paginate(collection, controller, "example.com", page: "abc") }
          .to raise_error(Folio::InvalidPage)
      end
    end

    describe "page size limits" do
      let(:collection) { (1..101).to_a }

      context "with no max_per_page argument" do
        it "limits to the default max_per_page" do
          controller = double("controller", request:, response:, params: { per_page: Api::MAX_PER_PAGE + 5 })
          expect(Api.paginate(collection, controller, "example.com").size)
            .to eq Api::MAX_PER_PAGE
        end
      end

      context "with no per_page parameter" do
        it "limits to the default per_page" do
          controller = double("controller", request:, response:, params: {})
          expect(Api.paginate(collection, controller, "example.com").size)
            .to eq Api::PER_PAGE
        end
      end

      context "with per_page parameter > max_per_page argument" do
        let(:controller) { double("controller", request:, response:, params: { per_page: 100 }) }

        it "takes the smaller of the max_per_page arugment and the per_page param" do
          expect(Api.paginate(collection, controller, "example.com", { max_per_page: 75 }).size)
            .to eq 75
        end
      end

      context "with per_page parameter < max_per_page argument" do
        let(:controller) { double("controller", request:, response:, params: { per_page: 75 }) }

        it "takes the smaller of the max_per_page arugment and the per_page param" do
          expect(Api.paginate(collection, controller, "example.com", { max_per_page: 100 }).size)
            .to eq 75
        end
      end
    end
  end

  describe ".jsonapi_paginate" do
    let(:request) { double("request", query_parameters: {}) }
    let(:response) { double("response", headers: {}) }
    let(:controller) { double("controller", request:, response:, params: {}) }
    let(:collection) { [1, 2, 3] }

    it "returns the links in the headers" do
      Api.jsonapi_paginate(collection, controller, "example.com", page: 1, per_page: 1)
      link = controller.response.headers["Link"]
      expect(link).not_to be_empty
      expect(link).to include('<example.com?page=1&per_page=1>; rel="current"')
      expect(link).to include(',<example.com?page=2&per_page=1>; rel="next"')
      expect(link).to include(',<example.com?page=1&per_page=1>; rel="first"')
      expect(link).to include(',<example.com?page=3&per_page=1>; rel="last"')
    end

    it "returns the links in the meta" do
      (data, meta) = Api.jsonapi_paginate(collection, controller, "example.com", page: 1, per_page: 1)
      expect(meta).not_to be_empty
      expect(meta[:pagination][:current]).to eq("example.com?page=1&per_page=1")
      expect(meta[:pagination][:next]).to eq("example.com?page=2&per_page=1")
      expect(meta[:pagination][:last]).to eq("example.com?page=3&per_page=1")
      expect(data).to eq [1]
    end
  end

  describe ".build_links" do
    it "does not build links if not pagination is provided" do
      expect(Api.build_links("www.example.com")).to be_empty
    end

    it "does not build links for empty pages" do
      expect(Api.build_links("www.example.com/", {
                               per_page: 10,
                               current: "",
                               next: "",
                               prev: "",
                               first: "",
                               last: "",
                             })).to be_empty
    end

    it "builds current, next, prev, first, and last links if provided" do
      links = Api.build_links("www.example.com/", {
                                per_page: 10,
                                current: 8,
                                next: 4,
                                prev: 2,
                                first: 1,
                                last: 10,
                              })
      expect(links.all? { |l| l =~ %r{www.example.com/\?} }).to be_truthy
      expect(links.find { |l| l.include?('rel="current"') }).to match(/page=8&per_page=10>/)
      expect(links.find { |l| l.include?('rel="next"') }).to match(/page=4&per_page=10>/)
      expect(links.find { |l| l.include?('rel="prev"') }).to match(/page=2&per_page=10>/)
      expect(links.find { |l| l.include?('rel="first"') }).to match(/page=1&per_page=10>/)
      expect(links.find { |l| l.include?('rel="last"') }).to match(/page=10&per_page=10>/)
    end

    it "maintains query parameters" do
      links = Api.build_links("www.example.com/", {
                                query_parameters: { search: "hihi" },
                                per_page: 10,
                                next: 2,
                              })
      expect(links.first).to eq "<www.example.com/?search=hihi&page=2&per_page=10>; rel=\"next\""
    end

    it "maintains array query parameters" do
      links = Api.build_links("www.example.com/", {
                                query_parameters: { include: ["enrollments"] },
                                per_page: 10,
                                next: 2,
                              })
      qs = "#{CGI.escape("include[]")}=enrollments"
      expect(links.first).to eq "<www.example.com/?#{qs}&page=2&per_page=10>; rel=\"next\""
    end

    it "does not include certain sensitive params in the link headers" do
      links = Api.build_links("www.example.com/", {
                                query_parameters: { access_token: "blah", api_key: "xxx", page: 3, per_page: 10 },
                                per_page: 10,
                                next: 4,
                              })
      expect(links.first).to eq "<www.example.com/?page=4&per_page=10>; rel=\"next\""
    end

    it "prevents link headers from consuming more than 6K of header space" do
      links = Api.build_links("www.example.com/", {
                                query_parameters: { blah: "a" * 2000 },
                                per_page: 10,
                                current: 8,
                                next: 4,
                                prev: 2,
                                first: 1,
                                last: 10,
                              })
      expect(links.all? { |l| l =~ %r{www.example.com/\?} }).to be_truthy
      expect(links.find { |l| l.include?('rel="current"') }).to be_nil
      expect(links.find { |l| l.include?('rel="next"') }).to match(/page=4&per_page=10>/)
      expect(links.find { |l| l.include?('rel="prev"') }).to match(/page=2&per_page=10>/)
      expect(links.find { |l| l.include?('rel="first"') }).to be_nil
      expect(links.find { |l| l.include?('rel="last"') }).to match(/page=10&per_page=10>/)
    end
  end

  describe "#accepts_jsonapi?" do
    let(:test_api_controller) { Class.new { include Api } }

    it "returns true when application/vnd.api+json in the Accept header" do
      controller = test_api_controller.new
      allow(controller).to receive(:request).and_return double(headers: {
                                                                 "Accept" => "application/vnd.api+json"
                                                               })
      expect(controller.accepts_jsonapi?).to be true
    end

    it "returns false when application/vnd.api+json not in the Accept header" do
      controller = test_api_controller.new
      allow(controller).to receive(:request).and_return double(headers: {
                                                                 "Accept" => "application/json"
                                                               })
      expect(controller.accepts_jsonapi?).to be false
    end
  end

  describe ".value_to_array" do
    it "splits comma delimited strings" do
      expect(Api.value_to_array("1,2,3")).to eq %w[1 2 3]
    end

    it "does nothing to arrays" do
      expect(Api.value_to_array(%w[1 2 3])).to eq %w[1 2 3]
    end

    it "returns an empty array for nil" do
      expect(Api.value_to_array(nil)).to eq []
    end
  end

  describe "#templated_url" do
    before do
      @api = TestApiInstance.new Account.default, nil
    end

    it "returns url with a single item" do
      url = @api.templated_url(:account_url, "{courses.account}")
      expect(url).to eq "http://www.example.com/accounts/{courses.account}"
    end

    it "returns url with multiple items" do
      url = @api.templated_url(:course_assignment_url, "{courses.id}", "{courses.assignment}")
      expect(url).to eq "http://www.example.com/courses/{courses.id}/assignments/{courses.assignment}"
    end

    it "returns url with no template items" do
      url = @api.templated_url(:account_url, "1}")
      expect(url).to eq "http://www.example.com/accounts/1%7D"
    end

    it "returns url with a combination of items" do
      url = @api.templated_url(:course_assignment_url, "{courses.id}", "1}")
      expect(url).to eq "http://www.example.com/courses/{courses.id}/assignments/1%7D"
    end
  end

  context "api_user_content with YouTube banner injection" do
    let(:test_controller) do
      Class.new(ApplicationController) do
        include Api
<<<<<<< HEAD
=======

>>>>>>> 5b970e1a
        attr_accessor :current_user, :context, :domain_root_account, :include_mobile, :native_app_user_agent

        def initialize
          @current_user = nil
          @context = nil
          @domain_root_account = nil
          @include_mobile = false
          @native_app_user_agent = nil
          super
        end

        def request
          @request ||= Struct.new(:user_agent, :host_with_port, :ssl?) do
            def initialize(user_agent, host_with_port = "example.com", ssl: false)
              super(user_agent, host_with_port, ssl)
            end
          end.new(@native_app_user_agent)
        end
      end
    end

    let(:controller) { test_controller.new }
    let(:course) { course_model }
    let(:user) { user_model }

    let(:html_with_youtube) do
      '<p>Check out this video:</p><iframe src="https://www.youtube.com/embed/dQw4w9WgXcQ" width="560" height="315" lazy="true" loading="lazy"></iframe>'
    end

    let(:html_without_youtube) do
      "<p>This is regular content without any videos.</p>"
    end

    before do
      controller.current_user = user
      controller.context = course
      controller.domain_root_account = Account.default
    end

    context "when accessed from native mobile app" do
      before do
        controller.native_app_user_agent = "iosTeacher/1.0" # Simulate Canvas iOS Teacher app
      end

      it "injects YouTube banner when YouTube embeds are present" do
        result = controller.api_user_content(html_with_youtube)

        expect(result).to include("This page has embedded YouTube content that may display advertisements.")
        expect(result).to include(html_with_youtube)
      end

      it "does not inject banner when no YouTube embeds are present" do
        result = controller.api_user_content(html_without_youtube)

        expect(result).not_to include("This page has embedded YouTube content that may display advertisements.")
        expect(result).to include(html_without_youtube)
      end
    end

    context "when accessed from web browser" do
      before do
        controller.native_app_user_agent = "Mozilla/5.0 (Windows NT 10.0; Win64; x64) AppleWebKit/537.36" # Regular web browser
      end

      it "does not inject YouTube banner even when YouTube embeds are present" do
        result = controller.api_user_content(html_with_youtube)

        expect(result).not_to include("This page has embedded YouTube content that may display advertisements.")
        expect(result).to include(html_with_youtube)
      end
    end

    context "when mobile_device? method is not available" do
      let(:controller_without_mobile) do
        Class.new do
          include Api
<<<<<<< HEAD
=======

>>>>>>> 5b970e1a
          attr_accessor :current_user, :context, :domain_root_account

          def initialize
            @current_user = nil
            @context = nil
            @domain_root_account = nil
          end
        end.new
      end

      it "does not inject banner and does not raise error" do
        controller_without_mobile.current_user = user
        controller_without_mobile.context = course
        controller_without_mobile.domain_root_account = Account.default

        result = controller_without_mobile.api_user_content(html_with_youtube)

        expect(result).not_to include("YouTube Content Detected")
        expect(result).to include(html_with_youtube)
      end
    end
  end
end<|MERGE_RESOLUTION|>--- conflicted
+++ resolved
@@ -1293,10 +1293,7 @@
     let(:test_controller) do
       Class.new(ApplicationController) do
         include Api
-<<<<<<< HEAD
-=======
-
->>>>>>> 5b970e1a
+
         attr_accessor :current_user, :context, :domain_root_account, :include_mobile, :native_app_user_agent
 
         def initialize
@@ -1373,10 +1370,7 @@
       let(:controller_without_mobile) do
         Class.new do
           include Api
-<<<<<<< HEAD
-=======
-
->>>>>>> 5b970e1a
+
           attr_accessor :current_user, :context, :domain_root_account
 
           def initialize
