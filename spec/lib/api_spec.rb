--- conflicted
+++ resolved
@@ -854,7 +854,6 @@
           HTML
         end
       end
-<<<<<<< HEAD
 
       context "with non-namespaced proxy class" do
         it_behaves_like "proxy classes that define #url_for" do
@@ -862,15 +861,6 @@
         end
       end
 
-=======
-
-      context "with non-namespaced proxy class" do
-        it_behaves_like "proxy classes that define #url_for" do
-          let(:proxy_instance) { klass.new }
-        end
-      end
-
->>>>>>> 9d4ac5c7
       context "with namespaced proxy class" do
         it_behaves_like "proxy classes that define #url_for" do
           let(:proxy_instance) { TestNamespace::TestClass.new }
