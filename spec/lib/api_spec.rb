# frozen_string_literal: true

#
# Copyright (C) 2011 - present Instructure, Inc.
#
# This file is part of Canvas.
#
# Canvas is free software: you can redistribute it and/or modify it under
# the terms of the GNU Affero General Public License as published by the Free
# Software Foundation, version 3 of the License.
#
# Canvas is distributed in the hope that it will be useful, but WITHOUT ANY
# WARRANTY; without even the implied warranty of MERCHANTABILITY or FITNESS FOR
# A PARTICULAR PURPOSE. See the GNU Affero General Public License for more
# details.
#
# You should have received a copy of the GNU Affero General Public License along
# with this program. If not, see <http://www.gnu.org/licenses/>.
#

class TestApiInstance
  include Api
  def initialize(root_account, current_user)
    @domain_root_account = root_account
    @current_user = current_user
  end

  def account_url(account)
    URI::DEFAULT_PARSER.escape("http://www.example.com/accounts/#{account}")
  end

  def course_assignment_url(course, assignment)
    URI::DEFAULT_PARSER.escape("http://www.example.com/courses/#{course}/assignments/#{assignment}")
  end
end

module TestNamespace
  class TestClass
    include Api
  end
end

describe Api do
  context "api_find" do
    before do
      @user = user_factory
      @api = TestApiInstance.new Account.default, nil
    end

    it "finds a simple record" do
      expect(@user).to eq @api.api_find(User, @user.id)
    end

    it "does not find a missing record" do
      expect { @api.api_find(User, (User.all.map(&:id).max + 1)) }.to raise_error(ActiveRecord::RecordNotFound)
    end

    it "finds an existing sis_id record" do
      @user = user_with_pseudonym username: "sis_user_1@example.com"
      expect(@api.api_find(User, "sis_login_id:sis_user_1@example.com")).to eq @user
    end

    it "looks for login ids case insensitively" do
      @user = user_with_pseudonym username: "sis_user_1@example.com"
      expect(@api.api_find(User, "sis_login_id:SIS_USER_1@example.com")).to eq @user
    end

    it "properly quotes login ids" do
      user = user_factory
      user.pseudonyms.create(unique_id: "user 'a'", account: Account.default)
      expect(@api.api_find(User, "sis_login_id:user 'a'")).to eq user
    end

    it "does not find record from other account" do
      account = Account.create(name: "new")
      @user = user_with_pseudonym(username: "sis_user_1@example.com", account:)
      expect { @api.api_find(User, "sis_login_id:sis_user_2@example.com") }.to raise_error(ActiveRecord::RecordNotFound)
    end

    it "finds record from other root account explicitly" do
      account = Account.create(name: "new")
      @user = user_with_pseudonym(username: "sis_user_1@example.com", account:)
      expect(Api).to receive(:sis_parse_id).with("root_account:school:sis_login_id:sis_user_1@example.com", anything, anything)
                                           .and_return(["sis_login_id", ["sis_user_1@example.com", account]])
      expect(@api.api_find(User, "root_account:school:sis_login_id:sis_user_1@example.com")).to eq @user
    end

    it "allows passing account param and find record" do
      account = Account.create(name: "new")
      @user = user_with_pseudonym(username: "sis_user_1@example.com", account:)
      expect(@api.api_find(User, "sis_login_id:sis_user_1@example.com", account:)).to eq @user
    end

    it "does not find a missing sis_id record" do
      @user = user_with_pseudonym username: "sis_user_1@example.com"
      expect { @api.api_find(User, "sis_login_id:sis_user_2@example.com") }.to raise_error(ActiveRecord::RecordNotFound)
    end

    it 'finds user id "self" when a current user is provided' do
      expect(@user).to eq TestApiInstance.new(Account.default, @user).api_find(User, "self")
    end

    it 'does not find user id "self" when a current user is not provided' do
      expect { TestApiInstance.new(Account.default, nil).api_find(User, "self") }.to raise_error(ActiveRecord::RecordNotFound)
    end

    it 'finds account id "self"' do
      account = Account.create!
      expect(account).to eq TestApiInstance.new(account, nil).api_find(Account, "self")
    end

    it 'finds account id "default"' do
      account = Account.create!
      expect(Account.default).to eq TestApiInstance.new(account, nil).api_find(Account, "default")
    end

    it 'finds account id "site_admin"' do
      account = Account.create!
      expect(Account.site_admin).to eq TestApiInstance.new(account, nil).api_find(Account, "site_admin")
    end

    it "finds group_category with sis_id" do
      account = Account.create!
      gc = GroupCategory.create(sis_source_id: "gc_sis", account:, name: "gc")
      expect(gc).to eq TestApiInstance.new(account, nil).api_find(GroupCategory, "sis_group_category_id:gc_sis")
    end

    it 'finds term id "default"' do
      account = Account.create!
      expect(TestApiInstance.new(account, nil).api_find(account.enrollment_terms, "default")).to eq account.default_enrollment_term
    end

    it 'finds term id "current"' do
      account = Account.create!
      term = account.enrollment_terms.create!(start_at: 1.week.ago, end_at: 1.week.from_now)
      expect(TestApiInstance.new(account, nil).api_find(account.enrollment_terms, "current")).to eq term
    end

    it 'does not find a "current" term if there is more than one candidate' do
      account = Account.create!
      account.enrollment_terms.create!(start_at: 1.week.ago, end_at: 1.week.from_now)
      account.enrollment_terms.create!(start_at: 2.weeks.ago, end_at: 2.weeks.from_now)
      expect(TestApiInstance.new(account, nil).api_find_all(account.enrollment_terms, ["current"])).to eq []
    end

    it 'finds an open ended "current" term' do
      account = Account.create!
      term = account.enrollment_terms.create!(start_at: 1.week.ago)
      expect(TestApiInstance.new(account, nil).api_find(account.enrollment_terms, "current")).to eq term
    end

    it "does not find a user with an invalid AR id" do
      expect { @api.api_find(User, "a1") }.to raise_error(ActiveRecord::RecordNotFound)
    end

    it "does not find sis ids in other accounts" do
      account1 = account_model
      account2 = account_model
      api1 = TestApiInstance.new account1, nil
      api2 = TestApiInstance.new account2, nil
      user1 = user_with_pseudonym username: "sis_user_1@example.com", account: account1
      user2 = user_with_pseudonym username: "sis_user_2@example.com", account: account2
      user3 = user_with_pseudonym username: "sis_user_3@example.com", account: account1
      user4 = user_with_pseudonym username: "sis_user_3@example.com", account: account2
      expect(api1.api_find(User, "sis_login_id:sis_user_1@example.com")).to eq user1
      expect { api2.api_find(User, "sis_login_id:sis_user_1@example.com") }.to raise_error(ActiveRecord::RecordNotFound)
      expect { api1.api_find(User, "sis_login_id:sis_user_2@example.com") }.to raise_error(ActiveRecord::RecordNotFound)
      expect(api2.api_find(User, "sis_login_id:sis_user_2@example.com")).to eq user2
      expect(api1.api_find(User, "sis_login_id:sis_user_3@example.com")).to eq user3
      expect(api2.api_find(User, "sis_login_id:sis_user_3@example.com")).to eq user4
      [user1, user2, user3, user4].each do |user|
        [api1, api2].each do |api|
          expect(api.api_find(User, user.id)).to eq user
        end
      end
    end

    it "finds user by lti_context_id" do
      @user.lti_context_id = Canvas::Security.hmac_sha1(@user.asset_string.to_s, "key")
      @user.save!
      expect(@api.api_find(User, "lti_context_id:#{@user.lti_context_id}")).to eq @user
    end

    it "finds user by lti_context_id, aliased to lti_user_id" do
      @user.lti_context_id = Canvas::Security.hmac_sha1(@user.asset_string.to_s, "key")
      @user.save!
      expect(@api.api_find(User, "lti_user_id:#{@user.lti_context_id}")).to eq @user
    end

    it "finds merged user by their previous lti_context_id" do
      @user.update!(lti_context_id: Canvas::Security.hmac_sha1(@user.asset_string.to_s, "key"))

      user2 = User.create!
      user2_lti_context_id = Canvas::Security.hmac_sha1(user2.asset_string.to_s, "key")
      user2.update!(lti_context_id: user2_lti_context_id)

      course = course_factory(active_all: true)
      course.enroll_user(@user)
      course2 = course_factory(active_all: true)
      course2.enroll_user(user2)

      UserMerge.from(user2).into(@user)

      expect(@api.api_find(User, "lti_user_id:#{user2_lti_context_id}")).to eq @user
    end

    it "finds user by lti_context_id, aliased to lti_1_1_id" do
      @user.lti_context_id = Canvas::Security.hmac_sha1(@user.asset_string.to_s, "key")
      @user.save!
      expect(@api.api_find(User, "lti_1_1_id:#{@user.lti_context_id}")).to eq @user
    end

    it "finds user by lti_1_3_id" do
      expect(@api.api_find(User, "lti_1_3_id:#{@user.lti_id}")).to eq @user
    end

    it "finds course by lti_context_id" do
      lti_course = course_factory
      lti_course.lti_context_id = Canvas::Security.hmac_sha1(lti_course.asset_string.to_s, "key")
      lti_course.save!
      expect(@api.api_find(Course, "lti_context_id:#{lti_course.lti_context_id}")).to eq lti_course
    end

    it "finds group by lti_context_id" do
      lti_group = Group.create!(context: course_factory)
      Lti::V1p1::Asset.opaque_identifier_for(lti_group)
      expect(@api.api_find(Group, "lti_context_id:#{lti_group.lti_context_id}")).to eq lti_group
    end

    it "finds account by lti_context_id" do
      account = Account.create!(name: "account")
      account.lti_context_id = Canvas::Security.hmac_sha1(account.asset_string.to_s, "key")
      account.save!
      expect(@api.api_find(Account, "lti_context_id:#{account.lti_context_id}")).to eq account
    end

    it "finds account by uuid" do
      account = Account.create!(name: "account")
      expect(@api.api_find(Account, "uuid:#{account.uuid}")).to eq account
    end

    it "finds user by uuid (40 alpha-numeric character)" do
      expect(@api.api_find(User, "uuid:#{@user.uuid}")).to eq @user
    end

    context "when the user has a V4 UUID" do
      let(:user) { @user }
      let(:uuid) { SecureRandom.uuid }

      before { @user.update!(uuid:) }

      it "finds user by uuid" do
        expect(@api.api_find(User, "uuid:#{uuid}")).to eq @user
      end
    end

    context "when the user has a 50-character UUID" do
      let(:user) { @user }
      let(:uuid) { "806bd5b3988e0182c042bbe0c6554f191c781985-ua3871307" }

      before { @user.update!(uuid:) }

      it "finds user by uuid" do
        expect(@api.api_find(User, "uuid:#{uuid}")).to eq @user
      end
    end

    it "finds course by uuid" do
      lti_course = course_factory
      lti_course.uuid = Canvas::Security.hmac_sha1(lti_course.asset_string.to_s, "key")
      lti_course.save!
      expect(@api.api_find(Course, "uuid:#{lti_course.uuid}")).to eq lti_course
    end

    it "finds assignment by id" do
      assignment = assignment_model
      expect(@api.api_find(Assignment, assignment.id.to_s)).to eq assignment
    end

    it "finds assignment by sis_assignment_id" do
      assignment = assignment_model(sis_assignment_id: "LTI_CTX_ID1")
      expect(@api.api_find(Assignment, "sis_assignment_id:#{assignment.sis_assignment_id}")).to eq assignment
    end

    it "finds assignment by lti_context_id" do
      assignment = assignment_model(lti_context_id: "LTI_CTX_ID1")
      expect(@api.api_find(Assignment, "lti_context_id:#{assignment.lti_context_id}")).to eq assignment
    end

    context "sharding" do
      specs_require_sharding

      before :once do
        @shard1.activate { @cs_user = User.create! }
        @cs_ps = managed_pseudonym(@cs_user, account: Account.default, sis_user_id: "cross_shard_user")
      end

      it "finds the shadow record" do
        user = @api.api_find(User, "sis_user_id:cross_shard_user")
        expect(user).to eq @cs_user
        expect(user).to be_shadow_record
        expect(user).to be_readonly
      end

      it "finds the primary record if given `writable`" do
        user = @api.api_find(User, "sis_user_id:cross_shard_user", writable: true)
        expect(user).to eq @cs_user
        expect(user).not_to be_shadow_record
        expect(user).not_to be_readonly
      end

      it "infers `writable: false` from read-only request method" do
        expect(@api).to receive(:request).and_return(double(method: "GET"))
        user = @api.api_find(User, "sis_user_id:cross_shard_user")
        expect(user).to be_shadow_record
      end

      it "infers `writable: true` from writable request method" do
        expect(@api).to receive(:request).and_return(double(method: "POST"))
        user = @api.api_find(User, "sis_user_id:cross_shard_user")
        expect(user).not_to be_shadow_record
      end
    end
  end

  context "api_find_all" do
    before do
      @user = user_factory
      @api = TestApiInstance.new Account.default, nil
    end

    it "finds no records" do
      expect(@api.api_find_all(User, [])).to eq []
    end

    it "finds a simple record" do
      expect(@api.api_find_all(User, [@user.id])).to eq [@user]
    end

    it "finds a simple record with uuid" do
      expect(@api.api_find_all(User, ["uuid:#{@user.uuid}"])).to eq [@user]
    end

    it "does not find a missing record" do
      expect(@api.api_find_all(User, [(User.all.map(&:id).max + 1)])).to eq []
    end

    it "finds an existing sis_id record" do
      @user = user_with_pseudonym username: "sis_user_1@example.com"
      expect(@api.api_find_all(User, ["sis_login_id:sis_user_1@example.com"])).to eq [@user]
    end

    it "finds existing records with different lookup strategies" do
      @user1 = user_factory
      @user2 = user_with_pseudonym username: "sis_user_1@example.com"
      @user3 = user_with_pseudonym
      @pseudonym.sis_user_id = "sis_user_2"
      @pseudonym.save!
      @user4 = user_with_pseudonym username: "sis_user_3@example.com"
      expect(@api.api_find_all(User, [@user1.id.to_s, "sis_login_id:sis_user_1@example.com", (User.all.map(&:id).max + 1), "sis_user_id:sis_user_2", "sis_login_id:nonexistent@example.com", "sis_login_id:sis_user_3@example.com", "sis_invalid_column:4", "a1"]).sort_by(&:id)).to eq [@user1, @user2, @user3, @user4].sort_by(&:id)
    end

    it "filters out duplicates" do
      @other_user = user_factory
      @user = user_with_pseudonym username: "sis_user_1@example.com"
      expect(@api.api_find_all(User, [@user.id, "sis_login_id:sis_user_1@example.com", @other_user.id, @user.id]).sort_by(&:id)).to eq [@user, @other_user].sort_by(&:id)
    end

    it "finds user id 'self' when a current user is provided" do
      @current_user = user_factory
      @other_user = user_factory
      expect(TestApiInstance.new(Account.default, @current_user).api_find_all(User, [@other_user.id, "self"]).sort_by(&:id)).to eq [@current_user, @other_user].sort_by(&:id)
    end

    it 'does not find user id "self" when a current user is not provided' do
      @current_user = user_factory
      @other_user = user_factory
      expect(TestApiInstance.new(Account.default, nil).api_find_all(User, ["self", @other_user.id])).to eq [@other_user]
    end

    it "does not find sis ids in other accounts" do
      account1 = account_model
      account2 = account_model
      api1 = TestApiInstance.new account1, nil
      api2 = TestApiInstance.new account2, nil
      user1 = user_with_pseudonym username: "sis_user_1@example.com", account: account1
      user2 = user_with_pseudonym username: "sis_user_2@example.com", account: account2
      user3 = user_with_pseudonym username: "sis_user_3@example.com", account: account1
      user4 = user_with_pseudonym username: "sis_user_3@example.com", account: account2
      user5 = user_factory account: account1
      user6 = user_factory account: account2
      expect(api1.api_find_all(User, ["sis_login_id:sis_user_1@example.com", "sis_login_id:sis_user_2@example.com", "sis_login_id:sis_user_3@example.com", user5.id, user6.id]).sort_by(&:id)).to eq [user1, user3, user5, user6].sort_by(&:id)
      expect(api2.api_find_all(User, ["sis_login_id:sis_user_1@example.com", "sis_login_id:sis_user_2@example.com", "sis_login_id:sis_user_3@example.com", user5.id, user6.id]).sort_by(&:id)).to eq [user2, user4, user5, user6].sort_by(&:id)
    end

    it "does not hit the database if no valid conditions were found" do
      collection = double
      allow(collection).to receive(:table_name).and_return("courses")
      expect(collection).to receive(:none).once
      relation = @api.api_find_all(collection, ["sis_invalid:1"])
      expect(relation.to_a).to eq []
    end

    context "sharding" do
      specs_require_sharding

      it "finds users from other shards" do
        @shard1.activate { @user2 = User.create! }
        @shard2.activate { @user3 = User.create! }

        expect(@api.api_find_all(User, [@user2.id, @user3.id]).sort_by(&:global_id)).to eq [@user2, @user3].sort_by(&:global_id)
      end

      it "find users from other shards via SIS ID" do
        @shard1.activate do
          @account = Account.create(name: "new")
          @user = user_with_pseudonym username: "sis_user_1@example.com", account: @account
        end
        expect(Api).to receive(:sis_parse_id)
          .with("root_account:school:sis_login_id:sis_user_1@example.com", anything, anything)
          .twice
          .and_return(["sis_login_id", ["sis_user_1@example.com", @account]])
        # TODO: make sure there is a test for if the MRA sis_parse_id adds an acct to the
        # sis_id, and then a transform is also called on it.
        expect(@api.api_find(User, "root_account:school:sis_login_id:sis_user_1@example.com")).to eq @user
        # works through an association, too
        account2 = Account.create!
        course = account2.courses.create!
        course.enroll_student(@user)
        expect(@api.api_find(course.students, "root_account:school:sis_login_id:sis_user_1@example.com")).to eq @user
      end
    end
  end

  context "map_ids" do
    it "maps an empty list" do
      expect(Api.map_ids([], User, Account.default)).to eq([])
    end

    it "maps a list of AR ids" do
      expect(Api.map_ids([1, 2, "3", "4"], User, Account.default).sort).to eq([1, 2, 3, 4])
    end

    it "bails on ids it can't figure out" do
      expect(Api.map_ids(["nonexistentcolumn:5", "sis_nonexistentcolumn:6", 7], User, Account.default)).to eq([7])
    end

    it "filters out sis ids that don't exist, but not filter out AR ids" do
      expect(Api.map_ids(["sis_user_id:1", "2"], User, Account.default)).to eq([2])
    end

    it "finds sis ids that exist" do
      user_with_pseudonym
      @pseudonym.sis_user_id = "sisuser1"
      @pseudonym.save!
      @user1 = @user
      user_with_pseudonym username: "sisuser2@example.com"
      @user2 = @user
      user_with_pseudonym username: "sisuser3@example.com"
      @user3 = @user
      expect(Api.map_ids(["sis_user_id:sisuser1",
                          "sis_login_id:sisuser2@example.com",
                          "hex:sis_login_id:7369737573657233406578616d706c652e636f6d",
                          "sis_user_id:sisuser4",
                          "5123"],
                         User,
                         Account.default).sort).to eq [
                           @user1.id, @user2.id, @user3.id, 5123
                         ].sort
    end

    it "works when only provided sis_ids" do
      user_with_pseudonym
      @pseudonym.sis_user_id = "sisuser1"
      @pseudonym.save!
      @user1 = @user
      user_with_pseudonym username: "sisuser2@example.com"
      @user2 = @user
      user_with_pseudonym username: "sisuser3@example.com"
      @user3 = @user
      expect(Api.map_ids(["sis_user_id:sisuser1",
                          "sis_login_id:sisuser2@example.com",
                          "hex:sis_login_id:7369737573657233406578616d706c652e636f6d",
                          "sis_user_id:sisuser4"],
                         User,
                         Account.default).sort).to eq [
                           @user1.id, @user2.id, @user3.id
                         ].sort
    end

    it "does not find sis ids in other accounts" do
      account1 = account_model
      account2 = account_model
      user1 = user_with_pseudonym username: "sisuser1@example.com", account: account1
      user_with_pseudonym username: "sisuser2@example.com", account: account2
      user3 = user_with_pseudonym username: "sisuser3@example.com", account: account1
      user_with_pseudonym username: "sisuser3@example.com", account: account2
      user5 = user_factory account: account1
      user6 = user_factory account: account2
      expect(Api.map_ids(["sis_login_id:sisuser1@example.com", "sis_login_id:sisuser2@example.com", "sis_login_id:sisuser3@example.com", user5.id, user6.id], User, account1).sort).to eq [user1.id, user3.id, user5.id, user6.id].sort
    end

    it "tries and make params when non-ar_id columns have returned with ar_id columns" do
      collection = double
      pluck_result = ["thing2", "thing3"]
      relation_result = double(eager_load_values: nil, pluck: pluck_result)
      expect(Api).to receive(:sis_find_sis_mapping_for_collection).with(collection).and_return({ lookups: { "id" => "test-lookup" } })
      expect(Api).to receive(:sis_parse_ids).with("test-ids", { "id" => "test-lookup" }, anything, root_account: "test-root-account")
                                            .and_return({ "test-lookup" => { ids: ["thing1", "thing2"] }, "other-lookup" => { ids: ["thing2", "thing3"] } })
      expect(Api).to receive(:relation_for_sis_mapping_and_columns).with(collection, { "other-lookup" => { ids: ["thing2", "thing3"] } }, { lookups: { "id" => "test-lookup" } }, "test-root-account").and_return(relation_result)
      expect(Api.map_ids("test-ids", collection, "test-root-account")).to eq %w[thing1 thing2 thing3]
    end

    it "tries and make params when non-ar_id columns have returned without ar_id columns" do
      collection = double
      pluck_result = ["thing2", "thing3"]
      relation_result = double(eager_load_values: nil, pluck: pluck_result)
      expect(Api).to receive(:sis_find_sis_mapping_for_collection).with(collection).and_return({ lookups: { "id" => "test-lookup" } })
      expect(Api).to receive(:sis_parse_ids).with("test-ids", { "id" => "test-lookup" }, anything, root_account: "test-root-account")
                                            .and_return({ "other-lookup" => ["thing2", "thing3"] })
      expect(Api).to receive(:relation_for_sis_mapping_and_columns).with(collection, { "other-lookup" => ["thing2", "thing3"] }, { lookups: { "id" => "test-lookup" } }, "test-root-account").and_return(relation_result)
      expect(Api.map_ids("test-ids", collection, "test-root-account")).to eq ["thing2", "thing3"]
    end

    it "does not try and make params when no non-ar_id columns have returned with ar_id columns" do
      collection = double
      expect(Api).to receive(:sis_find_sis_mapping_for_collection).with(collection).and_return({ lookups: { "id" => "test-lookup" } })
      expect(Api).to receive(:sis_parse_ids).with("test-ids", { "id" => "test-lookup" }, anything, root_account: "test-root-account")
                                            .and_return({ "test-lookup" => { ids: ["thing1", "thing2"] } })
      expect(Api).not_to receive(:relation_for_sis_mapping_and_columns)
      expect(Api.map_ids("test-ids", collection, "test-root-account")).to eq ["thing1", "thing2"]
    end

    it "does not try and make params when no non-ar_id columns have returned without ar_id columns" do
      collection = double
      expect(Api).to receive(:sis_find_sis_mapping_for_collection).with(collection).and_return({ lookups: { "id" => "test-lookup" } })
      expect(Api).to receive(:sis_parse_ids).with("test-ids", { "id" => "test-lookup" }, anything, root_account: "test-root-account")
                                            .and_return({})
      expect(Api).to receive(:sis_make_params_for_sis_mapping_and_columns).at_most(0)
      expect(Api.map_ids("test-ids", collection, "test-root-account")).to eq []
    end
  end

  context "sis_parse_id" do
    before do
      @lookups = Api::SIS_MAPPINGS["users"][:lookups]
    end

    it "handles numeric ids" do
      # TODO: check for the "users.id" part in a separate sis_parse_ids test
      expect(Api.sis_parse_id(1)).to eq ["id", 1]
      expect(Api.sis_parse_id(10)).to eq ["id", 10]
    end

    it "handles numeric ids as strings" do
      expect(Api.sis_parse_id("1")).to eq ["id", 1]
      expect(Api.sis_parse_id("10")).to eq ["id", 10]
    end

    it "handles hex_encoded sis_fields" do
      expect(Api.sis_parse_id("hex:sis_login_id:7369737573657233406578616d706c652e636f6d")).to eq ["sis_login_id", "sisuser3@example.com"]
      expect(Api.sis_parse_id("hex:sis_user_id:7369737573657234406578616d706c652e636f6d")).to eq ["sis_user_id", "sisuser4@example.com"]
    end

    it "does not handle invalid hex fields" do
      expect(Api.sis_parse_id("hex:sis_user_id:7369737573657234406578616g706c652e636f6d")).to eq [nil, nil]
      expect(Api.sis_parse_id("hex:sis_user_id:7369737573657234406578616d06c652e636f6d")).to eq [nil, nil]
    end

    it "does not handle hex_encoded non-sis fields" do
      expect(Api.sis_parse_id("hex:id:7369737573657233406578616d706c652e636f6d")).to eq [nil, nil]
      expect(Api.sis_parse_id("hex:1234")).to eq [nil, nil]
    end

    it "handles plain sis_fields" do
      expect(Api.sis_parse_id("sis_login_id:sisuser3@example.com")).to eq ["sis_login_id", "sisuser3@example.com"]
      expect(Api.sis_parse_id("sis_user_id:sisuser4")).to eq ["sis_user_id", "sisuser4"]
    end

    it "does not handle plain sis_fields that don't exist" do
      # TODO: make sure this is the same behavior before
      expect(Api.sis_parse_id("sis_nonexistent_column:1")).to eq(["sis_nonexistent_column", "1"])
      expect(Api.sis_parse_id("sis_nonexistent:a")).to eq(["sis_nonexistent", "a"])

      expect(Api.sis_parse_ids(["sis_nonexistent_column:1"], @lookups)).to eq({})
      expect(Api.sis_parse_ids(["sis_nonexistent:1"], @lookups)).to eq({})
    end

    it "does not handle other things" do
      expect(Api.sis_parse_id("id:1")).to eq [nil, nil]
      expect(Api.sis_parse_id("a1")).to eq [nil, nil]
      expect(Api.sis_parse_id("\t10\n11 ")).to eq [nil, nil]
    end

    it "handles surrounding whitespace" do
      expect(Api.sis_parse_id("\t10  ")).to eq ["id", 10]
      expect(Api.sis_parse_id("\t10\n")).to eq ["id", 10]

      expect(Api.sis_parse_id("  hex:sis_login_id:7369737573657233406578616d706c652e636f6d     ")).to eq ["sis_login_id", "sisuser3@example.com"]
      expect(Api.sis_parse_ids(["  hex:sis_login_id:7369737573657233406578616d706c652e636f6d     "], @lookups)).to eq({ "LOWER(pseudonyms.unique_id)" => { ids: ["LOWER('sisuser3@example.com')"] } })

      expect(Api.sis_parse_id("  sis_login_id:sisuser3@example.com\t")).to eq ["sis_login_id", "sisuser3@example.com"]
      expect(Api.sis_parse_ids(["  sis_login_id:sisuser3@example.com\t"], @lookups)).to eq({ "LOWER(pseudonyms.unique_id)" => { ids: ["LOWER('sisuser3@example.com')"] } })
    end

    it "handles user uuid" do
      expect(Api.sis_parse_id("uuid:tExtjERcuxGKFLO6XxwIBCeXZvZXLdXzs8LV0gK0"))
        .to eq ["uuid", "tExtjERcuxGKFLO6XxwIBCeXZvZXLdXzs8LV0gK0"]
      expect(Api.sis_parse_ids(["uuid:tExtjERcuxGKFLO6XxwIBCeXZvZXLdXzs8LV0gK0"], @lookups)).to \
        eq({ "users.uuid" => { ids: ["tExtjERcuxGKFLO6XxwIBCeXZvZXLdXzs8LV0gK0"] } })
    end
  end

  context "sis_parse_ids" do
    before do
      @lookups = Api::SIS_MAPPINGS["users"][:lookups]
    end

    it "handles a list of ar_ids" do
      expect(Api.sis_parse_ids([1, 2, 3], @lookups)).to eq({ "users.id" => { ids: [1, 2, 3] } })
      expect(Api.sis_parse_ids(%w[1 2 3], @lookups)).to eq({ "users.id" => { ids: [1, 2, 3] } })
    end

    it "handles a list of sis ids" do
      expect(Api.sis_parse_ids(["sis_user_id:U1", "sis_user_id:U2", "sis_user_id:U3"], @lookups)).to eq({ "pseudonyms.sis_user_id" => { ids: %w[U1 U2 U3] } })
    end

    it "removes duplicates" do
      expect(Api.sis_parse_ids([1, 2, 3, 2], @lookups)).to eq({ "users.id" => { ids: [1, 2, 3] } })
      expect(Api.sis_parse_ids([1, 2, 2, 3], @lookups)).to eq({ "users.id" => { ids: [1, 2, 3] } })
      expect(Api.sis_parse_ids(["sis_user_id:U1", "sis_user_id:U2", "sis_user_id:U2", "sis_user_id:U3"], @lookups)).to eq({ "pseudonyms.sis_user_id" => { ids: %w[U1 U2 U3] } })
      expect(Api.sis_parse_ids(["sis_user_id:U1", "sis_user_id:U2", "sis_user_id:U3", "sis_user_id:U2"], @lookups)).to eq({ "pseudonyms.sis_user_id" => { ids: %w[U1 U2 U3] } })
    end

    it "works with mixed sis id types" do
      expect(Api.sis_parse_ids([1, 2, "sis_user_id:U1", 3, "sis_user_id:U2", "sis_user_id:U3", "sis_login_id:A1"], @lookups)).to eq({ "users.id" => { ids: [1, 2, 3] }, "pseudonyms.sis_user_id" => { ids: %w[U1 U2 U3] }, "LOWER(pseudonyms.unique_id)" => { ids: ["LOWER('A1')"] } })
    end

    it "skips invalid things" do
      expect(Api.sis_parse_ids([1, 2, 3, "a1", "invalid", "sis_nonexistent:3"], @lookups)).to eq({ "users.id" => { ids: [1, 2, 3] } })
    end
  end

  context "sis_find_sis_mapping_for_collection" do
    it "finds the appropriate sis mapping" do
      [Course, EnrollmentTerm, User, Account, CourseSection].each do |collection|
        expect(Api.sis_find_sis_mapping_for_collection(collection)).to eq Api::SIS_MAPPINGS[collection.table_name]
        expect(Api::SIS_MAPPINGS[collection.table_name].is_a?(Hash)).to be_truthy
      end
    end

    it "raises an error otherwise" do
      [StreamItem, PluginSetting].each do |collection|
        expect { Api.sis_find_sis_mapping_for_collection(collection) }.to raise_error("need to add support for table name: #{collection.table_name}")
      end
    end
  end

  context "sis_relation_for_collection" do
    it "passes along the sis_mapping to sis_find_params_for_sis_mapping" do
      root_account = account_model
      expect(Api).to receive(:relation_for_sis_mapping).with(User, Api::SIS_MAPPINGS["users"], [1, 2, 3], root_account, anything).and_return(1234)
      expect(Api).to receive(:sis_find_sis_mapping_for_collection).with(User).and_return(Api::SIS_MAPPINGS["users"])
      expect(Api.sis_relation_for_collection(User, [1, 2, 3], root_account)).to eq 1234
    end
  end

  context "relation_for_sis_mapping" do
    it "passes along the parsed ids to sis_make_params_for_sis_mapping_and_columns" do
      root_account = account_model
      expect(Api).to receive(:sis_parse_ids).with([1, 2, 3], "lookups", anything, root_account:).and_return({ "users.id" => [4, 5, 6] })
      expect(Api).to receive(:relation_for_sis_mapping_and_columns).with(User, { "users.id" => [4, 5, 6] }, { lookups: "lookups" }, root_account).and_return("params")
      expect(Api.relation_for_sis_mapping(User, { lookups: "lookups" }, [1, 2, 3], root_account)).to eq "params"
    end
  end

  context "relation_for_sis_mapping_and_columns" do
    it "fails when not given a root account" do
      expect(Api.relation_for_sis_mapping_and_columns(User, {}, {}, Account.default)).to eq User.none
      expect { Api.relation_for_sis_mapping_and_columns(User, {}, {}, user_factory) }.to raise_error("sis_root_account required for lookups")
    end

    it "properly generates an escaped arg string" do
      expect(Api.relation_for_sis_mapping_and_columns(User, { "id" => { ids: ["1", 2, 3] } }, { root_account_id_column: "scope" }, Account.default).to_sql).to match(/\(scope = #{Account.default.id} AND \(id IN \('1', 2, 3\)\)\)/)
    end

    it "works with no columns" do
      expect(Api.relation_for_sis_mapping_and_columns(User, {}, {}, Account.default)).to eq User.none
    end

    it "adds in joins if the sis_mapping has some with columns" do
      expect(Api.relation_for_sis_mapping_and_columns(User, { "id" => { ids: ["1", 2, 3] } }, { root_account_id_column: "scope", joins: "some joins" }, Account.default).eager_load_values).to eq ["some joins"]
    end

    it "works with a few different column types and account scopings" do
      expect(Api.relation_for_sis_mapping_and_columns(User, { "id1" => { ids: [1, 2, 3] }, "id2" => { ids: %w[a b c] }, "id3" => { ids: %w[s1 s2 s3] } }, { root_account_id_column: "some_scope", is_not_scoped_to_account: ["id3"] }, Account.default).to_sql).to match(/\(\(some_scope = #{Account.default.id} AND \(id1 IN \(1, 2, 3\)\)\) OR \(some_scope = #{Account.default.id} AND \(id2 IN \('a', 'b', 'c'\)\)\) OR id3 IN \('s1', 's2', 's3'\)\)/)
    end

    it "fails if we're scoping to an account and the scope isn't provided" do
      expect { Api.relation_for_sis_mapping_and_columns(User, { "id" => { ids: ["1", 2, 3] } }, {}, Account.default) }.to raise_error("missing scope for collection")
    end
  end

  context "sis_mappings" do
    it "captures course lookups correctly" do
      lookups = Api.sis_find_sis_mapping_for_collection(Course)[:lookups]
      expect(Api.sis_parse_ids(["sis_course_id:1"], lookups)).to eq({ "sis_source_id" => { ids: ["1"] } })
      expect(Api.sis_parse_ids(["sis_term_id:1"], lookups)).to eq({})
      expect(Api.sis_parse_ids(["sis_user_id:1"], lookups)).to eq({})
      expect(Api.sis_parse_ids(["sis_login_id:1"], lookups)).to eq({})
      expect(Api.sis_parse_ids(["sis_account_id:1"], lookups)).to eq({})
      expect(Api.sis_parse_ids(["sis_section_id:1"], lookups)).to eq({})
      expect(Api.sis_parse_ids(["1"], lookups)).to eq({ "id" => { ids: [1] } })
    end

    it "captures enrollment_term lookups correctly" do
      lookups = Api.sis_find_sis_mapping_for_collection(EnrollmentTerm)[:lookups]
      expect(Api.sis_parse_ids(["sis_term_id:1"], lookups)).to eq("sis_source_id" => { ids: ["1"] })
      expect(Api.sis_parse_ids(["sis_course_id:1"], lookups)).to eq({})
      expect(Api.sis_parse_ids(["sis_user_id:1"], lookups)).to eq({})
      expect(Api.sis_parse_ids(["sis_login_id:1"], lookups)).to eq({})
      expect(Api.sis_parse_ids(["sis_account_id:1"], lookups)).to eq({})
      expect(Api.sis_parse_ids(["sis_section_id:1"], lookups)).to eq({})
      expect(Api.sis_parse_ids(["1"], lookups)).to eq("id" => { ids: [1] })
    end

    it "capture user lookups correctly" do
      lookups = Api.sis_find_sis_mapping_for_collection(User)[:lookups]
      expect(Api.sis_parse_ids(["sis_user_id:1"], lookups)).to eq({ "pseudonyms.sis_user_id" => { ids: ["1"] } })
      expect(Api.sis_parse_ids(["sis_login_id:1"], lookups)).to eq({ "LOWER(pseudonyms.unique_id)" => { ids: ["LOWER('1')"] } })
      expect(Api.sis_parse_ids(["sis_course_id:1"], lookups)).to eq({})
      expect(Api.sis_parse_ids(["sis_term_id:1"], lookups)).to eq({})
      expect(Api.sis_parse_ids(["sis_account_id:1"], lookups)).to eq({})
      expect(Api.sis_parse_ids(["sis_section_id:1"], lookups)).to eq({})
      expect(Api.sis_parse_ids(["1"], lookups)).to eq({ "users.id" => { ids: [1] } })
      expect(Api.sis_parse_ids(["uuid:tExtjERcuxGKFLO6XxwIBCeXZvZXLdXzs8LV0gK0"], lookups)).to \
        eq({ "users.uuid" => { ids: ["tExtjERcuxGKFLO6XxwIBCeXZvZXLdXzs8LV0gK0"] } })
    end

    it "captures account lookups correctly" do
      lookups = Api.sis_find_sis_mapping_for_collection(Account)[:lookups]
      expect(Api.sis_parse_ids(["sis_account_id:1"], lookups)).to eq({ "sis_source_id" => { ids: ["1"] } })
      expect(Api.sis_parse_ids(["sis_course_id:1"], lookups)).to eq({})
      expect(Api.sis_parse_ids(["sis_term_id:1"], lookups)).to eq({})
      expect(Api.sis_parse_ids(["sis_user_id:1"], lookups)).to eq({})
      expect(Api.sis_parse_ids(["sis_login_id:1"], lookups)).to eq({})
      expect(Api.sis_parse_ids(["sis_section_id:1"], lookups)).to eq({})
      expect(Api.sis_parse_ids(["1"], lookups)).to eq({ "id" => { ids: [1] } })
    end

    it "captures course_section lookups correctly" do
      lookups = Api.sis_find_sis_mapping_for_collection(CourseSection)[:lookups]
      expect(Api.sis_parse_ids(["sis_section_id:1"], lookups)).to eq({ "sis_source_id" => { ids: ["1"] } })
      expect(Api.sis_parse_ids(["sis_course_id:1"], lookups)).to eq({})
      expect(Api.sis_parse_ids(["sis_term_id:1"], lookups)).to eq({})
      expect(Api.sis_parse_ids(["sis_user_id:1"], lookups)).to eq({})
      expect(Api.sis_parse_ids(["sis_login_id:1"], lookups)).to eq({})
      expect(Api.sis_parse_ids(["sis_account_id:1"], lookups)).to eq({})
      expect(Api.sis_parse_ids(["1"], lookups)).to eq({ "id" => { ids: [1] } })
    end

    it "captures group_categories lookups correctly" do
      lookups = Api.sis_find_sis_mapping_for_collection(GroupCategory)[:lookups]
      expect(Api.sis_parse_ids(["sis_group_category_id:1"], lookups)).to eq({ "sis_source_id" => { ids: ["1"] } })
      expect(Api.sis_parse_ids(["sis_section_id:1"], lookups)).to eq({})
      expect(Api.sis_parse_ids(["sis_course_id:1"], lookups)).to eq({})
      expect(Api.sis_parse_ids(["sis_term_id:1"], lookups)).to eq({})
      expect(Api.sis_parse_ids(["sis_user_id:1"], lookups)).to eq({})
      expect(Api.sis_parse_ids(["sis_login_id:1"], lookups)).to eq({})
      expect(Api.sis_parse_ids(["sis_account_id:1"], lookups)).to eq({})
      expect(Api.sis_parse_ids(["1"], lookups)).to eq({ "id" => { ids: [1] } })
    end

    it "queries the course table correctly" do
      sis_mapping = Api.sis_find_sis_mapping_for_collection(Course)
      expect(Api.relation_for_sis_mapping_and_columns(Course, { "sis_source_id" => { ids: ["1"] }, "id" => { ids: ["1"] } }, sis_mapping, Account.default).to_sql).to match(/\(root_account_id = #{Account.default.id} AND \(sis_source_id IN \('1'\)\)\) OR id IN \('1'\)/)
    end

    it "queries the enrollment_term table correctly" do
      sis_mapping = Api.sis_find_sis_mapping_for_collection(EnrollmentTerm)
      expect(Api.relation_for_sis_mapping_and_columns(EnrollmentTerm, { "sis_source_id" => { ids: ["1"] }, "id" => { ids: ["1"] } }, sis_mapping, Account.default).to_sql).to match(/\(root_account_id = #{Account.default.id} AND \(sis_source_id IN \('1'\)\)\) OR id IN \('1'\)/)
    end

    it "queries the user table correctly" do
      sis_mapping = Api.sis_find_sis_mapping_for_collection(User)
      expect(Api.relation_for_sis_mapping_and_columns(User, { "pseudonyms.sis_user_id" => { ids: ["1"] }, "pseudonyms.unique_id" => { ids: ["1"] }, "users.id" => { ids: ["1"] } }, sis_mapping, Account.default).to_sql).to match(/\(pseudonyms.account_id = #{Account.default.id} AND \(pseudonyms.sis_user_id IN \('1'\)\)\) OR \(pseudonyms.account_id = #{Account.default.id} AND \(pseudonyms.unique_id IN \('1'\)\)\) OR users.id IN \('1'\)/)
    end

    it "queries the account table correctly" do
      sis_mapping = Api.sis_find_sis_mapping_for_collection(Account)
      expect(Api.relation_for_sis_mapping_and_columns(Account, { "sis_source_id" => { ids: ["1"] }, "id" => { ids: ["1"] } }, sis_mapping, Account.default).to_sql).to match(/\(root_account_id = #{Account.default.id} AND \(sis_source_id IN \('1'\)\)\) OR id IN \('1'\)/)
    end

    it "queries the course_section table correctly" do
      sis_mapping = Api.sis_find_sis_mapping_for_collection(CourseSection)
      expect(Api.relation_for_sis_mapping_and_columns(CourseSection, { "sis_source_id" => { ids: ["1"] }, "id" => { ids: ["1"] } }, sis_mapping, Account.default).to_sql).to match(/\(root_account_id = #{Account.default.id} AND \(sis_source_id IN \('1'\)\)\) OR id IN \('1'\)/)
    end
  end

  context "map_non_sis_ids" do
    it "returns an array of numeric ids" do
      expect(Api.map_non_sis_ids([1, 2, 3, 4])).to eq [1, 2, 3, 4]
    end

    it "converts string ids to numeric" do
      expect(Api.map_non_sis_ids(%w[5 4 3 2])).to eq [5, 4, 3, 2]
    end

    it "excludes things that don't look like ids" do
      expect(Api.map_non_sis_ids(%w[1 2 lolrus 4chan 5 6!])).to eq [1, 2, 5]
    end

    it "strips whitespace" do
      expect(Api.map_non_sis_ids(["  1", "2  ", " 3 ", "4\n"])).to eq [1, 2, 3, 4]
    end
  end

  context "ISO8601 regex" do
    it "does not allow invalid dates" do
      expect(Api::ISO8601_REGEX).to_not match "10/01/2014"
    end

    it "does not allow non ISO8601 dates" do
      expect(Api::ISO8601_REGEX).to_not match "2014-10-01"
    end

    it "does not allow garbage dates" do
      expect(Api::ISO8601_REGEX).to_not match "bad_data"
    end

    it "allows valid dates" do
      expect(Api::ISO8601_REGEX).to match "2014-10-01T00:00:00-06:00"
    end

    it "does not allow valid dates BC" do
      expect(Api::ISO8601_REGEX).to_not match "-2014-10-01T00:00:00-06:00"
    end
  end

  describe ".api_user_content" do
    let(:klass) do
      Class.new do
        include Api
      end
    end

    it "ignores non-kaltura instructure_inline_media_comment links" do
      student_in_course
      html = <<~HTML
        <div>This is an awesome youtube:
          <a href="http://www.example.com/" class="instructure_inline_media_comment">here</a>
        </div>
      HTML
      res = klass.new.api_user_content(html, @course, @student)
      expect(res).to eq html
    end

    context "mobile css/js" do
      before do
        student_in_course
        account = @course.root_account
        bc = BrandConfig.create(mobile_css_overrides: "somewhere.css")
        account.brand_config_md5 = bc.md5
        account.save!

        @html = "<p>a</p><p>b</p>"

        @k = klass.new
      end

      it "prepends mobile css when not coming from a web browser" do
        res = @k.api_user_content(@html, @course, @student)
        expect(res).to eq <<~HTML.strip
          <link rel="stylesheet" href="somewhere.css"><p>a</p><p>b</p>
        HTML
      end

      it "does not prepend mobile css when coming from a web browser" do
        allow(@k).to receive(:in_app?).and_return(true)
        res = @k.api_user_content(@html, @course, @student)
        expect(res).to eq "<p>a</p><p>b</p>"
      end

      it "does not prepend mobile css when coming from a web browser, even if it is a mobile browser" do
        allow(@k).to receive_messages(in_app?: true, mobile_device?: true)
        res = @k.api_user_content(@html, @course, @student)
        expect(res).to eq "<p>a</p><p>b</p>"
      end
    end

    context "with location tag" do
      let(:proxy_instance) { klass.new }

      before do
        proxy_instance.instance_variable_set(:@domain_root_account, Account.default)
        proxy_instance.extend Rails.application.routes.url_helpers
        proxy_instance.extend ActionDispatch::Routing::UrlFor

        allow(proxy_instance).to receive_messages(
          request: nil,
          get_host_and_protocol_from_request: ["school.instructure.com", "https"],
          url_options: {}
        )
      end

      it "adds location to html file tags" do
        student_in_course
        @course.root_account.enable_feature!(:file_association_access)
        att = attachment_model(context: @course)
        att2 = attachment_model(context: @student)

        html = <<~HTML
          <iframe src="/media_attachments_iframe/#{att.id}"></iframe>
          <img src="/courses/#{@course.id}/files/#{att.id}/preview">
          <img src="/users/#{@student.id}/files/#{att2.id}/preview">
          <img src="https://dummy-web.test/asdf">
        HTML

        location = "course_#{@course.id}"

        expected = <<~HTML
          <iframe src="https://school.instructure.com/media_attachments_iframe/#{att.id}?location=#{location}" loading="lazy"></iframe>
          <img src="https://school.instructure.com/courses/#{@course.id}/files/#{att.id}/preview?location=#{location}" loading="lazy" data-api-endpoint="https://school.instructure.com/api/v1/courses/#{@course.id}/files/#{att.id}" data-api-returntype="File">
          <img src="https://school.instructure.com/users/#{@student.id}/files/#{att2.id}/preview?location=#{location}" loading="lazy" data-api-endpoint="https://school.instructure.com/api/v1/users/#{@student.id}/files/#{att2.id}" data-api-returntype="File">
          <img src="https://dummy-web.test/asdf" loading="lazy">
        HTML
<<<<<<< HEAD
        expect(proxy_instance.api_user_content(html, @course, @student, location: @course)).to eq expected
=======
        expect(proxy_instance.api_user_content(html, @course, @student, location: @course.asset_string)).to eq expected
>>>>>>> 9432ec57
      end
    end

    context "sharding" do
      specs_require_sharding

      shared_examples_for "proxy classes that define #url_for" do
        let(:proxy_instance) { raise "set in contexts" }

        before do
          proxy_instance.instance_variable_set(:@domain_root_account, Account.default)
          proxy_instance.extend Rails.application.routes.url_helpers
          proxy_instance.extend ActionDispatch::Routing::UrlFor

          allow(proxy_instance).to receive_messages(
            request: nil,
            get_host_and_protocol_from_request: ["school.instructure.com", "https"],
            url_options: {}
          )
        end

        context "with double testing disable_adding_uuid_verifier_in_api FF" do
          before do
            @html = @shard1.activate do
              a = Account.create!
              student_in_course(account: a, active_all: true)
              @file = attachment_model(context: @course, folder: Folder.root_folders(@course).first)
              <<~HTML
                <img src="/equation_images/1%2520%252B%25201%2520%252B%2520n%2520%252B%25202%250A2%2520%252B%25201n%2520%252B%25202n%250A3%2520%252B%2520n%250Ax%2520%252B%250A4%2520%252B%250An?scale=1">
                <img src="/courses/#{@course.id}/files/#{@file.id}/download?wrap=1" data-api-returntype="File" data-api-endpoint="https://canvas.vanity.edu/api/v1/courses/#{@course.id}/files/#{@file.id}">
                <a href="/courses/#{@course.id}/pages/module-1" data-api-returntype="Page" data-api-endpoint="https://canvas.vanity.edu/api/v1/courses/#{@course.id}/pages/module-1">link</a>
              HTML
            end
          end

          double_testing_with_disable_adding_uuid_verifier_in_api_ff(attachment_variable_name: "file") do
            it "transposes ids in urls, leaving equation images alone" do
              Account.default.disable_feature!(:disable_adding_uuid_verifier_in_api) unless disable_adding_uuid_verifier_in_api
              res = proxy_instance.api_user_content(@html, @course, @student)
              expect(res).to eq <<~HTML
                <img src="https://school.instructure.com/equation_images/1%2520%252B%25201%2520%252B%2520n%2520%252B%25202%250A2%2520%252B%25201n%2520%252B%25202n%250A3%2520%252B%2520n%250Ax%2520%252B%250A4%2520%252B%250An?scale=1" loading="lazy">
                <img src="https://school.instructure.com/courses/#{@shard1.id}~#{@course.local_id}/files/#{@shard1.id}~#{@file.local_id}/download#{disable_adding_uuid_verifier_in_api ? "?" : "?verifier=#{@file.uuid}&amp;"}wrap=1" data-api-returntype="File" data-api-endpoint="https://school.instructure.com/api/v1/courses/#{@shard1.id}~#{@course.local_id}/files/#{@shard1.id}~#{@file.local_id}" loading="lazy">
                <a href="https://school.instructure.com/courses/#{@shard1.id}~#{@course.local_id}/pages/module-1" data-api-returntype="Page" data-api-endpoint="https://school.instructure.com/api/v1/courses/#{@shard1.id}~#{@course.local_id}/pages/module-1">link</a>
              HTML
            end
          end
        end
      end

      context "with non-namespaced proxy class" do
        it_behaves_like "proxy classes that define #url_for" do
          let(:proxy_instance) { klass.new }
        end
      end

      context "with namespaced proxy class" do
        it_behaves_like "proxy classes that define #url_for" do
          let(:proxy_instance) { TestNamespace::TestClass.new }
        end
      end
    end
  end

  describe ".process_incoming_html_content" do
    let(:klass) do
      Class.new do
        extend Api

        def self.request
          @request ||= ActionDispatch::Request.new("HTTP_HOST" => "some-host.com")
        end
      end
    end

    it "adds context to files and remove verifier parameters" do
      course_factory
      attachment_model(context: @course)

      html = <<~HTML
        <div>
          Here are some bad links
          <a href="/files/#{@attachment.id}/download">here</a>
          <a href="/files/#{@attachment.id}/download?verifier=lollercopter&amp;anotherparam=something">here</a>
          <a href="/files/#{@attachment.id}/preview?sneakyparam=haha&amp;verifier=lollercopter&amp;another=blah">here</a>
          <a href="/courses/#{@course.id}/files/#{@attachment.id}/preview?noverifier=here">here</a>
          <a href="/courses/#{@course.id}/files/#{@attachment.id}/download?verifier=lol&amp;a=1">here</a>
          <a href="/courses/#{@course.id}/files/#{@attachment.id}/download?b=2&amp;verifier=something&amp;c=2">here</a>
          <a href="/courses/#{@course.id}/files/#{@attachment.id}/notdownload?b=2&amp;verifier=shouldstay&amp;c=2">but not here</a>
          <a href="http://some-host.com/courses/#{@course.id}/assignments">absolute!</a>
        </div>
      HTML
      fixed_html = klass.process_incoming_html_content(html)
      expect(fixed_html).to eq <<~HTML
        <div>
          Here are some bad links
          <a href="/courses/#{@course.id}/files/#{@attachment.id}/download">here</a>
          <a href="/courses/#{@course.id}/files/#{@attachment.id}/download?anotherparam=something">here</a>
          <a href="/courses/#{@course.id}/files/#{@attachment.id}/preview?sneakyparam=haha&amp;another=blah">here</a>
          <a href="/courses/#{@course.id}/files/#{@attachment.id}/preview?noverifier=here">here</a>
          <a href="/courses/#{@course.id}/files/#{@attachment.id}/download?a=1">here</a>
          <a href="/courses/#{@course.id}/files/#{@attachment.id}/download?b=2&amp;c=2">here</a>
          <a href="/courses/#{@course.id}/files/#{@attachment.id}/notdownload?b=2&amp;verifier=shouldstay&amp;c=2">but not here</a>
          <a href="/courses/#{@course.id}/assignments">absolute!</a>
        </div>
      HTML
    end

    it "passes host and port to Content.process_incoming" do
      expect(Api::Html::Content).to receive(:process_incoming).with(anything, host: "some-host.com", port: 80)
      klass.process_incoming_html_content("<div/>")
    end

    it "doesn't explode with invalid mailtos" do
      html = %(<a href="mailto:spamme%20example.com">beep</a>http://some-host.com/linktotricktheparserintoparsinglinks)
      expect(klass.process_incoming_html_content(html)).to eq html
    end
  end

  describe ".paginate" do
    let(:request) { double("request", query_parameters: {}) }
    let(:response) { double("response", headers: {}) }
    let(:controller) { double("controller", request:, response:, params: {}) }

    describe "#ordered_colection" do
      it "orders a relation" do
        ordered = Api.ordered_collection(Course.all)
        expect(ordered.to_sql).to include('ORDER BY "courses"."id"')
      end
    end

    describe "ordinal collection" do
      let(:collection) { [1, 2, 3] }

      it "does not raise Folio::InvalidPage for pages past the end" do
        controller = double("controller", request:, response:, params: { per_page: 1 })
        expect(Api.paginate(collection, controller, "example.com", page: collection.size + 1))
          .to eq []
      end

      it "does not raise Folio::InvalidPage for integer-equivalent non-Integer pages" do
        expect(Api.paginate(collection, controller, "example.com", page: "1"))
          .to eq collection
      end

      it "raises Folio::InvalidPage for pages <= 0" do
        expect { Api.paginate(collection, controller, "example.com", page: 0) }
          .to raise_error(Folio::InvalidPage)

        expect { Api.paginate(collection, controller, "example.com", page: -1) }
          .to raise_error(Folio::InvalidPage)
      end

      it "raises Folio::InvalidPage for non-integer pages" do
        expect { Api.paginate(collection, controller, "example.com", page: "abc") }
          .to raise_error(Folio::InvalidPage)
      end
    end

    describe "page size limits" do
      let(:collection) { (1..101).to_a }

      context "with no max_per_page argument" do
        it "limits to the default max_per_page" do
          controller = double("controller", request:, response:, params: { per_page: Api::MAX_PER_PAGE + 5 })
          expect(Api.paginate(collection, controller, "example.com").size)
            .to eq Api::MAX_PER_PAGE
        end
      end

      context "with no per_page parameter" do
        it "limits to the default per_page" do
          controller = double("controller", request:, response:, params: {})
          expect(Api.paginate(collection, controller, "example.com").size)
            .to eq Api::PER_PAGE
        end
      end

      context "with per_page parameter > max_per_page argument" do
        let(:controller) { double("controller", request:, response:, params: { per_page: 100 }) }

        it "takes the smaller of the max_per_page arugment and the per_page param" do
          expect(Api.paginate(collection, controller, "example.com", { max_per_page: 75 }).size)
            .to eq 75
        end
      end

      context "with per_page parameter < max_per_page argument" do
        let(:controller) { double("controller", request:, response:, params: { per_page: 75 }) }

        it "takes the smaller of the max_per_page arugment and the per_page param" do
          expect(Api.paginate(collection, controller, "example.com", { max_per_page: 100 }).size)
            .to eq 75
        end
      end
    end
  end

  describe ".jsonapi_paginate" do
    let(:request) { double("request", query_parameters: {}) }
    let(:response) { double("response", headers: {}) }
    let(:controller) { double("controller", request:, response:, params: {}) }
    let(:collection) { [1, 2, 3] }

    it "returns the links in the headers" do
      Api.jsonapi_paginate(collection, controller, "example.com", page: 1, per_page: 1)
      link = controller.response.headers["Link"]
      expect(link).not_to be_empty
      expect(link).to include('<example.com?page=1&per_page=1>; rel="current"')
      expect(link).to include(',<example.com?page=2&per_page=1>; rel="next"')
      expect(link).to include(',<example.com?page=1&per_page=1>; rel="first"')
      expect(link).to include(',<example.com?page=3&per_page=1>; rel="last"')
    end

    it "returns the links in the meta" do
      (data, meta) = Api.jsonapi_paginate(collection, controller, "example.com", page: 1, per_page: 1)
      expect(meta).not_to be_empty
      expect(meta[:pagination][:current]).to eq("example.com?page=1&per_page=1")
      expect(meta[:pagination][:next]).to eq("example.com?page=2&per_page=1")
      expect(meta[:pagination][:last]).to eq("example.com?page=3&per_page=1")
      expect(data).to eq [1]
    end
  end

  describe ".build_links" do
    it "does not build links if not pagination is provided" do
      expect(Api.build_links("www.example.com")).to be_empty
    end

    it "does not build links for empty pages" do
      expect(Api.build_links("www.example.com/", {
                               per_page: 10,
                               current: "",
                               next: "",
                               prev: "",
                               first: "",
                               last: "",
                             })).to be_empty
    end

    it "builds current, next, prev, first, and last links if provided" do
      links = Api.build_links("www.example.com/", {
                                per_page: 10,
                                current: 8,
                                next: 4,
                                prev: 2,
                                first: 1,
                                last: 10,
                              })
      expect(links.all? { |l| l =~ %r{www.example.com/\?} }).to be_truthy
      expect(links.find { |l| l.include?('rel="current"') }).to match(/page=8&per_page=10>/)
      expect(links.find { |l| l.include?('rel="next"') }).to match(/page=4&per_page=10>/)
      expect(links.find { |l| l.include?('rel="prev"') }).to match(/page=2&per_page=10>/)
      expect(links.find { |l| l.include?('rel="first"') }).to match(/page=1&per_page=10>/)
      expect(links.find { |l| l.include?('rel="last"') }).to match(/page=10&per_page=10>/)
    end

    it "maintains query parameters" do
      links = Api.build_links("www.example.com/", {
                                query_parameters: { search: "hihi" },
                                per_page: 10,
                                next: 2,
                              })
      expect(links.first).to eq "<www.example.com/?search=hihi&page=2&per_page=10>; rel=\"next\""
    end

    it "maintains array query parameters" do
      links = Api.build_links("www.example.com/", {
                                query_parameters: { include: ["enrollments"] },
                                per_page: 10,
                                next: 2,
                              })
      qs = "#{CGI.escape("include[]")}=enrollments"
      expect(links.first).to eq "<www.example.com/?#{qs}&page=2&per_page=10>; rel=\"next\""
    end

    it "does not include certain sensitive params in the link headers" do
      links = Api.build_links("www.example.com/", {
                                query_parameters: { access_token: "blah", api_key: "xxx", page: 3, per_page: 10 },
                                per_page: 10,
                                next: 4,
                              })
      expect(links.first).to eq "<www.example.com/?page=4&per_page=10>; rel=\"next\""
    end

    it "prevents link headers from consuming more than 6K of header space" do
      links = Api.build_links("www.example.com/", {
                                query_parameters: { blah: "a" * 2000 },
                                per_page: 10,
                                current: 8,
                                next: 4,
                                prev: 2,
                                first: 1,
                                last: 10,
                              })
      expect(links.all? { |l| l =~ %r{www.example.com/\?} }).to be_truthy
      expect(links.find { |l| l.include?('rel="current"') }).to be_nil
      expect(links.find { |l| l.include?('rel="next"') }).to match(/page=4&per_page=10>/)
      expect(links.find { |l| l.include?('rel="prev"') }).to match(/page=2&per_page=10>/)
      expect(links.find { |l| l.include?('rel="first"') }).to be_nil
      expect(links.find { |l| l.include?('rel="last"') }).to match(/page=10&per_page=10>/)
    end
  end

  describe "#accepts_jsonapi?" do
    let(:test_api_controller) { Class.new { include Api } }

    it "returns true when application/vnd.api+json in the Accept header" do
      controller = test_api_controller.new
      allow(controller).to receive(:request).and_return double(headers: {
                                                                 "Accept" => "application/vnd.api+json"
                                                               })
      expect(controller.accepts_jsonapi?).to be true
    end

    it "returns false when application/vnd.api+json not in the Accept header" do
      controller = test_api_controller.new
      allow(controller).to receive(:request).and_return double(headers: {
                                                                 "Accept" => "application/json"
                                                               })
      expect(controller.accepts_jsonapi?).to be false
    end
  end

  describe ".value_to_array" do
    it "splits comma delimited strings" do
      expect(Api.value_to_array("1,2,3")).to eq %w[1 2 3]
    end

    it "does nothing to arrays" do
      expect(Api.value_to_array(%w[1 2 3])).to eq %w[1 2 3]
    end

    it "returns an empty array for nil" do
      expect(Api.value_to_array(nil)).to eq []
    end
  end

  describe "#templated_url" do
    before do
      @api = TestApiInstance.new Account.default, nil
    end

    it "returns url with a single item" do
      url = @api.templated_url(:account_url, "{courses.account}")
      expect(url).to eq "http://www.example.com/accounts/{courses.account}"
    end

    it "returns url with multiple items" do
      url = @api.templated_url(:course_assignment_url, "{courses.id}", "{courses.assignment}")
      expect(url).to eq "http://www.example.com/courses/{courses.id}/assignments/{courses.assignment}"
    end

    it "returns url with no template items" do
      url = @api.templated_url(:account_url, "1}")
      expect(url).to eq "http://www.example.com/accounts/1%7D"
    end

    it "returns url with a combination of items" do
      url = @api.templated_url(:course_assignment_url, "{courses.id}", "1}")
      expect(url).to eq "http://www.example.com/courses/{courses.id}/assignments/1%7D"
    end
  end
end<|MERGE_RESOLUTION|>--- conflicted
+++ resolved
@@ -924,11 +924,7 @@
           <img src="https://school.instructure.com/users/#{@student.id}/files/#{att2.id}/preview?location=#{location}" loading="lazy" data-api-endpoint="https://school.instructure.com/api/v1/users/#{@student.id}/files/#{att2.id}" data-api-returntype="File">
           <img src="https://dummy-web.test/asdf" loading="lazy">
         HTML
-<<<<<<< HEAD
-        expect(proxy_instance.api_user_content(html, @course, @student, location: @course)).to eq expected
-=======
         expect(proxy_instance.api_user_content(html, @course, @student, location: @course.asset_string)).to eq expected
->>>>>>> 9432ec57
       end
     end
 
