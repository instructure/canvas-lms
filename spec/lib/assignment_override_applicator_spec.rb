--- conflicted
+++ resolved
@@ -495,10 +495,6 @@
         before do
           account = @course.account
           account.enable_feature!(:assign_to_differentiation_tags)
-<<<<<<< HEAD
-          account.enable_feature!(:differentiation_tags)
-=======
->>>>>>> c345be2d
           account.tap do |a|
             a.settings[:allow_assign_to_differentiation_tags] = { value: true }
             a.save!
