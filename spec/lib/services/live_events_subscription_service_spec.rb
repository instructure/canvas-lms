# frozen_string_literal: true

#
# Copyright (C) 2017 - present Instructure, Inc.
#
# This file is part of Canvas.
#
# Canvas is free software: you can redistribute it and/or modify it under
# the terms of the GNU Affero General Public License as published by the Free
# Software Foundation, version 3 of the License.
#
# Canvas is distributed in the hope that it will be useful, but WITHOUT ANY
# WARRANTY; without even the implied warranty of MERCHANTABILITY or FITNESS FOR
# A PARTICULAR PURPOSE. See the GNU Affero General Public License for more
# details.
#
# You should have received a copy of the GNU Affero General Public License along
# with this program. If not, see <http://www.gnu.org/licenses/>.

require_relative "../../spec_helper"
require_dependency "services/live_events_subscription_service"

module Services
  describe LiveEventsSubscriptionService do
    include WebMock::API

    around { |example| Setting.skip_cache(&example) }

    context 'service unavailable' do
      before do
        allow(Canvas::DynamicSettings).to receive(:find).with(any_args).and_call_original
        allow(Canvas::DynamicSettings).to receive(:find)
          .with('live-events-subscription-service', default_ttl: 5.minutes)
          .and_return(nil)
      end

      describe '.available?' do
        it 'returns false if the service is not configured' do
          expect(LiveEventsSubscriptionService.available?).to eq false
        end
      end
    end

    context 'service available' do
      before do
        allow(Canvas::DynamicSettings).to receive(:find)
          .with('live-events-subscription-service', default_ttl: 5.minutes)
          .and_return({
                        'app-host' => 'http://example.com',
                      })
        allow(Canvas::DynamicSettings).to receive(:find)
          .with('canvas')
          .and_return({
                        'signing-secret' => 'astringthatisactually32byteslong',
                        'encryption-secret' => 'astringthatisactually32byteslong'
                      })
      end

      let(:developer_key) do
        developer_key = double
        allow(developer_key).to receive(:global_id).and_return(10_000_000_000_003)
        developer_key
      end

      let(:non_root_account_context) do
<<<<<<< HEAD
        non_root_account = double()
        allow(non_root_account).to receive(:global_root_account_id).and_return(10000000000007)
=======
        non_root_account = double
        allow(non_root_account).to receive(:global_root_account_id).and_return(10_000_000_000_007)
>>>>>>> 0c292493
        non_root_account
      end

      let(:root_account_context) do
        root_account = double()
        allow(root_account).to receive(:global_root_account_id).and_return(nil)
        allow(root_account).to receive(:global_id).and_return(10_000_000_000_004)
        root_account
      end

      let(:root_account_object) do
        root_account_object = double()
        allow(root_account_object).to receive(:uuid).and_return('random-account-uuid')
        root_account_object
      end

      let(:product_family) do
        product_family = double()
        allow(product_family).to receive(:developer_key).and_return(developer_key)
        product_family
      end

      let(:tool_proxy) do
        tool_proxy = double()
        allow(tool_proxy).to receive(:id).and_return('1')
        allow(tool_proxy).to receive(:guid).and_return('151b52cd-d670-49fb-bf65-6a327e3aaca0')
        allow(tool_proxy).to receive(:product_family).and_return(product_family)
        tool_proxy
      end

      describe '.available?' do
        it 'returns true if the service is configured' do
          expect(LiveEventsSubscriptionService.available?).to eq true
        end
      end

      describe '.destroy_all_tool_proxy_subscriptions' do
        it 'makes the expected request' do
          allow(tool_proxy).to receive(:context).and_return(root_account_context)
          allow(root_account_context).to receive(:root_account).and_return(root_account_object)
          expect(HTTParty).to receive(:send) do |method, endpoint, options|
            expect(method).to eq(:delete)
            expect(endpoint).to eq('http://example.com/api/subscriptions')
            jwt = CanvasSecurity::ServicesJwt.new(options[:headers]['Authorization'].gsub('Bearer ', ''), false).original_token
            expect(jwt["DeveloperKey"]).to eq('10000000000003')
            expect(jwt["RootAccountId"]).to eq('10000000000004')
            expect(jwt["sub"]).to eq('ltiToolProxy:151b52cd-d670-49fb-bf65-6a327e3aaca0')
          end
          LiveEventsSubscriptionService.destroy_all_tool_proxy_subscriptions(tool_proxy)
        end
      end

      describe '.destroy_tool_proxy_subscription' do
        it 'makes the expected request' do
          allow(tool_proxy).to receive(:context).and_return(root_account_context)
          allow(root_account_context).to receive(:root_account).and_return(root_account_object)
          expect(HTTParty).to receive(:send) do |method, endpoint, options|
            expect(method).to eq(:delete)
            expect(endpoint).to eq('http://example.com/api/subscriptions/subscription_id')
            jwt = CanvasSecurity::ServicesJwt.new(options[:headers]['Authorization'].gsub('Bearer ', ''), false).original_token
            expect(jwt["DeveloperKey"]).to eq('10000000000003')
            expect(jwt["RootAccountId"]).to eq('10000000000004')
            expect(jwt["RootAccountUUID"]).to eq('random-account-uuid')
            expect(jwt["sub"]).to eq('ltiToolProxy:151b52cd-d670-49fb-bf65-6a327e3aaca0')
          end
          LiveEventsSubscriptionService.destroy_tool_proxy_subscription(tool_proxy, 'subscription_id')
        end
      end

      describe '.tool_proxy_subscription' do
        it 'makes the expected request' do
          allow(tool_proxy).to receive(:context).and_return(non_root_account_context)
          allow(non_root_account_context).to receive(:root_account).and_return(root_account_object)
          expect(HTTParty).to receive(:send) do |method, endpoint, options|
            expect(method).to eq(:get)
            expect(endpoint).to eq('http://example.com/api/subscriptions/subscription_id')
            jwt = CanvasSecurity::ServicesJwt.new(options[:headers]['Authorization'].gsub('Bearer ', ''), false).original_token
            expect(jwt["DeveloperKey"]).to eq('10000000000003')
            expect(jwt["RootAccountId"]).to eq('10000000000007')
            expect(jwt["RootAccountUUID"]).to eq('random-account-uuid')
            expect(jwt["sub"]).to eq('ltiToolProxy:151b52cd-d670-49fb-bf65-6a327e3aaca0')
          end
          LiveEventsSubscriptionService.tool_proxy_subscription(tool_proxy, 'subscription_id')
        end
      end

      describe '.tool_proxy_subscriptions' do
        it 'makes the expected request' do
          allow(tool_proxy).to receive(:context).and_return(non_root_account_context)
          allow(non_root_account_context).to receive(:root_account).and_return(root_account_object)
          expect(HTTParty).to receive(:send) do |method, endpoint, options|
            expect(method).to eq(:get)
            expect(endpoint).to eq('http://example.com/api/root_account_subscriptions')
            jwt = CanvasSecurity::ServicesJwt.new(options[:headers]['Authorization'].gsub('Bearer ', ''), false).original_token
            expect(jwt["DeveloperKey"]).to eq('10000000000003')
            expect(jwt["RootAccountId"]).to eq('10000000000007')
            expect(jwt["RootAccountUUID"]).to eq('random-account-uuid')
            expect(jwt["sub"]).to eq('ltiToolProxy:151b52cd-d670-49fb-bf65-6a327e3aaca0')
          end
          LiveEventsSubscriptionService.tool_proxy_subscriptions(tool_proxy)
        end
      end

      describe '.create_tool_proxy_subscription' do
        it 'makes the expected request' do
          allow(tool_proxy).to receive(:context).and_return(root_account_context)
          allow(root_account_context).to receive(:root_account).and_return(root_account_object)
          subscription = { 'my' => 'subscription' }

          expect(HTTParty).to receive(:send) do |method, endpoint, options|
            expect(method).to eq(:post)
            expect(endpoint).to eq('http://example.com/api/subscriptions')
            expect(options[:headers]['Content-Type']).to eq('application/json')
            jwt = CanvasSecurity::ServicesJwt.new(options[:headers]['Authorization'].gsub('Bearer ', ''), false).original_token
            expect(jwt['DeveloperKey']).to eq('10000000000003')
            expect(jwt["RootAccountId"]).to eq('10000000000004')
            expect(jwt["RootAccountUUID"]).to eq('random-account-uuid')
            expect(jwt['sub']).to eq('ltiToolProxy:151b52cd-d670-49fb-bf65-6a327e3aaca0')
            expect(JSON.parse(options[:body])).to eq(subscription)
          end

          LiveEventsSubscriptionService.create_tool_proxy_subscription(tool_proxy, subscription)
        end
      end

      describe '.update_tool_proxy_subscription' do
        it 'makes the expected request' do
          allow(tool_proxy).to receive(:context).and_return(root_account_context)
          allow(root_account_context).to receive(:root_account).and_return(root_account_object)
          subscription = { 'my' => 'subscription', 'Id' => '1234' }

          expect(HTTParty).to receive(:send) do |method, endpoint, options|
            expect(method).to eq(:put)
            expect(endpoint).to eq('http://example.com/api/subscriptions/1234')
            expect(options[:headers]['Content-Type']).to eq('application/json')
            jwt = CanvasSecurity::ServicesJwt.new(options[:headers]['Authorization'].gsub('Bearer ', ''), false).original_token
            expect(jwt['DeveloperKey']).to eq('10000000000003')
            expect(jwt["RootAccountId"]).to eq('10000000000004')
            expect(jwt["RootAccountUUID"]).to eq('random-account-uuid')
            expect(jwt['sub']).to eq('ltiToolProxy:151b52cd-d670-49fb-bf65-6a327e3aaca0')
            expect(JSON.parse(options[:body])).to eq(subscription)
          end

          LiveEventsSubscriptionService.update_tool_proxy_subscription(tool_proxy, 'subscription_id', subscription)
        end
      end

      context 'timeout protection' do
        it 'throws an exception for .tool_proxy_subscriptions' do
          allow(tool_proxy).to receive(:context).and_return(root_account_context)
          allow(root_account_context).to receive(:root_account).and_return(root_account_object)
          expect(Timeout).to receive(:timeout).and_raise(Timeout::Error)
          expect(Canvas::Errors).to receive(:capture_exception)
          expect { LiveEventsSubscriptionService.tool_proxy_subscriptions(tool_proxy) }.to raise_error(Timeout::Error)
        end
      end
    end
  end
end<|MERGE_RESOLUTION|>--- conflicted
+++ resolved
@@ -63,37 +63,32 @@
       end
 
       let(:non_root_account_context) do
-<<<<<<< HEAD
-        non_root_account = double()
-        allow(non_root_account).to receive(:global_root_account_id).and_return(10000000000007)
-=======
         non_root_account = double
         allow(non_root_account).to receive(:global_root_account_id).and_return(10_000_000_000_007)
->>>>>>> 0c292493
         non_root_account
       end
 
       let(:root_account_context) do
-        root_account = double()
+        root_account = double
         allow(root_account).to receive(:global_root_account_id).and_return(nil)
         allow(root_account).to receive(:global_id).and_return(10_000_000_000_004)
         root_account
       end
 
       let(:root_account_object) do
-        root_account_object = double()
+        root_account_object = double
         allow(root_account_object).to receive(:uuid).and_return('random-account-uuid')
         root_account_object
       end
 
       let(:product_family) do
-        product_family = double()
+        product_family = double
         allow(product_family).to receive(:developer_key).and_return(developer_key)
         product_family
       end
 
       let(:tool_proxy) do
-        tool_proxy = double()
+        tool_proxy = double
         allow(tool_proxy).to receive(:id).and_return('1')
         allow(tool_proxy).to receive(:guid).and_return('151b52cd-d670-49fb-bf65-6a327e3aaca0')
         allow(tool_proxy).to receive(:product_family).and_return(product_family)
