# frozen_string_literal: true

#
# Copyright (C) 2017 - present Instructure, Inc.
#
# This file is part of Canvas.
#
# Canvas is free software: you can redistribute it and/or modify it under
# the terms of the GNU Affero General Public License as published by the Free
# Software Foundation, version 3 of the License.
#
# Canvas is distributed in the hope that it will be useful, but WITHOUT ANY
# WARRANTY; without even the implied warranty of MERCHANTABILITY or FITNESS FOR
# A PARTICULAR PURPOSE. See the GNU Affero General Public License for more
# details.
#
# You should have received a copy of the GNU Affero General Public License along
# with this program. If not, see <http://www.gnu.org/licenses/>.

require_relative "../../spec_helper"
require_dependency "services/live_events_subscription_service"

module Services
  describe LiveEventsSubscriptionService do
    include WebMock::API

    around { |example| Setting.skip_cache(&example) }

    context 'service unavailable' do
      before do
        allow(Canvas::DynamicSettings).to receive(:find).with(any_args).and_call_original
        allow(Canvas::DynamicSettings).to receive(:find)
          .with('live-events-subscription-service', default_ttl: 5.minutes)
          .and_return(nil)
      end

      describe '.available?' do
        it 'returns false if the service is not configured' do
          expect(LiveEventsSubscriptionService.available?).to eq false
        end
      end
    end

    context 'service available' do
      before do
        allow(Canvas::DynamicSettings).to receive(:find)
          .with('live-events-subscription-service', default_ttl: 5.minutes)
          .and_return({
            'app-host' => 'http://example.com',
          })
        allow(Canvas::DynamicSettings).to receive(:find)
          .with('canvas')
          .and_return({
            'signing-secret' => 'astringthatisactually32byteslong',
            'encryption-secret' => 'astringthatisactually32byteslong'
          })
      end

      let(:developer_key) do
        developer_key = double
        allow(developer_key).to receive(:global_id).and_return(10000000000003)
        developer_key
      end

      let(:non_root_account_context) do
        non_root_account = double()
        allow(non_root_account).to receive(:global_root_account_id).and_return(10000000000007)
        non_root_account
      end

      let(:root_account_context) do
        root_account = double()
        allow(root_account).to receive(:global_root_account_id).and_return(nil)
        allow(root_account).to receive(:global_id).and_return(10000000000004)
        root_account
      end

      let(:root_account_object) do
        root_account_object = double()
        allow(root_account_object).to receive(:uuid).and_return('random-account-uuid')
        root_account_object
      end

      let(:product_family) do
        product_family = double()
        allow(product_family).to receive(:developer_key).and_return(developer_key)
        product_family
      end

      let(:tool_proxy) do
        tool_proxy = double()
        allow(tool_proxy).to receive(:id).and_return('1')
        allow(tool_proxy).to receive(:guid).and_return('151b52cd-d670-49fb-bf65-6a327e3aaca0')
        allow(tool_proxy).to receive(:product_family).and_return(product_family)
        tool_proxy
      end

      describe '.available?' do
        it 'returns true if the service is configured' do
          expect(LiveEventsSubscriptionService.available?).to eq true
        end
      end

      describe '.destroy_all_tool_proxy_subscriptions' do
        it 'makes the expected request' do
          allow(tool_proxy).to receive(:context).and_return(root_account_context)
          allow(root_account_context).to receive(:root_account).and_return(root_account_object)
          expect(HTTParty).to receive(:send) do |method, endpoint, options|
            expect(method).to eq(:delete)
            expect(endpoint).to eq('http://example.com/api/subscriptions')
<<<<<<< HEAD
            jwt = Canvas::Security::ServicesJwt.new(options[:headers]['Authorization'].gsub('Bearer ',''), false).original_token
=======
            jwt = CanvasSecurity::ServicesJwt.new(options[:headers]['Authorization'].gsub('Bearer ', ''), false).original_token
>>>>>>> 75b2b932
            expect(jwt["DeveloperKey"]).to eq('10000000000003')
            expect(jwt["RootAccountId"]).to eq('10000000000004')
            expect(jwt["sub"]).to eq('ltiToolProxy:151b52cd-d670-49fb-bf65-6a327e3aaca0')
          end
          LiveEventsSubscriptionService.destroy_all_tool_proxy_subscriptions(tool_proxy)
        end
      end

      describe '.destroy_tool_proxy_subscription' do
        it 'makes the expected request' do
          allow(tool_proxy).to receive(:context).and_return(root_account_context)
          allow(root_account_context).to receive(:root_account).and_return(root_account_object)
          expect(HTTParty).to receive(:send) do |method, endpoint, options|
            expect(method).to eq(:delete)
            expect(endpoint).to eq('http://example.com/api/subscriptions/subscription_id')
<<<<<<< HEAD
            jwt = Canvas::Security::ServicesJwt.new(options[:headers]['Authorization'].gsub('Bearer ',''), false).original_token
=======
            jwt = CanvasSecurity::ServicesJwt.new(options[:headers]['Authorization'].gsub('Bearer ', ''), false).original_token
>>>>>>> 75b2b932
            expect(jwt["DeveloperKey"]).to eq('10000000000003')
            expect(jwt["RootAccountId"]).to eq('10000000000004')
            expect(jwt["RootAccountUUID"]).to eq('random-account-uuid')
            expect(jwt["sub"]).to eq('ltiToolProxy:151b52cd-d670-49fb-bf65-6a327e3aaca0')
          end
          LiveEventsSubscriptionService.destroy_tool_proxy_subscription(tool_proxy, 'subscription_id')
        end
      end

      describe '.tool_proxy_subscription' do
        it 'makes the expected request' do
          allow(tool_proxy).to receive(:context).and_return(non_root_account_context)
          allow(non_root_account_context).to receive(:root_account).and_return(root_account_object)
          expect(HTTParty).to receive(:send) do |method, endpoint, options|
            expect(method).to eq(:get)
            expect(endpoint).to eq('http://example.com/api/subscriptions/subscription_id')
<<<<<<< HEAD
            jwt = Canvas::Security::ServicesJwt.new(options[:headers]['Authorization'].gsub('Bearer ',''), false).original_token
=======
            jwt = CanvasSecurity::ServicesJwt.new(options[:headers]['Authorization'].gsub('Bearer ', ''), false).original_token
>>>>>>> 75b2b932
            expect(jwt["DeveloperKey"]).to eq('10000000000003')
            expect(jwt["RootAccountId"]).to eq('10000000000007')
            expect(jwt["RootAccountUUID"]).to eq('random-account-uuid')
            expect(jwt["sub"]).to eq('ltiToolProxy:151b52cd-d670-49fb-bf65-6a327e3aaca0')
          end
          LiveEventsSubscriptionService.tool_proxy_subscription(tool_proxy, 'subscription_id')
        end
      end

      describe '.tool_proxy_subscriptions' do
        it 'makes the expected request' do
          allow(tool_proxy).to receive(:context).and_return(non_root_account_context)
          allow(non_root_account_context).to receive(:root_account).and_return(root_account_object)
          expect(HTTParty).to receive(:send) do |method, endpoint, options|
            expect(method).to eq(:get)
            expect(endpoint).to eq('http://example.com/api/root_account_subscriptions')
<<<<<<< HEAD
            jwt = Canvas::Security::ServicesJwt.new(options[:headers]['Authorization'].gsub('Bearer ',''), false).original_token
=======
            jwt = CanvasSecurity::ServicesJwt.new(options[:headers]['Authorization'].gsub('Bearer ', ''), false).original_token
>>>>>>> 75b2b932
            expect(jwt["DeveloperKey"]).to eq('10000000000003')
            expect(jwt["RootAccountId"]).to eq('10000000000007')
            expect(jwt["RootAccountUUID"]).to eq('random-account-uuid')
            expect(jwt["sub"]).to eq('ltiToolProxy:151b52cd-d670-49fb-bf65-6a327e3aaca0')
          end
          LiveEventsSubscriptionService.tool_proxy_subscriptions(tool_proxy)
        end
      end

      describe '.create_tool_proxy_subscription' do
        it 'makes the expected request' do
          allow(tool_proxy).to receive(:context).and_return(root_account_context)
          allow(root_account_context).to receive(:root_account).and_return(root_account_object)
          subscription = { 'my' => 'subscription' }

          expect(HTTParty).to receive(:send) do |method, endpoint, options|
            expect(method).to eq(:post)
            expect(endpoint).to eq('http://example.com/api/subscriptions')
            expect(options[:headers]['Content-Type']).to eq('application/json')
<<<<<<< HEAD
            jwt = Canvas::Security::ServicesJwt.new(options[:headers]['Authorization'].gsub('Bearer ',''), false).original_token
=======
            jwt = CanvasSecurity::ServicesJwt.new(options[:headers]['Authorization'].gsub('Bearer ', ''), false).original_token
>>>>>>> 75b2b932
            expect(jwt['DeveloperKey']).to eq('10000000000003')
            expect(jwt["RootAccountId"]).to eq('10000000000004')
            expect(jwt["RootAccountUUID"]).to eq('random-account-uuid')
            expect(jwt['sub']).to eq('ltiToolProxy:151b52cd-d670-49fb-bf65-6a327e3aaca0')
            expect(JSON.parse(options[:body])).to eq(subscription)
          end

          LiveEventsSubscriptionService.create_tool_proxy_subscription(tool_proxy, subscription)
        end
      end

      describe '.update_tool_proxy_subscription' do
        it 'makes the expected request' do
          allow(tool_proxy).to receive(:context).and_return(root_account_context)
          allow(root_account_context).to receive(:root_account).and_return(root_account_object)
          subscription = { 'my' => 'subscription', 'Id' => '1234' }

          expect(HTTParty).to receive(:send) do |method, endpoint, options|
            expect(method).to eq(:put)
            expect(endpoint).to eq('http://example.com/api/subscriptions/1234')
            expect(options[:headers]['Content-Type']).to eq('application/json')
<<<<<<< HEAD
            jwt = Canvas::Security::ServicesJwt.new(options[:headers]['Authorization'].gsub('Bearer ',''), false).original_token
=======
            jwt = CanvasSecurity::ServicesJwt.new(options[:headers]['Authorization'].gsub('Bearer ', ''), false).original_token
>>>>>>> 75b2b932
            expect(jwt['DeveloperKey']).to eq('10000000000003')
            expect(jwt["RootAccountId"]).to eq('10000000000004')
            expect(jwt["RootAccountUUID"]).to eq('random-account-uuid')
            expect(jwt['sub']).to eq('ltiToolProxy:151b52cd-d670-49fb-bf65-6a327e3aaca0')
            expect(JSON.parse(options[:body])).to eq(subscription)
          end

          LiveEventsSubscriptionService.update_tool_proxy_subscription(tool_proxy, 'subscription_id', subscription)
        end
      end

      context 'timeout protection' do
        it 'throws an exception for .tool_proxy_subscriptions' do
          allow(tool_proxy).to receive(:context).and_return(root_account_context)
          allow(root_account_context).to receive(:root_account).and_return(root_account_object)
          expect(Timeout).to receive(:timeout).and_raise(Timeout::Error)
          expect(Canvas::Errors).to receive(:capture_exception)
          expect { LiveEventsSubscriptionService.tool_proxy_subscriptions(tool_proxy) }.to raise_error(Timeout::Error)
        end
      end
    end
  end
end<|MERGE_RESOLUTION|>--- conflicted
+++ resolved
@@ -46,14 +46,14 @@
         allow(Canvas::DynamicSettings).to receive(:find)
           .with('live-events-subscription-service', default_ttl: 5.minutes)
           .and_return({
-            'app-host' => 'http://example.com',
-          })
+                        'app-host' => 'http://example.com',
+                      })
         allow(Canvas::DynamicSettings).to receive(:find)
           .with('canvas')
           .and_return({
-            'signing-secret' => 'astringthatisactually32byteslong',
-            'encryption-secret' => 'astringthatisactually32byteslong'
-          })
+                        'signing-secret' => 'astringthatisactually32byteslong',
+                        'encryption-secret' => 'astringthatisactually32byteslong'
+                      })
       end
 
       let(:developer_key) do
@@ -108,11 +108,7 @@
           expect(HTTParty).to receive(:send) do |method, endpoint, options|
             expect(method).to eq(:delete)
             expect(endpoint).to eq('http://example.com/api/subscriptions')
-<<<<<<< HEAD
-            jwt = Canvas::Security::ServicesJwt.new(options[:headers]['Authorization'].gsub('Bearer ',''), false).original_token
-=======
-            jwt = CanvasSecurity::ServicesJwt.new(options[:headers]['Authorization'].gsub('Bearer ', ''), false).original_token
->>>>>>> 75b2b932
+            jwt = CanvasSecurity::ServicesJwt.new(options[:headers]['Authorization'].gsub('Bearer ', ''), false).original_token
             expect(jwt["DeveloperKey"]).to eq('10000000000003')
             expect(jwt["RootAccountId"]).to eq('10000000000004')
             expect(jwt["sub"]).to eq('ltiToolProxy:151b52cd-d670-49fb-bf65-6a327e3aaca0')
@@ -128,11 +124,7 @@
           expect(HTTParty).to receive(:send) do |method, endpoint, options|
             expect(method).to eq(:delete)
             expect(endpoint).to eq('http://example.com/api/subscriptions/subscription_id')
-<<<<<<< HEAD
-            jwt = Canvas::Security::ServicesJwt.new(options[:headers]['Authorization'].gsub('Bearer ',''), false).original_token
-=======
-            jwt = CanvasSecurity::ServicesJwt.new(options[:headers]['Authorization'].gsub('Bearer ', ''), false).original_token
->>>>>>> 75b2b932
+            jwt = CanvasSecurity::ServicesJwt.new(options[:headers]['Authorization'].gsub('Bearer ', ''), false).original_token
             expect(jwt["DeveloperKey"]).to eq('10000000000003')
             expect(jwt["RootAccountId"]).to eq('10000000000004')
             expect(jwt["RootAccountUUID"]).to eq('random-account-uuid')
@@ -149,11 +141,7 @@
           expect(HTTParty).to receive(:send) do |method, endpoint, options|
             expect(method).to eq(:get)
             expect(endpoint).to eq('http://example.com/api/subscriptions/subscription_id')
-<<<<<<< HEAD
-            jwt = Canvas::Security::ServicesJwt.new(options[:headers]['Authorization'].gsub('Bearer ',''), false).original_token
-=======
-            jwt = CanvasSecurity::ServicesJwt.new(options[:headers]['Authorization'].gsub('Bearer ', ''), false).original_token
->>>>>>> 75b2b932
+            jwt = CanvasSecurity::ServicesJwt.new(options[:headers]['Authorization'].gsub('Bearer ', ''), false).original_token
             expect(jwt["DeveloperKey"]).to eq('10000000000003')
             expect(jwt["RootAccountId"]).to eq('10000000000007')
             expect(jwt["RootAccountUUID"]).to eq('random-account-uuid')
@@ -170,11 +158,7 @@
           expect(HTTParty).to receive(:send) do |method, endpoint, options|
             expect(method).to eq(:get)
             expect(endpoint).to eq('http://example.com/api/root_account_subscriptions')
-<<<<<<< HEAD
-            jwt = Canvas::Security::ServicesJwt.new(options[:headers]['Authorization'].gsub('Bearer ',''), false).original_token
-=======
-            jwt = CanvasSecurity::ServicesJwt.new(options[:headers]['Authorization'].gsub('Bearer ', ''), false).original_token
->>>>>>> 75b2b932
+            jwt = CanvasSecurity::ServicesJwt.new(options[:headers]['Authorization'].gsub('Bearer ', ''), false).original_token
             expect(jwt["DeveloperKey"]).to eq('10000000000003')
             expect(jwt["RootAccountId"]).to eq('10000000000007')
             expect(jwt["RootAccountUUID"]).to eq('random-account-uuid')
@@ -194,11 +178,7 @@
             expect(method).to eq(:post)
             expect(endpoint).to eq('http://example.com/api/subscriptions')
             expect(options[:headers]['Content-Type']).to eq('application/json')
-<<<<<<< HEAD
-            jwt = Canvas::Security::ServicesJwt.new(options[:headers]['Authorization'].gsub('Bearer ',''), false).original_token
-=======
-            jwt = CanvasSecurity::ServicesJwt.new(options[:headers]['Authorization'].gsub('Bearer ', ''), false).original_token
->>>>>>> 75b2b932
+            jwt = CanvasSecurity::ServicesJwt.new(options[:headers]['Authorization'].gsub('Bearer ', ''), false).original_token
             expect(jwt['DeveloperKey']).to eq('10000000000003')
             expect(jwt["RootAccountId"]).to eq('10000000000004')
             expect(jwt["RootAccountUUID"]).to eq('random-account-uuid')
@@ -220,11 +200,7 @@
             expect(method).to eq(:put)
             expect(endpoint).to eq('http://example.com/api/subscriptions/1234')
             expect(options[:headers]['Content-Type']).to eq('application/json')
-<<<<<<< HEAD
-            jwt = Canvas::Security::ServicesJwt.new(options[:headers]['Authorization'].gsub('Bearer ',''), false).original_token
-=======
-            jwt = CanvasSecurity::ServicesJwt.new(options[:headers]['Authorization'].gsub('Bearer ', ''), false).original_token
->>>>>>> 75b2b932
+            jwt = CanvasSecurity::ServicesJwt.new(options[:headers]['Authorization'].gsub('Bearer ', ''), false).original_token
             expect(jwt['DeveloperKey']).to eq('10000000000003')
             expect(jwt["RootAccountId"]).to eq('10000000000004')
             expect(jwt["RootAccountUUID"]).to eq('random-account-uuid')
