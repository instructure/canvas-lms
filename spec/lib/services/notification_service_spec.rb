--- conflicted
+++ resolved
@@ -102,21 +102,12 @@
         @message.deliver
       end
 
-<<<<<<< HEAD
-      it "processes push notification message type for New Topic" do
-        test_push_notification("New Topic")
-      end
-
-      it "processes push notification message type for New Reply" do
-        test_push_notification("New Reply")
-=======
       it "processes push notification message type for New Discussion Topic" do
         test_push_notification("New Discussion Topic")
       end
 
       it "processes push notification message type for New Discussion Entry" do
         test_push_notification("New Discussion Entry")
->>>>>>> 82f3398e
       end
 
       it "throws error if cannot connect to queue" do
