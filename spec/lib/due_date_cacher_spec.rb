--- conflicted
+++ resolved
@@ -252,7 +252,7 @@
     end
 
     it "queues a delayed job in a singleton if given no assignments and no singleton option" do
-      @instance = double()
+      @instance = double
       expect(DueDateCacher).to receive(:new).and_return(@instance)
       expect(@instance).to receive(:delay_if_production)
         .with(
@@ -265,7 +265,7 @@
     end
 
     it "queues a delayed job in a singleton if given no assignments and a singleton option" do
-      @instance = double()
+      @instance = double
       expect(DueDateCacher).to receive(:new).and_return(@instance)
       expect(@instance).to receive(:delay_if_production)
         .with(singleton: "what:up:dog", max_attempts: 10)
@@ -308,40 +308,35 @@
     let(:instance) { instance_double("DueDateCacher", recompute: nil) }
 
     it "accepts a User" do
-      expect {
+      expect do
         DueDateCacher.with_executing_user(student) do
           DueDateCacher.recompute_course(course, run_immediately: true)
         end
-      }.not_to raise_error
+      end.not_to raise_error
     end
 
     it "accepts a user ID" do
-<<<<<<< HEAD
-      expect {
-        DueDateCacher.with_executing_user(student) do
-=======
       expect do
         DueDateCacher.with_executing_user(student.id) do
->>>>>>> 0c292493
           DueDateCacher.recompute_course(course, run_immediately: true)
         end
-      }.not_to raise_error
+      end.not_to raise_error
     end
 
     it "accepts a nil value" do
-      expect {
+      expect do
         DueDateCacher.with_executing_user(nil) do
           DueDateCacher.recompute_course(course, run_immediately: true)
         end
-      }.not_to raise_error
+      end.not_to raise_error
     end
 
     it "raises an error if no argument is given" do
-      expect {
+      expect do
         DueDateCacher.with_executing_user do
           DueDateCacher.recompute_course(course, run_immediately: true)
         end
-      }.to raise_error(ArgumentError)
+      end.to raise_error(ArgumentError)
     end
   end
 
@@ -1065,9 +1060,9 @@
         end
 
         it "creates an AnonymousOrModerationEvent for each updated submission" do
-          expect {
+          expect do
             DueDateCacher.recompute(assignment, executing_user: teacher)
-          }.to change {
+          end.to change {
             AnonymousOrModerationEvent.where(assignment: assignment, event_type: event_type).count
           }.by(1)
         end
@@ -1094,9 +1089,9 @@
         end
 
         it "creates an AnonymousOrModerationEvent for each updated submission" do
-          expect {
+          expect do
             DueDateCacher.recompute(assignment, executing_user: teacher)
-          }.to change {
+          end.to change {
             AnonymousOrModerationEvent.where(assignment: assignment, event_type: event_type).count
           }.by(1)
         end
@@ -1123,9 +1118,9 @@
         end
 
         it "creates an AnonymousOrModerationEvent for each updated submission" do
-          expect {
+          expect do
             DueDateCacher.recompute(assignment, executing_user: teacher)
-          }.to change {
+          end.to change {
             AnonymousOrModerationEvent.where(assignment: assignment, event_type: event_type).count
           }.by(1)
         end
@@ -1150,9 +1145,9 @@
           )
         end
 
-        expect {
+        expect do
           DueDateCacher.recompute(assignment, executing_user: teacher)
-        }.not_to change {
+        end.not_to change {
           AnonymousOrModerationEvent.where(assignment: assignment, event_type: 'submission_updated').count
         }
       end
@@ -1164,9 +1159,9 @@
         assignment = course.assignments.create!(title: 'zzz', anonymous_grading: true)
       end
 
-      expect {
+      expect do
         DueDateCacher.recompute(assignment)
-      }.not_to change {
+      end.not_to change {
         AnonymousOrModerationEvent.where(assignment: assignment, event_type: 'submission_updated').count
       }
     end
