require File.expand_path(File.dirname(__FILE__) + '/../spec_helper.rb')
require 'delayed/testing'

describe BrandConfigRegenerator do
  let(:new_brand_config) { BrandConfig.for(variables: {"ic-brand-primary" => "green"}) }
  def setup_account_family_with_configs
    @parent_account = Account.default
    @parent_account.enable_feature!(:use_new_styles)
    @parent_account.brand_config = @parent_config = BrandConfig.for(variables: {"ic-brand-primary" => "red"})
    @parent_config.save!
    @parent_account.save!
    @parent_shared_config = @parent_account.shared_brand_configs.create!(
      name: 'parent theme',
      brand_config_md5: @parent_config.md5
    )

    @child_account = Account.create!(parent_account: @parent_account, name: 'child')
    @child_account.brand_config = @child_config = BrandConfig.for(variables: {"ic-brand-global-nav-bgd" => "white"}, parent_md5: @parent_config.md5)
    @child_config.save!
    @child_account.save!
    @child_shared_config = @child_account.shared_brand_configs.create!(
      name: 'child theme',
      brand_config_md5: @child_config.md5
    )

    @grand_child_account = Account.create!(parent_account: @child_account, name: 'grand_child')
    @grand_child_account.brand_config = @grand_child_config = BrandConfig.for(variables: {"ic-brand-global-nav-avatar-border" => "blue"}, parent_md5: @child_config.md5)
    @grand_child_config.save!
    @grand_child_account.save!
    @grand_child_shared_config = @grand_child_account.shared_brand_configs.create!(
      name: 'grandchild theme',
      brand_config_md5: @grand_child_config.md5
    )
  end

  it "generates the right child brand configs and SharedBrandConfigs within subaccounts" do
    setup_account_family_with_configs

    second_config = BrandConfig.for(variables: {"ic-brand-primary" => "orange"}, parent_md5: @child_config.md5)
    second_config.save!
    @second_shared_config = @grand_child_account.shared_brand_configs.create!(
      name: 'second theme',
      brand_config_md5: second_config.md5
    )

    regenerator = BrandConfigRegenerator.new(@parent_account, user, new_brand_config)

    # 5 = 2 "inheriting" accounts + 3 "inheriting" shared configs
    brandable_css_stub = BrandableCSS.stubs(:compile_brand!).times(5)
    Delayed::Testing.drain
    expect(brandable_css_stub).to be_verified
    expect(regenerator.progresses.count).to eq(5)

    # make sure the child account's brand config is based on this new brand config
    expect(@child_account.reload.brand_config.parent).to eq(new_brand_config)
    # make sure the shared brand configs in the child account are all based this new config
    expect(@child_shared_config.reload.brand_config.parent).to eq(new_brand_config)
    # make sure the child'd active theme still is the same as its SharedBrandConfig named 'child theme'
    expect(@child_shared_config.brand_config).to eq(@child_account.brand_config)

    # make sure the same for the grandchild account.
    # (that all of it's configs point to the new one made for the child account)
    expect(@grand_child_account.reload.brand_config.parent).to eq(@child_account.brand_config)
    expect(@grand_child_shared_config.reload.brand_config.parent).to eq(@child_account.brand_config)
    expect(@grand_child_shared_config.brand_config).to eq(@grand_child_account.brand_config)

    # check the extra SavedBrandConfig in the grandchild to make sure it got regerated too
    expect(@second_shared_config.reload.brand_config.parent).to eq(@child_account.brand_config)
  end

  it "handles orphan themes that were not decendant of @parent_account" do
    setup_account_family_with_configs

    bogus_config = BrandConfig.for(variables: {"ic-brand-primary" => "brown"})
    bogus_config.save!

    @child_account.brand_config = child_config = BrandConfig.for(
      variables: {"ic-brand-primary" => "brown"},
      parent_md5: bogus_config.md5
    )
    child_config.save!
    @child_account.save!

    regenerator = BrandConfigRegenerator.new(@parent_account, user, new_brand_config)

    brandable_css_stub = BrandableCSS.stubs(:compile_brand!).times(4)
    Delayed::Testing.drain
    expect(brandable_css_stub).to be_verified
    expect(regenerator.progresses.count).to eq(4)

    expect(@child_account.reload.brand_config.parent).to eq(new_brand_config)
  end

  it "handles reverting to default (nil) theme correctly" do
    setup_account_family_with_configs

    regenerator = BrandConfigRegenerator.new(@parent_account, user, nil)

    brandable_css_stub = BrandableCSS.stubs(:compile_brand!).times(4)
    Delayed::Testing.drain
    expect(brandable_css_stub).to be_verified
    expect(regenerator.progresses.count).to eq(4)

    expect(@child_account.reload.brand_config.parent).to eq(nil)
    expect(@child_shared_config.reload.brand_config.parent).to eq(nil)
    expect(@child_shared_config.brand_config).to eq(@child_account.brand_config)

    expect(@grand_child_account.reload.brand_config.parent).to eq(@child_account.brand_config)
    expect(@grand_child_shared_config.reload.brand_config.parent).to eq(@child_account.brand_config)
    expect(@grand_child_shared_config.brand_config).to eq(@grand_child_account.brand_config)
  end

<<<<<<< HEAD
=======
  it "handles site_admin correctly" do
    setup_account_family_with_configs
    Account.site_admin.enable_feature!(:use_new_styles)
    site_admin_config = BrandConfig.for(variables: {"ic-brand-primary" => "orange"})
    site_admin_config.save!

    regenerator = BrandConfigRegenerator.new(Account.site_admin, user, new_brand_config)

    # 6 = 3 "inheriting" accounts = 3 "inheriting" shared configs
    brandable_css_stub = BrandableCSS.stubs(:compile_brand!).times(6)
    Delayed::Testing.drain
    expect(brandable_css_stub).to be_verified
    expect(regenerator.progresses.count).to eq(6)

    expect(Account.site_admin.brand_config).to eq(new_brand_config)

    expect(@parent_account.reload.brand_config.parent).to eq(new_brand_config)
    expect(@parent_shared_config.reload.brand_config.parent).to eq(new_brand_config)
    expect(@parent_shared_config.brand_config).to eq(@parent_account.brand_config)

    expect(@child_account.reload.brand_config.parent).to eq(@parent_account.brand_config)
    expect(@child_shared_config.reload.brand_config.parent).to eq(@parent_account.brand_config)
    expect(@child_shared_config.brand_config).to eq(@child_account.brand_config)
  end
>>>>>>> 579eadd6
end<|MERGE_RESOLUTION|>--- conflicted
+++ resolved
@@ -110,8 +110,6 @@
     expect(@grand_child_shared_config.brand_config).to eq(@grand_child_account.brand_config)
   end
 
-<<<<<<< HEAD
-=======
   it "handles site_admin correctly" do
     setup_account_family_with_configs
     Account.site_admin.enable_feature!(:use_new_styles)
@@ -136,5 +134,4 @@
     expect(@child_shared_config.reload.brand_config.parent).to eq(@parent_account.brand_config)
     expect(@child_shared_config.brand_config).to eq(@child_account.brand_config)
   end
->>>>>>> 579eadd6
 end