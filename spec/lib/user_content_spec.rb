--- conflicted
+++ resolved
@@ -207,25 +207,6 @@
       expect(html).to eq(expected)
     end
 
-<<<<<<< HEAD
-    it 'strips vestigial hidden-readable spans' do
-      string =
-        "<div><ul><li><img class='equation_image' data-equation-content='\int f(x)/g(x)'/>\n" \
-          "<span class='hidden-readable'><math>who cares</math></math></li>" \
-          "<li><img class='equation_image' data-equation-content='\\sum 1..n'/></li>" \
-          "<li><img class='nothing_special'></li></ul></div>"
-      html = UserContent.escape(string)
-      expected =
-        "<div><ul>\n" \
-          "<li>\n" \
-          "<img class=\"equation_image\" data-equation-content=\"int f(x)/g(x)\"><span class=\"hidden-readable\"><math xmlns=\"http://www.w3.org/1998/Math/MathML\" display=\"inline\"><mi>i</mi><mi>n</mi><mi>t</mi><mi>f</mi><mo stretchy=\"false\">(</mo><mi>x</mi><mo stretchy=\"false\">)</mo><mo>/</mo><mi>g</mi><mo stretchy=\"false\">(</mo><mi>x</mi><mo stretchy=\"false\">)</mo></math></span>\n" \
-          "</li>\n" \
-          "<li>\n" \
-          "<img class=\"equation_image\" data-equation-content=\"\\sum 1..n\"><span class=\"hidden-readable\"><math xmlns=\"http://www.w3.org/1998/Math/MathML\" display=\"inline\"><mo lspace=\"thinmathspace\" rspace=\"thinmathspace\">&amp;Sum;</mo><mn>1</mn><mo>.</mo><mo>.</mo><mi>n</mi></math></span>\n" \
-          "</li>\n" \
-          "<li><img class=\"nothing_special\"></li>\n" \
-          '</ul></div>'
-=======
     it "strips existing mathml before adding any new" do
       string = "<div><img class='equation_image' data-equation-content='\int f(x)/g(x)'/>"\
         "<span class=\"hidden-readable\"><math>3</math></span></div>"
@@ -234,7 +215,6 @@
       expected = "<div>\n"\
         "<img class=\"equation_image\" data-equation-content=\"int f(x)/g(x)\"><span class=\"hidden-readable\"><math xmlns=\"http://www.w3.org/1998/Math/MathML\" display=\"inline\"><mi>i</mi><mi>n</mi><mi>t</mi><mi>f</mi><mo stretchy=\"false\">(</mo><mi>x</mi><mo stretchy=\"false\">)</mo><mo>/</mo><mi>g</mi><mo stretchy=\"false\">(</mo><mi>x</mi><mo stretchy=\"false\">)</mo></math></span>\n"\
         "</div>"
->>>>>>> 4afd4784
       expect(html).to eq(expected)
     end
   end
