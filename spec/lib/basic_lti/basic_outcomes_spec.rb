#
# Copyright (C) 2013 Instructure, Inc.
#
# This file is part of Canvas.
#
# Canvas is free software: you can redistribute it and/or modify it under
# the terms of the GNU Affero General Public License as published by the Free
# Software Foundation, version 3 of the License.
#
# Canvas is distributed in the hope that it will be useful, but WITHOUT ANY
# WARRANTY; without even the implied warranty of MERCHANTABILITY or FITNESS FOR
# A PARTICULAR PURPOSE. See the GNU Affero General Public License for more
# details.
#
# You should have received a copy of the GNU Affero General Public License along
# with this program. If not, see <http://www.gnu.org/licenses/>.
#

require File.expand_path(File.dirname(__FILE__) + '/../../spec_helper.rb')

require 'nokogiri'

describe BasicLTI::BasicOutcomes do
  before(:each) do
    course_model
    @root_account = @course.root_account
    @account = account_model(:root_account => @root_account, :parent_account => @root_account)
    @course.update_attribute(:account, @account)
    @user = factory_with_protected_attributes(User, :name => "some user", :workflow_state => "registered")
    @course.enroll_student(@user)
  end

  let(:tool) do
    @course.context_external_tools.create(:name => "a", :url => "http://google.com", :consumer_key => '12345', :shared_secret => 'secret')
  end

  let(:assignment) do
    @course.assignments.create!(
      {
          title: "value for title",
          description: "value for description",
          due_at: Time.now,
          points_possible: "1.5",
          submission_types: 'external_tool',
          external_tool_tag_attributes: {url: tool.url}
      }
    )
  end

  let(:source_id) {gen_source_id}

  def gen_source_id(t: tool, c: @course, a: assignment, u: @user)
    tool.shard.activate do
      payload = [t.id, c.id, a.id, u.id].join('-')
      "#{payload}-#{Canvas::Security.hmac_sha1(payload, tool.shard.settings[:encryption_key])}"
    end
  end

  let(:xml) do
    Nokogiri::XML.parse %Q{
      <?xml version = "1.0" encoding = "UTF-8"?>
      <imsx_POXEnvelopeRequest xmlns = "http://www.imsglobal.org/services/ltiv1p1/xsd/imsoms_v1p0">
        <imsx_POXHeader>
          <imsx_POXRequestHeaderInfo>
            <imsx_version>V1.0</imsx_version>
            <imsx_messageIdentifier>999999123</imsx_messageIdentifier>
          </imsx_POXRequestHeaderInfo>
        </imsx_POXHeader>
        <imsx_POXBody>
          <replaceResultRequest>
            <resultRecord>
              <sourcedGUID>
                <sourcedId>#{source_id}</sourcedId>
              </sourcedGUID>
              <result>
                <resultScore>
                  <language>en</language>
                  <textString>0.92</textString>
                </resultScore>
                <resultData>
                  <text>text data for canvas submission</text>
                </resultData>
              </result>
            </resultRecord>
          </replaceResultRequest>
        </imsx_POXBody>
      </imsx_POXEnvelopeRequest>
    }
  end

  context "Exceptions" do
    it "BasicLTI::BasicOutcomes::Unauthorized should have 401 status" do

      begin
        raise BasicLTI::BasicOutcomes::Unauthorized, "Invalid signature"
      rescue BasicLTI::BasicOutcomes::Unauthorized => e
        expect(e.response_status).to be 401
      end
    end

    it "BasicLTI::BasicOutcomes::InvalidRequest should have 415 status" do

      begin
        raise BasicLTI::BasicOutcomes::InvalidRequest, "Invalid request"
      rescue BasicLTI::BasicOutcomes::InvalidRequest => e
        expect(e.response_status).to be 415
      end
    end
  end

  describe ".decode_source_id" do

    it 'successfully decodes a source_id' do
      expect(described_class.decode_source_id(tool, source_id)).to eq [@course, assignment, @user]
    end

    it 'throws Invalid sourcedid if sourcedid is nil' do
      expect{described_class.decode_source_id(tool, nil)}.
          to raise_error(BasicLTI::BasicOutcomes::InvalidSourceId, 'Invalid sourcedid')
    end

    it 'throws Invalid sourcedid if sourcedid is empty' do
      expect{described_class.decode_source_id(tool, "")}.
          to raise_error(BasicLTI::BasicOutcomes::InvalidSourceId, 'Invalid sourcedid')
    end

    it 'throws Invalid sourcedid if no signature' do
      missing_signature = source_id.split('-')[0..3].join('-')
      expect{described_class.decode_source_id(tool, missing_signature)}.
          to raise_error(BasicLTI::BasicOutcomes::InvalidSourceId, 'Invalid sourcedid')
    end

    it 'throws Invalid signature if the signature is invalid' do
      bad_signature = source_id.split('-')[0..3].join('-') + '-asb9dksld9k3'
      expect{described_class.decode_source_id(tool, bad_signature)}.
          to raise_error(BasicLTI::BasicOutcomes::InvalidSourceId, 'Invalid signature')
    end

    it "throws Tool is invalid if the tool doesn't match" do
      t = @course.context_external_tools.
          create(:name => "b", :url => "http://google.com", :consumer_key => '12345', :shared_secret => 'secret')
      expect{described_class.decode_source_id(tool, gen_source_id(t: t))}.
          to raise_error(BasicLTI::BasicOutcomes::InvalidSourceId, 'Tool is invalid')
    end

    it "throws Course is invalid if the course doesn't match" do
      @course.workflow_state = 'deleted'
      @course.save!
      expect{described_class.decode_source_id(tool, source_id)}.
          to raise_error(BasicLTI::BasicOutcomes::InvalidSourceId, 'Course is invalid')
    end

    it "throws User is no longer in course isuser enrollment is missing" do
      @user.enrollments.destroy_all
      expect{described_class.decode_source_id(tool, source_id)}.
          to raise_error(BasicLTI::BasicOutcomes::InvalidSourceId, 'User is no longer in course')
    end

    it "throws Assignment is invalid if the Addignment doesn't match" do
      assignment.destroy
      expect{described_class.decode_source_id(tool, source_id)}.
          to raise_error(BasicLTI::BasicOutcomes::InvalidSourceId, 'Assignment is invalid')
    end

    it "throws Assignment is no longer associated with this tool if tool is deleted" do
      tool.destroy
      expect{described_class.decode_source_id(tool, source_id)}.
          to raise_error(BasicLTI::BasicOutcomes::InvalidSourceId, 'Assignment is no longer associated with this tool')
    end

    it "throws Assignment is no longer associated with this tool if tool doesn't match the url" do
      tag = assignment.external_tool_tag
      tag.url = 'example.com'
      tag.save!
      expect{described_class.decode_source_id(tool, source_id)}.
          to raise_error(BasicLTI::BasicOutcomes::InvalidSourceId, 'Assignment is no longer associated with this tool')
    end

    it "throws Assignment is no longer associated with this tool if tag is missing" do
      assignment.external_tool_tag.delete
      expect{described_class.decode_source_id(tool, source_id)}.
          to raise_error(BasicLTI::BasicOutcomes::InvalidSourceId, 'Assignment is no longer associated with this tool')
    end

  end

  describe "#handle_request" do
    it "sets the response body when an invalid sourcedId is given" do
      xml.css('sourcedId').remove
      response = BasicLTI::BasicOutcomes::LtiResponse.new(xml)
      response.handle_request(tool)
      expect(response.code_major).to eq('failure')
      expect(response.description).to eq('Invalid sourcedid')
      expect(response.body).not_to be_nil
    end
  end

  describe "#handle_replaceResult" do
    it "accepts a grade" do
      xml.css('resultData').remove
      request = BasicLTI::BasicOutcomes.process_request(tool, xml)

      expect(request.code_major).to eq 'success'
      expect(request.body).to eq '<replaceResultResponse />'
      expect(request.handle_request(tool)).to be_truthy
      submission = assignment.submissions.where(user_id: @user.id).first
      expect(submission.grade).to eq (assignment.points_possible * 0.92).to_s
    end

    it "rejects a grade for an assignment with no points possible" do
      xml.css('resultData').remove
      assignment.points_possible = nil
      assignment.save!
      request = BasicLTI::BasicOutcomes.process_request(tool, xml)

      expect(request.code_major).to eq 'failure'
      expect(request.body).to eq '<replaceResultResponse />'
      expect(request.description).to eq 'Assignment has no points possible.'
    end

    it "doesn't explode when an assignment with no points possible receives a grade for an existing submission " do
      xml.css('resultData').remove
      assignment.points_possible = nil
      assignment.save!
      BasicLTI::BasicOutcomes.process_request(tool, xml)
      request = BasicLTI::BasicOutcomes.process_request(tool, xml)

      expect(request.code_major).to eq 'failure'
      expect(request.body).to eq '<replaceResultResponse />'
      expect(request.description).to eq 'Assignment has no points possible.'
    end

    it 'handles tools that have a url mismatch with the assignment' do
      assignment.external_tool_tag_attributes = {url: 'http://example.com/foo'}
      assignment.save!
      request = BasicLTI::BasicOutcomes.process_request(tool, xml)
      expect(request.code_major).to eq 'failure'
      expect(request.body).to eq '<replaceResultResponse />'
      expect(request.description).to eq 'Assignment is no longer associated with this tool'
    end

    it "accepts a result data without grade" do
      xml.css('resultScore').remove
      request = BasicLTI::BasicOutcomes.process_request(tool, xml)
      expect(request.code_major).to eq 'success'
      expect(request.body).to eq '<replaceResultResponse />'
      expect(request.handle_request(tool)).to be_truthy
      submission = assignment.submissions.where(user_id: @user.id).first
      expect(submission.body).to eq 'text data for canvas submission'
      expect(submission.grade).to be_nil
      expect(submission.workflow_state).to eq 'submitted'
    end

    it "fails if neither result data or a grade is sent" do
      xml.css('resultData').remove
      xml.css('resultScore').remove
      request = BasicLTI::BasicOutcomes.process_request(tool, xml)
      expect(request.code_major).to eq 'failure'
      expect(request.body).to eq '<replaceResultResponse />'
    end

    it 'accepts LTI launch URLs as a data format with a specific submission type' do
      xml.css('resultScore').remove
      xml.at_css('text').replace('<ltiLaunchUrl>http://example.com/launch</ltiLaunchUrl>')
      request = BasicLTI::BasicOutcomes.process_request(tool, xml)

      expect(request.code_major).to eq 'success'
      expect(request.body).to eq '<replaceResultResponse />'
      expect(request.handle_request(tool)).to be_truthy
      submission = assignment.submissions.where(user_id: @user.id).first
      expect(submission.submission_type).to eq 'basic_lti_launch'
    end

    context "submissions" do

      it "creates a new submissions if there isn't one" do
        xml.css('resultData').remove
        expect{BasicLTI::BasicOutcomes.process_request(tool, xml)}.
          to change{assignment.submissions.where(user_id: @user.id).count}.from(0).to(1)
      end

      it 'creates a new submission of type "external_tool" when a grade is passed back without a submission' do
        xml.css('resultData').remove
        BasicLTI::BasicOutcomes.process_request(tool, xml)
        expect(assignment.submissions.where(user_id: @user.id).first.submission_type).to eq 'external_tool'
      end

      it "sets the submission type to external tool if the existing submission_type is nil" do
        submission = assignment.grade_student(
          @user,
          {
            grade: "92%",
            grader_id: -1
          }).first
        xml.css('resultData').remove
        BasicLTI::BasicOutcomes.process_request(tool, xml)
        expect(submission.reload.submission_type).to eq 'external_tool'
      end

      it "creates a new submission if result_data_text is sent" do
        submission = assignment.submit_homework(
          @user,
          {
            submission_type: "online_text_entry",
            body: "sample text",
            grade: "92%"
          })
        BasicLTI::BasicOutcomes.process_request(tool, xml)
        expect(submission.reload.versions.count).to eq 2
      end

      it "creates a new submission if result_data_url is sent" do
        submission = assignment.submit_homework(
          @user,
          {
            submission_type: "online_text_entry",
            body: "sample text",
            grade: "92%"
          })
        xml.css('resultScore').remove
        xml.at_css('text').replace('<url>http://example.com/launch</url>')
        BasicLTI::BasicOutcomes.process_request(tool, xml)
        expect(submission.reload.versions.count).to eq 2
      end

      it "creates a new submission if result_data_launch_url is sent" do
        submission = assignment.submit_homework(
          @user,
          {
            submission_type: "online_text_entry",
            body: "sample text",
            grade: "92%"
          })
        xml.css('resultScore').remove
        xml.at_css('text').replace('<ltiLaunchUrl>http://example.com/launch</ltiLaunchUrl>')
        BasicLTI::BasicOutcomes.process_request(tool, xml)
        expect(submission.reload.versions.count).to eq 2
      end

      it "creates a new submission if result_data_download_url is sent" do
        submission = assignment.submit_homework(
          @user,
          {
            submission_type: "online_text_entry",
            body: "sample text",
            grade: "92%"
          })
        xml.css('resultScore').remove
        xml.at_css('text').replace('<documentName>face.doc</documentName><downloadUrl>http://example.com/download</downloadUrl>')
        BasicLTI::BasicOutcomes.process_request(tool, xml)
        expect(submission.reload.versions.count).to eq 2
<<<<<<< HEAD
        expect(submission.assignment.attachments.count).to eq 1
=======
        expect(submission.attachments.count).to eq 1
        expect(submission.attachments.first.display_name).to eq "face.doc"
>>>>>>> 72110e60
      end

      it "doesn't change the submission type if only the score is sent" do
        submission_type = 'online_text_entry'
        submission = assignment.submit_homework(
          @user,
          {
            submission_type: submission_type,
            body: "sample text",
            grade: "92%"
          })
        xml.css('resultData').remove
        BasicLTI::BasicOutcomes.process_request(tool, xml)
        expect(submission.reload.submission_type).to eq submission_type
      end
    end
  end
end<|MERGE_RESOLUTION|>--- conflicted
+++ resolved
@@ -349,12 +349,8 @@
         xml.at_css('text').replace('<documentName>face.doc</documentName><downloadUrl>http://example.com/download</downloadUrl>')
         BasicLTI::BasicOutcomes.process_request(tool, xml)
         expect(submission.reload.versions.count).to eq 2
-<<<<<<< HEAD
-        expect(submission.assignment.attachments.count).to eq 1
-=======
         expect(submission.attachments.count).to eq 1
         expect(submission.attachments.first.display_name).to eq "face.doc"
->>>>>>> 72110e60
       end
 
       it "doesn't change the submission type if only the score is sent" do
