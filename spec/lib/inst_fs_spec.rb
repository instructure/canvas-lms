# frozen_string_literal: true

#
# Copyright (C) 2017 - present Instructure, Inc.
#
# This file is part of Canvas.
#
# Canvas is free software: you can redistribute it and/or modify it under
# the terms of the GNU Affero General Public License as published by the Free
# Software Foundation, version 3 of the License.
#
# Canvas is distributed in the hope that it will be useful, but WITHOUT ANY
# WARRANTY; without even the implied warranty of MERCHANTABILITY or FITNESS FOR
# A PARTICULAR PURPOSE. See the GNU Affero General Public License for more
# details.
#
# You should have received a copy of the GNU Affero General Public License along
# with this program. If not, see <http://www.gnu.org/licenses/>.
#

describe InstFS do
  context "settings are set" do
    let(:app_host) { 'http://test.host' }
    let(:secret) { "supersecretyup" }
    let(:rotating_secret) { "anothersecret" }
    let(:secrets) { [secret, rotating_secret] }
    let(:encoded_secrets) { secrets.map { |sec| Base64.encode64(sec) }.join(" ") }
    let(:settings_hash) { { 'app-host' => app_host, 'secret' => encoded_secrets } }

    before do
      allow(InstFS).to receive(:enabled?).and_return(true)
      allow(Canvas::DynamicSettings).to receive(:find).with(any_args).and_call_original
      allow(Canvas::DynamicSettings).to receive(:find)
        .with(service: "inst-fs", default_ttl: 5.minutes)
        .and_return(settings_hash)
    end

    it "returns primary decoded base 64 secret" do
      expect(InstFS.jwt_secret).to eq(secret)
    end

    it "returns all decoded base 64 secrets" do
      expect(InstFS.jwt_secrets).to eq(secrets)
    end

    context "validate_capture_jwt" do
      it "returns true for jwt signed with primary key" do
        token = Canvas::Security.create_jwt({}, nil, secret, :HS512)
        expect(InstFS.validate_capture_jwt(token)).to eq(true)
      end

      it "returns true for jwt signed with rotating key" do
        token = Canvas::Security.create_jwt({}, nil, rotating_secret, :HS512)
        expect(InstFS.validate_capture_jwt(token)).to eq(true)
      end

      it "returns false for jwt signed with bogus key" do
        token = Canvas::Security.create_jwt({}, nil, "boguskey", :HS512)
        expect(InstFS.validate_capture_jwt(token)).to eq(false)
      end
    end

    context "authenticated_url" do
      before do
        @attachment = attachment_with_context(user_model)
        @attachment.instfs_uuid = 1
        @attachment.filename = "test.txt"
        @attachment.display_name = nil
      end

      it "constructs url properly" do
        expect(InstFS.authenticated_url(@attachment, {}))
          .to match("#{app_host}/files/#{@attachment.instfs_uuid}/#{@attachment.filename}")
      end

      it "constructs metadata url properly" do
        expect(InstFS.authenticated_metadata_url(@attachment, {}))
          .to match("#{app_host}/files/#{@attachment.instfs_uuid}/meta")
      end

      it "prefers the display_name over filename if different" do
        @attachment.display_name = "renamed.txt"
        expect(InstFS.authenticated_url(@attachment, {}))
          .to match("#{app_host}/files/#{@attachment.instfs_uuid}/#{@attachment.display_name}")
      end

      it "URI encodes the embedded file name" do
        @attachment.display_name = "안녕 세상"
        url = InstFS.authenticated_url(@attachment, {})
        filename_segment = URI.parse(url).path.split('/').last
        expect(CGI.unescape(filename_segment)).to eq(@attachment.display_name)
      end

      it "doesn't use `+` for spaces in encoded file name" do
        @attachment.display_name = "foo bar.txt"
        url = InstFS.authenticated_url(@attachment, {})
        filename_segment = URI.parse(url).path.split('/').last
        expect(filename_segment).to eq("foo%20bar.txt")
      end

      it "doesn't leave `+` unencoded in encoded file name" do
        @attachment.display_name = "foo+bar.txt"
        url = InstFS.authenticated_url(@attachment, {})
        filename_segment = URI.parse(url).path.split('/').last
        expect(filename_segment).to eq("foo%2Bbar.txt")
      end

      it "doesn't leave `?` unencoded in encoded file name" do
        @attachment.display_name = "foo?bar.txt"
        url = InstFS.authenticated_url(@attachment, {})
        filename_segment = URI.parse(url).path.split('/').last
        expect(filename_segment).to eq("foo%3Fbar.txt")
      end

      it "passes download param" do
        expect(InstFS.authenticated_url(@attachment, download: true)).to match(/download=1/)
      end

      it "includes a properly signed token" do
        url = InstFS.authenticated_url(@attachment, {})
        expect(url).to match(/token=/)
<<<<<<< HEAD
        token = url.split(/token=/).last
        expect(-> {
=======
        token = url.split("token=").last
        expect(lambda do
>>>>>>> 2bda9f78
          Canvas::Security.decode_jwt(token, [secret])
        end).not_to raise_error
      end

      it "includes an expiration on the token" do
        url = InstFS.authenticated_url(@attachment, expires_in: 1.hour)
        token = url.split(/token=/).last
        Timecop.freeze(2.hours.from_now) do
          expect(lambda do
            Canvas::Security.decode_jwt(token, [secret])
          end).to raise_error(Canvas::Security::TokenExpired)
        end
      end

      describe "jwt claims" do
        def claims_for(options = {})
          url = InstFS.authenticated_url(@attachment, options)
          token = url.split(/token=/).last
          Canvas::Security.decode_jwt(token, [secret])
        end

        it "no matter what time it is, the token has no less than 12 hours of validity left and never more than 24" do
          24.times do |i|
            Timecop.freeze(i.hours.from_now) do
              claims = claims_for()
              now = Time.zone.now
              exp = Time.zone.at(claims['exp'])
              expect(exp).to be > now + 12.hours
              expect(exp).to be < now + 24.hours

              iat = Time.zone.at(claims['iat'])
              expect(iat).to be <= now
              expect(iat).to be > now - 12.hours
            end
          end
        end

        it "includes global user_id claim in the token if user provided" do
          user = user_model
          claims = claims_for(user: user)
          expect(claims[:user_id]).to eql(user.global_id.to_s)
        end

        it "includes distinct global acting_as_user_id claim in the token if acting_as provided" do
          user1 = user_model
          user2 = user_model
          claims = claims_for(user: user1, acting_as: user2)
          expect(claims[:user_id]).to eql(user1.global_id.to_s)
          expect(claims[:acting_as_user_id]).to eql(user2.global_id.to_s)
        end

        it "omits user_id claim in the token if no user provided" do
          claims = claims_for(user: nil)
          expect(claims[:user_id]).to be_nil
        end

        it "includes a jti in the token" do
          url = InstFS.authenticated_url(@attachment, expires_in: 1.hour)
          token = url.split(/token=/).last
          expect(Canvas::Security.decode_jwt(token, [secret])).to have_key(:jti)
        end

        it "includes the original_url claim with the redirect and no_cache param" do
          original_url = "https://example.test/preview"
          url = InstFS.authenticated_url(@attachment, original_url: original_url)
          token = url.split(/token=/).last
          expect(Canvas::Security.decode_jwt(token, [secret])[:original_url]).to eq(original_url + "?no_cache=true&redirect=true")
        end

        it "doesn't include the original_url claim if already redirected" do
          original_url = "https://example.test/preview?redirect=true"
          url = InstFS.authenticated_url(@attachment, original_url: original_url)
          token = url.split(/token=/).last
          expect(Canvas::Security.decode_jwt(token, [secret])).not_to have_key(:original_url)
        end

        describe "legacy api claims" do
          let(:root_account) { Account.default }
          let(:access_token) { instance_double("AccessToken", global_developer_key_id: 106) }

          it "are not added without an access token" do
            claims = claims_for(access_token: nil, root_account: root_account)
            expect(claims).not_to have_key('legacy_api_developer_key_id')
            expect(claims).not_to have_key('legacy_api_root_account_id')
          end

          describe "with an access token" do
            it "are added when all keys are whitelisted" do
              Setting.set('instfs.whitelist_all_developer_keys', 'true')
              claims = claims_for(access_token: access_token, root_account: root_account)
              expect(claims['legacy_api_developer_key_id']).to eql(access_token.global_developer_key_id.to_s)
              expect(claims['legacy_api_root_account_id']).to eql(root_account.global_id.to_s)
            end

            it "are added when its developer key is specifically whitelisted" do
              Setting.set('instfs.whitelisted_developer_key_global_ids', "999,#{access_token.global_developer_key_id}")
              claims = claims_for(access_token: access_token, root_account: root_account)
              expect(claims['legacy_api_developer_key_id']).to eql(access_token.global_developer_key_id.to_s)
              expect(claims['legacy_api_root_account_id']).to eql(root_account.global_id.to_s)
            end

            it "are not added when its developer key is not specifically whitelisted" do
              Setting.set('instfs.whitelisted_developer_key_global_ids', "999,888")
              claims = claims_for(access_token: access_token, root_account: root_account)
              expect(claims).not_to have_key('legacy_api_developer_key_id')
              expect(claims).not_to have_key('legacy_api_root_account_id')
            end
          end
        end
      end
    end

    context "authenticated_thumbnail_url" do
      before do
        @attachment = attachment_with_context(user_model)
        @attachment.instfs_uuid = 1
        @attachment.filename = "test.txt"
      end

      it "constructs url properly" do
        expect(InstFS.authenticated_thumbnail_url(@attachment))
          .to match("#{app_host}/thumbnails/#{@attachment.instfs_uuid}")
      end

      it "passes geometry param" do
        expect(InstFS.authenticated_thumbnail_url(@attachment, geometry: '256x256'))
          .to match(/geometry=256x256/)
      end

      it "includes a properly signed token" do
        url = InstFS.authenticated_thumbnail_url(@attachment)
        expect(url).to match(/token=/)
<<<<<<< HEAD
        token = url.split(/token=/).last
        expect(-> {
=======
        token = url.split("token=").last
        expect(lambda do
>>>>>>> 2bda9f78
          Canvas::Security.decode_jwt(token, [secret])
        end).not_to raise_error
      end

      it "includes an expiration on the token" do
        url = InstFS.authenticated_thumbnail_url(@attachment, expires_in: 1.hour)
        token = url.split(/token=/).last
        Timecop.freeze(2.hours.from_now) do
          expect(lambda do
            Canvas::Security.decode_jwt(token, [secret])
          end).to raise_error(Canvas::Security::TokenExpired)
        end
      end

      it "includes a jti in the token" do
        url = InstFS.authenticated_thumbnail_url(@attachment, expires_in: 1.hour)
        token = url.split(/token=/).last
        expect(Canvas::Security.decode_jwt(token, [secret])).to have_key(:jti)
      end
    end

    context "upload_preflight_json" do
      let(:context) { instance_double("Course", id: 1, global_id: 101) }
      let(:root_account) { Account.default }
      let(:user) { instance_double("User", id: 2, global_id: 102) }
      let(:acting_as) { instance_double("User", id: 4, global_id: 104) }
      let(:folder) { instance_double("Folder", id: 3, global_id: 103) }
      let(:filename) { 'test.txt' }
      let(:content_type) { 'text/plain' }
      let(:quota_exempt) { true }
      let(:on_duplicate) { 'rename' }
      let(:include_param) { ['avatar'] }
      let(:capture_url) { 'http://canvas.host/api/v1/files/capture' }
      let(:additional_capture_params) do
        { additional_note: 'notefull' }
      end

      let(:default_args) do
        {
          context: context,
          user: user,
          acting_as: acting_as,
          access_token: nil,
          root_account: root_account,
          folder: folder,
          filename: filename,
          content_type: content_type,
          quota_exempt: quota_exempt,
          on_duplicate: on_duplicate,
          capture_url: capture_url,
          include_param: include_param,
          additional_capture_params: additional_capture_params,
        }
      end

      let(:preflight_json) do
        InstFS.upload_preflight_json(default_args)
      end

      it "includes a static 'file' file_param" do
        expect(preflight_json[:file_param]).to eq 'file'
      end

      it "includes an upload_url pointing at the service" do
        expect(preflight_json[:upload_url]).to match app_host
        upload_url = URI.parse(preflight_json[:upload_url])
        expect(upload_url.path).to eq '/files'
      end

      it "include a JWT in the query param of the upload_url" do
        upload_url = URI.parse(preflight_json[:upload_url])
        expect(upload_url.query).to match %r{token=[^&]+}
        token = upload_url.query.split('=').last
        expect(lambda do
          Canvas::Security.decode_jwt(token, [secret])
        end).not_to raise_error
      end

      describe "the upload JWT" do
        let(:jwt) do
          token = preflight_json[:upload_url].split('token=').last
          Canvas::Security.decode_jwt(token, [secret])
        end

        it "embeds the user_id and acting_as_user_id in the token" do
          expect(jwt['user_id']).to eq user.global_id.to_s
          expect(jwt['acting_as_user_id']).to eq acting_as.global_id.to_s
        end

        it "embeds a capture_url in the token" do
          expect(jwt['capture_url']).to eq capture_url
        end

        it "embeds a capture_params hash in the token" do
          expect(jwt['capture_params']).to be_a(Hash)
        end

        describe "the capture_params" do
          let(:capture_params) { jwt['capture_params'] }

          it "include the context" do
            expect(capture_params['context_type']).to eq context.class.to_s
            expect(capture_params['context_id']).to eq context.global_id.to_s
          end

          it "include the acting_as user" do
            expect(capture_params['user_id']).to eq acting_as.global_id.to_s
          end

          it "include the folder" do
            expect(capture_params['folder_id']).to eq folder.global_id.to_s
          end

          it "include the root_account_id" do
            expect(capture_params['root_account_id']).to eq root_account.global_id.to_s
          end

          it "include the quota_exempt flag" do
            expect(capture_params['quota_exempt']).to eq quota_exempt
          end

          it "include the on_duplicate method" do
            expect(capture_params['on_duplicate']).to eq on_duplicate
          end

          it "include the include options" do
            expect(capture_params['include']).to eq include_param
          end

          it "include additional_capture_params" do
            expect(capture_params).to include additional_capture_params
          end
        end
      end

      it "includes an upload_params hash" do
        expect(preflight_json[:upload_params]).to be_a(Hash)
      end

      describe "the upload_params" do
        let(:upload_params) { preflight_json[:upload_params] }

        it "include the filename" do
          expect(upload_params[:filename]).to eq filename
        end

        it "include the content_type" do
          expect(upload_params[:content_type]).to eq content_type
        end
      end

      describe "legacy api jwt claims" do
        let(:access_token) { instance_double("AccessToken", global_developer_key_id: 106) }

        def claims_for(options)
          json = InstFS.upload_preflight_json(default_args.merge(options))
          token = json[:upload_url].split('token=').last
          Canvas::Security.decode_jwt(token, [secret])
        end

        it "are not added without an access token" do
          claims = claims_for(access_token: nil, root_account: root_account)
          expect(claims).not_to have_key('legacy_api_developer_key_id')
          expect(claims).not_to have_key('legacy_api_root_account_id')
        end

        describe "with an access token" do
          it "are added when all keys are whitelisted" do
            Setting.set('instfs.whitelist_all_developer_keys', 'true')
            claims = claims_for(access_token: access_token, root_account: root_account)
            expect(claims['legacy_api_developer_key_id']).to eql(access_token.global_developer_key_id.to_s)
            expect(claims['legacy_api_root_account_id']).to eql(root_account.global_id.to_s)
          end

          it "are added when its developer key is specifically whitelisted" do
            Setting.set('instfs.whitelisted_developer_key_global_ids', "999,#{access_token.global_developer_key_id}")
            claims = claims_for(access_token: access_token, root_account: root_account)
            expect(claims['legacy_api_developer_key_id']).to eql(access_token.global_developer_key_id.to_s)
            expect(claims['legacy_api_root_account_id']).to eql(root_account.global_id.to_s)
          end

          it "are not added when its developer key is not specifically whitelisted" do
            Setting.set('instfs.whitelisted_developer_key_global_ids', "999,888")
            claims = claims_for(access_token: access_token, root_account: root_account)
            expect(claims).not_to have_key('legacy_api_developer_key_id')
            expect(claims).not_to have_key('legacy_api_root_account_id')
          end
        end
      end

      context "upload via url" do
        it "throw ArgumentError when appropriate" do
          expect { InstFS.upload_preflight_json(default_args.merge({ target_url: "foo" })) }.to raise_error(ArgumentError)
          expect { InstFS.upload_preflight_json(default_args.merge({ progress_json: { foo: 1 } })) }.to raise_error(ArgumentError)
        end

        it "responds properly when passed target_url and progress_json" do
          progress_json = { id: 1 }
          target_url = "http://www.example.com/"
          preflight_json = InstFS.upload_preflight_json(default_args.merge({ target_url: target_url, progress_json: progress_json }))

          token = preflight_json[:upload_url].split('token=').last
          jwt = Canvas::Security.decode_jwt(token, [secret])

          expect(jwt[:capture_params][:progress_id]).to eq(progress_json[:id])
          expect(preflight_json[:file_paran]).to be_nil
          expect(preflight_json[:upload_params][:target_url]).to eq(target_url)
          expect(preflight_json[:progress]).to eq(progress_json)
        end
      end
    end

    context "logout" do
      it "makes a DELETE request against the logout url" do
        expect(CanvasHttp).to receive(:delete).with(match(%r{/session[^/\w]}))
        InstFS.logout(user_model)
      end

      it "includes jwt in DELETE request" do
        expect(CanvasHttp).to receive(:delete).with(match(%r{\?token=}))
        InstFS.logout(user_model)
      end

      it "skips if user absent" do
        expect(CanvasHttp).not_to receive(:delete)
        InstFS.logout(nil)
      end

      it "skips if not enabled" do
        allow(InstFS).to receive(:enabled?).and_return(false)
        expect(CanvasHttp).not_to receive(:delete)
        InstFS.logout(user_model)
      end

      it "logs then ignores error if DELETE request fails" do
        allow(CanvasHttp).to receive(:delete).and_raise(CanvasHttp::Error, "broken request")
        expect(Canvas::Errors).to receive(:capture_exception).once
        InstFS.logout(user_model)
      end
    end

    context "direct upload" do
      it "makes a network request to the inst-fs endpoint" do
        instfs_uuid = "1234-abcd"
        allow(CanvasHttp).to receive(:post).and_return(double(
                                                         class: Net::HTTPCreated,
                                                         code: 200,
                                                         body: { instfs_uuid: instfs_uuid }.to_json
                                                       ))

        res = InstFS.direct_upload(
          file_name: "a.png",
          file_object: File.open("public/images/a.png")
        )
        expect(res).to eq(instfs_uuid)
      end

      it "requests a streaming upload to allow large files" do
        instfs_uuid = "1234-abcd"
        expect(CanvasHttp).to receive(:post).with(anything, hash_including(streaming: true)).and_return(double(
                                                                                                          class: Net::HTTPCreated,
                                                                                                          code: 200,
                                                                                                          body: { instfs_uuid: instfs_uuid }.to_json
                                                                                                        ))

        InstFS.direct_upload(
          file_name: "a.png",
          file_object: File.open("public/images/a.png")
        )
      end

      it "wraps network errors in a service exception" do
        allow(CanvasHttp).to receive(:post).and_raise(Net::ReadTimeout)
        expect do
          InstFS.direct_upload(file_name: "a.png", file_object: File.open("public/images/a.png"))
        end.to raise_error(InstFS::ServiceError)
      end
    end

    context "duplicate" do
      it "makes a network request to the inst-fs endpoint" do
        instfs_uuid = "1234-abcd"
        new_instfs_uuid = "5678-efgh"
        allow(CanvasHttp).to receive(:post).with(/\/files\/#{instfs_uuid}\/duplicate/).and_return(double(
                                                                                                    class: Net::HTTPCreated,
                                                                                                    code: 200,
                                                                                                    body: { id: new_instfs_uuid }.to_json
                                                                                                  ))
        expect(InstFS.duplicate_file(instfs_uuid)).to eq new_instfs_uuid
      end
    end

    context "deletion" do
      it "makes a network request to the inst-fs endpoint" do
        instfs_uuid = "1234-abcd"
        allow(CanvasHttp).to receive(:delete).with(/\/files\/#{instfs_uuid}/).and_return(double(
                                                                                           class: Net::HTTPOK,
                                                                                           code: 200,
                                                                                         ))
        expect(InstFS.delete_file(instfs_uuid)).to eq true
      end
    end
  end

  context "settings not set" do
    before do
      allow(Canvas::DynamicSettings).to receive(:find).with(any_args).and_call_original
      allow(Canvas::DynamicSettings).to receive(:find).with(service: "inst-fs")
                                                      .and_return({
                                                                    'app-host' => nil,
                                                                    'secret' => nil
                                                                  })
    end

    it "instfs is not enabled" do
      expect(InstFS.enabled?).to be false
    end

    it "doesn't error on jwt_secret" do
      expect(InstFS.jwt_secret).to be_nil
    end

    it "returns empty list of secrets" do
      expect(InstFS.jwt_secrets).to eq([])
    end
  end
end<|MERGE_RESOLUTION|>--- conflicted
+++ resolved
@@ -119,20 +119,15 @@
       it "includes a properly signed token" do
         url = InstFS.authenticated_url(@attachment, {})
         expect(url).to match(/token=/)
-<<<<<<< HEAD
-        token = url.split(/token=/).last
-        expect(-> {
-=======
         token = url.split("token=").last
         expect(lambda do
->>>>>>> 2bda9f78
           Canvas::Security.decode_jwt(token, [secret])
         end).not_to raise_error
       end
 
       it "includes an expiration on the token" do
         url = InstFS.authenticated_url(@attachment, expires_in: 1.hour)
-        token = url.split(/token=/).last
+        token = url.split("token=").last
         Timecop.freeze(2.hours.from_now) do
           expect(lambda do
             Canvas::Security.decode_jwt(token, [secret])
@@ -143,14 +138,14 @@
       describe "jwt claims" do
         def claims_for(options = {})
           url = InstFS.authenticated_url(@attachment, options)
-          token = url.split(/token=/).last
+          token = url.split("token=").last
           Canvas::Security.decode_jwt(token, [secret])
         end
 
         it "no matter what time it is, the token has no less than 12 hours of validity left and never more than 24" do
           24.times do |i|
             Timecop.freeze(i.hours.from_now) do
-              claims = claims_for()
+              claims = claims_for
               now = Time.zone.now
               exp = Time.zone.at(claims['exp'])
               expect(exp).to be > now + 12.hours
@@ -184,21 +179,21 @@
 
         it "includes a jti in the token" do
           url = InstFS.authenticated_url(@attachment, expires_in: 1.hour)
-          token = url.split(/token=/).last
+          token = url.split("token=").last
           expect(Canvas::Security.decode_jwt(token, [secret])).to have_key(:jti)
         end
 
         it "includes the original_url claim with the redirect and no_cache param" do
           original_url = "https://example.test/preview"
           url = InstFS.authenticated_url(@attachment, original_url: original_url)
-          token = url.split(/token=/).last
+          token = url.split("token=").last
           expect(Canvas::Security.decode_jwt(token, [secret])[:original_url]).to eq(original_url + "?no_cache=true&redirect=true")
         end
 
         it "doesn't include the original_url claim if already redirected" do
           original_url = "https://example.test/preview?redirect=true"
           url = InstFS.authenticated_url(@attachment, original_url: original_url)
-          token = url.split(/token=/).last
+          token = url.split("token=").last
           expect(Canvas::Security.decode_jwt(token, [secret])).not_to have_key(:original_url)
         end
 
@@ -258,20 +253,15 @@
       it "includes a properly signed token" do
         url = InstFS.authenticated_thumbnail_url(@attachment)
         expect(url).to match(/token=/)
-<<<<<<< HEAD
-        token = url.split(/token=/).last
-        expect(-> {
-=======
         token = url.split("token=").last
         expect(lambda do
->>>>>>> 2bda9f78
           Canvas::Security.decode_jwt(token, [secret])
         end).not_to raise_error
       end
 
       it "includes an expiration on the token" do
         url = InstFS.authenticated_thumbnail_url(@attachment, expires_in: 1.hour)
-        token = url.split(/token=/).last
+        token = url.split("token=").last
         Timecop.freeze(2.hours.from_now) do
           expect(lambda do
             Canvas::Security.decode_jwt(token, [secret])
@@ -281,7 +271,7 @@
 
       it "includes a jti in the token" do
         url = InstFS.authenticated_thumbnail_url(@attachment, expires_in: 1.hour)
-        token = url.split(/token=/).last
+        token = url.split("token=").last
         expect(Canvas::Security.decode_jwt(token, [secret])).to have_key(:jti)
       end
     end
@@ -336,7 +326,7 @@
 
       it "include a JWT in the query param of the upload_url" do
         upload_url = URI.parse(preflight_json[:upload_url])
-        expect(upload_url.query).to match %r{token=[^&]+}
+        expect(upload_url.query).to match(/token=[^&]+/)
         token = upload_url.query.split('=').last
         expect(lambda do
           Canvas::Security.decode_jwt(token, [secret])
@@ -484,7 +474,7 @@
       end
 
       it "includes jwt in DELETE request" do
-        expect(CanvasHttp).to receive(:delete).with(match(%r{\?token=}))
+        expect(CanvasHttp).to receive(:delete).with(match(/\?token=/))
         InstFS.logout(user_model)
       end
 
@@ -509,11 +499,11 @@
     context "direct upload" do
       it "makes a network request to the inst-fs endpoint" do
         instfs_uuid = "1234-abcd"
-        allow(CanvasHttp).to receive(:post).and_return(double(
-                                                         class: Net::HTTPCreated,
-                                                         code: 200,
-                                                         body: { instfs_uuid: instfs_uuid }.to_json
-                                                       ))
+        allow(CanvasHttp).to receive(:post).and_return(
+          instance_double("Net::HTTPCreated",
+                          code: 201,
+                          body: { instfs_uuid: instfs_uuid }.to_json)
+        )
 
         res = InstFS.direct_upload(
           file_name: "a.png",
@@ -524,11 +514,11 @@
 
       it "requests a streaming upload to allow large files" do
         instfs_uuid = "1234-abcd"
-        expect(CanvasHttp).to receive(:post).with(anything, hash_including(streaming: true)).and_return(double(
-                                                                                                          class: Net::HTTPCreated,
-                                                                                                          code: 200,
-                                                                                                          body: { instfs_uuid: instfs_uuid }.to_json
-                                                                                                        ))
+        expect(CanvasHttp).to receive(:post).with(anything, hash_including(streaming: true)).and_return(
+          instance_double("Net::HTTPCreated",
+                          code: 201,
+                          body: { instfs_uuid: instfs_uuid }.to_json)
+        )
 
         InstFS.direct_upload(
           file_name: "a.png",
@@ -548,11 +538,11 @@
       it "makes a network request to the inst-fs endpoint" do
         instfs_uuid = "1234-abcd"
         new_instfs_uuid = "5678-efgh"
-        allow(CanvasHttp).to receive(:post).with(/\/files\/#{instfs_uuid}\/duplicate/).and_return(double(
-                                                                                                    class: Net::HTTPCreated,
-                                                                                                    code: 200,
-                                                                                                    body: { id: new_instfs_uuid }.to_json
-                                                                                                  ))
+        allow(CanvasHttp).to receive(:post).with(%r{/files/#{instfs_uuid}/duplicate}).and_return(
+          instance_double("Net::HTTPCreated",
+                          code: 201,
+                          body: { id: new_instfs_uuid }.to_json)
+        )
         expect(InstFS.duplicate_file(instfs_uuid)).to eq new_instfs_uuid
       end
     end
@@ -560,10 +550,9 @@
     context "deletion" do
       it "makes a network request to the inst-fs endpoint" do
         instfs_uuid = "1234-abcd"
-        allow(CanvasHttp).to receive(:delete).with(/\/files\/#{instfs_uuid}/).and_return(double(
-                                                                                           class: Net::HTTPOK,
-                                                                                           code: 200,
-                                                                                         ))
+        allow(CanvasHttp).to receive(:delete).with(%r{/files/#{instfs_uuid}}).and_return(
+          instance_double("Net::HTTPOK", code: 200)
+        )
         expect(InstFS.delete_file(instfs_uuid)).to eq true
       end
     end
