# frozen_string_literal: true

#
# Copyright (C) 2017 - present Instructure, Inc.
#
# This file is part of Canvas.
#
# Canvas is free software: you can redistribute it and/or modify it under
# the terms of the GNU Affero General Public License as published by the Free
# Software Foundation, version 3 of the License.
#
# Canvas is distributed in the hope that it will be useful, but WITHOUT ANY
# WARRANTY; without even the implied warranty of MERCHANTABILITY or FITNESS FOR
# A PARTICULAR PURPOSE. See the GNU Affero General Public License for more
# details.
#
# You should have received a copy of the GNU Affero General Public License along
# with this program. If not, see <http://www.gnu.org/licenses/>.
#

require 'spec_helper'

describe InstFS do
  context "settings are set" do
    let(:app_host){ 'http://test.host' }
    let(:secret){ "supersecretyup" }
    let(:rotating_secret){ "anothersecret" }
    let(:secrets){ [secret, rotating_secret] }
    let(:encoded_secrets){ secrets.map{ |sec| Base64.encode64(sec) }.join(" ") }
    let(:settings_hash){ { 'app-host' => app_host, 'secret' => encoded_secrets } }
    before do
      allow(InstFS).to receive(:enabled?).and_return(true)
      allow(Canvas::DynamicSettings).to receive(:find).with(any_args).and_call_original
      allow(Canvas::DynamicSettings).to receive(:find).
        with(service: "inst-fs", default_ttl: 5.minutes).
        and_return(settings_hash)
    end

    it "returns primary decoded base 64 secret" do
      expect(InstFS.jwt_secret).to eq(secret)
    end

    it "returns all decoded base 64 secrets" do
      expect(InstFS.jwt_secrets).to eq(secrets)
    end

    context "validate_capture_jwt" do
      it "returns true for jwt signed with primary key" do
        token = Canvas::Security.create_jwt({}, nil, secret, :HS512)
        expect(InstFS.validate_capture_jwt(token)).to eq(true)
      end

      it "returns true for jwt signed with rotating key" do
        token = Canvas::Security.create_jwt({}, nil, rotating_secret, :HS512)
        expect(InstFS.validate_capture_jwt(token)).to eq(true)
      end

      it "returns false for jwt signed with bogus key" do
        token = Canvas::Security.create_jwt({}, nil, "boguskey", :HS512)
        expect(InstFS.validate_capture_jwt(token)).to eq(false)
      end
    end

    context "authenticated_url" do
      before :each do
        @attachment = attachment_with_context(user_model)
        @attachment.instfs_uuid = 1
        @attachment.filename = "test.txt"
        @attachment.display_name = nil
      end

      it "constructs url properly" do
        expect(InstFS.authenticated_url(@attachment, {}))
          .to match("#{app_host}/files/#{@attachment.instfs_uuid}/#{@attachment.filename}")
      end

      it "constructs metadata url properly" do
        expect(InstFS.authenticated_metadata_url(@attachment, {}))
          .to match("#{app_host}/files/#{@attachment.instfs_uuid}/meta")
      end

      it "prefers the display_name over filename if different" do
        @attachment.display_name = "renamed.txt"
        expect(InstFS.authenticated_url(@attachment, {}))
          .to match("#{app_host}/files/#{@attachment.instfs_uuid}/#{@attachment.display_name}")
      end

      it "URI encodes the embedded file name" do
        @attachment.display_name = "안녕 세상"
        url = InstFS.authenticated_url(@attachment, {})
        filename_segment = URI.parse(url).path.split('/').last
        expect(CGI.unescape(filename_segment)).to eq(@attachment.display_name)
      end

      it "doesn't use `+` for spaces in encoded file name" do
        @attachment.display_name = "foo bar.txt"
        url = InstFS.authenticated_url(@attachment, {})
        filename_segment = URI.parse(url).path.split('/').last
        expect(filename_segment).to eq("foo%20bar.txt")
      end

      it "doesn't leave `+` unencoded in encoded file name" do
        @attachment.display_name = "foo+bar.txt"
        url = InstFS.authenticated_url(@attachment, {})
        filename_segment = URI.parse(url).path.split('/').last
        expect(filename_segment).to eq("foo%2Bbar.txt")
      end

      it "doesn't leave `?` unencoded in encoded file name" do
        @attachment.display_name = "foo?bar.txt"
        url = InstFS.authenticated_url(@attachment, {})
        filename_segment = URI.parse(url).path.split('/').last
        expect(filename_segment).to eq("foo%3Fbar.txt")
      end

      it "passes download param" do
        expect(InstFS.authenticated_url(@attachment, download: true)).to match(/download=1/)
      end

      it "includes a properly signed token" do
        url = InstFS.authenticated_url(@attachment, {})
        expect(url).to match(/token=/)
        token = url.split(/token=/).last
        expect(->{
          Canvas::Security.decode_jwt(token, [ secret ])
        }).not_to raise_error
      end

      it "includes an expiration on the token" do
        url = InstFS.authenticated_url(@attachment, expires_in: 1.hour)
        token = url.split(/token=/).last
        Timecop.freeze(2.hours.from_now) do
          expect(->{
            Canvas::Security.decode_jwt(token, [ secret ])
          }).to raise_error(Canvas::Security::TokenExpired)
        end
      end

      describe "jwt claims" do
        def claims_for(options={})
          url = InstFS.authenticated_url(@attachment, options)
          token = url.split(/token=/).last
          Canvas::Security.decode_jwt(token, [ secret ])
        end

        it "no matter what time it is, the token has no less than 12 hours of validity left and never more than 24" do
          24.times do |i|
            Timecop.freeze(i.hours.from_now) do
              claims = claims_for()
              now = Time.zone.now
              exp = Time.zone.at(claims['exp'])
              expect(exp).to be > now + 12.hours
              expect(exp).to be < now + 24.hours

              iat = Time.zone.at(claims['iat'])
              expect(iat).to be <= now
              expect(iat).to be > now - 12.hours
            end
          end
        end

        it "includes global user_id claim in the token if user provided" do
          user = user_model
          claims = claims_for(user: user)
          expect(claims[:user_id]).to eql(user.global_id.to_s)
        end

        it "includes distinct global acting_as_user_id claim in the token if acting_as provided" do
          user1 = user_model
          user2 = user_model
          claims = claims_for(user: user1, acting_as: user2)
          expect(claims[:user_id]).to eql(user1.global_id.to_s)
          expect(claims[:acting_as_user_id]).to eql(user2.global_id.to_s)
        end

        it "omits user_id claim in the token if no user provided" do
          claims = claims_for(user: nil)
          expect(claims[:user_id]).to be_nil
        end

        it "includes a jti in the token" do
          url = InstFS.authenticated_url(@attachment, expires_in: 1.hour)
          token = url.split(/token=/).last
          expect(Canvas::Security.decode_jwt(token, [ secret ])).to have_key(:jti)
        end

        it "includes the original_url claim with the redirect and no_cache param" do
          original_url = "https://example.test/preview"
          url = InstFS.authenticated_url(@attachment, original_url: original_url)
          token = url.split(/token=/).last
          expect(Canvas::Security.decode_jwt(token, [ secret ])[:original_url]).to eq(original_url + "?no_cache=true&redirect=true")
        end

        it "doesn't include the original_url claim if already redirected" do
          original_url = "https://example.test/preview?redirect=true"
          url = InstFS.authenticated_url(@attachment, original_url: original_url)
          token = url.split(/token=/).last
          expect(Canvas::Security.decode_jwt(token, [ secret ])).not_to have_key(:original_url)
        end

        describe "legacy api claims" do
          let(:root_account) { Account.default }
          let(:access_token) { instance_double("AccessToken", global_developer_key_id: 106) }

          it "are not added without an access token" do
            claims = claims_for(access_token: nil, root_account: root_account)
            expect(claims).not_to have_key('legacy_api_developer_key_id')
            expect(claims).not_to have_key('legacy_api_root_account_id')
          end

          describe "with an access token" do
            it "are added when all keys are whitelisted" do
              Setting.set('instfs.whitelist_all_developer_keys', 'true')
              claims = claims_for(access_token: access_token, root_account: root_account)
              expect(claims['legacy_api_developer_key_id']).to eql(access_token.global_developer_key_id.to_s)
              expect(claims['legacy_api_root_account_id']).to eql(root_account.global_id.to_s)
            end

            it "are added when its developer key is specifically whitelisted" do
              Setting.set('instfs.whitelisted_developer_key_global_ids', "999,#{access_token.global_developer_key_id}")
              claims = claims_for(access_token: access_token, root_account: root_account)
              expect(claims['legacy_api_developer_key_id']).to eql(access_token.global_developer_key_id.to_s)
              expect(claims['legacy_api_root_account_id']).to eql(root_account.global_id.to_s)
            end

            it "are not added when its developer key is not specifically whitelisted" do
              Setting.set('instfs.whitelisted_developer_key_global_ids', "999,888")
              claims = claims_for(access_token: access_token, root_account: root_account)
              expect(claims).not_to have_key('legacy_api_developer_key_id')
              expect(claims).not_to have_key('legacy_api_root_account_id')
            end
          end
        end
      end
    end

    context "authenticated_thumbnail_url" do
      before :each do
        @attachment = attachment_with_context(user_model)
        @attachment.instfs_uuid = 1
        @attachment.filename = "test.txt"
      end

      it "constructs url properly" do
        expect(InstFS.authenticated_thumbnail_url(@attachment))
          .to match("#{app_host}/thumbnails/#{@attachment.instfs_uuid}")
      end

      it "passes geometry param" do
        expect(InstFS.authenticated_thumbnail_url(@attachment, geometry: '256x256'))
          .to match(/geometry=256x256/)
      end

      it "includes a properly signed token" do
        url = InstFS.authenticated_thumbnail_url(@attachment)
        expect(url).to match(/token=/)
        token = url.split(/token=/).last
        expect(->{
          Canvas::Security.decode_jwt(token, [ secret ])
        }).not_to raise_error
      end

      it "includes an expiration on the token" do
        url = InstFS.authenticated_thumbnail_url(@attachment, expires_in: 1.hour)
        token = url.split(/token=/).last
        Timecop.freeze(2.hours.from_now) do
          expect(->{
            Canvas::Security.decode_jwt(token, [ secret ])
          }).to raise_error(Canvas::Security::TokenExpired)
        end
      end

      it "includes a jti in the token" do
        url = InstFS.authenticated_thumbnail_url(@attachment, expires_in: 1.hour)
        token = url.split(/token=/).last
        expect(Canvas::Security.decode_jwt(token, [ secret ])).to have_key(:jti)
      end

    end

    context "upload_preflight_json" do
      let(:context) { instance_double("Course", id: 1, global_id: 101) }
      let(:root_account) { Account.default }
      let(:user) { instance_double("User", id: 2, global_id: 102) }
      let(:acting_as) { instance_double("User", id: 4, global_id: 104) }
      let(:folder) { instance_double("Folder", id: 3, global_id: 103) }
      let(:filename) { 'test.txt' }
      let(:content_type) { 'text/plain' }
      let(:quota_exempt) { true }
      let(:on_duplicate) { 'rename' }
      let(:include_param) { ['avatar'] }
      let(:capture_url) { 'http://canvas.host/api/v1/files/capture' }
      let(:additional_capture_params) do
        { additional_note: 'notefull' }
      end

      let(:default_args) do
        {
          context: context,
          user: user,
          acting_as: acting_as,
          access_token: nil,
          root_account: root_account,
          folder: folder,
          filename: filename,
          content_type: content_type,
          quota_exempt: quota_exempt,
          on_duplicate: on_duplicate,
          capture_url: capture_url,
          include_param: include_param,
          additional_capture_params: additional_capture_params,
        }
      end

      let(:preflight_json) do
        InstFS.upload_preflight_json(default_args)
      end

      it "includes a static 'file' file_param" do
        expect(preflight_json[:file_param]).to eq 'file'
      end

      it "includes an upload_url pointing at the service" do
        expect(preflight_json[:upload_url]).to match app_host
        upload_url = URI.parse(preflight_json[:upload_url])
        expect(upload_url.path).to eq '/files'
      end

      it "include a JWT in the query param of the upload_url" do
        upload_url = URI.parse(preflight_json[:upload_url])
        expect(upload_url.query).to match %r{token=[^&]+}
        token = upload_url.query.split('=').last
        expect(->{
          Canvas::Security.decode_jwt(token, [ secret ])
        }).not_to raise_error
      end

      describe "the upload JWT" do
        let(:jwt) do
          token = preflight_json[:upload_url].split('token=').last
          Canvas::Security.decode_jwt(token, [ secret ])
        end

        it "embeds the user_id and acting_as_user_id in the token" do
          expect(jwt['user_id']).to eq user.global_id.to_s
          expect(jwt['acting_as_user_id']).to eq acting_as.global_id.to_s
        end

        it "embeds a capture_url in the token" do
          expect(jwt['capture_url']).to eq capture_url
        end

        it "embeds a capture_params hash in the token" do
          expect(jwt['capture_params']).to be_a(Hash)
        end

        describe "the capture_params" do
          let(:capture_params) { jwt['capture_params'] }

          it "include the context" do
            expect(capture_params['context_type']).to eq context.class.to_s
            expect(capture_params['context_id']).to eq context.global_id.to_s
          end

          it "include the acting_as user" do
            expect(capture_params['user_id']).to eq acting_as.global_id.to_s
          end

          it "include the folder" do
            expect(capture_params['folder_id']).to eq folder.global_id.to_s
          end

          it "include the root_account_id" do
            expect(capture_params['root_account_id']).to eq root_account.global_id.to_s
          end

          it "include the quota_exempt flag" do
            expect(capture_params['quota_exempt']).to eq quota_exempt
          end

          it "include the on_duplicate method" do
            expect(capture_params['on_duplicate']).to eq on_duplicate
          end

          it "include the include options" do
            expect(capture_params['include']).to eq include_param
          end

          it "include additional_capture_params" do
            expect(capture_params).to include additional_capture_params
          end
        end
      end

      it "includes an upload_params hash" do
        expect(preflight_json[:upload_params]).to be_a(Hash)
      end

      describe "the upload_params" do
        let(:upload_params) { preflight_json[:upload_params] }

        it "include the filename" do
          expect(upload_params[:filename]).to eq filename
        end

        it "include the content_type" do
          expect(upload_params[:content_type]).to eq content_type
        end
      end

      describe "legacy api jwt claims" do
        let(:access_token) { instance_double("AccessToken", global_developer_key_id: 106) }

        def claims_for(options)
          json = InstFS.upload_preflight_json(default_args.merge(options))
          token = json[:upload_url].split('token=').last
          Canvas::Security.decode_jwt(token, [ secret ])
        end

        it "are not added without an access token" do
          claims = claims_for(access_token: nil, root_account: root_account)
          expect(claims).not_to have_key('legacy_api_developer_key_id')
          expect(claims).not_to have_key('legacy_api_root_account_id')
        end

        describe "with an access token" do
          it "are added when all keys are whitelisted" do
            Setting.set('instfs.whitelist_all_developer_keys', 'true')
            claims = claims_for(access_token: access_token, root_account: root_account)
            expect(claims['legacy_api_developer_key_id']).to eql(access_token.global_developer_key_id.to_s)
            expect(claims['legacy_api_root_account_id']).to eql(root_account.global_id.to_s)
          end

          it "are added when its developer key is specifically whitelisted" do
            Setting.set('instfs.whitelisted_developer_key_global_ids', "999,#{access_token.global_developer_key_id}")
            claims = claims_for(access_token: access_token, root_account: root_account)
            expect(claims['legacy_api_developer_key_id']).to eql(access_token.global_developer_key_id.to_s)
            expect(claims['legacy_api_root_account_id']).to eql(root_account.global_id.to_s)
          end

          it "are not added when its developer key is not specifically whitelisted" do
            Setting.set('instfs.whitelisted_developer_key_global_ids', "999,888")
            claims = claims_for(access_token: access_token, root_account: root_account)
            expect(claims).not_to have_key('legacy_api_developer_key_id')
            expect(claims).not_to have_key('legacy_api_root_account_id')
          end
        end
      end

      context "upload via url" do
        it "throw ArgumentError when appropriate" do
<<<<<<< HEAD
          expect { InstFS.upload_preflight_json(default_args.merge({target_url: "foo"})) }.to raise_error(ArgumentError)
          expect { InstFS.upload_preflight_json(default_args.merge({progress_json: {"foo": 1}})) }.to raise_error(ArgumentError)
=======
          expect { InstFS.upload_preflight_json(default_args.merge({ target_url: "foo" })) }.to raise_error(ArgumentError)
          expect { InstFS.upload_preflight_json(default_args.merge({ progress_json: { foo: 1 } })) }.to raise_error(ArgumentError)
>>>>>>> 2d51e8e7
        end

        it "responds properly when passed target_url and progress_json" do
          progress_json = { id: 1 }
          target_url = "http://www.example.com/"
          preflight_json = InstFS.upload_preflight_json(default_args.merge({target_url: target_url, progress_json: progress_json}))

          token = preflight_json[:upload_url].split('token=').last
          jwt = Canvas::Security.decode_jwt(token, [ secret ])

          expect(jwt[:capture_params][:progress_id]).to eq(progress_json[:id])
          expect(preflight_json[:file_paran]).to be_nil
          expect(preflight_json[:upload_params][:target_url]).to eq(target_url)
          expect(preflight_json[:progress]).to eq(progress_json)
        end
      end
    end

    context "logout" do
      it "makes a DELETE request against the logout url" do
        expect(CanvasHttp).to receive(:delete).with(match(%r{/session[^/\w]}))
        InstFS.logout(user_model)
      end

      it "includes jwt in DELETE request" do
        expect(CanvasHttp).to receive(:delete).with(match(%r{\?token=}))
        InstFS.logout(user_model)
      end

      it "skips if user absent" do
        expect(CanvasHttp).not_to receive(:delete)
        InstFS.logout(nil)
      end

      it "skips if not enabled" do
        allow(InstFS).to receive(:enabled?).and_return(false)
        expect(CanvasHttp).not_to receive(:delete)
        InstFS.logout(user_model)
      end

      it "logs then ignores error if DELETE request fails" do
        allow(CanvasHttp).to receive(:delete).and_raise(CanvasHttp::Error, "broken request")
        expect(Canvas::Errors).to receive(:capture_exception).once
        InstFS.logout(user_model)
      end
    end

    context "direct upload" do
      it "makes a network request to the inst-fs endpoint" do
        instfs_uuid = "1234-abcd"
        allow(CanvasHttp).to receive(:post).and_return(double(
          class: Net::HTTPCreated,
          code: 200,
          body: {instfs_uuid: instfs_uuid}.to_json
        ))

        res = InstFS.direct_upload(
          file_name: "a.png",
          file_object: File.open("public/images/a.png")
        )
        expect(res).to eq(instfs_uuid)
      end

      it "requests a streaming upload to allow large files" do
        instfs_uuid = "1234-abcd"
        expect(CanvasHttp).to receive(:post).with(anything, hash_including(streaming: true)).and_return(double(
          class: Net::HTTPCreated,
          code: 200,
          body: {instfs_uuid: instfs_uuid}.to_json
        ))

        InstFS.direct_upload(
          file_name: "a.png",
          file_object: File.open("public/images/a.png")
        )
      end

      it "wraps network errors in a service exception" do
        instfs_uuid = "1234-abcd"
        allow(CanvasHttp).to receive(:post).and_raise(Net::ReadTimeout)
        expect do
          InstFS.direct_upload(file_name: "a.png", file_object: File.open("public/images/a.png"))
        end.to raise_error(InstFS::ServiceError)
      end
    end

    context "duplicate" do
      it "makes a network request to the inst-fs endpoint" do
        instfs_uuid = "1234-abcd"
        new_instfs_uuid = "5678-efgh"
        allow(CanvasHttp).to receive(:post).with(/\/files\/#{instfs_uuid}\/duplicate/).and_return(double(
          class: Net::HTTPCreated,
          code: 200,
          body: {id: new_instfs_uuid}.to_json
        ))
        expect(InstFS.duplicate_file(instfs_uuid)).to eq new_instfs_uuid
      end
    end

    context "deletion" do
      it "makes a network request to the inst-fs endpoint" do
        instfs_uuid = "1234-abcd"
        allow(CanvasHttp).to receive(:delete).with(/\/files\/#{instfs_uuid}/).and_return(double(
          class: Net::HTTPOK,
          code: 200,
        ))
        expect(InstFS.delete_file(instfs_uuid)).to eq true
      end
    end
  end

  context "settings not set" do
    before do
      allow(Canvas::DynamicSettings).to receive(:find).with(any_args).and_call_original
      allow(Canvas::DynamicSettings).to receive(:find).with(service: "inst-fs").
        and_return({
          'app-host' => nil,
          'secret' => nil
        })
    end

    it "instfs is not enabled" do
      expect(InstFS.enabled?).to be false
    end

    it "doesn't error on jwt_secret" do
      expect(InstFS.jwt_secret).to be_nil
    end

    it "returns empty list of secrets" do
      expect(InstFS.jwt_secrets).to eq([])
    end
  end
end<|MERGE_RESOLUTION|>--- conflicted
+++ resolved
@@ -22,18 +22,18 @@
 
 describe InstFS do
   context "settings are set" do
-    let(:app_host){ 'http://test.host' }
-    let(:secret){ "supersecretyup" }
-    let(:rotating_secret){ "anothersecret" }
-    let(:secrets){ [secret, rotating_secret] }
-    let(:encoded_secrets){ secrets.map{ |sec| Base64.encode64(sec) }.join(" ") }
-    let(:settings_hash){ { 'app-host' => app_host, 'secret' => encoded_secrets } }
+    let(:app_host) { 'http://test.host' }
+    let(:secret) { "supersecretyup" }
+    let(:rotating_secret) { "anothersecret" }
+    let(:secrets) { [secret, rotating_secret] }
+    let(:encoded_secrets) { secrets.map { |sec| Base64.encode64(sec) }.join(" ") }
+    let(:settings_hash) { { 'app-host' => app_host, 'secret' => encoded_secrets } }
     before do
       allow(InstFS).to receive(:enabled?).and_return(true)
       allow(Canvas::DynamicSettings).to receive(:find).with(any_args).and_call_original
-      allow(Canvas::DynamicSettings).to receive(:find).
-        with(service: "inst-fs", default_ttl: 5.minutes).
-        and_return(settings_hash)
+      allow(Canvas::DynamicSettings).to receive(:find)
+        .with(service: "inst-fs", default_ttl: 5.minutes)
+        .and_return(settings_hash)
     end
 
     it "returns primary decoded base 64 secret" do
@@ -121,8 +121,8 @@
         url = InstFS.authenticated_url(@attachment, {})
         expect(url).to match(/token=/)
         token = url.split(/token=/).last
-        expect(->{
-          Canvas::Security.decode_jwt(token, [ secret ])
+        expect(-> {
+          Canvas::Security.decode_jwt(token, [secret])
         }).not_to raise_error
       end
 
@@ -130,17 +130,17 @@
         url = InstFS.authenticated_url(@attachment, expires_in: 1.hour)
         token = url.split(/token=/).last
         Timecop.freeze(2.hours.from_now) do
-          expect(->{
-            Canvas::Security.decode_jwt(token, [ secret ])
+          expect(-> {
+            Canvas::Security.decode_jwt(token, [secret])
           }).to raise_error(Canvas::Security::TokenExpired)
         end
       end
 
       describe "jwt claims" do
-        def claims_for(options={})
+        def claims_for(options = {})
           url = InstFS.authenticated_url(@attachment, options)
           token = url.split(/token=/).last
-          Canvas::Security.decode_jwt(token, [ secret ])
+          Canvas::Security.decode_jwt(token, [secret])
         end
 
         it "no matter what time it is, the token has no less than 12 hours of validity left and never more than 24" do
@@ -181,21 +181,21 @@
         it "includes a jti in the token" do
           url = InstFS.authenticated_url(@attachment, expires_in: 1.hour)
           token = url.split(/token=/).last
-          expect(Canvas::Security.decode_jwt(token, [ secret ])).to have_key(:jti)
+          expect(Canvas::Security.decode_jwt(token, [secret])).to have_key(:jti)
         end
 
         it "includes the original_url claim with the redirect and no_cache param" do
           original_url = "https://example.test/preview"
           url = InstFS.authenticated_url(@attachment, original_url: original_url)
           token = url.split(/token=/).last
-          expect(Canvas::Security.decode_jwt(token, [ secret ])[:original_url]).to eq(original_url + "?no_cache=true&redirect=true")
+          expect(Canvas::Security.decode_jwt(token, [secret])[:original_url]).to eq(original_url + "?no_cache=true&redirect=true")
         end
 
         it "doesn't include the original_url claim if already redirected" do
           original_url = "https://example.test/preview?redirect=true"
           url = InstFS.authenticated_url(@attachment, original_url: original_url)
           token = url.split(/token=/).last
-          expect(Canvas::Security.decode_jwt(token, [ secret ])).not_to have_key(:original_url)
+          expect(Canvas::Security.decode_jwt(token, [secret])).not_to have_key(:original_url)
         end
 
         describe "legacy api claims" do
@@ -255,8 +255,8 @@
         url = InstFS.authenticated_thumbnail_url(@attachment)
         expect(url).to match(/token=/)
         token = url.split(/token=/).last
-        expect(->{
-          Canvas::Security.decode_jwt(token, [ secret ])
+        expect(-> {
+          Canvas::Security.decode_jwt(token, [secret])
         }).not_to raise_error
       end
 
@@ -264,8 +264,8 @@
         url = InstFS.authenticated_thumbnail_url(@attachment, expires_in: 1.hour)
         token = url.split(/token=/).last
         Timecop.freeze(2.hours.from_now) do
-          expect(->{
-            Canvas::Security.decode_jwt(token, [ secret ])
+          expect(-> {
+            Canvas::Security.decode_jwt(token, [secret])
           }).to raise_error(Canvas::Security::TokenExpired)
         end
       end
@@ -273,9 +273,8 @@
       it "includes a jti in the token" do
         url = InstFS.authenticated_thumbnail_url(@attachment, expires_in: 1.hour)
         token = url.split(/token=/).last
-        expect(Canvas::Security.decode_jwt(token, [ secret ])).to have_key(:jti)
-      end
-
+        expect(Canvas::Security.decode_jwt(token, [secret])).to have_key(:jti)
+      end
     end
 
     context "upload_preflight_json" do
@@ -330,15 +329,15 @@
         upload_url = URI.parse(preflight_json[:upload_url])
         expect(upload_url.query).to match %r{token=[^&]+}
         token = upload_url.query.split('=').last
-        expect(->{
-          Canvas::Security.decode_jwt(token, [ secret ])
+        expect(-> {
+          Canvas::Security.decode_jwt(token, [secret])
         }).not_to raise_error
       end
 
       describe "the upload JWT" do
         let(:jwt) do
           token = preflight_json[:upload_url].split('token=').last
-          Canvas::Security.decode_jwt(token, [ secret ])
+          Canvas::Security.decode_jwt(token, [secret])
         end
 
         it "embeds the user_id and acting_as_user_id in the token" do
@@ -414,7 +413,7 @@
         def claims_for(options)
           json = InstFS.upload_preflight_json(default_args.merge(options))
           token = json[:upload_url].split('token=').last
-          Canvas::Security.decode_jwt(token, [ secret ])
+          Canvas::Security.decode_jwt(token, [secret])
         end
 
         it "are not added without an access token" do
@@ -449,22 +448,17 @@
 
       context "upload via url" do
         it "throw ArgumentError when appropriate" do
-<<<<<<< HEAD
-          expect { InstFS.upload_preflight_json(default_args.merge({target_url: "foo"})) }.to raise_error(ArgumentError)
-          expect { InstFS.upload_preflight_json(default_args.merge({progress_json: {"foo": 1}})) }.to raise_error(ArgumentError)
-=======
           expect { InstFS.upload_preflight_json(default_args.merge({ target_url: "foo" })) }.to raise_error(ArgumentError)
           expect { InstFS.upload_preflight_json(default_args.merge({ progress_json: { foo: 1 } })) }.to raise_error(ArgumentError)
->>>>>>> 2d51e8e7
         end
 
         it "responds properly when passed target_url and progress_json" do
           progress_json = { id: 1 }
           target_url = "http://www.example.com/"
-          preflight_json = InstFS.upload_preflight_json(default_args.merge({target_url: target_url, progress_json: progress_json}))
+          preflight_json = InstFS.upload_preflight_json(default_args.merge({ target_url: target_url, progress_json: progress_json }))
 
           token = preflight_json[:upload_url].split('token=').last
-          jwt = Canvas::Security.decode_jwt(token, [ secret ])
+          jwt = Canvas::Security.decode_jwt(token, [secret])
 
           expect(jwt[:capture_params][:progress_id]).to eq(progress_json[:id])
           expect(preflight_json[:file_paran]).to be_nil
@@ -507,10 +501,10 @@
       it "makes a network request to the inst-fs endpoint" do
         instfs_uuid = "1234-abcd"
         allow(CanvasHttp).to receive(:post).and_return(double(
-          class: Net::HTTPCreated,
-          code: 200,
-          body: {instfs_uuid: instfs_uuid}.to_json
-        ))
+                                                         class: Net::HTTPCreated,
+                                                         code: 200,
+                                                         body: { instfs_uuid: instfs_uuid }.to_json
+                                                       ))
 
         res = InstFS.direct_upload(
           file_name: "a.png",
@@ -522,10 +516,10 @@
       it "requests a streaming upload to allow large files" do
         instfs_uuid = "1234-abcd"
         expect(CanvasHttp).to receive(:post).with(anything, hash_including(streaming: true)).and_return(double(
-          class: Net::HTTPCreated,
-          code: 200,
-          body: {instfs_uuid: instfs_uuid}.to_json
-        ))
+                                                                                                          class: Net::HTTPCreated,
+                                                                                                          code: 200,
+                                                                                                          body: { instfs_uuid: instfs_uuid }.to_json
+                                                                                                        ))
 
         InstFS.direct_upload(
           file_name: "a.png",
@@ -547,10 +541,10 @@
         instfs_uuid = "1234-abcd"
         new_instfs_uuid = "5678-efgh"
         allow(CanvasHttp).to receive(:post).with(/\/files\/#{instfs_uuid}\/duplicate/).and_return(double(
-          class: Net::HTTPCreated,
-          code: 200,
-          body: {id: new_instfs_uuid}.to_json
-        ))
+                                                                                                    class: Net::HTTPCreated,
+                                                                                                    code: 200,
+                                                                                                    body: { id: new_instfs_uuid }.to_json
+                                                                                                  ))
         expect(InstFS.duplicate_file(instfs_uuid)).to eq new_instfs_uuid
       end
     end
@@ -559,9 +553,9 @@
       it "makes a network request to the inst-fs endpoint" do
         instfs_uuid = "1234-abcd"
         allow(CanvasHttp).to receive(:delete).with(/\/files\/#{instfs_uuid}/).and_return(double(
-          class: Net::HTTPOK,
-          code: 200,
-        ))
+                                                                                           class: Net::HTTPOK,
+                                                                                           code: 200,
+                                                                                         ))
         expect(InstFS.delete_file(instfs_uuid)).to eq true
       end
     end
@@ -570,11 +564,11 @@
   context "settings not set" do
     before do
       allow(Canvas::DynamicSettings).to receive(:find).with(any_args).and_call_original
-      allow(Canvas::DynamicSettings).to receive(:find).with(service: "inst-fs").
-        and_return({
-          'app-host' => nil,
-          'secret' => nil
-        })
+      allow(Canvas::DynamicSettings).to receive(:find).with(service: "inst-fs")
+                                                      .and_return({
+                                                                    'app-host' => nil,
+                                                                    'secret' => nil
+                                                                  })
     end
 
     it "instfs is not enabled" do
