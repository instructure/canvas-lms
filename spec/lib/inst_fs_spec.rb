--- conflicted
+++ resolved
@@ -202,19 +202,11 @@
           expect(Canvas::Security.decode_jwt(token, [ secret ])).to have_key(:jti)
         end
 
-<<<<<<< HEAD
-        it "includes the original_url claim with the redirect param" do
-          original_url = "https://example.test/preview"
-          url = InstFS.authenticated_url(@attachment, original_url: original_url)
-          token = url.split(/token=/).last
-          expect(Canvas::Security.decode_jwt(token, [ secret ])[:original_url]).to eq(original_url + "?redirect=true")
-=======
         it "includes the original_url claim with the redirect and no_cache param" do
           original_url = "https://example.test/preview"
           url = InstFS.authenticated_url(@attachment, original_url: original_url)
           token = url.split(/token=/).last
           expect(Canvas::Security.decode_jwt(token, [ secret ])[:original_url]).to eq(original_url + "?no_cache=true&redirect=true")
->>>>>>> 8f1333b0
         end
 
         it "doesn't include the original_url claim if already redirected" do
