# frozen_string_literal: true

#
# Copyright (C) 2017 - present Instructure, Inc.
#
# This file is part of Canvas.
#
# Canvas is free software: you can redistribute it and/or modify it under
# the terms of the GNU Affero General Public License as published by the Free
# Software Foundation, version 3 of the License.
#
# Canvas is distributed in the hope that it will be useful, but WITHOUT ANY
# WARRANTY; without even the implied warranty of MERCHANTABILITY or FITNESS FOR
# A PARTICULAR PURPOSE. See the GNU Affero General Public License for more
# details.
#
# You should have received a copy of the GNU Affero General Public License along
# with this program. If not, see <http://www.gnu.org/licenses/>.
#

require 'spec_helper'

describe InstFS do
  context "settings are set" do
    let(:app_host){ 'http://test.host' }
    let(:secret){ "supersecretyup" }
    let(:rotating_secret){ "anothersecret" }
    let(:secrets){ [secret, rotating_secret] }
    let(:encoded_secrets){ secrets.map{ |sec| Base64.encode64(sec) }.join(" ") }
    let(:settings_hash){ { 'app-host' => app_host, 'secret' => encoded_secrets } }
    before do
      allow(InstFS).to receive(:enabled?).and_return(true)
      allow(Canvas::DynamicSettings).to receive(:find).with(any_args).and_call_original
      allow(Canvas::DynamicSettings).to receive(:find).
        with(service: "inst-fs", default_ttl: 5.minutes).
        and_return(settings_hash)
    end

    it "returns primary decoded base 64 secret" do
      expect(InstFS.jwt_secret).to eq(secret)
    end

    it "returns all decoded base 64 secrets" do
      expect(InstFS.jwt_secrets).to eq(secrets)
    end

    context "validate_capture_jwt" do
      it "returns true for jwt signed with primary key" do
        token = Canvas::Security.create_jwt({}, nil, secret, :HS512)
        expect(InstFS.validate_capture_jwt(token)).to eq(true)
      end

      it "returns true for jwt signed with rotating key" do
        token = Canvas::Security.create_jwt({}, nil, rotating_secret, :HS512)
        expect(InstFS.validate_capture_jwt(token)).to eq(true)
      end

      it "returns false for jwt signed with bogus key" do
        token = Canvas::Security.create_jwt({}, nil, "boguskey", :HS512)
        expect(InstFS.validate_capture_jwt(token)).to eq(false)
      end
    end

    context "authenticated_url" do
      before :each do
        @attachment = attachment_with_context(user_model)
        @attachment.instfs_uuid = 1
        @attachment.filename = "test.txt"
        @attachment.display_name = nil
      end

      it "constructs url properly" do
        expect(InstFS.authenticated_url(@attachment, {}))
          .to match("#{app_host}/files/#{@attachment.instfs_uuid}/#{@attachment.filename}")
      end

      it "constructs metadata url properly" do
        expect(InstFS.authenticated_metadata_url(@attachment, {}))
          .to match("#{app_host}/files/#{@attachment.instfs_uuid}/meta")
      end

      it "prefers the display_name over filename if different" do
        @attachment.display_name = "renamed.txt"
        expect(InstFS.authenticated_url(@attachment, {}))
          .to match("#{app_host}/files/#{@attachment.instfs_uuid}/#{@attachment.display_name}")
      end

      it "URI encodes the embedded file name" do
        @attachment.display_name = "안녕 세상"
        url = InstFS.authenticated_url(@attachment, {})
        filename_segment = URI.parse(url).path.split('/').last
        expect(CGI.unescape(filename_segment)).to eq(@attachment.display_name)
      end

      it "doesn't use `+` for spaces in encoded file name" do
        @attachment.display_name = "foo bar.txt"
        url = InstFS.authenticated_url(@attachment, {})
        filename_segment = URI.parse(url).path.split('/').last
        expect(filename_segment).to eq("foo%20bar.txt")
      end

      it "doesn't leave `+` unencoded in encoded file name" do
        @attachment.display_name = "foo+bar.txt"
        url = InstFS.authenticated_url(@attachment, {})
        filename_segment = URI.parse(url).path.split('/').last
        expect(filename_segment).to eq("foo%2Bbar.txt")
      end

      it "doesn't leave `?` unencoded in encoded file name" do
        @attachment.display_name = "foo?bar.txt"
        url = InstFS.authenticated_url(@attachment, {})
        filename_segment = URI.parse(url).path.split('/').last
        expect(filename_segment).to eq("foo%3Fbar.txt")
      end

      it "passes download param" do
        expect(InstFS.authenticated_url(@attachment, download: true)).to match(/download=1/)
      end

      it "includes a properly signed token" do
        url = InstFS.authenticated_url(@attachment, {})
        expect(url).to match(/token=/)
        token = url.split(/token=/).last
        expect(->{
          Canvas::Security.decode_jwt(token, [ secret ])
        }).not_to raise_error
      end

      it "includes an expiration on the token" do
        url = InstFS.authenticated_url(@attachment, expires_in: 1.hour)
        token = url.split(/token=/).last
        Timecop.freeze(2.hours.from_now) do
          expect(->{
            Canvas::Security.decode_jwt(token, [ secret ])
          }).to raise_error(Canvas::Security::TokenExpired)
        end
      end

      it "retries if imperium is timing out" do
        times_called = 0
        allow(Canvas::DynamicSettings).to receive(:find).with(service: "inst-fs", default_ttl: 5.minutes) do
          times_called += 1
          raise Imperium::SendTimeout if times_called < 2
          settings_hash
        end
        expect(InstFS.authenticated_url(@attachment, {}))
          .to match("#{app_host}/files/#{@attachment.instfs_uuid}/#{@attachment.filename}")
      end

      it "actually fails with a config error if can't find config" do
        allow(Canvas::DynamicSettings).to receive(:find).with(service: "inst-fs", default_ttl: 5.minutes) do
          raise Imperium::SendTimeout
        end
        expect{ InstFS.authenticated_url(@attachment, {}) }.to raise_error(Imperium::TimeoutError)
      end

      describe "jwt claims" do
        def claims_for(options={})
          url = InstFS.authenticated_url(@attachment, options)
          token = url.split(/token=/).last
          Canvas::Security.decode_jwt(token, [ secret ])
        end

        it "no matter what time it is, the token has no less than 12 hours of validity left and never more than 24" do
          24.times do |i|
            Timecop.freeze(i.hours.from_now) do
              claims = claims_for()
              now = Time.zone.now
              exp = Time.zone.at(claims['exp'])
              expect(exp).to be > now + 12.hours
              expect(exp).to be < now + 24.hours

              iat = Time.zone.at(claims['iat'])
              expect(iat).to be <= now
              expect(iat).to be > now - 12.hours
            end
          end
        end

        it "includes global user_id claim in the token if user provided" do
          user = user_model
          claims = claims_for(user: user)
          expect(claims[:user_id]).to eql(user.global_id.to_s)
        end

        it "includes distinct global acting_as_user_id claim in the token if acting_as provided" do
          user1 = user_model
          user2 = user_model
          claims = claims_for(user: user1, acting_as: user2)
          expect(claims[:user_id]).to eql(user1.global_id.to_s)
          expect(claims[:acting_as_user_id]).to eql(user2.global_id.to_s)
        end

        it "omits user_id claim in the token if no user provided" do
          claims = claims_for(user: nil)
          expect(claims[:user_id]).to be_nil
        end

        it "includes a jti in the token" do
          url = InstFS.authenticated_url(@attachment, expires_in: 1.hour)
          token = url.split(/token=/).last
          expect(Canvas::Security.decode_jwt(token, [ secret ])).to have_key(:jti)
        end

        it "includes the original_url claim with the redirect param" do
          original_url = "https://example.test/preview"
          url = InstFS.authenticated_url(@attachment, original_url: original_url)
          token = url.split(/token=/).last
          expect(Canvas::Security.decode_jwt(token, [ secret ])[:original_url]).to eq(original_url + "?redirect=true")
        end

        it "doesn't include the original_url claim if already redirected" do
          original_url = "https://example.test/preview?redirect=true"
          url = InstFS.authenticated_url(@attachment, original_url: original_url)
          token = url.split(/token=/).last
          expect(Canvas::Security.decode_jwt(token, [ secret ])).not_to have_key(:original_url)
        end

        describe "legacy api claims" do
          let(:root_account) { Account.default }
          let(:access_token) { instance_double("AccessToken", global_developer_key_id: 106) }

          it "are not added without an access token" do
            claims = claims_for(access_token: nil, root_account: root_account)
            expect(claims).not_to have_key('legacy_api_developer_key_id')
            expect(claims).not_to have_key('legacy_api_root_account_id')
          end

          describe "with an access token" do
            it "are added when all keys are whitelisted" do
              Setting.set('instfs.whitelist_all_developer_keys', 'true')
              claims = claims_for(access_token: access_token, root_account: root_account)
              expect(claims['legacy_api_developer_key_id']).to eql(access_token.global_developer_key_id.to_s)
              expect(claims['legacy_api_root_account_id']).to eql(root_account.global_id.to_s)
            end

            it "are added when its developer key is specifically whitelisted" do
              Setting.set('instfs.whitelisted_developer_key_global_ids', "999,#{access_token.global_developer_key_id}")
              claims = claims_for(access_token: access_token, root_account: root_account)
              expect(claims['legacy_api_developer_key_id']).to eql(access_token.global_developer_key_id.to_s)
              expect(claims['legacy_api_root_account_id']).to eql(root_account.global_id.to_s)
            end

            it "are not added when its developer key is not specifically whitelisted" do
              Setting.set('instfs.whitelisted_developer_key_global_ids', "999,888")
              claims = claims_for(access_token: access_token, root_account: root_account)
              expect(claims).not_to have_key('legacy_api_developer_key_id')
              expect(claims).not_to have_key('legacy_api_root_account_id')
            end
          end
        end
      end
    end

    context "authenticated_thumbnail_url" do
      before :each do
        @attachment = attachment_with_context(user_model)
        @attachment.instfs_uuid = 1
        @attachment.filename = "test.txt"
      end

      it "constructs url properly" do
        expect(InstFS.authenticated_thumbnail_url(@attachment))
          .to match("#{app_host}/thumbnails/#{@attachment.instfs_uuid}")
      end

      it "passes geometry param" do
        expect(InstFS.authenticated_thumbnail_url(@attachment, geometry: '256x256'))
          .to match(/geometry=256x256/)
      end

      it "includes a properly signed token" do
        url = InstFS.authenticated_thumbnail_url(@attachment)
        expect(url).to match(/token=/)
        token = url.split(/token=/).last
        expect(->{
          Canvas::Security.decode_jwt(token, [ secret ])
        }).not_to raise_error
      end

      it "includes an expiration on the token" do
        url = InstFS.authenticated_thumbnail_url(@attachment, expires_in: 1.hour)
        token = url.split(/token=/).last
        Timecop.freeze(2.hours.from_now) do
          expect(->{
            Canvas::Security.decode_jwt(token, [ secret ])
          }).to raise_error(Canvas::Security::TokenExpired)
        end
      end

<<<<<<< HEAD
      it "generates the same url within a cache window of time so it's not unique every time" do
        url1 = InstFS.authenticated_thumbnail_url(@attachment)
        url2 = InstFS.authenticated_thumbnail_url(@attachment)
        expect(url1).to eq(url2)

        Timecop.freeze(1.day.from_now) do
          url3 = InstFS.authenticated_thumbnail_url(@attachment)
          expect(url1).to_not eq(url3)

          first_token = url1.split(/token=/).last
          expect(->{
            Canvas::Security.decode_jwt(first_token, [ secret ])
          }).to raise_error(Canvas::Security::TokenExpired)
        end
=======
      it "includes a jti in the token" do
        url = InstFS.authenticated_thumbnail_url(@attachment, expires_in: 1.hour)
        token = url.split(/token=/).last
        expect(Canvas::Security.decode_jwt(token, [ secret ])).to have_key(:jti)
>>>>>>> 4afd4784
      end

    end

    context "upload_preflight_json" do
      let(:context) { instance_double("Course", id: 1, global_id: 101) }
      let(:root_account) { Account.default }
      let(:user) { instance_double("User", id: 2, global_id: 102) }
      let(:acting_as) { instance_double("User", id: 4, global_id: 104) }
      let(:folder) { instance_double("Folder", id: 3, global_id: 103) }
      let(:filename) { 'test.txt' }
      let(:content_type) { 'text/plain' }
      let(:quota_exempt) { true }
      let(:on_duplicate) { 'rename' }
      let(:include_param) { ['avatar'] }
      let(:capture_url) { 'http://canvas.host/api/v1/files/capture' }
      let(:additional_capture_params) do
        { additional_note: 'notefull' }
      end

      let(:default_args) do
        {
          context: context,
          user: user,
          acting_as: acting_as,
          access_token: nil,
          root_account: root_account,
          folder: folder,
          filename: filename,
          content_type: content_type,
          quota_exempt: quota_exempt,
          on_duplicate: on_duplicate,
          capture_url: capture_url,
          include_param: include_param,
          additional_capture_params: additional_capture_params,
        }
      end

      let(:preflight_json) do
        InstFS.upload_preflight_json(default_args)
      end

      it "includes a static 'file' file_param" do
        expect(preflight_json[:file_param]).to eq 'file'
      end

      it "includes an upload_url pointing at the service" do
        expect(preflight_json[:upload_url]).to match app_host
        upload_url = URI.parse(preflight_json[:upload_url])
        expect(upload_url.path).to eq '/files'
      end

      it "include a JWT in the query param of the upload_url" do
        upload_url = URI.parse(preflight_json[:upload_url])
        expect(upload_url.query).to match %r{token=[^&]+}
        token = upload_url.query.split('=').last
        expect(->{
          Canvas::Security.decode_jwt(token, [ secret ])
        }).not_to raise_error
      end

      describe "the upload JWT" do
        let(:jwt) do
          token = preflight_json[:upload_url].split('token=').last
          Canvas::Security.decode_jwt(token, [ secret ])
        end

        it "embeds the user_id and acting_as_user_id in the token" do
          expect(jwt['user_id']).to eq user.global_id.to_s
          expect(jwt['acting_as_user_id']).to eq acting_as.global_id.to_s
        end

        it "embeds a capture_url in the token" do
          expect(jwt['capture_url']).to eq capture_url
        end

        it "embeds a capture_params hash in the token" do
          expect(jwt['capture_params']).to be_a(Hash)
        end

        describe "the capture_params" do
          let(:capture_params) { jwt['capture_params'] }

          it "include the context" do
            expect(capture_params['context_type']).to eq context.class.to_s
            expect(capture_params['context_id']).to eq context.global_id.to_s
          end

          it "include the acting_as user" do
            expect(capture_params['user_id']).to eq acting_as.global_id.to_s
          end

          it "include the folder" do
            expect(capture_params['folder_id']).to eq folder.global_id.to_s
          end

          it "include the root_account_id" do
            expect(capture_params['root_account_id']).to eq root_account.global_id.to_s
          end

          it "include the quota_exempt flag" do
            expect(capture_params['quota_exempt']).to eq quota_exempt
          end

          it "include the on_duplicate method" do
            expect(capture_params['on_duplicate']).to eq on_duplicate
          end

          it "include the include options" do
            expect(capture_params['include']).to eq include_param
          end

          it "include additional_capture_params" do
            expect(capture_params).to include additional_capture_params
          end
        end
      end

      it "includes an upload_params hash" do
        expect(preflight_json[:upload_params]).to be_a(Hash)
      end

      describe "the upload_params" do
        let(:upload_params) { preflight_json[:upload_params] }

        it "include the filename" do
          expect(upload_params[:filename]).to eq filename
        end

        it "include the content_type" do
          expect(upload_params[:content_type]).to eq content_type
        end
      end

      describe "legacy api jwt claims" do
        let(:access_token) { instance_double("AccessToken", global_developer_key_id: 106) }

        def claims_for(options)
          json = InstFS.upload_preflight_json(default_args.merge(options))
          token = json[:upload_url].split('token=').last
          Canvas::Security.decode_jwt(token, [ secret ])
        end

        it "are not added without an access token" do
          claims = claims_for(access_token: nil, root_account: root_account)
          expect(claims).not_to have_key('legacy_api_developer_key_id')
          expect(claims).not_to have_key('legacy_api_root_account_id')
        end

        describe "with an access token" do
          it "are added when all keys are whitelisted" do
            Setting.set('instfs.whitelist_all_developer_keys', 'true')
            claims = claims_for(access_token: access_token, root_account: root_account)
            expect(claims['legacy_api_developer_key_id']).to eql(access_token.global_developer_key_id.to_s)
            expect(claims['legacy_api_root_account_id']).to eql(root_account.global_id.to_s)
          end

          it "are added when its developer key is specifically whitelisted" do
            Setting.set('instfs.whitelisted_developer_key_global_ids', "999,#{access_token.global_developer_key_id}")
            claims = claims_for(access_token: access_token, root_account: root_account)
            expect(claims['legacy_api_developer_key_id']).to eql(access_token.global_developer_key_id.to_s)
            expect(claims['legacy_api_root_account_id']).to eql(root_account.global_id.to_s)
          end

          it "are not added when its developer key is not specifically whitelisted" do
            Setting.set('instfs.whitelisted_developer_key_global_ids', "999,888")
            claims = claims_for(access_token: access_token, root_account: root_account)
            expect(claims).not_to have_key('legacy_api_developer_key_id')
            expect(claims).not_to have_key('legacy_api_root_account_id')
          end
        end
      end

      context "upload via url" do
        it "throw ArgumentError when appropriate" do
          expect { InstFS.upload_preflight_json(default_args.merge({target_url: "foo"})) }.to raise_error(ArgumentError)
          expect { InstFS.upload_preflight_json(default_args.merge({progress_json: {"foo": 1}})) }.to raise_error(ArgumentError)
        end

        it "responds properly when passed target_url and progress_json" do
          progress_json = { id: 1 }
          target_url = "http://www.example.com/"
          preflight_json = InstFS.upload_preflight_json(default_args.merge({target_url: target_url, progress_json: progress_json}))

          token = preflight_json[:upload_url].split('token=').last
          jwt = Canvas::Security.decode_jwt(token, [ secret ])

          expect(jwt[:capture_params][:progress_id]).to eq(progress_json[:id])
          expect(preflight_json[:file_paran]).to be_nil
          expect(preflight_json[:upload_params][:target_url]).to eq(target_url)
          expect(preflight_json[:progress]).to eq(progress_json)
        end
      end
    end

    context "logout" do
      it "makes a DELETE request against the logout url" do
        expect(CanvasHttp).to receive(:delete).with(match(%r{/session[^/\w]}))
        InstFS.logout(user_model)
      end

      it "includes jwt in DELETE request" do
        expect(CanvasHttp).to receive(:delete).with(match(%r{\?token=}))
        InstFS.logout(user_model)
      end

      it "skips if user absent" do
        expect(CanvasHttp).not_to receive(:delete)
        InstFS.logout(nil)
      end

      it "skips if not enabled" do
        allow(InstFS).to receive(:enabled?).and_return(false)
        expect(CanvasHttp).not_to receive(:delete)
        InstFS.logout(user_model)
      end

      it "logs then ignores error if DELETE request fails" do
        allow(CanvasHttp).to receive(:delete).and_raise(CanvasHttp::Error, "broken request")
        expect(Canvas::Errors).to receive(:capture_exception).once
        InstFS.logout(user_model)
      end
    end

    context "direct upload" do
      it "makes a network request to the inst-fs endpoint" do
        instfs_uuid = "1234-abcd"
        allow(CanvasHttp).to receive(:post).and_return(double(
          class: Net::HTTPCreated,
          code: 200,
          body: {instfs_uuid: instfs_uuid}.to_json
        ))

        res = InstFS.direct_upload(
          file_name: "a.png",
          file_object: File.open("public/images/a.png")
        )
        expect(res).to eq(instfs_uuid)
      end

      it "requests a streaming upload to allow large files" do
        instfs_uuid = "1234-abcd"
        expect(CanvasHttp).to receive(:post).with(anything, hash_including(streaming: true)).and_return(double(
          class: Net::HTTPCreated,
          code: 200,
          body: {instfs_uuid: instfs_uuid}.to_json
        ))

        InstFS.direct_upload(
          file_name: "a.png",
          file_object: File.open("public/images/a.png")
        )
      end
    end

    context "duplicate" do
      it "makes a network request to the inst-fs endpoint" do
        instfs_uuid = "1234-abcd"
        new_instfs_uuid = "5678-efgh"
        allow(CanvasHttp).to receive(:post).with(/\/files\/#{instfs_uuid}\/duplicate/).and_return(double(
          class: Net::HTTPCreated,
          code: 200,
          body: {id: new_instfs_uuid}.to_json
        ))
        expect(InstFS.duplicate_file(instfs_uuid)).to eq new_instfs_uuid
      end
    end

    context "deletion" do
      it "makes a network request to the inst-fs endpoint" do
        instfs_uuid = "1234-abcd"
        allow(CanvasHttp).to receive(:delete).with(/\/files\/#{instfs_uuid}/).and_return(double(
          class: Net::HTTPOK,
          code: 200,
        ))
        expect(InstFS.delete_file(instfs_uuid)).to eq true
      end
    end
  end

  context "settings not set" do
    before do
      allow(Canvas::DynamicSettings).to receive(:find).with(any_args).and_call_original
      allow(Canvas::DynamicSettings).to receive(:find).with(service: "inst-fs").
        and_return({
          'app-host' => nil,
          'secret' => nil
        })
    end

    it "instfs is not enabled" do
      expect(InstFS.enabled?).to be false
    end

    it "doesn't error on jwt_secret" do
      expect(InstFS.jwt_secret).to be_nil
    end

    it "returns empty list of secrets" do
      expect(InstFS.jwt_secrets).to eq([])
    end
  end
end<|MERGE_RESOLUTION|>--- conflicted
+++ resolved
@@ -288,27 +288,10 @@
         end
       end
 
-<<<<<<< HEAD
-      it "generates the same url within a cache window of time so it's not unique every time" do
-        url1 = InstFS.authenticated_thumbnail_url(@attachment)
-        url2 = InstFS.authenticated_thumbnail_url(@attachment)
-        expect(url1).to eq(url2)
-
-        Timecop.freeze(1.day.from_now) do
-          url3 = InstFS.authenticated_thumbnail_url(@attachment)
-          expect(url1).to_not eq(url3)
-
-          first_token = url1.split(/token=/).last
-          expect(->{
-            Canvas::Security.decode_jwt(first_token, [ secret ])
-          }).to raise_error(Canvas::Security::TokenExpired)
-        end
-=======
       it "includes a jti in the token" do
         url = InstFS.authenticated_thumbnail_url(@attachment, expires_in: 1.hour)
         token = url.split(/token=/).last
         expect(Canvas::Security.decode_jwt(token, [ secret ])).to have_key(:jti)
->>>>>>> 4afd4784
       end
 
     end
