#
# Copyright (C) 2020 - present Instructure, Inc.
#
# This file is part of Canvas.
#
# Canvas is free software: you can redistribute it and/or modify it under
# the terms of the GNU Affero General Public License as published by the Free
# Software Foundation, version 3 of the License.
#
# Canvas is distributed in the hope that it will be useful, but WITHOUT ANY
# WARRANTY; without even the implied warranty of MERCHANTABILITY or FITNESS FOR
# A PARTICULAR PURPOSE. See the GNU Affero General Public License for more
# details.
#
# You should have received a copy of the GNU Affero General Public License along
# with this program. If not, see <http://www.gnu.org/licenses/>.

require 'spec_helper'

describe LocalCache do
  after(:each) do
    LocalCache.clear(force: true)
    LocalCache.reset
  end

  it "falls back to memory cache if unconfigured" do
    allow(ConfigFile).to receive(:load).with("local_cache").and_return(nil)
    LocalCache.reset
    expect(LocalCache.cache.class).to eq(Canvas::Cache::FallbackMemoryCache)
  end

  describe "with redis" do
    let(:redis_conf_hash) do
      rc = Canvas.redis_config
      {
        store: "redis",
        redis_url: rc.fetch("servers", ["redis://redis"]).first,
        redis_db: rc.fetch("database", 1)
      }
    end

    before(:each) do
      skip("Must have a local redis available to run this spec") unless Canvas.redis_enabled?
      allow(ConfigFile).to receive(:load).with("local_cache").and_return(redis_conf_hash)
      LocalCache.reset
      LocalCache.clear
    end

    after(:each) do
      LocalCache.clear
    end

    it "uses a redis store" do
      expect(LocalCache.cache.class).to eq(Canvas::Cache::LocalRedisCache)
    end

    it "will allow you to clear because it's local" do
      LocalCache.write("test_key", "test_value")
      expect{ LocalCache.clear(force: true) }.to_not raise_error
      expect(LocalCache.read("test_key")).to be_nil
    end

    it "acts like a cache" do
      LocalCache.write("test_key", "test_value")
      expect(LocalCache.read("test_key")).to eq("test_value")
    end

    it "does stale rescue caching" do
      LocalCache.write("test_key", "test_value", expires_in: 2)
      Timecop.travel(5) do
        expect(LocalCache.read("test_key")).to be_nil
        expect(LocalCache.fetch_without_expiration("test_key")).to eq("test_value")
      end
    end

    it "writes a set of keys all at once" do
      data_set = {
        "keya" => "vala",
        "keyb" => "valb",
        "keyc" => "valc",
      }
      LocalCache.write_set(data_set, ttl: 1)
      expect(LocalCache.read("keya")).to eq("vala")
      expect(LocalCache.read("keyb")).to eq("valb")
      expect(LocalCache.read("keyc")).to eq("valc")
      Timecop.travel(5) do
        expect(LocalCache.read("keya")).to be_nil
        expect(LocalCache.read("keyb")).to be_nil
        expect(LocalCache.read("keyc")).to be_nil
      end
    end
  end

  describe "in memory" do
    before(:each) do
      allow(ConfigFile).to receive(:load).with("local_cache").and_return({ store: "memory" })
      LocalCache.reset
    end

    it "uses a mem store" do
      expect(LocalCache.cache.class).to eq(Canvas::Cache::FallbackMemoryCache)
    end

    it "acts like a cache" do
      LocalCache.write("test_key", "test_value")
      expect(LocalCache.read("test_key")).to eq("test_value")
    end

    it "does stale rescue caching" do
      LocalCache.write("test_key", "test_value", expires_in: 2)
      Timecop.travel(5) do
        expect(LocalCache.read("test_key")).to be_nil
        expect(LocalCache.fetch_without_expiration("test_key")).to eq("test_value")
      end
    end

    it "writes a set of keys all at once" do
      data_set = {
        "keya" => "vala",
        "keyb" => "valb",
        "keyc" => "valc",
      }
      LocalCache.write_set(data_set, ttl: 30)
      expect(LocalCache.read("keya")).to eq("vala")
      expect(LocalCache.read("keyb")).to eq("valb")
      expect(LocalCache.read("keyc")).to eq("valc")
      Timecop.travel(60) do
        expect(LocalCache.read("keya")).to be_nil
        expect(LocalCache.read("keyb")).to be_nil
        expect(LocalCache.read("keyc")).to be_nil
      end
    end
<<<<<<< HEAD
=======

    it "doesn't care about the force parameter" do
      LocalCache.write("test_key", "test_value", expires_in: 2)
      LocalCache.clear(force: true)
      expect(LocalCache.read("test_key")).to be_nil
      LocalCache.write("test_key", "test_value", expires_in: 2)
      LocalCache.clear(force: false)
      expect(LocalCache.read("test_key")).to be_nil
    end
>>>>>>> 570206db
  end
end<|MERGE_RESOLUTION|>--- conflicted
+++ resolved
@@ -130,8 +130,6 @@
         expect(LocalCache.read("keyc")).to be_nil
       end
     end
-<<<<<<< HEAD
-=======
 
     it "doesn't care about the force parameter" do
       LocalCache.write("test_key", "test_value", expires_in: 2)
@@ -141,6 +139,5 @@
       LocalCache.clear(force: false)
       expect(LocalCache.read("test_key")).to be_nil
     end
->>>>>>> 570206db
   end
 end