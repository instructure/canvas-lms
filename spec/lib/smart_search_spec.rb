# frozen_string_literal: true

#
# Copyright (C) 2024 - present Instructure, Inc.
#
# This file is part of Canvas.
#
# Canvas is free software: you can redistribute it and/or modify it under
# the terms of the GNU Affero General Public License as published by the Free
# Software Foundation, version 3 of the License.
#
# Canvas is distributed in the hope that it will be useful, but WITHOUT ANY
# WARRANTY; without even the implied warranty of MERCHANTABILITY or FITNESS FOR
# A PARTICULAR PURPOSE. See the GNU Affero General Public License for more
# details.
#
# You should have received a copy of the GNU Affero General Public License along
# with this program. If not, see <http://www.gnu.org/licenses/>.
#

require_relative "../spec_helper"

describe SmartSearch do
<<<<<<< HEAD
  describe "#index_course" do
    before do
      skip "not available" unless ActiveRecord::Base.connection.table_exists?("wiki_page_embeddings")
      allow(SmartSearch).to receive(:generate_embedding).and_return([1] * 1024)
    end

    before :once do
      course_factory
      @course.wiki_pages.create! title: "red pandas", body: "foo " * 400
      @course.assignments.create! name: "horse feathers", description: "..."
      @course.assignments.create! name: "hungry hippos", description: "..."
      @course.discussion_topics.create! title: "!!!", message: "..."
      @course.enable_feature! :smart_search
    end
=======
  before do
    skip "not available" unless ActiveRecord::Base.connection.table_exists?("wiki_page_embeddings")

    allow(SmartSearch).to receive(:generate_embedding) { |input| input.chars.map(&:ord).fill(0, input.size...1024).slice(0...1024) }
    allow(SmartSearch).to receive(:bedrock_client).and_return(double)
  end
>>>>>>> 3a2a498e

  before :once do
    course_factory
    @course.wiki_pages.create! title: "red pandas", body: "foo " * 400
    @course.assignments.create! name: "horse feathers", description: "..."
    @course.assignments.create! name: "hungry hippos", description: "..."
    @course.discussion_topics.create! title: "!!!", message: "..."
    @course.announcements.create! title: "hear ye", message: "..."
    @course.enable_feature! :smart_search
  end

  describe "#index_course" do
    it "indexes a new course" do
      SmartSearch.index_course(@course)
      expect(WikiPageEmbedding.where(wiki_page_id: @course.wiki_pages.select(:id)).count).to eq 2
      expect(AssignmentEmbedding.where(assignment_id: @course.assignments.select(:id)).count).to eq 2
      expect(DiscussionTopicEmbedding.where(discussion_topic_id: @course.discussion_topics.select(:id)).count).to eq 2
    end

    it "indexes only missing items" do
      @course.assignments.first.generate_embeddings(synchronous: true)
      expect_any_instance_of(Assignment).to receive(:generate_embeddings).once.and_call_original
      SmartSearch.index_course(@course)
    end

    it "reindexes items with old embeddings" do
      SmartSearch.index_course(@course)
      @course.assignments.first.embeddings.update_all(version: 0)
      @course.search_embedding_version = 0
      @course.save!
      expect(SmartSearch).to receive(:generate_embedding).once.and_return([2] * 1536)
      SmartSearch.index_course(@course)
      expect(@course.assignments.first.embeddings.first.version).to eq SmartSearch::EMBEDDING_VERSION
    end
  end

  describe "course copy" do
    def run_course_copy(copy_from, copy_to)
      @cm = ContentMigration.new(context: copy_to,
                                 source_course: copy_from,
                                 migration_type: "course_copy_importer",
                                 copy_options: { everything: "1" })
      @cm.migration_settings[:import_immediately] = true
      @cm.set_default_settings
      @cm.save!
      worker = Canvas::Migration::Worker::CourseCopyWorker.new
      worker.perform(@cm)
    end

    before :once do
      next unless ActiveRecord::Base.connection.table_exists?("wiki_page_embeddings")

      @copy_from = @course
      SmartSearch.index_course(@copy_from)

      @copy_to = course_factory
    end

    context "destination does not enable smart search feature" do
      it "does not create or copy embeddings" do
        run_course_copy(@copy_from, @copy_to)
        expect(WikiPageEmbedding.where(wiki_page_id: @copy_to.wiki_pages.select(:id)).count).to eq 0
        expect(AssignmentEmbedding.where(assignment_id: @copy_to.assignments.select(:id)).count).to eq 0
        expect(DiscussionTopicEmbedding.where(discussion_topic_id: @copy_to.discussion_topics.select(:id)).count).to eq 0
      end
    end

    context "destination enables smart search feature" do
      before :once do
        @copy_to&.enable_feature! :smart_search
      end

      it "copies embeddings" do
        # create some existing embeddings first so we can verify they are overwritten or ignored as appropriate
        # we will simulate an assignment that was copied previously, and one that is not part of the migration
        src_assignment = @copy_from.assignments.first
        @copy_to.assignments.create! name: src_assignment.name, description: src_assignment.description, migration_id: CC::CCHelper.create_key(src_assignment, global: true)
        distractor = @copy_to.assignments.create! name: "original", description: "..."
        run_jobs
        expect(distractor.embeddings.count).to eq 1

        expect(SmartSearch).not_to receive(:generate_embedding)
        run_course_copy(@copy_from, @copy_to)
        expect(@copy_from.wiki_pages.first.embeddings.map(&:embedding).sort).to eq @copy_to.wiki_pages.first.embeddings.map(&:embedding).sort
        expect(@copy_from.assignments.first.embeddings.map(&:embedding).sort).to eq @copy_to.assignments.first.embeddings.map(&:embedding).sort
        expect(@copy_from.assignments.last.embeddings.map(&:embedding).sort).to eq @copy_to.assignments.last.embeddings.map(&:embedding).sort
        expect(@copy_from.discussion_topics.only_discussion_topics.first.embeddings.map(&:embedding).sort).to eq @copy_to.discussion_topics.only_discussion_topics.first.embeddings.map(&:embedding).sort
        expect(@copy_from.announcements.first.embeddings.map(&:embedding).sort).to eq @copy_to.announcements.first.embeddings.map(&:embedding).sort
        expect(distractor.reload.embeddings.count).to eq 1
      end

      it "generates embeddings in the destination if the source course doesn't have them or is out of date" do
        @copy_from.disable_feature! :smart_search
        run_course_copy(@copy_from, @copy_to)
        run_jobs
        expect(SmartSearch).to have_received(:generate_embedding).at_least(6).times
        expect(WikiPageEmbedding.where(wiki_page_id: @copy_to.wiki_pages.select(:id)).count).to eq 2
        expect(AssignmentEmbedding.where(assignment_id: @copy_to.assignments.select(:id)).count).to eq 2
        expect(DiscussionTopicEmbedding.where(discussion_topic_id: @copy_to.discussion_topics.select(:id)).count).to eq 2
      end
    end
  end

  describe "blueprint sync" do
    def run_blueprint_sync(template)
      @mm = MasterCourses::MasterMigration.start_new_migration!(template, nil)
      run_jobs
      @mm.reload
    end

    before :once do
      next unless ActiveRecord::Base.connection.table_exists?("wiki_page_embeddings")

      @blueprint = @course
      @template = MasterCourses::MasterTemplate.set_as_master_course(@blueprint)
      @assoc1 = course_factory
      @assoc2 = course_factory
      @template.add_child_course!(@assoc1)
      @template.add_child_course!(@assoc2)
      @blueprint.enable_feature! :smart_search
      @assoc1.enable_feature! :smart_search
      SmartSearch.index_course(@blueprint)
    end

    it "copies embeddings to destinations that enable smart search" do
      expect(SmartSearch).not_to receive(:generate_embedding)
      run_blueprint_sync(@template)

      expect(@blueprint.wiki_pages.first.embeddings.map(&:embedding).sort).to eq @assoc1.wiki_pages.first.embeddings.map(&:embedding).sort
      expect(@blueprint.assignments.first.embeddings.map(&:embedding).sort).to eq @assoc1.assignments.first.embeddings.map(&:embedding).sort
      expect(@blueprint.assignments.last.embeddings.map(&:embedding).sort).to eq @assoc1.assignments.last.embeddings.map(&:embedding).sort
      expect(@blueprint.discussion_topics.only_discussion_topics.first.embeddings.map(&:embedding).sort).to eq @assoc1.discussion_topics.only_discussion_topics.first.embeddings.map(&:embedding).sort
      expect(@blueprint.announcements.first.embeddings.map(&:embedding).sort).to eq @assoc1.announcements.first.embeddings.map(&:embedding).sort

      expect(@assoc2.wiki_pages.first.embeddings).to be_empty
      expect(@assoc2.assignments.first.embeddings).to be_empty
      expect(@assoc2.assignments.last.embeddings).to be_empty
      expect(@assoc2.discussion_topics.only_discussion_topics.first.embeddings).to be_empty
      expect(@assoc2.announcements.first.embeddings).to be_empty
    end
  end
end<|MERGE_RESOLUTION|>--- conflicted
+++ resolved
@@ -21,29 +21,12 @@
 require_relative "../spec_helper"
 
 describe SmartSearch do
-<<<<<<< HEAD
-  describe "#index_course" do
-    before do
-      skip "not available" unless ActiveRecord::Base.connection.table_exists?("wiki_page_embeddings")
-      allow(SmartSearch).to receive(:generate_embedding).and_return([1] * 1024)
-    end
-
-    before :once do
-      course_factory
-      @course.wiki_pages.create! title: "red pandas", body: "foo " * 400
-      @course.assignments.create! name: "horse feathers", description: "..."
-      @course.assignments.create! name: "hungry hippos", description: "..."
-      @course.discussion_topics.create! title: "!!!", message: "..."
-      @course.enable_feature! :smart_search
-    end
-=======
   before do
     skip "not available" unless ActiveRecord::Base.connection.table_exists?("wiki_page_embeddings")
 
     allow(SmartSearch).to receive(:generate_embedding) { |input| input.chars.map(&:ord).fill(0, input.size...1024).slice(0...1024) }
     allow(SmartSearch).to receive(:bedrock_client).and_return(double)
   end
->>>>>>> 3a2a498e
 
   before :once do
     course_factory
