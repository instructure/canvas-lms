--- conflicted
+++ resolved
@@ -71,17 +71,10 @@
 
     let(:variable_expander) { Lti::VariableExpander.new(root_account, account, controller, current_user: user, tool: tool) }
 
-<<<<<<< HEAD
-    let(:invalid_enabled_caps) { %w(InvalidCap.Foo AnotherInvalid.Bar) }
-    let(:valid_enabled_caps) { %w(ToolConsumerInstance.guid Membership.role CourseSection.sourcedId) }
-    let(:supported_capabilities) {
-      %w(ToolConsumerInstance.guid
-=======
     let(:invalid_enabled_caps) { %w[InvalidCap.Foo AnotherInvalid.Bar] }
     let(:valid_enabled_caps) { %w[ToolConsumerInstance.guid Membership.role CourseSection.sourcedId] }
     let(:supported_capabilities) do
       %w[ToolConsumerInstance.guid
->>>>>>> 2bda9f78
          Canvas.term.name
          CourseSection.sourcedId
          Membership.role
@@ -122,13 +115,8 @@
          com.instructure.Person.pronouns
          com.instructure.User.observees
          com.instructure.User.sectionNames
-<<<<<<< HEAD
-         com.instructure.Observee.sisIds)
-    }
-=======
          com.instructure.Observee.sisIds]
     end
->>>>>>> 2bda9f78
 
     describe '#supported_capabilities' do
       it 'returns all supported capabilities asociated with launch params' do
@@ -149,7 +137,7 @@
     end
 
     describe '#capability_params_hash' do
-      let(:valid_keys) { %w(tool_consumer_instance_guid roles lis_course_section_sourcedid) }
+      let(:valid_keys) { %w[tool_consumer_instance_guid roles lis_course_section_sourcedid] }
 
       it 'does not include a name (key) for invalid capabilities' do
         params_hash = CapabilitiesHelper.capability_params_hash(invalid_enabled_caps + valid_enabled_caps, variable_expander)
