# frozen_string_literal: true

#
# Copyright (C) 2017 - present Instructure, Inc.
#
# This file is part of Canvas.
#
# Canvas is free software: you can redistribute it and/or modify it under
# the terms of the GNU Affero General Public License as published by the Free
# Software Foundation, version 3 of the License.
#
# Canvas is distributed in the hope that it will be useful, but WITHOUT ANY
# WARRANTY; without even the implied warranty of MERCHANTABILITY or FITNESS FOR
# A PARTICULAR PURPOSE. See the GNU Affero General Public License for more
# details.
#
# You should have received a copy of the GNU Affero General Public License along
# with this program. If not, see <http://www.gnu.org/licenses/>.

require "spec_helper"
<<<<<<< HEAD
require_dependency "lti/oauth2/access_token"
=======
>>>>>>> ad9bb3d3

module Lti
  module OAuth2
    describe AccessToken do
      let(:aud) { "http://example.com" }
      let(:sub) { "12084434-0c58-4058-b8c0-4af2da9c2ef8" }
      let(:body) do
        {
          iss: "Canvas",
          sub: sub,
          exp: 5.minutes.from_now.to_i,
          aud: aud,
          iat: Time.zone.now.to_i,
          nbf: 30.seconds.ago,
          jti: "34084434-0c58-405a-b8c0-4af2da9c2efd",
          shard_id: Shard.current.id
        }
      end

      describe "#to_s" do
        let(:access_token) { Lti::OAuth2::AccessToken.create_jwt(aud: aud, sub: sub) }

        it "is signed by the canvas secret" do
          expect { Canvas::Security.decode_jwt(access_token.to_s) }.to_not raise_error
        end

        it "has an 'iss' set to 'Canvas'" do
          expect(Canvas::Security.decode_jwt(access_token.to_s)["iss"]).to eq("Canvas")
        end

        it "has an 'aud' set to the current domain" do
          expect(Canvas::Security.decode_jwt(access_token.to_s)["aud"]).to eq aud
        end

        it "has an 'exp' that is derived from the settings" do
          Timecop.freeze do
            Setting.set("lti.oauth2.access_token.exp", 2.hours)
            expect(Canvas::Security.decode_jwt(access_token.to_s)["exp"]).to eq 2.hours.from_now.to_i
          end
        end

        it "has a default 'exp' of 1 hour" do
          Timecop.freeze do
            expect(Canvas::Security.decode_jwt(access_token.to_s)["exp"]).to eq 1.hour.from_now.to_i
          end
        end

        it "has an 'iat' set to the current time" do
          Timecop.freeze do
            expect(Canvas::Security.decode_jwt(access_token.to_s)["iat"]).to eq Time.zone.now.to_i
          end
        end

        it "has a 'nbf' derived from the settings" do
          Timecop.freeze do
            Setting.set("lti.oauth2.access_token.nbf", 2.minutes)
            expect(Canvas::Security.decode_jwt(access_token.to_s)["nbf"]).to eq 2.minutes.ago.to_i
          end
        end

        it "has a default 'nbf' 30 seconds ago" do
          Timecop.freeze do
            expect(Canvas::Security.decode_jwt(access_token.to_s)["nbf"]).to eq 30.seconds.ago.to_i
          end
        end

        it "has a 'jti' that is uniquely generated" do
          jti_1 = Canvas::Security.decode_jwt(access_token.to_s)["jti"]
          jti_2 = Canvas::Security.decode_jwt(AccessToken.create_jwt(aud: aud, sub: sub).to_s)["jti"]
          expect(jti_1).not_to eq jti_2
        end

        it "memoizes the jwt" do
          expect(access_token.to_s).to eq access_token.to_s
        end

        it "has a 'sub' that is set to the ToolProxy guid" do
          expect(Canvas::Security.decode_jwt(access_token.to_s)["sub"]).to eq sub
        end

        it "includes the reg_key if passed in" do
          access_token = Lti::OAuth2::AccessToken.create_jwt(aud: aud, sub: sub, reg_key: "reg_key")
          expect(Canvas::Security.decode_jwt(access_token.to_s)["reg_key"]).to eq("reg_key")
        end

        it "sets the 'shard_id' to the current shard" do
          access_token = Lti::OAuth2::AccessToken.create_jwt(aud: aud, sub: sub, reg_key: "reg_key")
          expect(access_token.shard_id).to eq Shard.current.id
        end
      end

      describe ".from_jwt" do
        let(:token) { Canvas::Security.create_jwt(body) }
        let(:access_token) { Lti::OAuth2::AccessToken.from_jwt(aud: aud, jwt: token) }

        it "raises an InvalidTokenError if not signed by the correct secret" do
          invalid_token = Canvas::Security.create_jwt(body, nil, "invalid")
          expect { Lti::OAuth2::AccessToken.from_jwt(aud: aud, jwt: invalid_token) }.to raise_error InvalidTokenError
        end

        it "Sets the 'shard_id'" do
          expect(access_token.shard_id).to eq Shard.current.id
        end
      end

      describe "#validate!" do
        let(:token) { Canvas::Security.create_jwt(body) }
        let(:access_token) { Lti::OAuth2::AccessToken.from_jwt(aud: aud, jwt: token) }

        it "returns true if there are no errors" do
          expect(access_token.validate!).to eq true
        end

        it "raises InvalidTokenError if any of the assertions are missing" do
          body.delete :jti
          expect { access_token.validate! }.to raise_error InvalidTokenError, "the following assertions are missing: jti"
        end

        it "raises an InvalidTokenError if 'iss' is not 'Canvas'" do
          body[:iss] = "invalid iss"
          expect { access_token.validate! }.to raise_error InvalidTokenError, "invalid iss"
        end

        it "raises an InvalidTokenError if the 'exp' is in the past" do
          body[:exp] = 1.hour.ago
          expect { access_token.validate! }.to raise_error InvalidTokenError, "token has expired"
        end

        it "raises an InvalidTokenError if the 'aud' is different than the passed in 'aud'" do
          body[:aud] = "invalid aud"
          expect { access_token.validate! }.to raise_error InvalidTokenError, "invalid aud"
        end

        it "handles an array for aud" do
          body[:aud] = [aud, "file_host"]
          expect { access_token.validate! }.to_not raise_error
        end

        it "raises an InvalidTokenError if the 'iat' is in the future" do
          body[:iat] = 1.hour.from_now
          expect { access_token.validate! }.to raise_error InvalidTokenError, "iat must be in the past"
        end

        it "raises an InvalidTokenError if the 'nbf' is in the future" do
          body[:nbf] = 1.hour.from_now
          expect { access_token.validate! }.to raise_error InvalidTokenError
        end
      end
    end
  end
end<|MERGE_RESOLUTION|>--- conflicted
+++ resolved
@@ -18,10 +18,6 @@
 # with this program. If not, see <http://www.gnu.org/licenses/>.
 
 require "spec_helper"
-<<<<<<< HEAD
-require_dependency "lti/oauth2/access_token"
-=======
->>>>>>> ad9bb3d3
 
 module Lti
   module OAuth2
