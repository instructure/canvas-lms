--- conflicted
+++ resolved
@@ -383,7 +383,6 @@
 
     context "email" do
       let(:course) { Course.create!(root_account: root_account, account: account) }
-<<<<<<< HEAD
 
       let(:tool) do
         ContextExternalTool.create!(
@@ -430,54 +429,6 @@
           expect(sub_helper.email).to eq sis_email
         end
 
-=======
-
-      let(:tool) do
-        ContextExternalTool.create!(
-          name: 'test tool',
-          context: course,
-          consumer_key: 'key',
-          shared_secret: 'secret',
-          url: 'http://exmaple.com/launch'
-        )
-      end
-
-      let(:substitution_helper) { SubstitutionsHelper.new(course, root_account, user, tool) }
-
-      let(:user) do
-        user = User.create!
-        user.email ='test@foo.com'
-        user.save!
-        user
-      end
-
-      describe "#email" do
-        it "returns the users email" do
-          expect(substitution_helper.email).to eq user.email
-        end
-
-        let(:sis_email) {'sis@example.com'}
-
-        let(:sis_pseudonym) do
-          cc = user.communication_channels.email.create!(path: sis_email)
-          cc.user = user
-          cc.save!
-          pseudonym = cc.user.pseudonyms.build(:unique_id => cc.path, :account => Account.default)
-          pseudonym.sis_communication_channel_id=cc.id
-          pseudonym.communication_channel_id=cc.id
-          pseudonym.sis_user_id="some_sis_id"
-          pseudonym.save
-          pseudonym
-        end
-
-        it "returns the sis email if it's an LTI2 tool" do
-          tool = class_double("Lti::ToolProxy")
-          sub_helper = SubstitutionsHelper.new(course, root_account, user, tool)
-          sis_pseudonym
-          expect(sub_helper.email).to eq sis_email
-        end
-
->>>>>>> 695c806d
         context "prefer_sis_email" do
           before(:each) do
             tool.settings[:prefer_sis_email] = "true"
