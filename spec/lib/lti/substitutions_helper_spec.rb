# frozen_string_literal: true

#
# Copyright (C) 2014 - present Instructure, Inc.
#
# This file is part of Canvas.
#
# Canvas is free software: you can redistribute it and/or modify it under
# the terms of the GNU Affero General Public License as published by the Free
# Software Foundation, version 3 of the License.
#
# Canvas is distributed in the hope that it will be useful, but WITHOUT ANY
# WARRANTY; without even the implied warranty of MERCHANTABILITY or FITNESS FOR
# A PARTICULAR PURPOSE. See the GNU Affero General Public License for more
# details.
#
# You should have received a copy of the GNU Affero General Public License along
# with this program. If not, see <http://www.gnu.org/licenses/>.
#

<<<<<<< HEAD
require 'spec_helper'
require 'sharding_spec_helper'
=======
>>>>>>> 2827ad44
require_dependency "lti/substitutions_helper"

module Lti
  describe SubstitutionsHelper do
    subject { SubstitutionsHelper.new(course, root_account, user) }

    specs_require_sharding

    let(:course) {
      Course.new.tap do |c|
        c.root_account = root_account
        c.account = account
      end
    }
    let(:root_account) { Account.create! }
    let(:account) {
      Account.create!(root_account: root_account)
    }
    let(:user) { User.create! }

    def set_up_persistance!
      @shard1.activate { user.save! }
      @shard2.activate do
        root_account.save!
        account.save!
        course.save!
      end
    end

    describe '#account' do
      it 'returns the context when it is an account' do
        helper = SubstitutionsHelper.new(account, root_account, user)
        expect(helper.account).to eq account
      end

      it 'returns the account when it is a course' do
        helper = SubstitutionsHelper.new(course, root_account, user)
        expect(helper.account).to eq account
      end

      it 'returns the root_account by default' do
        helper = SubstitutionsHelper.new(nil, root_account, user)
        expect(helper.account).to eq root_account
      end
    end

    describe '#enrollments_to_lis_roles' do
      it 'converts students' do
        expect(subject.enrollments_to_lis_roles([StudentEnrollment.new]).first).to eq 'Learner'
      end

      it 'converts teachers' do
        expect(subject.enrollments_to_lis_roles([TeacherEnrollment.new]).first).to eq 'Instructor'
      end

      it 'converts teacher assistants' do
        expect(subject.enrollments_to_lis_roles([TaEnrollment.new]).first).to eq 'urn:lti:role:ims/lis/TeachingAssistant'
      end

      it 'converts designers' do
        expect(subject.enrollments_to_lis_roles([DesignerEnrollment.new]).first).to eq 'ContentDeveloper'
      end

      it 'converts observers' do
        expect(subject.enrollments_to_lis_roles([ObserverEnrollment.new]).first).to eq 'urn:lti:instrole:ims/lis/Observer,urn:lti:role:ims/lis/Mentor'
      end

      it 'converts admins' do
        expect(subject.enrollments_to_lis_roles([AccountUser.new]).first).to eq 'urn:lti:instrole:ims/lis/Administrator'
      end

      it 'converts fake students' do
        expect(subject.enrollments_to_lis_roles([StudentViewEnrollment.new]).first).to eq 'Learner'
      end

      it 'converts multiple roles' do
        lis_roles = subject.enrollments_to_lis_roles([StudentEnrollment.new, TeacherEnrollment.new])
        expect(lis_roles).to include 'Learner'
        expect(lis_roles).to include 'Instructor'
      end

      it 'sends at most one of each role' do
        expect(subject.enrollments_to_lis_roles([StudentEnrollment.new, StudentViewEnrollment.new])).to eq ['Learner']
      end
    end

    describe '#all_roles' do
      it 'converts multiple roles' do
        allow(subject).to receive(:course_enrollments).and_return([StudentEnrollment.new, TeacherEnrollment.new, DesignerEnrollment.new, ObserverEnrollment.new, TaEnrollment.new, AccountUser.new])
        allow(user).to receive(:roles).and_return(['user', 'student', 'teacher', 'admin'])
        roles = subject.all_roles
        expect(roles).to include LtiOutbound::LTIRoles::System::USER
        expect(roles).to include LtiOutbound::LTIRoles::Institution::STUDENT
        expect(roles).to include LtiOutbound::LTIRoles::Institution::INSTRUCTOR
        expect(roles).to include LtiOutbound::LTIRoles::Institution::ADMIN
        expect(roles).to include LtiOutbound::LTIRoles::Context::LEARNER
        expect(roles).to include LtiOutbound::LTIRoles::Context::INSTRUCTOR
        expect(roles).to include LtiOutbound::LTIRoles::Context::CONTENT_DEVELOPER
        expect(roles).to include LtiOutbound::LTIRoles::Context::OBSERVER
        expect(roles).to include LtiOutbound::LTIRoles::Context::TEACHING_ASSISTANT
      end

      it "returns none if no user" do
        helper = SubstitutionsHelper.new(course, root_account, nil)
        expect(helper.all_roles).to eq LtiOutbound::LTIRoles::System::NONE
      end

      it 'converts multiple roles for lis 2' do
        allow(subject).to receive(:course_enrollments).and_return([StudentEnrollment.new, TeacherEnrollment.new, DesignerEnrollment.new, ObserverEnrollment.new, TaEnrollment.new, AccountUser.new])
        allow(user).to receive(:roles).and_return(['user', 'student', 'teacher', 'admin'])
        roles = subject.all_roles('lis2')
        expect(roles).to include 'http://purl.imsglobal.org/vocab/lis/v2/system/person#User'
        expect(roles).to include 'http://purl.imsglobal.org/vocab/lis/v2/institution/person#Student'
        expect(roles).to include 'http://purl.imsglobal.org/vocab/lis/v2/institution/person#Instructor'
        expect(roles).to include 'http://purl.imsglobal.org/vocab/lis/v2/institution/person#Administrator'
        expect(roles).to include 'http://purl.imsglobal.org/vocab/lis/v2/membership#Learner'
        expect(roles).to include 'http://purl.imsglobal.org/vocab/lis/v2/membership#Instructor'
        expect(roles).to include 'http://purl.imsglobal.org/vocab/lis/v2/membership#ContentDeveloper'
        expect(roles).to include 'http://purl.imsglobal.org/vocab/lis/v2/membership#Mentor'
        expect(roles).to include 'http://purl.imsglobal.org/vocab/lis/v2/membership/instructor#TeachingAssistant'
      end

      it "returns none if no user for lis 2" do
        helper = SubstitutionsHelper.new(course, root_account, nil)
        expect(helper.all_roles('lis2')).to eq 'http://purl.imsglobal.org/vocab/lis/v2/person#None'
      end

      it "includes main and subrole for TeachingAssistant" do
        allow(subject).to receive(:course_enrollments).and_return([TaEnrollment.new])
        roles = subject.all_roles('lis2')
        expected_roles = ["http://purl.imsglobal.org/vocab/lis/v2/membership/instructor#TeachingAssistant",
                          "http://purl.imsglobal.org/vocab/lis/v2/membership#Instructor",
                          "http://purl.imsglobal.org/vocab/lis/v2/system/person#User"]
        expect(roles.split(',')).to match_array expected_roles
      end

      it 'converts multiple roles for lti 1.3' do
        allow(subject).to receive(:course_enrollments).and_return([StudentEnrollment.new, TeacherEnrollment.new, DesignerEnrollment.new, ObserverEnrollment.new, TaEnrollment.new, AccountUser.new])
        allow(user).to receive(:roles).and_return(['user', 'student', 'teacher', 'admin'])
        roles = subject.all_roles('lti1_3')
        expect(roles).to include 'http://purl.imsglobal.org/vocab/lis/v2/system/person#User'
        expect(roles).to include 'http://purl.imsglobal.org/vocab/lis/v2/institution/person#Student'
        expect(roles).to include 'http://purl.imsglobal.org/vocab/lis/v2/institution/person#Instructor'
        expect(roles).to include 'http://purl.imsglobal.org/vocab/lis/v2/institution/person#Administrator'
        expect(roles).to include 'http://purl.imsglobal.org/vocab/lis/v2/membership#Learner'
        expect(roles).to include 'http://purl.imsglobal.org/vocab/lis/v2/membership#Instructor'
        expect(roles).to include 'http://purl.imsglobal.org/vocab/lis/v2/membership#ContentDeveloper'
        expect(roles).to include 'http://purl.imsglobal.org/vocab/lis/v2/membership#Mentor'
        expect(roles).to include 'http://purl.imsglobal.org/vocab/lis/v2/membership/Instructor#TeachingAssistant' # only difference btwn lis2 and lti1_3 modes
      end

      it "returns none if no user for lti 1.3" do
        helper = SubstitutionsHelper.new(course, root_account, nil)
        expect(helper.all_roles('lti1_3')).to eq 'http://purl.imsglobal.org/vocab/lis/v2/system/person#None'
      end

      it "includes main and subrole for TeachingAssistant for lti 1.3" do
        allow(subject).to receive(:course_enrollments).and_return([TaEnrollment.new])
        roles = subject.all_roles('lti1_3')
        expected_roles = ["http://purl.imsglobal.org/vocab/lis/v2/membership/Instructor#TeachingAssistant", # only difference btwn lis2 and lti1_3 modes
                          "http://purl.imsglobal.org/vocab/lis/v2/membership#Instructor",
                          "http://purl.imsglobal.org/vocab/lis/v2/system/person#User"]
        expect(roles.split(',')).to match_array expected_roles
      end

      it 'does not include admin role if user has a sub-account admin user record in deleted account' do
        sub_account = account.sub_accounts.create!
        sub_account.account_users.create!(user: user, role: admin_role)
        sub_account.destroy!
        roles = subject.all_roles
        expect(roles).not_to include 'urn:lti:instrole:ims/lis/Administrator'
      end
    end

    describe '#course_enrollments' do
      it 'returns an empty array if the context is not a course' do
        helper = SubstitutionsHelper.new(account, root_account, user)
        expect(helper.course_enrollments).to eq []
      end

      it 'returns an empty array if the user is nil' do
        helper = SubstitutionsHelper.new(course, root_account, nil)
        expect(helper.course_enrollments).to eq []
      end

      it 'returns the active enrollments in a course for a user' do
        set_up_persistance!

        student_enrollment = student_in_course(user: user, course: course, active_enrollment: true)
        teacher_enrollment = teacher_in_course(user: user, course: course, active_enrollment: true)
        inactive_enrollment = course_with_observer(user: user, course: course)
        inactive_enrollment.update_attribute(:workflow_state, 'inactive')

        expect(subject.course_enrollments).to include student_enrollment
        expect(subject.course_enrollments).to include teacher_enrollment
        expect(subject.course_enrollments).not_to include inactive_enrollment
      end

      it 'returns an empty array if there is no user' do
        helper = SubstitutionsHelper.new(account, root_account, nil)
        expect(helper.course_enrollments).to eq []
      end
    end

    describe '#account_enrollments' do
      subject { SubstitutionsHelper.new(account, root_account, user) }
      it 'returns enrollments in an account for a user' do
        set_up_persistance!
        enrollment = account.account_users.create!(:user => user)

        expect(subject.account_enrollments).to eq [enrollment]
      end

      it 'does not return deleted account enrollments' do
        set_up_persistance!
        enrollment = account.account_users.create!(:user => user)
        enrollment.destroy

        expect(subject.account_enrollments).to eq []
      end

      it 'returns enrollments in an account chain for a user' do
        set_up_persistance!
        enrollment = root_account.account_users.create!(:user => user)

        expect(subject.account_enrollments).to eq [enrollment]
      end

      it 'returns an empty array if there is no user' do
        helper = SubstitutionsHelper.new(account, root_account, nil)
        expect(helper.account_enrollments).to eq []
      end
    end

    describe '#current_lis_roles' do
      it 'returns none if the user has no roles' do
        expect(subject.current_lis_roles).to eq 'urn:lti:sysrole:ims/lis/None'
      end

      it "returns the user's roles" do
        set_up_persistance!
        student_in_course(user: user, course: course, active_enrollment: true)
        account.account_users.create!(:user => user)
        lis_roles = subject.current_lis_roles

        expect(lis_roles).to include 'Learner'
        expect(lis_roles).to include 'urn:lti:instrole:ims/lis/Administrator'
      end

      it 'returns the correct role for a site admin user' do
        Account.site_admin.account_users.create!(user: user)
        lis_roles = subject.current_lis_roles
        expect(lis_roles).to eq 'urn:lti:sysrole:ims/lis/SysAdmin'
      end
    end

    describe '#concluded_course_enrollments' do
      it 'returns an empty array if the context is not a course' do
        helper = SubstitutionsHelper.new(account, root_account, user)
        expect(helper.concluded_course_enrollments).to eq []
      end

      it 'returns an empty array if the user is not set' do
        helper = SubstitutionsHelper.new(course, root_account, nil)
        expect(helper.concluded_course_enrollments).to eq []
      end

      it 'returns the active enrollments in a course for a user' do
        set_up_persistance!

        student_enrollment = student_in_course(user: user, course: course, active_enrollment: true)
        student_enrollment.conclude
        teacher_enrollment = teacher_in_course(user: user, course: course, active_enrollment: true)
        observer_enrollment = course_with_observer(user: user, course: course)
        observer_enrollment.conclude

        expect(subject.concluded_course_enrollments).to include student_enrollment
        expect(subject.concluded_course_enrollments).not_to include teacher_enrollment
        expect(subject.concluded_course_enrollments).to include observer_enrollment
      end
    end

    describe '#concluded_lis_roles' do
      it 'returns none if the user has no roles' do
        expect(subject.concluded_lis_roles).to eq 'urn:lti:sysrole:ims/lis/None'
      end

      it "returns the user's roles" do
        set_up_persistance!
        student_in_course(user: user, course: course, active_enrollment: true).conclude
        expect(subject.concluded_lis_roles).to eq 'Learner'
      end
    end

    describe '#current_canvas_roles_lis_v2' do
      it 'returns the LIS V2 role names' do
        set_up_persistance!

        teacher_in_course(user: user, course: course, active_enrollment: true)
        course_with_designer(user: user, course: course, active_enrollment: true)
        account_admin_user(user: user, account: account)
        roles = subject.current_canvas_roles_lis_v2

        expect(roles.split(',')).to match_array [
          "http://purl.imsglobal.org/vocab/lis/v2/membership#ContentDeveloper",
          "http://purl.imsglobal.org/vocab/lis/v2/membership#Instructor",
          "http://purl.imsglobal.org/vocab/lis/v2/institution/person#Administrator"
        ]
      end

      it 'does not include concluded roles' do
        set_up_persistance!
        student_in_course(user: user, course: course, active_enrollment: true).conclude
        teacher_in_course(user: user, course: course, active_enrollment: true)
        roles = subject.current_canvas_roles_lis_v2

        expect(roles).to eq 'http://purl.imsglobal.org/vocab/lis/v2/membership#Instructor'
      end

      it 'does not include roles from other contexts' do
        set_up_persistance!
        course_two = course_model
        student_in_course(user: user, course: course, active_enrollment: true)
        teacher_in_course(user: user, course: course_two, active_enrollment: true)
        roles = subject.current_canvas_roles_lis_v2

        expect(roles).to eq 'http://purl.imsglobal.org/vocab/lis/v2/membership#Learner'
      end

      it 'can be directed to use the LIS 2 role map' do
        set_up_persistance!

        ta_in_course(user: user, course: course, active_enrollment: true)
        course_with_designer(user: user, course: course, active_enrollment: true)
        account_admin_user(user: user, account: account)
        roles = subject.current_canvas_roles_lis_v2('lis2')

        expect(roles.split(',')).to match_array [
          "http://purl.imsglobal.org/vocab/lis/v2/membership#ContentDeveloper",
          "http://purl.imsglobal.org/vocab/lis/v2/membership/instructor#TeachingAssistant", # only difference btwn lis2 and lti1_3 modes
          "http://purl.imsglobal.org/vocab/lis/v2/membership#Instructor",
          "http://purl.imsglobal.org/vocab/lis/v2/institution/person#Administrator"
        ]
      end

      it 'can be directed to use the LTI 1.3 role map' do
        set_up_persistance!

        ta_in_course(user: user, course: course, active_enrollment: true)
        course_with_designer(user: user, course: course, active_enrollment: true)
        account_admin_user(user: user, account: account)
        roles = subject.current_canvas_roles_lis_v2('lti1_3')

        expect(roles.split(',')).to match_array [
          "http://purl.imsglobal.org/vocab/lis/v2/membership#ContentDeveloper",
          "http://purl.imsglobal.org/vocab/lis/v2/membership/Instructor#TeachingAssistant", # only difference btwn lis2 and lti1_3 modes
          "http://purl.imsglobal.org/vocab/lis/v2/membership#Instructor",
          "http://purl.imsglobal.org/vocab/lis/v2/institution/person#Administrator"
        ]
      end
    end

    describe '#current_canvas_roles' do
      it 'returns readable names for canvas roles' do
        set_up_persistance!

        student_in_course(user: user, course: course, active_enrollment: true).conclude
        teacher_in_course(user: user, course: course, active_enrollment: true)
        course_with_designer(user: user, course: course, active_enrollment: true)
        account_admin_user(user: user, account: account)

        roles = subject.current_canvas_roles

        expect(roles).to include 'TeacherEnrollment'
        expect(roles).to include 'DesignerEnrollment'
        expect(roles).to include 'Account Admin'
      end
    end

    describe '#enrollment_state' do
      it 'is active if there are any active enrollments' do
        set_up_persistance!
        enrollment = student_in_course(user: user, course: course, active_enrollment: true)
        enrollment.start_at = 4.days.ago
        enrollment.end_at = 2.days.ago
        enrollment.save!

        teacher_in_course(user: user, course: course, active_enrollment: true)

        expect(subject.enrollment_state).to eq 'active'
      end

      it 'is inactive if there are no active enrollments' do
        set_up_persistance!
        enrollment = student_in_course(user: user, course: course, active_enrollment: true)
        enrollment.start_at = 4.days.ago
        enrollment.end_at = 2.days.ago
        enrollment.save!

        expect(subject.enrollment_state).to eq 'inactive'
      end

      it 'is inactive if the course is concluded' do
        set_up_persistance!
        enrollment = student_in_course(user: user, course: course, active_enrollment: true)
        course.complete

        expect(subject.enrollment_state).to eq 'inactive'
      end

      it 'is blank if there are no enrollments' do
        set_up_persistance!
        expect(subject.enrollment_state).to eq ''
      end
    end

    describe '#previous_course_ids_and_context_ids' do
      before do
        course.save!
        @c1 = Course.create!
        @c1.root_account = root_account
        @c1.account = account
        @c1.lti_context_id = 'abc'
        @c1.save

        course.content_migrations.create!.tap do |cm|
          cm.context = course
          cm.workflow_state = 'imported'
          cm.source_course = @c1
          cm.save!
        end

        @c2 = Course.create!
        @c2.root_account = root_account
        @c2.account = account
        @c2.lti_context_id = 'def'
        @c2.save!

        course.content_migrations.create!.tap do |cm|
          cm.context = course
          cm.workflow_state = 'imported'
          cm.source_course = @c2
          cm.save!
        end

        @c3 = Course.create!
        @c3.root_account = root_account
        @c3.account = account
        @c3.lti_context_id = 'hij'
        @c3.save!

        @c1.content_migrations.create!.tap do |cm|
          cm.context = @c1
          cm.workflow_state = 'imported'
          cm.source_course = @c3
          cm.save!
        end
      end

      it "returns previous canvas course ids" do
        expect(subject.previous_course_ids).to eq [@c1.id, @c2.id].sort.join(',')
      end

      it "returns previous lti context_ids" do
        expect(subject.previous_lti_context_ids.split(",")).to match_array %w{abc def}
      end
    end

    describe '#recursively_fetch_previous_lti_context_ids' do
      context 'without any course copies' do
        before do
          course.save!
        end

        it "returns empty (no previous lti context_ids)" do
          expect(subject.recursively_fetch_previous_lti_context_ids).to be_empty
        end
      end

      context 'with course copies' do
        before do
          course.save!
          @c1 = Course.create!
          @c1.root_account = root_account
          @c1.account = account
          @c1.lti_context_id = 'abc'
          @c1.save

          course.content_migrations.create!(
            workflow_state: 'imported',
            source_course: @c1
          )

          @c2 = Course.create!
          @c2.root_account = root_account
          @c2.account = account
          @c2.lti_context_id = 'def'
          @c2.save!

          course.content_migrations.create!(
            workflow_state: 'imported',
            source_course: @c2
          )

          @c3 = Course.create!
          @c3.root_account = root_account
          @c3.account = account
          @c3.lti_context_id = 'ghi'
          @c3.save!

          @c1.content_migrations.create!(
            workflow_state: 'imported',
            source_course: @c3
          )
        end

        it "returns previous lti context_ids" do
          expect(subject.recursively_fetch_previous_lti_context_ids).to eq 'ghi,def,abc'
        end

        it "invalidates cache on last copied migration" do
          enable_cache do
            expect(subject.recursively_fetch_previous_lti_context_ids).to eq 'ghi,def,abc'
            @c4 = Course.create!(root_account: root_account, account: account, lti_context_id: 'jkl')
            @c1.content_migrations.create!(workflow_state: 'imported', source_course: @c4)
            expect(subject.recursively_fetch_previous_lti_context_ids).to eq 'ghi,def,abc' # not copied into subject course yet

            @c5 = Course.create!(root_account: root_account, account: account, lti_context_id: 'mno')
            course.content_migrations.create!(workflow_state: 'imported', source_course: @c5) # direct copy
            expect(subject.recursively_fetch_previous_lti_context_ids).to eq 'mno,jkl,ghi,def,abc'
          end
        end

        context "when there are multiple content migrations pointing to the same source course" do
          before do
            @c3.content_migrations.create!(
              workflow_state: 'imported',
              source_course: @c2
            )
          end

          it "does not return duplicates but still return in chronological order" do
            expect(subject.recursively_fetch_previous_lti_context_ids).to eq 'def,ghi,abc'
          end
        end

        context "when there are more than (limit=1000) content migration courses in the history" do
          it 'truncates after the limit of ids' do
            4.upto(11) do
              c = Course.create!
              c.root_account = root_account
              c.account = account
              c.lti_context_id = SecureRandom.hex 3
              c.save

              course.content_migrations.create!(
                workflow_state: 'imported',
                source_course: c
              )
            end

            recursive_course_lti_ids = subject.recursively_fetch_previous_lti_context_ids(limit: 10)
            expect(recursive_course_lti_ids.split(',').length).to eq(11)
            expect(recursive_course_lti_ids).to include 'truncated'
          end

          it "courses with nil lti_context_ids shouldn't block 'truncated' from showing properly" do
            [nil, 'lti_context_id5'].each do |item|
              c = Course.create!
              c.root_account = root_account
              c.account = account
              c.lti_context_id = item
              c.save

              course.content_migrations.create!(
                workflow_state: 'imported',
                source_course: c
              )
            end

            recursive_course_lti_ids = subject.recursively_fetch_previous_lti_context_ids(limit: 3)
            expect(recursive_course_lti_ids).to eq 'lti_context_id5,ghi,def,truncated'
          end
        end
      end

      describe "section substitutions" do
        before do
          course.save!
          @sec1 = course.course_sections.create(:name => 'sec1')
          @sec1.sis_source_id = 'def'
          @sec1.save!
          @sec2 = course.course_sections.create!(:name => 'sec2')
          @sec2.sis_source_id = 'abc'
          @sec2.save!
          # course.reload

          user.save!
          @e1 = multiple_student_enrollment(user, @sec1, course: course)
          @e2 = multiple_student_enrollment(user, @sec2, course: course)
        end

        it "returns all canvas section ids" do
          expect(subject.section_ids).to eq [@sec1.id, @sec2.id].sort.join(',')
        end

        it "returns section restricted if all enrollments are restricted" do
          [@e1, @e2].each { |e| e.update_attribute(:limit_privileges_to_course_section, true) }
          expect(subject.section_restricted).to eq true
        end

        it "does not return section restricted if only one is" do
          @e1.update_attribute(:limit_privileges_to_course_section, true)
          expect(subject.section_restricted).to eq false
        end

        it "returns all canvas section sis ids" do
          expect(subject.section_sis_ids).to eq [@sec1.sis_source_id, @sec2.sis_source_id].sort.join(',')
        end
      end
    end

    context "email" do
      let(:course) { Course.create!(root_account: root_account, account: account, workflow_state: 'available') }

      let(:tool) do
        ContextExternalTool.create!(
          name: 'test tool',
          context: course,
          consumer_key: 'key',
          shared_secret: 'secret',
          url: 'http://exmaple.com/launch'
        )
      end

      let(:substitution_helper) { SubstitutionsHelper.new(course, root_account, user, tool) }

      let(:user) do
        user = User.create!
        user.email = 'test@foo.com'
        user.save!
        user
      end

      describe "#email" do
        it "returns the users email" do
          expect(substitution_helper.email).to eq user.email
        end

        let(:sis_email) { 'sis@example.com' }

        let(:sis_pseudonym) do
          cc = user.communication_channels.email.create!(path: sis_email)
          cc.user = user
          cc.save!
          pseudonym = cc.user.pseudonyms.build(:unique_id => cc.path, :account => root_account)
          pseudonym.sis_communication_channel_id = cc.id
          pseudonym.communication_channel_id = cc.id
          pseudonym.sis_user_id = "some_sis_id"
          pseudonym.save
          pseudonym
        end

        it "returns the sis email if it's an LTI2 tool" do
          tool = class_double("Lti::ToolProxy")
          sub_helper = SubstitutionsHelper.new(course, root_account, user, tool)
          sis_pseudonym
          expect(sub_helper.email).to eq sis_email
        end

        it "returns the email for the courses enrollment if there is one." do
          tool = class_double("Lti::ToolProxy")
          p = sis_pseudonym
          # moving account so that if the pseudonym was not tied to enrollment
          # it would return 'test@foo.com' instead of sis_email
          p.account = Account.create!
          p.save!
          course.enroll_user(user, 'StudentEnrollment', { sis_pseudonym_id: p.id, enrollment_state: 'active' })
          sub_helper = SubstitutionsHelper.new(course, root_account, user, tool)
          expect(sub_helper.email).to eq sis_email
        end

        it "only returns active logins" do
          tool = class_double("Lti::ToolProxy")
          p = sis_pseudonym
          # moving account so that if the pseudonym was not tied to enrollment
          # it would return 'test@foo.com' instead of sis_email if it was active
          p.account = Account.create!
          p.workflow_state = 'deleted'
          p.save!
          course.enroll_user(user, 'StudentEnrollment', { sis_pseudonym_id: p.id, enrollment_state: 'active' })
          sub_helper = SubstitutionsHelper.new(course, root_account, user, tool)
          expect(sub_helper.email).to eq 'test@foo.com'
        end

        context "prefer_sis_email" do
          before(:each) do
            tool.settings[:prefer_sis_email] = "true"
            tool.save!
          end

          it "returns the sis_email" do
            sis_pseudonym
            expect(substitution_helper.email).to eq sis_email
          end

          it "returns the sis_email when set via tool_configuration" do
            tool.settings[:prefer_sis_email] = nil
            tool.settings[:tool_configuration] = { prefer_sis_email: 'true' }
            tool.save!
            sis_pseudonym
            expect(substitution_helper.email).to eq sis_email
          end

          it "returns the users email if there isn't a sis email" do
            expect(substitution_helper.email).to eq user.email
          end
        end
      end

      describe "#sis_email" do
        it "returns the sis email" do
          sis_email = 'sis@example.com'
          cc = user.communication_channels.email.create!(path: sis_email)
          cc.user = user
          cc.save!
          pseudonym = cc.user.pseudonyms.build(:unique_id => cc.path, :account => root_account)
          pseudonym.sis_communication_channel_id = cc.id
          pseudonym.communication_channel_id = cc.id
          pseudonym.sis_user_id = "some_sis_id"
          pseudonym.save
          expect(substitution_helper.sis_email).to eq sis_email
        end

        it "returns nil if there isn't an sis email" do
          expect(substitution_helper.sis_email).to eq nil
        end
      end
    end
  end
end<|MERGE_RESOLUTION|>--- conflicted
+++ resolved
@@ -18,11 +18,6 @@
 # with this program. If not, see <http://www.gnu.org/licenses/>.
 #
 
-<<<<<<< HEAD
-require 'spec_helper'
-require 'sharding_spec_helper'
-=======
->>>>>>> 2827ad44
 require_dependency "lti/substitutions_helper"
 
 module Lti
@@ -427,7 +422,7 @@
 
       it 'is inactive if the course is concluded' do
         set_up_persistance!
-        enrollment = student_in_course(user: user, course: course, active_enrollment: true)
+        student_in_course(user: user, course: course, active_enrollment: true)
         course.complete
 
         expect(subject.enrollment_state).to eq 'inactive'
