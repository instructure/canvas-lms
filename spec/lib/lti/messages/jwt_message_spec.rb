--- conflicted
+++ resolved
@@ -1164,22 +1164,14 @@
     end
   end
 
-<<<<<<< HEAD
-  describe "#include_asset_processor_eula_claims?" do
-=======
   describe "#include_eulaservice_claims?" do
->>>>>>> 005bce2c
     context "when the feature is enabled" do
       before do
         tool.context.root_account.enable_feature!(:lti_asset_processor)
       end
 
       it "returns true" do
-<<<<<<< HEAD
-        expect(jwt_message.send(:include_asset_processor_eula_claims?)).to be true
-=======
         expect(jwt_message.send(:include_eulaservice_claims?)).to be true
->>>>>>> 005bce2c
       end
     end
 
@@ -1189,20 +1181,12 @@
       end
 
       it "returns false" do
-<<<<<<< HEAD
-        expect(jwt_message.send(:include_asset_processor_eula_claims?)).to be false
-=======
         expect(jwt_message.send(:include_eulaservice_claims?)).to be false
->>>>>>> 005bce2c
-      end
-    end
-  end
-
-<<<<<<< HEAD
-  describe "#add_asset_processor_eula_claims!" do
-=======
+      end
+    end
+  end
+
   describe "#add_eulaservice_claims!" do
->>>>>>> 005bce2c
     subject { decoded_jwt["https://purl.imsglobal.org/spec/lti/claim/eulaservice"] }
 
     it "adds the EULA service claims to the message" do
