# frozen_string_literal: true

#
# Copyright (C) 2015 - present Instructure, Inc.
#
# This file is part of Canvas.
#
# Canvas is free software: you can redistribute it and/or modify it under
# the terms of the GNU Affero General Public License as published by the Free
# Software Foundation, version 3 of the License.
#
# Canvas is distributed in the hope that it will be useful, but WITHOUT ANY
# WARRANTY; without even the implied warranty of MERCHANTABILITY or FITNESS FOR
# A PARTICULAR PURPOSE. See the GNU Affero General Public License for more
# details.
#
# You should have received a copy of the GNU Affero General Public License along
# with this program. If not, see <http://www.gnu.org/licenses/>.
#

require_dependency "lti/variable_expander"

module Lti
  describe VariableExpander do
    let(:root_account) { Account.create!(lti_guid: "test-lti-guid") }
    let(:account) { Account.new(root_account: root_account, name: "Test Account") }
    let(:course) { Course.new(account: account, course_code: "CS 124", sis_source_id: "1234") }
    let(:group_category) { course.group_categories.new(name: "Category") }
    let(:group) { course.groups.new(name: "Group", group_category: group_category) }
    let(:user) { User.new }
    let(:assignment) { Assignment.new }
    let(:collaboration) do
      ExternalToolCollaboration.new(
        title: "my collab",
        user: user,
        url: "http://www.example.com"
      )
    end
    let(:substitution_helper) { double.as_null_object }
    let(:right_now) { DateTime.now }
    let(:tool) do
      m = double("tool")
      allow(m).to receive(:id).and_return(1)
      allow(m).to receive(:context).and_return(root_account)
      allow(m).to receive(:extension_setting).with(nil, :prefer_sis_email).and_return(nil)
      allow(m).to receive(:extension_setting).with(:tool_configuration, :prefer_sis_email).and_return(nil)
      allow(m).to receive(:include_email?).and_return(true)
      allow(m).to receive(:include_name?).and_return(true)
      allow(m).to receive(:public?).and_return(true)
      shard_mock = double("shard")
      allow(shard_mock).to receive(:settings).and_return({ encription_key: "abc" })
      allow(m).to receive(:shard).and_return(shard_mock)
      allow(m).to receive(:opaque_identifier_for).and_return("6cd2e0d65bd5aef3b5ee56a64bdcd595e447bc8f")
      allow(m).to receive(:use_1_3?).and_return(false)
      allow(m).to receive(:launch_url).and_return("http://example.com/launch")
      m
    end
    let(:available_canvas_resources) do
      [
        { id: "1", name: "item 1" },
        { id: "2", name: "item 2" }
      ]
    end

    let(:controller) do
      request_mock = double("request")
      allow(request_mock).to receive(:url).and_return("https://localhost")
      allow(request_mock).to receive(:host_with_port).and_return("https://localhost")
      allow(request_mock).to receive(:host).and_return("/my/url")
      allow(request_mock).to receive(:scheme).and_return("https")
      allow(request_mock).to receive(:parameters).and_return(
        {
          com_instructure_course_accept_canvas_resource_types: ["page", "module"],
          com_instructure_course_canvas_resource_type: "page",
          com_instructure_course_allow_canvas_resource_selection: "true",
          com_instructure_course_available_canvas_resources: available_canvas_resources
        }.with_indifferent_access
      )
      m = double("controller")
      allow(m).to receive(:css_url_for).with(:common).and_return("/path/to/common.scss")
      allow(m).to receive(:request).and_return(request_mock)
      allow(m).to receive(:logged_in_user).and_return(user)
      allow(m).to receive(:named_context_url).and_return("url")
      allow(m).to receive(:active_brand_config_url).with("json").and_return("http://example.com/brand_config.json")
      allow(m).to receive(:active_brand_config_url).with("js").and_return("http://example.com/brand_config.js")
      allow(m).to receive(:active_brand_config).and_return(double(to_json: '{"ic-brand-primary-darkened-5":"#0087D7"}'))
      allow(m).to receive(:polymorphic_url).and_return("url")
      view_context_mock = double("view_context")
      allow(view_context_mock).to receive(:stylesheet_path)
        .and_return(URI.parse(request_mock.url).merge(m.css_url_for(:common)).to_s)
      allow(m).to receive(:view_context).and_return(view_context_mock)
      m
    end
    let(:attachment) { attachment_model }
    let(:submission) { submission_model }
    let(:resource_link_id) { SecureRandom.uuid }
    let(:originality_report) do
      OriginalityReport.create!(attachment: attachment,
                                submission: submission,
                                link_id: resource_link_id)
    end
    let(:editor_contents) { "<p>This is the contents of the editor</p>" }
    let(:editor_selection) { "is the contents" }
    let(:variable_expander) do
      VariableExpander.new(
        root_account,
        account,
        controller,
        variable_expander_opts
      )
    end
    let(:variable_expander_opts) do
      {
        current_user: user,
        tool: tool,
        originality_report: originality_report,
        editor_contents: editor_contents,
        editor_selection: editor_selection
      }
    end

    describe ".deregister_expansion" do
      subject { described_class.expansions }

      let(:expansion) { "com.Instructure.Foo.Bar" }

      before do
        described_class.register_expansion(expansion, ["a"], -> { "test" })
        described_class.deregister_expansion(expansion)
      end

      it "removes the requested expansion" do
        expect(subject).not_to include("$#{expansion}".to_sym)
      end
    end

    it "returns sis_id for enrollment" do
      user.save!
      course.save!
      course.offer!
      managed_pseudonym(user, account: root_account, username: "login_id", sis_user_id: "sis id!")
      login = managed_pseudonym(user, account: root_account, username: "login_id2", sis_user_id: "sis id2!")
      course.enroll_user(user, "StudentEnrollment", sis_pseudonym_id: login.id, enrollment_state: "active")

      exp_hash = { test: "$Canvas.user.sisSourceId" }
      variable_expander = VariableExpander.new(root_account, course, controller, current_user: user, tool: tool)
      variable_expander.expand_variables!(exp_hash)
      expect(exp_hash[:test]).to eq "sis id2!"
    end

    it "clears the lti_helper instance variable when you set the current_user" do
      expect(variable_expander.lti_helper).not_to be nil
      variable_expander.current_user = nil
      expect(variable_expander.instance_variable_get(:@current_user)).to be nil
    end

    it "expands registered variables" do
      VariableExpander.register_expansion("test_expan", ["a"], -> { @context })
      expanded = variable_expander.expand_variables!({ some_name: "$test_expan" })
      expect(expanded.count).to eq 1
      expect(expanded[:some_name]).to eq account
    end

    it "expands substring variables" do
      allow(account).to receive(:id).and_return(42)
      VariableExpander.register_expansion("test_expan", ["a"], -> { @context.id })
      expanded = variable_expander.expand_variables!({ some_name: "my variable is buried in here ${test_expan} can you find it?" })
      expect(expanded.count).to eq 1
      expect(expanded[:some_name]).to eq "my variable is buried in here 42 can you find it?"
    end

    it "handles multiple substring variables" do
      allow(account).to receive(:id).and_return(42)
      VariableExpander.register_expansion("test_expan", ["a"], -> { @context.id })
      VariableExpander.register_expansion("variable1", ["a"], -> { 1 })
      VariableExpander.register_expansion("other_variable", ["a"], -> { 2 })
      expanded = variable_expander.expand_variables!(
        { some_name: "my variables ${variable1} is buried ${other_variable} in here ${test_expan} can you find them?" }
      )
      expect(expanded[:some_name]).to eq "my variables 1 is buried 2 in here 42 can you find them?"
    end

    it "does not expand a substring variable if it is not valid" do
      allow(account).to receive(:id).and_return(42)
      VariableExpander.register_expansion("test_expan", ["a"], -> { @context.id })
      expanded = variable_expander.expand_variables!({ some_name: "my variable is buried in here ${tests_expan} can you find it?" })
      expect(expanded.count).to eq 1
      expect(expanded[:some_name]).to eq "my variable is buried in here ${tests_expan} can you find it?"
    end

    it "echoes registered variable if blacklisted" do
      VariableExpander.register_expansion("test_expan", ["a"], -> { @context })
      VariableExpander.register_expansion("variable1", ["a"], -> { 1 })
      variable_expander.variable_blacklist = ["test_expan"]
      expanded1 = variable_expander.expand_variables!({ some_name: "$test_expan" })
      expanded2 = variable_expander.expand_variables!({ some_name: "$variable1" })
      expect(expanded1.count).to eq 1
      expect(expanded1[:some_name]).to eq "$test_expan"
      expect(expanded2.count).to eq 1
      expect(expanded2[:some_name]).to eq 1
    end

    it "echoes substring variable if blacklisted" do
      allow(account).to receive(:id).and_return(42)
      VariableExpander.register_expansion("test_expan", ["a"], -> { @context.id })
      VariableExpander.register_expansion("variable1", ["a"], -> { 1 })
      variable_expander.variable_blacklist = ["test_expan"]
      expanded1 = variable_expander.expand_variables!({ some_name: "my variable is buried in here ${test_expan} can you find it?" })
      expanded2 = variable_expander.expand_variables!({ some_name: "my variable is buried in here ${variable1} can you find it?" })
      expect(expanded1.count).to eq 1
      expect(expanded1[:some_name]).to eq "my variable is buried in here $test_expan can you find it?"
      expect(expanded2.count).to eq 1
      expect(expanded2[:some_name]).to eq "my variable is buried in here 1 can you find it?"
    end

    it "echoes multiple substring variables if blacklisted" do
      allow(account).to receive(:id).and_return(42)
      VariableExpander.register_expansion("test_expan", ["a"], -> { @context.id })
      VariableExpander.register_expansion("variable1", ["a"], -> { 1 })
      VariableExpander.register_expansion("other_variable", ["a"], -> { 2 })
      variable_expander.variable_blacklist = ["test_expan", "variable1"]
      expanded = variable_expander.expand_variables!(
        { some_name: "my variables ${variable1} is buried ${other_variable} in here ${test_expan} can you find them?" }
      )
      expect(expanded.count).to eq 1
      expect(expanded[:some_name]).to eq "my variables $variable1 is buried 2 in here $test_expan can you find them?"
    end

    context "launch_url" do
      subject { variable_expander.instance_variable_get(:@launch_url) }

      context "when no options are provided" do
        let(:launch_url) { "default" }

        before do
          allow(tool).to receive(:launch_url).with(extension_type: nil).and_return(launch_url)
        end

        it { is_expected.to eq launch_url }
      end

      context "when placement is provided" do
        let(:launch_url) { "placement" }
        let(:placement) { "test" }

        let(:variable_expander_opts) do
          super().merge({ placement: placement })
        end

        before do
          allow(tool).to receive(:launch_url).with(extension_type: anything).and_return(launch_url)
        end

        it "passes placement to tool's url method" do
          subject
          expect(tool).to have_received(:launch_url).with(extension_type: placement)
        end

        it { is_expected.to eq launch_url }
      end

      context "when launch_url is provided" do
        let(:launch_url) { "launch" }
        let(:variable_expander_opts) do
          super().merge({ launch_url: launch_url })
        end

        before do
          allow(tool).to receive(:launch_url)
        end

        it "uses it as launch_url without asking the tool" do
          subject
          expect(tool).not_to have_received(:launch_url)
        end

        it { is_expected.to eq launch_url }
      end
    end

    describe "#self.expansion_keys" do
      let(:expected_keys) do
        VariableExpander.expansions.keys.map { |c| c.to_s[1..] }
      end

      it "includes all expansion keys" do
        expect(VariableExpander.expansion_keys).to eq expected_keys
      end
    end

    describe "#self.default_name_expansions" do
      let(:expected_keys) do
        VariableExpander.expansions.values.select { |v| v.default_name.present? }.map(&:name)
      end

      it "includes all expansion keys that have default names" do
        expect(VariableExpander.default_name_expansions).to eq expected_keys
      end
    end

    describe "#enabled_capability_params" do
      let(:enabled_capability) do
        %w[TestCapability.Foo
           ToolConsumerInstance.guid
           CourseSection.sourcedId
           Membership.role
           Person.email.primary
           Person.name.given
           Person.name.family
           Person.name.full
           Person.name.display
           Person.sourcedId
           User.id
           User.image
           Message.documentTarget
           Message.locale
           Context.id]
      end

      it "does not use expansions that do not have default names" do
        VariableExpander.register_expansion("TestCapability.Foo", ["a"], -> { "test" })
        expanded = variable_expander.enabled_capability_params(enabled_capability)
        VariableExpander.deregister_expansion("TestCapability.Foo")
        expect(expanded.keys).not_to include "TestCapability.Foo"
      end

      it "does use expansion that have default names" do
        VariableExpander.register_expansion("TestCapability.Foo", ["a"], -> { "test" }, default_name: "test_capability_foo")
        expanded = variable_expander.enabled_capability_params(enabled_capability)
        VariableExpander.deregister_expansion("TestCapability.Foo")
        expect(expanded.values).to include("test")
      end

      it "does use the default name as the key" do
        VariableExpander.register_expansion("TestCapability.Foo", ["a"], -> { "test" }, default_name: "test_capability_foo")
        expanded = variable_expander.enabled_capability_params(enabled_capability)
        VariableExpander.deregister_expansion("TestCapability.Foo")
        expect(expanded["test_capability_foo"]).to eq "test"
      end

      it "includes ToolConsumerInstance.guid when in enabled capability" do
        expanded = variable_expander.enabled_capability_params(enabled_capability)
        expect(expanded["tool_consumer_instance_guid"]).to eq "test-lti-guid"
      end

      it "includes CourseSection.sourcedId when in enabled capability" do
        variable_expander = VariableExpander.new(root_account, course, controller, current_user: user, tool: tool)
        expanded = variable_expander.enabled_capability_params(enabled_capability)
        expect(expanded.keys).to include "lis_course_section_sourcedid"
      end

      it "includes Membership.role when in enabled capability" do
        expanded = variable_expander.enabled_capability_params(enabled_capability)
        expect(expanded.keys).to include "roles"
      end

      it "includes Person.email.primary when in enabled capability" do
        expanded = variable_expander.enabled_capability_params(enabled_capability)
        expect(expanded.keys).to include "lis_person_contact_email_primary"
      end

      it "includes Person.sourcedId when in enabled capability" do
        allow(SisPseudonym).to receive(:for).with(user, anything, anything).and_return(double(sis_user_id: 12))
        expanded = variable_expander.enabled_capability_params(["Person.sourcedId"])
        expect(expanded.keys).to include "lis_person_sourcedid"
      end

      it "includes User.id when in enabled capability" do
        expanded = variable_expander.enabled_capability_params(enabled_capability)
        expect(expanded.keys).to include "user_id"
      end

      it "includes User.image when in enabled capability" do
        expanded = variable_expander.enabled_capability_params(enabled_capability)
        expect(expanded.keys).to include "user_image"
      end

      it "includes Message.documentTarget" do
        expanded = variable_expander.enabled_capability_params(enabled_capability)
        expect(expanded.keys).to include "launch_presentation_document_target"
      end

      it "includes Message.locale" do
        expanded = variable_expander.enabled_capability_params(enabled_capability)
        expect(expanded.keys).to include "launch_presentation_locale"
      end

      it "includes Context.id" do
        expanded = variable_expander.enabled_capability_params(enabled_capability)
        expect(expanded.keys).to include "context_id"
      end

      context "privacy level include_name" do
        it "includes Person.name.given when in enabled capability" do
          expanded = variable_expander.enabled_capability_params(enabled_capability)
          expect(expanded.keys).to include "lis_person_name_given"
        end

        it "includes Person.name.family when in enabled capability" do
          expanded = variable_expander.enabled_capability_params(enabled_capability)
          expect(expanded.keys).to include "lis_person_name_family"
        end

        it "includes Person.name.full when in enabled capability" do
          expanded = variable_expander.enabled_capability_params(enabled_capability)
          expect(expanded.keys).to include "lis_person_name_full"
        end

        it "includes Person.name.display when in enabled capability" do
          expanded = variable_expander.enabled_capability_params(enabled_capability)
          expect(expanded.keys).to include "person_name_display"
        end
      end
    end

    context "lti1" do
      it "handles expansion" do
        VariableExpander.register_expansion("test_expan", ["a"], -> { @context })
        expanded = variable_expander.expand_variables!({ "some_name" => "$test_expan" })
        expect(expanded.count).to eq 1
        expect(expanded["some_name"]).to eq account
      end

      it "expands substring variables" do
        allow(account).to receive(:id).and_return(42)
        VariableExpander.register_expansion("test_expan", ["a"], -> { @context.id })
        expanded = variable_expander.expand_variables!({ "some_name" => "my variable is buried in here ${test_expan} can you find it?" })
        expect(expanded.count).to eq 1
        expect(expanded["some_name"]).to eq "my variable is buried in here 42 can you find it?"
      end
    end

    describe "#variable expansions" do
      context "$com.instructure.Assignment.anonymous_grading" do
        let(:exp_hash) { { test: "$com.instructure.Assignment.anonymous_grading" } }

        it "is true if the assignment has anonymous grading on" do
          assignment.anonymous_grading = true
          variable_expander = VariableExpander.new(
            root_account,
            account,
            controller,
            current_user: user,
            tool: tool,
            assignment: assignment
          )

          variable_expander.expand_variables!(exp_hash)
          expect(exp_hash[:test]).to eq true
        end

        it "is false if the assignment does not have anonymous grading on" do
          variable_expander = VariableExpander.new(
            root_account,
            account,
            controller,
            current_user: user,
            tool: tool,
            assignment: assignment
          )

          variable_expander.expand_variables!(exp_hash)
          expect(exp_hash[:test]).to eq false
        end
      end

      it "has a substitution for com.instructure.Assignment.lti.id" do
        exp_hash = { test: "$com.instructure.Assignment.lti.id" }
        variable_expander.expand_variables!(exp_hash)
        expect(exp_hash[:test]).to eq originality_report.submission.assignment.lti_context_id
      end

      it "has a substitution for com.instructure.Assignment.lti.id when there is no tool setting" do
        assignment.update(context: course)
        variable_expander = VariableExpander.new(root_account,
                                                 account,
                                                 controller,
                                                 current_user: user,
                                                 tool: tool,
                                                 assignment: assignment)
        assignment.update(context: course)
        exp_hash = { test: "$com.instructure.Assignment.lti.id" }
        variable_expander.expand_variables!(exp_hash)
        expect(exp_hash[:test]).to eq assignment.lti_context_id
      end

      it "has a substitution for com.instructure.PostMessageToken" do
        uuid_pattern = /^[0-9a-f]{8}-[0-9a-f]{4}-[1-5][0-9a-f]{3}-[89ab][0-9a-f]{3}-[0-9a-f]{12}$/i
        variable_expander = VariableExpander.new(root_account,
                                                 account,
                                                 controller,
                                                 current_user: user,
                                                 tool: tool,
                                                 launch: Lti::Launch.new)
        exp_hash = { test: "$com.instructure.PostMessageToken" }
        variable_expander.expand_variables!(exp_hash)
        expect(exp_hash[:test] =~ uuid_pattern).to eq 0
      end

      it "has a substitution for com.instructure.PostMessageToken when token is provided" do
        pm_token_override = SecureRandom.uuid
        variable_expander = VariableExpander.new(root_account,
                                                 account,
                                                 controller,
                                                 current_user: user,
                                                 tool: tool,
                                                 post_message_token: pm_token_override)
        exp_hash = { test: "$com.instructure.PostMessageToken" }
        variable_expander.expand_variables!(exp_hash)
        expect(exp_hash[:test]).to eq pm_token_override
      end

      it "has a substitution for com.instructure.Assignment.lti.id when secure params are present" do
        lti_assignment_id = SecureRandom.uuid
        secure_params = Canvas::Security.create_jwt(lti_assignment_id: lti_assignment_id)
        variable_expander = VariableExpander.new(root_account,
                                                 account,
                                                 controller,
                                                 current_user: user,
                                                 tool: tool,
                                                 secure_params: secure_params)
        exp_hash = { test: "$com.instructure.Assignment.lti.id" }
        variable_expander.expand_variables!(exp_hash)
        expect(exp_hash[:test]).to eq lti_assignment_id
      end

      it "has substitution for com.instructure.Editor.contents" do
        exp_hash = { test: "$com.instructure.Editor.contents" }
        variable_expander.expand_variables!(exp_hash)
        expect(exp_hash[:test]).to eq editor_contents
      end

      it "has substitution for com.instructure.Editor.selection" do
        exp_hash = { test: "$com.instructure.Editor.selection" }
        variable_expander.expand_variables!(exp_hash)
        expect(exp_hash[:test]).to eq editor_selection
      end

      it "has a substitution for Context.title" do
        exp_hash = { test: "$Context.title" }
        variable_expander.expand_variables!(exp_hash)
        expect(exp_hash[:test]).to eq variable_expander.context.name
      end

      it "has substitution for vnd.Canvas.OriginalityReport.url" do
        exp_hash = { test: "$vnd.Canvas.OriginalityReport.url" }
        variable_expander.expand_variables!(exp_hash)
        expect(exp_hash[:test]).to eq "api/lti/assignments/{assignment_id}/submissions/{submission_id}/originality_report"
      end

      context "com.instructure.Assignment.allowedFileExtensions" do
        let(:exp_hash) do
          {
            test: expansion
          }
        end
        let(:allowed_extensions) { "docx,txt,pdf" }
        let(:course) { course_model }
        let(:assignment) { assignment_model(context: course) }
        let(:expansion) { "$com.instructure.Assignment.allowedFileExtensions" }
        let(:variable_expander_opts) { super().merge(context: course, assignment: assignment) }

        it "expands when an assignment with online_upload submission type and extensions is present" do
          assignment.update!(allowed_extensions: allowed_extensions, submission_types: "online_upload")
          variable_expander.expand_variables!(exp_hash)
          expect(exp_hash[:test]).to eq allowed_extensions
        end

        it "doesn't expand if online_uploads is not a submission_type" do
          assignment.update!(submission_types: "online_text_entry,online_url")
          variable_expander.expand_variables!(exp_hash)
          expect(exp_hash[:test]).to eq "$com.instructure.Assignment.allowedFileExtensions"
        end

        it "expands to an empty string if there are no limits on file types" do
          assignment.update!(submission_types: "online_upload,online_text_entry")
          variable_expander.expand_variables!(exp_hash)
          expect(exp_hash[:test]).to eq ""
        end

        context "no assignment present" do
          let(:variable_expander_opts) { super().merge(context: course) }

          it "doesn't expand" do
            variable_expander.expand_variables!(exp_hash)
            expect(exp_hash[:test]).to eq expansion
          end
        end
      end

      it "has substitution for com.instructure.OriginalityReport.id" do
        exp_hash = { test: "$com.instructure.OriginalityReport.id" }
        variable_expander.expand_variables!(exp_hash)
        expect(exp_hash[:test]).to eq originality_report.id
      end

      it "has substitution for com.instructure.Submission.id" do
        exp_hash = { test: "$com.instructure.Submission.id" }
        variable_expander.expand_variables!(exp_hash)
        expect(exp_hash[:test]).to eq originality_report.submission.id
      end

      it "has substitution for com.instructure.File.id" do
        exp_hash = { test: "$com.instructure.File.id" }
        variable_expander.expand_variables!(exp_hash)
        expect(exp_hash[:test]).to eq originality_report.attachment.id
      end

      it "has substitution for vnd.Canvas.submission.url" do
        exp_hash = { test: "$vnd.Canvas.submission.url" }
        variable_expander.expand_variables!(exp_hash)
        expect(exp_hash[:test]).to eq "api/lti/assignments/{assignment_id}/submissions/{submission_id}"
      end

      it "has substitution for vnd.Canvas.submission.history.url" do
        exp_hash = { test: "$vnd.Canvas.submission.history.url" }
        variable_expander.expand_variables!(exp_hash)
        expect(exp_hash[:test]).to eq "api/lti/assignments/{assignment_id}/submissions/{submission_id}/history"
      end

      it "has substitution for Message.documentTarget" do
        exp_hash = { test: "$Message.documentTarget" }
        variable_expander.expand_variables!(exp_hash)
        expect(exp_hash[:test]).to eq ::IMS::LTI::Models::Messages::Message::LAUNCH_TARGET_IFRAME
      end

      it "has substitution for Message.locale" do
        exp_hash = { test: "$Message.locale" }
        variable_expander.expand_variables!(exp_hash)
        expect(exp_hash[:test]).to eq I18n.locale
      end

      it "has substitution for $Canvas.api.domain" do
        exp_hash = { test: "$Canvas.api.domain" }
        allow(HostUrl).to receive(:context_host).and_return("localhost")
        variable_expander.expand_variables!(exp_hash)
        expect(exp_hash[:test]).to eq "localhost"
      end

      it "does not expand $Canvas.api.domain when the request is unset" do
        variable_expander.instance_variable_set(:@controller, nil)
        variable_expander.instance_variable_set(:@request, nil)
        exp_hash = { test: "$Canvas.api.domain" }
        variable_expander.expand_variables!(exp_hash)
        expect(exp_hash[:test]).to eq "$Canvas.api.domain"
      end

      it "has substitution for $com.instructure.brandConfigJSON.url" do
        exp_hash = { test: "$com.instructure.brandConfigJSON.url" }
        variable_expander.expand_variables!(exp_hash)
        expect(exp_hash[:test]).to eq "http://example.com/brand_config.json"
      end

      it "does not expand $com.instructure.brandConfigJSON.url when the controller is unset" do
        variable_expander.instance_variable_set(:@controller, nil)
        variable_expander.instance_variable_set(:@request, nil)
        exp_hash = { test: "$com.instructure.brandConfigJSON.url" }
        variable_expander.expand_variables!(exp_hash)
        expect(exp_hash[:test]).to eq "$com.instructure.brandConfigJSON.url"
      end

      it "has substitution for $com.instructure.brandConfigJSON" do
        exp_hash = { test: "$com.instructure.brandConfigJSON" }
        variable_expander.expand_variables!(exp_hash)
        expect(exp_hash[:test]).to eq '{"ic-brand-primary-darkened-5":"#0087D7"}'
      end

      it "does not expand $com.instructure.brandConfigJSON when the controller is unset" do
        variable_expander.instance_variable_set(:@controller, nil)
        variable_expander.instance_variable_set(:@request, nil)
        exp_hash = { test: "$com.instructure.brandConfigJSON" }
        variable_expander.expand_variables!(exp_hash)
        expect(exp_hash[:test]).to eq "$com.instructure.brandConfigJSON"
      end

      it "has substitution for $com.instructure.brandConfigJS.url" do
        exp_hash = { test: "$com.instructure.brandConfigJS.url" }
        variable_expander.expand_variables!(exp_hash)
        expect(exp_hash[:test]).to eq "http://example.com/brand_config.js"
      end

      it "does not expand $com.instructure.brandConfigJS.url when the controller is unset" do
        variable_expander.instance_variable_set(:@controller, nil)
        variable_expander.instance_variable_set(:@request, nil)
        exp_hash = { test: "$com.instructure.brandConfigJS.url" }
        variable_expander.expand_variables!(exp_hash)
        expect(exp_hash[:test]).to eq "$com.instructure.brandConfigJS.url"
      end

      it "has substitution for $Canvas.css.common" do
        exp_hash = { test: "$Canvas.css.common" }
        variable_expander.expand_variables!(exp_hash)
        expect(exp_hash[:test]).to eq "https://localhost/path/to/common.scss"
      end

      it "does not expand $Canvas.css.common when the controller is unset" do
        variable_expander.instance_variable_set(:@controller, nil)
        variable_expander.instance_variable_set(:@request, nil)
        exp_hash = { test: "$Canvas.css.common" }
        variable_expander.expand_variables!(exp_hash)
        expect(exp_hash[:test]).to eq "$Canvas.css.common"
      end

      it "has substitution for $Canvas.api.baseUrl" do
        exp_hash = { test: "$Canvas.api.baseUrl" }
        allow(HostUrl).to receive(:context_host).and_return("localhost")
        variable_expander.expand_variables!(exp_hash)
        expect(exp_hash[:test]).to eq "https://localhost"
      end

      it "does not expand $Canvas.api.baseUrl when the request is unset" do
        variable_expander.instance_variable_set(:@controller, nil)
        variable_expander.instance_variable_set(:@request, nil)
        exp_hash = { test: "$Canvas.api.baseUrl" }
        variable_expander.expand_variables!(exp_hash)
        expect(exp_hash[:test]).to eq "$Canvas.api.baseUrl"
      end

      it "has substitution for $Canvas.account.id" do
        allow(account).to receive(:id).and_return(12_345)
        exp_hash = { test: "$Canvas.account.id" }
        variable_expander.expand_variables!(exp_hash)
        expect(exp_hash[:test]).to eq 12_345
      end

      it "has substitution for $Canvas.account.name" do
        account.name = "Some Account"
        exp_hash = { test: "$Canvas.account.name" }
        variable_expander.expand_variables!(exp_hash)
        expect(exp_hash[:test]).to eq "Some Account"
      end

      it "has substitution for $Canvas.account.sisSourceId" do
        account.sis_source_id = "abc23"
        exp_hash = { test: "$Canvas.account.sisSourceId" }
        variable_expander.expand_variables!(exp_hash)
        expect(exp_hash[:test]).to eq "abc23"
      end

      it "has substitution for $Canvas.rootAccount.id" do
        allow(root_account).to receive(:id).and_return(54_321)
        exp_hash = { test: "$Canvas.rootAccount.id" }
        variable_expander.expand_variables!(exp_hash)
        expect(exp_hash[:test]).to eq 54_321
      end

      it "has substitution for $Canvas.rootAccount.sisSourceId" do
        root_account.sis_source_id = "cd45"
        exp_hash = { test: "$Canvas.rootAccount.sisSourceId" }
        variable_expander.expand_variables!(exp_hash)
        expect(exp_hash[:test]).to eq "cd45"
      end

      it "has substitution for $Canvas.root_account.id" do
        allow(root_account).to receive(:id).and_return(54_321)
        exp_hash = { test: "$Canvas.root_account.id" }
        variable_expander.expand_variables!(exp_hash)
        expect(exp_hash[:test]).to eq 54_321
      end

      it "has substitution for $Canvas.root_account.uuid" do
        allow(root_account).to receive(:uuid).and_return("123-123-123-123")
        exp_hash = { test: "$vnd.Canvas.root_account.uuid" }
        variable_expander.expand_variables!(exp_hash)
        expect(exp_hash[:test]).to eq "123-123-123-123"
      end

      it "has substitution for $Canvas.root_account.sisSourceId" do
        root_account.sis_source_id = "cd45"
        exp_hash = { test: "$Canvas.root_account.sisSourceId" }
        variable_expander.expand_variables!(exp_hash)
        expect(exp_hash[:test]).to eq "cd45"
      end

      it "has substitution for $Canvas.root_account.global_id" do
        allow(root_account).to receive(:global_id).and_return(10_054_321)
        exp_hash = { test: "$Canvas.root_account.global_id" }
        variable_expander.expand_variables!(exp_hash)
        expect(exp_hash[:test]).to eq 10_054_321
      end

      it "has substitution for $Canvas.shard.id" do
        exp_hash = { test: "$Canvas.shard.id" }
        variable_expander.expand_variables!(exp_hash)
        expect(exp_hash[:test]).to eq Shard.current.id
      end

      it "has substitution for $com.instructure.Course.accept_canvas_resource_types" do
        exp_hash = { test: "$com.instructure.Course.accept_canvas_resource_types" }
        variable_expander.expand_variables!(exp_hash)
        expect(exp_hash[:test]).to eq "page,module"
      end

      it "has substitution for $com.instructure.Course.canvas_resource_type" do
        exp_hash = { test: "$com.instructure.Course.canvas_resource_type" }
        variable_expander.expand_variables!(exp_hash)
        expect(exp_hash[:test]).to eq "page"
      end

      it "has substitution for $com.instructure.Course.allow_canvas_resource_selection" do
        exp_hash = { test: "$com.instructure.Course.allow_canvas_resource_selection" }
        variable_expander.expand_variables!(exp_hash)
        expect(exp_hash[:test]).to eq "true"
      end

      it "has substitution for $com.instructure.Course.available_canvas_resources" do
        exp_hash = { test: "$com.instructure.Course.available_canvas_resources" }
        variable_expander.expand_variables!(exp_hash)
        expect(JSON.parse(exp_hash[:test])).to eq [{ "id" => "1", "name" => "item 1" }, { "id" => "2", "name" => "item 2" }]
      end

      context "modules resources expansion" do
        let(:available_canvas_resources) { [{ "course_id" => course.id, "type" => "module" }] }

        it "has special substitution to get all course modules for $com.instructure.Course.available_canvas_resources" do
          course.save!
          m1 = course.context_modules.create!(name: "mod1")
          m2 = course.context_modules.create!(name: "mod2")
          exp_hash = { test: "$com.instructure.Course.available_canvas_resources" }
          variable_expander.expand_variables!(exp_hash)
          expect(JSON.parse(exp_hash[:test])).to eq [{ "id" => m1.id, "name" => m1.name }, { "id" => m2.id, "name" => m2.name }]
        end
      end

      context "assignment groups resources expansion" do
        let(:available_canvas_resources) { [{ "course_id" => course.id, "type" => "assignment_group" }] }

        it "has special substitution to get all course modules for $com.instructure.Course.available_canvas_resources" do
          course.save!
          m1 = course.assignment_groups.create!(name: "mod1")
          m2 = course.assignment_groups.create!(name: "mod2")
          exp_hash = { test: "$com.instructure.Course.available_canvas_resources" }
          variable_expander.expand_variables!(exp_hash)
          expect(JSON.parse(exp_hash[:test])).to eq [{ "id" => m1.id, "name" => m1.name }, { "id" => m2.id, "name" => m2.name }]
        end
      end

      context "context is a group" do
        let(:variable_expander) { VariableExpander.new(root_account, group, controller, current_user: user, tool: tool) }

        it "has substitution for $ToolProxyBinding.memberships.url when context is a group" do
          exp_hash = { test: "$ToolProxyBinding.memberships.url" }
          allow(group).to receive(:id).and_return("1")
          allow(controller).to receive(:polymorphic_url).and_return("/api/lti/groups/#{group.id}/membership_service")
          variable_expander.expand_variables!(exp_hash)
          expect(exp_hash[:test]).to eq "/api/lti/groups/1/membership_service"
        end

        it "does not substitute $ToolProxyBinding.memberships.url when the controller is unset" do
          variable_expander.instance_variable_set(:@controller, nil)
          variable_expander.instance_variable_set(:@request, nil)
          exp_hash = { test: "$ToolProxyBinding.memberships.url" }
          variable_expander.expand_variables!(exp_hash)
          expect(exp_hash[:test]).to eq "$ToolProxyBinding.memberships.url"
        end

        it "does not substitute $Context.sourcedId when the context is not a course" do
          exp_hash = { test: "$Context.sourcedId" }
          variable_expander.expand_variables!(exp_hash)
          expect(exp_hash[:test]).to eq "$Context.sourcedId"
        end
      end

      context "when launching from a group assignment" do
        let(:group) { group_category.groups.create!(name: "test", context: assignment_course) }
        let(:group_category) { GroupCategory.create!(name: "test", context: assignment_course) }
        let(:new_assignment) { assignment_model(course: assignment_course) }
        let(:assignment_course) do
          c = course_model(account: account)
          c.save!
          c
        end
        let(:variable_expander) do
          VariableExpander.new(
            root_account,
            account,
            controller,
            current_user: user,
            tool: tool,
            assignment: new_assignment
          )
        end

        before do
          group.update!(users: [user])
          new_assignment.update!(group_category: group_category)
        end

        shared_examples "a safe expansion when assignment is blank" do
          let(:expansion) { raise "override in spec" }
          let(:variable_expander) do
            VariableExpander.new(
              root_account,
              account,
              controller,
              current_user: user,
              tool: tool
            )
          end

          it "returns the variable if no Assignment is present" do
            exp_hash = { test: expansion }
            variable_expander.expand_variables!(exp_hash)
            expect(exp_hash[:test]).to eq expansion
          end
        end

        shared_examples "a safe expansion when user is blank" do
          let(:expansion) { raise "override in spec" }
          let(:variable_expander) do
            VariableExpander.new(
              root_account,
              account,
              controller,
              current_user: user,
              tool: tool
            )
          end

          it "returns the variable if no User is present" do
            exp_hash = { test: expansion }
            variable_expander.expand_variables!(exp_hash)
            expect(exp_hash[:test]).to eq expansion
          end
        end

        describe "com.instructure.Group.id" do
          let(:expansion_string) { "$com.instructure.Group.id" }

          it_behaves_like "a safe expansion when assignment is blank" do
            let(:expansion) { expansion_string }
          end

          it_behaves_like "a safe expansion when user is blank" do
            let(:expansion) { expansion_string }
          end

          it "has a substitution for com.instructure.Group.id" do
            exp_hash = { test: expansion_string }
            variable_expander.expand_variables!(exp_hash)
            expect(exp_hash[:test]).to eq group.id
          end
        end

        describe "com.instructure.Group.name" do
          let(:expansion_string) { "$com.instructure.Group.name" }

          it_behaves_like "a safe expansion when assignment is blank" do
            let(:expansion) { expansion_string }
          end

          it_behaves_like "a safe expansion when user is blank" do
            let(:expansion) { expansion_string }
          end

          it "has a substitution for com.instructure.Group.name" do
            exp_hash = { test: expansion_string }
            variable_expander.expand_variables!(exp_hash)
            expect(exp_hash[:test]).to eq group.name
          end
        end
      end

      context "context is a course" do
        let(:variable_expander) { VariableExpander.new(root_account, course, controller, current_user: user, tool: tool) }

        it "has substitution for $ToolProxyBinding.memberships.url when context is a course" do
          exp_hash = { test: "$ToolProxyBinding.memberships.url" }
          allow(course).to receive(:id).and_return("1")
          allow(controller).to receive(:polymorphic_url).and_return("/api/lti/courses/#{course.id}/membership_service")
          variable_expander.expand_variables!(exp_hash)
          expect(exp_hash[:test]).to eq "/api/lti/courses/1/membership_service"
        end

        it "has substitution for $Canvas.course.id" do
          allow(course).to receive(:id).and_return(123)
          exp_hash = { test: "$Canvas.course.id" }
          variable_expander.expand_variables!(exp_hash)
          expect(exp_hash[:test]).to eq 123
        end

        it "has substitution for $Context.sourcedId" do
          allow(course).to receive(:sis_source_id).and_return("123")
          exp_hash = { test: "$Context.sourcedId" }
          variable_expander.expand_variables!(exp_hash)
          expect(exp_hash[:test]).to eq "123"
        end

        it "has substitution for $Context.id.history" do
          allow(Lti::SubstitutionsHelper).to receive(:new).and_return(substitution_helper)
          allow(substitution_helper).to receive(:recursively_fetch_previous_lti_context_ids).and_return("xyz,abc")
          exp_hash = { test: "$Context.id.history" }
          variable_expander.expand_variables!(exp_hash)
          expect(exp_hash[:test]).to eq "xyz,abc"
        end

        it "has substitution for $vnd.instructure.Course.uuid" do
          allow(course).to receive(:uuid).and_return("Ioe3sJPt0KZp9Pw6xAvcHuLCl0z4TvPKP0iIOLbo")
          exp_hash = { test: "$vnd.instructure.Course.uuid" }
          variable_expander.expand_variables!(exp_hash)
          expect(exp_hash[:test]).to eq "Ioe3sJPt0KZp9Pw6xAvcHuLCl0z4TvPKP0iIOLbo"
        end

        it "has substitution for $Canvas.course.name" do
          allow(course).to receive(:name).and_return("Course 101")
          exp_hash = { test: "$Canvas.course.name" }
          variable_expander.expand_variables!(exp_hash)
          expect(exp_hash[:test]).to eq "Course 101"
        end

        it "has substitution for $Canvas.course.workflowState" do
          course.workflow_state = "available"
          exp_hash = { test: "$Canvas.course.workflowState" }
          variable_expander.expand_variables!(exp_hash)
          expect(exp_hash[:test]).to eq "available"
        end

        it "has substitution for $Canvas.course.hideDistributionGraphs" do
          course.hide_distribution_graphs = true
          exp_hash = { test: "$Canvas.course.hideDistributionGraphs" }
          variable_expander.expand_variables!(exp_hash)
          expect(exp_hash[:test]).to eq true
        end

        it "has substitution for $Canvas.course.gradePassbackSetting" do
          course.grade_passback_setting = "nightly sync"
          exp_hash = { test: "$Canvas.course.gradePassbackSetting" }
          variable_expander.expand_variables!(exp_hash)
          expect(exp_hash[:test]).to eq "nightly sync"
        end

        it "has substitution for $CourseSection.sourcedId" do
          course.sis_source_id = "course1"
          exp_hash = { test: "$CourseSection.sourcedId" }
          variable_expander.expand_variables!(exp_hash)
          expect(exp_hash[:test]).to eq "course1"
        end

        it "has substitution for $Canvas.course.sisSourceId" do
          course.sis_source_id = "course1"
          exp_hash = { test: "$Canvas.course.sisSourceId" }
          variable_expander.expand_variables!(exp_hash)
          expect(exp_hash[:test]).to eq "course1"
        end

        it "has substitution for $com.instructure.Course.integrationId" do
          course.integration_id = "integration1"
          exp_hash = { test: "$com.instructure.Course.integrationId" }
          variable_expander.expand_variables!(exp_hash)
          expect(exp_hash[:test]).to eq "integration1"
        end

        it "has substitution for $Canvas.enrollment.enrollmentState" do
          allow(Lti::SubstitutionsHelper).to receive(:new).and_return(substitution_helper)
          allow(substitution_helper).to receive(:enrollment_state).and_return("active")
          exp_hash = { test: "$Canvas.enrollment.enrollmentState" }
          variable_expander.expand_variables!(exp_hash)
          expect(exp_hash[:test]).to eq "active"
        end

        it "has substitution for $Canvas.membership.roles" do
          allow(Lti::SubstitutionsHelper).to receive(:new).and_return(substitution_helper)
          allow(substitution_helper).to receive(:current_canvas_roles).and_return("teacher,student")
          exp_hash = { test: "$Canvas.membership.roles" }
          variable_expander.expand_variables!(exp_hash)
          expect(exp_hash[:test]).to eq "teacher,student"
        end

        it "has substitution for $com.Instructure.membership.roles" do
          allow(Lti::SubstitutionsHelper).to receive(:new).and_return(substitution_helper)
          allow(substitution_helper).to receive(:current_canvas_roles_lis_v2).with("lis2").and_return(
            "http://purl.imsglobal.org/vocab/lis/v2/institution/person#Student"
          )
          exp_hash = { test: "$com.Instructure.membership.roles" }
          variable_expander.expand_variables!(exp_hash)
          expect(exp_hash[:test]).to eq "http://purl.imsglobal.org/vocab/lis/v2/institution/person#Student"
        end

        it "has substitution for foo" do
          allow(tool).to receive(:use_1_3?).and_return(true)
          allow(Lti::SubstitutionsHelper).to receive(:new).and_return(substitution_helper)
          allow(substitution_helper).to receive(:current_canvas_roles_lis_v2).with("lti1_3").and_return(
            "http://purl.imsglobal.org/vocab/lis/v2/institution/person#Student"
          )
          exp_hash = { test: "$com.Instructure.membership.roles" }
          variable_expander.expand_variables!(exp_hash)
          expect(exp_hash[:test]).to eq "http://purl.imsglobal.org/vocab/lis/v2/institution/person#Student"
        end

        it "has substitution for $Canvas.membership.concludedRoles" do
          allow(Lti::SubstitutionsHelper).to receive(:new).and_return(substitution_helper)
          allow(substitution_helper).to receive(:concluded_lis_roles).and_return("learner")
          exp_hash = { test: "$Canvas.membership.concludedRoles" }
          variable_expander.expand_variables!(exp_hash)
          expect(exp_hash[:test]).to eq "learner"
        end

        it "has substitution for $Canvas.course.previousContextIds" do
          allow(Lti::SubstitutionsHelper).to receive(:new).and_return(substitution_helper)
          allow(substitution_helper).to receive(:previous_lti_context_ids).and_return("abc,xyz")
          exp_hash = { test: "$Canvas.course.previousContextIds" }
          variable_expander.expand_variables!(exp_hash)
          expect(exp_hash[:test]).to eq "abc,xyz"
        end

        it "has substitution for $Canvas.course.previousContextIds.recursive" do
          allow(Lti::SubstitutionsHelper).to receive(:new).and_return(substitution_helper)
          allow(substitution_helper).to receive(:recursively_fetch_previous_lti_context_ids).and_return("abc,xyz")
          exp_hash = { test: "$Canvas.course.previousContextIds.recursive" }
          variable_expander.expand_variables!(exp_hash)
          expect(exp_hash[:test]).to eq "abc,xyz"
        end

        it "has substitution for $Canvas.course.previousCourseIds" do
          allow(Lti::SubstitutionsHelper).to receive(:new).and_return(substitution_helper)
          allow(substitution_helper).to receive(:previous_course_ids).and_return("1,2")
          exp_hash = { test: "$Canvas.course.previousCourseIds" }
          variable_expander.expand_variables!(exp_hash)
          expect(exp_hash[:test]).to eq "1,2"
        end

        it "has a substitution for com.instructure.contextLabel" do
          exp_hash = { test: "$com.instructure.contextLabel" }
          variable_expander.expand_variables!(exp_hash)
          expect(exp_hash[:test]).to eq course.course_code
        end

        context "when the course has multiple sections" do
          # User.new leads to empty/null columns, which causes yet more AR
          # complaints. The user_factory takes care of this.
          let(:user) { user_factory }

          before do
            # AR complains if you don't save the course to the database first.
            course.save!
            enrolled_section = add_section("section one", { course: course })
            add_section("section two", { course: course })
            create_enrollment(course, user, { section: enrolled_section })
          end

          it "has a substitution for com.instructure.User.sectionNames" do
            exp_hash = { test: "$com.instructure.User.sectionNames" }
            variable_expander.expand_variables!(exp_hash)
            expect(JSON.parse(exp_hash[:test])).to match_array ["section one"]
          end

          it "works with a user enrolled in both sections" do
            create_enrollment(course, user, { section: course.course_sections.find_by(name: "section two") })
            exp_hash = { test: "$com.instructure.User.sectionNames" }
            variable_expander.expand_variables!(exp_hash)
            expect(JSON.parse(exp_hash[:test])).to match_array ["section one", "section two"]
          end
        end

        context "when the course has groups" do
          let(:course_with_groups) do
            course = variable_expander.context
            course.save!
            course
          end

          let!(:group_one) { course_with_groups.groups.create!(name: "Group One") }
          let!(:group_two) { course_with_groups.groups.create!(name: "Group Two") }

          describe "$com.instructure.Course.groupIds" do
            it "has substitution" do
              exp_hash = { test: "$com.instructure.Course.groupIds" }
              variable_expander.expand_variables!(exp_hash)
              expected_ids = [group_one, group_two].map { |g| g.id.to_s }
              expect(exp_hash[:test].split(",")).to match_array expected_ids
            end

            it "does not include groups outside of the course" do
              second_course = variable_expander.context.dup
              second_course.update!(sis_source_id: SecureRandom.uuid)
              second_course.groups.create!(name: "Group Three")
              exp_hash = { test: "$com.instructure.Course.groupIds" }
              variable_expander.expand_variables!(exp_hash)
              expected_ids = [group_two, group_one].map { |g| g.id.to_s }
              expect(exp_hash[:test].split(",")).to match_array expected_ids
            end

            it "only includes active group ids" do
              group_one.update!(workflow_state: "deleted")
              exp_hash = { test: "$com.instructure.Course.groupIds" }
              variable_expander.expand_variables!(exp_hash)
              expect(exp_hash[:test]).to eq group_two.id.to_s
            end

            it "guards against the course being nil" do
              no_course_expander = VariableExpander.new(root_account, nil, controller, current_user: user)
              exp_hash = { test: "$com.instructure.Course.groupIds" }
              expect do
                no_course_expander.expand_variables!(exp_hash)
              end.not_to raise_exception
            end
          end
        end

        describe "$com.instructure.RCS.app_host" do
          subject do
            exp_hash = { test: "$com.instructure.RCS.app_host" }
            variable_expander.expand_variables!(exp_hash)
            exp_hash[:test]
          end

          let(:app_host) { "rich-content-iad.inscloudgate.net" }

          context "when the RCS in configured" do
            before do
              allow(DynamicSettings).to receive(:find)
                .with(any_args)
                .and_call_original

              allow(DynamicSettings).to receive(:find)
                .with("rich-content-service", default_ttl: 5.minutes)
                .and_return(DynamicSettings::FallbackProxy.new({ "app-host" => app_host }))
            end

            it { is_expected.to eq app_host }
          end
        end

        describe "$com.instructure.RCS.service_jwt" do
          subject do
<<<<<<< HEAD
=======
            allow(controller).to receive(:rce_js_env_base).with(any_args).and_return(JWT: "service-jwt")
>>>>>>> 908c291f
            exp_hash = { test: "$com.instructure.RCS.service_jwt" }
            variable_expander.expand_variables!(exp_hash)
            exp_hash[:test]
          end

          context "when tool is an internal service" do
            before do
              allow(tool).to receive(:internal_service?).with(any_args).and_return(true)
<<<<<<< HEAD
              allow(Services::RichContent).to receive(:env_for).with(any_args).and_return(JWT: "service-jwt")
=======
>>>>>>> 908c291f
            end

            it { is_expected.to eq("service-jwt") }

            context "when controller is not set" do
              let(:variable_expander) { VariableExpander.new(root_account, course, nil, tool: tool) }

              it { is_expected.to eq("") }
            end
          end

          context "when tool is NOT an internal service" do
            before { allow(tool).to receive(:internal_service?).with(any_args).and_return(false) }

            it { is_expected.to eq("$com.instructure.RCS.service_jwt") }
          end
        end

        describe "$com.instructure.User.observees" do
          subject do
            exp_hash = { test: "$com.instructure.User.observees" }
            variable_expander.expand_variables!(exp_hash)
            exp_hash[:test]
          end

          let(:context) do
            c = variable_expander.context
            c.save!
            c
          end
          let(:student) { user_factory }
          let(:observer) { user_factory }

          before do
            context.enroll_student(student)
            variable_expander.current_user = observer
          end

          context "when the current user is observing users in the context" do
            before do
              observer_enrollment = context.enroll_user(observer, "ObserverEnrollment")
              observer_enrollment.update!(associated_user_id: student.id)
            end

            it "produces a comma-separated string of user UUIDs" do
              expect(subject.split(",")).to match_array [
                Lti::Asset.opaque_identifier_for(student)
              ]
            end

            context "the tool in use is a LTI 1.3 tool" do
              before do
                allow(tool).to receive(:use_1_3?).and_return(true)
              end

              it "returns the users' lti id instead of lti 1.1 user_id" do
                expect(subject.split(",")).to match_array [
                  student.lti_id
                ]
              end
            end
          end

          context "when the current user is not observing users in the context" do
            it { is_expected.to eq "" }
          end
        end
      end

      describe "$com.instructure.Observee.sisIds" do
        subject do
          exp_hash = { observee_sis_ids: "$com.instructure.Observee.sisIds" }
          variable_expander.expand_variables!(exp_hash)
          exp_hash[:observee_sis_ids]
        end

        let(:student_a) { user_factory }
        let(:student_b) { user_factory }
        let(:student_c) { user_factory }
        let(:observer) { user_factory }
        let(:variable_expander) { VariableExpander.new(root_account, course, controller, current_user: observer, tool: tool) }
        let(:context) do
          c = variable_expander.context
          c.save!
          c
        end

        before do
          managed_pseudonym(student_a, account: root_account, sis_user_id: "SIS_A")
          managed_pseudonym(student_b, account: root_account, sis_user_id: "SIS_B")

          context.enroll_student(student_a)
          context.enroll_student(student_b)
          context.enroll_student(student_c)

          variable_expander.current_user = observer
        end

        context "when the current user is observing students in the course context" do
          before do
            student_a_enrollment = context.enroll_user(observer, "ObserverEnrollment")
            student_a_enrollment.update!(associated_user_id: student_a.id)

            student_b_enrollment = context.enroll_user(observer, "ObserverEnrollment")
            student_b_enrollment.update!(associated_user_id: student_b.id)

            student_c_enrollment = context.enroll_user(observer, "ObserverEnrollment")
            student_c_enrollment.update!(associated_user_id: student_c.id)
          end

          it "return an array of all student that has a SIS IDs" do
            id_set = subject.split(",").to_set
            expect(Set["SIS_A", "SIS_B"]).to eq(id_set)
          end
        end

        context "when the current user is not observing students in the course context" do
          it "return a empty array of student SIS IDs" do
            expect(subject).to be_empty
          end
        end
      end

      context "context is a course and there is a user" do
        let(:variable_expander) { VariableExpander.new(root_account, course, controller, current_user: user, tool: tool) }
        let(:user) { user_factory }

        it "has substitution for com.instructure.User.sectionNames" do
          course.save!
          first_section = add_section("Section 1, M-T", { course: course })
          second_section = add_section("Section 2, W-Th", { course: course })
          create_enrollment(course, user, { section: first_section })
          create_enrollment(course, user, { section: second_section })
          exp_hash = { test: "$com.instructure.User.sectionNames" }
          variable_expander.expand_variables!(exp_hash)
          expect(JSON.parse(exp_hash[:test])).to match_array ["Section 1, M-T", "Section 2, W-Th"]
        end

        it "has substitution for $Canvas.xapi.url" do
          allow(Lti::XapiService).to receive(:create_token).and_return("abcd")
          allow(controller).to receive(:lti_xapi_url).and_return("/xapi/abcd")
          exp_hash = { test: "$Canvas.xapi.url" }
          variable_expander.expand_variables!(exp_hash)
          expect(exp_hash[:test]).to eq "/xapi/abcd"
        end

        it "has substitution for $Canvas.course.sectionIds" do
          allow(Lti::SubstitutionsHelper).to receive(:new).and_return(substitution_helper)
          allow(substitution_helper).to receive(:section_ids).and_return("5,6")
          exp_hash = { test: "$Canvas.course.sectionIds" }
          variable_expander.expand_variables!(exp_hash)
          expect(exp_hash[:test]).to eq "5,6"
        end

        it "has substitution for $Canvas.course.sectionRestricted" do
          allow(Lti::SubstitutionsHelper).to receive(:new).and_return(substitution_helper)
          allow(substitution_helper).to receive(:section_restricted).and_return(true)
          exp_hash = { test: "$Canvas.course.sectionRestricted" }
          variable_expander.expand_variables!(exp_hash)
          expect(exp_hash[:test]).to eq true
        end

        it "has substitution for $Canvas.course.sectionSisSourceIds" do
          allow(Lti::SubstitutionsHelper).to receive(:new).and_return(substitution_helper)
          allow(substitution_helper).to receive(:section_sis_ids).and_return("5a,6b")
          exp_hash = { test: "$Canvas.course.sectionSisSourceIds" }
          variable_expander.expand_variables!(exp_hash)
          expect(exp_hash[:test]).to eq "5a,6b"
        end

        it "has substitution for $Canvas.course.startAt" do
          course.start_at = "2015-04-21 17:01:36"
          course.save!
          exp_hash = { test: "$Canvas.course.startAt" }
          variable_expander.expand_variables!(exp_hash)
          expect(exp_hash[:test]).to eq "2015-04-21 17:01:36"
        end

        it "has a functioning guard for $Canvas.term.startAt when term.start_at is not set" do
          term = course.enrollment_term
          exp_hash = { test: "$Canvas.term.startAt" }
          variable_expander.expand_variables!(exp_hash)

          unless term&.start_at
            expect(exp_hash[:test]).to eq "$Canvas.term.startAt"
          end
        end

        it "has substitution for $Canvas.term.startAt when term.start_at is set" do
          course.enrollment_term ||= EnrollmentTerm.new
          term = course.enrollment_term

          term.start_at = "2015-05-21 17:01:36"
          term.save
          exp_hash = { test: "$Canvas.term.startAt" }
          variable_expander.expand_variables!(exp_hash)
          expect(exp_hash[:test]).to eq "2015-05-21 17:01:36"
        end

        it "has substitution for $Canvas.course.endAt" do
          course.conclude_at = "2019-04-21 17:01:36"
          course.save!
          exp_hash = { test: "$Canvas.course.endAt" }
          variable_expander.expand_variables!(exp_hash)
          expect(exp_hash[:test]).to eq "2019-04-21 17:01:36"
        end

        it "has a functioning guard for $Canvas.term.name when term.name is not set" do
          term = course.enrollment_term
          exp_hash = { test: "$Canvas.term.name" }
          variable_expander.expand_variables!(exp_hash)

          unless term&.name
            expect(exp_hash[:test]).to eq "$Canvas.term.name"
          end
        end

        it "has substitution for $Canvas.term.name when term.name is set" do
          course.enrollment_term ||= EnrollmentTerm.new
          term = course.enrollment_term

          term.name = "W1 2017"
          term.save
          exp_hash = { test: "$Canvas.term.name" }
          variable_expander.expand_variables!(exp_hash)
          expect(exp_hash[:test]).to eq "W1 2017"
        end

        it "has substitution for $Canvas.externalTool.global_id" do
          course.save!
          tool = course.context_external_tools.create!(domain: "example.com", consumer_key: "12345", shared_secret: "secret", privacy_level: "anonymous", name: "tool")
          expander = VariableExpander.new(root_account, course, controller, current_user: user, tool: tool)
          exp_hash = { test: "$Canvas.externalTool.global_id" }
          expander.expand_variables!(exp_hash)
          expect(exp_hash[:test]).to eq tool.global_id
        end

        it "does not substitute $Canvas.externalTool.global_id when the controller is unset" do
          variable_expander.instance_variable_set(:@controller, nil)
          variable_expander.instance_variable_set(:@request, nil)
          exp_hash = { test: "$Canvas.externalTool.global_id" }
          variable_expander.expand_variables!(exp_hash)
          expect(exp_hash[:test]).to eq "$Canvas.externalTool.global_id"
        end

        it "has substitution for $Canvas.externalTool.url" do
          course.save!
          tool = course.context_external_tools.create!(domain: "example.com", consumer_key: "12345", shared_secret: "secret", privacy_level: "anonymous", name: "tool")
          expect(controller).to receive(:named_context_url).with(course, :api_v1_context_external_tools_update_url,
                                                                 tool.id, include_host: true).and_return("url")
          expander = VariableExpander.new(root_account, course, controller, current_user: user, tool: tool)
          exp_hash = { test: "$Canvas.externalTool.url" }
          expander.expand_variables!(exp_hash)
          expect(exp_hash[:test]).to eq "url"
        end

        it "does not substitute $Canvas.externalTool.url when the controller is unset" do
          variable_expander.instance_variable_set(:@controller, nil)
          variable_expander.instance_variable_set(:@request, nil)
          exp_hash = { test: "$Canvas.externalTool.url" }
          variable_expander.expand_variables!(exp_hash)
          expect(exp_hash[:test]).to eq "$Canvas.externalTool.url"
        end

        it "returns the opaque identifiers for the active groups the user is a part of" do
          course.save!
          user.save!

          g1 = course.groups.new
          g2 = course.groups.new

          user.groups << g1
          user.groups << g2

          g1.save!
          g2.save!

          exp_hash = { test: "$Canvas.group.contextIds" }
          variable_expander.expand_variables!(exp_hash)

          g1.reload
          g2.reload

          ids = exp_hash[:test].split(",")
          expect(ids.size).to eq 2
          expect(ids.include?(g1.lti_context_id)).to be true
          expect(ids.include?(g2.lti_context_id)).to be true
        end
      end

      context "has substitutions for ResourceLink variables" do
        let(:course) { course_factory }

        let(:developer_key) { DeveloperKey.create! }

        let(:tool) do
          ContextExternalTool.create!(
            context: course,
            tool_id: 1234,
            name: "test tool",
            consumer_key: "key",
            shared_secret: "secret",
            url: "https://www.tool.com/launch",
            developer_key: developer_key,
            lti_version: "1.3"
          )
        end

        let(:right_now) { Time.zone.now }

        context "when the assignment has external_tool as a submission_type" do
          let(:assignment) do
            opts = {
              course: course,
              external_tool_tag_attributes: {
                url: tool.url,
                content_type: "ContextExternalTool",
                content_id: tool.id
              },
              title: "Activity XYZ",
              description: "This is a super fun activity",
              submission_types: "external_tool",
              points_possible: 8.5,
              workflow_state: "published",
              unlock_at: right_now,
              due_at: right_now,
              lock_at: right_now
            }
            assignment = assignment_model opts

            line_item = assignment.line_items.first
            line_item.update!(
              {
                resource_id: "abc",
                tag: "def"
              }
            )

            assignment
          end

          let(:variable_expander) do
            VariableExpander.new(
              root_account,
              course,
              controller,
              assignment: assignment
            )
          end

          it "has substitution for $ResourceLink.id" do
            exp_hash = { test: "$ResourceLink.id" }
            variable_expander.expand_variables!(exp_hash)
            expect(exp_hash[:test]).to eq "abc"
          end

          it "has substitution for $ResourceLink.description" do
            exp_hash = { test: "$ResourceLink.description" }
            variable_expander.expand_variables!(exp_hash)
            expect(exp_hash[:test]).to eq "This is a super fun activity"
          end

          it "has substitution for $ResourceLink.title" do
            exp_hash = { test: "$ResourceLink.title" }
            variable_expander.expand_variables!(exp_hash)
            expect(exp_hash[:test]).to eq "Activity XYZ"
          end

          it "has substitution for $ResourceLink.available.startDateTime" do
            exp_hash = { test: "$ResourceLink.available.startDateTime" }
            variable_expander.expand_variables!(exp_hash)
            expect(exp_hash[:test]).to eq right_now.iso8601(3)
          end

          it "has substitution for $ResourceLink.available.endDateTime" do
            exp_hash = { test: "$ResourceLink.available.endDateTime" }
            variable_expander.expand_variables!(exp_hash)
            expect(exp_hash[:test]).to eq right_now.iso8601(3)
          end

          it "has substitution for $ResourceLink.submission.endDateTime" do
            exp_hash = { test: "$ResourceLink.submission.endDateTime" }
            variable_expander.expand_variables!(exp_hash)
            expect(exp_hash[:test]).to eq right_now.iso8601(3)
          end
        end

        context "when there is no assignment" do
          let(:assignment) { nil }

          let(:variable_expander) do
            VariableExpander.new(
              root_account,
              course,
              controller,
              assignment: assignment
            )
          end

          it "has substitution for $ResourceLink.id" do
            exp_hash = { test: "$ResourceLink.id" }
            variable_expander.expand_variables!(exp_hash)
            expect(exp_hash[:test]).to eq "$ResourceLink.id"
          end

          it "has substitution for $ResourceLink.description" do
            exp_hash = { test: "$ResourceLink.description" }
            variable_expander.expand_variables!(exp_hash)
            expect(exp_hash[:test]).to eq "$ResourceLink.description"
          end

          it "has substitution for $ResourceLink.title" do
            exp_hash = { test: "$ResourceLink.title" }
            variable_expander.expand_variables!(exp_hash)
            expect(exp_hash[:test]).to eq "$ResourceLink.title"
          end

          it "has substitution for $ResourceLink.available.startDateTime" do
            exp_hash = { test: "$ResourceLink.available.startDateTime" }
            variable_expander.expand_variables!(exp_hash)
            expect(exp_hash[:test]).to eq "$ResourceLink.available.startDateTime"
          end

          it "has substitution for $ResourceLink.available.endDateTime" do
            exp_hash = { test: "$ResourceLink.available.endDateTime" }
            variable_expander.expand_variables!(exp_hash)
            expect(exp_hash[:test]).to eq "$ResourceLink.available.endDateTime"
          end

          it "has substitution for $ResourceLink.submission.endDateTime" do
            exp_hash = { test: "$ResourceLink.submission.endDateTime" }
            variable_expander.expand_variables!(exp_hash)
            expect(exp_hash[:test]).to eq "$ResourceLink.submission.endDateTime"
          end
        end
      end

      context "context is a course with an assignment" do
        let(:variable_expander) { VariableExpander.new(root_account, course, controller, tool: tool, collaboration: collaboration) }

        it "has substitution for $Canvas.api.collaborationMembers.url" do
          allow(collaboration).to receive(:id).and_return(1)
          allow(controller).to receive(:api_v1_collaboration_members_url).and_return("https://www.example.com/api/v1/collaborations/1/members")
          exp_hash = { test: "$Canvas.api.collaborationMembers.url" }
          variable_expander.expand_variables!(exp_hash)
          expect(exp_hash[:test]).to eq "https://www.example.com/api/v1/collaborations/1/members"
        end
      end

      context "context is a course with an assignment and a user" do
        let(:variable_expander) { VariableExpander.new(root_account, course, controller, current_user: user, tool: tool, assignment: assignment) }

        it "has substitution for $Canvas.assignment.id" do
          allow(assignment).to receive(:id).and_return(2015)
          exp_hash = { test: "$Canvas.assignment.id" }
          variable_expander.expand_variables!(exp_hash)
          expect(exp_hash[:test]).to eq 2015
        end

        it "has substitution for $Canvas.assignment.description" do
          allow(assignment).to receive(:description).and_return("desc")
          exp_hash = { test: "$Canvas.assignment.description" }
          variable_expander.expand_variables!(exp_hash)
          expect(exp_hash[:test]).to eq "desc"
        end

        it "has substitution for $Canvas.assignment.description longer than 1000 chracters" do
          str = SecureRandom.urlsafe_base64(1000)
          allow(assignment).to receive(:description).and_return(str)
          exp_hash = { test: "$Canvas.assignment.description" }
          variable_expander.expand_variables!(exp_hash)
          expect(exp_hash[:test]).to eq str[0..984] + "... (truncated)"
        end

        it "has substitution for $Canvas.assignment.title" do
          assignment.title = "Buy as many ducks as you can"
          exp_hash = { test: "$Canvas.assignment.title" }
          variable_expander.expand_variables!(exp_hash)
          expect(exp_hash[:test]).to eq "Buy as many ducks as you can"
        end

        describe "$Canvas.assignment.pointsPossible" do
          it "has substitution for $Canvas.assignment.pointsPossible" do
            allow(assignment).to receive(:points_possible).and_return(10.0)
            exp_hash = { test: "$Canvas.assignment.pointsPossible" }
            variable_expander.expand_variables!(exp_hash)
            expect(exp_hash[:test]).to eq 10
          end

          it "does not round if not whole" do
            allow(assignment).to receive(:points_possible).and_return(9.5)
            exp_hash = { test: "$Canvas.assignment.pointsPossible" }
            variable_expander.expand_variables!(exp_hash)
            expect(exp_hash[:test].to_s).to eq "9.5"
          end

          it "rounds if whole" do
            allow(assignment).to receive(:points_possible).and_return(9.0)
            exp_hash = { test: "$Canvas.assignment.pointsPossible" }
            variable_expander.expand_variables!(exp_hash)
            expect(exp_hash[:test].to_s).to eq "9"
          end
        end

        it "has substitution for $Canvas.assignment.unlockAt" do
          allow(assignment).to receive(:unlock_at).and_return(right_now.to_s)
          exp_hash = { test: "$Canvas.assignment.unlockAt" }
          variable_expander.expand_variables!(exp_hash)
          expect(exp_hash[:test]).to eq right_now.to_s
        end

        it "has substitution for $Canvas.assignment.lockAt" do
          allow(assignment).to receive(:lock_at).and_return(right_now.to_s)
          exp_hash = { test: "$Canvas.assignment.lockAt" }
          variable_expander.expand_variables!(exp_hash)
          expect(exp_hash[:test]).to eq right_now.to_s
        end

        it "has substitution for $Canvas.assignment.dueAt" do
          allow(assignment).to receive(:due_at).and_return(right_now.to_s)
          exp_hash = { test: "$Canvas.assignment.dueAt" }
          variable_expander.expand_variables!(exp_hash)
          expect(exp_hash[:test]).to eq right_now.to_s
        end

        it "has substitution for $Canvas.assignment.published" do
          allow(assignment).to receive(:workflow_state).and_return("published")
          exp_hash = { test: "$Canvas.assignment.published" }
          variable_expander.expand_variables!(exp_hash)
          expect(exp_hash[:test]).to eq true
        end

        describe "$Canvas.assignment.lockdownEnabled" do
          it "returns true when lockdown is enabled" do
            allow(assignment).to receive(:settings).and_return({
                                                                 "lockdown_browser" => {
                                                                   "require_lockdown_browser" => true
                                                                 }
                                                               })
            exp_hash = { test: "$Canvas.assignment.lockdownEnabled" }
            variable_expander.expand_variables!(exp_hash)
            expect(exp_hash[:test]).to eq true
          end

          it "returns false when lockdown is disabled" do
            allow(assignment).to receive(:settings).and_return({
                                                                 "lockdown_browser" => {
                                                                   "require_lockdown_browser" => false
                                                                 }
                                                               })
            exp_hash = { test: "$Canvas.assignment.lockdownEnabled" }
            variable_expander.expand_variables!(exp_hash)
            expect(exp_hash[:test]).to eq false
          end

          it "returns false as default" do
            allow(assignment).to receive(:settings).and_return({})
            exp_hash = { test: "$Canvas.assignment.lockdownEnabled" }
            variable_expander.expand_variables!(exp_hash)
            expect(exp_hash[:test]).to eq false
          end
        end

        it "has substitution for $Canvas.assignment.allowedAttempts" do
          assignment.allowed_attempts = 5
          exp_hash = { allowed_attempts: "$Canvas.assignment.allowedAttempts" }
          variable_expander.expand_variables!(exp_hash)
          expect(exp_hash[:allowed_attempts]).to eq 5
        end

        describe "$Canvas.assignment.submission.studentAttempts" do
          before do
            user.save
            course.save
            assignment.context = course
            assignment.save
            submission = submission_model(user: user, assignment: assignment)
            submission.attempt = 2
            submission.save
          end

          it "does not have a substitution when the user is not a student" do
            allow(course).to receive(:user_is_student?).and_return(false)
            exp_hash = { attempts: "$Canvas.assignment.submission.studentAttempts" }
            variable_expander.expand_variables!(exp_hash)
            expect(exp_hash[:attempts]).to eq "$Canvas.assignment.submission.studentAttempts"
          end

          it "has substitution when the user is a student" do
            allow(course).to receive(:user_is_student?).and_return(true)
            exp_hash = { attempts: "$Canvas.assignment.submission.studentAttempts" }
            variable_expander.expand_variables!(exp_hash)
            expect(exp_hash[:attempts]).to eq 2
          end
        end

        context "iso8601" do
          it "has substitution for $Canvas.assignment.unlockAt.iso8601" do
            allow(assignment).to receive(:unlock_at).and_return(right_now)
            exp_hash = { test: "$Canvas.assignment.unlockAt.iso8601" }
            variable_expander.expand_variables!(exp_hash)
            expect(exp_hash[:test]).to eq right_now.utc.iso8601
          end

          it "has substitution for $Canvas.assignment.lockAt.iso8601" do
            allow(assignment).to receive(:lock_at).and_return(right_now)
            exp_hash = { test: "$Canvas.assignment.lockAt.iso8601" }
            variable_expander.expand_variables!(exp_hash)
            expect(exp_hash[:test]).to eq right_now.utc.iso8601
          end

          it "has substitution for $Canvas.assignment.dueAt.iso8601" do
            allow(assignment).to receive(:due_at).and_return(right_now)
            exp_hash = { test: "$Canvas.assignment.dueAt.iso8601" }
            variable_expander.expand_variables!(exp_hash)
            expect(exp_hash[:test]).to eq right_now.utc.iso8601
          end

          it "has substitution for $Canvas.assignment.allDueAts.iso8601" do
            allow(variable_expander).to receive(:unique_submission_dates).and_return([right_now, nil])
            exp_hash = { test: "$Canvas.assignment.allDueAts.iso8601" }
            variable_expander.expand_variables!(exp_hash)
            expect(exp_hash[:test]).to eq right_now.utc.iso8601 + ","
          end

          it "handles a nil unlock_at" do
            allow(assignment).to receive(:unlock_at).and_return(nil)
            exp_hash = { test: "$Canvas.assignment.unlockAt.iso8601" }
            variable_expander.expand_variables!(exp_hash)
            expect(exp_hash[:test]).to eq "$Canvas.assignment.unlockAt.iso8601"
          end

          it "handles a nil lock_at" do
            allow(assignment).to receive(:lock_at).and_return(nil)
            exp_hash = { test: "$Canvas.assignment.lockAt.iso8601" }
            variable_expander.expand_variables!(exp_hash)
            expect(exp_hash[:test]).to eq "$Canvas.assignment.lockAt.iso8601"
          end

          it "handles a nil due_at" do
            allow(assignment).to receive(:lock_at).and_return(nil)
            exp_hash = { test: "$Canvas.assignment.dueAt.iso8601" }
            variable_expander.expand_variables!(exp_hash)
            expect(exp_hash[:test]).to eq "$Canvas.assignment.dueAt.iso8601"
          end
        end
      end

      context "user is not logged in" do
        let(:user) { nil }

        it "has substitution for $vnd.Canvas.Person.email.sis when user is not logged in" do
          exp_hash = { test: "$vnd.Canvas.Person.email.sis" }
          variable_expander.expand_variables!(exp_hash)
          expect(exp_hash[:test]).to eq "$vnd.Canvas.Person.email.sis"
        end
      end

      context "user is logged in" do
        it "has substitution for $Person.name.full" do
          user.name = "Uncle Jake"
          exp_hash = { test: "$Person.name.full" }
          variable_expander.expand_variables!(exp_hash)
          expect(exp_hash[:test]).to eq "Uncle Jake"
        end

        it "has substitution for $Person.name.display" do
          user.name = "Uncle Jake"
          user.short_name = "Unc J"
          exp_hash = { test: "$Person.name.display" }
          variable_expander.expand_variables!(exp_hash)
          expect(exp_hash[:test]).to eq "Unc J"
        end

        it "has substitution for $Person.name.family" do
          user.name = "Uncle Jake"
          exp_hash = { test: "$Person.name.family" }
          variable_expander.expand_variables!(exp_hash)
          expect(exp_hash[:test]).to eq "Jake"
        end

        it "has substitution for $Person.name.given" do
          user.name = "Uncle Jake"
          exp_hash = { test: "$Person.name.given" }
          variable_expander.expand_variables!(exp_hash)
          expect(exp_hash[:test]).to eq "Uncle"
        end

        it "has substitution for $com.instructure.Person.name_sortable" do
          user.sortable_name = "Jake, Uncle"
          exp_hash = { test: "$com.instructure.Person.name_sortable" }
          variable_expander.expand_variables!(exp_hash)
          expect(exp_hash[:test]).to eq "Jake, Uncle"
        end

        it "has substitution for $com.instructure.Person.pronouns" do
          user.pronouns = "She/Her"
          exp_hash = { test: "$com.instructure.Person.pronouns" }
          variable_expander.expand_variables!(exp_hash)
          expect(exp_hash[:test]).to eq "She/Her"
        end

        it "has substitution for $Person.email.primary" do
          allow(substitution_helper).to receive(:email).and_return("someone@somewhere")
          allow(SubstitutionsHelper).to receive(:new).and_return(substitution_helper)
          exp_hash = { test: "$Person.email.primary" }
          variable_expander.expand_variables!(exp_hash)
          expect(exp_hash[:test]).to eq "someone@somewhere"
        end

        it "has substitution for $vnd.Canvas.Person.email.sis when user is added via sis" do
          user.save
          user.email = "someone@somewhere"
          cc1 = user.communication_channels.first
          pseudonym1 = cc1.user.pseudonyms.build(unique_id: cc1.path, account: root_account)
          pseudonym1.sis_communication_channel_id = cc1.id
          pseudonym1.communication_channel_id = cc1.id
          pseudonym1.sis_user_id = "some_sis_id"
          pseudonym1.save

          exp_hash = { test: "$vnd.Canvas.Person.email.sis" }
          variable_expander.expand_variables!(exp_hash)
          expect(exp_hash[:test]).to eq "someone@somewhere"
        end

        it "has substitution for $vnd.Canvas.Person.email.sis when user is NOT added via sis" do
          user.save
          user.email = "someone@somewhere"

          exp_hash = { test: "$vnd.Canvas.Person.email.sis" }
          variable_expander.expand_variables!(exp_hash)
          expect(exp_hash[:test]).to eq "$vnd.Canvas.Person.email.sis"
        end

        it "has substitution for $Person.address.timezone" do
          exp_hash = { test: "$Person.address.timezone" }
          variable_expander.expand_variables!(exp_hash)
          expect(exp_hash[:test]).to eq "Etc/UTC"
        end

        it "has substitution for $User.image" do
          allow(user).to receive(:avatar_url).and_return("/my/pic")
          exp_hash = { test: "$User.image" }
          variable_expander.expand_variables!(exp_hash)
          expect(exp_hash[:test]).to eq "/my/pic"
        end

        it "has substitution for $Canvas.user.id" do
          allow(user).to receive(:id).and_return(456)
          exp_hash = { test: "$Canvas.user.id" }
          variable_expander.expand_variables!(exp_hash)
          expect(exp_hash[:test]).to eq 456
        end

        it "has substitution for $vnd.instructure.User.uuid" do
          allow(user).to receive(:uuid).and_return("N2ST123dQ9zyhurykTkBfXFa3Vn1RVyaw9Os6vu3")
          exp_hash = { test: "$vnd.instructure.User.uuid" }
          variable_expander.expand_variables!(exp_hash)
          expect(exp_hash[:test]).to eq "N2ST123dQ9zyhurykTkBfXFa3Vn1RVyaw9Os6vu3"
        end

        it "has substitution for $vnd.instructure.User.uuid and uses Past uuid" do
          allow(user).to receive(:uuid).and_return("N2ST123dQ9zyhurykTkBfXFa3Vn1RVyaw9Os6vu3")
          UserPastLtiId.create!(user: user, context: account, user_lti_id: "old_lti_id", user_lti_context_id: "old_lti_id", user_uuid: "old_uuid")

          exp_hash = { test: "$vnd.instructure.User.uuid" }
          variable_expander.expand_variables!(exp_hash)
          expect(exp_hash[:test]).to eq "old_uuid"
        end

        it "has substitution for $vnd.instructure.User.current_uuid" do
          allow(user).to receive(:uuid).and_return("N2ST123dQ9zyhurykTkBfXFa3Vn1RVyaw9Os6vu3")
          exp_hash = { test: "$vnd.instructure.User.current_uuid" }
          variable_expander.expand_variables!(exp_hash)
          expect(exp_hash[:test]).to eq "N2ST123dQ9zyhurykTkBfXFa3Vn1RVyaw9Os6vu3"
        end

        it "has substitution for $Canvas.user.isRootAccountAdmin" do
          allow(user).to receive(:roles).and_return(["root_admin"])
          exp_hash = { test: "$Canvas.user.isRootAccountAdmin" }
          variable_expander.expand_variables!(exp_hash)
          expect(exp_hash[:test]).to eq true
        end

        it "has substitution for $Canvas.xuser.allRoles" do
          allow(Lti::SubstitutionsHelper).to receive(:new).and_return(substitution_helper)
          allow(substitution_helper).to receive(:all_roles).and_return("Admin,User")
          exp_hash = { test: "$Canvas.xuser.allRoles" }
          variable_expander.expand_variables!(exp_hash)
          expect(exp_hash[:test]).to eq "Admin,User"
        end

        it "has substitution for $Canvas.user.globalId" do
          allow(user).to receive(:global_id).and_return(456)
          exp_hash = { test: "$Canvas.user.globalId" }
          variable_expander.expand_variables!(exp_hash)
          expect(exp_hash[:test]).to eq 456
        end

        it "has substitution for $Membership.role" do
          allow(substitution_helper).to receive(:all_roles).with("lis2").and_return("Admin,User")
          allow(Lti::SubstitutionsHelper).to receive(:new).and_return(substitution_helper)
          exp_hash = { test: "$Membership.role" }
          variable_expander.expand_variables!(exp_hash)
          expect(exp_hash[:test]).to eq "Admin,User"
        end

        it "has substitution for $Membership.role in LTI 1.3 mode" do
          allow(tool).to receive(:use_1_3?).and_return(true)
          allow(substitution_helper).to receive(:all_roles).with("lti1_3").and_return("Admin,User")
          allow(Lti::SubstitutionsHelper).to receive(:new).and_return(substitution_helper)
          exp_hash = { test: "$Membership.role" }
          variable_expander.expand_variables!(exp_hash)
          expect(exp_hash[:test]).to eq "Admin,User"
        end

        it "has substitution for $User.id" do
          allow(user).to receive(:id).and_return(456)
          exp_hash = { test: "$User.id" }
          variable_expander.expand_variables!(exp_hash)
          expect(exp_hash[:test]).to eq 456
        end

        context "$Canvas.user.prefersHighContrast" do
          it "substitutes as true" do
            allow(user).to receive(:prefers_high_contrast?).and_return(true)
            exp_hash = { test: "$Canvas.user.prefersHighContrast" }
            variable_expander.expand_variables!(exp_hash)
            expect(exp_hash[:test]).to eq "true"
          end

          it "substitutes as false" do
            allow(user).to receive(:prefers_high_contrast?).and_return(false)
            exp_hash = { test: "$Canvas.user.prefersHighContrast" }
            variable_expander.expand_variables!(exp_hash)
            expect(exp_hash[:test]).to eq "false"
          end
        end

        context "pseudonym" do
          let(:pseudonym) { Pseudonym.new }

          before do
            allow(SisPseudonym).to receive(:for).with(user, anything, anything).and_return(pseudonym)
          end

          it "has substitution for $Canvas.user.sisSourceId" do
            pseudonym.sis_user_id = "1a2b3c"
            exp_hash = { test: "$Canvas.user.sisSourceId" }
            variable_expander.expand_variables!(exp_hash)
            expect(exp_hash[:test]).to eq "1a2b3c"
          end

          it "has substitution for $Person.sourcedId" do
            pseudonym.sis_user_id = "1a2b3c"
            exp_hash = { test: "$Person.sourcedId" }
            variable_expander.expand_variables!(exp_hash)
            expect(exp_hash[:test]).to eq "1a2b3c"
          end

          it "has substitution for $Canvas.user.loginId" do
            pseudonym.unique_id = "username"
            exp_hash = { test: "$Canvas.user.loginId" }
            variable_expander.expand_variables!(exp_hash)
            expect(exp_hash[:test]).to eq "username"
          end

          it "has substitution for $User.username" do
            pseudonym.unique_id = "username"
            exp_hash = { test: "$User.username" }
            variable_expander.expand_variables!(exp_hash)
            expect(exp_hash[:test]).to eq "username"
          end

          context "when in the :user_navigation placement" do
            let(:variable_expander_opts) { super().merge({ placement: :user_navigation }) }

            before do
              pseudonym.sis_user_id = "1a2b3c"
            end

            context "when the context is a User" do
              let(:variable_expander_opts) { super().merge({ context: user }) }

              it "has substitution for $Context.sourcedId" do
                exp_hash = { test: "$Context.sourcedId" }
                variable_expander.expand_variables!(exp_hash)
                expect(exp_hash[:test]).to eq "1a2b3c"
              end
            end

            context "when the context is not a User" do
              let(:variable_expander_opts) { super().merge({ context: account }) }

              it "does not have substitution for $Context.sourcedId" do
                exp_hash = { test: "$Context.sourcedId" }
                variable_expander.expand_variables!(exp_hash)
                expect(exp_hash[:test]).to eq "$Context.sourcedId"
              end
            end
          end
        end

        context "attachment" do
          let(:attachment) do
            attachment = attachment_obj_with_context(course)
            attachment.media_object = media_object
            attachment.usage_rights = usage_rights
            attachment
          end
          let(:media_object) do
            mo = MediaObject.new
            mo.media_id = "1234"
            mo.media_type = "video"
            mo.duration = 555
            mo.total_size = 444
            mo.title = "some title"
            mo
          end
          let(:usage_rights) do
            ur = UsageRights.new
            ur.legal_copyright = "legit"
            ur
          end
          let(:variable_expander) { VariableExpander.new(root_account, account, controller, current_user: user, tool: tool, attachment: attachment) }

          it "has substitution for $Canvas.file.media.id when a media object is present" do
            exp_hash = { test: "$Canvas.file.media.id" }
            variable_expander.expand_variables!(exp_hash)
            expect(exp_hash[:test]).to eq "1234"
          end

          it "has substitution for $Canvas.file.media.id when a media entry is present" do
            exp_hash = { test: "$Canvas.file.media.id" }
            attachment.media_object = nil
            attachment.media_entry_id = "4567"
            variable_expander.expand_variables!(exp_hash)
            expect(exp_hash[:test]).to eq "4567"
          end

          it "has substitution for $Canvas.file.media.type" do
            exp_hash = { test: "$Canvas.file.media.type" }
            variable_expander.expand_variables!(exp_hash)
            expect(exp_hash[:test]).to eq "video"
          end

          it "has substitution for $Canvas.file.media.duration" do
            exp_hash = { test: "$Canvas.file.media.duration" }
            variable_expander.expand_variables!(exp_hash)
            expect(exp_hash[:test]).to eq 555
          end

          it "has substitution for $Canvas.file.media.size" do
            exp_hash = { test: "$Canvas.file.media.size" }
            variable_expander.expand_variables!(exp_hash)
            expect(exp_hash[:test]).to eq 444
          end

          it "has substitution for $Canvas.file.media.title" do
            exp_hash = { test: "$Canvas.file.media.title" }
            variable_expander.expand_variables!(exp_hash)
            expect(exp_hash[:test]).to eq "some title"
          end

          it "uses user_entered_title for $Canvas.file.media.title if present" do
            media_object.user_entered_title = "user title"
            exp_hash = { test: "$Canvas.file.media.title" }
            variable_expander.expand_variables!(exp_hash)
            expect(exp_hash[:test]).to eq "user title"
          end

          it "has substitution for $Canvas.file.usageRights.name" do
            exp_hash = { test: "$Canvas.file.usageRights.name" }
            variable_expander.expand_variables!(exp_hash)
            expect(exp_hash[:test]).to eq "Private (Copyrighted)"
          end

          it "has substitution for $Canvas.file.usageRights.url" do
            exp_hash = { test: "$Canvas.file.usageRights.url" }
            variable_expander.expand_variables!(exp_hash)
            expect(exp_hash[:test]).to eq "http://en.wikipedia.org/wiki/Copyright"
          end

          it "has substitution for $Canvas.file.usageRights.copyright_text" do
            exp_hash = { test: "$Canvas.file.usageRights.copyrightText" }
            variable_expander.expand_variables!(exp_hash)
            expect(exp_hash[:test]).to eq "legit"
          end
        end

        it "has substitution for $Canvas.masqueradingUser.id" do
          masquerading_user = User.new
          allow(masquerading_user).to receive(:id).and_return(7878)
          allow(user).to receive(:id).and_return(42)
          variable_expander.instance_variable_set("@current_user", masquerading_user)
          exp_hash = { test: "$Canvas.masqueradingUser.id" }
          variable_expander.expand_variables!(exp_hash)
          expect(exp_hash[:test]).to eq 42
        end

        it "does not expand $Canvas.masqueradingUser.id when the controller is unset" do
          variable_expander.instance_variable_set(:@controller, nil)
          variable_expander.instance_variable_set(:@request, nil)
          exp_hash = { test: "$Canvas.masqueradingUser.id" }
          variable_expander.expand_variables!(exp_hash)
          expect(exp_hash[:test]).to eq "$Canvas.masqueradingUser.id"
        end

        it "has substitution for $Canvas.masqueradingUser.userId" do
          masquerading_user = User.new
          allow(masquerading_user).to receive(:id).and_return(7878)
          variable_expander.instance_variable_set("@current_user", masquerading_user)
          exp_hash = { test: "$Canvas.masqueradingUser.userId" }
          variable_expander.expand_variables!(exp_hash)
          expect(exp_hash[:test]).to eq "6cd2e0d65bd5aef3b5ee56a64bdcd595e447bc8f"
        end

        it "has substitution for Canvas.module.id" do
          content_tag = double("content_tag")
          allow(content_tag).to receive(:context_module_id).and_return("foo")
          variable_expander.instance_variable_set("@content_tag", content_tag)
          exp_hash = { test: "$Canvas.module.id" }
          variable_expander.expand_variables!(exp_hash)
          expect(exp_hash[:test]).to eq "foo"
        end

        it "has substitution for Canvas.moduleItem.id" do
          content_tag = double("content_tag")
          allow(content_tag).to receive(:id).and_return(7878)
          variable_expander.instance_variable_set("@content_tag", content_tag)
          exp_hash = { test: "$Canvas.moduleItem.id" }
          variable_expander.expand_variables!(exp_hash)
          expect(exp_hash[:test]).to eq 7878
        end

        it "has substitution for ToolConsumerProfile.url" do
          expander = VariableExpander.new(root_account, account, controller, current_user: user, tool: ToolProxy.new)
          exp_hash = { test: "$ToolConsumerProfile.url" }
          expander.expand_variables!(exp_hash)
          expect(exp_hash[:test]).to eq "url"
        end
      end

      it "has substitution for $Canvas.membership.permissions" do
        course_with_student(active_all: true)
        exp_hash = { test: "$Canvas.membership.permissions<moderate_forum,read_forum,create_forum>" }
        expander = VariableExpander.new(@course.root_account, @course, controller, current_user: @student, tool: tool)

        expander.expand_variables!(exp_hash)
        expect(exp_hash[:test]).to eq "read_forum,create_forum"
      end

      it "substitutes $Canvas.membership.permissions inside substring" do
        course_with_student(active_all: true)
        exp_hash = { test: "string stuff: ${Canvas.membership.permissions<moderate_forum,create_forum,read_forum>}" }
        expander = VariableExpander.new(@course.root_account, @course, controller, current_user: @student, tool: tool)

        expander.expand_variables!(exp_hash)
        expect(exp_hash[:test]).to eq "string stuff: create_forum,read_forum"
      end
    end

    context "when :variable_substitution_numeric_to_string feature flag is ON" do
      before do
        root_account.enable_feature! :variable_substitution_numeric_to_string
        root_account.save!
      end

      context "when using a LTI 1.3 tool" do
        before do
          allow(tool).to receive(:is_a?).with(ContextExternalTool).and_return(true)
          allow(tool).to receive(:use_1_3?).and_return(true)
        end

        it "echoes registered variable if blacklisted" do
          VariableExpander.register_expansion("test_expan", ["a"], -> { @context })
          VariableExpander.register_expansion("variable1", ["a"], -> { 1 })
          variable_expander.variable_blacklist = ["test_expan"]
          expanded1 = variable_expander.expand_variables!({ some_name: "$test_expan" })
          expanded2 = variable_expander.expand_variables!({ some_name: "$variable1" })
          expect(expanded1.count).to eq 1
          expect(expanded1[:some_name]).to eq "$test_expan"
          expect(expanded2.count).to eq 1
          expect(expanded2[:some_name]).to eq "1"
        end

        describe "#variable expansions" do
          it "has substitution for com.instructure.OriginalityReport.id" do
            exp_hash = { test: "$com.instructure.OriginalityReport.id" }
            variable_expander.expand_variables!(exp_hash)
            expect(exp_hash[:test]).to eq originality_report.id.to_s
          end

          it "has substitution for com.instructure.Submission.id" do
            exp_hash = { test: "$com.instructure.Submission.id" }
            variable_expander.expand_variables!(exp_hash)
            expect(exp_hash[:test]).to eq originality_report.submission.id.to_s
          end

          it "has substitution for com.instructure.File.id" do
            exp_hash = { test: "$com.instructure.File.id" }
            variable_expander.expand_variables!(exp_hash)
            expect(exp_hash[:test]).to eq originality_report.attachment.id.to_s
          end

          it "has substitution for $Canvas.account.id" do
            allow(account).to receive(:id).and_return(12_345)
            exp_hash = { test: "$Canvas.account.id" }
            variable_expander.expand_variables!(exp_hash)
            expect(exp_hash[:test]).to eq "12345"
          end

          it "has substitution for $Canvas.rootAccount.id" do
            allow(root_account).to receive(:id).and_return(54_321)
            exp_hash = { test: "$Canvas.rootAccount.id" }
            variable_expander.expand_variables!(exp_hash)
            expect(exp_hash[:test]).to eq "54321"
          end

          it "has substitution for $Canvas.root_account.id" do
            allow(root_account).to receive(:id).and_return(54_321)
            exp_hash = { test: "$Canvas.root_account.id" }
            variable_expander.expand_variables!(exp_hash)
            expect(exp_hash[:test]).to eq "54321"
          end

          it "has substitution for $Canvas.root_account.global_id" do
            allow(root_account).to receive(:global_id).and_return(10_054_321)
            exp_hash = { test: "$Canvas.root_account.global_id" }
            variable_expander.expand_variables!(exp_hash)
            expect(exp_hash[:test]).to eq "10054321"
          end

          it "has substitution for $Canvas.shard.id" do
            exp_hash = { test: "$Canvas.shard.id" }
            variable_expander.expand_variables!(exp_hash)
            expect(exp_hash[:test]).to eq Shard.current.id.to_s
          end

          context "when launching from a group assignment" do
            let(:group) { group_category.groups.create!(name: "test", context: assignment_course) }
            let(:group_category) { GroupCategory.create!(name: "test", context: assignment_course) }
            let(:new_assignment) { assignment_model(course: assignment_course) }
            let(:assignment_course) do
              c = course_model(account: account)
              c.save!
              c
            end
            let(:variable_expander) do
              VariableExpander.new(
                root_account,
                account,
                controller,
                current_user: user,
                tool: tool,
                assignment: new_assignment
              )
            end

            before do
              group.update!(users: [user])
              new_assignment.update!(group_category: group_category)
            end

            describe "com.instructure.Group.id" do
              let(:expansion_string) { "$com.instructure.Group.id" }

              it "has a substitution for com.instructure.Group.id" do
                exp_hash = { test: expansion_string }
                variable_expander.expand_variables!(exp_hash)
                expect(exp_hash[:test]).to eq group.id.to_s
              end
            end
          end

          context "context is a course" do
            let(:variable_expander) { VariableExpander.new(root_account, course, controller, current_user: user, tool: tool) }

            it "has substitution for $Canvas.course.id" do
              allow(course).to receive(:id).and_return(123)
              exp_hash = { test: "$Canvas.course.id" }
              variable_expander.expand_variables!(exp_hash)
              expect(exp_hash[:test]).to eq "123"
            end

            describe "$com.instructure.User.observees" do
              subject do
                exp_hash = { test: "$com.instructure.User.observees" }
                variable_expander.expand_variables!(exp_hash)
                exp_hash[:test]
              end

              let(:context) do
                c = variable_expander.context
                c.save!
                c
              end
              let(:student) { user_factory }
              let(:observer) { user_factory }

              before do
                context.enroll_student(student)
                variable_expander.current_user = observer
              end

              context "when the current user is observing users in the context" do
                before do
                  observer_enrollment = context.enroll_user(observer, "ObserverEnrollment")
                  observer_enrollment.update!(associated_user_id: student.id)
                end

                context "the tool in use is not a LTI 1.3 tool" do
                  before do
                    allow(tool).to receive(:use_1_3?).and_return(false)
                  end

                  it "produces a comma-separated string of user UUIDs" do
                    expect(subject.split(",")).to match_array [
                      Lti::Asset.opaque_identifier_for(student)
                    ]
                  end
                end

                context "the tool in use is a LTI 1.3 tool" do
                  it "returns the users' lti id instead of lti 1.1 user_id" do
                    expect(subject.split(",")).to match_array [
                      student.lti_id
                    ]
                  end
                end
              end
            end
          end

          context "context is a course and there is a user" do
            let(:variable_expander) { VariableExpander.new(root_account, course, controller, current_user: user, tool: tool) }
            let(:user) { user_factory }

            it "has substitution for $Canvas.externalTool.global_id" do
              course.save!
              tool = course.context_external_tools.create!(domain: "example.com", consumer_key: "12345", shared_secret: "secret", privacy_level: "anonymous", name: "tool", use_1_3: true)
              expander = VariableExpander.new(root_account, course, controller, current_user: user, tool: tool)
              exp_hash = { test: "$Canvas.externalTool.global_id" }
              expander.expand_variables!(exp_hash)
              expect(exp_hash[:test]).to eq tool.global_id.to_s
            end
          end

          context "context is a course with an assignment and a user" do
            let(:variable_expander) { VariableExpander.new(root_account, course, controller, current_user: user, tool: tool, assignment: assignment) }

            it "has substitution for $Canvas.assignment.id" do
              allow(assignment).to receive(:id).and_return(2015)
              exp_hash = { test: "$Canvas.assignment.id" }
              variable_expander.expand_variables!(exp_hash)
              expect(exp_hash[:test]).to eq "2015"
            end

            describe "$Canvas.assignment.pointsPossible" do
              it "has substitution for $Canvas.assignment.pointsPossible" do
                allow(assignment).to receive(:points_possible).and_return(10.0)
                exp_hash = { test: "$Canvas.assignment.pointsPossible" }
                variable_expander.expand_variables!(exp_hash)
                expect(exp_hash[:test]).to eq "10"
              end

              it "does not round if not whole" do
                allow(assignment).to receive(:points_possible).and_return(9.5)
                exp_hash = { test: "$Canvas.assignment.pointsPossible" }
                variable_expander.expand_variables!(exp_hash)
                expect(exp_hash[:test]).to eq "9.5"
              end

              it "rounds if whole" do
                allow(assignment).to receive(:points_possible).and_return(9.0)
                exp_hash = { test: "$Canvas.assignment.pointsPossible" }
                variable_expander.expand_variables!(exp_hash)
                expect(exp_hash[:test]).to eq "9"
              end
            end

            it "has substitution for $Canvas.assignment.allowedAttempts" do
              assignment.allowed_attempts = 5
              exp_hash = { allowed_attempts: "$Canvas.assignment.allowedAttempts" }
              variable_expander.expand_variables!(exp_hash)
              expect(exp_hash[:allowed_attempts]).to eq "5"
            end

            describe "$Canvas.assignment.submission.studentAttempts" do
              before do
                user.save
                course.save
                assignment.context = course
                assignment.save
                submission = submission_model(user: user, assignment: assignment)
                submission.attempt = 2
                submission.save
              end

              it "has substitution when the user is a student" do
                allow(course).to receive(:user_is_student?).and_return(true)
                exp_hash = { attempts: "$Canvas.assignment.submission.studentAttempts" }
                variable_expander.expand_variables!(exp_hash)
                expect(exp_hash[:attempts]).to eq "2"
              end
            end
          end

          context "user is logged in" do
            it "has substitution for $Canvas.user.id" do
              allow(user).to receive(:id).and_return(456)
              exp_hash = { test: "$Canvas.user.id" }
              variable_expander.expand_variables!(exp_hash)
              expect(exp_hash[:test]).to eq "456"
            end

            it "has substitution for $Canvas.user.globalId" do
              allow(user).to receive(:global_id).and_return(456)
              exp_hash = { test: "$Canvas.user.globalId" }
              variable_expander.expand_variables!(exp_hash)
              expect(exp_hash[:test]).to eq "456"
            end

            it "has substitution for $User.id" do
              allow(user).to receive(:id).and_return(456)
              exp_hash = { test: "$User.id" }
              variable_expander.expand_variables!(exp_hash)
              expect(exp_hash[:test]).to eq "456"
            end

            context "attachment" do
              let(:attachment) do
                attachment = attachment_obj_with_context(course)
                attachment.media_object = media_object
                attachment.usage_rights = usage_rights
                attachment
              end
              let(:media_object) do
                mo = MediaObject.new
                mo.media_id = "1234"
                mo.media_type = "video"
                mo.duration = 555
                mo.total_size = 444
                mo.title = "some title"
                mo
              end
              let(:usage_rights) do
                ur = UsageRights.new
                ur.legal_copyright = "legit"
                ur
              end
              let(:variable_expander) { VariableExpander.new(root_account, account, controller, current_user: user, tool: tool, attachment: attachment) }

              it "has substitution for $Canvas.file.media.duration" do
                exp_hash = { test: "$Canvas.file.media.duration" }
                variable_expander.expand_variables!(exp_hash)
                expect(exp_hash[:test]).to eq "555"
              end

              it "has substitution for $Canvas.file.media.size" do
                exp_hash = { test: "$Canvas.file.media.size" }
                variable_expander.expand_variables!(exp_hash)
                expect(exp_hash[:test]).to eq "444"
              end
            end

            it "has substitution for $Canvas.masqueradingUser.id" do
              masquerading_user = User.new
              allow(masquerading_user).to receive(:id).and_return(7878)
              allow(user).to receive(:id).and_return(42)
              variable_expander.instance_variable_set("@current_user", masquerading_user)
              exp_hash = { test: "$Canvas.masqueradingUser.id" }
              variable_expander.expand_variables!(exp_hash)
              expect(exp_hash[:test]).to eq "42"
            end

            it "has substitution for Canvas.moduleItem.id" do
              content_tag = double("content_tag")
              allow(content_tag).to receive(:id).and_return(7878)
              variable_expander.instance_variable_set("@content_tag", content_tag)
              exp_hash = { test: "$Canvas.moduleItem.id" }
              variable_expander.expand_variables!(exp_hash)
              expect(exp_hash[:test]).to eq "7878"
            end
          end
        end
      end
    end
  end
end<|MERGE_RESOLUTION|>--- conflicted
+++ resolved
@@ -1223,10 +1223,7 @@
 
         describe "$com.instructure.RCS.service_jwt" do
           subject do
-<<<<<<< HEAD
-=======
             allow(controller).to receive(:rce_js_env_base).with(any_args).and_return(JWT: "service-jwt")
->>>>>>> 908c291f
             exp_hash = { test: "$com.instructure.RCS.service_jwt" }
             variable_expander.expand_variables!(exp_hash)
             exp_hash[:test]
@@ -1235,10 +1232,6 @@
           context "when tool is an internal service" do
             before do
               allow(tool).to receive(:internal_service?).with(any_args).and_return(true)
-<<<<<<< HEAD
-              allow(Services::RichContent).to receive(:env_for).with(any_args).and_return(JWT: "service-jwt")
-=======
->>>>>>> 908c291f
             end
 
             it { is_expected.to eq("service-jwt") }
