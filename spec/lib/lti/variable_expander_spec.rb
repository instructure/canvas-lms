--- conflicted
+++ resolved
@@ -922,42 +922,6 @@
         expect(expand!("$Canvas.root_account.global_id")).to eq 10_054_321
       end
 
-<<<<<<< HEAD
-      it "has substitution for $Canvas.account.decimal_separator when sub account has setting" do
-        account_settings = { decimal_separator: { value: "period" } }
-        root_settings = { decimal_separator: { value: "comma" } }
-        allow(account).to receive(:settings).and_return(account_settings)
-        allow(root_account).to receive(:settings).and_return(root_settings)
-        allow(variable_expander.lti_helper).to receive_messages(account:, course:)
-        expect(expand!("$Canvas.account.decimal_separator")).to eq "period"
-      end
-
-      it "has substitution for $Canvas.account.decimal_separator with fallback to root account setting" do
-        account_settings = {}
-        root_settings = { decimal_separator: { value: "comma" } }
-        allow(account).to receive(:settings).and_return(account_settings)
-        allow(root_account).to receive(:settings).and_return(root_settings)
-        allow(variable_expander.lti_helper).to receive_messages(account:, course:)
-        expect(expand!("$Canvas.account.decimal_separator")).to eq "comma"
-      end
-
-      it "has substitution for $Canvas.account.thousand_separator when sub account has setting" do
-        account_settings = { thousand_separator: { value: "period" } }
-        root_settings = { thousand_separator: { value: "comma" } }
-        allow(account).to receive(:settings).and_return(account_settings)
-        allow(root_account).to receive(:settings).and_return(root_settings)
-        allow(variable_expander.lti_helper).to receive_messages(account:, course:)
-        expect(expand!("$Canvas.account.thousand_separator")).to eq "period"
-      end
-
-      it "has substitution for $Canvas.account.thousand_separator with fallback to root account setting" do
-        account_settings = {}
-        root_settings = { thousand_separator: { value: "comma" } }
-        allow(account).to receive(:settings).and_return(account_settings)
-        allow(root_account).to receive(:settings).and_return(root_settings)
-        allow(variable_expander.lti_helper).to receive_messages(account:, course:)
-        expect(expand!("$Canvas.account.thousand_separator")).to eq "comma"
-=======
       context "when the new_quizzes_separators feature flag is enabled for decimal separators" do
         before do
           allow(Account.site_admin).to receive(:feature_enabled?).with(:new_quizzes_separators).and_return(true)
@@ -1038,7 +1002,6 @@
           allow(variable_expander.lti_helper).to receive_messages(account:, course:)
           expect_unexpanded!("$Canvas.account.thousand_separator")
         end
->>>>>>> ee12519a
       end
 
       it "has substitution for $Canvas.shard.id" do
