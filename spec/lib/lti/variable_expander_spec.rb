# frozen_string_literal: true

#
# Copyright (C) 2015 - present Instructure, Inc.
#
# This file is part of Canvas.
#
# Canvas is free software: you can redistribute it and/or modify it under
# the terms of the GNU Affero General Public License as published by the Free
# Software Foundation, version 3 of the License.
#
# Canvas is distributed in the hope that it will be useful, but WITHOUT ANY
# WARRANTY; without even the implied warranty of MERCHANTABILITY or FITNESS FOR
# A PARTICULAR PURPOSE. See the GNU Affero General Public License for more
# details.
#
# You should have received a copy of the GNU Affero General Public License along
# with this program. If not, see <http://www.gnu.org/licenses/>.
#

module Lti
  describe VariableExpander do
    let(:root_account) { Account.create!(lti_guid: "test-lti-guid") }
    let(:account) { Account.new(root_account:, name: "Test Account") }
    let(:course) { Course.new(account:, course_code: "CS 124", sis_source_id: "1234") }
    let(:group_category) { course.group_categories.new(name: "Category") }
    let(:group) { course.groups.new(name: "Group", group_category:) }
    let(:user) { User.new }
    let(:assignment) { Assignment.new }
    let(:collaboration) do
      ExternalToolCollaboration.new(
        title: "my collab",
        user:,
        url: "http://www.example.com"
      )
    end
    let(:substitution_helper) { double.as_null_object }
    let(:right_now) { DateTime.now }
    let(:tool) do
      m = double("tool")
      allow(m).to receive(:id).and_return(1)
      allow(m).to receive(:context).and_return(root_account)
      allow(m).to receive(:extension_setting).with(nil, :prefer_sis_email).and_return(nil)
      allow(m).to receive(:extension_setting).with(:tool_configuration, :prefer_sis_email).and_return(nil)
      allow(m).to receive(:include_email?).and_return(true)
      allow(m).to receive(:include_name?).and_return(true)
      allow(m).to receive(:public?).and_return(true)
      shard_mock = double("shard")
      allow(shard_mock).to receive(:settings).and_return({ encription_key: "abc" })
      allow(m).to receive(:shard).and_return(shard_mock)
      allow(m).to receive(:opaque_identifier_for).and_return("6cd2e0d65bd5aef3b5ee56a64bdcd595e447bc8f")
      allow(m).to receive(:use_1_3?).and_return(false)
      allow(m).to receive(:launch_url).and_return("http://example.com/launch")
      m
    end
    let(:available_canvas_resources) do
      [
        { id: "1", name: "item 1" },
        { id: "2", name: "item 2" }
      ]
    end

    let(:controller) do
      request_mock = double("request")
      allow(request_mock).to receive(:url).and_return("https://localhost")
      allow(request_mock).to receive(:host_with_port).and_return("https://localhost")
      allow(request_mock).to receive(:host).and_return("/my/url")
      allow(request_mock).to receive(:scheme).and_return("https")
      allow(request_mock).to receive(:parameters).and_return(
        {
          com_instructure_course_accept_canvas_resource_types: ["page", "module"],
          com_instructure_course_canvas_resource_type: "page",
          com_instructure_course_allow_canvas_resource_selection: "true",
          com_instructure_course_available_canvas_resources: available_canvas_resources
        }.with_indifferent_access
      )
      m = double("controller")
      allow(m).to receive(:css_url_for).with(:common).and_return("/path/to/common.scss")
      allow(m).to receive(:request).and_return(request_mock)
      allow(m).to receive(:logged_in_user).and_return(user)
      allow(m).to receive(:named_context_url).and_return("url")
      allow(m).to receive(:active_brand_config_url).with("json").and_return("http://example.com/brand_config.json")
      allow(m).to receive(:active_brand_config_url).with("js").and_return("http://example.com/brand_config.js")
      allow(m).to receive(:active_brand_config).and_return(double(to_json: '{"ic-brand-primary-darkened-5":"#0087D7"}'))
      allow(m).to receive(:polymorphic_url).and_return("url")
      view_context_mock = double("view_context")
      allow(view_context_mock).to receive(:stylesheet_path)
        .and_return(URI.parse(request_mock.url).merge(m.css_url_for(:common)).to_s)
      allow(m).to receive(:view_context).and_return(view_context_mock)
      m
    end
    let(:attachment) { attachment_model }
    let(:submission) { submission_model }
    let(:resource_link_id) { SecureRandom.uuid }
    let(:originality_report) do
      OriginalityReport.create!(attachment:,
                                submission:,
                                link_id: resource_link_id)
    end
    let(:editor_contents) { "<p>This is the contents of the editor</p>" }
    let(:editor_selection) { "is the contents" }
    let(:variable_expander) do
      VariableExpander.new(
        root_account,
        account,
        controller,
        variable_expander_opts
      )
    end
    let(:variable_expander_opts) do
      {
        current_user: user,
        tool:,
        originality_report:,
        editor_contents:,
        editor_selection:
      }
    end

    describe ".deregister_expansion" do
      subject { described_class.expansions }

      let(:expansion) { "com.Instructure.Foo.Bar" }

      before do
        described_class.register_expansion(expansion, ["a"], -> { "test" })
        described_class.deregister_expansion(expansion)
      end

      it "removes the requested expansion" do
        expect(subject).not_to include("$#{expansion}".to_sym)
      end
    end

    it "returns sis_id for enrollment" do
      user.save!
      course.save!
      course.offer!
      managed_pseudonym(user, account: root_account, username: "login_id", sis_user_id: "sis id!")
      login = managed_pseudonym(user, account: root_account, username: "login_id2", sis_user_id: "sis id2!")
      course.enroll_user(user, "StudentEnrollment", sis_pseudonym_id: login.id, enrollment_state: "active")

      exp_hash = { test: "$Canvas.user.sisSourceId" }
      variable_expander = VariableExpander.new(root_account, course, controller, current_user: user, tool:)
      variable_expander.expand_variables!(exp_hash)
      expect(exp_hash[:test]).to eq "sis id2!"
    end

    it "clears the lti_helper instance variable when you set the current_user" do
      expect(variable_expander.lti_helper).not_to be_nil
      variable_expander.current_user = nil
      expect(variable_expander.instance_variable_get(:@current_user)).to be_nil
    end

    it "expands registered variables" do
      VariableExpander.register_expansion("test_expan", ["a"], -> { @context })
      expanded = variable_expander.expand_variables!({ some_name: "$test_expan" })
      expect(expanded.count).to eq 1
      expect(expanded[:some_name]).to eq account
    end

    it "expands substring variables" do
      allow(account).to receive(:id).and_return(42)
      VariableExpander.register_expansion("test_expan", ["a"], -> { @context.id })
      expanded = variable_expander.expand_variables!({ some_name: "my variable is buried in here ${test_expan} can you find it?" })
      expect(expanded.count).to eq 1
      expect(expanded[:some_name]).to eq "my variable is buried in here 42 can you find it?"
    end

    it "handles multiple substring variables" do
      allow(account).to receive(:id).and_return(42)
      VariableExpander.register_expansion("test_expan", ["a"], -> { @context.id })
      VariableExpander.register_expansion("variable1", ["a"], -> { 1 })
      VariableExpander.register_expansion("other_variable", ["a"], -> { 2 })
      expanded = variable_expander.expand_variables!(
        { some_name: "my variables ${variable1} is buried ${other_variable} in here ${test_expan} can you find them?" }
      )
      expect(expanded[:some_name]).to eq "my variables 1 is buried 2 in here 42 can you find them?"
    end

    it "does not expand a substring variable if it is not valid" do
      allow(account).to receive(:id).and_return(42)
      VariableExpander.register_expansion("test_expan", ["a"], -> { @context.id })
      expanded = variable_expander.expand_variables!({ some_name: "my variable is buried in here ${tests_expan} can you find it?" })
      expect(expanded.count).to eq 1
      expect(expanded[:some_name]).to eq "my variable is buried in here ${tests_expan} can you find it?"
    end

    it "echoes registered variable if blacklisted" do
      VariableExpander.register_expansion("test_expan", ["a"], -> { @context })
      VariableExpander.register_expansion("variable1", ["a"], -> { 1 })
      variable_expander.variable_blacklist = ["test_expan"]
      expanded1 = variable_expander.expand_variables!({ some_name: "$test_expan" })
      expanded2 = variable_expander.expand_variables!({ some_name: "$variable1" })
      expect(expanded1.count).to eq 1
      expect(expanded1[:some_name]).to eq "$test_expan"
      expect(expanded2.count).to eq 1
      expect(expanded2[:some_name]).to eq 1
    end

    it "echoes substring variable if blacklisted" do
      allow(account).to receive(:id).and_return(42)
      VariableExpander.register_expansion("test_expan", ["a"], -> { @context.id })
      VariableExpander.register_expansion("variable1", ["a"], -> { 1 })
      variable_expander.variable_blacklist = ["test_expan"]
      expanded1 = variable_expander.expand_variables!({ some_name: "my variable is buried in here ${test_expan} can you find it?" })
      expanded2 = variable_expander.expand_variables!({ some_name: "my variable is buried in here ${variable1} can you find it?" })
      expect(expanded1.count).to eq 1
      expect(expanded1[:some_name]).to eq "my variable is buried in here $test_expan can you find it?"
      expect(expanded2.count).to eq 1
      expect(expanded2[:some_name]).to eq "my variable is buried in here 1 can you find it?"
    end

    it "echoes multiple substring variables if blacklisted" do
      allow(account).to receive(:id).and_return(42)
      VariableExpander.register_expansion("test_expan", ["a"], -> { @context.id })
      VariableExpander.register_expansion("variable1", ["a"], -> { 1 })
      VariableExpander.register_expansion("other_variable", ["a"], -> { 2 })
      variable_expander.variable_blacklist = ["test_expan", "variable1"]
      expanded = variable_expander.expand_variables!(
        { some_name: "my variables ${variable1} is buried ${other_variable} in here ${test_expan} can you find them?" }
      )
      expect(expanded.count).to eq 1
      expect(expanded[:some_name]).to eq "my variables $variable1 is buried 2 in here $test_expan can you find them?"
    end

    context "launch_url" do
      subject { variable_expander.instance_variable_get(:@launch_url) }

      context "when no options are provided" do
        let(:launch_url) { "default" }

        before do
          allow(tool).to receive(:launch_url).with(extension_type: nil).and_return(launch_url)
        end

        it { is_expected.to eq launch_url }
      end

      context "when placement is provided" do
        let(:launch_url) { "placement" }
        let(:placement) { "test" }

        let(:variable_expander_opts) do
          super().merge({ placement: })
        end

        before do
          allow(tool).to receive(:launch_url).with(extension_type: anything).and_return(launch_url)
        end

        it "passes placement to tool's url method" do
          subject
          expect(tool).to have_received(:launch_url).with(extension_type: placement)
        end

        it { is_expected.to eq launch_url }
      end

      context "when launch_url is provided" do
        let(:launch_url) { "launch" }
        let(:variable_expander_opts) do
          super().merge({ launch_url: })
        end

        before do
          allow(tool).to receive(:launch_url)
        end

        it "uses it as launch_url without asking the tool" do
          subject
          expect(tool).not_to have_received(:launch_url)
        end

        it { is_expected.to eq launch_url }
      end
    end

    describe "#self.expansion_keys" do
      let(:expected_keys) do
        VariableExpander.expansions.keys.map { |c| c.to_s[1..] }
      end

      it "includes all expansion keys" do
        expect(VariableExpander.expansion_keys).to eq expected_keys
      end
    end

    describe "#self.default_name_expansions" do
      let(:expected_keys) do
        VariableExpander.expansions.values.select { |v| v.default_name.present? }.map(&:name)
      end

      it "includes all expansion keys that have default names" do
        expect(VariableExpander.default_name_expansions).to eq expected_keys
      end
    end

    describe "#enabled_capability_params" do
      let(:enabled_capability) do
        %w[TestCapability.Foo
           ToolConsumerInstance.guid
           CourseSection.sourcedId
           Membership.role
           Person.email.primary
           Person.name.given
           Person.name.family
           Person.name.full
           Person.name.display
           Person.sourcedId
           User.id
           User.image
           Message.documentTarget
           Message.locale
           Context.id]
      end

      it "does not use expansions that do not have default names" do
        VariableExpander.register_expansion("TestCapability.Foo", ["a"], -> { "test" })
        expanded = variable_expander.enabled_capability_params(enabled_capability)
        VariableExpander.deregister_expansion("TestCapability.Foo")
        expect(expanded.keys).not_to include "TestCapability.Foo"
      end

      it "does use expansion that have default names" do
        VariableExpander.register_expansion("TestCapability.Foo", ["a"], -> { "test" }, default_name: "test_capability_foo")
        expanded = variable_expander.enabled_capability_params(enabled_capability)
        VariableExpander.deregister_expansion("TestCapability.Foo")
        expect(expanded.values).to include("test")
      end

      it "does use the default name as the key" do
        VariableExpander.register_expansion("TestCapability.Foo", ["a"], -> { "test" }, default_name: "test_capability_foo")
        expanded = variable_expander.enabled_capability_params(enabled_capability)
        VariableExpander.deregister_expansion("TestCapability.Foo")
        expect(expanded["test_capability_foo"]).to eq "test"
      end

      it "includes ToolConsumerInstance.guid when in enabled capability" do
        expanded = variable_expander.enabled_capability_params(enabled_capability)
        expect(expanded["tool_consumer_instance_guid"]).to eq "test-lti-guid"
      end

      it "includes CourseSection.sourcedId when in enabled capability" do
        variable_expander = VariableExpander.new(root_account, course, controller, current_user: user, tool:)
        expanded = variable_expander.enabled_capability_params(enabled_capability)
        expect(expanded.keys).to include "lis_course_section_sourcedid"
      end

      it "includes Membership.role when in enabled capability" do
        expanded = variable_expander.enabled_capability_params(enabled_capability)
        expect(expanded.keys).to include "roles"
      end

      it "includes Person.email.primary when in enabled capability" do
        expanded = variable_expander.enabled_capability_params(enabled_capability)
        expect(expanded.keys).to include "lis_person_contact_email_primary"
      end

      it "includes Person.sourcedId when in enabled capability" do
        allow(SisPseudonym).to receive(:for).with(user, anything, anything).and_return(double(sis_user_id: 12))
        expanded = variable_expander.enabled_capability_params(["Person.sourcedId"])
        expect(expanded.keys).to include "lis_person_sourcedid"
      end

      it "includes User.id when in enabled capability" do
        expanded = variable_expander.enabled_capability_params(enabled_capability)
        expect(expanded.keys).to include "user_id"
      end

      it "includes User.image when in enabled capability" do
        expanded = variable_expander.enabled_capability_params(enabled_capability)
        expect(expanded.keys).to include "user_image"
      end

      it "includes Message.documentTarget" do
        expanded = variable_expander.enabled_capability_params(enabled_capability)
        expect(expanded.keys).to include "launch_presentation_document_target"
      end

      it "includes Message.locale" do
        expanded = variable_expander.enabled_capability_params(enabled_capability)
        expect(expanded.keys).to include "launch_presentation_locale"
      end

      it "includes Context.id" do
        expanded = variable_expander.enabled_capability_params(enabled_capability)
        expect(expanded.keys).to include "context_id"
      end

      context "privacy level include_name" do
        it "includes Person.name.given when in enabled capability" do
          expanded = variable_expander.enabled_capability_params(enabled_capability)
          expect(expanded.keys).to include "lis_person_name_given"
        end

        it "includes Person.name.family when in enabled capability" do
          expanded = variable_expander.enabled_capability_params(enabled_capability)
          expect(expanded.keys).to include "lis_person_name_family"
        end

        it "includes Person.name.full when in enabled capability" do
          expanded = variable_expander.enabled_capability_params(enabled_capability)
          expect(expanded.keys).to include "lis_person_name_full"
        end

        it "includes Person.name.display when in enabled capability" do
          expanded = variable_expander.enabled_capability_params(enabled_capability)
          expect(expanded.keys).to include "person_name_display"
        end
      end
    end

    context "lti1" do
      it "handles expansion" do
        VariableExpander.register_expansion("test_expan", ["a"], -> { @context })
        expanded = variable_expander.expand_variables!({ "some_name" => "$test_expan" })
        expect(expanded.count).to eq 1
        expect(expanded["some_name"]).to eq account
      end

      it "expands substring variables" do
        allow(account).to receive(:id).and_return(42)
        VariableExpander.register_expansion("test_expan", ["a"], -> { @context.id })
        expanded = variable_expander.expand_variables!({ "some_name" => "my variable is buried in here ${test_expan} can you find it?" })
        expect(expanded.count).to eq 1
        expect(expanded["some_name"]).to eq "my variable is buried in here 42 can you find it?"
      end
    end

    describe "#variable expansions" do
      context "$com.instructure.Assignment.anonymous_grading" do
        let(:exp_hash) { { test: "$com.instructure.Assignment.anonymous_grading" } }

        it "is true if the assignment has anonymous grading on" do
          assignment.anonymous_grading = true
          variable_expander = VariableExpander.new(
            root_account,
            account,
            controller,
            current_user: user,
            tool:,
            assignment:
          )

          variable_expander.expand_variables!(exp_hash)
          expect(exp_hash[:test]).to be true
        end

        it "is false if the assignment does not have anonymous grading on" do
          variable_expander = VariableExpander.new(
            root_account,
            account,
            controller,
            current_user: user,
            tool:,
            assignment:
          )

          variable_expander.expand_variables!(exp_hash)
          expect(exp_hash[:test]).to be false
        end
      end

      context "$com.instructure.Assignment.restrict_quantitative_data" do
        let(:exp_hash) { { test: "$com.instructure.Assignment.restrict_quantitative_data" } }

        it "is false if restrict_quantitative_data is falsy for current user" do
          course.save!
          managed_pseudonym(user, account: root_account, username: "login_id", sis_user_id: "sis id!")
          login = managed_pseudonym(user, account: root_account, username: "login_id2", sis_user_id: "sis id2!")
          course.enroll_user(user, "StudentEnrollment", sis_pseudonym_id: login.id, enrollment_state: "active")
          my_assignment = course.assignments.create!(title: "my assignment", description: "desc")

          variable_expander = VariableExpander.new(
            root_account,
            course,
            controller,
            current_user: user,
            tool:,
            assignment: my_assignment
          )

          variable_expander.expand_variables!(exp_hash)
          expect(exp_hash[:test]).to be false
        end

        it "is true if restrict_quantitative_data is truthy for current user" do
          # truthy feature flag
          Account.default.enable_feature! :restrict_quantitative_data

          # truthy setting
          Account.default.settings[:restrict_quantitative_data] = { value: true, locked: true }
          Account.default.save!

          course.save!
          managed_pseudonym(user, account: root_account, username: "login_id", sis_user_id: "sis id!")
          login = managed_pseudonym(user, account: root_account, username: "login_id2", sis_user_id: "sis id2!")
          course.enroll_user(user, "StudentEnrollment", sis_pseudonym_id: login.id, enrollment_state: "active")
          my_assignment = course.assignments.create!(title: "my assignment", description: "desc")

          variable_expander = VariableExpander.new(
            root_account,
            course,
            controller,
            current_user: user,
            tool:,
            assignment: my_assignment
          )

          variable_expander.expand_variables!(exp_hash)
          expect(exp_hash[:test]).to be true
        end
      end

      context "$com.instructure.Course.gradingScheme" do
        let(:exp_hash) { { test: "$com.instructure.Course.gradingScheme" } }

        it "is the grading scheme for the course" do
          course.save!
          grading_standard = course.grading_standards.create!(title: "my grading scheme", data: { "A" => 90, "B" => 80, "C" => 70, "D" => 60, "F" => 0 })
          course.grading_standard_enabled = true
          course.grading_standard_id = grading_standard.id
          course.save!

          variable_expander = VariableExpander.new(
            root_account,
            course,
            controller,
            current_user: user
          )

          variable_expander.expand_variables!(exp_hash)
          expect(exp_hash[:test]).to eq [["A", 90], ["B", 80], ["C", 70], ["D", 60], ["F", 0]]
        end

        it "provides the default grading standard if no specific one is set" do
          course.save!

          variable_expander = VariableExpander.new(
            root_account,
            course,
            controller,
            current_user: user
          )

          variable_expander.expand_variables!(exp_hash)
          expect(exp_hash[:test]).to eq [["A", 0.94], ["A-", 0.9], ["B+", 0.87], ["B", 0.84], ["B-", 0.8], ["C+", 0.77], ["C", 0.74], ["C-", 0.7], ["D+", 0.67], ["D", 0.64], ["D-", 0.61], ["F", 0.0]]
        end
      end

      context "com.instructure.Account.usage_metrics_enabled" do
        subject { variable_expander.expand_variables!(exp_hash) }

        let(:exp_hash) { { test: "$com.instructure.Account.usage_metrics_enabled" } }

        context "when flag is disabled" do
          before do
            root_account.disable_feature! :send_usage_metrics
          end

          it "expands to false" do
            expect(subject[:test]).to be false
          end
        end

        context "when flag is enabled and account allows it" do
          before do
            root_account.settings[:enable_usage_metrics] = true
            root_account.enable_feature! :send_usage_metrics
          end

          it "expands to true" do
            expect(subject[:test]).to be true
          end
        end
      end

      it "has a substitution for com.instructure.Assignment.lti.id" do
        exp_hash = { test: "$com.instructure.Assignment.lti.id" }
        variable_expander.expand_variables!(exp_hash)
        expect(exp_hash[:test]).to eq originality_report.submission.assignment.lti_context_id
      end

      it "has a substitution for com.instructure.Assignment.lti.id when there is no tool setting" do
        assignment.update(context: course)
        variable_expander = VariableExpander.new(root_account,
                                                 account,
                                                 controller,
                                                 current_user: user,
                                                 tool:,
                                                 assignment:)
        assignment.update(context: course)
        exp_hash = { test: "$com.instructure.Assignment.lti.id" }
        variable_expander.expand_variables!(exp_hash)
        expect(exp_hash[:test]).to eq assignment.lti_context_id
      end

      it "has a substitution for com.instructure.PostMessageToken" do
        uuid_pattern = /^[0-9a-f]{8}-[0-9a-f]{4}-[1-5][0-9a-f]{3}-[89ab][0-9a-f]{3}-[0-9a-f]{12}$/i
        variable_expander = VariableExpander.new(root_account,
                                                 account,
                                                 controller,
                                                 current_user: user,
                                                 tool:,
                                                 launch: Lti::Launch.new)
        exp_hash = { test: "$com.instructure.PostMessageToken" }
        variable_expander.expand_variables!(exp_hash)
        expect(exp_hash[:test] =~ uuid_pattern).to eq 0
      end

      it "has a substitution for com.instructure.PostMessageToken when token is provided" do
        pm_token_override = SecureRandom.uuid
        variable_expander = VariableExpander.new(root_account,
                                                 account,
                                                 controller,
                                                 current_user: user,
                                                 tool:,
                                                 post_message_token: pm_token_override)
        exp_hash = { test: "$com.instructure.PostMessageToken" }
        variable_expander.expand_variables!(exp_hash)
        expect(exp_hash[:test]).to eq pm_token_override
      end

      it "has a substitution for com.instructure.Assignment.lti.id when secure params are present" do
        lti_assignment_id = SecureRandom.uuid
        secure_params = Canvas::Security.create_jwt(lti_assignment_id:)
        variable_expander = VariableExpander.new(root_account,
                                                 account,
                                                 controller,
                                                 current_user: user,
                                                 tool:,
                                                 secure_params:)
        exp_hash = { test: "$com.instructure.Assignment.lti.id" }
        variable_expander.expand_variables!(exp_hash)
        expect(exp_hash[:test]).to eq lti_assignment_id
      end

      it "has substitution for com.instructure.Editor.contents" do
        exp_hash = { test: "$com.instructure.Editor.contents" }
        variable_expander.expand_variables!(exp_hash)
        expect(exp_hash[:test]).to eq editor_contents
      end

      it "has substitution for com.instructure.Editor.selection" do
        exp_hash = { test: "$com.instructure.Editor.selection" }
        variable_expander.expand_variables!(exp_hash)
        expect(exp_hash[:test]).to eq editor_selection
      end

      it "has a substitution for Context.title" do
        exp_hash = { test: "$Context.title" }
        variable_expander.expand_variables!(exp_hash)
        expect(exp_hash[:test]).to eq variable_expander.context.name
      end

      it "has substitution for vnd.Canvas.OriginalityReport.url" do
        exp_hash = { test: "$vnd.Canvas.OriginalityReport.url" }
        variable_expander.expand_variables!(exp_hash)
        expect(exp_hash[:test]).to eq "api/lti/assignments/{assignment_id}/submissions/{submission_id}/originality_report"
      end

      context "com.instructure.Assignment.allowedFileExtensions" do
        let(:exp_hash) do
          {
            test: expansion
          }
        end
        let(:allowed_extensions) { "docx,txt,pdf" }
        let(:course) { course_model }
        let(:assignment) { assignment_model(context: course) }
        let(:expansion) { "$com.instructure.Assignment.allowedFileExtensions" }
        let(:variable_expander_opts) { super().merge(context: course, assignment:) }

        it "expands when an assignment with online_upload submission type and extensions is present" do
          assignment.update!(allowed_extensions:, submission_types: "online_upload")
          variable_expander.expand_variables!(exp_hash)
          expect(exp_hash[:test]).to eq allowed_extensions
        end

        it "doesn't expand if online_uploads is not a submission_type" do
          assignment.update!(submission_types: "online_text_entry,online_url")
          variable_expander.expand_variables!(exp_hash)
          expect(exp_hash[:test]).to eq "$com.instructure.Assignment.allowedFileExtensions"
        end

        it "expands to an empty string if there are no limits on file types" do
          assignment.update!(submission_types: "online_upload,online_text_entry")
          variable_expander.expand_variables!(exp_hash)
          expect(exp_hash[:test]).to eq ""
        end

        context "no assignment present" do
          let(:variable_expander_opts) { super().merge(context: course) }

          it "doesn't expand" do
            variable_expander.expand_variables!(exp_hash)
            expect(exp_hash[:test]).to eq expansion
          end
        end
      end

      it "has substitution for com.instructure.OriginalityReport.id" do
        exp_hash = { test: "$com.instructure.OriginalityReport.id" }
        variable_expander.expand_variables!(exp_hash)
        expect(exp_hash[:test]).to eq originality_report.id
      end

      it "has substitution for com.instructure.Submission.id" do
        exp_hash = { test: "$com.instructure.Submission.id" }
        variable_expander.expand_variables!(exp_hash)
        expect(exp_hash[:test]).to eq originality_report.submission.id
      end

      it "has substitution for com.instructure.File.id" do
        exp_hash = { test: "$com.instructure.File.id" }
        variable_expander.expand_variables!(exp_hash)
        expect(exp_hash[:test]).to eq originality_report.attachment.id
      end

      it "has substitution for vnd.Canvas.submission.url" do
        exp_hash = { test: "$vnd.Canvas.submission.url" }
        variable_expander.expand_variables!(exp_hash)
        expect(exp_hash[:test]).to eq "api/lti/assignments/{assignment_id}/submissions/{submission_id}"
      end

      it "has substitution for vnd.Canvas.submission.history.url" do
        exp_hash = { test: "$vnd.Canvas.submission.history.url" }
        variable_expander.expand_variables!(exp_hash)
        expect(exp_hash[:test]).to eq "api/lti/assignments/{assignment_id}/submissions/{submission_id}/history"
      end

      it "has substitution for Message.documentTarget" do
        exp_hash = { test: "$Message.documentTarget" }
        variable_expander.expand_variables!(exp_hash)
        expect(exp_hash[:test]).to eq ::IMS::LTI::Models::Messages::Message::LAUNCH_TARGET_IFRAME
      end

      it "has substitution for Message.locale" do
        exp_hash = { test: "$Message.locale" }
        variable_expander.expand_variables!(exp_hash)
        expect(exp_hash[:test]).to eq I18n.locale
      end

      it "has substitution for $Canvas.api.domain" do
        exp_hash = { test: "$Canvas.api.domain" }
        allow(HostUrl).to receive(:context_host).and_return("localhost")
        variable_expander.expand_variables!(exp_hash)
        expect(exp_hash[:test]).to eq "localhost"
      end

      it "does not expand $Canvas.api.domain when the request is unset" do
        variable_expander.instance_variable_set(:@controller, nil)
        variable_expander.instance_variable_set(:@request, nil)
        exp_hash = { test: "$Canvas.api.domain" }
        variable_expander.expand_variables!(exp_hash)
        expect(exp_hash[:test]).to eq "$Canvas.api.domain"
      end

      it "has substitution for $com.instructure.brandConfigJSON.url" do
        exp_hash = { test: "$com.instructure.brandConfigJSON.url" }
        variable_expander.expand_variables!(exp_hash)
        expect(exp_hash[:test]).to eq "http://example.com/brand_config.json"
      end

      it "does not expand $com.instructure.brandConfigJSON.url when the controller is unset" do
        variable_expander.instance_variable_set(:@controller, nil)
        variable_expander.instance_variable_set(:@request, nil)
        exp_hash = { test: "$com.instructure.brandConfigJSON.url" }
        variable_expander.expand_variables!(exp_hash)
        expect(exp_hash[:test]).to eq "$com.instructure.brandConfigJSON.url"
      end

      it "has substitution for $com.instructure.brandConfigJSON" do
        exp_hash = { test: "$com.instructure.brandConfigJSON" }
        variable_expander.expand_variables!(exp_hash)
        expect(exp_hash[:test]).to eq '{"ic-brand-primary-darkened-5":"#0087D7"}'
      end

      it "does not expand $com.instructure.brandConfigJSON when the controller is unset" do
        variable_expander.instance_variable_set(:@controller, nil)
        variable_expander.instance_variable_set(:@request, nil)
        exp_hash = { test: "$com.instructure.brandConfigJSON" }
        variable_expander.expand_variables!(exp_hash)
        expect(exp_hash[:test]).to eq "$com.instructure.brandConfigJSON"
      end

      it "has substitution for $com.instructure.brandConfigJS.url" do
        exp_hash = { test: "$com.instructure.brandConfigJS.url" }
        variable_expander.expand_variables!(exp_hash)
        expect(exp_hash[:test]).to eq "http://example.com/brand_config.js"
      end

      it "does not expand $com.instructure.brandConfigJS.url when the controller is unset" do
        variable_expander.instance_variable_set(:@controller, nil)
        variable_expander.instance_variable_set(:@request, nil)
        exp_hash = { test: "$com.instructure.brandConfigJS.url" }
        variable_expander.expand_variables!(exp_hash)
        expect(exp_hash[:test]).to eq "$com.instructure.brandConfigJS.url"
      end

      it "has substitution for $Canvas.css.common" do
        exp_hash = { test: "$Canvas.css.common" }
        variable_expander.expand_variables!(exp_hash)
        expect(exp_hash[:test]).to eq "https://localhost/path/to/common.scss"
      end

      it "does not expand $Canvas.css.common when the controller is unset" do
        variable_expander.instance_variable_set(:@controller, nil)
        variable_expander.instance_variable_set(:@request, nil)
        exp_hash = { test: "$Canvas.css.common" }
        variable_expander.expand_variables!(exp_hash)
        expect(exp_hash[:test]).to eq "$Canvas.css.common"
      end

      it "has substitution for $Canvas.api.baseUrl" do
        exp_hash = { test: "$Canvas.api.baseUrl" }
        allow(HostUrl).to receive(:context_host).and_return("localhost")
        variable_expander.expand_variables!(exp_hash)
        expect(exp_hash[:test]).to eq "https://localhost"
      end

      it "does not expand $Canvas.api.baseUrl when the request is unset" do
        variable_expander.instance_variable_set(:@controller, nil)
        variable_expander.instance_variable_set(:@request, nil)
        exp_hash = { test: "$Canvas.api.baseUrl" }
        variable_expander.expand_variables!(exp_hash)
        expect(exp_hash[:test]).to eq "$Canvas.api.baseUrl"
      end

      it "has substitution for $Canvas.account.id" do
        allow(account).to receive(:id).and_return(12_345)
        exp_hash = { test: "$Canvas.account.id" }
        variable_expander.expand_variables!(exp_hash)
        expect(exp_hash[:test]).to eq 12_345
      end

      it "has substitution for $Canvas.account.name" do
        account.name = "Some Account"
        exp_hash = { test: "$Canvas.account.name" }
        variable_expander.expand_variables!(exp_hash)
        expect(exp_hash[:test]).to eq "Some Account"
      end

      it "has substitution for $Canvas.account.sisSourceId" do
        account.sis_source_id = "abc23"
        exp_hash = { test: "$Canvas.account.sisSourceId" }
        variable_expander.expand_variables!(exp_hash)
        expect(exp_hash[:test]).to eq "abc23"
      end

      it "has substitution for $Canvas.rootAccount.id" do
        allow(root_account).to receive(:id).and_return(54_321)
        exp_hash = { test: "$Canvas.rootAccount.id" }
        variable_expander.expand_variables!(exp_hash)
        expect(exp_hash[:test]).to eq 54_321
      end

      it "has substitution for $Canvas.rootAccount.sisSourceId" do
        root_account.sis_source_id = "cd45"
        exp_hash = { test: "$Canvas.rootAccount.sisSourceId" }
        variable_expander.expand_variables!(exp_hash)
        expect(exp_hash[:test]).to eq "cd45"
      end

      it "has substitution for $Canvas.root_account.id" do
        allow(root_account).to receive(:id).and_return(54_321)
        exp_hash = { test: "$Canvas.root_account.id" }
        variable_expander.expand_variables!(exp_hash)
        expect(exp_hash[:test]).to eq 54_321
      end

      it "has substitution for $Canvas.root_account.uuid" do
        allow(root_account).to receive(:uuid).and_return("123-123-123-123")
        exp_hash = { test: "$vnd.Canvas.root_account.uuid" }
        variable_expander.expand_variables!(exp_hash)
        expect(exp_hash[:test]).to eq "123-123-123-123"
      end

      it "has substitution for $Canvas.root_account.sisSourceId" do
        root_account.sis_source_id = "cd45"
        exp_hash = { test: "$Canvas.root_account.sisSourceId" }
        variable_expander.expand_variables!(exp_hash)
        expect(exp_hash[:test]).to eq "cd45"
      end

      it "has substitution for $Canvas.root_account.global_id" do
        allow(root_account).to receive(:global_id).and_return(10_054_321)
        exp_hash = { test: "$Canvas.root_account.global_id" }
        variable_expander.expand_variables!(exp_hash)
        expect(exp_hash[:test]).to eq 10_054_321
      end

      it "has substitution for $Canvas.shard.id" do
        exp_hash = { test: "$Canvas.shard.id" }
        variable_expander.expand_variables!(exp_hash)
        expect(exp_hash[:test]).to eq Shard.current.id
      end

      it "has substitution for $com.instructure.Course.accept_canvas_resource_types" do
        exp_hash = { test: "$com.instructure.Course.accept_canvas_resource_types" }
        variable_expander.expand_variables!(exp_hash)
        expect(exp_hash[:test]).to eq "page,module"
      end

      it "has substitution for $com.instructure.Course.canvas_resource_type" do
        exp_hash = { test: "$com.instructure.Course.canvas_resource_type" }
        variable_expander.expand_variables!(exp_hash)
        expect(exp_hash[:test]).to eq "page"
      end

      it "has substitution for $com.instructure.Course.allow_canvas_resource_selection" do
        exp_hash = { test: "$com.instructure.Course.allow_canvas_resource_selection" }
        variable_expander.expand_variables!(exp_hash)
        expect(exp_hash[:test]).to eq "true"
      end

      it "has substitution for $com.instructure.Course.available_canvas_resources" do
        exp_hash = { test: "$com.instructure.Course.available_canvas_resources" }
        variable_expander.expand_variables!(exp_hash)
        expect(JSON.parse(exp_hash[:test])).to eq [{ "id" => "1", "name" => "item 1" }, { "id" => "2", "name" => "item 2" }]
      end

      context "modules resources expansion" do
        let(:available_canvas_resources) { [{ "course_id" => course.id, "type" => "module" }] }

        it "has special substitution to get all course modules for $com.instructure.Course.available_canvas_resources" do
          course.save!
          m1 = course.context_modules.create!(name: "mod1")
          m2 = course.context_modules.create!(name: "mod2")
          exp_hash = { test: "$com.instructure.Course.available_canvas_resources" }
          variable_expander.expand_variables!(exp_hash)
          expect(JSON.parse(exp_hash[:test])).to eq [{ "id" => m1.id, "name" => m1.name }, { "id" => m2.id, "name" => m2.name }]
        end
      end

      context "assignment groups resources expansion" do
        let(:available_canvas_resources) { [{ "course_id" => course.id, "type" => "assignment_group" }] }

        it "has special substitution to get all course modules for $com.instructure.Course.available_canvas_resources" do
          course.save!
          m1 = course.assignment_groups.create!(name: "mod1")
          m2 = course.assignment_groups.create!(name: "mod2")
          exp_hash = { test: "$com.instructure.Course.available_canvas_resources" }
          variable_expander.expand_variables!(exp_hash)
          expect(JSON.parse(exp_hash[:test])).to eq [{ "id" => m1.id, "name" => m1.name }, { "id" => m2.id, "name" => m2.name }]
        end
      end

      context "context is a group" do
        let(:variable_expander) { VariableExpander.new(root_account, group, controller, current_user: user, tool:) }

        it "has substitution for $ToolProxyBinding.memberships.url when context is a group" do
          exp_hash = { test: "$ToolProxyBinding.memberships.url" }
          allow(group).to receive(:id).and_return("1")
          allow(controller).to receive(:polymorphic_url).and_return("/api/lti/groups/#{group.id}/membership_service")
          variable_expander.expand_variables!(exp_hash)
          expect(exp_hash[:test]).to eq "/api/lti/groups/1/membership_service"
        end

        it "does not substitute $ToolProxyBinding.memberships.url when the controller is unset" do
          variable_expander.instance_variable_set(:@controller, nil)
          variable_expander.instance_variable_set(:@request, nil)
          exp_hash = { test: "$ToolProxyBinding.memberships.url" }
          variable_expander.expand_variables!(exp_hash)
          expect(exp_hash[:test]).to eq "$ToolProxyBinding.memberships.url"
        end

        it "does not substitute $Context.sourcedId when the context is not a course" do
          exp_hash = { test: "$Context.sourcedId" }
          variable_expander.expand_variables!(exp_hash)
          expect(exp_hash[:test]).to eq "$Context.sourcedId"
        end
      end

      context "when launching from a group assignment" do
        let(:group) { group_category.groups.create!(name: "test", context: assignment_course) }
        let(:group_category) { GroupCategory.create!(name: "test", context: assignment_course) }
        let(:new_assignment) { assignment_model(course: assignment_course) }
        let(:assignment_course) do
          c = course_model(account:)
          c.save!
          c
        end
        let(:variable_expander) do
          VariableExpander.new(
            root_account,
            account,
            controller,
            current_user: user,
            tool:,
            assignment: new_assignment
          )
        end

        before do
          group.update!(users: [user])
          new_assignment.update!(group_category:)
        end

        shared_examples "a safe expansion when assignment is blank" do
          let(:expansion) { raise "override in spec" }
          let(:variable_expander) do
            VariableExpander.new(
              root_account,
              account,
              controller,
              current_user: user,
              tool:
            )
          end

          it "returns the variable if no Assignment is present" do
            exp_hash = { test: expansion }
            variable_expander.expand_variables!(exp_hash)
            expect(exp_hash[:test]).to eq expansion
          end
        end

        shared_examples "a safe expansion when user is blank" do
          let(:expansion) { raise "override in spec" }
          let(:variable_expander) do
            VariableExpander.new(
              root_account,
              account,
              controller,
              current_user: user,
              tool:
            )
          end

          it "returns the variable if no User is present" do
            exp_hash = { test: expansion }
            variable_expander.expand_variables!(exp_hash)
            expect(exp_hash[:test]).to eq expansion
          end
        end

        describe "com.instructure.Group.id" do
          let(:expansion_string) { "$com.instructure.Group.id" }

          it_behaves_like "a safe expansion when assignment is blank" do
            let(:expansion) { expansion_string }
          end

          it_behaves_like "a safe expansion when user is blank" do
            let(:expansion) { expansion_string }
          end

          it "has a substitution for com.instructure.Group.id" do
            exp_hash = { test: expansion_string }
            variable_expander.expand_variables!(exp_hash)
            expect(exp_hash[:test]).to eq group.id
          end
        end

        describe "com.instructure.Group.name" do
          let(:expansion_string) { "$com.instructure.Group.name" }

          it_behaves_like "a safe expansion when assignment is blank" do
            let(:expansion) { expansion_string }
          end

          it_behaves_like "a safe expansion when user is blank" do
            let(:expansion) { expansion_string }
          end

          it "has a substitution for com.instructure.Group.name" do
            exp_hash = { test: expansion_string }
            variable_expander.expand_variables!(exp_hash)
            expect(exp_hash[:test]).to eq group.name
          end
        end
      end

      context "context is a course" do
        let(:variable_expander) { VariableExpander.new(root_account, course, controller, current_user: user, tool:) }

        it "has substitution for $ToolProxyBinding.memberships.url when context is a course" do
          exp_hash = { test: "$ToolProxyBinding.memberships.url" }
          allow(course).to receive(:id).and_return("1")
          allow(controller).to receive(:polymorphic_url).and_return("/api/lti/courses/#{course.id}/membership_service")
          variable_expander.expand_variables!(exp_hash)
          expect(exp_hash[:test]).to eq "/api/lti/courses/1/membership_service"
        end

        it "has substitution for $Canvas.course.id" do
          allow(course).to receive(:id).and_return(123)
          exp_hash = { test: "$Canvas.course.id" }
          variable_expander.expand_variables!(exp_hash)
          expect(exp_hash[:test]).to eq 123
        end

        it "has substitution for $Context.sourcedId" do
          allow(course).to receive(:sis_source_id).and_return("123")
          exp_hash = { test: "$Context.sourcedId" }
          variable_expander.expand_variables!(exp_hash)
          expect(exp_hash[:test]).to eq "123"
        end

        it "has substitution for $Context.id.history" do
          allow(Lti::SubstitutionsHelper).to receive(:new).and_return(substitution_helper)
          allow(substitution_helper).to receive(:recursively_fetch_previous_lti_context_ids).and_return("xyz,abc")
          exp_hash = { test: "$Context.id.history" }
          variable_expander.expand_variables!(exp_hash)
          expect(exp_hash[:test]).to eq "xyz,abc"
        end

        it "has substitution for $vnd.instructure.Course.uuid" do
          allow(course).to receive(:uuid).and_return("Ioe3sJPt0KZp9Pw6xAvcHuLCl0z4TvPKP0iIOLbo")
          exp_hash = { test: "$vnd.instructure.Course.uuid" }
          variable_expander.expand_variables!(exp_hash)
          expect(exp_hash[:test]).to eq "Ioe3sJPt0KZp9Pw6xAvcHuLCl0z4TvPKP0iIOLbo"
        end

        it "has substitution for $Canvas.course.name" do
          allow(course).to receive(:name).and_return("Course 101")
          exp_hash = { test: "$Canvas.course.name" }
          variable_expander.expand_variables!(exp_hash)
          expect(exp_hash[:test]).to eq "Course 101"
        end

        it "has substitution for $Canvas.course.workflowState" do
          course.workflow_state = "available"
          exp_hash = { test: "$Canvas.course.workflowState" }
          variable_expander.expand_variables!(exp_hash)
          expect(exp_hash[:test]).to eq "available"
        end

        it "has substitution for $Canvas.course.hideDistributionGraphs" do
          course.hide_distribution_graphs = true
          exp_hash = { test: "$Canvas.course.hideDistributionGraphs" }
          variable_expander.expand_variables!(exp_hash)
          expect(exp_hash[:test]).to be true
        end

        it "has substitution for $Canvas.course.gradePassbackSetting" do
          course.grade_passback_setting = "nightly sync"
          exp_hash = { test: "$Canvas.course.gradePassbackSetting" }
          variable_expander.expand_variables!(exp_hash)
          expect(exp_hash[:test]).to eq "nightly sync"
        end

        it "has substitution for $CourseSection.sourcedId" do
          course.sis_source_id = "course1"
          exp_hash = { test: "$CourseSection.sourcedId" }
          variable_expander.expand_variables!(exp_hash)
          expect(exp_hash[:test]).to eq "course1"
        end

        it "has substitution for $Canvas.course.sisSourceId" do
          course.sis_source_id = "course1"
          exp_hash = { test: "$Canvas.course.sisSourceId" }
          variable_expander.expand_variables!(exp_hash)
          expect(exp_hash[:test]).to eq "course1"
        end

        it "has substitution for $com.instructure.Course.integrationId" do
          course.integration_id = "integration1"
          exp_hash = { test: "$com.instructure.Course.integrationId" }
          variable_expander.expand_variables!(exp_hash)
          expect(exp_hash[:test]).to eq "integration1"
        end

        it "has substitution for $Canvas.enrollment.enrollmentState" do
          allow(Lti::SubstitutionsHelper).to receive(:new).and_return(substitution_helper)
          allow(substitution_helper).to receive(:enrollment_state).and_return("active")
          exp_hash = { test: "$Canvas.enrollment.enrollmentState" }
          variable_expander.expand_variables!(exp_hash)
          expect(exp_hash[:test]).to eq "active"
        end

        it "has substitution for $Canvas.membership.roles" do
          allow(Lti::SubstitutionsHelper).to receive(:new).and_return(substitution_helper)
          allow(substitution_helper).to receive(:current_canvas_roles).and_return("teacher,student")
          exp_hash = { test: "$Canvas.membership.roles" }
          variable_expander.expand_variables!(exp_hash)
          expect(exp_hash[:test]).to eq "teacher,student"
        end

        it "has substitution for $com.Instructure.membership.roles" do
          allow(Lti::SubstitutionsHelper).to receive(:new).and_return(substitution_helper)
          allow(substitution_helper).to receive(:current_canvas_roles_lis_v2).with("lis2").and_return(
            "http://purl.imsglobal.org/vocab/lis/v2/institution/person#Student"
          )
          exp_hash = { test: "$com.Instructure.membership.roles" }
          variable_expander.expand_variables!(exp_hash)
          expect(exp_hash[:test]).to eq "http://purl.imsglobal.org/vocab/lis/v2/institution/person#Student"
        end

        it "has substitution for foo" do
          allow(tool).to receive(:use_1_3?).and_return(true)
          allow(Lti::SubstitutionsHelper).to receive(:new).and_return(substitution_helper)
          allow(substitution_helper).to receive(:current_canvas_roles_lis_v2).with("lti1_3").and_return(
            "http://purl.imsglobal.org/vocab/lis/v2/institution/person#Student"
          )
          exp_hash = { test: "$com.Instructure.membership.roles" }
          variable_expander.expand_variables!(exp_hash)
          expect(exp_hash[:test]).to eq "http://purl.imsglobal.org/vocab/lis/v2/institution/person#Student"
        end

        it "has substitution for $Canvas.membership.concludedRoles" do
          allow(Lti::SubstitutionsHelper).to receive(:new).and_return(substitution_helper)
          allow(substitution_helper).to receive(:concluded_lis_roles).and_return("learner")
          exp_hash = { test: "$Canvas.membership.concludedRoles" }
          variable_expander.expand_variables!(exp_hash)
          expect(exp_hash[:test]).to eq "learner"
        end

        it "has substitution for $Canvas.course.previousContextIds" do
          allow(Lti::SubstitutionsHelper).to receive(:new).and_return(substitution_helper)
          allow(substitution_helper).to receive(:previous_lti_context_ids).and_return("abc,xyz")
          exp_hash = { test: "$Canvas.course.previousContextIds" }
          variable_expander.expand_variables!(exp_hash)
          expect(exp_hash[:test]).to eq "abc,xyz"
        end

        it "has substitution for $Canvas.course.previousContextIds.recursive" do
          allow(Lti::SubstitutionsHelper).to receive(:new).and_return(substitution_helper)
          allow(substitution_helper).to receive(:recursively_fetch_previous_lti_context_ids).and_return("abc,xyz")
          exp_hash = { test: "$Canvas.course.previousContextIds.recursive" }
          variable_expander.expand_variables!(exp_hash)
          expect(exp_hash[:test]).to eq "abc,xyz"
        end

        it "has substitution for $Canvas.course.previousCourseIds" do
          allow(Lti::SubstitutionsHelper).to receive(:new).and_return(substitution_helper)
          allow(substitution_helper).to receive(:previous_course_ids).and_return("1,2")
          exp_hash = { test: "$Canvas.course.previousCourseIds" }
          variable_expander.expand_variables!(exp_hash)
          expect(exp_hash[:test]).to eq "1,2"
        end

        it "has a substitution for com.instructure.contextLabel" do
          exp_hash = { test: "$com.instructure.contextLabel" }
          variable_expander.expand_variables!(exp_hash)
          expect(exp_hash[:test]).to eq course.course_code
        end

        context "when the course has multiple sections" do
          # User.new leads to empty/null columns, which causes yet more AR
          # complaints. The user_factory takes care of this.
          let(:user) { user_factory }

          before do
            # AR complains if you don't save the course to the database first.
            course.save!
            enrolled_section = add_section("section one", { course: })
            add_section("section two", { course: })
            create_enrollment(course, user, { section: enrolled_section })
          end

          it "has a substitution for com.instructure.User.sectionNames" do
            exp_hash = { test: "$com.instructure.User.sectionNames" }
            variable_expander.expand_variables!(exp_hash)
            expect(JSON.parse(exp_hash[:test])).to match_array ["section one"]
          end

          it "works with a user enrolled in both sections" do
            create_enrollment(course, user, { section: course.course_sections.find_by(name: "section two") })
            exp_hash = { test: "$com.instructure.User.sectionNames" }
            variable_expander.expand_variables!(exp_hash)
            expect(JSON.parse(exp_hash[:test])).to match_array ["section one", "section two"]
          end
        end

        context "when the course has groups" do
          let(:course_with_groups) do
            course = variable_expander.context
            course.save!
            course
          end

          let!(:group_one) { course_with_groups.groups.create!(name: "Group One") }
          let!(:group_two) { course_with_groups.groups.create!(name: "Group Two") }

          describe "$com.instructure.Course.groupIds" do
            it "has substitution" do
              exp_hash = { test: "$com.instructure.Course.groupIds" }
              variable_expander.expand_variables!(exp_hash)
              expected_ids = [group_one, group_two].map { |g| g.id.to_s }
              expect(exp_hash[:test].split(",")).to match_array expected_ids
            end

            it "does not include groups outside of the course" do
              second_course = variable_expander.context.dup
              second_course.update!(sis_source_id: SecureRandom.uuid)
              second_course.groups.create!(name: "Group Three")
              exp_hash = { test: "$com.instructure.Course.groupIds" }
              variable_expander.expand_variables!(exp_hash)
              expected_ids = [group_two, group_one].map { |g| g.id.to_s }
              expect(exp_hash[:test].split(",")).to match_array expected_ids
            end

            it "only includes active group ids" do
              group_one.update!(workflow_state: "deleted")
              exp_hash = { test: "$com.instructure.Course.groupIds" }
              variable_expander.expand_variables!(exp_hash)
              expect(exp_hash[:test]).to eq group_two.id.to_s
            end

            it "guards against the course being nil" do
              no_course_expander = VariableExpander.new(root_account, nil, controller, current_user: user)
              exp_hash = { test: "$com.instructure.Course.groupIds" }
              expect do
                no_course_expander.expand_variables!(exp_hash)
              end.not_to raise_exception
            end
          end
        end

        describe "$com.instructure.RCS.app_host" do
          subject do
            exp_hash = { test: "$com.instructure.RCS.app_host" }
            variable_expander.expand_variables!(exp_hash)
            exp_hash[:test]
          end

          let(:app_host) { "rich-content-iad.inscloudgate.net" }

          context "when the RCS in configured" do
            before do
              allow(DynamicSettings).to receive(:find)
                .with(any_args)
                .and_call_original

              allow(DynamicSettings).to receive(:find)
                .with("rich-content-service", default_ttl: 5.minutes)
                .and_return(DynamicSettings::FallbackProxy.new({ "app-host" => app_host }))
            end

            it { is_expected.to eq app_host }
          end
        end

        describe "$com.instructure.RCS.service_jwt" do
          subject do
            allow(controller).to receive(:rce_js_env_base).with(any_args).and_return(JWT: "service-jwt")
            exp_hash = { test: "$com.instructure.RCS.service_jwt" }
            variable_expander.expand_variables!(exp_hash)
            exp_hash[:test]
          end

          context "when tool is an internal service" do
            before do
              allow(tool).to receive(:internal_service?).with(any_args).and_return(true)
            end

            it { is_expected.to eq("service-jwt") }

            context "when controller is not set" do
              let(:variable_expander) { VariableExpander.new(root_account, course, nil, tool:) }

              it { is_expected.to eq("") }
            end
          end

          context "when tool is NOT an internal service" do
            before { allow(tool).to receive(:internal_service?).with(any_args).and_return(false) }

            it { is_expected.to eq("$com.instructure.RCS.service_jwt") }
          end
        end

        describe "$com.instructure.User.observees" do
          subject do
            exp_hash = { test: "$com.instructure.User.observees" }
            variable_expander.expand_variables!(exp_hash)
            exp_hash[:test]
          end

          let(:context) do
            c = variable_expander.context
            c.save!
            c
          end
          let(:student) { user_factory }
          let(:observer) { user_factory }

          before do
            context.enroll_student(student)
            variable_expander.current_user = observer
          end

          context "when the current user is observing users in the context" do
            before do
              observer_enrollment = context.enroll_user(observer, "ObserverEnrollment")
              observer_enrollment.update!(associated_user_id: student.id)
            end

            it "produces a comma-separated string of user UUIDs" do
              expect(subject.split(",")).to match_array [
                Lti::Asset.opaque_identifier_for(student)
              ]
            end

            context "the tool in use is a LTI 1.3 tool" do
              before do
                allow(tool).to receive(:use_1_3?).and_return(true)
              end

              it "returns the users' lti id instead of lti 1.1 user_id" do
                expect(subject.split(",")).to match_array [
                  student.lti_id
                ]
              end
            end
          end

          context "when the current user is not observing users in the context" do
            it { is_expected.to eq "" }
          end
        end
      end

      describe "$com.instructure.Observee.sisIds" do
        subject do
          exp_hash = { observee_sis_ids: "$com.instructure.Observee.sisIds" }
          variable_expander.expand_variables!(exp_hash)
          exp_hash[:observee_sis_ids]
        end

        let(:student_a) { user_factory }
        let(:student_b) { user_factory }
        let(:student_c) { user_factory }
        let(:observer) { user_factory }
        let(:variable_expander) { VariableExpander.new(root_account, course, controller, current_user: observer, tool:) }
        let(:context) do
          c = variable_expander.context
          c.save!
          c
        end

        before do
          managed_pseudonym(student_a, account: root_account, sis_user_id: "SIS_A")
          managed_pseudonym(student_b, account: root_account, sis_user_id: "SIS_B")

          context.enroll_student(student_a)
          context.enroll_student(student_b)
          context.enroll_student(student_c)

          variable_expander.current_user = observer
        end

        context "when the current user is observing students in the course context" do
          before do
            student_a_enrollment = context.enroll_user(observer, "ObserverEnrollment")
            student_a_enrollment.update!(associated_user_id: student_a.id)

            student_b_enrollment = context.enroll_user(observer, "ObserverEnrollment")
            student_b_enrollment.update!(associated_user_id: student_b.id)

            student_c_enrollment = context.enroll_user(observer, "ObserverEnrollment")
            student_c_enrollment.update!(associated_user_id: student_c.id)
          end

          it "return an array of all student that has a SIS IDs" do
            id_set = subject.split(",").to_set
            expect(Set["SIS_A", "SIS_B"]).to eq(id_set)
          end
        end

        context "when the current user is not observing students in the course context" do
          it "return a empty array of student SIS IDs" do
            expect(subject).to be_empty
          end
        end
      end

      context "context is a course and there is a user" do
        let(:variable_expander) { VariableExpander.new(root_account, course, controller, current_user: user, tool:) }
        let(:user) { user_factory }

        it "has substitution for com.instructure.User.sectionNames" do
          course.save!
          first_section = add_section("Section 1, M-T", { course: })
          second_section = add_section("Section 2, W-Th", { course: })
          create_enrollment(course, user, { section: first_section })
          create_enrollment(course, user, { section: second_section })
          exp_hash = { test: "$com.instructure.User.sectionNames" }
          variable_expander.expand_variables!(exp_hash)
          expect(JSON.parse(exp_hash[:test])).to match_array ["Section 1, M-T", "Section 2, W-Th"]
        end

        it "has substitution for $Canvas.xapi.url" do
          allow(Lti::XapiService).to receive(:create_token).and_return("abcd")
          allow(controller).to receive(:lti_xapi_url).and_return("/xapi/abcd")
          exp_hash = { test: "$Canvas.xapi.url" }
          variable_expander.expand_variables!(exp_hash)
          expect(exp_hash[:test]).to eq "/xapi/abcd"
        end

        it "has substitution for $Canvas.course.sectionIds" do
          allow(Lti::SubstitutionsHelper).to receive(:new).and_return(substitution_helper)
          allow(substitution_helper).to receive(:section_ids).and_return("5,6")
          exp_hash = { test: "$Canvas.course.sectionIds" }
          variable_expander.expand_variables!(exp_hash)
          expect(exp_hash[:test]).to eq "5,6"
        end

        it "has substitution for $Canvas.course.sectionRestricted" do
          allow(Lti::SubstitutionsHelper).to receive(:new).and_return(substitution_helper)
          allow(substitution_helper).to receive(:section_restricted).and_return(true)
          exp_hash = { test: "$Canvas.course.sectionRestricted" }
          variable_expander.expand_variables!(exp_hash)
          expect(exp_hash[:test]).to be true
        end

        it "has substitution for $Canvas.course.sectionSisSourceIds" do
          allow(Lti::SubstitutionsHelper).to receive(:new).and_return(substitution_helper)
          allow(substitution_helper).to receive(:section_sis_ids).and_return("5a,6b")
          exp_hash = { test: "$Canvas.course.sectionSisSourceIds" }
          variable_expander.expand_variables!(exp_hash)
          expect(exp_hash[:test]).to eq "5a,6b"
        end

        it "has substitution for $Canvas.course.startAt" do
          course.start_at = "2015-04-21 17:01:36"
          course.save!
          exp_hash = { test: "$Canvas.course.startAt" }
          variable_expander.expand_variables!(exp_hash)
          expect(exp_hash[:test]).to eq "2015-04-21 17:01:36"
        end

        it "has a functioning guard for $Canvas.term.startAt when term.start_at is not set" do
          term = course.enrollment_term
          exp_hash = { test: "$Canvas.term.startAt" }
          variable_expander.expand_variables!(exp_hash)

          unless term&.start_at
            expect(exp_hash[:test]).to eq "$Canvas.term.startAt"
          end
        end

        it "has substitution for $Canvas.term.startAt when term.start_at is set" do
          course.enrollment_term ||= EnrollmentTerm.new
          term = course.enrollment_term

          term.start_at = "2015-05-21 17:01:36"
          term.save
          exp_hash = { test: "$Canvas.term.startAt" }
          variable_expander.expand_variables!(exp_hash)
          expect(exp_hash[:test]).to eq "2015-05-21 17:01:36"
        end

        it "has substitution for $Canvas.course.endAt" do
          course.conclude_at = "2019-04-21 17:01:36"
          course.save!
          exp_hash = { test: "$Canvas.course.endAt" }
          variable_expander.expand_variables!(exp_hash)
          expect(exp_hash[:test]).to eq "2019-04-21 17:01:36"
        end

        it "has a functioning guard for $Canvas.term.name when term.name is not set" do
          term = course.enrollment_term
          exp_hash = { test: "$Canvas.term.name" }
          variable_expander.expand_variables!(exp_hash)

          unless term&.name
            expect(exp_hash[:test]).to eq "$Canvas.term.name"
          end
        end

        it "has substitution for $Canvas.term.name when term.name is set" do
          course.enrollment_term ||= EnrollmentTerm.new
          term = course.enrollment_term

          term.name = "W1 2017"
          term.save
          exp_hash = { test: "$Canvas.term.name" }
          variable_expander.expand_variables!(exp_hash)
          expect(exp_hash[:test]).to eq "W1 2017"
        end

        it "has substitution for $Canvas.externalTool.global_id" do
          course.save!
          tool = course.context_external_tools.create!(domain: "example.com", consumer_key: "12345", shared_secret: "secret", privacy_level: "anonymous", name: "tool")
          expander = VariableExpander.new(root_account, course, controller, current_user: user, tool:)
          exp_hash = { test: "$Canvas.externalTool.global_id" }
          expander.expand_variables!(exp_hash)
          expect(exp_hash[:test]).to eq tool.global_id
        end

        it "does not substitute $Canvas.externalTool.global_id when the controller is unset" do
          variable_expander.instance_variable_set(:@controller, nil)
          variable_expander.instance_variable_set(:@request, nil)
          exp_hash = { test: "$Canvas.externalTool.global_id" }
          variable_expander.expand_variables!(exp_hash)
          expect(exp_hash[:test]).to eq "$Canvas.externalTool.global_id"
        end

        it "has substitution for $Canvas.externalTool.url" do
          course.save!
          tool = course.context_external_tools.create!(domain: "example.com", consumer_key: "12345", shared_secret: "secret", privacy_level: "anonymous", name: "tool")
          expect(controller).to receive(:named_context_url).with(course,
                                                                 :api_v1_context_external_tools_update_url,
                                                                 tool.id,
                                                                 include_host: true).and_return("url")
          expander = VariableExpander.new(root_account, course, controller, current_user: user, tool:)
          exp_hash = { test: "$Canvas.externalTool.url" }
          expander.expand_variables!(exp_hash)
          expect(exp_hash[:test]).to eq "url"
        end

        it "does not substitute $Canvas.externalTool.url when the controller is unset" do
          variable_expander.instance_variable_set(:@controller, nil)
          variable_expander.instance_variable_set(:@request, nil)
          exp_hash = { test: "$Canvas.externalTool.url" }
          variable_expander.expand_variables!(exp_hash)
          expect(exp_hash[:test]).to eq "$Canvas.externalTool.url"
        end

        it "returns the opaque identifiers for the active groups the user is a part of" do
          course.save!
          user.save!

          g1 = course.groups.new
          g2 = course.groups.new

          user.groups << g1
          user.groups << g2

          g1.save!
          g2.save!

          exp_hash = { test: "$Canvas.group.contextIds" }
          variable_expander.expand_variables!(exp_hash)

          g1.reload
          g2.reload

          ids = exp_hash[:test].split(",")
          expect(ids.size).to eq 2
          expect(ids.include?(g1.lti_context_id)).to be true
          expect(ids.include?(g2.lti_context_id)).to be true
        end
      end

      context "has substitutions for ResourceLink variables" do
        let(:course) { course_factory }

        let(:developer_key) { DeveloperKey.create! }

        let(:tool) do
          ContextExternalTool.create!(
            context: course,
            tool_id: 1234,
            name: "test tool",
            consumer_key: "key",
            shared_secret: "secret",
            url: "https://www.tool.com/launch",
            developer_key:,
            lti_version: "1.3"
          )
        end

        let(:right_now) { Time.zone.now }

        context "when the assignment has external_tool as a submission_type" do
          let(:resource_link_uuid) do
            SecureRandom.uuid
          end
          let(:assignment) do
            opts = {
              course:,
              external_tool_tag_attributes: {
                url: tool.url,
                content_type: "ContextExternalTool",
                content_id: tool.id
              },
              title: "Activity XYZ",
              description: "This is a super fun activity",
              submission_types: "external_tool",
              points_possible: 8.5,
              workflow_state: "published",
              unlock_at: right_now,
              due_at: right_now,
              lock_at: right_now
            }
            assignment = assignment_model opts

            line_item = assignment.line_items.first
            line_item.resource_link = Lti::ResourceLink.new(
              resource_link_uuid:,
              context_external_tool_id: tool.id,
              workflow_state: "active",
              root_account_id: course.root_account.id,
              context_id: course.id,
              context_type: "Course",
              custom: {},
              lookup_uuid: SecureRandom.uuid
            )
            line_item.update!(
              {
                resource_id: "abc",
                tag: "def"
              }
            )

            assignment
          end

          let(:variable_expander) do
            VariableExpander.new(
              root_account,
              course,
              controller,
              assignment:
            )
          end

          context "when the resource_link_uuid_in_custom_substitution feature flag is on" do
            before :once do
              Account.site_admin.enable_feature!(:resource_link_uuid_in_custom_substitution)
            end

            it "substitutes the resource_link_uuid for $ResourceLink.id" do
              exp_hash = { test: "$ResourceLink.id" }
              variable_expander.expand_variables!(exp_hash)
              expect(exp_hash[:test]).to eq resource_link_uuid
            end
          end

          it "has substitution for $ResourceLink.id" do
            exp_hash = { test: "$ResourceLink.id" }
            variable_expander.expand_variables!(exp_hash)
            expect(exp_hash[:test]).to eq "abc"
          end

          it "has substitution for $ResourceLink.description" do
            exp_hash = { test: "$ResourceLink.description" }
            variable_expander.expand_variables!(exp_hash)
            expect(exp_hash[:test]).to eq "This is a super fun activity"
          end

          it "has substitution for $ResourceLink.title" do
            exp_hash = { test: "$ResourceLink.title" }
            variable_expander.expand_variables!(exp_hash)
            expect(exp_hash[:test]).to eq "Activity XYZ"
          end

          it "has substitution for $ResourceLink.available.startDateTime" do
            exp_hash = { test: "$ResourceLink.available.startDateTime" }
            variable_expander.expand_variables!(exp_hash)
            expect(exp_hash[:test]).to eq right_now.iso8601(3)
          end

          it "has substitution for $ResourceLink.available.endDateTime" do
            exp_hash = { test: "$ResourceLink.available.endDateTime" }
            variable_expander.expand_variables!(exp_hash)
            expect(exp_hash[:test]).to eq right_now.iso8601(3)
          end

          it "has substitution for $ResourceLink.submission.endDateTime" do
            exp_hash = { test: "$ResourceLink.submission.endDateTime" }
            variable_expander.expand_variables!(exp_hash)
            expect(exp_hash[:test]).to eq right_now.iso8601(3)
          end
        end

        context "when there is no assignment" do
          let(:assignment) { nil }

          let(:resource_link_uuid) do
            SecureRandom.uuid
          end

          let(:resource_link) do
            Lti::ResourceLink.new(
              resource_link_uuid:,
              context_external_tool_id: tool.id,
              workflow_state: "active",
              root_account_id: course.root_account.id,
              context_id: course.id,
              context_type: "Course",
              custom: {},
              lookup_uuid: SecureRandom.uuid
            )
          end

          let(:content_tag) do
            double("content_tag")
          end

          let(:variable_expander) do
            VariableExpander.new(
              root_account,
              course,
              controller,
<<<<<<< HEAD
              assignment:
=======
              assignment:,
              content_tag:
>>>>>>> aa91a358
            )
          end

          it "has substitution for $ResourceLink.id" do
            allow(content_tag).to receive(:associated_asset).and_return(resource_link)
            exp_hash = { test: "$ResourceLink.id" }
            variable_expander.expand_variables!(exp_hash)
            expect(exp_hash[:test]).to eq resource_link_uuid
          end

          it "has substitution for $ResourceLink.description" do
            exp_hash = { test: "$ResourceLink.description" }
            variable_expander.expand_variables!(exp_hash)
            expect(exp_hash[:test]).to eq "$ResourceLink.description"
          end

          it "has substitution for $ResourceLink.title" do
            exp_hash = { test: "$ResourceLink.title" }
            variable_expander.expand_variables!(exp_hash)
            expect(exp_hash[:test]).to eq "$ResourceLink.title"
          end

          it "has substitution for $ResourceLink.available.startDateTime" do
            exp_hash = { test: "$ResourceLink.available.startDateTime" }
            variable_expander.expand_variables!(exp_hash)
            expect(exp_hash[:test]).to eq "$ResourceLink.available.startDateTime"
          end

          it "has substitution for $ResourceLink.available.endDateTime" do
            exp_hash = { test: "$ResourceLink.available.endDateTime" }
            variable_expander.expand_variables!(exp_hash)
            expect(exp_hash[:test]).to eq "$ResourceLink.available.endDateTime"
          end

          it "has substitution for $ResourceLink.submission.endDateTime" do
            exp_hash = { test: "$ResourceLink.submission.endDateTime" }
            variable_expander.expand_variables!(exp_hash)
            expect(exp_hash[:test]).to eq "$ResourceLink.submission.endDateTime"
          end
        end
      end

      context "context is a course with an assignment" do
        let(:variable_expander) { VariableExpander.new(root_account, course, controller, tool:, collaboration:) }

        it "has substitution for $Canvas.api.collaborationMembers.url" do
          allow(collaboration).to receive(:id).and_return(1)
          allow(controller).to receive(:api_v1_collaboration_members_url).and_return("https://www.example.com/api/v1/collaborations/1/members")
          exp_hash = { test: "$Canvas.api.collaborationMembers.url" }
          variable_expander.expand_variables!(exp_hash)
          expect(exp_hash[:test]).to eq "https://www.example.com/api/v1/collaborations/1/members"
        end
      end

      context "context is a course with an assignment and a user" do
        let(:variable_expander) { VariableExpander.new(root_account, course, controller, current_user: user, tool:, assignment:) }

        it "has substitution for $Canvas.assignment.id" do
          allow(assignment).to receive(:id).and_return(2015)
          exp_hash = { test: "$Canvas.assignment.id" }
          variable_expander.expand_variables!(exp_hash)
          expect(exp_hash[:test]).to eq 2015
        end

        it "has substitution for $Canvas.assignment.description" do
          allow(assignment).to receive(:description).and_return("desc")
          exp_hash = { test: "$Canvas.assignment.description" }
          variable_expander.expand_variables!(exp_hash)
          expect(exp_hash[:test]).to eq "desc"
        end

        it "has substitution for $Canvas.assignment.description longer than 1000 chracters" do
          str = SecureRandom.urlsafe_base64(1000)
          allow(assignment).to receive(:description).and_return(str)
          exp_hash = { test: "$Canvas.assignment.description" }
          variable_expander.expand_variables!(exp_hash)
          expect(exp_hash[:test]).to eq str[0..984] + "... (truncated)"
        end

        it "has substitution for $Canvas.assignment.title" do
          assignment.title = "Buy as many ducks as you can"
          exp_hash = { test: "$Canvas.assignment.title" }
          variable_expander.expand_variables!(exp_hash)
          expect(exp_hash[:test]).to eq "Buy as many ducks as you can"
        end

        describe "$Canvas.assignment.pointsPossible" do
          it "has substitution for $Canvas.assignment.pointsPossible" do
            allow(assignment).to receive(:points_possible).and_return(10.0)
            exp_hash = { test: "$Canvas.assignment.pointsPossible" }
            variable_expander.expand_variables!(exp_hash)
            expect(exp_hash[:test]).to eq 10
          end

          it "does not round if not whole" do
            allow(assignment).to receive(:points_possible).and_return(9.5)
            exp_hash = { test: "$Canvas.assignment.pointsPossible" }
            variable_expander.expand_variables!(exp_hash)
            expect(exp_hash[:test].to_s).to eq "9.5"
          end

          it "rounds if whole" do
            allow(assignment).to receive(:points_possible).and_return(9.0)
            exp_hash = { test: "$Canvas.assignment.pointsPossible" }
            variable_expander.expand_variables!(exp_hash)
            expect(exp_hash[:test].to_s).to eq "9"
          end
        end

        it "has substitution for $Canvas.assignment.unlockAt" do
          allow(assignment).to receive(:unlock_at).and_return(right_now.to_s)
          exp_hash = { test: "$Canvas.assignment.unlockAt" }
          variable_expander.expand_variables!(exp_hash)
          expect(exp_hash[:test]).to eq right_now.to_s
        end

        it "has substitution for $Canvas.assignment.lockAt" do
          allow(assignment).to receive(:lock_at).and_return(right_now.to_s)
          exp_hash = { test: "$Canvas.assignment.lockAt" }
          variable_expander.expand_variables!(exp_hash)
          expect(exp_hash[:test]).to eq right_now.to_s
        end

        it "has substitution for $Canvas.assignment.dueAt" do
          allow(assignment).to receive(:due_at).and_return(right_now.to_s)
          exp_hash = { test: "$Canvas.assignment.dueAt" }
          variable_expander.expand_variables!(exp_hash)
          expect(exp_hash[:test]).to eq right_now.to_s
        end

        it "has substitution for $Canvas.assignment.published" do
          allow(assignment).to receive(:workflow_state).and_return("published")
          exp_hash = { test: "$Canvas.assignment.published" }
          variable_expander.expand_variables!(exp_hash)
          expect(exp_hash[:test]).to be true
        end

        describe "$Canvas.assignment.lockdownEnabled" do
          it "returns true when lockdown is enabled" do
            allow(assignment).to receive(:settings).and_return({
                                                                 "lockdown_browser" => {
                                                                   "require_lockdown_browser" => true
                                                                 }
                                                               })
            exp_hash = { test: "$Canvas.assignment.lockdownEnabled" }
            variable_expander.expand_variables!(exp_hash)
            expect(exp_hash[:test]).to be true
          end

          it "returns false when lockdown is disabled" do
            allow(assignment).to receive(:settings).and_return({
                                                                 "lockdown_browser" => {
                                                                   "require_lockdown_browser" => false
                                                                 }
                                                               })
            exp_hash = { test: "$Canvas.assignment.lockdownEnabled" }
            variable_expander.expand_variables!(exp_hash)
            expect(exp_hash[:test]).to be false
          end

          it "returns false as default" do
            allow(assignment).to receive(:settings).and_return({})
            exp_hash = { test: "$Canvas.assignment.lockdownEnabled" }
            variable_expander.expand_variables!(exp_hash)
            expect(exp_hash[:test]).to be false
          end
        end

        it "has substitution for $Canvas.assignment.allowedAttempts" do
          assignment.allowed_attempts = 5
          exp_hash = { allowed_attempts: "$Canvas.assignment.allowedAttempts" }
          variable_expander.expand_variables!(exp_hash)
          expect(exp_hash[:allowed_attempts]).to eq 5
        end

        describe "$Canvas.assignment.submission.studentAttempts" do
          before do
            user.save
            course.save
            assignment.context = course
            assignment.save
            submission = submission_model(user:, assignment:)
            submission.attempt = 2
            submission.save
          end

          it "does not have a substitution when the user is not a student" do
            allow(course).to receive(:user_is_student?).and_return(false)
            exp_hash = { attempts: "$Canvas.assignment.submission.studentAttempts" }
            variable_expander.expand_variables!(exp_hash)
            expect(exp_hash[:attempts]).to eq "$Canvas.assignment.submission.studentAttempts"
          end

          it "has substitution when the user is a student" do
            allow(course).to receive(:user_is_student?).and_return(true)
            exp_hash = { attempts: "$Canvas.assignment.submission.studentAttempts" }
            variable_expander.expand_variables!(exp_hash)
            expect(exp_hash[:attempts]).to eq 2
          end
        end

        context "iso8601" do
          it "has substitution for $Canvas.assignment.unlockAt.iso8601" do
            allow(assignment).to receive(:unlock_at).and_return(right_now)
            exp_hash = { test: "$Canvas.assignment.unlockAt.iso8601" }
            variable_expander.expand_variables!(exp_hash)
            expect(exp_hash[:test]).to eq right_now.utc.iso8601
          end

          it "has substitution for $Canvas.assignment.lockAt.iso8601" do
            allow(assignment).to receive(:lock_at).and_return(right_now)
            exp_hash = { test: "$Canvas.assignment.lockAt.iso8601" }
            variable_expander.expand_variables!(exp_hash)
            expect(exp_hash[:test]).to eq right_now.utc.iso8601
          end

          it "has substitution for $Canvas.assignment.dueAt.iso8601" do
            allow(assignment).to receive(:due_at).and_return(right_now)
            exp_hash = { test: "$Canvas.assignment.dueAt.iso8601" }
            variable_expander.expand_variables!(exp_hash)
            expect(exp_hash[:test]).to eq right_now.utc.iso8601
          end

          it "has substitution for $Canvas.assignment.allDueAts.iso8601" do
            allow(variable_expander).to receive(:unique_submission_dates).and_return([right_now, nil])
            exp_hash = { test: "$Canvas.assignment.allDueAts.iso8601" }
            variable_expander.expand_variables!(exp_hash)
            expect(exp_hash[:test]).to eq right_now.utc.iso8601 + ","
          end

          it "handles a nil unlock_at" do
            allow(assignment).to receive(:unlock_at).and_return(nil)
            exp_hash = { test: "$Canvas.assignment.unlockAt.iso8601" }
            variable_expander.expand_variables!(exp_hash)
            expect(exp_hash[:test]).to eq "$Canvas.assignment.unlockAt.iso8601"
          end

          it "handles a nil lock_at" do
            allow(assignment).to receive(:lock_at).and_return(nil)
            exp_hash = { test: "$Canvas.assignment.lockAt.iso8601" }
            variable_expander.expand_variables!(exp_hash)
            expect(exp_hash[:test]).to eq "$Canvas.assignment.lockAt.iso8601"
          end

          it "handles a nil due_at" do
            allow(assignment).to receive(:lock_at).and_return(nil)
            exp_hash = { test: "$Canvas.assignment.dueAt.iso8601" }
            variable_expander.expand_variables!(exp_hash)
            expect(exp_hash[:test]).to eq "$Canvas.assignment.dueAt.iso8601"
          end
        end
      end

      context "user is not logged in" do
        let(:user) { nil }

        it "has substitution for $vnd.Canvas.Person.email.sis when user is not logged in" do
          exp_hash = { test: "$vnd.Canvas.Person.email.sis" }
          variable_expander.expand_variables!(exp_hash)
          expect(exp_hash[:test]).to eq "$vnd.Canvas.Person.email.sis"
        end
      end

      context "user is logged in" do
        it "has substitution for $Person.name.full" do
          user.name = "Uncle Jake"
          exp_hash = { test: "$Person.name.full" }
          variable_expander.expand_variables!(exp_hash)
          expect(exp_hash[:test]).to eq "Uncle Jake"
        end

        it "has substitution for $Person.name.display" do
          user.name = "Uncle Jake"
          user.short_name = "Unc J"
          exp_hash = { test: "$Person.name.display" }
          variable_expander.expand_variables!(exp_hash)
          expect(exp_hash[:test]).to eq "Unc J"
        end

        it "has substitution for $Person.name.family" do
          user.name = "Uncle Jake"
          exp_hash = { test: "$Person.name.family" }
          variable_expander.expand_variables!(exp_hash)
          expect(exp_hash[:test]).to eq "Jake"
        end

        it "has substitution for $Person.name.given" do
          user.name = "Uncle Jake"
          exp_hash = { test: "$Person.name.given" }
          variable_expander.expand_variables!(exp_hash)
          expect(exp_hash[:test]).to eq "Uncle"
        end

        it "has substitution for $com.instructure.Person.name_sortable" do
          user.sortable_name = "Jake, Uncle"
          exp_hash = { test: "$com.instructure.Person.name_sortable" }
          variable_expander.expand_variables!(exp_hash)
          expect(exp_hash[:test]).to eq "Jake, Uncle"
        end

        it "has substitution for $com.instructure.Person.pronouns" do
          user.pronouns = "She/Her"
          exp_hash = { test: "$com.instructure.Person.pronouns" }
          variable_expander.expand_variables!(exp_hash)
          expect(exp_hash[:test]).to eq "She/Her"
        end

        it "has substitution for $Person.email.primary" do
          allow(substitution_helper).to receive(:email).and_return("someone@somewhere")
          allow(SubstitutionsHelper).to receive(:new).and_return(substitution_helper)
          exp_hash = { test: "$Person.email.primary" }
          variable_expander.expand_variables!(exp_hash)
          expect(exp_hash[:test]).to eq "someone@somewhere"
        end

        it "has substitution for $vnd.Canvas.Person.email.sis when user is added via sis" do
          user.save
          user.email = "someone@somewhere"
          cc1 = user.communication_channels.first
          pseudonym1 = cc1.user.pseudonyms.build(unique_id: cc1.path, account: root_account)
          pseudonym1.sis_communication_channel_id = cc1.id
          pseudonym1.communication_channel_id = cc1.id
          pseudonym1.sis_user_id = "some_sis_id"
          pseudonym1.save

          exp_hash = { test: "$vnd.Canvas.Person.email.sis" }
          variable_expander.expand_variables!(exp_hash)
          expect(exp_hash[:test]).to eq "someone@somewhere"
        end

        it "has substitution for $vnd.Canvas.Person.email.sis when user is NOT added via sis" do
          user.save
          user.email = "someone@somewhere"

          exp_hash = { test: "$vnd.Canvas.Person.email.sis" }
          variable_expander.expand_variables!(exp_hash)
          expect(exp_hash[:test]).to eq "$vnd.Canvas.Person.email.sis"
        end

        it "has substitution for $Person.address.timezone" do
          exp_hash = { test: "$Person.address.timezone" }
          variable_expander.expand_variables!(exp_hash)
          expect(exp_hash[:test]).to eq "Etc/UTC"
        end

        it "has substitution for $User.image" do
          allow(user).to receive(:avatar_url).and_return("/my/pic")
          exp_hash = { test: "$User.image" }
          variable_expander.expand_variables!(exp_hash)
          expect(exp_hash[:test]).to eq "/my/pic"
        end

        it "has substitution for $Canvas.user.id" do
          allow(user).to receive(:id).and_return(456)
          exp_hash = { test: "$Canvas.user.id" }
          variable_expander.expand_variables!(exp_hash)
          expect(exp_hash[:test]).to eq 456
        end

        it "has substitution for $vnd.instructure.User.uuid" do
          allow(user).to receive(:uuid).and_return("N2ST123dQ9zyhurykTkBfXFa3Vn1RVyaw9Os6vu3")
          exp_hash = { test: "$vnd.instructure.User.uuid" }
          variable_expander.expand_variables!(exp_hash)
          expect(exp_hash[:test]).to eq "N2ST123dQ9zyhurykTkBfXFa3Vn1RVyaw9Os6vu3"
        end

        it "has substitution for $vnd.instructure.User.uuid and uses Past uuid" do
          allow(user).to receive(:uuid).and_return("N2ST123dQ9zyhurykTkBfXFa3Vn1RVyaw9Os6vu3")
          UserPastLtiId.create!(user:, context: account, user_lti_id: "old_lti_id", user_lti_context_id: "old_lti_id", user_uuid: "old_uuid")

          exp_hash = { test: "$vnd.instructure.User.uuid" }
          variable_expander.expand_variables!(exp_hash)
          expect(exp_hash[:test]).to eq "old_uuid"
        end

        it "has substitution for $vnd.instructure.User.current_uuid" do
          allow(user).to receive(:uuid).and_return("N2ST123dQ9zyhurykTkBfXFa3Vn1RVyaw9Os6vu3")
          exp_hash = { test: "$vnd.instructure.User.current_uuid" }
          variable_expander.expand_variables!(exp_hash)
          expect(exp_hash[:test]).to eq "N2ST123dQ9zyhurykTkBfXFa3Vn1RVyaw9Os6vu3"
        end

        it "has substitution for $Canvas.user.isRootAccountAdmin" do
          allow(user).to receive(:roles).and_return(["root_admin"])
          exp_hash = { test: "$Canvas.user.isRootAccountAdmin" }
          variable_expander.expand_variables!(exp_hash)
          expect(exp_hash[:test]).to be true
        end

        it "has substitution for $Canvas.xuser.allRoles" do
          allow(Lti::SubstitutionsHelper).to receive(:new).and_return(substitution_helper)
          allow(substitution_helper).to receive(:all_roles).and_return("Admin,User")
          exp_hash = { test: "$Canvas.xuser.allRoles" }
          variable_expander.expand_variables!(exp_hash)
          expect(exp_hash[:test]).to eq "Admin,User"
        end

        it "has substitution for $Canvas.user.globalId" do
          allow(user).to receive(:global_id).and_return(456)
          exp_hash = { test: "$Canvas.user.globalId" }
          variable_expander.expand_variables!(exp_hash)
          expect(exp_hash[:test]).to eq 456
        end

        it "has substitution for $Membership.role" do
          allow(substitution_helper).to receive(:all_roles).with("lis2").and_return("Admin,User")
          allow(Lti::SubstitutionsHelper).to receive(:new).and_return(substitution_helper)
          exp_hash = { test: "$Membership.role" }
          variable_expander.expand_variables!(exp_hash)
          expect(exp_hash[:test]).to eq "Admin,User"
        end

        it "has substitution for $Membership.role in LTI 1.3 mode" do
          allow(tool).to receive(:use_1_3?).and_return(true)
          allow(substitution_helper).to receive(:all_roles).with("lti1_3").and_return("Admin,User")
          allow(Lti::SubstitutionsHelper).to receive(:new).and_return(substitution_helper)
          exp_hash = { test: "$Membership.role" }
          variable_expander.expand_variables!(exp_hash)
          expect(exp_hash[:test]).to eq "Admin,User"
        end

        it "has substitution for $User.id" do
          allow(user).to receive(:id).and_return(456)
          exp_hash = { test: "$User.id" }
          variable_expander.expand_variables!(exp_hash)
          expect(exp_hash[:test]).to eq 456
        end

        context "$Canvas.user.prefersHighContrast" do
          it "substitutes as true" do
            allow(user).to receive(:prefers_high_contrast?).and_return(true)
            exp_hash = { test: "$Canvas.user.prefersHighContrast" }
            variable_expander.expand_variables!(exp_hash)
            expect(exp_hash[:test]).to eq "true"
          end

          it "substitutes as false" do
            allow(user).to receive(:prefers_high_contrast?).and_return(false)
            exp_hash = { test: "$Canvas.user.prefersHighContrast" }
            variable_expander.expand_variables!(exp_hash)
            expect(exp_hash[:test]).to eq "false"
          end
        end

        context "pseudonym" do
          let(:pseudonym) { Pseudonym.new }

          before do
            allow(SisPseudonym).to receive(:for).with(user, anything, anything).and_return(pseudonym)
          end

          it "has substitution for $Canvas.user.sisSourceId" do
            pseudonym.sis_user_id = "1a2b3c"
            exp_hash = { test: "$Canvas.user.sisSourceId" }
            variable_expander.expand_variables!(exp_hash)
            expect(exp_hash[:test]).to eq "1a2b3c"
          end

          it "has substitution for $Person.sourcedId" do
            pseudonym.sis_user_id = "1a2b3c"
            exp_hash = { test: "$Person.sourcedId" }
            variable_expander.expand_variables!(exp_hash)
            expect(exp_hash[:test]).to eq "1a2b3c"
          end

          it "has substitution for $Canvas.user.loginId" do
            pseudonym.unique_id = "username"
            exp_hash = { test: "$Canvas.user.loginId" }
            variable_expander.expand_variables!(exp_hash)
            expect(exp_hash[:test]).to eq "username"
          end

          it "has substitution for $User.username" do
            pseudonym.unique_id = "username"
            exp_hash = { test: "$User.username" }
            variable_expander.expand_variables!(exp_hash)
            expect(exp_hash[:test]).to eq "username"
          end

          context "when in the :user_navigation placement" do
            let(:variable_expander_opts) { super().merge({ placement: :user_navigation }) }

            before do
              pseudonym.sis_user_id = "1a2b3c"
            end

            context "when the context is a User" do
              let(:variable_expander_opts) { super().merge({ context: user }) }

              it "has substitution for $Context.sourcedId" do
                exp_hash = { test: "$Context.sourcedId" }
                variable_expander.expand_variables!(exp_hash)
                expect(exp_hash[:test]).to eq "1a2b3c"
              end
            end

            context "when the context is not a User" do
              let(:variable_expander_opts) { super().merge({ context: account }) }

              it "does not have substitution for $Context.sourcedId" do
                exp_hash = { test: "$Context.sourcedId" }
                variable_expander.expand_variables!(exp_hash)
                expect(exp_hash[:test]).to eq "$Context.sourcedId"
              end
            end
          end
        end

        context "attachment" do
          let(:attachment) do
            attachment = attachment_obj_with_context(course)
            attachment.media_object = media_object
            attachment.usage_rights = usage_rights
            attachment
          end
          let(:media_object) do
            mo = MediaObject.new
            mo.media_id = "1234"
            mo.media_type = "video"
            mo.duration = 555
            mo.total_size = 444
            mo.title = "some title"
            mo
          end
          let(:usage_rights) do
            ur = UsageRights.new
            ur.legal_copyright = "legit"
            ur
          end
          let(:variable_expander) { VariableExpander.new(root_account, account, controller, current_user: user, tool:, attachment:) }

          it "has substitution for $Canvas.file.media.id when a media object is present" do
            exp_hash = { test: "$Canvas.file.media.id" }
            variable_expander.expand_variables!(exp_hash)
            expect(exp_hash[:test]).to eq "1234"
          end

          it "has substitution for $Canvas.file.media.id when a media entry is present" do
            exp_hash = { test: "$Canvas.file.media.id" }
            attachment.media_object = nil
            attachment.media_entry_id = "4567"
            variable_expander.expand_variables!(exp_hash)
            expect(exp_hash[:test]).to eq "4567"
          end

          it "has substitution for $Canvas.file.media.type" do
            exp_hash = { test: "$Canvas.file.media.type" }
            variable_expander.expand_variables!(exp_hash)
            expect(exp_hash[:test]).to eq "video"
          end

          it "has substitution for $Canvas.file.media.duration" do
            exp_hash = { test: "$Canvas.file.media.duration" }
            variable_expander.expand_variables!(exp_hash)
            expect(exp_hash[:test]).to eq 555
          end

          it "has substitution for $Canvas.file.media.size" do
            exp_hash = { test: "$Canvas.file.media.size" }
            variable_expander.expand_variables!(exp_hash)
            expect(exp_hash[:test]).to eq 444
          end

          it "has substitution for $Canvas.file.media.title" do
            exp_hash = { test: "$Canvas.file.media.title" }
            variable_expander.expand_variables!(exp_hash)
            expect(exp_hash[:test]).to eq "some title"
          end

          it "uses user_entered_title for $Canvas.file.media.title if present" do
            media_object.user_entered_title = "user title"
            exp_hash = { test: "$Canvas.file.media.title" }
            variable_expander.expand_variables!(exp_hash)
            expect(exp_hash[:test]).to eq "user title"
          end

          it "has substitution for $Canvas.file.usageRights.name" do
            exp_hash = { test: "$Canvas.file.usageRights.name" }
            variable_expander.expand_variables!(exp_hash)
            expect(exp_hash[:test]).to eq "Private (Copyrighted)"
          end

          it "has substitution for $Canvas.file.usageRights.url" do
            exp_hash = { test: "$Canvas.file.usageRights.url" }
            variable_expander.expand_variables!(exp_hash)
            expect(exp_hash[:test]).to eq "http://en.wikipedia.org/wiki/Copyright"
          end

          it "has substitution for $Canvas.file.usageRights.copyright_text" do
            exp_hash = { test: "$Canvas.file.usageRights.copyrightText" }
            variable_expander.expand_variables!(exp_hash)
            expect(exp_hash[:test]).to eq "legit"
          end
        end

        it "has substitution for $Canvas.masqueradingUser.id" do
          masquerading_user = User.new
          allow(masquerading_user).to receive(:id).and_return(7878)
          allow(user).to receive(:id).and_return(42)
          variable_expander.instance_variable_set(:@current_user, masquerading_user)
          exp_hash = { test: "$Canvas.masqueradingUser.id" }
          variable_expander.expand_variables!(exp_hash)
          expect(exp_hash[:test]).to eq 42
        end

        it "does not expand $Canvas.masqueradingUser.id when the controller is unset" do
          variable_expander.instance_variable_set(:@controller, nil)
          variable_expander.instance_variable_set(:@request, nil)
          exp_hash = { test: "$Canvas.masqueradingUser.id" }
          variable_expander.expand_variables!(exp_hash)
          expect(exp_hash[:test]).to eq "$Canvas.masqueradingUser.id"
        end

        it "has substitution for $Canvas.masqueradingUser.userId" do
          masquerading_user = User.new
          allow(masquerading_user).to receive(:id).and_return(7878)
          variable_expander.instance_variable_set(:@current_user, masquerading_user)
          exp_hash = { test: "$Canvas.masqueradingUser.userId" }
          variable_expander.expand_variables!(exp_hash)
          expect(exp_hash[:test]).to eq "6cd2e0d65bd5aef3b5ee56a64bdcd595e447bc8f"
        end

        it "has substitution for Canvas.module.id" do
          content_tag = double("content_tag")
          allow(content_tag).to receive(:context_module_id).and_return("foo")
          variable_expander.instance_variable_set(:@content_tag, content_tag)
          exp_hash = { test: "$Canvas.module.id" }
          variable_expander.expand_variables!(exp_hash)
          expect(exp_hash[:test]).to eq "foo"
        end

        it "has substitution for Canvas.moduleItem.id" do
          content_tag = double("content_tag")
          allow(content_tag).to receive(:id).and_return(7878)
          variable_expander.instance_variable_set(:@content_tag, content_tag)
          exp_hash = { test: "$Canvas.moduleItem.id" }
          variable_expander.expand_variables!(exp_hash)
          expect(exp_hash[:test]).to eq 7878
        end

        it "has substitution for ToolConsumerProfile.url" do
          expander = VariableExpander.new(root_account, account, controller, current_user: user, tool: ToolProxy.new)
          exp_hash = { test: "$ToolConsumerProfile.url" }
          expander.expand_variables!(exp_hash)
          expect(exp_hash[:test]).to eq "url"
        end
      end

      it "has substitution for $Canvas.membership.permissions" do
        course_with_student(active_all: true)
        exp_hash = { test: "$Canvas.membership.permissions<moderate_forum,read_forum,create_forum>" }
        expander = VariableExpander.new(@course.root_account, @course, controller, current_user: @student, tool:)

        expander.expand_variables!(exp_hash)
        expect(exp_hash[:test]).to eq "read_forum,create_forum"
      end

      it "substitutes $Canvas.membership.permissions inside substring" do
        course_with_student(active_all: true)
        exp_hash = { test: "string stuff: ${Canvas.membership.permissions<moderate_forum,create_forum,read_forum>}" }
        expander = VariableExpander.new(@course.root_account, @course, controller, current_user: @student, tool:)

        expander.expand_variables!(exp_hash)
        expect(exp_hash[:test]).to eq "string stuff: create_forum,read_forum"
      end
    end

    context "when :variable_substitution_numeric_to_string feature flag is ON" do
      before do
        root_account.enable_feature! :variable_substitution_numeric_to_string
        root_account.save!
      end

      context "when using a LTI 1.3 tool" do
        before do
          allow(tool).to receive(:is_a?).with(ContextExternalTool).and_return(true)
          allow(tool).to receive(:use_1_3?).and_return(true)
        end

        it "echoes registered variable if blacklisted" do
          VariableExpander.register_expansion("test_expan", ["a"], -> { @context })
          VariableExpander.register_expansion("variable1", ["a"], -> { 1 })
          variable_expander.variable_blacklist = ["test_expan"]
          expanded1 = variable_expander.expand_variables!({ some_name: "$test_expan" })
          expanded2 = variable_expander.expand_variables!({ some_name: "$variable1" })
          expect(expanded1.count).to eq 1
          expect(expanded1[:some_name]).to eq "$test_expan"
          expect(expanded2.count).to eq 1
          expect(expanded2[:some_name]).to eq "1"
        end

        describe "#variable expansions" do
          it "has substitution for com.instructure.OriginalityReport.id" do
            exp_hash = { test: "$com.instructure.OriginalityReport.id" }
            variable_expander.expand_variables!(exp_hash)
            expect(exp_hash[:test]).to eq originality_report.id.to_s
          end

          it "has substitution for com.instructure.Submission.id" do
            exp_hash = { test: "$com.instructure.Submission.id" }
            variable_expander.expand_variables!(exp_hash)
            expect(exp_hash[:test]).to eq originality_report.submission.id.to_s
          end

          it "has substitution for com.instructure.File.id" do
            exp_hash = { test: "$com.instructure.File.id" }
            variable_expander.expand_variables!(exp_hash)
            expect(exp_hash[:test]).to eq originality_report.attachment.id.to_s
          end

          it "has substitution for $Canvas.account.id" do
            allow(account).to receive(:id).and_return(12_345)
            exp_hash = { test: "$Canvas.account.id" }
            variable_expander.expand_variables!(exp_hash)
            expect(exp_hash[:test]).to eq "12345"
          end

          it "has substitution for $Canvas.rootAccount.id" do
            allow(root_account).to receive(:id).and_return(54_321)
            exp_hash = { test: "$Canvas.rootAccount.id" }
            variable_expander.expand_variables!(exp_hash)
            expect(exp_hash[:test]).to eq "54321"
          end

          it "has substitution for $Canvas.root_account.id" do
            allow(root_account).to receive(:id).and_return(54_321)
            exp_hash = { test: "$Canvas.root_account.id" }
            variable_expander.expand_variables!(exp_hash)
            expect(exp_hash[:test]).to eq "54321"
          end

          it "has substitution for $Canvas.root_account.global_id" do
            allow(root_account).to receive(:global_id).and_return(10_054_321)
            exp_hash = { test: "$Canvas.root_account.global_id" }
            variable_expander.expand_variables!(exp_hash)
            expect(exp_hash[:test]).to eq "10054321"
          end

          it "has substitution for $Canvas.shard.id" do
            exp_hash = { test: "$Canvas.shard.id" }
            variable_expander.expand_variables!(exp_hash)
            expect(exp_hash[:test]).to eq Shard.current.id.to_s
          end

          context "when launching from a group assignment" do
            let(:group) { group_category.groups.create!(name: "test", context: assignment_course) }
            let(:group_category) { GroupCategory.create!(name: "test", context: assignment_course) }
            let(:new_assignment) { assignment_model(course: assignment_course) }
            let(:assignment_course) do
              c = course_model(account:)
              c.save!
              c
            end
            let(:variable_expander) do
              VariableExpander.new(
                root_account,
                account,
                controller,
                current_user: user,
                tool:,
                assignment: new_assignment
              )
            end

            before do
              group.update!(users: [user])
              new_assignment.update!(group_category:)
            end

            describe "com.instructure.Group.id" do
              let(:expansion_string) { "$com.instructure.Group.id" }

              it "has a substitution for com.instructure.Group.id" do
                exp_hash = { test: expansion_string }
                variable_expander.expand_variables!(exp_hash)
                expect(exp_hash[:test]).to eq group.id.to_s
              end
            end
          end

          context "context is a course" do
            let(:variable_expander) { VariableExpander.new(root_account, course, controller, current_user: user, tool:) }

            it "has substitution for $Canvas.course.id" do
              allow(course).to receive(:id).and_return(123)
              exp_hash = { test: "$Canvas.course.id" }
              variable_expander.expand_variables!(exp_hash)
              expect(exp_hash[:test]).to eq "123"
            end

            describe "$com.instructure.User.observees" do
              subject do
                exp_hash = { test: "$com.instructure.User.observees" }
                variable_expander.expand_variables!(exp_hash)
                exp_hash[:test]
              end

              let(:context) do
                c = variable_expander.context
                c.save!
                c
              end
              let(:student) { user_factory }
              let(:observer) { user_factory }

              before do
                context.enroll_student(student)
                variable_expander.current_user = observer
              end

              context "when the current user is observing users in the context" do
                before do
                  observer_enrollment = context.enroll_user(observer, "ObserverEnrollment")
                  observer_enrollment.update!(associated_user_id: student.id)
                end

                context "the tool in use is not a LTI 1.3 tool" do
                  before do
                    allow(tool).to receive(:use_1_3?).and_return(false)
                  end

                  it "produces a comma-separated string of user UUIDs" do
                    expect(subject.split(",")).to match_array [
                      Lti::Asset.opaque_identifier_for(student)
                    ]
                  end
                end

                context "the tool in use is a LTI 1.3 tool" do
                  it "returns the users' lti id instead of lti 1.1 user_id" do
                    expect(subject.split(",")).to match_array [
                      student.lti_id
                    ]
                  end
                end
              end
            end
          end

          context "context is a course and there is a user" do
            let(:variable_expander) { VariableExpander.new(root_account, course, controller, current_user: user, tool:) }
            let(:user) { user_factory }

            it "has substitution for $Canvas.externalTool.global_id" do
              course.save!
              tool = course.context_external_tools.create!(domain: "example.com", consumer_key: "12345", shared_secret: "secret", privacy_level: "anonymous", name: "tool", use_1_3: true)
              expander = VariableExpander.new(root_account, course, controller, current_user: user, tool:)
              exp_hash = { test: "$Canvas.externalTool.global_id" }
              expander.expand_variables!(exp_hash)
              expect(exp_hash[:test]).to eq tool.global_id.to_s
            end
          end

          context "context is a course with an assignment and a user" do
            let(:variable_expander) { VariableExpander.new(root_account, course, controller, current_user: user, tool:, assignment:) }

            it "has substitution for $Canvas.assignment.id" do
              allow(assignment).to receive(:id).and_return(2015)
              exp_hash = { test: "$Canvas.assignment.id" }
              variable_expander.expand_variables!(exp_hash)
              expect(exp_hash[:test]).to eq "2015"
            end

            describe "$Canvas.assignment.pointsPossible" do
              it "has substitution for $Canvas.assignment.pointsPossible" do
                allow(assignment).to receive(:points_possible).and_return(10.0)
                exp_hash = { test: "$Canvas.assignment.pointsPossible" }
                variable_expander.expand_variables!(exp_hash)
                expect(exp_hash[:test]).to eq "10"
              end

              it "does not round if not whole" do
                allow(assignment).to receive(:points_possible).and_return(9.5)
                exp_hash = { test: "$Canvas.assignment.pointsPossible" }
                variable_expander.expand_variables!(exp_hash)
                expect(exp_hash[:test]).to eq "9.5"
              end

              it "rounds if whole" do
                allow(assignment).to receive(:points_possible).and_return(9.0)
                exp_hash = { test: "$Canvas.assignment.pointsPossible" }
                variable_expander.expand_variables!(exp_hash)
                expect(exp_hash[:test]).to eq "9"
              end
            end

            it "has substitution for $Canvas.assignment.allowedAttempts" do
              assignment.allowed_attempts = 5
              exp_hash = { allowed_attempts: "$Canvas.assignment.allowedAttempts" }
              variable_expander.expand_variables!(exp_hash)
              expect(exp_hash[:allowed_attempts]).to eq "5"
            end

            describe "$Canvas.assignment.submission.studentAttempts" do
              before do
                user.save
                course.save
                assignment.context = course
                assignment.save
                submission = submission_model(user:, assignment:)
                submission.attempt = 2
                submission.save
              end

              it "has substitution when the user is a student" do
                allow(course).to receive(:user_is_student?).and_return(true)
                exp_hash = { attempts: "$Canvas.assignment.submission.studentAttempts" }
                variable_expander.expand_variables!(exp_hash)
                expect(exp_hash[:attempts]).to eq "2"
              end
            end
          end

          context "user is logged in" do
            it "has substitution for $Canvas.user.id" do
              allow(user).to receive(:id).and_return(456)
              exp_hash = { test: "$Canvas.user.id" }
              variable_expander.expand_variables!(exp_hash)
              expect(exp_hash[:test]).to eq "456"
            end

            it "has substitution for $Canvas.user.globalId" do
              allow(user).to receive(:global_id).and_return(456)
              exp_hash = { test: "$Canvas.user.globalId" }
              variable_expander.expand_variables!(exp_hash)
              expect(exp_hash[:test]).to eq "456"
            end

            it "has substitution for $User.id" do
              allow(user).to receive(:id).and_return(456)
              exp_hash = { test: "$User.id" }
              variable_expander.expand_variables!(exp_hash)
              expect(exp_hash[:test]).to eq "456"
            end

            context "attachment" do
              let(:attachment) do
                attachment = attachment_obj_with_context(course)
                attachment.media_object = media_object
                attachment.usage_rights = usage_rights
                attachment
              end
              let(:media_object) do
                mo = MediaObject.new
                mo.media_id = "1234"
                mo.media_type = "video"
                mo.duration = 555
                mo.total_size = 444
                mo.title = "some title"
                mo
              end
              let(:usage_rights) do
                ur = UsageRights.new
                ur.legal_copyright = "legit"
                ur
              end
              let(:variable_expander) { VariableExpander.new(root_account, account, controller, current_user: user, tool:, attachment:) }

              it "has substitution for $Canvas.file.media.duration" do
                exp_hash = { test: "$Canvas.file.media.duration" }
                variable_expander.expand_variables!(exp_hash)
                expect(exp_hash[:test]).to eq "555"
              end

              it "has substitution for $Canvas.file.media.size" do
                exp_hash = { test: "$Canvas.file.media.size" }
                variable_expander.expand_variables!(exp_hash)
                expect(exp_hash[:test]).to eq "444"
              end
            end

            it "has substitution for $Canvas.masqueradingUser.id" do
              masquerading_user = User.new
              allow(masquerading_user).to receive(:id).and_return(7878)
              allow(user).to receive(:id).and_return(42)
              variable_expander.instance_variable_set(:@current_user, masquerading_user)
              exp_hash = { test: "$Canvas.masqueradingUser.id" }
              variable_expander.expand_variables!(exp_hash)
              expect(exp_hash[:test]).to eq "42"
            end

            it "has substitution for Canvas.moduleItem.id" do
              content_tag = double("content_tag")
              allow(content_tag).to receive(:id).and_return(7878)
              variable_expander.instance_variable_set(:@content_tag, content_tag)
              exp_hash = { test: "$Canvas.moduleItem.id" }
              variable_expander.expand_variables!(exp_hash)
              expect(exp_hash[:test]).to eq "7878"
            end
          end
        end
      end
    end
  end
end<|MERGE_RESOLUTION|>--- conflicted
+++ resolved
@@ -1787,12 +1787,8 @@
               root_account,
               course,
               controller,
-<<<<<<< HEAD
-              assignment:
-=======
               assignment:,
               content_tag:
->>>>>>> aa91a358
             )
           end
 
