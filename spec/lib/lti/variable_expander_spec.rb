--- conflicted
+++ resolved
@@ -593,8 +593,6 @@
           exp_hash = { test: '$ToolProxyBinding.memberships.url' }
           variable_expander.expand_variables!(exp_hash)
           expect(exp_hash[:test]).to eq '$ToolProxyBinding.memberships.url'
-<<<<<<< HEAD
-=======
         end
       end
 
@@ -695,7 +693,6 @@
             variable_expander.expand_variables!(exp_hash)
             expect(exp_hash[:test]).to eq group.name
           end
->>>>>>> c8582746
         end
       end
 
