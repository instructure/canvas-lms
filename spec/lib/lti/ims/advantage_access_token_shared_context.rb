--- conflicted
+++ resolved
@@ -23,10 +23,6 @@
   end
   let_once(:developer_key) do
     dk = lti_developer_key_model(account: root_account)
-<<<<<<< HEAD
-    lti_tool_configuration_model(developer_key: dk)
-=======
->>>>>>> 9e16fa97
     dk.developer_key_account_bindings.first.update! workflow_state: "on"
     dk
   end
