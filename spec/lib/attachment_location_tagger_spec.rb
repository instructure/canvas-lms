# frozen_string_literal: true

#
# Copyright (C) 2017 - present Instructure, Inc.
#
# This file is part of Canvas.
#
# Canvas is free software: you can redistribute it and/or modify it under
# the terms of the GNU Affero General Public License as published by the Free
# Software Foundation, version 3 of the License.
#
# Canvas is distributed in the hope that it will be useful, but WITHOUT ANY
# WARRANTY; without even the implied warranty of MERCHANTABILITY or FITNESS FOR
# A PARTICULAR PURPOSE. See the GNU Affero General Public License for more
# details.
#
# You should have received a copy of the GNU Affero General Public License along
# with this program. If not, see <http://www.gnu.org/licenses/>.

describe AttachmentLocationTagger do
  describe ".tag_url" do
    before do
      @location = "account_notification_1"
    end

    context "with simple file URLs" do
      it "tags relative file URLs without query parameters" do
        url = "<p><a href='/files/123'/>Link</p>"
        result = AttachmentLocationTagger.tag_url(url, @location)
        expect(result).to include("/files/123?location=account_notification_1")
      end

      it "tags relative file URLs with existing query parameters" do
        url = "<p><a href='/files/123?download=1'/>Link</p>"
        result = AttachmentLocationTagger.tag_url(url, @location)
        expect(result).to include("/files/123?download=1&location=account_notification_1")
      end

      it "tags file URLs with context paths" do
        url = "<p><a href='/users/2/files/123'/>Link</p>"
        result = AttachmentLocationTagger.tag_url(url, @location)
        expect(result).to include("/users/2/files/123?location=account_notification_1")
      end

      it "tags file URLs with optional filename suffix" do
        url = "<p><a href='/files/123/download'/>Link</p>"
        result = AttachmentLocationTagger.tag_url(url, @location)
        expect(result).to include("/files/123/download?location=account_notification_1")
      end
    end

    context "with past-ID particles" do
<<<<<<< HEAD
      it "tags file URLs with past-ID particles" do
=======
      it "tags file URLs with past-ID suffixes" do
>>>>>>> e69b96c5
        url = "<p><a href='/files/123/download'/>Link</p>"
        result = AttachmentLocationTagger.tag_url(url, @location)
        expect(result).to include("/files/123/download?location=account_notification_1")
      end

<<<<<<< HEAD
      it "tags file URLs with past-ID particles and query strings" do
=======
      it "tags file URLs with past-ID suffixes and query strings" do
>>>>>>> e69b96c5
        url = "<p><a href='/files/123/download?foo=bar'/>Link</p>"
        result = AttachmentLocationTagger.tag_url(url, @location)
        expect(result).to include("/files/123/download?foo=bar&location=account_notification_1")
      end
    end

    context "with sharded file IDs" do
      it "tags file URLs with sharded IDs (tilde notation)" do
        url = "<p><a href='/files/123~456'/>Link</p>"
        result = AttachmentLocationTagger.tag_url(url, @location)
        expect(result).to include("/files/123~456?location=account_notification_1")
      end

      it "tags file URLs with sharded context and file ID" do
        url = "<p><a href='/users/100~200/files/123~456'/>Link</p>"
        result = AttachmentLocationTagger.tag_url(url, @location)
        expect(result).to include("/users/100~200/files/123~456?location=account_notification_1")
      end

      it "tags file URLs with sharded ID and existing query params" do
        url = "<p><a href='/files/123~456?wrap=1'/>Link</p>"
        result = AttachmentLocationTagger.tag_url(url, @location)
        expect(result).to include("/files/123~456?wrap=1&location=account_notification_1")
      end
    end

    context "with media attachment URLs" do
      it "tags media_attachments_iframe URLs" do
        url = "<p><iframe src='/media_attachments_iframe/789'></iframe></p>"
        result = AttachmentLocationTagger.tag_url(url, @location)
        expect(result).to include("/media_attachments_iframe/789?location=account_notification_1")
      end

      it "tags media_attachments_iframe URLs with sharded IDs" do
        url = "<p><iframe src='/media_attachments_iframe/789~123'></iframe></p>"
        result = AttachmentLocationTagger.tag_url(url, @location)
        expect(result).to include("/media_attachments_iframe/789~123?location=account_notification_1")
      end

      it "tags media_attachments_iframe URLs with existing query params" do
        url = "<p><iframe src='/media_attachments_iframe/789?type=video'></iframe></p>"
        result = AttachmentLocationTagger.tag_url(url, @location)
        expect(result).to include("/media_attachments_iframe/789?type=video&location=account_notification_1")
      end
    end

    context "with absolute URLs" do
      it "does not tag absolute HTTP URLs" do
        url = "<p><a href='http://example.com/files/123'/>Link</p>"
        result = AttachmentLocationTagger.tag_url(url, @location)
        expect(result).not_to include("location=account_notification_1")
        expect(result).to eq(url)
      end

      it "does not tag absolute HTTPS URLs" do
        url = "<p><a href='https://example.com/files/123'/>Link</p>"
        result = AttachmentLocationTagger.tag_url(url, @location)
        expect(result).not_to include("location=account_notification_1")
        expect(result).to eq(url)
      end
    end

    context "with edge cases" do
      it "tags multiple file URLs in the same content" do
        url = "<p><a href='/files/123'/>First</a> and <a href='/files/456'/>Second</a></p>"
        result = AttachmentLocationTagger.tag_url(url, @location)
        expect(result).to include("/files/123?location=account_notification_1")
        expect(result).to include("/files/456?location=account_notification_1")
      end

      it "does not modify content without file URLs" do
        url = "<p>Some content without attachments</p>"
        result = AttachmentLocationTagger.tag_url(url, @location)
        expect(result).to eq(url)
      end

      it "handles empty strings" do
        url = ""
        result = AttachmentLocationTagger.tag_url(url, @location)
        expect(result).to eq("")
      end

      it "does not tag URLs preceded by protocol characters" do
        url = "<p>ftp://example.com/files/123</p>"
        result = AttachmentLocationTagger.tag_url(url, @location)
        expect(result).not_to include("location=account_notification_1")
      end

      it "handles complex query strings with special characters" do
        url = "<p><a href='/files/123?name=test&foo=bar%20baz#fragma'/>Link</a></p>"
        result = AttachmentLocationTagger.tag_url(url, @location)
        expect(result).to include("/files/123?name=test&foo=bar%20baz&location=account_notification_1#fragma")
      end
    end
  end
end<|MERGE_RESOLUTION|>--- conflicted
+++ resolved
@@ -50,21 +50,13 @@
     end
 
     context "with past-ID particles" do
-<<<<<<< HEAD
-      it "tags file URLs with past-ID particles" do
-=======
       it "tags file URLs with past-ID suffixes" do
->>>>>>> e69b96c5
         url = "<p><a href='/files/123/download'/>Link</p>"
         result = AttachmentLocationTagger.tag_url(url, @location)
         expect(result).to include("/files/123/download?location=account_notification_1")
       end
 
-<<<<<<< HEAD
-      it "tags file URLs with past-ID particles and query strings" do
-=======
       it "tags file URLs with past-ID suffixes and query strings" do
->>>>>>> e69b96c5
         url = "<p><a href='/files/123/download?foo=bar'/>Link</p>"
         result = AttachmentLocationTagger.tag_url(url, @location)
         expect(result).to include("/files/123/download?foo=bar&location=account_notification_1")
