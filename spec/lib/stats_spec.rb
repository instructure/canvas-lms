# frozen_string_literal: true

#
# Copyright (C) 2011 - present Instructure, Inc.
#
# This file is part of Canvas.
#
# Canvas is free software: you can redistribute it and/or modify it under
# the terms of the GNU Affero General Public License as published by the Free
# Software Foundation, version 3 of the License.
#
# Canvas is distributed in the hope that it will be useful, but WITHOUT ANY
# WARRANTY; without even the implied warranty of MERCHANTABILITY or FITNESS FOR
# A PARTICULAR PURPOSE. See the GNU Affero General Public License for more
# details.
#
# You should have received a copy of the GNU Affero General Public License along
# with this program. If not, see <http://www.gnu.org/licenses/>.
#

require File.expand_path(File.dirname(__FILE__) + '/../spec_helper.rb')
require 'lib/stats'

describe Stats do
  context Stats::Counter do
    def check_stats_with_matchers(c, empty, size, max, min, sum, mean, var, stddev, histogram)
      expect(c.empty?).to empty
      expect(c.size).to size
      expect(c.count).to size
      expect(c.max).to max
      expect(c.min).to min
      expect(c.sum).to sum
      expect(c.total).to sum
      expect(c.mean).to mean
      expect(c.avg).to mean
      expect(c.var).to var
      expect(c.variance).to var
      expect(c.stddev).to stddev
      expect(c.standard_deviation).to stddev
      expect(c.histogram).to histogram
    end

    def check_stats(c, size, max, min, sum, mean, var, histogram)
      check_stats_with_matchers c,
                                (size > 0 ? be_falsey : be_truthy),
                                eql(size),
                                eql(max),
                                eql(min),
                                eql(sum),
                                be_within(0.0000000001).of(mean),
                                be_within(0.0000000001).of(var),
                                be_within(0.0000000001).of(Math::sqrt(var)),
                                eql(histogram)
    end

    it "should be able to initialize with an array" do
      expect{Stats::Counter.new([1,2,4,6,9])}.not_to raise_error
    end
    
    it "should return some basic statistics" do
      c = Stats::Counter.new([1,2,4,9])
      check_stats(c, 4, 9, 1, 16, 4.0, 9.5, {:bin_width => 1.0, :bin_base => 0.0, :data =>{1.0=>1,2.0=>1,4.0=>1,9.0=>1}})
      c << 6
      check_stats(c, 5, 9, 1, 22, 4.4, 8.24, {:bin_width => 1.0, :bin_base => 0.0, :data =>{1.0=>1,2.0=>1,4.0=>1,9.0=>1,6.0=>1}})
      c << -1
<<<<<<< HEAD
      check_stats(c, 6, 9, -1, 21, 3.5, 139.0/6 - 12.25, {:bin_width => 1.0, :bin_base => 0.0, :data =>{1.0=>1,2.0=>1,4.0=>1,9.0=>1,6.0=>1,-1.0=>1}})
      c << 3
      check_stats(c, 7, 9, -1, 24, 24.0/7, 148.0/7 - 576.0/49, {:bin_width => 1.0, :bin_base => 0.0, :data =>{1.0=>1,2.0=>1,4.0=>1,9.0=>1,6.0=>1,-1.0=>1,3.0=>1}})
=======
      check_stats(c, 6, 9, -1, 21, 3.5, (139.0 / 6) - 12.25, { :bin_width => 1.0, :bin_base => 0.0, :data => { 1.0 => 1, 2.0 => 1, 4.0 => 1, 9.0 => 1, 6.0 => 1, -1.0 => 1 } })
      c << 3
      check_stats(c, 7, 9, -1, 24, 24.0 / 7, (148.0 / 7) - (576.0 / 49), { :bin_width => 1.0, :bin_base => 0.0, :data => { 1.0 => 1, 2.0 => 1, 4.0 => 1, 9.0 => 1, 6.0 => 1, -1.0 => 1, 3.0 => 1 } })
>>>>>>> 2d51e8e7
      c << 21
      check_stats(c, 8, 21, -1, 45, 5.625, 41.984375, {:bin_width => 1.0, :bin_base => 0.0, :data =>{1.0=>1,2.0=>1,4.0=>1,9.0=>1,6.0=>1,-1.0=>1,3.0=>1,21.0=>1}})
    end

    it "should determine standard deviation" do
      c = Stats::Counter.new([9, 2, 5, 4, 12, 7, 8, 11, 9, 3, 7, 4, 12, 5, 4, 10, 9, 6, 9, 4])
      stddev = c.stddev
      expect('%.2f' % stddev).to eq '2.98'

      c = Stats::Counter.new([0.30000000000000004, 0.30000000000000004, 0.30000000000000004, 0.30000000000000004, 0.30000000000000004, 
                              0.30000000000000004, 0.30000000000000004, 0.30000000000000004, 0.30000000000000004, 0.30000000000000004, 
                              0.30000000000000004, 0.30000000000000004, 0.30000000000000004, 0.30000000000000004, 0.30000000000000004, 
                              0.30000000000000004, 0.30000000000000004, 0.30000000000000004, 0.30000000000000004, 0.30000000000000004, 
                              0.30000000000000004, 0.30000000000000004, 0.30000000000000004, 0.30000000000000004, 0.30000000000000004, 
                              0.30000000000000004, 0.30000000000000004, 0.30000000000000004, 0.30000000000000004, 0.30000000000000004, 
                              0.30000000000000004, 0.30000000000000004])
      stddev = c.stddev
      expect('%.2f' % stddev).to eq '0.00'

      c = Stats::Counter.new
      expect(c.stddev).to be_nil
    end

    it "should return the right things with no values" do
      c = Stats::Counter.new
      check_stats_with_matchers c,
                                be_truthy,
                                eql(0),
                                be_nil,
                                be_nil,
                                eql(0),
                                be_nil,
                                be_nil,
                                be_nil,
                                eql({:bin_width => 1.0, :bin_base => 0.0, :data =>{}})
                                
      c << -5
      check_stats(c, 1, -5, -5, -5, -5.0, 0,{:bin_width => 1.0, :bin_base => 0.0, :data =>{-5.0=>1}})
      c << 5
      check_stats(c, 2, 5, -5, 0, 0.0, 25.0,{:bin_width => 1.0, :bin_base => 0.0, :data =>{-5.0=>1,5.0=>1}})
    end

    it "should support .each, .<<, and .push" do
      c = Stats::Counter.new([1,2,3])
      test = []
      c.each { |item| test << item }
      c << 4
      c.push 5
      c.each { |item| test << item }
      expect(test).to eq [1,2,3,1,2,3,4,5]
    end
    
    it "should put negative numbers in the proper bin in histograms" do
      c = Stats::Counter.new([-1, -0.5, 0, 0.5, 1])
      h = c.histogram
      expect(h).to eq({:bin_width => 1.0, :bin_base => 0.0, :data =>{-1.0=>2, 0.0=>2, 1.0=>1 }})
    end
    
    it "should work with strange bin widths in histogram" do
      c = Stats::Counter.new([-7,-3,0,1,2,3,4,5,6])
      h = c.histogram(bin_width = 2.5, bin_base = 0.0)
      expect(h).to eq({:bin_width=>2.5, :bin_base=>0.0, :data=>{0.0=>3, -5.0=>1, 5.0=>2, -7.5=>1, 2.5=>2}})
    end
    
    it "should work with strange bin bases in histogram" do
      c = Stats::Counter.new([-7,-3,0,1,2,3,4,5,6])
      h = c.histogram(bin_width = 2.5, bin_base = 1.5)
      expect(h).to eq({:bin_width=>2.5, :bin_base=>1.5, :data=>{1.5=>2, 4.0=>3, -3.5=>1, -8.5=>1, -1.0=>2}})
    end
    
    it "should return quarties properly" do
      c = Stats::Counter.new([6,4,2,-7,0,1,3,5,-3,20])
      q = c.quartiles
      expect(q).to eq [-0.75, 2.5, 5.25]
    end
    
    it "should return nils for quartiles when there is no data" do
      c = Stats::Counter.new([])
      q = c.quartiles
      expect(q).to eq [nil, nil, nil]
    end
    
    it "should return a single number for quartiles if that is the only thing in the data" do
      c = Stats::Counter.new([5])
      q = c.quartiles
      expect(q).to eq [5, 5, 5]
    end
    
    it "should return properly for a dataset of length 3" do
       c = Stats::Counter.new([1,2,10])
       q = c.quartiles
       expect(q).to eq [1, 2, 10]
    end

    it "should return properly for a dataset of length 2" do
       c = Stats::Counter.new([1,10])
       q = c.quartiles
       expect(q).to eq [1, 5.5, 10]
    end
    
    
  end
end<|MERGE_RESOLUTION|>--- conflicted
+++ resolved
@@ -53,40 +53,34 @@
                                 eql(histogram)
     end
 
-    it "should be able to initialize with an array" do
-      expect{Stats::Counter.new([1,2,4,6,9])}.not_to raise_error
+    it "is able to initialize with an array" do
+      expect { Stats::Counter.new([1, 2, 4, 6, 9]) }.not_to raise_error
     end
-    
-    it "should return some basic statistics" do
-      c = Stats::Counter.new([1,2,4,9])
-      check_stats(c, 4, 9, 1, 16, 4.0, 9.5, {:bin_width => 1.0, :bin_base => 0.0, :data =>{1.0=>1,2.0=>1,4.0=>1,9.0=>1}})
+
+    it "returns some basic statistics" do
+      c = Stats::Counter.new([1, 2, 4, 9])
+      check_stats(c, 4, 9, 1, 16, 4.0, 9.5, { :bin_width => 1.0, :bin_base => 0.0, :data => { 1.0 => 1, 2.0 => 1, 4.0 => 1, 9.0 => 1 } })
       c << 6
-      check_stats(c, 5, 9, 1, 22, 4.4, 8.24, {:bin_width => 1.0, :bin_base => 0.0, :data =>{1.0=>1,2.0=>1,4.0=>1,9.0=>1,6.0=>1}})
+      check_stats(c, 5, 9, 1, 22, 4.4, 8.24, { :bin_width => 1.0, :bin_base => 0.0, :data => { 1.0 => 1, 2.0 => 1, 4.0 => 1, 9.0 => 1, 6.0 => 1 } })
       c << -1
-<<<<<<< HEAD
-      check_stats(c, 6, 9, -1, 21, 3.5, 139.0/6 - 12.25, {:bin_width => 1.0, :bin_base => 0.0, :data =>{1.0=>1,2.0=>1,4.0=>1,9.0=>1,6.0=>1,-1.0=>1}})
-      c << 3
-      check_stats(c, 7, 9, -1, 24, 24.0/7, 148.0/7 - 576.0/49, {:bin_width => 1.0, :bin_base => 0.0, :data =>{1.0=>1,2.0=>1,4.0=>1,9.0=>1,6.0=>1,-1.0=>1,3.0=>1}})
-=======
       check_stats(c, 6, 9, -1, 21, 3.5, (139.0 / 6) - 12.25, { :bin_width => 1.0, :bin_base => 0.0, :data => { 1.0 => 1, 2.0 => 1, 4.0 => 1, 9.0 => 1, 6.0 => 1, -1.0 => 1 } })
       c << 3
       check_stats(c, 7, 9, -1, 24, 24.0 / 7, (148.0 / 7) - (576.0 / 49), { :bin_width => 1.0, :bin_base => 0.0, :data => { 1.0 => 1, 2.0 => 1, 4.0 => 1, 9.0 => 1, 6.0 => 1, -1.0 => 1, 3.0 => 1 } })
->>>>>>> 2d51e8e7
       c << 21
-      check_stats(c, 8, 21, -1, 45, 5.625, 41.984375, {:bin_width => 1.0, :bin_base => 0.0, :data =>{1.0=>1,2.0=>1,4.0=>1,9.0=>1,6.0=>1,-1.0=>1,3.0=>1,21.0=>1}})
+      check_stats(c, 8, 21, -1, 45, 5.625, 41.984375, { :bin_width => 1.0, :bin_base => 0.0, :data => { 1.0 => 1, 2.0 => 1, 4.0 => 1, 9.0 => 1, 6.0 => 1, -1.0 => 1, 3.0 => 1, 21.0 => 1 } })
     end
 
-    it "should determine standard deviation" do
+    it "determines standard deviation" do
       c = Stats::Counter.new([9, 2, 5, 4, 12, 7, 8, 11, 9, 3, 7, 4, 12, 5, 4, 10, 9, 6, 9, 4])
       stddev = c.stddev
       expect('%.2f' % stddev).to eq '2.98'
 
-      c = Stats::Counter.new([0.30000000000000004, 0.30000000000000004, 0.30000000000000004, 0.30000000000000004, 0.30000000000000004, 
-                              0.30000000000000004, 0.30000000000000004, 0.30000000000000004, 0.30000000000000004, 0.30000000000000004, 
-                              0.30000000000000004, 0.30000000000000004, 0.30000000000000004, 0.30000000000000004, 0.30000000000000004, 
-                              0.30000000000000004, 0.30000000000000004, 0.30000000000000004, 0.30000000000000004, 0.30000000000000004, 
-                              0.30000000000000004, 0.30000000000000004, 0.30000000000000004, 0.30000000000000004, 0.30000000000000004, 
-                              0.30000000000000004, 0.30000000000000004, 0.30000000000000004, 0.30000000000000004, 0.30000000000000004, 
+      c = Stats::Counter.new([0.30000000000000004, 0.30000000000000004, 0.30000000000000004, 0.30000000000000004, 0.30000000000000004,
+                              0.30000000000000004, 0.30000000000000004, 0.30000000000000004, 0.30000000000000004, 0.30000000000000004,
+                              0.30000000000000004, 0.30000000000000004, 0.30000000000000004, 0.30000000000000004, 0.30000000000000004,
+                              0.30000000000000004, 0.30000000000000004, 0.30000000000000004, 0.30000000000000004, 0.30000000000000004,
+                              0.30000000000000004, 0.30000000000000004, 0.30000000000000004, 0.30000000000000004, 0.30000000000000004,
+                              0.30000000000000004, 0.30000000000000004, 0.30000000000000004, 0.30000000000000004, 0.30000000000000004,
                               0.30000000000000004, 0.30000000000000004])
       stddev = c.stddev
       expect('%.2f' % stddev).to eq '0.00'
@@ -95,7 +89,7 @@
       expect(c.stddev).to be_nil
     end
 
-    it "should return the right things with no values" do
+    it "returns the right things with no values" do
       c = Stats::Counter.new
       check_stats_with_matchers c,
                                 be_truthy,
@@ -106,72 +100,70 @@
                                 be_nil,
                                 be_nil,
                                 be_nil,
-                                eql({:bin_width => 1.0, :bin_base => 0.0, :data =>{}})
-                                
+                                eql({ :bin_width => 1.0, :bin_base => 0.0, :data => {} })
+
       c << -5
-      check_stats(c, 1, -5, -5, -5, -5.0, 0,{:bin_width => 1.0, :bin_base => 0.0, :data =>{-5.0=>1}})
+      check_stats(c, 1, -5, -5, -5, -5.0, 0, { :bin_width => 1.0, :bin_base => 0.0, :data => { -5.0 => 1 } })
       c << 5
-      check_stats(c, 2, 5, -5, 0, 0.0, 25.0,{:bin_width => 1.0, :bin_base => 0.0, :data =>{-5.0=>1,5.0=>1}})
+      check_stats(c, 2, 5, -5, 0, 0.0, 25.0, { :bin_width => 1.0, :bin_base => 0.0, :data => { -5.0 => 1, 5.0 => 1 } })
     end
 
-    it "should support .each, .<<, and .push" do
-      c = Stats::Counter.new([1,2,3])
+    it "supports .each, .<<, and .push" do
+      c = Stats::Counter.new([1, 2, 3])
       test = []
       c.each { |item| test << item }
       c << 4
       c.push 5
       c.each { |item| test << item }
-      expect(test).to eq [1,2,3,1,2,3,4,5]
+      expect(test).to eq [1, 2, 3, 1, 2, 3, 4, 5]
     end
-    
-    it "should put negative numbers in the proper bin in histograms" do
+
+    it "puts negative numbers in the proper bin in histograms" do
       c = Stats::Counter.new([-1, -0.5, 0, 0.5, 1])
       h = c.histogram
-      expect(h).to eq({:bin_width => 1.0, :bin_base => 0.0, :data =>{-1.0=>2, 0.0=>2, 1.0=>1 }})
+      expect(h).to eq({ :bin_width => 1.0, :bin_base => 0.0, :data => { -1.0 => 2, 0.0 => 2, 1.0 => 1 } })
     end
-    
-    it "should work with strange bin widths in histogram" do
-      c = Stats::Counter.new([-7,-3,0,1,2,3,4,5,6])
+
+    it "works with strange bin widths in histogram" do
+      c = Stats::Counter.new([-7, -3, 0, 1, 2, 3, 4, 5, 6])
       h = c.histogram(bin_width = 2.5, bin_base = 0.0)
-      expect(h).to eq({:bin_width=>2.5, :bin_base=>0.0, :data=>{0.0=>3, -5.0=>1, 5.0=>2, -7.5=>1, 2.5=>2}})
+      expect(h).to eq({ :bin_width => 2.5, :bin_base => 0.0, :data => { 0.0 => 3, -5.0 => 1, 5.0 => 2, -7.5 => 1, 2.5 => 2 } })
     end
-    
-    it "should work with strange bin bases in histogram" do
-      c = Stats::Counter.new([-7,-3,0,1,2,3,4,5,6])
+
+    it "works with strange bin bases in histogram" do
+      c = Stats::Counter.new([-7, -3, 0, 1, 2, 3, 4, 5, 6])
       h = c.histogram(bin_width = 2.5, bin_base = 1.5)
-      expect(h).to eq({:bin_width=>2.5, :bin_base=>1.5, :data=>{1.5=>2, 4.0=>3, -3.5=>1, -8.5=>1, -1.0=>2}})
+      expect(h).to eq({ :bin_width => 2.5, :bin_base => 1.5, :data => { 1.5 => 2, 4.0 => 3, -3.5 => 1, -8.5 => 1, -1.0 => 2 } })
     end
-    
-    it "should return quarties properly" do
-      c = Stats::Counter.new([6,4,2,-7,0,1,3,5,-3,20])
+
+    it "returns quarties properly" do
+      c = Stats::Counter.new([6, 4, 2, -7, 0, 1, 3, 5, -3, 20])
       q = c.quartiles
       expect(q).to eq [-0.75, 2.5, 5.25]
     end
-    
-    it "should return nils for quartiles when there is no data" do
+
+    it "returns nils for quartiles when there is no data" do
       c = Stats::Counter.new([])
       q = c.quartiles
       expect(q).to eq [nil, nil, nil]
     end
-    
-    it "should return a single number for quartiles if that is the only thing in the data" do
+
+    it "returns a single number for quartiles if that is the only thing in the data" do
       c = Stats::Counter.new([5])
       q = c.quartiles
       expect(q).to eq [5, 5, 5]
     end
-    
-    it "should return properly for a dataset of length 3" do
-       c = Stats::Counter.new([1,2,10])
-       q = c.quartiles
-       expect(q).to eq [1, 2, 10]
+
+    it "returns properly for a dataset of length 3" do
+      c = Stats::Counter.new([1, 2, 10])
+      q = c.quartiles
+      expect(q).to eq [1, 2, 10]
     end
 
-    it "should return properly for a dataset of length 2" do
-       c = Stats::Counter.new([1,10])
-       q = c.quartiles
-       expect(q).to eq [1, 5.5, 10]
+    it "returns properly for a dataset of length 2" do
+      c = Stats::Counter.new([1, 10])
+      q = c.quartiles
+      expect(q).to eq [1, 5.5, 10]
     end
-    
-    
   end
 end