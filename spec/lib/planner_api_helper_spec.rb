# frozen_string_literal: true

#
# Copyright (C) 2017 - present Instructure, Inc.
#
# This file is part of Canvas.
#
# Canvas is free software: you can redistribute it and/or modify it under
# the terms of the GNU Affero General Public License as published by the Free
# Software Foundation, version 3 of the License.
#
# Canvas is distributed in the hope that it will be useful, but WITHOUT ANY
# WARRANTY; without even the implied warranty of MERCHANTABILITY or FITNESS FOR
# A PARTICULAR PURPOSE. See the GNU Affero General Public License for more
# details.
#
# You should have received a copy of the GNU Affero General Public License along
# with this program. If not, see <http://www.gnu.org/licenses/>.
#

require File.expand_path(File.dirname(__FILE__) + '/../spec_helper')

describe PlannerApiHelper do
  include PlannerApiHelper

  describe "#formatted_planner_date" do
    it 'should create errors for bad dates' do
      expect {formatted_planner_date('start_date', '123-456-789')}.to raise_error(PlannerApiHelper::InvalidDates)
      expect {formatted_planner_date('end_date', '9876-5-4321')}.to raise_error(PlannerApiHelper::InvalidDates)
    end
  end

  context "mark-done and planner-complete synchronization" do
    before(:once) do
      student_in_course(active_all: true)
      @module1 = @course.context_modules.create!(:name => "module1")
      @assignment = @course.assignments.create!(:name => "pls submit", :submission_types => ["online_text_entry"], :points_possible => 42)
      @assignment.publish
      @wiki_page = @course.wiki_pages.create!(:title => "my page")
      @wiki_page.publish

      # add assignment as a completion requirement in one module
      @assignment_tag = @module1.add_item(:id => @assignment.id, :type => 'assignment')
      @wiki_page_tag = @module1.add_item(:id => @wiki_page.id, :type => 'wiki_page')
      @module1.completion_requirements = {
        @assignment_tag.id => { :type => 'must_mark_done' },
        @wiki_page_tag.id => { :type => 'must_mark_done' }
      }
      @module1.save!
    end

    describe "#sync_module_requirement_done" do
<<<<<<< HEAD
        it "sets module requirement as done when completed in planner for assignment" do
          planner_override_model({"plannable": @assignment, "marked_complete": true})
          sync_module_requirement_done(@assignment, @user, true)
          progression = @module1.find_or_create_progression(@user)
          expect(progression.finished_item?(@assignment_tag)).to eq true
        end

        it "sets module requirement as not done when un-completed in planner for assignment" do
          @assignment_tag.context_module_action(@user, :done)
          planner_override_model({"plannable": @assignment, "marked_complete": false})
          sync_module_requirement_done(@assignment, @user, false)
          progression = @module1.find_or_create_progression(@user)
          expect(progression.finished_item?(@assignment_tag)).to eq false
        end

        it "sets module requirement as done when completed in planner for wiki page" do
          planner_override_model({"plannable": @wiki_page, "marked_complete": true})
          sync_module_requirement_done(@wiki_page, @user, true)
          progression = @module1.find_or_create_progression(@user)
          expect(progression.finished_item?(@wiki_page_tag)).to eq true
        end

        it "sets module requirement as not done when un-completed in planner for wiki page" do
          @wiki_page_tag.context_module_action(@user, :done)
          planner_override_model({"plannable": @wiki_page, "marked_complete": false})
          sync_module_requirement_done(@wiki_page, @user, false)
          progression = @module1.find_or_create_progression(@user)
          expect(progression.finished_item?(@wiki_page_tag)).to eq false
        end

        it "catches error if tried on non-module object types" do
          expect { sync_module_requirement_done(@user, @user, true) }.not_to raise_error
        end
=======
      it "sets module requirement as done when completed in planner for assignment" do
        planner_override_model({ plannable: @assignment, marked_complete: true })
        sync_module_requirement_done(@assignment, @user, true)
        progression = @module1.find_or_create_progression(@user)
        expect(progression.finished_item?(@assignment_tag)).to eq true
      end

      it "sets module requirement as not done when un-completed in planner for assignment" do
        @assignment_tag.context_module_action(@user, :done)
        planner_override_model({ plannable: @assignment, marked_complete: false })
        sync_module_requirement_done(@assignment, @user, false)
        progression = @module1.find_or_create_progression(@user)
        expect(progression.finished_item?(@assignment_tag)).to eq false
      end

      it "sets module requirement as done when completed in planner for wiki page" do
        planner_override_model({ plannable: @wiki_page, marked_complete: true })
        sync_module_requirement_done(@wiki_page, @user, true)
        progression = @module1.find_or_create_progression(@user)
        expect(progression.finished_item?(@wiki_page_tag)).to eq true
      end

      it "sets module requirement as not done when un-completed in planner for wiki page" do
        @wiki_page_tag.context_module_action(@user, :done)
        planner_override_model({ plannable: @wiki_page, marked_complete: false })
        sync_module_requirement_done(@wiki_page, @user, false)
        progression = @module1.find_or_create_progression(@user)
        expect(progression.finished_item?(@wiki_page_tag)).to eq false
      end

      it "catches error if tried on non-module object types" do
        expect { sync_module_requirement_done(@user, @user, true) }.not_to raise_error
      end
>>>>>>> 2d51e8e7
    end

    describe "#sync_planner_completion" do
      it "updates existing override for assignment" do
<<<<<<< HEAD
        planner_override_model({"plannable": @assignment,
                                "marked_complete": false,
                                "dismissed": false})
=======
        planner_override_model({ plannable: @assignment,
                                 marked_complete: false,
                                 dismissed: false })
>>>>>>> 2d51e8e7

        override = sync_planner_completion(@assignment, @user, true)
        expect(override.marked_complete).to eq true
        expect(override.dismissed).to eq true

        override = sync_planner_completion(@assignment, @user, false)
        expect(override.marked_complete).to eq false
        expect(override.dismissed).to eq false
      end

      it "creates new override if none exists for assignment" do
        override = sync_planner_completion(@assignment, @user, true)
        expect(override.marked_complete).to eq true
        expect(override.dismissed).to eq true
      end

      it "updates existing override for wiki page" do
<<<<<<< HEAD
        planner_override_model({"plannable": @wiki_page,
                                "marked_complete": false,
                                "dismissed": false})
=======
        planner_override_model({ plannable: @wiki_page,
                                 marked_complete: false,
                                 dismissed: false })
>>>>>>> 2d51e8e7

        override = sync_planner_completion(@wiki_page, @user, true)
        expect(override.marked_complete).to eq true
        expect(override.dismissed).to eq true

        override = sync_planner_completion(@wiki_page, @user, false)
        expect(override.marked_complete).to eq false
        expect(override.dismissed).to eq false
      end

      it "creates new override if none exists for wiki page" do
        override = sync_planner_completion(@wiki_page, @user, true)
        expect(override.marked_complete).to eq true
        expect(override.dismissed).to eq true
      end

      it "does not throw error if tried on object type not valid for override" do
        expect { sync_planner_completion(@user, @user, true) }.not_to raise_error
      end

      it "does nothing if mark-doneable in zero modules" do
        @module1.completion_requirements = {}
        @module1.save!
        override = sync_planner_completion(@assignment, @user, true)
        expect(override).to eq nil
      end

      it "does nothing if mark-doneable in multiple modules" do
        @module2 = @course.context_modules.create!(:name => "module1")
        @assignment_tag2 = @module2.add_item(:id => @assignment.id, :type => 'assignment')
        @module2.completion_requirements = {
          @assignment_tag2.id => { :type => 'must_mark_done' }
        }
        @module2.save!
        override = sync_planner_completion(@assignment, @user, true)
        expect(override).to eq nil
      end
    end
  end
end<|MERGE_RESOLUTION|>--- conflicted
+++ resolved
@@ -24,9 +24,9 @@
   include PlannerApiHelper
 
   describe "#formatted_planner_date" do
-    it 'should create errors for bad dates' do
-      expect {formatted_planner_date('start_date', '123-456-789')}.to raise_error(PlannerApiHelper::InvalidDates)
-      expect {formatted_planner_date('end_date', '9876-5-4321')}.to raise_error(PlannerApiHelper::InvalidDates)
+    it 'creates errors for bad dates' do
+      expect { formatted_planner_date('start_date', '123-456-789') }.to raise_error(PlannerApiHelper::InvalidDates)
+      expect { formatted_planner_date('end_date', '9876-5-4321') }.to raise_error(PlannerApiHelper::InvalidDates)
     end
   end
 
@@ -50,41 +50,6 @@
     end
 
     describe "#sync_module_requirement_done" do
-<<<<<<< HEAD
-        it "sets module requirement as done when completed in planner for assignment" do
-          planner_override_model({"plannable": @assignment, "marked_complete": true})
-          sync_module_requirement_done(@assignment, @user, true)
-          progression = @module1.find_or_create_progression(@user)
-          expect(progression.finished_item?(@assignment_tag)).to eq true
-        end
-
-        it "sets module requirement as not done when un-completed in planner for assignment" do
-          @assignment_tag.context_module_action(@user, :done)
-          planner_override_model({"plannable": @assignment, "marked_complete": false})
-          sync_module_requirement_done(@assignment, @user, false)
-          progression = @module1.find_or_create_progression(@user)
-          expect(progression.finished_item?(@assignment_tag)).to eq false
-        end
-
-        it "sets module requirement as done when completed in planner for wiki page" do
-          planner_override_model({"plannable": @wiki_page, "marked_complete": true})
-          sync_module_requirement_done(@wiki_page, @user, true)
-          progression = @module1.find_or_create_progression(@user)
-          expect(progression.finished_item?(@wiki_page_tag)).to eq true
-        end
-
-        it "sets module requirement as not done when un-completed in planner for wiki page" do
-          @wiki_page_tag.context_module_action(@user, :done)
-          planner_override_model({"plannable": @wiki_page, "marked_complete": false})
-          sync_module_requirement_done(@wiki_page, @user, false)
-          progression = @module1.find_or_create_progression(@user)
-          expect(progression.finished_item?(@wiki_page_tag)).to eq false
-        end
-
-        it "catches error if tried on non-module object types" do
-          expect { sync_module_requirement_done(@user, @user, true) }.not_to raise_error
-        end
-=======
       it "sets module requirement as done when completed in planner for assignment" do
         planner_override_model({ plannable: @assignment, marked_complete: true })
         sync_module_requirement_done(@assignment, @user, true)
@@ -118,20 +83,13 @@
       it "catches error if tried on non-module object types" do
         expect { sync_module_requirement_done(@user, @user, true) }.not_to raise_error
       end
->>>>>>> 2d51e8e7
     end
 
     describe "#sync_planner_completion" do
       it "updates existing override for assignment" do
-<<<<<<< HEAD
-        planner_override_model({"plannable": @assignment,
-                                "marked_complete": false,
-                                "dismissed": false})
-=======
         planner_override_model({ plannable: @assignment,
                                  marked_complete: false,
                                  dismissed: false })
->>>>>>> 2d51e8e7
 
         override = sync_planner_completion(@assignment, @user, true)
         expect(override.marked_complete).to eq true
@@ -149,15 +107,9 @@
       end
 
       it "updates existing override for wiki page" do
-<<<<<<< HEAD
-        planner_override_model({"plannable": @wiki_page,
-                                "marked_complete": false,
-                                "dismissed": false})
-=======
         planner_override_model({ plannable: @wiki_page,
                                  marked_complete: false,
                                  dismissed: false })
->>>>>>> 2d51e8e7
 
         override = sync_planner_completion(@wiki_page, @user, true)
         expect(override.marked_complete).to eq true
