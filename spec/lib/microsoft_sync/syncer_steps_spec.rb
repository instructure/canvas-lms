# frozen_string_literal: true

#
# Copyright (C) 2021 - present Instructure, Inc.
#
# This file is part of Canvas.
#
# Canvas is free software: you can redistribute it and/or modify it under
# the terms of the GNU Affero General Public License as published by the Free
# Software Foundation, version 3 of the License.
#
# Canvas is distributed in the hope that it will be useful, but WITHOUT ANY
# WARRANTY; without even the implied warranty of MERCHANTABILITY or FITNESS FOR
# A PARTICULAR PURPOSE. See the GNU Affero General Public License for more
# details.
#
# You should have received a copy of the GNU Affero General Public License along
# with this program. If not, see <http://www.gnu.org/licenses/>.

require_relative '../../spec_helper'

describe MicrosoftSync::SyncerSteps do
  let(:syncer_steps) { described_class.new(group) }
  let(:course) do
    course_model(name: 'sync test course')
  end
  let(:group) { MicrosoftSync::Group.create(course: course) }
  let(:graph_service_helpers) { double('GraphServiceHelpers', graph_service: double('GraphService')) }
  let(:graph_service) { graph_service_helpers.graph_service }
  let(:tenant) { 'mytenant123' }
  let(:sync_enabled) { true }

  def expect_next_step(result, step, memory_state=nil)
    expect(result).to be_a(MicrosoftSync::StateMachineJob::NextStep)
    expect { syncer_steps.method(step.to_sym) }.to_not raise_error
    expect(result.step).to eq(step)
    expect(result.memory_state).to eq(memory_state)
  end

  def expect_delayed_next_step(result, step, delay_amount, job_state_data=nil)
    expect(result).to be_a(MicrosoftSync::StateMachineJob::DelayedNextStep)
    expect { syncer_steps.method(step.to_sym) }.to_not raise_error
    expect(result.step).to eq(step)
    expect(result.delay_amount).to eq(delay_amount)
    expect(result.job_state_data).to eq(job_state_data)
  end

  def expect_retry(result, error_class:, delay_amount: nil, job_state_data: nil, step: nil)
    expect(result).to be_a(MicrosoftSync::StateMachineJob::Retry)
    expect(result.error.class).to eq(error_class)
    expect(result.delay_amount).to eq(delay_amount)
    # Check that we haven't specified any delays to big for our restart_job_after_inactivity
    [result.delay_amount].flatten.each do |delay|
      expect(delay.to_i).to be < syncer_steps.restart_job_after_inactivity.to_i
    end
    expect(result.job_state_data).to eq(job_state_data)
    expect(result.step).to eq(step)
    if step
      expect { syncer_steps.method(step.to_sym) }.to_not raise_error
    end
  end

  def new_http_error(code)
    MicrosoftSync::Errors::HTTPInvalidStatus.for(
      response: double('response', code: code, body: ''),
      service: 'test',
      tenant: 'test'
    )
  end

  before do
    ra = course.root_account
    ra.settings[:microsoft_sync_enabled] = sync_enabled
    ra.settings[:microsoft_sync_tenant] = tenant
    ra.settings[:microsoft_sync_login_attribute] = 'email'
    ra.save!

    allow(MicrosoftSync::GraphServiceHelpers).to \
      receive(:new).with(tenant).and_return(graph_service_helpers)
  end

  describe '#initial_step' do
    subject { syncer_steps.initial_step }

    it { is_expected.to eq(:step_ensure_max_enrollments_in_a_course) }

    it 'references an existing method' do
      expect { syncer_steps.method(subject.to_sym) }.to_not raise_error
    end
  end

  describe '#max_retries' do
    subject { syncer_steps.max_retries }

    it { is_expected.to eq(3) }
  end

  describe '#after_failure' do
    it 'is defined' do
      # expand once we start using this (will be soon, when we stash
      # in-progress paginated results when getting group members)
      expect(syncer_steps.after_failure).to eq(nil)
    end
  end

  describe '#after_complete' do
    it 'sets last_synced_at on the group' do
      Timecop.freeze do
        expect { syncer_steps.after_complete }.to \
          change { group.reload.last_synced_at }.from(nil).to(Time.zone.now)
      end
    end
  end

  shared_examples_for 'a step that returns retry on intermittent error' do |retry_args|
    let(:graph_service_helpers) { MicrosoftSync::GraphServiceHelpers.new(tenant) }

    [EOFError, Errno::ECONNRESET, Timeout::Error].each do |error_class|
      context "when hitting the Microsoft API raises a #{error_class}" do
        it 'returns a Retry object' do
          expect(graph_service).to receive(:request).and_raise(error_class.new)
          expect_retry(subject, error_class: error_class, **retry_args)
        end
      end
    end

    context "when Microsoft API returns a 500" do
      it 'returns a Retry object' do
        expect(graph_service).to receive(:request).and_raise(new_http_error(500))
        expect_retry(subject,
                     error_class: MicrosoftSync::Errors::HTTPInternalServerError, **retry_args)
      end
    end
  end

  shared_examples_for 'max of members enrollment reached' do |max_members|
    it 'raises a graceful exit error informing the user' do
      expect { subject }.to raise_error do |error|
        expect(error).to be_a(MicrosoftSync::SyncerSteps::MaxEnrollmentsReached)
        expect(error).to be_a(MicrosoftSync::Errors::GracefulCancelErrorMixin)
        expect(error.public_message).to eq "Microsoft 365 allows a maximum of #{max_members || 25000} members in a team."
      end
    end
  end

  shared_examples_for 'max of owners enrollment reached' do |max_owners|
    it 'raises a graceful exit error informing the user' do
      expect { subject }.to raise_error do |error|
        expect(error).to be_a(MicrosoftSync::SyncerSteps::MaxEnrollmentsReached)
        expect(error).to be_a(MicrosoftSync::Errors::GracefulCancelErrorMixin)
        expect(error.public_message).to eq "Microsoft 365 allows a maximum of #{max_owners || 100} owners in a team."
      end
    end
  end

  describe '#step_ensure_max_enrollments_in_a_course' do
    subject { syncer_steps.step_ensure_max_enrollments_in_a_course(nil, nil) }

    before do
      n_students_in_course(2, course: course)
      teacher_in_course(course: course)
      teacher_in_course(course: course)
    end

    context 'when the max enrollments in a course was not reached' do
      it 'schedule the next step `step_ensure_class_group_exists`' do
        expect_next_step(subject, :step_ensure_class_group_exists)
      end
    end

    context 'when max members enrollments was reached in a course' do
      before do
        stub_const('MicrosoftSync::SyncerSteps::MAX_ENROLLMENT_MEMBERS', 3)
      end

      it_should_behave_like 'max of members enrollment reached', 3
    end

    context 'when max owners enrollments was reached in a course' do
      before do
        stub_const('MicrosoftSync::SyncerSteps::MAX_ENROLLMENT_OWNERS', 1)
      end

      it_behaves_like 'max of owners enrollment reached', 1
    end
  end

  describe '#step_ensure_class_group_exists' do
    subject { syncer_steps.step_ensure_class_group_exists(nil, nil) }

    before do
      allow(graph_service_helpers).to receive(:list_education_classes_for_course)
        .with(course).and_return(education_class_ids.map{|id| {'id' => id}})
    end

    shared_examples_for 'a group record which requires a new or updated MS group' do
      let(:education_class_ids) { [] }

      it_behaves_like 'a step that returns retry on intermittent error', delay_amount: [5, 20, 100]

      context 'when no remote MS group exists for the course' do
        # admin deleted the MS group we created, or a group never existed

        it 'creates a new MS group and goes to the "update group" step' do
          expect(graph_service_helpers).to \
            receive(:create_education_class).with(course).and_return('id' => 'newid')

          expect_delayed_next_step(
            subject, :step_update_group_with_course_data, 2.seconds, 'newid'
          )
        end
      end

      context "when there is a remote MS group but it doesn't match our ms_group_id in the DB" do
        let(:education_class_ids) { ['newid2'] }

        it 'goes to the "update group" step with the remote group ID' do
          expect(graph_service_helpers).to_not receive(:create_education_class)

          expect_delayed_next_step(
            subject, :step_update_group_with_course_data, 2.seconds, 'newid2'
          )
        end
      end

      context 'when there is more than one remote MS group for the course' do
        let(:education_class_ids) { [group.ms_group_id || 'someid', 'newid3'] }

        it 'raises an InvalidRemoteState error' do
          expect { subject }.to raise_error(
            MicrosoftSync::Errors::InvalidRemoteState,
            'Multiple Microsoft education classes exist for the course.'
          )
        end
      end

      shared_examples_for 'missing the correct account settings' do
        it 'raises a graceful cleanup error with a end-user-friendly name' do
          expect(MicrosoftSync::GraphServiceHelpers).to_not receive(:new)
          expect(syncer_steps).to_not receive(:ensure_class_group_exists)
          expect { subject }.to raise_error do |e|
            expect(e).to be_a(described_class::TenantMissingOrSyncDisabled)
            expect(e).to be_a(MicrosoftSync::Errors::GracefulCancelErrorMixin)
          end
        end
      end

      context 'when the tenant is not set in the account settings' do
        let(:tenant) { nil }

        it_behaves_like 'missing the correct account settings'
      end

      context 'when the microsoft_sync_enabled is false in the account settings' do
        let(:sync_enabled) { false }

        it_behaves_like 'missing the correct account settings'
      end
    end

    context "when we don't have a ms_group_id" do
      it_behaves_like 'a group record which requires a new or updated MS group'
    end

    context 'when we have a ms_group_id' do
      before { group.update!(ms_group_id: 'oldid') }

      it_behaves_like 'a group record which requires a new or updated MS group'

      context 'when that group is the only remote MS group for the course' do
        let(:education_class_ids) { ['oldid'] }

        it 'does not modify or create any group' do
          expect(graph_service_helpers).to_not receive(:create_education_class)
          expect(graph_service_helpers).to_not receive(:update_group_with_course_data)
          expect { subject }.to_not change { group.reload.ms_group_id }
          expect_next_step(subject, :step_ensure_enrollments_user_mappings_filled)
        end
      end
    end
  end

  describe '#step_update_group_with_course_data' do
    subject do
      syncer_steps.step_update_group_with_course_data(nil, 'newid')
    end

    it_behaves_like 'a step that returns retry on intermittent error',
                    delay_amount: [5, 20, 100], job_state_data: 'newid'

    context 'on success' do
      it 'updates the LMS metadata, sets ms_group_id, and goes to the next step' do
        expect(graph_service_helpers).to \
          receive(:update_group_with_course_data).with('newid', course)

        expect { subject }.to change { group.reload.ms_group_id }.to('newid')
        expect_next_step(subject, :step_ensure_enrollments_user_mappings_filled)
      end
    end

    context 'on 404' do
      it 'retries with a delay' do
        expect(graph_service_helpers).to \
          receive(:update_group_with_course_data).with('newid', course)
          .and_raise(new_http_error(404))
        expect { subject }.to_not change { group.reload.ms_group_id }
        expect_retry(
          subject, error_class: MicrosoftSync::Errors::HTTPNotFound,
          delay_amount: [5, 20, 100], job_state_data: 'newid'
        )
      end
    end

    context 'on other failure' do
      it 'bubbles up the error' do
        expect(graph_service_helpers).to \
          receive(:update_group_with_course_data).with('newid', course)
          .and_raise(new_http_error(400))
        expect { subject }.to raise_error(MicrosoftSync::Errors::HTTPBadRequest)
      end
    end
  end

  describe '#step_ensure_enrollments_user_mappings_filled' do
    subject { syncer_steps.step_ensure_enrollments_user_mappings_filled(nil, nil) }

    let(:batch_size) { 4 }

    let!(:students) do
      n_students_in_course(batch_size - 1, course: course)
    end

    let!(:teachers) do
      [teacher_in_course(course: course), teacher_in_course(course: course)].map(&:user)
    end

    let(:mappings) do
      MicrosoftSync::UserMapping.where(root_account_id: course.root_account_id)
    end

    before do
      stub_const('MicrosoftSync::GraphServiceHelpers::USERS_UPNS_TO_AADS_BATCH_SIZE', batch_size)

      students.each_with_index do |student, i|
        communication_channel(student, path_type: 'email', username: "student#{i}@example.com", active_cc: true)
      end
      teachers.each_with_index do |teacher, i|
        communication_channel(teacher, path_type: 'email', username: "teacher#{i}@example.com", active_cc: true)
      end

    end

    it_behaves_like 'a step that returns retry on intermittent error', delay_amount: [5, 20, 100]

    context "when Microsoft's API returns 404" do
      it 'retries with a delay' do
        expect(graph_service_helpers).to receive(:users_upns_to_aads).and_raise(new_http_error(404))
        expect_retry(
          subject, error_class: MicrosoftSync::Errors::HTTPNotFound,
          delay_amount: [5, 20, 100]
        )
      end
    end

    context "when Microsoft's API returns success" do
      before do
        allow(graph_service_helpers).to receive(:users_upns_to_aads) do |upns|
          raise "max batchsize stubbed at #{batch_size}" if upns.length > batch_size

          upns.map{|upn| [upn, upn.gsub(/@.*/, '-aad')]}.to_h # UPN "abc@def.com" -> AAD "abc-aad"
        end
      end

      it 'creates a mapping for each of the enrollments' do
        expect_next_step(subject, :step_generate_diff)
        expect(mappings.pluck(:user_id, :aad_id).sort).to eq(
          students.each_with_index.map{|student, n| [student.id, "student#{n}-aad"]}.sort +
          teachers.each_with_index.map{|teacher, n| [teacher.id, "teacher#{n}-aad"]}.sort
        )
      end

      it 'batches in sizes of GraphServiceHelpers::USERS_UPNS_TO_AADS_BATCH_SIZE' do
        expect(graph_service_helpers).to receive(:users_upns_to_aads).twice.and_return({})
        expect_next_step(subject, :step_generate_diff)
      end

      context "when Microsoft doesn't have AADs for the UPNs" do
        it "doesn't add any UserMappings" do
          expect(graph_service_helpers).to receive(:users_upns_to_aads)
            .at_least(:once).and_return({})
          expect { subject }.to_not \
            change { MicrosoftSync::UserMapping.count }.from(0)
          expect_next_step(subject, :step_generate_diff)
        end
      end

      context 'when some users already have a mapping for that root account id' do
        before do
          MicrosoftSync::UserMapping.create!(
            user: students.first, root_account_id: course.root_account_id, aad_id: 'manualstudent1'
          )
          MicrosoftSync::UserMapping.create!(
            user: students.second, root_account_id: 0, aad_id: 'manualstudent2-wrong-rootaccount'
          )
        end

        it "doesn't lookup aads for those users" do
          upns_looked_up = []
          expect(graph_service_helpers).to receive(:users_upns_to_aads) do |upns|
            upns_looked_up += upns
            {}
          end
          expect_next_step(subject, :step_generate_diff)
          expect(upns_looked_up).to_not include("student0@example.com")
          expect(upns_looked_up).to include("student1@example.com")
        end
      end
    end
  end

  describe '#step_generate_diff' do
    subject { syncer_steps.step_generate_diff(nil, nil) }

    it_behaves_like 'a step that returns retry on intermittent error', delay_amount: [5, 20, 100]

    before do
      course.enrollments.to_a.each_with_index do |enrollment, i|
        MicrosoftSync::UserMapping.create!(
          user_id: enrollment.user_id, root_account_id: course.root_account_id, aad_id: i.to_s
        )
      end

      group.update!(ms_group_id: 'mygroup')
    end

    it 'gets members and owners and builds a diff' do
      expect(graph_service_helpers).to \
        receive(:get_group_users_aad_ids).with('mygroup').and_return(%w[m1 m2])
      expect(graph_service_helpers).to \
        receive(:get_group_users_aad_ids).with('mygroup', owners: true).and_return(%w[o1 o2])

      diff = double('MembershipDiff')
      expect(MicrosoftSync::MembershipDiff).to \
        receive(:new).with(%w[m1 m2], %w[o1 o2]).and_return(diff)
      members_and_enrollment_types = []
      expect(diff).to receive(:set_local_member) { |*args| members_and_enrollment_types << args }
      allow(diff).to receive(:local_owners) do
        members_and_enrollment_types.select do |me|
          MicrosoftSync::MembershipDiff::OWNER_ENROLLMENT_TYPES.include?(me.last)
        end.map(&:first)
      end

      expect_next_step(subject, :step_execute_diff, diff)
      expect(members_and_enrollment_types).to eq([['0', 'TeacherEnrollment']])
    end

    context 'on 404' do
      it 'retries with a delay' do
        expect(graph_service_helpers).to receive(:get_group_users_aad_ids)
          .and_raise(new_http_error(404))
        expect_retry(
          subject, error_class: MicrosoftSync::Errors::HTTPNotFound,
          delay_amount: [5, 20, 100]
        )
      end
    end
  end

  describe '#step_execute_diff' do
    subject { syncer_steps.step_execute_diff(diff, nil) }

    let(:diff) { double('MembershipDiff') }

    it_behaves_like 'a step that returns retry on intermittent error',
                    delay_amount: [5, 20, 100], step: :step_generate_diff

    before do
      group.update!(ms_group_id: 'mygroup')

<<<<<<< HEAD
      allow(diff).to receive(:owners_to_remove).and_return(Set.new(%w[o1]))
      allow(diff).to receive(:members_to_remove).and_return(Set.new(%w[m1 m2]))
      allow(diff).to receive(:max_enrollment_members_reached?).and_return(false)
      allow(diff).to receive(:max_enrollment_owners_reached?).and_return(false)
=======
      allow(diff).to receive(:max_enrollment_members_reached?).and_return(false)
      allow(diff).to receive(:max_enrollment_owners_reached?).and_return(false)
      allow(diff).to \
        receive(:additions_in_slices_of)
        .with(MicrosoftSync::GraphService::GROUP_USERS_BATCH_SIZE)
        .and_yield(owners: %w[o3], members: %w[o1 o2])
        .and_yield(members: %w[o3])
>>>>>>> 8737895f
      allow(diff).to \
        receive(:removals_in_slices_of)
        .with(MicrosoftSync::GraphService::GROUP_USERS_BATCH_SIZE)
        .and_yield(owners: %w[o1], members: %w[m1 m2])
        .and_yield(members: %w[m3])
      allow(diff).to receive(:owners_to_remove).and_return(Set.new(%w[o1]))

      allow(diff).to receive(:local_owners).and_return Set.new(%w[o3])
    end

    it 'adds/removes users based on the diff' do
      expect(graph_service).to receive(:add_users_to_group_ignore_duplicates)
        .with('mygroup', owners: %w[o3], members: %w[o1 o2])
      expect(graph_service).to receive(:add_users_to_group_ignore_duplicates)
        .with('mygroup', members: %w[o3])
      expect(graph_service).to receive(:remove_group_users_ignore_missing)
        .with('mygroup', members: %w[m1 m2], owners: %w[o1])
      expect(graph_service).to receive(:remove_group_users_ignore_missing)
        .with('mygroup', members: %w[m3])

      expect_next_step(subject, :step_check_team_exists)
    end

    context 'when some users to be added already exist in the group' do
      it 'logs and increments statsd metrics' do
        expect(graph_service).to receive(:add_users_to_group_ignore_duplicates)
          .twice.and_return(members: %w[o3], owners: %w[o1 o2])
        allow(graph_service).to receive(:remove_group_users_ignore_missing)

        allow(Rails.logger).to receive(:warn)
        allow(InstStatsd::Statsd).to receive(:increment)

        expect_next_step(subject, :step_check_team_exists)

        expect(Rails.logger).to have_received(:warn).twice
          .with(/Skipping add for 3: .*(o3.*o2|o2.*o3)/)
        expect(InstStatsd::Statsd).to have_received(:increment).twice
          .with("microsoft_sync.syncer_steps.skipped_batches.add")
        expect(InstStatsd::Statsd).to have_received(:increment).twice
          .with("microsoft_sync.syncer_steps.skipped_total.add", 3)
      end
    end

    context "when some users to be removed don't exist in the group" do
      it 'logs and increments statsd metrics' do
        allow(graph_service).to receive(:add_users_to_group_ignore_duplicates)
        expect(graph_service).to receive(:remove_group_users_ignore_missing)
          .twice.and_return(owners: %w[m2 m3])

        allow(Rails.logger).to receive(:warn)
        allow(InstStatsd::Statsd).to receive(:increment)

        expect_next_step(subject, :step_check_team_exists)

        expect(Rails.logger).to have_received(:warn).twice
          .with(/Skipping remove for 2: .*(m2.*m3|m3.*m2)/)
        expect(InstStatsd::Statsd).to have_received(:increment).twice
          .with("microsoft_sync.syncer_steps.skipped_batches.remove")
        expect(InstStatsd::Statsd).to have_received(:increment).twice
          .with("microsoft_sync.syncer_steps.skipped_total.remove", 2)
      end
    end

    context 'on 404' do
      it 'goes back to step_generate_diff with a delay' do
        expect(graph_service).to receive(:add_users_to_group_ignore_duplicates)
          .and_raise(new_http_error(404))
        expect_retry(
          subject, error_class: MicrosoftSync::Errors::HTTPNotFound,
          delay_amount: [5, 20, 100], step: :step_generate_diff
        )
      end
    end

    context 'when there are no local owners (course teacher enrollments)' do
      it 'raises a graceful exit error informing the user' do
        expect(diff).to receive(:local_owners).and_return Set.new
        expect { subject }.to raise_error do |error|
          expect(error).to be_a(MicrosoftSync::Errors::PublicError)
          expect(error.public_message).to match(
            /no users corresponding to the instructors of the Canvas course could be found/
          )
          expect(error).to be_a(MicrosoftSync::Errors::GracefulCancelErrorMixin)
        end
      end
    end

    context 'when there are more than `MAX_ENROLLMENT_MEMBERS` enrollments in a course' do
      before do
        allow(diff).to receive(:max_enrollment_members_reached?).and_return true
      end

      it_behaves_like 'max of members enrollment reached'
    end

    context 'when there are more than `MAX_ENROLLMENT_OWNERS` enrollments in a course' do
      before do
        allow(diff).to receive(:max_enrollment_owners_reached?).and_return true
      end

      it_behaves_like 'max of owners enrollment reached'
    end
  end

  describe '#step_check_team_exists' do
    subject { syncer_steps.step_check_team_exists(nil, nil) }

    before { group.update!(ms_group_id: 'mygroupid') }

    it_behaves_like 'a step that returns retry on intermittent error', delay_amount: [5, 20, 100]

    context 'when there are no teacher/ta/designer enrollments' do
      it "doesn't check for team existence or create a team" do
        course.enrollments.to_a.each do |e|
          e.destroy if e.type =~ /^Teacher|Ta|Designer/
        end
        expect(graph_service).to_not receive(:team_exists?)
        expect(subject).to eq(MicrosoftSync::StateMachineJob::COMPLETE)
      end
    end

    context 'when the team already exists' do
      it "returns COMPLETE" do
        expect(graph_service).to receive(:team_exists?).with('mygroupid').and_return(true)
        expect(subject).to eq(MicrosoftSync::StateMachineJob::COMPLETE)
      end
    end

    context "when the team doesn't exist" do
      it "moves on to step_create_team after a delay" do
        expect(graph_service).to receive(:team_exists?).with('mygroupid').and_return(false)
        expect_delayed_next_step(subject, :step_create_team, 10.seconds)
      end
    end
  end

  describe '#step_create_team' do
    subject { syncer_steps.step_create_team(nil, nil) }

    before { group.update!(ms_group_id: 'mygroupid') }

    it_behaves_like 'a step that returns retry on intermittent error', delay_amount: [5, 20, 100]

    it 'creates the team' do
      expect(graph_service).to receive(:create_education_class_team).with('mygroupid')
      expect(subject).to eq(MicrosoftSync::StateMachineJob::COMPLETE)
    end

    context 'when the Microsoft API errors with "group has no owners"' do
      it "retries in (30, 90, 270 seconds)" do
        expect(graph_service).to receive(:create_education_class_team).with('mygroupid')
          .and_raise(MicrosoftSync::Errors::GroupHasNoOwners)
        expect_retry(
          subject,
          error_class: MicrosoftSync::Errors::GroupHasNoOwners,
          delay_amount: [30, 90, 270]
        )
      end
    end

    context "when the Microsoft API errors with a 404 (e.g., group doesn't exist)" do
      it "retries in (30, 90, 270 seconds)" do
        expect(graph_service).to \
          receive(:create_education_class_team).with('mygroupid').and_raise(new_http_error(404))
        expect_retry(
          subject,
          error_class: MicrosoftSync::Errors::HTTPNotFound,
          delay_amount: [30, 90, 270]
        )
      end
    end

    context 'when the Microsoft API errors with some other error' do
      it "bubbles up the error" do
        expect(graph_service).to \
          receive(:create_education_class_team).with('mygroupid')
          .and_raise(new_http_error(400))
        expect { subject }.to raise_error(MicrosoftSync::Errors::HTTPBadRequest)
      end
    end
  end
end<|MERGE_RESOLUTION|>--- conflicted
+++ resolved
@@ -477,12 +477,6 @@
     before do
       group.update!(ms_group_id: 'mygroup')
 
-<<<<<<< HEAD
-      allow(diff).to receive(:owners_to_remove).and_return(Set.new(%w[o1]))
-      allow(diff).to receive(:members_to_remove).and_return(Set.new(%w[m1 m2]))
-      allow(diff).to receive(:max_enrollment_members_reached?).and_return(false)
-      allow(diff).to receive(:max_enrollment_owners_reached?).and_return(false)
-=======
       allow(diff).to receive(:max_enrollment_members_reached?).and_return(false)
       allow(diff).to receive(:max_enrollment_owners_reached?).and_return(false)
       allow(diff).to \
@@ -490,7 +484,6 @@
         .with(MicrosoftSync::GraphService::GROUP_USERS_BATCH_SIZE)
         .and_yield(owners: %w[o3], members: %w[o1 o2])
         .and_yield(members: %w[o3])
->>>>>>> 8737895f
       allow(diff).to \
         receive(:removals_in_slices_of)
         .with(MicrosoftSync::GraphService::GROUP_USERS_BATCH_SIZE)
