# frozen_string_literal: true

#
# Copyright (C) 2021 - present Instructure, Inc.
#
# This file is part of Canvas.
#
# Canvas is free software: you can redistribute it and/or modify it under
# the terms of the GNU Affero General Public License as published by the Free
# Software Foundation, version 3 of the License.
#
# Canvas is distributed in the hope that it will be useful, but WITHOUT ANY
# WARRANTY; without even the implied warranty of MERCHANTABILITY or FITNESS FOR
# A PARTICULAR PURPOSE. See the GNU Affero General Public License for more
# details.
#
# You should have received a copy of the GNU Affero General Public License along
# with this program. If not, see <http://www.gnu.org/licenses/>.

require_relative '../../spec_helper'

describe MicrosoftSync::GraphService do
  include WebMock::API

  def json_response(status, body)
    {status: status, body: body.to_json, headers: {'Content-type' => 'application/json'}}
  end

  before do
    WebMock.disable_net_connect!
    allow(MicrosoftSync::LoginService).to receive(:token).with('mytenant').and_return('mytoken')
    if with_params.empty?
      WebMock.stub_request(http_method, url).and_return(response)
    else
      WebMock.stub_request(http_method, url).with(with_params).and_return(response)
    end
  end

  after { WebMock.enable_net_connect! }

  let(:service) { described_class.new('mytenant') }

  let(:response) { json_response(200, response_body) }
  let(:with_params) { {} }

  # http_method, url, with_params, and reponse_body will be defined with let()s below

  shared_examples_for 'a graph service endpoint' do |opts={}|
    unless opts[:ignore_404]
      context 'with a 404 status code' do
        let(:response) { json_response(404, error: {message: 'uh-oh!'}) }

        it 'raises an HTTPNotFound error' do
          expect { subject }.to raise_error(
            MicrosoftSync::Errors::HTTPNotFound,
            /Graph service returned 404 for tenant mytenant.*uh-oh!/
          )
        end
      end
    end

<<<<<<< HEAD
    context 'with a non-200 status code' do
      let(:response) { json_response(403, error: {message: 'uh-oh!'}) }

      it 'raises an HTTPInvalidStatus with the code and message' do
        expect { subject }.to raise_error(
          MicrosoftSync::Errors::HTTPInvalidStatus,
          /Graph service returned 403 for tenant mytenant.*uh-oh!/
        )
=======
    [400, 403, 409].each do |code|
      context "with a #{code} status code" do
        let(:response) { json_response(code, error: {message: 'uh-oh!'}) }

        it 'raises an HTTPInvalidStatus with the code and message' do
          expect { subject }.to raise_error(
            MicrosoftSync::Errors::HTTPInvalidStatus,
            /Graph service returned #{code} for tenant mytenant.*uh-oh!/
          )
        end
>>>>>>> 3da1f7e8
      end
    end
  end

  shared_examples_for 'a paginated list endpoint' do
    subject { service.send(method_name, *method_args) }

    let(:http_method) { :get }
    let(:expected_first_page_results) { [{'id' => 'page_item1'}] }
    let(:response_body) { {'value' => expected_first_page_results } }

    it_behaves_like 'a graph service endpoint'

    context 'when no block is given' do
      it 'returns the first page of items' do
        expect(subject).to eq(expected_first_page_results)
      end

      context 'when a filter is used' do
        subject { service.send(method_name, *method_args, filter: {'abc' => "d'ef"}) }

        let(:with_params) { {query: {'$filter' => "abc eq 'd''ef'" }} }

        it { is_expected.to eq(expected_first_page_results) }
      end

      context 'when a filter and select are used' do
        subject do
          service.send(
            method_name, *method_args,
            filter: {userPrincipalName: %w[user1@domain.com user2@domain.com]},
            select: %w[id userPrincipalName]
          )
        end

        let(:with_params) do
          {
            query: {
              '$filter' => "userPrincipalName in ('user1@domain.com', 'user2@domain.com')",
              '$select' => 'id,userPrincipalName'
            }
          }
        end

        it { is_expected.to eq(expected_first_page_results) }
      end
    end

    context 'when the first response includes a nextLink' do
      let(:response_body) do
        super().merge('@odata.nextLink' => 'https://graph.microsoft.com/continued1')
      end

      let(:all_pages) do
        [].tap do |pages|
          service.send(method_name, *method_args) do |page|
            pages << page
          end
        end
      end

      before do
        page2_response = {
          '@odata.nextLink' => 'https://graph.microsoft.com/continued2',
          'value' => [{'id' => 'page2_item'}]
        }
        page3_response = {'value' => [{'id' => 'page3_item'}]}
        WebMock.stub_request(:get, 'https://graph.microsoft.com/continued1').
          and_return(json_response(200, page2_response))
        WebMock.stub_request(:get, 'https://graph.microsoft.com/continued2').
          and_return(json_response(200, page3_response))
      end

      it 'calls the block for the results for each page' do
        expect(all_pages).to eq([
          expected_first_page_results, [{'id' => 'page2_item'}], [{'id' => 'page3_item'}]
        ])
      end

      context 'when a filter and select are used' do
        let(:method_args) { super() + [filter: {id: 'abc'}, select: %w[def ghi]] }
        let(:with_params) { {query: {'$filter' => "id eq 'abc'", '$select' => 'def,ghi'}} }

        it 'uses the filter and select in the first request' do
          expect(all_pages).to eq([
            expected_first_page_results, [{'id' => 'page2_item'}], [{'id' => 'page3_item'}]
          ])
        end
      end
    end
  end

  describe '#list_education_classes' do
    let(:method_name) { :list_education_classes }
    let(:method_args) { [] }
    let(:url) { 'https://graph.microsoft.com/v1.0/education/classes' }

    it_behaves_like 'a paginated list endpoint'
  end

  describe '#create_education_class' do
    subject { service.create_education_class(abc: 123) }

    let(:http_method) { :post }
    let(:url) { 'https://graph.microsoft.com/v1.0/education/classes' }
    let(:with_params) { {body: {abc: 123}} }
    let(:response_body) { {'id' => 'newclass', 'val' => 'etc'} }

    it { is_expected.to eq(response_body) }

    it_behaves_like 'a graph service endpoint'
  end

  describe '#update_group' do
    subject { service.update_group('msgroupid', abc: {def: 'ghi'}) }

    let(:http_method) { :patch }
    let(:url) { 'https://graph.microsoft.com/v1.0/groups/msgroupid' }
    let(:with_params) { {body: {abc: {def: 'ghi'}}} }
    let(:response) { {status: 204, body: ''} }

    it { is_expected.to eq(nil) }

    it_behaves_like 'a graph service endpoint'
  end

  describe '#add_users_to_group' do
    subject { service.add_users_to_group('msgroupid', members: members, owners: owners) }

    let(:members) { %w[m1 m2] }
    let(:owners) { %w[o1 o2] }

    let(:http_method) { :patch }
    let(:url) { 'https://graph.microsoft.com/v1.0/groups/msgroupid' }
    let(:with_params) { {body: req_body} }
    let(:req_body) do
      {
        'members@odata.bind' => %w[
          https://graph.microsoft.com/v1.0/directoryObjects/m1
          https://graph.microsoft.com/v1.0/directoryObjects/m2
        ],
        'owners@odata.bind' => %w[
          https://graph.microsoft.com/v1.0/directoryObjects/o1
          https://graph.microsoft.com/v1.0/directoryObjects/o2
        ]
      }
    end
    let(:response) { {status: 204, body: ''} }

    it { is_expected.to eq(nil) }

    context 'when members is not given' do
      subject { service.add_users_to_group('msgroupid', owners: owners) }

      let(:req_body) { super().slice('owners@odata.bind') }

      it { is_expected.to eq(nil) }
    end

    context 'when owners is not given' do
      subject { service.add_users_to_group('msgroupid', members: members) }

      let(:req_body) { super().slice('members@odata.bind') }

      it { is_expected.to eq(nil) }
    end

    context 'when members and owners are not given' do
      it 'raises an ArgumentError' do
        expect { service.add_users_to_group('msgroupid') }.to \
          raise_error(ArgumentError, 'Missing users to add to group')
      end
    end

    context 'when 20 users are given' do
      subject { service.add_users_to_group('msgroupid', members: (1..20).map(&:to_s)) }

      let(:req_body) do
        {
          'members@odata.bind' =>
            (1..20).map{|i| "https://graph.microsoft.com/v1.0/directoryObjects/#{i}"}
        }
      end

      it { is_expected.to eq(nil) }
    end

    context 'when more than 20 users are given' do
      it 'raises an ArgumentError' do
        expect {
          service.add_users_to_group('msgroupid', members: ['x'] * 10, owners: ['y'] * 11)
        }.to raise_error(
          ArgumentError, "Only 20 users can be added at once. Got 21."
        )
      end
    end

    it_behaves_like 'a graph service endpoint'
  end

  describe '#get_group' do
    subject { service.get_group('msgroupid') }

    let(:http_method) { :get }
    let(:url) { 'https://graph.microsoft.com/v1.0/groups/msgroupid' }
    let(:response_body) { {'abc' => 'def'} }

    it { is_expected.to eq(response_body) }

    it_behaves_like 'a graph service endpoint'

    context 'when certain fields are selected' do
      subject { service.get_group('msgroupid', select: %w[abc d e]) }

      let(:with_params) { {query: {'$select' => 'abc,d,e' }} }

      it { is_expected.to eq(response_body) }
    end
  end

  describe '#list_group_members' do
    let(:method_name) { :list_group_members }
    let(:method_args) { ['mygroup'] }
    let(:url) { 'https://graph.microsoft.com/v1.0/groups/mygroup/members' }

    it_behaves_like 'a paginated list endpoint'
  end

  describe '#list_group_owners' do
    let(:method_name) { :list_group_owners }
    let(:method_args) { ['mygroup'] }
    let(:url) { 'https://graph.microsoft.com/v1.0/groups/mygroup/owners' }

    it_behaves_like 'a paginated list endpoint'
  end

  describe '#remove_group_member' do
    subject { service.remove_group_member('mygroup', 'myuser') }

    let(:http_method) { :delete }
    let(:url) { 'https://graph.microsoft.com/v1.0/groups/mygroup/members/myuser/$ref' }
    let(:response) { {status: 204, body: ''} }

    it { is_expected.to eq(nil) }

    it_behaves_like 'a graph service endpoint'
  end

  describe '#remove_group_owner' do
    subject { service.remove_group_owner('mygroup', 'myuser') }

    let(:http_method) { :delete }
    let(:url) { 'https://graph.microsoft.com/v1.0/groups/mygroup/owners/myuser/$ref' }
    let(:response) { {status: 204, body: ''} }

    it { is_expected.to eq(nil) }

    it_behaves_like 'a graph service endpoint'
  end

  describe '#get_team' do
    subject { service.get_team('mygroupid') }

    let(:http_method) { :get }
    let(:url) { 'https://graph.microsoft.com/v1.0/teams/mygroupid' }
    let(:response_body) { {'foo' => 'bar'} }

    it { is_expected.to eq('foo' => 'bar') }

    it_behaves_like 'a graph service endpoint'
  end

  describe '#team_exists?' do
    subject { service.team_exists?('mygroupid') }

    let(:http_method) { :get }
    let(:url) { 'https://graph.microsoft.com/v1.0/teams/mygroupid' }

    context 'when the team exists' do
      let(:response_body) { {'foo' => 'bar'} }

      it { is_expected.to eq(true) }

      it_behaves_like 'a graph service endpoint', ignore_404: true
    end

    context "when the team doesn't exist" do
      let(:response) { json_response(404, error: {code: 'NotFound', message: 'Does not exist'}) }

      it { is_expected.to eq(false) }

      it_behaves_like 'a graph service endpoint', ignore_404: true
    end
  end

  describe '#create_education_class_team' do
    subject { service.create_education_class_team("Evan's group id") }

    let(:http_method) { :post }
    let(:url) { 'https://graph.microsoft.com/v1.0/teams' }
    let(:req_body) do
      {
        "template@odata.bind" =>
          "https://graph.microsoft.com/v1.0/teamsTemplates('educationClass')",
        "group@odata.bind" => "https://graph.microsoft.com/v1.0/groups('Evan''s group id')"
      }
    end
    let(:with_params) { {body: req_body} }
    let(:response) { {status: 204, body: ''} }

    it { is_expected.to eq(nil) }

    it_behaves_like 'a graph service endpoint'

    context 'when Microsoft returns a 400 saying "must have one or more owners"' do
      let(:response) do
        {
          status: 400,
          # this is an actual error from them (ids changed)
          body: "{\r\n  \"error\": {\r\n    \"code\": \"BadRequest\",\r\n    \"message\": \"Failed to execute Templates backend request CreateTeamFromGroupWithTemplateRequest. Request Url: https://teams.microsoft.com/fabric/amer/templates/api/groups/abcdef01-1212-1212-1212-121212121212/team, Request Method: PUT, Response Status Code: BadRequest, Response Headers: Strict-Transport-Security: max-age=2592000\\r\\nx-operationid: 23457812489473234789372498732493\\r\\nx-telemetryid: 00-31424324322423432143421433242344-4324324234123412-43\\r\\nX-MSEdge-Ref: Ref A: 34213432213432413243422134344322 Ref B: DM1EDGE1111 Ref C: 2021-04-01T20:11:11Z\\r\\nDate: Thu, 01 Apr 2021 20:11:11 GMT\\r\\n, ErrorMessage : {\\\"errors\\\":[{\\\"message\\\":\\\"Group abcdef01-1212-1212-1212-12121212121 must have one or more owners in order to create a Team.\\\",\\\"errorCode\\\":\\\"Unknown\\\"}],\\\"operationId\\\":\\\"23457812489473234789372498732493\\\"}\",\r\n    \"innerError\": {\r\n      \"date\": \"2021-04-01T20:11:11\",\r\n      \"request-id\": \"11111111-1111-1111-1111-111111111111\",\r\n      \"client-request-id\": \"11111111-1111-1111-1111-111111111111\"\r\n    }\r\n  }\r\n}"
        }
      end

      it 'raises a GroupHasNoOwners error' do
        expect { subject }.to raise_error(MicrosoftSync::Errors::GroupHasNoOwners)
      end
    end
<<<<<<< HEAD
=======

    context 'when Microsoft returns a 409 saying "group is already provisioned"' do
      let(:response) do
        {
          status: 409,
          body: "{\r\n  \"error\": {\r\n    \"code\": \"Conflict\",\r\n    \"message\": \"Failed to execute Templates backend request CreateTeamFromGroupWithTemplateRequest. Request Url: https://teams.microsoft.com/fabric/amer/templates/api/groups/16786176-b111-1111-1111-111111111110/team, Request Method: PUT, Response Status Code: Conflict, Response Headers: Strict-Transport-Security: max-age=2592000\\r\\nx-operationid: 11111111111111111111111111111111\\r\\nx-telemetryid: 00-11111111111111111111111111111111-111111111111111b-00\\r\\nX-MSEdge-Ref: Ref A: 11111111111111111111111111111111 Ref B: BLUEDGE1111 Ref C: 2021-04-15T23:08:28Z\\r\\nDate: Thu, 15 Apr 2021 23:08:28 GMT\\r\\n, ErrorMessage : {\\\"errors\\\":[{\\\"message\\\":\\\"The group is already provisioned\\\",\\\"errorCode\\\":\\\"Unknown\\\"}],\\\"operationId\\\":\\\"11111111111111111111111111111111\\\"}\",\r\n    \"innerError\": {\r\n      \"date\": \"2021-04-15T23:08:28\",\r\n      \"request-id\": \"11111111-1111-1111-1111-111111111111\",\r\n      \"client-request-id\": \"11111111-1111-1111-1111-111111111111\"\r\n    }\r\n  }\r\n}"
        }
      end

      it 'raises a TeamAlreadyExists error' do
        expect { subject }.to raise_error(MicrosoftSync::Errors::TeamAlreadyExists)
      end
    end
>>>>>>> 3da1f7e8
  end

  describe '#list_users' do
    let(:http_method) { :get }
    let(:url) { 'https://graph.microsoft.com/v1.0/users' }
    let(:method_name) { :list_users }
    let(:method_args) { [] }

    it_behaves_like 'a paginated list endpoint'
  end
end<|MERGE_RESOLUTION|>--- conflicted
+++ resolved
@@ -59,16 +59,6 @@
       end
     end
 
-<<<<<<< HEAD
-    context 'with a non-200 status code' do
-      let(:response) { json_response(403, error: {message: 'uh-oh!'}) }
-
-      it 'raises an HTTPInvalidStatus with the code and message' do
-        expect { subject }.to raise_error(
-          MicrosoftSync::Errors::HTTPInvalidStatus,
-          /Graph service returned 403 for tenant mytenant.*uh-oh!/
-        )
-=======
     [400, 403, 409].each do |code|
       context "with a #{code} status code" do
         let(:response) { json_response(code, error: {message: 'uh-oh!'}) }
@@ -79,7 +69,6 @@
             /Graph service returned #{code} for tenant mytenant.*uh-oh!/
           )
         end
->>>>>>> 3da1f7e8
       end
     end
   end
@@ -407,8 +396,6 @@
         expect { subject }.to raise_error(MicrosoftSync::Errors::GroupHasNoOwners)
       end
     end
-<<<<<<< HEAD
-=======
 
     context 'when Microsoft returns a 409 saying "group is already provisioned"' do
       let(:response) do
@@ -422,7 +409,6 @@
         expect { subject }.to raise_error(MicrosoftSync::Errors::TeamAlreadyExists)
       end
     end
->>>>>>> 3da1f7e8
   end
 
   describe '#list_users' do
