--- conflicted
+++ resolved
@@ -73,15 +73,6 @@
     [400, 403, 409].each do |code|
       context "with a #{code} status code" do
         let(:response) { json_response(code, error: {message: 'uh-oh!'}) }
-<<<<<<< HEAD
-
-        it 'raises an HTTPInvalidStatus with the code and message' do
-          expect { subject }.to raise_error(
-            MicrosoftSync::Errors::HTTPInvalidStatus,
-            /Graph service returned #{code} for tenant mytenant.*uh-oh!/
-          )
-        end
-=======
 
         it 'raises an HTTPInvalidStatus with the code and message' do
           expect(InstStatsd::Statsd).to receive(:increment)
@@ -104,7 +95,6 @@
           MicrosoftSync::Errors::HTTPTooManyRequests,
           /Graph service returned 429 for tenant mytenant.*uh-oh!/
         )
->>>>>>> d5718924
       end
     end
 
