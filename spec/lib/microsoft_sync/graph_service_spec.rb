--- conflicted
+++ resolved
@@ -319,11 +319,7 @@
     end
 
     it 'increments statsd counters based on the responses' do
-<<<<<<< HEAD
-      allow(InstStatsd::Statsd).to receive(:count)
-=======
       allow(InstStatsd::Statsd).to receive(:count).and_call_original
->>>>>>> 5d1f4081
       expect { subject }.to raise_error(expected_error)
 
       codes.each do |type, codes_list|
