# frozen_string_literal: true

#
# Copyright (C) 2021 - present Instructure, Inc.
#
# This file is part of Canvas.
#
# Canvas is free software: you can redistribute it and/or modify it under
# the terms of the GNU Affero General Public License as published by the Free
# Software Foundation, version 3 of the License.
#
# Canvas is distributed in the hope that it will be useful, but WITHOUT ANY
# WARRANTY; without even the implied warranty of MERCHANTABILITY or FITNESS FOR
# A PARTICULAR PURPOSE. See the GNU Affero General Public License for more
# details.
#
# You should have received a copy of the GNU Affero General Public License along
# with this program. If not, see <http://www.gnu.org/licenses/>.

require_relative '../../spec_helper'

describe MicrosoftSync::MembershipDiff do
  subject { described_class.new(remote_members, remote_owners) }

  let(:member_enrollment_type) { 'StudentEnrollment' }
  let(:owner_enrollment_type) { 'TeacherEnrollment' }

  let(:remote_members) { %w[student1 student2 teacher1 teacher4] }
  let(:remote_owners) { %w[teacher1 teacher2 teacher3] }

  let(:slice_size) { 2 }
  let(:additions) do
    [].tap { |results| subject.additions_in_slices_of(slice_size) { |slice| results << slice } }
  end
  let(:additions_all_owners) { additions.map{|addition| addition[:owners] || []}.flatten.sort }
  let(:additions_all_members) { additions.map{|addition| addition[:members] || []}.flatten.sort }

  # e.g. set_local_members('student', [1,2,3], 'StudentEnrollment') ->
  #   creates 'student1', 'student2', 'student3'
  def set_local_members(prefix, suffixes, enrollment_type)
    suffixes.each do |suffix|
      subject.set_local_member("#{prefix}#{suffix}", enrollment_type)
    end
  end

  shared_examples_for 'a member enrollment type' do |enrollment_type|
    before do
      set_local_members 'student', [1, 3, 4], enrollment_type
      set_local_members 'teacher', [1, 5], owner_enrollment_type
    end

    describe '#additions_in_slices_of' do
      it "does not indicate #{enrollment_type} users to be added as owners" do
        expect(additions_all_owners.select{|user| user.start_with?('student')}).to eq([])
      end

      it "indicates #{enrollment_type} users to be added as members" do
        expect(additions_all_members.select{|user| user.start_with?('student')}).to \
          eq(%w[student3 student4])
      end
    end
  end

  shared_examples_for 'an owner enrollment type' do |enrollment_type|
    before do
      set_local_members 'student', [1, 3, 4], enrollment_type
      set_local_members 'teacher', [1, 5], owner_enrollment_type
    end

    describe '#additions_in_slices_of' do
      it "indicates #{enrollment_type} users to be added as owners" do
        expect(additions_all_owners.select{|user| user.start_with?('teacher')}).to \
          eq(%w[teacher5])
      end

      it "indicates #{enrollment_type} users to be added as members" do
        expect(additions_all_members.select{|user| user.start_with?('teacher')}).to \
          eq(%w[teacher5])
      end
    end
  end

  describe('TeacherEnrollment') { it_behaves_like 'an owner enrollment type', 'TeacherEnrollment' }
  describe('TaEnrollment') { it_behaves_like 'an owner enrollment type', 'TaEnrollment' }
  describe('DesignerEnrollment') { it_behaves_like 'an owner enrollment type', 'DesignerEnrollment' }
  describe('ObserverEnrollment') { it_behaves_like 'a member enrollment type', 'ObserverEnrollment' }
  describe('StudentEnrollment') { it_behaves_like 'a member enrollment type', 'StudentEnrollment' }

  describe '#additions_in_slices_of' do
    before do
      set_local_members 'student', [1, 3, 4, 5], member_enrollment_type
      set_local_members 'teacher', [1, 2, 4, 5, 6], owner_enrollment_type
    end

    it 'batches in slices' do
      counts = additions.map do |a|
        (a[:owners] || []).length + (a[:members] || []).length
      end
      expect(counts).to eq([2, 2, 2, 2, 1])
    end

    it 'yields owners first' do
      expect(additions_all_owners).to eq(%w[teacher4 teacher5 teacher6])
      expect((additions[0][:owners] + additions[1][:owners]).sort).to \
        eq(%w[teacher4 teacher5 teacher6])
    end

    it 'yields members' do
      expect(additions_all_members).to eq(%w[student3 student4 student5 teacher2 teacher5 teacher6])
    end

    it 'adds some members in to the last owners slice if there is room' do
      expect(additions[1][:members].length).to eq(1)
    end

    context 'with a different slice size where no members fit into the last owners slice' do
      let(:slice_size) { 3 }

      it 'batches in slices' do
        counts = additions.map do |a|
          (a[:owners] || []).length + (a[:members] || []).length
        end
        expect(counts).to eq([3, 3, 3])
      end

      it 'yields owners first' do
        expect(additions_all_owners).to eq(%w[teacher4 teacher5 teacher6])
        expect(additions[0][:owners]).to eq(%w[teacher4 teacher5 teacher6])
      end

      it 'yields members' do
        expect(additions_all_members).to eq(%w[student3 student4 student5 teacher2 teacher5 teacher6])
      end
    end
  end

  describe '#members_to_remove' do
    before do
      set_local_members 'student', [1, 3, 4, 5], member_enrollment_type
      set_local_members 'teacher', [2, 4, 5, 6], owner_enrollment_type
    end

    it 'returns an Enumerable' do
      expect(subject.members_to_remove).to be_a(Enumerable)
    end

    it 'returns remote users are members but are neither members/owners locally' do
      expect(subject.members_to_remove.to_a.sort).to \
        eq(%w[student2 teacher1])
    end
  end

  describe '#owners_to_remove' do
    before do
      set_local_members 'student', [1, 3, 4, 5], member_enrollment_type
      set_local_members 'teacher', [1], member_enrollment_type
      set_local_members 'teacher', [2, 4, 5, 6], owner_enrollment_type
    end

    it 'returns an Enumerable' do
      expect(subject.owners_to_remove).to be_a(Enumerable)
    end

    it 'returns remote users are owners but are not owners locally' do
      expect(subject.owners_to_remove.to_a.sort).to \
        eq(%w[teacher1 teacher3])
    end
  end

  describe '#local_owners' do
    it 'returns the local owners' do
      set_local_members 'teacher', [1], member_enrollment_type
      set_local_members 'teacher', [2, 4], owner_enrollment_type
      set_local_members 'teacher', [4, 5, 6], owner_enrollment_type
      expect(subject.local_owners).to eq(Set.new(%w[teacher2 teacher4 teacher5 teacher6]))
    end
  end
<<<<<<< HEAD
=======

  describe 'max_enrollment_members_reached?' do
    let(:half) { max/2 }
    let(:max) { MicrosoftSync::MembershipDiff::MAX_ENROLLMENT_MEMBERS }
    let(:min) { 1 }

    it 'when the members size is less than or equal to the max enrollment members' do
      set_local_members 'student', (min..half), member_enrollment_type
      set_local_members 'teacher', (half...max), owner_enrollment_type
      expect(subject.max_enrollment_members_reached?).to eq false
    end

    it 'when the members size is greater than to the max enrollment members' do
      set_local_members 'student', (min..half), member_enrollment_type
      set_local_members 'teacher', (half..max), owner_enrollment_type
      expect(subject.max_enrollment_members_reached?).to eq true
    end
  end

  describe 'max_enrollment_owners_reached?' do
    let(:max) { MicrosoftSync::MembershipDiff::MAX_ENROLLMENT_OWNERS }

    it 'when the owners size is less than or equal to the max enrollment owners' do
      set_local_members 'teacher', (1...max), owner_enrollment_type
      expect(subject.max_enrollment_owners_reached?).to eq false
    end

    it 'when the owners size is greater than to the max enrollment owners' do
      set_local_members 'teacher', (0..max), owner_enrollment_type
      expect(subject.max_enrollment_owners_reached?).to eq true
    end
  end
>>>>>>> d5718924
end<|MERGE_RESOLUTION|>--- conflicted
+++ resolved
@@ -175,8 +175,6 @@
       expect(subject.local_owners).to eq(Set.new(%w[teacher2 teacher4 teacher5 teacher6]))
     end
   end
-<<<<<<< HEAD
-=======
 
   describe 'max_enrollment_members_reached?' do
     let(:half) { max/2 }
@@ -209,5 +207,4 @@
       expect(subject.max_enrollment_owners_reached?).to eq true
     end
   end
->>>>>>> d5718924
 end