# frozen_string_literal: true

#
# Copyright (C) 2021 - present Instructure, Inc.
#
# This file is part of Canvas.
#
# Canvas is free software: you can redistribute it and/or modify it under
# the terms of the GNU Affero General Public License as published by the Free
# Software Foundation, version 3 of the License.
#
# Canvas is distributed in the hope that it will be useful, but WITHOUT ANY
# WARRANTY; without even the implied warranty of MERCHANTABILITY or FITNESS FOR
# A PARTICULAR PURPOSE. See the GNU Affero General Public License for more
# details.
#
# You should have received a copy of the GNU Affero General Public License along
# with this program. If not, see <http://www.gnu.org/licenses/>.

require_relative '../../spec_helper'

describe MicrosoftSync::Errors do
  describe '.user_facing_message' do
    context 'with a PublicError' do
      class MicrosoftSync::Errors::TestError < MicrosoftSync::Errors::PublicError
        def public_message
          'the public message'
        end
      end

      class MicrosoftSync::Errors::TestError2 < MicrosoftSync::Errors::PublicError; end

      it 'shows the error class name and the public_message' do
        error = MicrosoftSync::Errors::TestError.new("abc")
        expect(described_class.user_facing_message(error)).to \
          eq("Microsoft Sync Errors Test Error: the public message")
      end

      context 'when there is no public_message but there is a message' do
        it 'shows the error class name and the message' do
          error = MicrosoftSync::Errors::TestError2.new('some message')
          expect(described_class.user_facing_message(error)).to \
            eq("Microsoft Sync Errors Test Error2: some message")
        end
      end

      context 'when there is no public message or message' do
        it 'shows just the error class name' do
          error = MicrosoftSync::Errors::TestError2.new
          expect(described_class.user_facing_message(error)).to \
            eq("Microsoft Sync Errors Test Error2")
        end
      end

      context 'when the public message is just the error class name' do
        it 'shows just the error class name' do
          error = MicrosoftSync::Errors::TestError2.new('MicrosoftSync::Errors::TestError2')
          expect(described_class.user_facing_message(error)).to \
            eq("Microsoft Sync Errors Test Error2")
        end
      end
    end

    context 'with a non-PublicError error' do
      it 'shows only the error class name' do
        expect(described_class.user_facing_message(StandardError.new('foo'))).to \
          eq("Standard Error")
      end
    end
  end

  describe described_class::HTTPInvalidStatus do
    subject do
      described_class.for(
        service: 'my api', response: double(code: code, body: body), tenant: 'mytenant'
      )
    end

    let(:code) { 422 }
    let(:body) { 'abc' }

    it 'gives a public message with the service name, status code, and tenant' do
      expect(subject.public_message).to eq('My api service returned 422 for tenant mytenant')
    end

    it 'gives an internal message with the public message plus full response body' do
      expect(subject.message).to eq('My api service returned 422 for tenant mytenant, full body: "abc"')
    end

    context 'when the body is very long' do
      let(:body) { 'abc' * 1000 }

      it 'is truncated' do
        expect(subject.message.length).to be_between(1000, 1300)
        expect(subject.message).to include('abc' * 250)
      end
    end

    context 'when body is nil' do
      let(:body) { nil }

      it 'gives a message showing a nil body' do
        expect(subject.message).to \
          eq('My api service returned 422 for tenant mytenant, full body: nil')
      end
    end

    describe '.for' do
      {
        400 => MicrosoftSync::Errors::HTTPBadRequest,
<<<<<<< HEAD
        404 => MicrosoftSync::Errors::HTTPNotFound
=======
        404 => MicrosoftSync::Errors::HTTPNotFound,
        409 => MicrosoftSync::Errors::HTTPConflict,
        500 => MicrosoftSync::Errors::HTTPInternalServerError,
        502 => MicrosoftSync::Errors::HTTPBadGateway,
        503 => MicrosoftSync::Errors::HTTPServiceUnavailable,
        504 => MicrosoftSync::Errors::HTTPGatewayTimeout,
>>>>>>> 3da1f7e8
      }.each do |status_code, error_class|
        context "when the response status code is #{status_code}" do
          let(:code) { status_code }

          it "returns a #{error_class}" do
            expect(subject).to be_a(error_class)
          end
        end
      end
    end
  end
end<|MERGE_RESOLUTION|>--- conflicted
+++ resolved
@@ -108,16 +108,12 @@
     describe '.for' do
       {
         400 => MicrosoftSync::Errors::HTTPBadRequest,
-<<<<<<< HEAD
-        404 => MicrosoftSync::Errors::HTTPNotFound
-=======
         404 => MicrosoftSync::Errors::HTTPNotFound,
         409 => MicrosoftSync::Errors::HTTPConflict,
         500 => MicrosoftSync::Errors::HTTPInternalServerError,
         502 => MicrosoftSync::Errors::HTTPBadGateway,
         503 => MicrosoftSync::Errors::HTTPServiceUnavailable,
         504 => MicrosoftSync::Errors::HTTPGatewayTimeout,
->>>>>>> 3da1f7e8
       }.each do |status_code, error_class|
         context "when the response status code is #{status_code}" do
           let(:code) { status_code }
