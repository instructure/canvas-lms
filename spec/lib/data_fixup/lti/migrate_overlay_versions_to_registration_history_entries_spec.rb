--- conflicted
+++ resolved
@@ -97,26 +97,6 @@
     end
 
     it "preserves timestamps from original overlay version" do
-<<<<<<< HEAD
-      skip "2025-09-25: broken due to updated_at filter INTEROP-9856" if Time.now.utc > Time.utc(2025, 9, 25, 7)
-      created_time = 1.week.ago
-      updated_time = 3.days.ago
-
-      Lti::OverlayVersion.create!(
-        account: root_account,
-        lti_overlay: overlay,
-        created_by: user,
-        diff: [["+", "test", "value"]],
-        created_at: created_time,
-        updated_at: updated_time
-      )
-
-      subject
-
-      history_entry = Lti::RegistrationHistoryEntry.last
-      expect(history_entry.created_at).to be_within(1.second).of(created_time)
-      expect(history_entry.updated_at).to be_within(1.second).of(updated_time)
-=======
       Timecop.freeze(Time.utc(2025, 9, 20)) do
         created_time = 1.week.ago
         updated_time = 3.days.ago
@@ -136,7 +116,6 @@
         expect(history_entry.created_at).to be_within(1.second).of(created_time)
         expect(history_entry.updated_at).to be_within(1.second).of(updated_time)
       end
->>>>>>> 8d1d98d9
     end
   end
 
