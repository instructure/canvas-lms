--- conflicted
+++ resolved
@@ -29,30 +29,8 @@
   let(:translation_client) { double("Translation") }
 
   before do
-<<<<<<< HEAD
-    # Mock DynamicSettings to return our endpoint.
-    allow(DynamicSettings).to receive(:find).with(any_args).and_call_original
-    allow(DynamicSettings).to receive(:find).with(tree: :private).and_return({ "sagemaker.yml" => { "endpoint_name" => "translation-endpoint" }.to_yaml })
-
-    # Mock statsd to allow it to receive what we expect
-    allow(InstStatsd::Statsd).to receive(:distributed_increment)
-
-    # Mock the runtime and the credential provider
-    @runtime_mock = instance_double(Aws::SageMakerRuntime::Client)
-    allow(Canvas::AwsCredentialProvider).to receive(:new).and_return(MockCredentials.new)
-    allow(Aws::SageMakerRuntime::Client).to receive(:new).and_return(@runtime_mock)
-
-    # Mock the response that the runtime returns.
-    @mock_response = instance_double(Aws::SageMakerRuntime::Types::InvokeEndpointOutput)
-    allow(@mock_response).to receive(:body).and_return(MockResponse.new)
-    allow(@runtime_mock).to receive(:invoke_endpoint).and_return(@mock_response)
-
-    # Mock user
-    @user = user_factory(active_all: true)
-=======
     allow(described_class).to receive(:translation_client).and_return(translation_client)
     allow(Account.site_admin).to receive(:feature_enabled?).with(:ai_translation_improvements).and_return(true)
->>>>>>> 7fab6966
   end
 
   describe "available?" do
@@ -67,21 +45,9 @@
       expect(described_class.available?(context, :some_flag)).to be false
     end
 
-<<<<<<< HEAD
-    it "uses trimmed user locale if tgt_lang not set" do
-      @user.locale = "sv-x-k12"
-      Translation.create(user: @user, src_lang: "es", text: "¿Dónde está el baño?")
-      expect(@runtime_mock).to have_received(:invoke_endpoint).with(USER_LOCALE_SET)
-    end
-
-    it "increments the translation metric" do
-      Translation.create(tgt_lang: "en", text: "¿Dónde está el baño?")
-      expect(InstStatsd::Statsd).to have_received(:distributed_increment).with("translation.create.es.en")
-=======
     it "returns false if translation client is not present" do
       allow(described_class).to receive(:translation_client).and_return(nil)
       expect(described_class.available?(context, :some_flag)).to be false
->>>>>>> 7fab6966
     end
   end
 
