# frozen_string_literal: true

#
# Copyright (C) 2013 - present Instructure, Inc.
#
# This file is part of Canvas.
#
# Canvas is free software: you can redistribute it and/or modify it under
# the terms of the GNU Affero General Public License as published by the Free
# Software Foundation, version 3 of the License.
#
# Canvas is distributed in the hope that it will be useful, but WITHOUT ANY
# WARRANTY; without even the implied warranty of MERCHANTABILITY or FITNESS FOR
# A PARTICULAR PURPOSE. See the GNU Affero General Public License for more
# details.
#
# You should have received a copy of the GNU Affero General Public License along
# with this program. If not, see <http://www.gnu.org/licenses/>.

require "aws-sdk-translate"

TranslationResponse = Struct.new(:translation, :source_language, keyword_init: true)

describe Translation do
  let(:translation_flags) { { translation: true, ai_translation_improvements: true, cedar_translation: true } }
  let(:current_user) { double("User") }

  before do
    # We're gonna focus on CedarClient, since other clients are deprecated
    allow(CedarClient).to receive(:enabled?).and_return(true)
  end

  # rubocop:disable Layout/MultilineArrayLineBreaks
  describe "#languages" do
    context "when improvements feature is enabled" do
      subject { described_class.languages({ translation: true, ai_translation_improvements: true, cedar_translation: false }) }

      let(:language_abbrs) do
        %w[
          af sq am ar hy az bn bs bg ca zh-TW zh hr cs da fa-AF nl en et
          fa tl fi fr-CA fr ka de el gu ht ha he hi hu is id
          ga it ja kn kk ko lv lt mk ms ml mt mr mn no ps pl pt pt-PT pa
          ro ru sr si sk sl so es es-MX sw sv ta te th tr uk ur uz vi cy
        ]
      end

      it "returns the proper list" do
        expect(subject.pluck(:id)).to match_array(language_abbrs)
      end

      it "returns the list of languages in name asc" do
        expect(subject.pluck(:name).sort).to eq(subject.pluck(:name))
      end
    end

    context "when improvements feature is disabled" do
      subject { described_class.languages({ translation: true, ai_translation_improvements: false, cedar_translation: false }) }

      let(:language_abbrs) do
        %w[
          af sq am ar hy az bn bs bg ca zh hr cs da nl en et
          fa tl fi fr ka de el gu ht ha he hi hu is id
          ga it ja kn kk ko lv lt mk ms ml mr mn no ps pl pt pa
          ro ru sr si sk sl so es sw sv ta th tr uk ur uz vi cy
          ast ba be br ceb ff fy gd gl ig ilo jv km lb lg ln lo
          mg my ne ns oc or sd ss su tn wo xh yi yo zu
        ]
      end

      it "returns the proper list" do
        expect(subject.pluck(:id)).to match_array(language_abbrs)
      end

      it "returns the list of languages in name asc" do
        expect(subject.pluck(:name).sort).to eq(subject.pluck(:name))
      end
    end

    context "when language characters using unicode chars" do
      subject { described_class.languages({ translation: true, ai_translation_improvements: true, cedar_translation: false }) }

      let(:improvements_feature_enabled) { true }

      it "returns the proper list sorted by unicode characters" do
        I18n.with_locale(:hu) do
          result_names = subject.pluck(:name)
          expect(result_names.find_index("Örmény") < result_names.find_index("Román")).to be true
        end
      end
    end
  end
  # rubocop:enable Layout/MultilineArrayLineBreaks

  describe "available?" do
    it "returns true if feature flag is enabled and translation client is present" do
      expect(described_class.available?(translation_flags)).to be true
    end

    it "returns false if feature flag is disabled" do
      expect(described_class.available?({ translation: false })).to be false
    end

    it "returns false if translation client is not present" do
      allow(described_class).to receive(:translation_client).and_return(nil)
      expect(described_class.available?(translation_flags)).to be false
    end
  end

  describe "current_translation_provider_type" do
    it "returns nil if translation flags are not enabled" do
      flags = { translation: false, ai_translation_improvements: false, cedar_translation: false }
      expect(described_class.current_translation_provider_type(flags)).to be_nil
    end

    it "returns sagemaker as default translation provider" do
      flags = { translation: true, ai_translation_improvements: false, cedar_translation: false }
      expect(described_class.current_translation_provider_type(flags)).to eq(Translation::TranslationType::SAGEMAKER)
    end

    it "returns aws translate as improved translation provider" do
      flags = { translation: true, ai_translation_improvements: true, cedar_translation: false }
      expect(described_class.current_translation_provider_type(flags)).to eq(Translation::TranslationType::AWS_TRANSLATE)
    end

    it "returns cedar if cedar is on" do
      flags = { translation: true, ai_translation_improvements: false, cedar_translation: true }
      expect(described_class.current_translation_provider_type(flags)).to eq(Translation::TranslationType::CEDAR)
    end
  end

  describe "translate_text" do
    let(:text) { "Hello, world!" }
    let(:result) { "Hola, mundo!" }

    before do
      stub_const("CedarClient", Class.new do
        def self.enabled?
          true
        end

        def self.translate_text(*)
          TranslationResponse.new(
            translation: "Hola, mundo!",
            source_language: "en"
          )
        end
      end)
    end

    it "returns nil if translation client is not present" do
      allow(described_class).to receive(:translation_client).and_return(nil)
      expect(described_class.translate_text(text:, tgt_lang: "es", flags: translation_flags)).to be_nil
    end

    it "returns nil if tgt_lang is nil" do
      expect(described_class.translate_text(text:, tgt_lang: nil, flags: translation_flags)).to be_nil
    end

    it "translates text when tgt_lang is provided" do
      expect(described_class.translate_text(text:, tgt_lang: "es", flags: translation_flags, options: { feature_slug: "inbox", current_user: })).to eq(result)
    end

    it "provides default feature_slug if not received from parameters" do
      client = instance_double("TranslationClient")
      allow(described_class).to receive(:translation_client).and_return(client)
      allow(client).to receive(:available?).and_return(true)

      expect(client).to receive(:translate_text).with(
        text:,
        tgt_lang: "es",
        options: hash_including(
          current_user:,
          feature_slug: "content-translation"
        )
      )

      described_class.translate_text(
        text:,
        tgt_lang: "es",
        flags: translation_flags,
        options: { current_user: }
      )
    end

    it "provides default feature_slug if the given one is unknown" do
      client = instance_double("TranslationClient")
      allow(described_class).to receive(:translation_client).and_return(client)
      allow(client).to receive(:available?).and_return(true)

      expect(client).to receive(:translate_text).with(
        text:,
        tgt_lang: "es",
        options: hash_including(
          current_user:,
          feature_slug: "content-translation"
        )
      )

      described_class.translate_text(
        text:,
        tgt_lang: "es",
        flags: translation_flags,
        options: { current_user:, feature_slug: "unknown-feature" }
      )
    end

    it "provides default feature_slug if not received from parameters" do
      client = instance_double("TranslationClient")
      allow(described_class).to receive(:translation_client).and_return(client)
      allow(client).to receive(:available?).and_return(true)

      expect(client).to receive(:translate_text).with(
        text:,
        tgt_lang: "es",
        options: hash_including(
          current_user:,
          feature_slug: "content-translation"
        )
      )

      described_class.translate_text(
        text:,
        tgt_lang: "es",
        flags: translation_flags,
        options: { current_user: }
      )
    end

    it "provides default feature_slug if the given one is unknown" do
      client = instance_double("TranslationClient")
      allow(described_class).to receive(:translation_client).and_return(client)
      allow(client).to receive(:available?).and_return(true)

      expect(client).to receive(:translate_text).with(
        text:,
        tgt_lang: "es",
        options: hash_including(
          current_user:,
          feature_slug: "content-translation"
        )
      )

      described_class.translate_text(
        text:,
        tgt_lang: "es",
        flags: translation_flags,
        options: { current_user:, feature_slug: "unknown-feature" }
      )
    end

    context "when target language is identical to detected source language" do
      it "raises SameLanguageTranslationError" do
        expect { described_class.translate_text(text: "Hello world", tgt_lang: "en", flags: translation_flags, options: { feature_slug: "inbox", current_user: }) }.to raise_error(Translation::SameLanguageTranslationError)
      end
    end
  end

  describe "translate_html" do
    let(:html) { "<p>Hello, world!</p>" }
    let(:result) { "<p>Hola, mundo!</p>" }

    before do
      stub_const("CedarClient", Class.new do
        def self.enabled?
          true
        end

        def self.translate_html(*)
          TranslationResponse.new(
            translation: "<p>Hola, mundo!</p>",
            source_language: "en"
          )
        end
      end)
    end

    it "returns nil if translation client is not present" do
      allow(described_class).to receive(:translation_client).and_return(nil)
      expect(described_class.translate_html(html_string: html, tgt_lang: "es", flags: translation_flags)).to be_nil
    end

    it "returns nil if tgt_lang is nil" do
      expect(described_class.translate_html(html_string: html, tgt_lang: nil, flags: translation_flags)).to be_nil
    end

    it "translates text when tgt_lang is provided" do
      expect(described_class.translate_html(html_string: html, tgt_lang: "es", flags: translation_flags, options: { feature_slug: "discussion", current_user: })).to eq("<p>Hola, mundo!</p>")
    end

    it "provides default feature_slug if not received from parameters" do
      client = instance_double("TranslationClient")
      allow(described_class).to receive(:translation_client).and_return(client)
      allow(client).to receive(:available?).and_return(true)

      expect(client).to receive(:translate_html).with(
        html_string: html,
        tgt_lang: "es",
        options: hash_including(
          current_user:,
          feature_slug: "content-translation"
        )
      )

      described_class.translate_html(
        html_string: html,
        tgt_lang: "es",
        flags: translation_flags,
        options: { current_user: }
      )
    end

    it "provides default feature_slug if the given one is unknown" do
      client = instance_double("TranslationClient")
      allow(described_class).to receive(:translation_client).and_return(client)
      allow(client).to receive(:available?).and_return(true)

      expect(client).to receive(:translate_html).with(
        html_string: html,
        tgt_lang: "es",
        options: hash_including(
          current_user:,
          feature_slug: "content-translation"
        )
      )

      described_class.translate_html(
        html_string: html,
        tgt_lang: "es",
        flags: translation_flags,
        options: { current_user:, feature_slug: "unknown-feature" }
      )
<<<<<<< HEAD
    end

    it "raises TextTooLongError if html_string is too long" do
      long_html = "<p>" + ("a" * Translation::CHARACTER_LIMIT) + "</p>"
      expect { described_class.translate_html(html_string: long_html, tgt_lang: "es", flags: translation_flags) }.to raise_error(Translation::TextTooLongError)
=======
>>>>>>> cb9e0c9a
    end
  end
end<|MERGE_RESOLUTION|>--- conflicted
+++ resolved
@@ -204,50 +204,6 @@
       )
     end
 
-    it "provides default feature_slug if not received from parameters" do
-      client = instance_double("TranslationClient")
-      allow(described_class).to receive(:translation_client).and_return(client)
-      allow(client).to receive(:available?).and_return(true)
-
-      expect(client).to receive(:translate_text).with(
-        text:,
-        tgt_lang: "es",
-        options: hash_including(
-          current_user:,
-          feature_slug: "content-translation"
-        )
-      )
-
-      described_class.translate_text(
-        text:,
-        tgt_lang: "es",
-        flags: translation_flags,
-        options: { current_user: }
-      )
-    end
-
-    it "provides default feature_slug if the given one is unknown" do
-      client = instance_double("TranslationClient")
-      allow(described_class).to receive(:translation_client).and_return(client)
-      allow(client).to receive(:available?).and_return(true)
-
-      expect(client).to receive(:translate_text).with(
-        text:,
-        tgt_lang: "es",
-        options: hash_including(
-          current_user:,
-          feature_slug: "content-translation"
-        )
-      )
-
-      described_class.translate_text(
-        text:,
-        tgt_lang: "es",
-        flags: translation_flags,
-        options: { current_user:, feature_slug: "unknown-feature" }
-      )
-    end
-
     context "when target language is identical to detected source language" do
       it "raises SameLanguageTranslationError" do
         expect { described_class.translate_text(text: "Hello world", tgt_lang: "en", flags: translation_flags, options: { feature_slug: "inbox", current_user: }) }.to raise_error(Translation::SameLanguageTranslationError)
@@ -329,14 +285,6 @@
         flags: translation_flags,
         options: { current_user:, feature_slug: "unknown-feature" }
       )
-<<<<<<< HEAD
-    end
-
-    it "raises TextTooLongError if html_string is too long" do
-      long_html = "<p>" + ("a" * Translation::CHARACTER_LIMIT) + "</p>"
-      expect { described_class.translate_html(html_string: long_html, tgt_lang: "es", flags: translation_flags) }.to raise_error(Translation::TextTooLongError)
-=======
->>>>>>> cb9e0c9a
     end
   end
 end