# frozen_string_literal: true

#
# Copyright (C) 2013 - present Instructure, Inc.
#
# This file is part of Canvas.
#
# Canvas is free software: you can redistribute it and/or modify it under
# the terms of the GNU Affero General Public License as published by the Free
# Software Foundation, version 3 of the License.
#
# Canvas is distributed in the hope that it will be useful, but WITHOUT ANY
# WARRANTY; without even the implied warranty of MERCHANTABILITY or FITNESS FOR
# A PARTICULAR PURPOSE. See the GNU Affero General Public License for more
# details.
#
# You should have received a copy of the GNU Affero General Public License along
# with this program. If not, see <http://www.gnu.org/licenses/>.
#

require File.expand_path(File.dirname(__FILE__) + '/../../spec_helper.rb')

describe Canvas::ICU do
  shared_examples_for "Collator" do
    describe ".collate_by" do
      it "should work" do
        array = [{id: 2, str: 'a'}, {id:1, str: 'b'}]
        result = Canvas::ICU.collate_by(array) { |x| x[:str] }
        expect(result.first[:id]).to eq 2
        expect(result.last[:id]).to eq 1
      end

      it "should handle CanvasSort::First" do
        array = [{id: 2, str: CanvasSort::First}, {id:1, str: 'b'}]
        result = Canvas::ICU.collate_by(array) { |x| x[:str] }
        expect(result.first[:id]).to eq 2
        expect(result.last[:id]).to eq 1
      end
    end

    describe ".collation_key" do
      it "should return something that's comparable" do
        a = "a"; b = "b"
        a_prime = Canvas::ICU.collation_key(a)
        expect(a.object_id).not_to eq a_prime.object_id
        b_prime = Canvas::ICU.collation_key(b)
        expect(a_prime <=> b_prime).to eq(-1)
      end

      it "should pass-thru CanvasSort::First" do
        expect(Canvas::ICU.collation_key(CanvasSort::First)).to eq CanvasSort::First
      end
    end

    describe ".compare" do
<<<<<<< HEAD
      it "should work" do
        expect(Canvas::ICU.compare("a", "b")).to eq -1
      end

      it "should handle CanvasSort::First" do
        expect(Canvas::ICU.compare(CanvasSort::First, "a")).to eq -1
=======
      it "works" do
        expect(Canvas::ICU.compare("a", "b")).to eq(-1)
      end

      it "handles CanvasSort::First" do
        expect(Canvas::ICU.compare(CanvasSort::First, "a")).to eq(-1)
>>>>>>> 2d51e8e7
      end
    end

    describe ".collate" do
      it "should work" do
        expect(Canvas::ICU.collate(["b", "a"])).to eq ["a", "b"]
      end

      it "should at the least be case insensitive" do
        results = Canvas::ICU.collate(["b", "a", "A", "B"])
        expect(results[0..1].sort).to eq ["a", "A"].sort
        expect(results[2..3].sort).to eq ["b", "B"].sort
      end

      it "should not ignore punctuation" do
        expect(Canvas::ICU.collate(["ab, cd", "a, bcd"])).to eq ["a, bcd", "ab, cd"]
      end
    end
  end

  context "NaiveCollator" do
    include_examples "Collator"

    before do
      allow(Canvas::ICU).to receive(:collator).and_return(Canvas::ICU::NaiveCollator)
    end
  end

  shared_examples_for "ICU Collator" do
    it "sorts several examples correctly" do
      # English sorts ñ as just an n, but after regular n's
      expect(collate(["ana", "aña", "añb", "anb"])).to eq(
                                                          ["ana", "aña", "anb", "añb"])

      # Spanish sorts it as a separate letter
      begin
        original_locale, I18n.locale = I18n.locale, :es
        expect(collate(["ana", "aña", "añb", "anb"])). to eq(
                                                            ["ana", "anb", "aña", "añb"])
      ensure
        I18n.locale = original_locale
      end

      # Punctuation is not ignored (commas separating surnames)
      expect(collate(["Wall, Ball", "Wallart, Shmallart"])).to eq(
                                                                 ["Wall, Ball", "Wallart, Shmallart"])

      # shorter words sort first
      expect(collate(["hatch", "hat"])).to eq(
                                             ["hat", "hatch"])

      # capitalization is a secondary sort level
      expect(collate(["aba", "aBb", "abb", "aBa"])).to eq(
                                                         ["aba", "aBa", "abb", "aBb"])

      # numbers sort naturally
      expect(collate(["10", "1", "2", "11"])).to eq(
                                                   ["1", "2", "10", "11"])

      # hyphenated last name is not a word separator
      # I can't get this to pass, without breaking the Wallart case above. Either you ignore
      # punctuation, or you don't.
      # expect(Canvas::ICU.collator.collate(["Hoover, Lorelei", "Hoover-Mertz, Joseph"])).to eq(
      #   ["Hoover, Lorelei", "Hoover-Mertz, Joseph"])
    end
  end

  context "ICU" do
    include_examples "Collator"
    include_examples "ICU Collator"

    before do
      if (ICU::Lib.version rescue false)
        if Canvas::ICU.collator == Canvas::ICU::NaiveCollator
          raise "ICU appears to be installed, but we didn't load it correctly"
        end
      else
        skip "ICU is not installed" if Canvas::ICU.collator == Canvas::ICU::NaiveCollator
      end
    end

    def collate(values)
      Canvas::ICU.collator.collate(values)
    end

    context "postgres" do
      include_examples "ICU Collator"

      before do
        skip "Postgres does not have collation support" if ActiveRecord::Base.best_unicode_collation_key('col') =~ /LOWER/
      end

      def collate(values)
        ActiveRecord::Base.connection.select_values <<-SQL
          SELECT col FROM ( VALUES #{values.map { |v| "(#{ActiveRecord::Base.connection.quote(v)})" }.join(", ")} ) AS s(col)
          ORDER BY #{ActiveRecord::Base.best_unicode_collation_key('col')}
        SQL
      end
    end
  end
end<|MERGE_RESOLUTION|>--- conflicted
+++ resolved
@@ -23,15 +23,15 @@
 describe Canvas::ICU do
   shared_examples_for "Collator" do
     describe ".collate_by" do
-      it "should work" do
-        array = [{id: 2, str: 'a'}, {id:1, str: 'b'}]
+      it "works" do
+        array = [{ id: 2, str: 'a' }, { id: 1, str: 'b' }]
         result = Canvas::ICU.collate_by(array) { |x| x[:str] }
         expect(result.first[:id]).to eq 2
         expect(result.last[:id]).to eq 1
       end
 
-      it "should handle CanvasSort::First" do
-        array = [{id: 2, str: CanvasSort::First}, {id:1, str: 'b'}]
+      it "handles CanvasSort::First" do
+        array = [{ id: 2, str: CanvasSort::First }, { id: 1, str: 'b' }]
         result = Canvas::ICU.collate_by(array) { |x| x[:str] }
         expect(result.first[:id]).to eq 2
         expect(result.last[:id]).to eq 1
@@ -39,7 +39,7 @@
     end
 
     describe ".collation_key" do
-      it "should return something that's comparable" do
+      it "returns something that's comparable" do
         a = "a"; b = "b"
         a_prime = Canvas::ICU.collation_key(a)
         expect(a.object_id).not_to eq a_prime.object_id
@@ -47,42 +47,33 @@
         expect(a_prime <=> b_prime).to eq(-1)
       end
 
-      it "should pass-thru CanvasSort::First" do
+      it "pass-thrus CanvasSort::First" do
         expect(Canvas::ICU.collation_key(CanvasSort::First)).to eq CanvasSort::First
       end
     end
 
     describe ".compare" do
-<<<<<<< HEAD
-      it "should work" do
-        expect(Canvas::ICU.compare("a", "b")).to eq -1
-      end
-
-      it "should handle CanvasSort::First" do
-        expect(Canvas::ICU.compare(CanvasSort::First, "a")).to eq -1
-=======
       it "works" do
         expect(Canvas::ICU.compare("a", "b")).to eq(-1)
       end
 
       it "handles CanvasSort::First" do
         expect(Canvas::ICU.compare(CanvasSort::First, "a")).to eq(-1)
->>>>>>> 2d51e8e7
       end
     end
 
     describe ".collate" do
-      it "should work" do
+      it "works" do
         expect(Canvas::ICU.collate(["b", "a"])).to eq ["a", "b"]
       end
 
-      it "should at the least be case insensitive" do
+      it "ats the least be case insensitive" do
         results = Canvas::ICU.collate(["b", "a", "A", "B"])
         expect(results[0..1].sort).to eq ["a", "A"].sort
         expect(results[2..3].sort).to eq ["b", "B"].sort
       end
 
-      it "should not ignore punctuation" do
+      it "does not ignore punctuation" do
         expect(Canvas::ICU.collate(["ab, cd", "a, bcd"])).to eq ["a, bcd", "ab, cd"]
       end
     end
@@ -100,32 +91,38 @@
     it "sorts several examples correctly" do
       # English sorts ñ as just an n, but after regular n's
       expect(collate(["ana", "aña", "añb", "anb"])).to eq(
-                                                          ["ana", "aña", "anb", "añb"])
+        ["ana", "aña", "anb", "añb"]
+      )
 
       # Spanish sorts it as a separate letter
       begin
         original_locale, I18n.locale = I18n.locale, :es
-        expect(collate(["ana", "aña", "añb", "anb"])). to eq(
-                                                            ["ana", "anb", "aña", "añb"])
+        expect(collate(["ana", "aña", "añb", "anb"])).to eq(
+          ["ana", "anb", "aña", "añb"]
+        )
       ensure
         I18n.locale = original_locale
       end
 
       # Punctuation is not ignored (commas separating surnames)
       expect(collate(["Wall, Ball", "Wallart, Shmallart"])).to eq(
-                                                                 ["Wall, Ball", "Wallart, Shmallart"])
+        ["Wall, Ball", "Wallart, Shmallart"]
+      )
 
       # shorter words sort first
       expect(collate(["hatch", "hat"])).to eq(
-                                             ["hat", "hatch"])
+        ["hat", "hatch"]
+      )
 
       # capitalization is a secondary sort level
       expect(collate(["aba", "aBb", "abb", "aBa"])).to eq(
-                                                         ["aba", "aBa", "abb", "aBb"])
+        ["aba", "aBa", "abb", "aBb"]
+      )
 
       # numbers sort naturally
       expect(collate(["10", "1", "2", "11"])).to eq(
-                                                   ["1", "2", "10", "11"])
+        ["1", "2", "10", "11"]
+      )
 
       # hyphenated last name is not a word separator
       # I can't get this to pass, without breaking the Wallart case above. Either you ignore
