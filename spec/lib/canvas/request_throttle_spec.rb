--- conflicted
+++ resolved
@@ -31,11 +31,6 @@
   let(:request_header_token) { request_user_2.merge({ "REMOTE_ADDR" => "4.3.2.1", "HTTP_AUTHORIZATION" => "Bearer #{token2.full_token}" }) }
   let(:request_logged_out) { base_req.merge({ "REMOTE_ADDR" => "1.2.3.4", "rack.session.options" => { id: "sess1" } }) }
   let(:request_no_session) { base_req.merge({ "REMOTE_ADDR" => "1.2.3.4" }) }
-<<<<<<< HEAD
-  let(:request_sasu) { request_no_session.merge({ "USER_AGENT" => "inst-service1/1t34F67e  	  (  region: us-east-1; host:p.8A67n5d30a9; env:	pRod)	" }) }
-  let(:request_sasu_query_token) { request_sasu.merge({ "QUERY_STRING" => "access_token=#{token_sasu.full_token}", "rack.input" => StringIO.new("") }) }
-  let(:request_sasu_header_token) { request_sasu.merge({ "HTTP_AUTHORIZATION" => "Bearer #{token_sasu.full_token}", "rack.input" => StringIO.new("") }) }
-=======
   let(:request_sasu_query_token) do
     request_no_session.merge({
                                "USER_AGENT" => "inst-service1/1t34F67e (region: us-east-1; host:p.8A67n5d30a9; env: pRod)",
@@ -50,7 +45,6 @@
                                "rack.input" => StringIO.new("")
                              })
   end
->>>>>>> 8936177e
   let(:inner_app) { ->(_env) { response } }
   let(:throttler) { RequestThrottle.new(inner_app) }
   let(:rate_limit_exceeded) { throttler.rate_limit_exceeded }
