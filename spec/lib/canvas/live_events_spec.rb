#
# Copyright (C) 2015 - present Instructure, Inc.
#
# This file is part of Canvas.
#
# Canvas is free software: you can redistribute it and/or modify it under
# the terms of the GNU Affero General Public License as published by the Free
# Software Foundation, version 3 of the License.
#
# Canvas is distributed in the hope that it will be useful, but WITHOUT ANY
# WARRANTY; without even the implied warranty of MERCHANTABILITY or FITNESS FOR
# A PARTICULAR PURPOSE. See the GNU Affero General Public License for more
# details.
#
# You should have received a copy of the GNU Affero General Public License along
# with this program. If not, see <http://www.gnu.org/licenses/>.
#

require File.expand_path(File.dirname(__FILE__) + '/../../spec_helper.rb')

describe Canvas::LiveEvents do
  # The only methods tested in here are ones that have any sort of logic happening.

  def expect_event(event_name, event_body, event_context = nil)
    expect(LiveEvents).to receive(:post_event).with(
      event_name: event_name,
      payload: event_body,
      time: anything,
      context: event_context
    )
  end

  context 'when using a custom stream client' do

    class FakeSettings
      def call
        {
          'kinesis_stream_name' => 'fake_stream',
          'aws_region' => 'us-east-1'
        }
      end
    end

    class FakeStreamClient
      attr_accessor :data

      def put_record(stream_name:, data:, partition_key:) # rubocop:disable Lint/UnusedMethodArgument
        @data = JSON.parse(data)
      end

      def body
        @data['body']
      end
    end

    it 'sends the event message with the injected client' do
      fake_client = FakeStreamClient.new
      LiveEvents.stream_client = fake_client
      LiveEvents.set_context(nil)
      LiveEvents.settings = FakeSettings.new
      course = course_model
      amended_context = described_class.amended_context(course)
      event_name = 'a_fake_event'
      payload = { fake: 'yes' }

      described_class.post_event_stringified(event_name, payload, amended_context)
      run_jobs

      expect(fake_client.body).to eq({ 'fake' => 'yes' })
    end
  end

  describe '.amended_context' do
    it 'pulls the context from the canvas context' do
      LiveEvents.set_context(nil)
      course = course_model
      amended_context = Canvas::LiveEvents.amended_context(course)

      context_id = course.global_id
      context_type = course.class.to_s
      root_account_id = course.root_account.global_id
      root_account_uuid = course.root_account.uuid
      root_account_lti_guid = course.root_account.lti_guid

      expect(amended_context).to eq(
        {
          :context_id => context_id,
          :context_type => context_type,
          :root_account_id => root_account_id,
          :root_account_uuid => root_account_uuid.to_s,
          :root_account_lti_guid => root_account_lti_guid.to_s
        }
      )
    end
  end

  describe ".enrollment_updated" do
    it "should not include associated_user_id for non-observer enrollments" do
      enrollment = course_with_student
      expect_event('enrollment_updated', hash_excluding(:associated_user_id))
      Canvas::LiveEvents.enrollment_updated(enrollment)
    end

    it "should include nil associated_user_id for unassigned observer enrollment" do
      enrollment = course_with_observer
      expect_event('enrollment_updated',
        hash_including(
          associated_user_id: nil
        ))
      Canvas::LiveEvents.enrollment_updated(enrollment)
    end

    it "should include non-nil associated_user_id for assigned observer enrollment" do
      observee = user_model
      enrollment = course_with_observer
      enrollment.associated_user = observee
      expect_event('enrollment_updated',
        hash_including(
          associated_user_id: observee.global_id.to_s
        ))
      Canvas::LiveEvents.enrollment_updated(enrollment)
    end
  end

  describe '.group_category_created' do
    it 'should include the context' do
      course = course_model
      group_category = group_category(context: course, group_limit: 2)
      expect_event('group_category_created',
        hash_including(
          context_type: 'Course',
          context_id: course.global_id.to_s,
          group_limit: 2
        ))
      Canvas::LiveEvents.group_category_created(group_category)
    end
  end

  describe '.group_category_updated' do
    it 'should include the context' do
      course = course_model
      group_category = group_category(context: course, group_limit: 2)
      expect_event('group_category_updated',
        hash_including(
          context_type: 'Course',
          context_id: course.global_id.to_s,
          group_limit: 2
        ))
      Canvas::LiveEvents.group_category_updated(group_category)
    end
  end

  describe ".group_updated" do
    it "should include the context" do
      course = course_model
      group = group_model(context: course, max_membership: 2)
      expect_event('group_updated',
        hash_including(
          group_id: group.global_id.to_s,
          context_type: 'Course',
          context_id: course.global_id.to_s,
          max_membership: 2
        ))
      Canvas::LiveEvents.group_updated(group)
    end

    it "should include the account" do
      account = account_model
      course = course_model(account: account)
      group = group_model(context: course)
      expect_event('group_updated',
        hash_including(
          group_id: group.global_id.to_s,
          account_id: account.global_id.to_s
        ))
      Canvas::LiveEvents.group_updated(group)
    end

    it "should include the workflow_state" do
      group = group_model
      expect_event('group_updated',
        hash_including(
          group_id: group.global_id.to_s,
          workflow_state: group.workflow_state
        ))
      Canvas::LiveEvents.group_updated(group)
    end
  end

  describe ".group_membership_updated" do
    it "should include the workflow_state" do
      user = user_model
      group = group_model
      membership = group_membership_model(group: group, user: user)

      expect_event('group_membership_updated',
        hash_including(
          group_membership_id: membership.global_id.to_s,
          workflow_state: membership.workflow_state
        ))
      Canvas::LiveEvents.group_membership_updated(membership)
    end
  end

  describe ".wiki_page_updated" do
    before(:each) do
      course_with_teacher
      @page = @course.wiki_pages.create(:title => "old title", :body => "old body")
    end

    def wiki_page_updated
      Canvas::LiveEvents.wiki_page_updated(@page, @page.title_changed? ? @page.title_was : nil, @page.body_changed? ? @page.body_was : nil)
    end

    it "should not set old_title or old_body if they don't change" do
      expect_event('wiki_page_updated', {
        wiki_page_id: @page.global_id.to_s,
        title: "old title",
        body: "old body"
      })

      wiki_page_updated
    end

    it "should set old_title if the title changed" do
      @page.title = "new title"

      expect_event('wiki_page_updated', {
        wiki_page_id: @page.global_id.to_s,
        title: "new title",
        old_title: "old title",
        body: "old body"
      })

      wiki_page_updated
    end

    it "should set old_body if the body changed" do
      @page.body = "new body"

      expect_event('wiki_page_updated', {
        wiki_page_id: @page.global_id.to_s,
        title: "old title",
        body: "new body",
        old_body: "old body"
      })

      wiki_page_updated
    end
  end

  describe ".grade_changed" do
    let(:course_context) do
      hash_including(
        root_account_uuid: @course.root_account.uuid,
        root_account_id: @course.root_account.global_id.to_s,
        root_account_lti_guid: @course.root_account.lti_guid.to_s,
        context_id: @course.global_id.to_s,
        context_type: 'Course'
      )
    end

    it "should set the grader to nil for an autograded quiz" do
      quiz_with_graded_submission([])

      expect_event('grade_change', hash_including(
        submission_id: @quiz_submission.submission.global_id.to_s,
        assignment_id: @quiz_submission.submission.global_assignment_id.to_s,
        grader_id: nil,
        student_id: @quiz_submission.user.global_id.to_s,
        user_id: @quiz_submission.user.global_id.to_s
      ), course_context)

      Canvas::LiveEvents.grade_changed(@quiz_submission.submission, @quiz_submission.submission.versions.current.model)
    end

    it "should set the grader when a teacher grades an assignment" do
      course_with_student_submissions
      submission = @course.assignments.first.submissions.first

      expect_event('grade_change', hash_including(
        submission_id: submission.global_id.to_s,
        assignment_id: submission.global_assignment_id.to_s,
        grader_id: @teacher.global_id.to_s,
        student_id: @student.global_id.to_s,
        user_id: @student.global_id.to_s
      ), course_context)

      submission.grader = @teacher
      submission.grade = '10'
      submission.score = 10
      Canvas::LiveEvents.grade_changed(submission)
    end

    it "should include the user_id and assignment_id" do
      course_with_student_submissions
      submission = @course.assignments.first.submissions.first

      expect_event('grade_change',
        hash_including(
          assignment_id: submission.global_assignment_id.to_s,
          user_id: @student.global_id.to_s
        ), course_context)
      Canvas::LiveEvents.grade_changed(submission, 0)
    end

    it "should include previous score attributes" do
      course_with_student_submissions submission_points: true
      submission = @course.assignments.first.submissions.first

      submission.score = 9000
      expect_event('grade_change',
        hash_including(
          score: 9000,
          old_score: 5
        ), course_context)
      Canvas::LiveEvents.grade_changed(submission, submission.versions.current.model)
    end

    it "should include previous points_possible attributes" do
      course_with_student_submissions
      assignment = @course.assignments.first
      assignment.points_possible = 5
      assignment.save!
      submission = assignment.submissions.first

      submission.assignment.points_possible = 99

      expect_event('grade_change',
        hash_including(
          points_possible: 99,
          old_points_possible: 5
        ), course_context)
      Canvas::LiveEvents.grade_changed(submission, submission, assignment.versions.current.model)
    end

    it "includes course context even when global course context unset" do
      allow(LiveEvents).to receive(:get_context).and_return({
        root_account_uuid: nil,
        root_account_id: nil,
        root_account_lti_guid: nil,
        context_id: nil,
        context_type: nil,
        foo: 'bar'
      })
      course_with_student_submissions
      submission = @course.assignments.first.submissions.first

      expect_event('grade_change', anything, course_context)
      Canvas::LiveEvents.grade_changed(submission)
    end

    it "includes existing context when global course context overridden" do
      allow(LiveEvents).to receive(:get_context).and_return({ foo: 'bar' })
      course_with_student_submissions
      submission = @course.assignments.first.submissions.first

      expect_event('grade_change', anything, hash_including({ foo: 'bar' }))
      Canvas::LiveEvents.grade_changed(submission)
    end

    context "grading_complete" do
      before do
        course_with_student_submissions
      end

      let(:submission) { @course.assignments.first.submissions.first }

      it "is false when submission is not graded" do
        expect_event('grade_change', hash_including(
          grading_complete: false
        ), course_context)
        Canvas::LiveEvents.grade_changed(submission)
      end

      it "is true when submission is fully graded" do
        submission.score = 0
        submission.workflow_state = 'graded'

        expect_event('grade_change', hash_including(
          grading_complete: true
        ), course_context)
        Canvas::LiveEvents.grade_changed(submission)
      end

      it "is false when submission is partially graded" do
        submission.score = 0
        submission.workflow_state = 'pending_review'

        expect_event('grade_change', hash_including(
          grading_complete: false
        ), course_context)
        Canvas::LiveEvents.grade_changed(submission)
      end
    end

    context "muted" do
      before do
        course_with_student_submissions
      end

      let(:submission) { @course.assignments.first.submissions.first }

      it "is true when assignment is muted" do
        submission.assignment.mute!
        expect_event('grade_change', hash_including(
          muted: true
        ), course_context)
        Canvas::LiveEvents.grade_changed(submission)
      end
    end
  end

  context 'submissions' do
    let(:submission) do
      course_with_student_submissions
      @student.update(lti_context_id: SecureRandom.uuid)
      s = @course.assignments.first.submissions.first
      s.update(lti_user_id: @student.lti_context_id)
      s
    end

    let(:group) do
      Group.create!(
        name: 'test group',
        workflow_state: 'available',
        context: submission.assignment.course
      )
    end

    before { submission }

    describe ".submission_created" do
      it "should include the user_id and assignment_id" do
        expect_event('submission_created',
          hash_including(
            user_id: @student.global_id.to_s,
            lti_user_id: @student.lti_context_id,
            assignment_id: submission.global_assignment_id.to_s,
            lti_assignment_id: submission.assignment.lti_context_id.to_s
          ))
        Canvas::LiveEvents.submission_created(submission)
      end

      it 'should include the group_id if assignment is a group assignment' do
        submission.update_attributes(group: group)

        expect_event('submission_created',
          hash_including(
            group_id: group.id.to_s
          ))
        Canvas::LiveEvents.submission_created(submission)
      end
    end

    describe ".submission_updated" do
      it "should include the user_id and assignment_id" do
        expect_event('submission_updated',
          hash_including(
            user_id: @student.global_id.to_s,
            lti_user_id: @student.lti_context_id,
            assignment_id: submission.global_assignment_id.to_s,
            lti_assignment_id: submission.assignment.lti_context_id.to_s
          ))
        Canvas::LiveEvents.submission_updated(submission)
      end

      it 'should include the group_id if assignment is a group assignment' do
        submission.update_attributes(group: group)

        expect_event('submission_updated',
          hash_including(
            group_id: group.id.to_s
          ))
        Canvas::LiveEvents.submission_updated(submission)
      end
    end

    describe '.plagiarism_resubmit' do
      it "should include the user_id and assignment_id" do
        expect_event('plagiarism_resubmit',
          hash_including(
            user_id: @student.global_id.to_s,
            lti_user_id: @student.lti_context_id,
            assignment_id: submission.global_assignment_id.to_s,
            lti_assignment_id: submission.assignment.lti_context_id.to_s
          ))
        Canvas::LiveEvents.plagiarism_resubmit(submission)
      end

      it 'should include the group_id if assignment is a group assignment' do
        submission.update_attributes(group: group)

        expect_event('plagiarism_resubmit',
          hash_including(
            group_id: group.id.to_s
          ))
        Canvas::LiveEvents.plagiarism_resubmit(submission)
      end
    end
  end

  describe ".asset_access" do
    it "should trigger a live event without an asset subtype" do
      course_factory

      expect_event('asset_accessed', {
        asset_type: 'course',
        asset_id: @course.global_id.to_s,
        asset_subtype: nil,
        category: 'category',
        role: 'role',
        level: 'participation'
      }).once

      Canvas::LiveEvents.asset_access(@course, 'category', 'role', 'participation')
    end

    it "should trigger a live event with an asset subtype" do
      course_factory

      expect_event('asset_accessed', {
        asset_type: 'course',
        asset_id: @course.global_id.to_s,
        asset_subtype: 'assignments',
        category: 'category',
        role: 'role',
        level: 'participation'
      }).once

      Canvas::LiveEvents.asset_access([ "assignments", @course ], 'category', 'role', 'participation')
    end
  end

  describe '.assignment_created' do
    it 'triggers a live event with assignment details' do
      course_with_student_submissions
      assignment = @course.assignments.first

      expect_event('assignment_created',
        hash_including({
          assignment_id: assignment.global_id.to_s,
          context_id: @course.global_id.to_s,
          context_type: 'Course',
          workflow_state: assignment.workflow_state,
          title: assignment.title,
          description: assignment.description,
          due_at: assignment.due_at,
          unlock_at: assignment.unlock_at,
          lock_at: assignment.lock_at,
          points_possible: assignment.points_possible,
          lti_assignment_id: assignment.lti_context_id,
          lti_resource_link_id: assignment.lti_resource_link_id,
          lti_resource_link_id_duplicated_from: assignment.duplicate_of&.lti_resource_link_id
        })).once

      Canvas::LiveEvents.assignment_created(assignment)
    end
  end

  describe '.assignment_updated' do
    it 'triggers a live event with assignment details' do
      course_with_student_submissions
      assignment = @course.assignments.first

      expect_event('assignment_updated',
        hash_including({
          assignment_id: assignment.global_id.to_s,
          context_id: @course.global_id.to_s,
          context_type: 'Course',
          workflow_state: assignment.workflow_state,
          title: assignment.title,
          description: assignment.description,
          due_at: assignment.due_at,
          unlock_at: assignment.unlock_at,
          lock_at: assignment.lock_at,
          points_possible: assignment.points_possible,
          lti_assignment_id: assignment.lti_context_id,
          lti_resource_link_id: assignment.lti_resource_link_id,
          lti_resource_link_id_duplicated_from: assignment.duplicate_of&.lti_resource_link_id
        })).once

      Canvas::LiveEvents.assignment_updated(assignment)
    end
  end

  describe '.quiz_export_complete' do
    class FakeExport
      attr_accessor :context

      def initialize(context)
        @context = context
      end

      def settings
        {
          quizzes2: {
            key1: 'val1',
            key2: 'val2'
          }
        }
      end
    end

    let(:content_export) { FakeExport.new(course_model) }

    it 'triggers a live event with content export settings and amended context details' do
      fake_export_context = {key1: 'val1', key2: 'val2'}

      expect_event(
        'quiz_export_complete',
        fake_export_context,
        hash_including({
          :context_type => "Course",
          :context_id => content_export.context.global_id.to_s,
          :root_account_id => content_export.context.root_account.global_id.to_s,
          :root_account_uuid => content_export.context.root_account.uuid,
          :root_account_lti_guid => content_export.context.root_account.lti_guid.to_s,
        })
      ).once

      Canvas::LiveEvents.quiz_export_complete(content_export)
    end
  end

  describe '.course_section_created' do
    it 'should trigger a course section creation live event' do
      course_with_student_submissions
      section = @course.course_sections.first

      expect_event('course_section_created',
        {
          course_section_id: section.id.to_s,
          sis_source_id: nil,
          sis_batch_id: nil,
          course_id: section.course_id.to_s,
          root_account_id: section.root_account_id.to_s,
          enrollment_term_id: nil,
          name: section.name,
          default_section: section.default_section,
          accepting_enrollments: section.accepting_enrollments,
          can_manually_enroll: section.can_manually_enroll,
          start_at: section.start_at,
          end_at: section.end_at,
          workflow_state: section.workflow_state,
          restrict_enrollments_to_section_dates: section.restrict_enrollments_to_section_dates,
          nonxlist_course_id: nil,
          stuck_sis_fields: section.stuck_sis_fields,
          integration_id: nil
        }).once
      Canvas::LiveEvents.course_section_created(section)
    end
  end

  describe '.course_section_updated' do
    it 'should trigger a course section creation live event' do
      course_with_student_submissions
      section = @course.course_sections.first

      expect_event('course_section_updated',
        {
          course_section_id: section.id.to_s,
          sis_source_id: nil,
          sis_batch_id: nil,
          course_id: section.course_id.to_s,
          root_account_id: section.root_account_id.to_s,
          enrollment_term_id: nil,
          name: section.name,
          default_section: section.default_section,
          accepting_enrollments: section.accepting_enrollments,
          can_manually_enroll: section.can_manually_enroll,
          start_at: section.start_at,
          end_at: section.end_at,
          workflow_state: section.workflow_state,
          restrict_enrollments_to_section_dates: section.restrict_enrollments_to_section_dates,
          nonxlist_course_id: nil,
          stuck_sis_fields: section.stuck_sis_fields,
          integration_id: nil
        }).once
      Canvas::LiveEvents.course_section_updated(section)
    end
  end

  describe '.logged_in' do
    it 'triggers a live event with user details' do
      user_with_pseudonym

      session = { return_to: 'http://www.canvaslms.com/' }
      context = {
        user_id: @user.global_id.to_s,
        user_login: @pseudonym.unique_id,
        user_account_id: @pseudonym.global_account_id.to_s,
        user_sis_id: @pseudonym.sis_user_id
      }

      expect_event(
        'logged_in',
        { :redirect_url => 'http://www.canvaslms.com/' },
        hash_including(context)
      ).once

      Canvas::LiveEvents.logged_in(session, @user, @pseudonym)
    end
  end

  describe '.quizzes_next_quiz_duplicated' do
    it 'should trigger a quiz duplicated live event' do
      event_payload = {
        original_course_id: '1234',
        new_course_id: '5678',
        original_resource_link_id: 'abc123',
        new_resource_link_id: 'def456'
      }

      expect_event('quizzes_next_quiz_duplicated', event_payload).once

      Canvas::LiveEvents.quizzes_next_quiz_duplicated(event_payload)
    end
  end

  describe '.module_created' do
    it 'should trigger a context module created live event' do
      course_with_student_submissions
      context_module = ContextModule.create!(context: @course)

      expected_event_body = {
        module_id: context_module.id.to_s,
<<<<<<< HEAD
        name: context_module.name,
        position: context_module.position,
        workflow_state: context_module.workflow_state,
=======
        context_id: @course.id.to_s,
        context_type: "Course",
        name: context_module.name,
        position: context_module.position,
        workflow_state: context_module.workflow_state
>>>>>>> a205c799
      }

      expect_event('module_created', expected_event_body).once

      Canvas::LiveEvents.module_created(context_module)
    end
  end

  describe '.module_updated' do
    it 'should trigger a context module updated live event' do
      course_with_student_submissions
      context_module = ContextModule.create!(context: @course)

      expected_event_body = {
        module_id: context_module.id.to_s,
<<<<<<< HEAD
        name: context_module.name,
        position: context_module.position,
        workflow_state: context_module.workflow_state,
=======
        context_id: @course.id.to_s,
        context_type: "Course",
        name: context_module.name,
        position: context_module.position,
        workflow_state: context_module.workflow_state
>>>>>>> a205c799
      }

      expect_event('module_updated', expected_event_body).once

      Canvas::LiveEvents.module_updated(context_module)
    end
  end

  describe '.module_item_created' do
    it 'should trigger a context module item created live event' do
      course_with_student_submissions
      context_module = ContextModule.create!(context: @course)
      content_tag = ContentTag.create!(
        title: "content",
        context: @course,
        context_module: context_module,
        content: @course.assignments.first
      )

      expected_event_body = {
        module_item_id: content_tag.id.to_s,
<<<<<<< HEAD
=======
        module_id: context_module.id.to_s,
        context_id: @course.id.to_s,
        context_type: "Course",
>>>>>>> a205c799
        position: content_tag.position,
        workflow_state: content_tag.workflow_state
      }

      expect_event('module_item_created', expected_event_body).once

      Canvas::LiveEvents.module_item_created(content_tag)
    end
  end

  describe '.module_item_updated' do
    it 'should trigger a context module updated live event' do
      course_with_student_submissions
      context_module = ContextModule.create!(context: @course)
      content_tag = ContentTag.create!(
        title: "content",
        context: @course,
        context_module: context_module,
        content: @course.assignments.first
      )

      expected_event_body = {
        module_item_id: content_tag.id.to_s,
<<<<<<< HEAD
=======
        module_id: context_module.id.to_s,
        context_id: @course.id.to_s,
        context_type: "Course",
>>>>>>> a205c799
        position: content_tag.position,
        workflow_state: content_tag.workflow_state
      }

      expect_event('module_item_updated', expected_event_body).once

      Canvas::LiveEvents.module_item_updated(content_tag)
    end
  end
end<|MERGE_RESOLUTION|>--- conflicted
+++ resolved
@@ -725,17 +725,11 @@
 
       expected_event_body = {
         module_id: context_module.id.to_s,
-<<<<<<< HEAD
-        name: context_module.name,
-        position: context_module.position,
-        workflow_state: context_module.workflow_state,
-=======
         context_id: @course.id.to_s,
         context_type: "Course",
         name: context_module.name,
         position: context_module.position,
         workflow_state: context_module.workflow_state
->>>>>>> a205c799
       }
 
       expect_event('module_created', expected_event_body).once
@@ -751,17 +745,11 @@
 
       expected_event_body = {
         module_id: context_module.id.to_s,
-<<<<<<< HEAD
-        name: context_module.name,
-        position: context_module.position,
-        workflow_state: context_module.workflow_state,
-=======
         context_id: @course.id.to_s,
         context_type: "Course",
         name: context_module.name,
         position: context_module.position,
         workflow_state: context_module.workflow_state
->>>>>>> a205c799
       }
 
       expect_event('module_updated', expected_event_body).once
@@ -783,12 +771,9 @@
 
       expected_event_body = {
         module_item_id: content_tag.id.to_s,
-<<<<<<< HEAD
-=======
         module_id: context_module.id.to_s,
         context_id: @course.id.to_s,
         context_type: "Course",
->>>>>>> a205c799
         position: content_tag.position,
         workflow_state: content_tag.workflow_state
       }
@@ -812,12 +797,9 @@
 
       expected_event_body = {
         module_item_id: content_tag.id.to_s,
-<<<<<<< HEAD
-=======
         module_id: context_module.id.to_s,
         context_id: @course.id.to_s,
         context_type: "Course",
->>>>>>> a205c799
         position: content_tag.position,
         workflow_state: content_tag.workflow_state
       }
