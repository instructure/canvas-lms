--- conflicted
+++ resolved
@@ -129,28 +129,16 @@
 
   describe ".scan_youtube_links" do
     it "includes the neccesary params in payload" do
-<<<<<<< HEAD
-      payload = Struct.new(:scan_id, :course_id, :external_context_id).new(
-        "scan_123456",
-        "1",
-        "ext_context_789"
-=======
       payload = Struct.new(:scan_id, :canvas_id, :external_tool_id).new(
         "scan_123456",
         "canvas_id_1000002",
         "external_tool_123"
->>>>>>> cb9e0c9a
       )
       expect_event("scan_youtube_links",
                    hash_including(
                      scan_id: "scan_123456",
-<<<<<<< HEAD
-                     course_id: "1",
-                     external_context_id: "ext_context_789"
-=======
                      canvas_id: "canvas_id_1000002",
                      external_tool_id: "external_tool_123"
->>>>>>> cb9e0c9a
                    ))
       Canvas::LiveEvents.scan_youtube_links(payload)
     end
