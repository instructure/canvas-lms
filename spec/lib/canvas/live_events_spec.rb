# frozen_string_literal: true

#
# Copyright (C) 2015 - present Instructure, Inc.
#
# This file is part of Canvas.
#
# Canvas is free software: you can redistribute it and/or modify it under
# the terms of the GNU Affero General Public License as published by the Free
# Software Foundation, version 3 of the License.
#
# Canvas is distributed in the hope that it will be useful, but WITHOUT ANY
# WARRANTY; without even the implied warranty of MERCHANTABILITY or FITNESS FOR
# A PARTICULAR PURPOSE. See the GNU Affero General Public License for more
# details.
#
# You should have received a copy of the GNU Affero General Public License along
# with this program. If not, see <http://www.gnu.org/licenses/>.
#

require "lti2_spec_helper"

describe Canvas::LiveEvents do
  let(:submission_event_endpoint) { "test.com/submission" }
  let(:submission_event_service) do
    {
      "endpoint" => submission_event_endpoint,
      "format" => ["application/json"],
      "action" => ["POST"],
      "@id" => "http://test.service.com/service#vnd.Canvas.SubmissionEvent",
      "@type" => "RestService"
    }
  end
  # The only methods tested in here are ones that have any sort of logic happening.

  def expect_event(event_name, event_body, event_context = nil)
    expect(LiveEvents).to receive(:post_event).with(
      event_name: event_name,
      payload: event_body,
      time: anything,
      context: event_context
    )
  end

  before do
    LiveEvents.stream_client = Class.new do
      attr_accessor :data, :stream, :stream_name

      def initialize(stream_name = "stream")
        @stream_name = stream_name
      end

      def put_records(stream_name:, records:)
        @data = records
        @stream = stream_name
      end

      def body
        @data["body"]
      end
    end.new
    allow(LiveEvents).to receive(:get_context).and_return({ compact_live_events: true })
  end

  let(:course_context) do
    hash_including(
      root_account_uuid: @course.root_account.uuid,
      root_account_id: @course.root_account.global_id.to_s,
      root_account_lti_guid: @course.root_account.lti_guid.to_s,
      context_id: @course.global_id.to_s,
      context_type: "Course"
    )
  end

  describe ".amended_context" do
    it "pulls the context from the canvas context" do
      LiveEvents.set_context(nil)
      course = course_model
      amended_context = Canvas::LiveEvents.amended_context(course)

      context_id = course.global_id
      context_type = course.class.to_s
      root_account_id = course.root_account.global_id
      root_account_uuid = course.root_account.uuid
      root_account_lti_guid = course.root_account.lti_guid

      expect(amended_context).to eq(
        {
          context_id: context_id,
          context_type: context_type,
          root_account_id: root_account_id,
          root_account_uuid: root_account_uuid.to_s,
          root_account_lti_guid: root_account_lti_guid.to_s,
          compact_live_events: true
        }
      )
    end

    it "omits root_account fields in user context" do
      LiveEvents.set_context(nil)
      user = user_model
      amended_context = Canvas::LiveEvents.amended_context(user)
      expect(amended_context).to eq({ context_id: user.global_id, context_type: "User", compact_live_events: true })
    end
  end

  describe ".conversation_created" do
    it "triggers a conversation live event with conversation details" do
      user1 = user_model
      user2 = user_model
      conversation = conversation(user1, user2)
      expect_event("conversation_created",
                   hash_including(
                     conversation_id: conversation.id.to_s
                   ))
      Canvas::LiveEvents.conversation_created(conversation)
    end
  end

  describe ".enrollment_updated" do
    it "does not include associated_user_id for non-observer enrollments" do
      enrollment = course_with_student
      expect_event("enrollment_updated", hash_excluding(:associated_user_id))
      Canvas::LiveEvents.enrollment_updated(enrollment)
    end

    it "includes non-nil associated_user_id for assigned observer enrollment" do
      observee = user_model
      enrollment = course_with_observer
      enrollment.associated_user = observee
      expect_event("enrollment_updated",
                   hash_including(
                     associated_user_id: observee.global_id.to_s
                   ))
      Canvas::LiveEvents.enrollment_updated(enrollment)
    end
  end

  describe ".group_category_created" do
    it "includes the context" do
      course = course_model
      group_category = group_category(context: course, group_limit: 2)
      expect_event("group_category_created",
                   hash_including(
                     context_type: "Course",
                     context_id: course.id.to_s,
                     group_limit: 2
                   ))
      Canvas::LiveEvents.group_category_created(group_category)
    end
  end

  describe ".group_category_updated" do
    it "includes the context" do
      course = course_model
      group_category = group_category(context: course, group_limit: 2)
      expect_event("group_category_updated",
                   hash_including(
                     context_type: "Course",
                     context_id: course.id.to_s,
                     group_limit: 2
                   ))
      Canvas::LiveEvents.group_category_updated(group_category)
    end
  end

  describe ".group_updated" do
    it "includes the context" do
      course = course_model
      group = group_model(context: course, max_membership: 2)
      expect_event("group_updated",
                   hash_including(
                     group_id: group.global_id.to_s,
                     context_type: "Course",
                     context_id: course.global_id.to_s,
                     max_membership: 2
                   ))
      Canvas::LiveEvents.group_updated(group)
    end

    it "includes the account" do
      account = account_model
      course = course_model(account: account)
      group = group_model(context: course)
      expect_event("group_updated",
                   hash_including(
                     group_id: group.global_id.to_s,
                     account_id: account.global_id.to_s
                   ))
      Canvas::LiveEvents.group_updated(group)
    end

    it "includes the workflow_state" do
      group = group_model
      expect_event("group_updated",
                   hash_including(
                     group_id: group.global_id.to_s,
                     workflow_state: group.workflow_state
                   ))
      Canvas::LiveEvents.group_updated(group)
    end
  end

  describe ".group_membership_updated" do
    it "includes the workflow_state" do
      user = user_model
      group = group_model
      membership = group_membership_model(group: group, user: user)

      expect_event("group_membership_updated",
                   hash_including(
                     group_membership_id: membership.global_id.to_s,
                     workflow_state: membership.workflow_state
                   ))
      Canvas::LiveEvents.group_membership_updated(membership)
    end
  end

  describe ".wiki_page_updated" do
    before do
      course_with_teacher
      @page = @course.wiki_pages.create(title: "old title", body: "old body")
    end

    def wiki_page_updated
      Canvas::LiveEvents.wiki_page_updated(@page, @page.title_changed? ? @page.title_was : nil, @page.body_changed? ? @page.body_was : nil)
    end

    it "does not set old_title or old_body if they don't change" do
      expect_event("wiki_page_updated", {
                     wiki_page_id: @page.global_id.to_s,
                     title: "old title",
                     body: "old body"
                   })

      wiki_page_updated
    end

    it "sets old_title if the title changed" do
      @page.title = "new title"

      expect_event("wiki_page_updated", {
                     wiki_page_id: @page.global_id.to_s,
                     title: "new title",
                     old_title: "old title",
                     body: "old body"
                   })

      wiki_page_updated
    end

    it "sets old_body if the body changed" do
      @page.body = "new body"

      expect_event("wiki_page_updated", {
                     wiki_page_id: @page.global_id.to_s,
                     title: "old title",
                     body: "new body",
                     old_body: "old body"
                   })

      wiki_page_updated
    end
  end

  describe ".conversation_forwarded" do
    before do
      @user1 = user_model
      @user2 = user_model
      @convo = Conversation.initiate([@user1, @user2], false)
      @convo.add_message(@user1, "Hi! You are doing great...")
    end

    it "triggers live event if a new user is added to a conversation" do
      @user3 = user_model
      @convo.add_participants(@user1, [@user3])
      expect_event("conversation_forwarded",
                   hash_including(
                     conversation_id: @convo.id.to_s
                   ), { compact_live_events: true }).once
      Canvas::LiveEvents.conversation_forwarded(@convo)
    end
  end

  describe ".conversation_message_created" do
    it "includes the author id, conversation message id, and conversation id" do
      user1 = user_model
      user2 = user_model
      convo = Conversation.initiate([user1, user2], false)
      convo_message = convo.add_message(user1, "Hi! You are doing great...")
      expect_event("conversation_message_created",
                   hash_including(
                     author_id: convo_message.author_id.to_s,
                     conversation_id: convo_message.conversation_id.to_s,
                     message_id: convo_message.id.to_s
                   )).once
      Canvas::LiveEvents.conversation_message_created(convo_message)
    end
  end

  describe ".course_grade_change" do
    before(:once) do
      @user = User.create!
      @course = Course.create!
    end

    it "includes the course context, current scores and old scores" do
      enrollment_model
      score = Score.new(
        course_score: true, enrollment: @enrollment,
        current_score: 5.0, final_score: 4.0, unposted_current_score: 3.0, unposted_final_score: 2.0
      )

      expected_body = hash_including(
        current_score: 5.0, final_score: 4.0, unposted_current_score: 3.0, unposted_final_score: 2.0,
        old_current_score: 1.0, old_final_score: 2.0, old_unposted_current_score: 3.0, old_unposted_final_score: 4.0,
        course_id: @enrollment.course_id.to_s, user_id: @enrollment.user_id.to_s,
        workflow_state: "active"
      )
      expect_event("course_grade_change", expected_body, course_context)

      Canvas::LiveEvents.course_grade_change(score, {
                                               current_score: 1.0,
                                               final_score: 2.0,
                                               unposted_current_score: 3.0,
                                               unposted_final_score: 4.0
                                             }, score.enrollment)
    end
  end

  describe ".grade_changed" do
    it "sets the grader to nil for an autograded quiz" do
      quiz_with_graded_submission([])

      expect_event("grade_change", hash_including({
        submission_id: @quiz_submission.submission.global_id.to_s,
        assignment_id: @quiz_submission.submission.global_assignment_id.to_s,
        assignment_name: @quiz_submission.submission.assignment.name,
        grader_id: nil,
        student_id: @quiz_submission.user.global_id.to_s,
        user_id: @quiz_submission.user.global_id.to_s
      }.compact!), course_context)

      Canvas::LiveEvents.grade_changed(@quiz_submission.submission, @quiz_submission.submission.versions.current.model)
    end

    it "sets the grader when a teacher grades an assignment" do
      course_with_student_submissions
      submission = @course.assignments.first.submissions.first

      expect_event("grade_change", hash_including(
                                     submission_id: submission.global_id.to_s,
                                     assignment_id: submission.global_assignment_id.to_s,
                                     assignment_name: submission.assignment.name,
                                     grader_id: @teacher.global_id.to_s,
                                     student_id: @student.global_id.to_s,
                                     user_id: @student.global_id.to_s
                                   ), course_context)

      submission.grader = @teacher
      submission.grade = "10"
      submission.score = 10
      Canvas::LiveEvents.grade_changed(submission)
    end

    it "includes the user_id and assignment_id" do
      course_with_student_submissions
      submission = @course.assignments.first.submissions.first

      expect_event("grade_change",
                   hash_including({
                     assignment_id: submission.global_assignment_id.to_s,
                     assignment_name: submission.assignment.name,
                     user_id: @student.global_id.to_s,
                     student_id: @student.global_id.to_s,
                     student_sis_id: nil
                   }.compact!), course_context)
      Canvas::LiveEvents.grade_changed(submission, 0)
    end

    it "includes the student_sis_id if present" do
      course_with_student_submissions
      user_with_pseudonym(user: @student)
      @pseudonym.sis_user_id = "sis-id-1"
      @pseudonym.save!
      submission = @course.assignments.first.submissions.first

      expect_event("grade_change",
                   hash_including(
                     student_sis_id: "sis-id-1"
                   ), course_context)
      Canvas::LiveEvents.grade_changed(submission, 0)
    end

    it "includes previous score attributes" do
      course_with_student_submissions submission_points: true
      submission = @course.assignments.first.submissions.first

      submission.score = 9000
      expect_event("grade_change",
                   hash_including(
                     score: 9000,
                     old_score: 5
                   ), course_context)
      Canvas::LiveEvents.grade_changed(submission, submission.versions.current.model)
    end

    it "includes previous points_possible attributes" do
      course_with_student_submissions
      assignment = @course.assignments.first
      assignment.points_possible = 5
      assignment.save!
      submission = assignment.submissions.first

      submission.assignment.points_possible = 99

      expect_event("grade_change",
                   hash_including(
                     points_possible: 99,
                     old_points_possible: 5
                   ), course_context)
      Canvas::LiveEvents.grade_changed(submission, submission, assignment.versions.current.model)
    end

    it "includes course context even when global course context unset" do
      allow(LiveEvents).to receive(:get_context).and_return({
                                                              root_account_uuid: nil,
                                                              root_account_id: nil,
                                                              root_account_lti_guid: nil,
                                                              context_id: nil,
                                                              context_type: nil,
                                                              foo: "bar"
                                                            })
      course_with_student_submissions
      submission = @course.assignments.first.submissions.first

      expect_event("grade_change", anything, course_context)
      Canvas::LiveEvents.grade_changed(submission)
    end

    it "includes existing context when global course context overridden" do
      allow(LiveEvents).to receive(:get_context).and_return({ foo: "bar" })
      course_with_student_submissions
      submission = @course.assignments.first.submissions.first

      expect_event("grade_change", anything, hash_including({ foo: "bar" }))
      Canvas::LiveEvents.grade_changed(submission)
    end

    context "grading_complete" do
      before do
        course_with_student_submissions
      end

      let(:submission) { @course.assignments.first.submissions.first }

      it "is false when submission is not graded" do
        expect_event("grade_change", hash_including(
                                       grading_complete: false
                                     ), course_context)
        Canvas::LiveEvents.grade_changed(submission)
      end

      it "is true when submission is fully graded" do
        submission.score = 0
        submission.workflow_state = "graded"

        expect_event("grade_change", hash_including(
                                       grading_complete: true
                                     ), course_context)
        Canvas::LiveEvents.grade_changed(submission)
      end

      it "is false when submission is partially graded" do
        submission.score = 0
        submission.workflow_state = "pending_review"

        expect_event("grade_change", hash_including(
                                       grading_complete: false
                                     ), course_context)
        Canvas::LiveEvents.grade_changed(submission)
      end
    end

    context "muted" do
      before do
        course_with_student_submissions
      end

      let(:assignment) { @course.assignments.first }
      let(:submission) { assignment.submissions.first }

      context "with post policies enabled" do
        before do
          assignment.hide_submissions
        end

        it "is not called when a grade is changed for a submission that is not posted" do
          expect_event("grade_change", hash_including(
                                         muted: true
                                       ), course_context)
          Canvas::LiveEvents.grade_changed(submission)
        end

        it "is false when the grade is changed for a submission that is posted" do
          assignment.post_submissions

          expect_event("grade_change", hash_including(
                                         muted: false
                                       ), course_context)
          Canvas::LiveEvents.grade_changed(submission)
        end
      end

      context "with post policies disabled" do
        it "is true when assignment is muted" do
          submission.assignment.mute!
          expect_event("grade_change", hash_including(
                                         muted: true
                                       ), course_context)
          Canvas::LiveEvents.grade_changed(submission)
        end
      end
    end
  end

  context "submissions" do
    let(:submission) do
      course_with_student_submissions
      @student.update(lti_context_id: SecureRandom.uuid)
      s = @course.assignments.first.submissions.first
      s.update(lti_user_id: @student.lti_context_id)
      s
    end

    let(:group) do
      Group.create!(
        name: "test group",
        workflow_state: "available",
        context: submission.assignment.course
      )
    end

    before { submission }

    shared_examples_for "a submission event" do |event_name|
      it "includes the user_id and assignment_id" do
        expect_event(
          event_name,
          hash_including(
            workflow_state: "unsubmitted",
            user_id: @student.global_id.to_s,
            lti_user_id: @student.lti_context_id,
            assignment_id: submission.global_assignment_id.to_s,
            lti_assignment_id: submission.assignment.lti_context_id.to_s
          ),
          course_context
        )
        Canvas::LiveEvents.send(event_name.to_sym, submission)
      end

      it "includes the group_id if assignment is a group assignment" do
        submission.update(group: group)

        expect_event(
          event_name,
          hash_including(
            group_id: group.id.to_s
          ),
          course_context
        )
        Canvas::LiveEvents.send(event_name.to_sym, submission)
      end

      context "with assignment configuration tool lookup" do
        include_context "lti2_spec_helper"
        let(:product_family) do
          Lti::ProductFamily.create!(
            vendor_code: "turnitin.com",
            product_code: "turnitin-lti",
            vendor_name: "TurnItIn",
            root_account: account,
            developer_key: developer_key
          )
        end

        it "includes the associated_integration_id if there is an installed tool proxy with that id" do
          submission.assignment.assignment_configuration_tool_lookups.create!(
            tool_product_code: "turnitin-lti",
            tool_vendor_code: "turnitin.com",
            tool_resource_type_code: "resource-type-code",
            tool_type: "Lti::MessageHandler"
          )

          tool_proxy = create_tool_proxy(submission.assignment.course)
          tool_proxy[:raw_data]["tool_profile"] = { "service_offered" => [submission_event_service] }
          tool_proxy.save!

          Lti::ResourceHandler.create!(
            tool_proxy: tool_proxy,
            name: "resource_handler",
            resource_type_code: "resource-type-code"
          )

          expect_event(
            event_name,
            hash_including(
              associated_integration_id: tool_proxy.guid
            ),
            course_context
          )
          Canvas::LiveEvents.send(event_name.to_sym, submission)
        end

        it "does not include the associated_integration_id if there is no longer an installed tool with that id" do
          submission.assignment.assignment_configuration_tool_lookups.create!(tool_product_code: "turnitin-lti",
                                                                              tool_vendor_code: "turnitin.com", tool_type: "Lti::MessageHandler")

          expect_event(
            event_name,
            hash_not_including(
              :associated_integration_id
            ),
            course_context
          )
          Canvas::LiveEvents.send(event_name.to_sym, submission)
        end
      end
    end

    describe ".submission_created" do
      it_behaves_like "a submission event", "submission_created"
    end

    describe ".submission_updated" do
      it_behaves_like "a submission event", "submission_updated"

      it "includes late and missing flags" do
        submission.update(late_policy_status: "missing")

        expect_event(
          "submission_updated",
          hash_including(
            late: false,
            missing: true
          ),
          course_context
        )
        Canvas::LiveEvents.submission_updated(submission)
      end

      it "includes posted_at" do
        post_time = Time.zone.now
        submission.update(posted_at: post_time)

        expect_event(
          "submission_updated",
          hash_including(
            posted_at: post_time
          ),
          course_context
        )
        Canvas::LiveEvents.submission_updated(submission)
      end
    end

    describe ".submissions_bulk_updated" do
      before do
        # This creates a course with a single student and a number of assignments
        # equal to the value of "submissions"
        course_with_student_submissions(submissions: 3)
      end

      let(:submissions) do
        @student.submissions.order(:id)
      end

      it "emits a submission_updated event for each passed submission" do
        expect_event("submission_updated",
                     hash_including(
                       :submission_id
                     ), course_context).exactly(3).times

        Canvas::LiveEvents.submissions_bulk_updated(submissions)
      end

      it "includes the ID of an affected submission in each event" do
        aggregate_failures do
          expect_event("submission_updated",
                       hash_including(
                         submission_id: submissions.first.global_id.to_s
                       ), course_context).ordered
          expect_event("submission_updated",
                       hash_including(
                         submission_id: submissions.second.global_id.to_s
                       ), course_context).ordered
          expect_event("submission_updated",
                       hash_including(
                         submission_id: submissions.third.global_id.to_s
                       ), course_context).ordered

          Canvas::LiveEvents.submissions_bulk_updated(submissions)
        end
      end
    end

    describe ".submission_comment_created" do
      it "triggers a submission comment created live event" do
        comment = submission.submission_comments.create!(
          comment: "here is a comment",
          submission_id: submission.id, author_id: @student.id
        )
        expect_event("submission_comment_created", {
                       user_id: comment.author_id.to_s,
                       created_at: comment.created_at,
                       submission_id: comment.submission_id.to_s,
                       body: comment.comment,
                       attachment_ids: [],
                       submission_comment_id: comment.id.to_s,
                     }).once
        Canvas::LiveEvents.submission_comment_created(comment)
      end
    end

    describe ".plagiarism_resubmit" do
      it_behaves_like "a submission event", "plagiarism_resubmit"
    end
  end

  describe ".asset_access" do
    it "triggers a live event without an asset subtype" do
      course_factory

      expect_event("asset_accessed", {
        asset_name: "Unnamed Course",
        asset_type: "course",
        asset_id: @course.global_id.to_s,
        asset_subtype: nil,
        category: "category",
        role: "role",
        level: "participation"
      }.compact!, { compact_live_events: true }).once

      Canvas::LiveEvents.asset_access(@course, "category", "role", "participation")
    end

    it "triggers a live event with an asset subtype" do
      course_factory

      expect_event("asset_accessed", {
                     asset_name: "Unnamed Course",
                     asset_type: "course",
                     asset_id: @course.global_id.to_s,
                     asset_subtype: "assignments",
                     category: "category",
                     role: "role",
                     level: "participation"
                   }, { compact_live_events: true }).once

      Canvas::LiveEvents.asset_access(["assignments", @course], "category", "role", "participation")
    end

    it "asset_name is correctly accessed when title is used" do
      course_with_teacher
      @page = @course.wiki_pages.create(title: "old title", body: "old body")

      expect_event("asset_accessed", {
                     asset_name: "old title",
                     asset_type: "wiki_page",
                     asset_id: @page.global_id.to_s,
                     category: "category",
                     role: "role",
                     level: "participation"
                   }, { compact_live_events: true }).once

      Canvas::LiveEvents.asset_access(@page, "category", "role", "participation")
    end

    it "includes filename and display_name if asset is an attachment" do
      attachment_model

      expect_event("asset_accessed", {
        asset_name: "unknown.loser",
        asset_type: "attachment",
        asset_id: @attachment.global_id.to_s,
        asset_subtype: nil,
        category: "files",
        role: "role",
        level: "participation",
        filename: @attachment.filename,
        display_name: @attachment.display_name
      }.compact!, { compact_live_events: true }).once

      Canvas::LiveEvents.asset_access(@attachment, "files", "role", "participation")
    end

    it "provides a different context if a different context is provided" do
      attachment_model
      context = OpenStruct.new(global_id: "1")

      expect_event("asset_accessed", {
        asset_name: "unknown.loser",
        asset_type: "attachment",
        asset_id: @attachment.global_id.to_s,
        asset_subtype: nil,
        category: "files",
        role: "role",
        level: "participation",
        filename: @attachment.filename,
        display_name: @attachment.display_name
      }.compact!,
                   {
                     compact_live_events: true,
                     context_type: context.class.to_s,
                     context_id: "1"
                   }).once

      Canvas::LiveEvents.asset_access(@attachment, "files", "role", "participation", context: context)
    end

    it "includes enrollment data if provided" do
      course_with_student

      expect_event("asset_accessed", {
                     asset_name: "Unnamed Course",
                     asset_type: "course",
                     asset_id: @course.global_id.to_s,
                     asset_subtype: "assignments",
                     category: "category",
                     role: "role",
                     level: "participation",
                     enrollment_id: @enrollment.id.to_s,
                     section_id: @enrollment.course_section_id.to_s
                   }, { compact_live_events: true }).once

      Canvas::LiveEvents.asset_access(["assignments", @course], "category", "role", "participation",
                                      context: nil, context_membership: @enrollment)
    end
  end

  describe ".assignment_created" do
    before do
      course_with_student_submissions
      @assignment = @course.assignments.first
    end

    it "triggers a live event with assignment details" do
      expect_event("assignment_created",
                   hash_including({
                     assignment_id: @assignment.global_id.to_s,
                     context_id: @course.global_id.to_s,
                     context_uuid: @course.uuid,
                     context_type: "Course",
                     workflow_state: @assignment.workflow_state,
                     title: @assignment.title,
                     description: @assignment.description,
                     due_at: @assignment.due_at,
                     unlock_at: @assignment.unlock_at,
                     lock_at: @assignment.lock_at,
                     points_possible: @assignment.points_possible,
                     lti_assignment_id: @assignment.lti_context_id,
                     lti_resource_link_id: @assignment.lti_resource_link_id,
                     lti_resource_link_id_duplicated_from: @assignment.duplicate_of&.lti_resource_link_id,
                     submission_types: @assignment.submission_types,
                     domain: @assignment.root_account.domain
                   }.compact!)).once

      Canvas::LiveEvents.assignment_created(@assignment)
    end

    context "when the assignment is created as part of a blueprint sync" do
      before do
        course = course_model
        master_template = MasterCourses::MasterTemplate.create!(course: course)
        child_course = course_model
        MasterCourses::ChildSubscription.create!(master_template: master_template, child_course: child_course)
        @assignment = child_course.assignments.create!(assignment_valid_attributes
          .merge({ migration_id: "mastercourse_1_1_bd72ce9cf355d1b2cc467b2156842281" }))
      end

      it "has the created_on_blueprint_sync field set as true" do
        expect_event("assignment_created",
                     hash_including({
                                      assignment_id: @assignment.global_id.to_s,
                                      created_on_blueprint_sync: true
                                    }))
        Canvas::LiveEvents.assignment_created(@assignment)
      end
    end

    context "when the assignment is manually created in a blueprint child course" do
      before do
        master_template = MasterCourses::MasterTemplate.create!(course: course_model)
        child_course = course_model
        MasterCourses::ChildSubscription.create!(master_template: master_template, child_course: child_course)
        @assignment = child_course.assignments.create!(assignment_valid_attributes)
      end

      it "has created_on_blueprint_sync set as false" do
        expect_event("assignment_created",
                     hash_including({
                                      assignment_id: @assignment.global_id.to_s,
                                      created_on_blueprint_sync: false
                                    }))
        Canvas::LiveEvents.assignment_created(@assignment)
      end
    end

    context "when the assignment is manually created in a blueprint course" do
      before do
        course = course_model
        MasterCourses::MasterTemplate.create!(course: course)
        @assignment = course.assignments.create!(assignment_valid_attributes)
      end

      it "has created_on_blueprint_sync set as false" do
        expect_event("assignment_created",
                     hash_including({
                                      assignment_id: @assignment.global_id.to_s,
                                      created_on_blueprint_sync: false
                                    }))
        Canvas::LiveEvents.assignment_created(@assignment)
      end
    end

    context "when the assignment is created in a non-blueprint course" do
      it "has created_on_blueprint_sync set as false" do
        expect_event("assignment_created",
                     hash_including({
                                      assignment_id: @assignment.global_id.to_s,
                                      created_on_blueprint_sync: false
                                    }))
        Canvas::LiveEvents.assignment_created(@assignment)
      end
    end

    context "with assignment configuration tool lookup" do
      include_context "lti2_spec_helper"
      let(:product_family) do
        Lti::ProductFamily.create!(
          vendor_code: "turnitin.com",
          product_code: "turnitin-lti",
          vendor_name: "TurnItIn",
          root_account: account,
          developer_key: developer_key
        )
      end

      it "includes the associated_integration_id if there is an installed tool proxy with that id" do
        @assignment.assignment_configuration_tool_lookups.create!(
          tool_product_code: "turnitin-lti",
          tool_vendor_code: "turnitin.com",
          tool_resource_type_code: "resource-type-code",
          tool_type: "Lti::MessageHandler"
        )
        tool_proxy = create_tool_proxy(@assignment.course)
        tool_proxy[:raw_data]["tool_profile"] = { "service_offered" => [submission_event_service] }
        tool_proxy.save!

        Lti::ResourceHandler.create!(
          tool_proxy: tool_proxy,
          name: "resource_handler",
          resource_type_code: "resource-type-code"
        )

        expect_event(
          "assignment_created",
          hash_including(associated_integration_id: tool_proxy.guid)
        )
        Canvas::LiveEvents.assignment_created(@assignment)
      end

      it "does not include the associated_integration_id if there is no longer an installed tool with that id" do
        @assignment.assignment_configuration_tool_lookups.create!(
          tool_product_code: "turnitin-lti",
          tool_vendor_code: "turnitin.com",
          tool_resource_type_code: "resource-type-code",
          tool_type: "Lti::MessageHandler"
        )

        expect_event(
          "assignment_created",
          hash_not_including(:associated_integration_id)
        )
        Canvas::LiveEvents.assignment_created(@assignment)
      end
    end
  end

  describe ".assignment_updated" do
    before do
      course_with_student_submissions
      @assignment = @course.assignments.first
    end

    it "triggers a live event with assignment details" do
      expect_event("assignment_updated",
                   hash_including({
                     assignment_id: @assignment.global_id.to_s,
                     context_id: @course.global_id.to_s,
                     context_uuid: @course.uuid,
                     context_type: "Course",
                     workflow_state: @assignment.workflow_state,
                     title: @assignment.title,
                     description: @assignment.description,
                     due_at: @assignment.due_at,
                     unlock_at: @assignment.unlock_at,
                     lock_at: @assignment.lock_at,
                     points_possible: @assignment.points_possible,
                     lti_assignment_id: @assignment.lti_context_id,
                     lti_resource_link_id: @assignment.lti_resource_link_id,
                     lti_resource_link_id_duplicated_from: @assignment.duplicate_of&.lti_resource_link_id,
                     submission_types: @assignment.submission_types,
                     domain: @assignment.root_account.domain
                   }.compact!)).once

      Canvas::LiveEvents.assignment_updated(@assignment)
    end

    context "with assignment configuration tool lookup" do
      include_context "lti2_spec_helper"
      let(:product_family) do
        Lti::ProductFamily.create!(
          vendor_code: "turnitin.com",
          product_code: "turnitin-lti",
          vendor_name: "TurnItIn",
          root_account: account,
          developer_key: developer_key
        )
      end

      it "includes the associated_integration_id if there is an installed tool proxy with that id" do
        @assignment.assignment_configuration_tool_lookups.create!(
          tool_product_code: "turnitin-lti",
          tool_vendor_code: "turnitin.com",
          tool_resource_type_code: "resource-type-code",
          tool_type: "Lti::MessageHandler"
        )

        tool_proxy = create_tool_proxy(@assignment.course)
        tool_proxy[:raw_data]["tool_profile"] = { "service_offered" => [submission_event_service] }
        tool_proxy.save!

        Lti::ResourceHandler.create!(
          tool_proxy: tool_proxy,
          name: "resource_handler",
          resource_type_code: "resource-type-code"
        )

        expect_event(
          "assignment_updated",
          hash_including(associated_integration_id: tool_proxy.guid)
        )
        Canvas::LiveEvents.assignment_updated(@assignment)
      end

      it "does not include the associated_integration_id if there is no longer an installed tool with that id" do
        @assignment.assignment_configuration_tool_lookups.create!(tool_product_code: "turnitin-lti",
                                                                  tool_vendor_code: "turnitin.com", tool_type: "Lti::MessageHandler")

        expect_event(
          "assignment_updated",
          hash_not_including(:associated_integration_id)
        )
        Canvas::LiveEvents.assignment_updated(@assignment)
      end
    end
  end

  describe "assignment_group_updated" do
    let(:course) do
      course_with_student_submissions
      @course
    end
    let(:assignment_group) { course.assignment_groups.take }
    let(:expected_data) do
      {
        assignment_group_id: assignment_group.id.to_s,
        context_id: assignment_group.context_id.to_s,
        context_type: assignment_group.context_type,
        name: assignment_group.name,
        position: assignment_group.position,
        group_weight: assignment_group.group_weight,
        sis_source_id: assignment_group.sis_source_id,
        integration_data: assignment_group.integration_data,
        rules: assignment_group.rules,
        workflow_state: assignment_group.workflow_state
      }.compact!
    end

    context "when updated" do
      it "sends the expected data" do
        expect_event("assignment_group_updated", expected_data).once
        Canvas::LiveEvents.assignment_group_updated(assignment_group)
      end
    end

    context "when created" do
      it "sends the expected data" do
        expect_event("assignment_group_created", expected_data).once
        Canvas::LiveEvents.assignment_group_created(assignment_group)
      end
    end
  end

  describe "assignment_override_updated" do
    def base_override_hash(override)
      {
        assignment_override_id: override.id.to_s,
        assignment_id: override.assignment.id.to_s,
        due_at: override.due_at,
        all_day: override.all_day,
        all_day_date: override.all_day_date,
        unlock_at: override.unlock_at,
        lock_at: override.lock_at,
        type: override.set_type,
        workflow_state: override.workflow_state,
      }.compact!
    end

    it "triggers a live event with ADHOC assignment override details" do
      course_with_student_submissions
      assignment = @course.assignments.first
      override = create_adhoc_override_for_assignment(assignment, @student)

      expect_event("assignment_override_updated",
                   hash_including(base_override_hash(override).merge({
                                                                       type: "ADHOC",
                                                                     }))).once

      Canvas::LiveEvents.assignment_override_updated(override)
    end

    it "triggers a live event with CourseSection assignment override details" do
      course_with_student_submissions
      assignment = @course.assignments.first
      override = create_section_override_for_assignment(assignment)
      section = override.set

      expect_event("assignment_override_updated",
                   hash_including(base_override_hash(override).merge({
                                                                       type: "CourseSection",
                                                                       course_section_id: section.id.to_s,
                                                                     }))).once

      Canvas::LiveEvents.assignment_override_updated(override)
    end

    it "triggers a live event with Group assignment override details" do
      course_with_student
      assignment = group_assignment_discussion(course: @course).assignment
      override = create_group_override_for_assignment(assignment, group: @group)

      expect_event("assignment_override_updated",
                   hash_including(base_override_hash(override).merge({
                                                                       type: "Group",
                                                                       group_id: override.set.id.to_s,
                                                                     }))).once

      Canvas::LiveEvents.assignment_override_updated(override)
    end
  end

  describe ".quiz_export_complete" do
    let(:export_class) do
      Class.new do
        attr_accessor :context

        def initialize(context)
          @context = context
        end

        def global_id
          123_456_789
        end

        def settings
          {
            quizzes2: {
              key1: "val1",
              key2: "val2"
            }
          }
        end
      end
    end
    let(:content_export) { export_class.new(course_model) }

    it "triggers a live event with content export settings and amended context details" do
      fake_export_context = { key1: "val1", key2: "val2", content_export_id: "content-export-123456789" }

      expect_event(
        "quiz_export_complete",
        fake_export_context,
        hash_including({
                         context_type: "Course",
                         context_id: content_export.context.global_id.to_s,
                         root_account_id: content_export.context.root_account.global_id.to_s,
                         root_account_uuid: content_export.context.root_account.uuid,
                         root_account_lti_guid: content_export.context.root_account.lti_guid.to_s,
                       })
      ).once

      Canvas::LiveEvents.quiz_export_complete(content_export)
    end
  end

  describe ".content_migration_completed" do
    let(:course) { course_factory }
    let(:source_course) { course_factory }
    let(:migration) { ContentMigration.create(context: course, source_course: source_course, migration_type: "some_type") }

    before do
      migration.migration_settings[:import_quizzes_next] = true
      course.lti_context_id = "abc"
      source_course.lti_context_id = "def"
    end

    it "sent events with expected payload" do
      expect_event(
        "content_migration_completed",
        hash_including(
          content_migration_id: migration.global_id.to_s,
          context_id: course.global_id.to_s,
          context_type: course.class.to_s,
          context_uuid: course.uuid,
          import_quizzes_next: true,
          domain: course.root_account.domain,
          source_course_lti_id: migration.source_course.lti_context_id,
          destination_course_lti_id: course.lti_context_id,
          migration_type: migration.migration_type
        ),
        hash_including(
          context_type: course.class.to_s,
          context_id: course.global_id.to_s,
          root_account_id: course.root_account.global_id.to_s,
          root_account_uuid: course.root_account.uuid,
          root_account_lti_guid: course.root_account.lti_guid.to_s
        )
      ).once

      Canvas::LiveEvents.content_migration_completed(migration)
    end
  end

  describe ".course_section_created" do
    it "triggers a course section creation live event" do
      course_with_student_submissions
      section = @course.course_sections.first

      expect_event("course_section_created",
                   {
                     course_section_id: section.id.to_s,
                     sis_source_id: nil,
                     sis_batch_id: nil,
                     course_id: section.course_id.to_s,
                     root_account_id: section.root_account_id.to_s,
                     enrollment_term_id: nil,
                     name: section.name,
                     default_section: section.default_section,
                     accepting_enrollments: section.accepting_enrollments,
                     can_manually_enroll: section.can_manually_enroll,
                     start_at: section.start_at,
                     end_at: section.end_at,
                     workflow_state: section.workflow_state,
                     restrict_enrollments_to_section_dates: section.restrict_enrollments_to_section_dates,
                     nonxlist_course_id: nil,
                     stuck_sis_fields: section.stuck_sis_fields,
                     integration_id: nil
                   }.compact!).once
      Canvas::LiveEvents.course_section_created(section)
    end
  end

  describe ".course_section_updated" do
    it "triggers a course section creation live event" do
      course_with_student_submissions
      section = @course.course_sections.first

      expect_event("course_section_updated",
                   {
                     course_section_id: section.id.to_s,
                     sis_source_id: nil,
                     sis_batch_id: nil,
                     course_id: section.course_id.to_s,
                     root_account_id: section.root_account_id.to_s,
                     enrollment_term_id: nil,
                     name: section.name,
                     default_section: section.default_section,
                     accepting_enrollments: section.accepting_enrollments,
                     can_manually_enroll: section.can_manually_enroll,
                     start_at: section.start_at,
                     end_at: section.end_at,
                     workflow_state: section.workflow_state,
                     restrict_enrollments_to_section_dates: section.restrict_enrollments_to_section_dates,
                     nonxlist_course_id: nil,
                     stuck_sis_fields: section.stuck_sis_fields,
                     integration_id: nil
                   }.compact!).once
      Canvas::LiveEvents.course_section_updated(section)
    end
  end

  describe ".logged_in" do
    it "triggers a live event with user details" do
      user_with_pseudonym

      session = { return_to: "http://www.canvaslms.com/", session_id: SecureRandom.uuid }
      context = {
        user_id: @user.global_id.to_s,
        user_login: @pseudonym.unique_id,
        user_account_id: @pseudonym.global_account_id.to_s,
        user_sis_id: @pseudonym.sis_user_id,
        session_id: session[:session_id]
      }

      expect_event(
        "logged_in",
        { redirect_url: "http://www.canvaslms.com/" },
        hash_including(context)
      ).once

      Canvas::LiveEvents.logged_in(session, @user, @pseudonym)
    end
  end

  describe ".quizzes_next_quiz_duplicated" do
    it "triggers a quiz duplicated live event" do
      event_payload = {
        original_course_id: "1234",
        new_course_id: "5678",
        original_resource_link_id: "abc123",
        new_resource_link_id: "def456",
        domain: "canvas.instructure.com"
      }

      expect_event("quizzes_next_quiz_duplicated", event_payload).once

      Canvas::LiveEvents.quizzes_next_quiz_duplicated(event_payload)
    end
  end

  describe ".module_created" do
    it "triggers a context module created live event" do
      course_with_student_submissions
      context_module = ContextModule.create!(context: @course)

      expected_event_body = {
        module_id: context_module.id.to_s,
        context_id: @course.id.to_s,
        context_type: "Course",
        name: context_module.name,
        position: context_module.position,
        workflow_state: context_module.workflow_state
      }.compact!

      expect_event("module_created", expected_event_body).once

      Canvas::LiveEvents.module_created(context_module)
    end
  end

  describe ".module_updated" do
    it "triggers a context module updated live event" do
      course_with_student_submissions
      context_module = ContextModule.create!(context: @course)

      expected_event_body = {
        module_id: context_module.id.to_s,
        context_id: @course.id.to_s,
        context_type: "Course",
        name: context_module.name,
        position: context_module.position,
        workflow_state: context_module.workflow_state
      }.compact!

      expect_event("module_updated", expected_event_body).once

      Canvas::LiveEvents.module_updated(context_module)
    end
  end

  describe ".module_item_created" do
    it "triggers a context module item created live event" do
      course_with_student_submissions
      context_module = ContextModule.create!(context: @course)
      content_tag = ContentTag.create!(
        title: "content",
        context: @course,
        context_module: context_module,
        content: @course.assignments.first
      )

      expected_event_body = {
        module_item_id: content_tag.id.to_s,
        module_id: context_module.id.to_s,
        context_id: @course.id.to_s,
        context_type: "Course",
        position: content_tag.position,
        workflow_state: content_tag.workflow_state
      }

      expect_event("module_item_created", expected_event_body).once

      Canvas::LiveEvents.module_item_created(content_tag)
    end
  end

  describe ".module_item_updated" do
    it "triggers a context module updated live event" do
      course_with_student_submissions
      context_module = ContextModule.create!(context: @course)
      content_tag = ContentTag.create!(
        title: "content",
        context: @course,
        context_module: context_module,
        content: @course.assignments.first
      )

      expected_event_body = {
        module_item_id: content_tag.id.to_s,
        module_id: context_module.id.to_s,
        context_id: @course.id.to_s,
        context_type: "Course",
        position: content_tag.position,
        workflow_state: content_tag.workflow_state
      }

      expect_event("module_item_updated", expected_event_body).once

      Canvas::LiveEvents.module_item_updated(content_tag)
    end
  end

  describe ".course_completed" do
    it "triggers a course completed live event" do
      course = course_model(sis_source_id: "abc123")
      user = user_model
      context_module = course.context_modules.create!
      context_module_progression = context_module.context_module_progressions.create!(user_id: user.id, workflow_state: "completed")

      expected_event_body = {
        progress: CourseProgress.new(course, user, read_only: true).to_json,
        user: { id: user.id.to_s, name: user.name, email: user.email },
        course: { id: course.id.to_s, name: course.name,
                  account_id: course.account_id.to_s, sis_source_id: "abc123" }
      }

      expect_event("course_completed", expected_event_body).once

      Canvas::LiveEvents.course_completed(context_module_progression)
    end
  end

  describe ".course_progress" do
    it "triggers a course progress live event" do
      course = course_model(sis_source_id: "abc123")
      user = user_model
      context_module = course.context_modules.create!
      # context_module_progression = context_module.context_module_progressions.create!(user_id: user.id, workflow_state: 'completed')
      context_module_progression = context_module.context_module_progressions.create!(user_id: user.id, workflow_state: "started")

      expected_event_body = {
        progress: CourseProgress.new(course, user, read_only: true).to_json,
        user: { id: user.id.to_s, name: user.name, email: user.email },
        course: { id: course.id.to_s, name: course.name,
                  account_id: course.account_id.to_s, sis_source_id: "abc123" }
      }

      expect_event("course_progress", expected_event_body).once

      Canvas::LiveEvents.course_progress(context_module_progression)
    end
  end

  describe "ContextModuleProgression LiveEventsCallback" do
    it "queues a job to dispatch .course_completed" do
      course = course_model(sis_source_id: "abc123")
      user = user_model
      context_module = course.context_modules.create!
      context_module_progression = context_module.context_module_progressions.create!(user_id: user.id)
      context_module_progression.workflow_state = "completed"
      context_module_progression.completed_at = Time.now
      context_module_progression.requirements_met = ["all of them"]

      allow(Rails.env).to receive(:production?).and_return(true)

      # post-transaction callbacks won't happen in specs, so do this manually
      Canvas::LiveEventsCallbacks.after_update(context_module_progression, context_module_progression.changes)

      cmp_id = context_module_progression.context_module.global_context_id
      singleton = "course_progress_course_#{cmp_id}_user_#{context_module_progression.global_user_id}"
      job = Delayed::Job.where(singleton: singleton).take
      expect(job).not_to be_nil
      expect(job.run_at).to be > Time.now
      expect(job.max_concurrent).to eq 1
      expect(job.tag).to eq "CourseProgress.dispatch_live_event"
    end
  end

  describe ".discussion_topic_created" do
    it "triggers a discussion topic created live event" do
      course = course_model
      assignment = course.assignments.create!
      topic = course.discussion_topics.create!(
        title: "test title",
        message: "test body",
        assignment_id: assignment.id
      )

      expect_event("discussion_topic_created", {
        discussion_topic_id: topic.global_id.to_s,
        is_announcement: topic.is_announcement,
        title: topic.title,
        body: topic.message,
        assignment_id: topic.assignment_id.to_s,
        context_id: topic.context_id.to_s,
        context_type: topic.context_type,
        workflow_state: topic.workflow_state,
        lock_at: topic.lock_at,
        updated_at: topic.updated_at
      }.compact!).once

      Canvas::LiveEvents.discussion_topic_created(topic)
    end
  end

  describe ".discussion_entry_submitted" do
    context "with non graded discussion" do
      it "creates a discussion entry created live event" do
        course_with_student
        topic = @course.discussion_topics.create!(
          title: "test title",
          message: "test body"
        )
        entry = topic.discussion_entries.create!(
          message: "<p>This is a reply</p>",
          user_id: @student.id
        )

        expect_event("discussion_entry_submitted", {
                       user_id: entry.user_id.to_s,
                       created_at: entry.created_at,
                       discussion_entry_id: entry.id.to_s,
                       discussion_topic_id: entry.discussion_topic_id.to_s,
                       text: entry.message
                     }).once

        Canvas::LiveEvents.discussion_entry_submitted(entry, nil, nil)
      end
    end

    context "with graded discussion" do
      it "includes assignment and submission in created live event" do
        course_with_student_submissions
        assignment = @course.assignments.first
        submission = assignment.submission_for_student_id(@student.id)
        topic = @course.discussion_topics.create!(
          title: "test title",
          message: "test body",
          assignment_id: assignment.id
        )
        entry = topic.discussion_entries.create!(
          message: "<p>This is a reply</p>",
          user_id: @student.id
        )

        expect_event("discussion_entry_submitted", {
                       assignment_id: assignment.id.to_s,
                       submission_id: submission.id.to_s,
                       user_id: entry.user_id.to_s,
                       created_at: entry.created_at,
                       discussion_entry_id: entry.id.to_s,
                       discussion_topic_id: entry.discussion_topic_id.to_s,
                       text: entry.message
                     }).once

        Canvas::LiveEvents.discussion_entry_submitted(entry, assignment.id, submission.id)
      end
    end
  end

  describe ".learning_outcome_result" do
    let_once :quiz do
      quiz_model(assignment: assignment_model)
    end

    let :result do
      create_and_associate_lor(quiz)
    end

    def create_and_associate_lor(association_object, associated_asset = nil)
      assignment_model
      outcome = @course.created_learning_outcomes.create!(title: "outcome")

      LearningOutcomeResult.new(
        alignment: ContentTag.create!({
                                        title: "content",
                                        context: @course,
                                        learning_outcome: outcome
                                      })
      ).tap do |lor|
        lor.association_object = association_object
        lor.context = @course
        lor.associated_asset = associated_asset || association_object
        lor.save!
      end
    end

    context "created" do
      it "includes result in created live event" do
        expect_event("learning_outcome_result_created", {
          learning_outcome_id: result.learning_outcome_id.to_s,
          mastery: result.mastery,
          score: result.score,
          created_at: result.created_at,
          attempt: result.attempt,
          possible: result.possible,
          original_score: result.original_score,
          original_possible: result.original_possible,
          original_mastery: result.original_mastery,
          assessed_at: result.assessed_at,
          title: result.title,
          percent: result.percent,
          workflow_state: result.workflow_state
        }.compact!).once

        Canvas::LiveEvents.learning_outcome_result_created(result)
      end
    end

    context "updated" do
      it "includes result in updated live event" do
        result.update!(attempt: 1)
        expect_event("learning_outcome_result_updated", {
          learning_outcome_id: result.learning_outcome_id.to_s,
          mastery: result.mastery,
          score: result.score,
          created_at: result.created_at,
          updated_at: result.updated_at,
          attempt: result.attempt,
          possible: result.possible,
          original_score: result.original_score,
          original_possible: result.original_possible,
          original_mastery: result.original_mastery,
          assessed_at: result.assessed_at,
          title: result.title,
          percent: result.percent,
          workflow_state: result.workflow_state
        }.compact!).once

        Canvas::LiveEvents.learning_outcome_result_updated(result)
      end
    end
  end

  describe "user" do
    context "created" do
      it "triggers a user_created live event" do
        user_with_pseudonym

        expect_event("user_created", {
          user_id: @user.global_id.to_s,
          uuid: @user.uuid,
          name: @user.name,
          short_name: @user.short_name,
          workflow_state: @user.workflow_state,
          created_at: @user.created_at,
          updated_at: @user.updated_at,
          user_login: @pseudonym&.unique_id,
          user_sis_id: @pseudonym&.sis_user_id
        }.compact!).once

        Canvas::LiveEvents.user_created(@user)
      end
    end

    context "updated" do
      it "triggers a user_updated live event" do
        user_with_pseudonym

        @user.update!(name: "Test Name")

        expect_event("user_updated", {
          user_id: @user.global_id.to_s,
          uuid: @user.uuid,
          name: @user.name,
          short_name: @user.short_name,
          workflow_state: @user.workflow_state,
          created_at: @user.created_at,
          updated_at: @user.updated_at,
          user_login: @pseudonym&.unique_id,
          user_sis_id: @pseudonym&.sis_user_id
        }.compact!).once

        Canvas::LiveEvents.user_updated(@user)
      end
    end
  end

  describe "learning_outcomes" do
    before do
      @context = course_model
    end

    context "created" do
      it "triggers a learning_outcome_created live event" do
        outcome_model

        expect_event("learning_outcome_created", {
          learning_outcome_id: @outcome.id.to_s,
          context_type: @outcome.context_type,
          context_id: @outcome.context_id.to_s,
          display_name: @outcome.display_name,
          short_description: @outcome.short_description,
          description: @outcome.description,
          vendor_guid: @outcome.vendor_guid,
          calculation_method: @outcome.calculation_method,
          calculation_int: @outcome.calculation_int,
          rubric_criterion: @outcome.rubric_criterion,
          title: @outcome.title,
          workflow_state: @outcome.workflow_state
        }.compact).once

        Canvas::LiveEvents.learning_outcome_created(@outcome)
      end
    end

    context "updated" do
      it "triggers a learning_outcome_updated live event" do
        outcome_model

        @outcome.update!(short_description: "this is new")

        expect_event("learning_outcome_updated", {
          learning_outcome_id: @outcome.id.to_s,
          context_type: @outcome.context_type,
          context_id: @outcome.context_id.to_s,
          display_name: @outcome.display_name,
          short_description: @outcome.short_description,
          description: @outcome.description,
          vendor_guid: @outcome.vendor_guid,
          calculation_method: @outcome.calculation_method,
          calculation_int: @outcome.calculation_int,
          rubric_criterion: @outcome.rubric_criterion,
          title: @outcome.title,
          updated_at: @outcome.updated_at,
          workflow_state: @outcome.workflow_state
        }.compact).once

        Canvas::LiveEvents.learning_outcome_updated(@outcome)
      end
    end
  end

  describe "learning_outcome_groups" do
    before do
      @context = course_model
    end

    context "created" do
      it "triggers a learning_outcome_group_created live event" do
        outcome_group_model

        expect_event("learning_outcome_group_created", {
          learning_outcome_group_id: @outcome_group.id.to_s,
          context_id: @outcome_group.context_id.to_s,
          context_type: @outcome_group.context_type,
          title: @outcome_group.title,
          description: @outcome_group.description,
          vendor_guid: @outcome_group.vendor_guid,
          parent_outcome_group_id: @outcome_group.learning_outcome_group_id.to_s,
          workflow_state: @outcome_group.workflow_state
        }.compact).once

        Canvas::LiveEvents.learning_outcome_group_created(@outcome_group)
      end
    end

    context "updated" do
      it "triggers a learning_outcome_group_updated live event" do
        outcome_group_model

        @outcome_group.update!(title: "this is new")

        expect_event("learning_outcome_group_updated", {
          learning_outcome_group_id: @outcome_group.id.to_s,
          context_id: @outcome_group.context_id.to_s,
          context_type: @outcome_group.context_type,
          title: @outcome_group.title,
          description: @outcome_group.description,
          vendor_guid: @outcome_group.vendor_guid,
          parent_outcome_group_id: @outcome_group.learning_outcome_group_id.to_s,
          updated_at: @outcome_group.updated_at,
          workflow_state: @outcome_group.workflow_state
        }.compact).once

        Canvas::LiveEvents.learning_outcome_group_updated(@outcome_group)
      end
    end
  end

  describe "learning_outcome_links" do
    before do
      @context = course_model
    end

    context "created" do
      it "triggers a learning_outcome_link_created live event" do
        outcome_model
        outcome_group_model

        link = @outcome_group.add_outcome(@outcome)

        expect_event("learning_outcome_link_created", {
          learning_outcome_link_id: link.id.to_s,
          learning_outcome_id: @outcome.id.to_s,
          learning_outcome_group_id: @outcome_group.id.to_s,
          context_id: link.context_id.to_s,
          context_type: link.context_type,
          workflow_state: link.workflow_state
        }.compact).once

        Canvas::LiveEvents.learning_outcome_link_created(link)
      end
    end

    context "updated" do
      it "triggers a learning_outcome_link_updated live event" do
        outcome_model
        outcome_group_model

        link = @outcome_group.add_outcome(@outcome)
        link.destroy!

        expect_event("learning_outcome_link_updated", {
          learning_outcome_link_id: link.id.to_s,
          learning_outcome_id: @outcome.id.to_s,
          learning_outcome_group_id: @outcome_group.id.to_s,
          context_id: link.context_id.to_s,
          context_type: link.context_type,
          workflow_state: link.workflow_state,
          updated_at: link.updated_at
        }.compact).once

        Canvas::LiveEvents.learning_outcome_link_updated(link)
      end
    end
  end

  describe "outcome_proficiency" do
    before do
      @account = account_model
      @rating1 = OutcomeProficiencyRating.new(description: "best", points: 10, mastery: true, color: "00ff00")
      rating2 = OutcomeProficiencyRating.new(description: "worst", points: 0, mastery: false, color: "ff0000")
      @proficiency = OutcomeProficiency.create!(outcome_proficiency_ratings: [@rating1, rating2], context: @account)
    end

    def rating_event(rating)
      {
        outcome_proficiency_rating_id: rating.id.to_s,
        description: rating.description,
        points: rating.points,
        mastery: rating.mastery,
        color: rating.color,
        workflow_state: rating.workflow_state
      }
    end

    context "created" do
      it "triggers an outcome_proficiency_created live event" do
        expect_event("outcome_proficiency_created", {
          outcome_proficiency_id: @proficiency.id.to_s,
          context_id: @proficiency.context_id.to_s,
          context_type: @proficiency.context_type,
          workflow_state: @proficiency.workflow_state,
          outcome_proficiency_ratings: @proficiency.outcome_proficiency_ratings.map { |rating| rating_event(rating) }
        }.compact).once

        Canvas::LiveEvents.outcome_proficiency_created(@proficiency)
      end
    end

    context "updated" do
      it "triggers an outcome_proficiency_updated live event" do
        @proficiency.outcome_proficiency_ratings = [@rating1]
        @proficiency.save!
        expect_event("outcome_proficiency_updated", {
          outcome_proficiency_id: @proficiency.id.to_s,
          context_id: @proficiency.context_id.to_s,
          context_type: @proficiency.context_type,
          workflow_state: @proficiency.workflow_state,
          updated_at: @proficiency.updated_at,
          outcome_proficiency_ratings: @proficiency.outcome_proficiency_ratings.map { |rating| rating_event(rating) }
        }.compact).once
        Canvas::LiveEvents.outcome_proficiency_updated(@proficiency)
      end
    end
  end

  describe "outcome_calculation_method" do
    before do
      @account = account_model
      @calculation_method = outcome_calculation_method_model(@account)
    end

    context "created" do
      it "triggers an outcome_calculation_method_created live event" do
        expect_event("outcome_calculation_method_created", {
          outcome_calculation_method_id: @calculation_method.id.to_s,
          calculation_int: @calculation_method.calculation_int,
          calculation_method: @calculation_method.calculation_method,
          workflow_state: @calculation_method.workflow_state,
          context_id: @calculation_method.context_id.to_s,
          context_type: @calculation_method.context_type
        }.compact).once

        Canvas::LiveEvents.outcome_calculation_method_created(@calculation_method)
      end
    end

    context "updated" do
      it "triggers an outcome_calculation_method_updated live event" do
        expect_event("outcome_calculation_method_updated", {
          outcome_calculation_method_id: @calculation_method.id.to_s,
          calculation_int: @calculation_method.calculation_int,
          calculation_method: @calculation_method.calculation_method,
          workflow_state: @calculation_method.workflow_state,
          context_id: @calculation_method.context_id.to_s,
          context_type: @calculation_method.context_type,
          updated_at: @calculation_method.updated_at,
        }.compact).once
        Canvas::LiveEvents.outcome_calculation_method_updated(@calculation_method)
      end
    end
  end

  describe "grade_override" do
    it "does not send event when score does not change" do
      course_model
      enrollment_model

      score = Score.new(override_score: 100.0, course_score: true)
      old_score = 100.0

      expect(Canvas::LiveEvents).not_to receive(:post_event_stringified)
      Canvas::LiveEvents.grade_override(score, old_score, @enrollment, @course)
    end
  end

  describe "outcome friendly description" do
    before do
      @context = course_model
      outcome = @context.created_learning_outcomes.create!({ title: "new outcome" })
      description = "A friendly description"
      @friendlyDescription = OutcomeFriendlyDescription.create!(
        learning_outcome: outcome,
        context: @context,
        description: description
      )
    end

    context "created" do
      it "triggers an outcome_friendly_description_created live event" do
        expect_event("outcome_friendly_description_created", {
                       outcome_friendly_description_id: @friendlyDescription.id.to_s,
                       context_type: @friendlyDescription.context_type,
                       context_id: @friendlyDescription.context_id.to_s,
                       description: @friendlyDescription.description,
                       workflow_state: @friendlyDescription.workflow_state,
                       learning_outcome_id: @friendlyDescription.learning_outcome_id.to_s,
                       root_account_id: @friendlyDescription.root_account_id.to_s
                     }).once

        Canvas::LiveEvents.outcome_friendly_description_created(@friendlyDescription)
      end
    end

    context "updated" do
      it "triggers an outcome_friendly_description_updated live event" do
        new_description = "A new friendly description"
        @friendlyDescription.description = new_description
        @friendlyDescription.save!
        expect_event("outcome_friendly_description_updated", {
                       outcome_friendly_description_id: @friendlyDescription.id.to_s,
                       context_type: @friendlyDescription.context_type,
                       context_id: @friendlyDescription.context_id.to_s,
                       workflow_state: @friendlyDescription.workflow_state,
                       learning_outcome_id: @friendlyDescription.learning_outcome_id.to_s,
                       root_account_id: @friendlyDescription.root_account_id.to_s,
                       description: new_description,
                       updated_at: @friendlyDescription.updated_at,
                     }).once

        Canvas::LiveEvents.outcome_friendly_description_updated(@friendlyDescription)
      end
    end
  end

  describe "master template" do
    before do
      @course = course_model
      @master_template = MasterCourses::MasterTemplate.create!(course: @course)
    end

    context "created" do
      it "triggers an master_template_created live event" do
        expect_event("master_template_created", {
                       master_template_id: @master_template.id.to_s,
                       account_id: @master_template.course.account.global_id.to_s,
                       account_uuid: @master_template.course.account.uuid.to_s,
                       blueprint_course_id: @master_template.course.global_id.to_s,
                       blueprint_course_uuid: @master_template.course.uuid.to_s,
                       blueprint_course_title: @master_template.course.name.to_s,
                       blueprint_course_workflow_state: @master_template.course.workflow_state.to_s
                     }).once
        Canvas::LiveEvents.master_template_created(@master_template)
      end
    end
  end

  describe "master migration" do
    before do
      @course = course_model
      @master_template = MasterCourses::MasterTemplate.create!(course: @course)
      @master_migration = MasterCourses::MasterMigration.create!(master_template: @master_template)
    end

    context "completed" do
      it "triggers an master_migration_completed live event" do
        expect_event("master_migration_completed", {
                       master_migration_id: @master_migration.id.to_s,
                       master_template_id: @master_template.id.to_s,
                       account_id: @master_migration.master_template.course.account.global_id.to_s,
                       account_uuid: @master_migration.master_template.course.account.uuid.to_s,
                       blueprint_course_uuid: @master_migration.master_template.course.uuid.to_s,
                       blueprint_course_id: @master_migration.master_template.course.global_id.to_s
                     }).once
        Canvas::LiveEvents.master_migration_completed(@master_migration)
      end
    end
  end

  describe "master template child subscription" do
    before do
      @course = course_model
      @child_course = course_model
      @master_template = MasterCourses::MasterTemplate.create!(course: @course)
      @child_subscription =
        MasterCourses::ChildSubscription.create!(master_template: @master_template, child_course: @child_course)
    end

    context "created" do
      it "triggers an blueprint_subscription_created live event" do
        expect_event("blueprint_subscription_created", {
                       master_template_account_uuid: @master_template.course.account.uuid,
                       master_template_id: @master_template.id.to_s,
                       master_course_uuid: @course.uuid,
                       child_subscription_id: @child_subscription.id.to_s,
                       child_course_uuid: @child_course.uuid,
                       child_course_account_uuid: @child_course.account.uuid
                     }).once
        Canvas::LiveEvents.blueprint_subscription_created(@child_subscription)
      end
    end
  end

  describe "master_template" do
<<<<<<< HEAD
    let(:assignment_restrictions) do
=======
    let(:default_restrictions) do
>>>>>>> 566ed0ae
      {
        content: false,
        points: true,
        due_dates: false,
<<<<<<< HEAD
        availability_dates: true
      }
    end

    let(:all_restrictions) do
      {
        settings: false,
        state: true
      }.merge(assignment_restrictions)
=======
        availability_dates: true,
        settings: false,
        state: true
      }
    end

    let(:default_restrictions_by_type) do
      {
        "Assignment" => { content: false, points: false, due_dates: false, availability_dates: false },
        "DiscussionTopic" => { content: false, points: false, due_dates: false, availability_dates: false },
        "WikiPage" => { content: false },
        "Attachment" => { content: false },
        "Quizzes::Quiz" => { content: false, points: false, due_dates: false, availability_dates: false },
        "CoursePace" => { content: false }
      }
>>>>>>> 566ed0ae
    end

    def expect_restrictions(restrictions)
      expect_event("default_blueprint_restrictions_updated", {
                     canvas_course_id: @course.id.to_s,
                     canvas_course_uuid: @course.uuid,
                     restrictions: restrictions
                   }).once
    end

    before do
      @course = course_model
      @master_template = MasterCourses::MasterTemplate.create!(
        course: @course,
<<<<<<< HEAD
        default_restrictions: all_restrictions,
        default_restrictions_by_type: { "Assignment" => assignment_restrictions }
=======
        default_restrictions: default_restrictions,
        default_restrictions_by_type: default_restrictions_by_type
>>>>>>> 566ed0ae
      )
    end

    context "triggers a default_blueprint_restrictions_updated live event" do
      context("when use_default_restrictions_by_type is true") do
        before do
          @master_template.update_attribute(:use_default_restrictions_by_type, true)
        end

        it "and default_restrictions updated" do
<<<<<<< HEAD
          expect_restrictions(assignment_restrictions)
=======
          expect_restrictions(default_restrictions_by_type)
>>>>>>> 566ed0ae
          @master_template.update_attribute(:default_restrictions, { content: true })
        end

        it "and default_restrictions_by_type updated" do
<<<<<<< HEAD
          expect_restrictions({ content: true })
=======
          expect_restrictions({ "Assignment" => { content: true } })
>>>>>>> 566ed0ae
          @master_template.update_attribute(:default_restrictions_by_type, { "Assignment" => { content: true } })
        end

        it "and use_default_restrictions_by_type updated to false" do
<<<<<<< HEAD
          expect_restrictions(all_restrictions)
=======
          expect_restrictions(default_restrictions)
>>>>>>> 566ed0ae
          @master_template.update_attribute(:use_default_restrictions_by_type, false)
        end
      end

      context("when use_default_restrictions_by_type is false") do
        before do
          @master_template.update_attribute(:use_default_restrictions_by_type, false)
        end

        it "and default_restrictions updated" do
          expect_restrictions({ content: true })
          @master_template.update_attribute(:default_restrictions, { content: true })
        end

        it "and default_restrictions_by_type updated" do
<<<<<<< HEAD
          expect_restrictions(all_restrictions)
=======
          expect_restrictions(default_restrictions)
>>>>>>> 566ed0ae
          @master_template.update_attribute(:default_restrictions_by_type, { "Assignment" => { content: true } })
        end

        it "and use_default_restrictions_by_type updated to true" do
<<<<<<< HEAD
          expect_restrictions(assignment_restrictions)
=======
          expect_restrictions(default_restrictions_by_type)
>>>>>>> 566ed0ae
          @master_template.update_attribute(:use_default_restrictions_by_type, true)
        end
      end
    end
  end

<<<<<<< HEAD
=======
  describe ".blueprint_restrictions_updated" do
    before do
      course_model
      default_restrictions = { content: true, points: false, due_dates: false, availability_dates: false }
      master_template =
        MasterCourses::MasterTemplate.create!(course: @course, default_restrictions: default_restrictions)
      assignment = @course.assignments.create!
      master_content_tag_params = {
        master_template_id: master_template.id,
        content_type: "Assignment",
        content_id: assignment.id,
        restrictions: default_restrictions,
        migration_id: "mastercourse_1_3_f9ca51a6679e4779d0d68ef2dc33bc0a",
        use_default_restrictions: true
      }
      @master_content_tag =
        MasterCourses::MasterContentTag.create!(master_content_tag_params)
    end

    it "triggers a blueprint_restrictions_updated live event" do
      expect_event("blueprint_restrictions_updated", {
                     canvas_assignment_id: @master_content_tag.content_id.to_s,
                     canvas_course_id: @master_content_tag.master_template.course_id.to_s,
                     canvas_course_uuid: @master_content_tag.master_template.course.uuid,
                     restrictions: @master_content_tag.restrictions,
                     use_default_restrictions: @master_content_tag.use_default_restrictions
                   }).once
      Canvas::LiveEvents.blueprint_restrictions_updated(@master_content_tag)
    end
  end

>>>>>>> 566ed0ae
  describe "heartbeat" do
    context "when database region is not set (local/open source)" do
      it "sets region to not_configured" do
        expect_event("heartbeat", { region: "not_configured", environment: "test", region_code: "not_configured" })
        Canvas::LiveEvents.heartbeat
      end
    end

    context "when Canvas.region is set" do
      let(:region) { "us-east-1" }
      let(:region_code) { "prod-iad" }

      before do
        allow(Canvas).to receive(:region).and_return(region)
        allow(Canvas).to receive(:region_code).and_return(region_code)
      end

      it "sets region to Canvas.region" do
        expect_event("heartbeat", { region: region, environment: "test", region_code: region_code })
        Canvas::LiveEvents.heartbeat
      end
    end
  end
end<|MERGE_RESOLUTION|>--- conflicted
+++ resolved
@@ -2066,26 +2066,11 @@
   end
 
   describe "master_template" do
-<<<<<<< HEAD
-    let(:assignment_restrictions) do
-=======
     let(:default_restrictions) do
->>>>>>> 566ed0ae
       {
         content: false,
         points: true,
         due_dates: false,
-<<<<<<< HEAD
-        availability_dates: true
-      }
-    end
-
-    let(:all_restrictions) do
-      {
-        settings: false,
-        state: true
-      }.merge(assignment_restrictions)
-=======
         availability_dates: true,
         settings: false,
         state: true
@@ -2101,7 +2086,6 @@
         "Quizzes::Quiz" => { content: false, points: false, due_dates: false, availability_dates: false },
         "CoursePace" => { content: false }
       }
->>>>>>> 566ed0ae
     end
 
     def expect_restrictions(restrictions)
@@ -2116,13 +2100,8 @@
       @course = course_model
       @master_template = MasterCourses::MasterTemplate.create!(
         course: @course,
-<<<<<<< HEAD
-        default_restrictions: all_restrictions,
-        default_restrictions_by_type: { "Assignment" => assignment_restrictions }
-=======
         default_restrictions: default_restrictions,
         default_restrictions_by_type: default_restrictions_by_type
->>>>>>> 566ed0ae
       )
     end
 
@@ -2133,29 +2112,17 @@
         end
 
         it "and default_restrictions updated" do
-<<<<<<< HEAD
-          expect_restrictions(assignment_restrictions)
-=======
           expect_restrictions(default_restrictions_by_type)
->>>>>>> 566ed0ae
           @master_template.update_attribute(:default_restrictions, { content: true })
         end
 
         it "and default_restrictions_by_type updated" do
-<<<<<<< HEAD
-          expect_restrictions({ content: true })
-=======
           expect_restrictions({ "Assignment" => { content: true } })
->>>>>>> 566ed0ae
           @master_template.update_attribute(:default_restrictions_by_type, { "Assignment" => { content: true } })
         end
 
         it "and use_default_restrictions_by_type updated to false" do
-<<<<<<< HEAD
-          expect_restrictions(all_restrictions)
-=======
           expect_restrictions(default_restrictions)
->>>>>>> 566ed0ae
           @master_template.update_attribute(:use_default_restrictions_by_type, false)
         end
       end
@@ -2171,28 +2138,18 @@
         end
 
         it "and default_restrictions_by_type updated" do
-<<<<<<< HEAD
-          expect_restrictions(all_restrictions)
-=======
           expect_restrictions(default_restrictions)
->>>>>>> 566ed0ae
           @master_template.update_attribute(:default_restrictions_by_type, { "Assignment" => { content: true } })
         end
 
         it "and use_default_restrictions_by_type updated to true" do
-<<<<<<< HEAD
-          expect_restrictions(assignment_restrictions)
-=======
           expect_restrictions(default_restrictions_by_type)
->>>>>>> 566ed0ae
           @master_template.update_attribute(:use_default_restrictions_by_type, true)
         end
       end
     end
   end
 
-<<<<<<< HEAD
-=======
   describe ".blueprint_restrictions_updated" do
     before do
       course_model
@@ -2224,7 +2181,6 @@
     end
   end
 
->>>>>>> 566ed0ae
   describe "heartbeat" do
     context "when database region is not set (local/open source)" do
       it "sets region to not_configured" do
