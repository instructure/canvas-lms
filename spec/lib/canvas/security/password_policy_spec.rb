# frozen_string_literal: true

#
# Copyright (C) 2013 - present Instructure, Inc.
#
# This file is part of Canvas.
#
# Canvas is free software: you can redistribute it and/or modify it under
# the terms of the GNU Affero General Public License as published by the Free
# Software Foundation, version 3 of the License.
#
# Canvas is distributed in the hope that it will be useful, but WITHOUT ANY
# WARRANTY; without even the implied warranty of MERCHANTABILITY or FITNESS FOR
# A PARTICULAR PURPOSE. See the GNU Affero General Public License for more
# details.
#
# You should have received a copy of the GNU Affero General Public License along
# with this program. If not, see <http://www.gnu.org/licenses/>.
#
class CorruptedDownload < StandardError; end

describe Canvas::Security::PasswordPolicy do
  specs_require_cache(:redis_cache_store)

  let(:account) { Account.default }
  let(:policy) { { common_passwords_attachment_id: 1 } }
  let(:attachment) do
    double("Attachment",
           size: 500.kilobytes,
           open: StringIO.new("password1\npassword2\npassword3"),
           root_account: account)
  end
  let(:cache_key) { "common_passwords_set_#{policy[:common_passwords_attachment_id]}" }

  before do
    account.enable_feature!(:password_complexity)
    allow(Attachment).to receive(:not_deleted).and_return(double(find_by: attachment))
  end

  describe "validations" do
    def pseudonym_with_policy(policy)
      account.settings[:password_policy] = policy
      account.save
      @pseudonym = Pseudonym.new
      @pseudonym.user = user_factory
      @pseudonym.account = account
      @pseudonym.unique_id = "foo"
    end

    it "only enforces minimum length by default" do
      pseudonym_with_policy({})
      @pseudonym.password = @pseudonym.password_confirmation = "aaaaa"
      expect(@pseudonym).not_to be_valid

      @pseudonym.password = @pseudonym.password_confirmation = "aaaaaaaa"
      expect(@pseudonym).to be_valid

      @pseudonym.password = @pseudonym.password_confirmation = "abcdefgh"
      expect(@pseudonym).to be_valid
    end

    it "does not validate against new policies if :password_complexity is disabled" do
<<<<<<< HEAD
      account.disable_feature!(:password_complexity)
      pseudonym_with_policy({ require_number_characters: "true", require_symbol_characters: "true" })
=======
      pseudonym_with_policy({ require_number_characters: "true", require_symbol_characters: "true" })
      @pseudonym.account.disable_feature!(:password_complexity)
>>>>>>> 5d46fc62

      @pseudonym.password = @pseudonym.password_confirmation = "2short"
      expect(@pseudonym).not_to be_valid

      @pseudonym.password = @pseudonym.password_confirmation = "herearesomenumbers1234"
      expect(@pseudonym).to be_valid

      @pseudonym.password = @pseudonym.password_confirmation = "idontneednumbers"
      expect(@pseudonym).to be_valid

      @pseudonym.password = @pseudonym.password_confirmation = "idontneedsymbols"
      expect(@pseudonym).to be_valid
    end

    it "validates confirmation matches" do
      pseudonym_with_policy({})

      @pseudonym.password = "abcdefgh"
      expect(@pseudonym).not_to be_valid
    end

    it "enforces minimum length" do
      pseudonym_with_policy(minimum_character_length: 10)
      @pseudonym.password = @pseudonym.password_confirmation = "asdfg"
      expect(@pseudonym).not_to be_valid

      @pseudonym.password = @pseudonym.password_confirmation = "asdfghijklm"
      expect(@pseudonym).to be_valid

      @pseudonym.account.disable_feature!(:password_complexity)
      @pseudonym.password = @pseudonym.password_confirmation = "asdfghijk"
      expect(@pseudonym).to be_valid
    end

    it "enforces repeated character limits" do
      pseudonym_with_policy(max_repeats: 4)
      @pseudonym.password = @pseudonym.password_confirmation = "aaaaabbbb"
      expect(@pseudonym).not_to be_valid

      @pseudonym.password = @pseudonym.password_confirmation = "aaaabbbb"
      expect(@pseudonym).to be_valid
    end

    it "enforces sequence limits" do
      pseudonym_with_policy(max_sequence: 4)
      @pseudonym.password = @pseudonym.password_confirmation = "edcba1234"
      expect(@pseudonym).not_to be_valid

      @pseudonym.password = @pseudonym.password_confirmation = "dcba1234"
      expect(@pseudonym).to be_valid
    end

    it "rejects passwords longer than 255 characters" do
      pseudonym_with_policy({})
      @pseudonym.password = @pseudonym.password_confirmation = "a" * 255
      expect(@pseudonym).to be_valid
      @pseudonym.password = @pseudonym.password_confirmation = "a" * 256
      expect(@pseudonym).not_to be_valid
    end

    context "when requiring at least one number" do
      before { pseudonym_with_policy({ require_number_characters: "true" }) }

      it "is invalid without a number" do
        @pseudonym.password = @pseudonym.password_confirmation = "Password"
        expect(@pseudonym).not_to be_valid
      end

      it "is valid with at least one number" do
        @pseudonym.password = @pseudonym.password_confirmation = "Password1"
        expect(@pseudonym).to be_valid
      end
    end

    context "when requiring at least one symbol" do
      before { pseudonym_with_policy({ require_symbol_characters: "true" }) }

      it "is invalid without a symbol" do
        @pseudonym.password = @pseudonym.password_confirmation = "Password"
        expect(@pseudonym).not_to be_valid
      end

      it "is valid with at least one symbol" do
        @pseudonym.password = @pseudonym.password_confirmation = "Password!"
        expect(@pseudonym).to be_valid
      end
    end

    context "when validating against a common password dictionary" do
      it "is valid with a password not listed in the provided dictionary" do
        pseudonym_with_policy(policy)
        @pseudonym.password = @pseudonym.password_confirmation = "Password!"
        expect(@pseudonym).to be_valid
      end

      it "is invalid when the password is a member of the provided dictionary" do
        pseudonym_with_policy(policy)
        @pseudonym.password = @pseudonym.password_confirmation = "password1"
        expect(@pseudonym).not_to be_valid
      end

      it "falls back to default common password dictionary when password complexity feature is disabled" do
        account.disable_feature!(:password_complexity)
        pseudonym_with_policy(disallow_common_passwords: true)
        @pseudonym.password = @pseudonym.password_confirmation = "Password!"
        expect(@pseudonym).to be_valid
      end

      it "falls back to default common password dictionary when common_passwords_attachment_id is not present" do
        pseudonym_with_policy(disallow_common_passwords: true)
        @pseudonym.password = @pseudonym.password_confirmation = "Password!"
        expect(@pseudonym).to be_valid
      end

      it "falls back to default common password dictionary when attachment is not found" do
        allow(Attachment).to receive(:not_deleted).and_return(double(find_by: nil))
        pseudonym_with_policy(disallow_common_passwords: true)
        @pseudonym.password = @pseudonym.password_confirmation = "Password!"
        expect(@pseudonym).to be_valid
      end

      it "falls back to default common password dictionary when attachment is too large" do
        allow(attachment).to receive(:size).and_return(2.megabytes)
        pseudonym_with_policy(disallow_common_passwords: true)
        @pseudonym.password = @pseudonym.password_confirmation = "Password!"
        expect(@pseudonym).to be_valid
      end

      it "falls back to default common password dictionary when attachment is corrupted" do
        allow(attachment).to receive(:open).and_raise(CorruptedDownload)
        pseudonym_with_policy(disallow_common_passwords: true)
        @pseudonym.password = @pseudonym.password_confirmation = "Password!"
        expect(@pseudonym).to be_valid
      end

      it "falls back to default common password dictionary and still invalidates" do
        pseudonym_with_policy(disallow_common_passwords: true)
        @pseudonym.password = @pseudonym.password_confirmation = "football"
        expect(@pseudonym).not_to be_valid
      end
    end
  end

  describe ".load_common_passwords_file_data" do
    context "when attachment is found and valid" do
      it "loads and returns the common passwords" do
        passwords = described_class.load_common_passwords_file_data(policy)
        expect(passwords).to eq(%w[password1 password2 password3])
      end
    end

    context "when attachment is not found" do
      before do
        allow(Attachment).to receive(:not_deleted).and_return(double(find_by: nil))
      end

      it "returns false" do
        expect(described_class.load_common_passwords_file_data(policy)).to be_falsey
      end
    end

    context "when attachment size is too large" do
      before do
        allow(attachment).to receive(:size).and_return(2.megabytes)
      end

      it "returns false" do
        expect(described_class.load_common_passwords_file_data(policy)).to be_falsey
      end
    end

    context "when attachment is corrupted" do
      before do
        allow(attachment).to receive(:open).and_raise(CorruptedDownload)
      end

      it "logs an error and returns false" do
        expect(Rails.logger).to receive(:error).with(/Corrupted download for common passwords attachment/)
        expect(described_class.load_common_passwords_file_data(policy)).to be_falsey
      end
    end
  end

  describe ".add_password_membership" do
    it "adds passwords to the Redis set" do
      passwords = %w[password1 password2 password3]
      described_class.add_password_membership(cache_key, passwords)
      redis = Canvas.redis

      passwords.each do |password|
        expect(redis.sismember(cache_key, password)).to be_truthy
      end
    end
  end

  describe ".check_password_membership" do
    before do
      passwords = %w[password1 password2 password3]
      described_class.add_password_membership(cache_key, passwords)
    end

    it "returns true if the password is in the Redis set" do
      expect(described_class.check_password_membership(cache_key, "password1", policy)).to be_truthy
    end

    it "returns false if the password is not in the Redis set" do
      expect(described_class.check_password_membership(cache_key, "password4", policy)).to be_falsey
    end

    it "recreates the Redis set if the key gets invalidated by a new attachment_id" do
      new_cache_key = "common_passwords_set_2"
      passwords = %w[password4 password5 password6]
      described_class.add_password_membership(new_cache_key, passwords)
      redis = Canvas.redis

      passwords.each do |password|
        expect(redis.sismember(cache_key, password)).to be_falsey
        expect(redis.sismember(new_cache_key, password)).to be_truthy
      end
    end
  end
end<|MERGE_RESOLUTION|>--- conflicted
+++ resolved
@@ -60,13 +60,8 @@
     end
 
     it "does not validate against new policies if :password_complexity is disabled" do
-<<<<<<< HEAD
-      account.disable_feature!(:password_complexity)
-      pseudonym_with_policy({ require_number_characters: "true", require_symbol_characters: "true" })
-=======
       pseudonym_with_policy({ require_number_characters: "true", require_symbol_characters: "true" })
       @pseudonym.account.disable_feature!(:password_complexity)
->>>>>>> 5d46fc62
 
       @pseudonym.password = @pseudonym.password_confirmation = "2short"
       expect(@pseudonym).not_to be_valid
