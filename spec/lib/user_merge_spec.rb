--- conflicted
+++ resolved
@@ -875,8 +875,6 @@
       expect(Submission.find(submission.id).versioned_attachments).to eq [user1_attachment]
     end
 
-<<<<<<< HEAD
-=======
     it "should move cross-sharded conversations to the new user" do
       user1 = user_factory
       c1 = user1.initiate_conversation([user_factory, user_factory]) # group conversation
@@ -899,7 +897,6 @@
       expect(@user2.all_conversations.pluck(:conversation_id)).to match_array([c1, c2, c3].map(&:conversation_id))
     end
 
->>>>>>> 09d7de5b
     context "manual invitation" do
       it "should not keep a temporary invitation in cache for an enrollment deleted after a user merge" do
         email = 'foo@example.com'
