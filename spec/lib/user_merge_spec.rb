--- conflicted
+++ resolved
@@ -239,25 +239,6 @@
       expect(o1.reload.user).to eq user1
     end
 
-<<<<<<< HEAD
-    it "prefer submitted submissions by target user if assignment / submission conflict" do
-      course1.enroll_user(user1, "StudentEnrollment", enrollment_state: "creation_pending")
-      course1.enroll_user(user2, "StudentEnrollment", enrollment_state: "active")
-      assignment = course1.assignments.create!(
-        title: "upload_assignment",
-        points_possible: 10.0,
-        grading_type: "points",
-        workflow_state: "published",
-        context: course1,
-        submission_types: "online_upload"
-      )
-      attachment_model context: user1
-      submission = assignment.submit_homework user1, attachments: [@attachment]
-      UserMerge.from(user2).into(user1)
-      expect(user2.reload.submissions.length).to eql(0)
-      expect(user1.reload.submissions.length).to eql(1)
-      expect(user1.submissions.map(&:id)).to be_include(submission.id)
-=======
     context "when from user and target user are enrolled in the same course" do
       it "prefers submitted submissions by target user if assignment / submission conflict" do
         course1.enroll_user(user1, "StudentEnrollment", enrollment_state: "creation_pending")
@@ -307,7 +288,6 @@
         expect(user1.submissions.map(&:id)).to be_include(submission.id)
         expect(user1.submissions.map(&:id)).not_to be_include(submission2.id)
       end
->>>>>>> 6b6248f4
     end
 
     it "moves submissions to the new user (but only if they don't already exist)" do
