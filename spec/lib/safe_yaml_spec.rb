#
# Copyright (C) 2013 Instructure, Inc.
#
# This file is part of Canvas.
#
# Canvas is free software: you can redistribute it and/or modify it under
# the terms of the GNU Affero General Public License as published by the Free
# Software Foundation, version 3 of the License.
#
# Canvas is distributed in the hope that it will be useful, but WITHOUT ANY
# WARRANTY; without even the implied warranty of MERCHANTABILITY or FITNESS FOR
# A PARTICULAR PURPOSE. See the GNU Affero General Public License for more
# details.
#
# You should have received a copy of the GNU Affero General Public License along
# with this program. If not, see <http://www.gnu.org/licenses/>.
#

require File.expand_path(File.dirname(__FILE__) + '/../spec_helper.rb')

describe "safe_yaml" do
  let(:test_yaml) {
    yaml = <<-YAML
---
hwia: !map:HashWithIndifferentAccess
  a: 1
  b: 2
float: !float
  5.1
float_with_exp: -1.7763568394002505e-15
float_inf: .inf
os: !ruby/object:OpenStruct
  modifiable: true
  table:
    :a: 1
    :b: 2
    :sub: !ruby/object:OpenStruct
      modifiable: true
      table:
        :c: 3
str: !str
  hai
mime: !ruby/object:Mime::Type
  string: png
  symbol:
  synonyms: []
http: !ruby/object:URI::HTTP
  fragment:
  host: example.com
  opaque:
  parser:
  password:
  path: /
  port: 80
  query:
  registry:
  scheme: http
  user:
https: !ruby/object:URI::HTTPS
  fragment:
  host: example.com
  opaque:
  parser:
  password:
  path: /
  port: 443
  query:
  registry:
  scheme: https
  user:
ab: !ruby/object:Class AcademicBenchmark::Converter
qt: !ruby/object:Class Qti::Converter
verbose_symbol: !ruby/symbol blah
oo: !ruby/object:OpenObject
  table:
    :a: 1
    YAML
  }

  it "should be used by default" do
    yaml = <<-YAML
--- !ruby/object:ActionController::Base
real_format:
YAML
    expect { YAML.load yaml }.to raise_error
    result = YAML.unsafe_load yaml
    expect(result.class).to eq ActionController::Base
  end

  it "doesn't allow deserialization of arbitrary classes" do
    expect { YAML.load(YAML.dump(ActionController::Base)) }.to raise_error
  end

  it "allows deserialization of arbitrary classes when unsafe_loading" do
    expect(YAML.unsafe_load(YAML.dump(ActionController::Base))).to eq ActionController::Base
  end

  it "should allow some whitelisted classes" do
    result = YAML.load(test_yaml)

    def verify(result, key, klass)
      obj = result[key]
      expect(obj.class).to eq klass
      obj
    end

    hwia = verify(result, 'hwia', HashWithIndifferentAccess)
    expect(hwia.values_at(:a, :b)).to eq [1, 2]

    float = verify(result, 'float', Float)
    expect(float).to eq 5.1

    float_with_exp = verify(result, 'float_with_exp', Float)
    expect(float_with_exp).to eq(-1.7763568394002505e-15)

    float_inf = verify(result, 'float_inf', Float)
    expect(float_inf).to eq(Float::INFINITY)

    os = verify(result, 'os', OpenStruct)
    expect(os.a).to eq 1
    expect(os.b).to eq 2
    expect(os.sub.class).to eq OpenStruct
    expect(os.sub.c).to eq 3

    str = verify(result, 'str', String)
    expect(str).to eq "hai"

    mime = verify(result, 'mime', Mime::Type)
    expect(mime.to_s).to eq 'png'

    http = verify(result, 'http', URI::HTTP)
    expect(http.host).to eq 'example.com'

    https = verify(result, 'https', URI::HTTPS)
    expect(https.host).to eq 'example.com'

    expect(result['ab']).to eq AcademicBenchmark::Converter
    expect(result['qt']).to eq Qti::Converter

    expect(result['verbose_symbol']).to eq :blah

    oo = verify(result, 'oo', OpenObject)
    expect(oo.a).to eq 1
  end

  it "should allow some whitelisted classes through psych" do
    old_result = YAML.load(test_yaml)
    psych_yaml = YAML.dump(old_result)
    expect(Psych.load(psych_yaml)).to eq old_result
    expect(YAML.load(psych_yaml)).to eq old_result
  end

  it "should work with aliases" do
    hash = {:a => 1}.with_indifferent_access
    obj = {:blah => hash, :bloop => hash}.with_indifferent_access
    yaml = Psych.dump(obj)
    expect(YAML.load(yaml)).to eq obj
  end

  it "should dump whole floats correctly" do
    expect(YAML.dump(1.0)).to include("1.0")
  end

  it "should dump freaky floaty-looking strings" do
    str = "1.E+01"
    expect(YAML.load(YAML.dump(str))).to eq str
  end

  it "should dump html-safe strings correctly" do
    hash = {:blah => "42".html_safe}
    expect(YAML.load(YAML.dump(hash))).to eq hash
  end

  it "should dump strings with underscores followed by an integer" do
    # the ride never ends -_-
    hash = {:blah => "_42"}
    expect(YAML.load(YAML.dump(hash))).to eq hash
  end

  it "should also dump floaat looking strings followed by an underscore" do
    hash = {:blah => "42._"}
    expect(YAML.load(YAML.dump(hash))).to eq hash
  end

  it "should dump whatever this is too" do
    hash = {:blah => "4,2:0."}
    expect(YAML.load(YAML.dump(hash))).to eq hash
  end

  it "should be able to dump and load Canvas:Plugin classes" do
    plugin = Canvas::Plugin.find('canvas_cartridge_importer')
    expect(YAML.unsafe_load(YAML.dump(plugin))).to eq plugin
  end

<<<<<<< HEAD
=======
  it "should be able to dump and load BigDecimals" do
    hash = {blah: BigDecimal.new("1.2")}
    expect(YAML.load(YAML.dump(hash))).to eq hash
  end

>>>>>>> ca36de73
  it "should be able to dump and load these strings in stuff" do
    hash = {:blah => "<<"}
    expect(YAML.load(YAML.dump(hash))).to eq hash
  end
end<|MERGE_RESOLUTION|>--- conflicted
+++ resolved
@@ -192,14 +192,11 @@
     expect(YAML.unsafe_load(YAML.dump(plugin))).to eq plugin
   end
 
-<<<<<<< HEAD
-=======
   it "should be able to dump and load BigDecimals" do
     hash = {blah: BigDecimal.new("1.2")}
     expect(YAML.load(YAML.dump(hash))).to eq hash
   end
 
->>>>>>> ca36de73
   it "should be able to dump and load these strings in stuff" do
     hash = {:blah => "<<"}
     expect(YAML.load(YAML.dump(hash))).to eq hash
