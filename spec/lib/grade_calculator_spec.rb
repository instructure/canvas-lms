#
# Copyright (C) 2011 - present Instructure, Inc.
#
# This file is part of Canvas.
#
# Canvas is free software: you can redistribute it and/or modify it under
# the terms of the GNU Affero General Public License as published by the Free
# Software Foundation, version 3 of the License.
#
# Canvas is distributed in the hope that it will be useful, but WITHOUT ANY
# WARRANTY; without even the implied warranty of MERCHANTABILITY or FITNESS FOR
# A PARTICULAR PURPOSE. See the GNU Affero General Public License for more
# details.
#
# You should have received a copy of the GNU Affero General Public License along
# with this program. If not, see <http://www.gnu.org/licenses/>.
#

require_relative '../sharding_spec_helper'

describe GradeCalculator do
  before :once do
    course_with_student active_all: true
  end

  context "computing grades" do
    it "should compute grades without dying" do
      @group = @course.assignment_groups.create!(:name => "some group", :group_weight => 100)
      @assignment = @course.assignments.create!(:title => "Some Assignment", :points_possible => 10, :assignment_group => @group)
      @assignment2 = @course.assignments.create!(:title => "Some Assignment2", :points_possible => 10, :assignment_group => @group)
      @submission = @assignment2.grade_student(@user, grade: "5", grader: @teacher)
      expect(@user.enrollments.first.computed_current_score).to eql(50.0)
      expect(@user.enrollments.first.computed_final_score).to eql(25.0)
    end

    it "can compute scores for users with deleted enrollments when grading periods are used" do
      grading_period_set = @course.root_account.grading_period_groups.create!
      grading_period_set.enrollment_terms << @course.enrollment_term
      period = grading_period_set.grading_periods.create!(
        title: "A Grading Period",
        start_date: 10.days.ago,
        end_date: 10.days.from_now
      )
      @user.enrollments.first.destroy
      expect {
        GradeCalculator.recompute_final_score(@user.id, @course.id, grading_period_id: period.id)
      }.not_to raise_error
    end

    it "deletes irrelevant scores for inactive grading periods" do
      grading_period_set = @course.root_account.grading_period_groups.create!
      grading_period_set.enrollment_terms << @course.enrollment_term
      period1 = grading_period_set.grading_periods.create!(
        title: "A Grading Period",
        start_date: 20.days.ago,
        end_date: 10.days.ago
      )
      period2 = grading_period_set.grading_periods.create!(
        title: "Another Grading Period",
        start_date: 8.days.ago,
        end_date: 7.days.from_now
      )
      stale_score = Score.find_by(enrollment: @user.enrollments.first, grading_period: period2)
      period2.destroy
      stale_score.reload.undestroy
      expect {
        GradeCalculator.recompute_final_score(@user.id, @course.id)
      }.to change{stale_score.reload.workflow_state}.from('active').to('deleted')
    end

    context "sharding" do
      specs_require_sharding

      it "should delete irrelevant cross-shard scores" do
        @user = User.create!

        @shard1.activate do
          account = Account.create!
          course_with_student(active_all: true, account: account, user: @user)
          grading_period_set = account.grading_period_groups.create!
          grading_period_set.enrollment_terms << @course.enrollment_term
          period1 = grading_period_set.grading_periods.create!(
            title: "A Grading Period",
            start_date: 20.days.ago,
            end_date: 10.days.ago
          )
          period2 = grading_period_set.grading_periods.create!(
            title: "Another Grading Period",
            start_date: 8.days.ago,
            end_date: 7.days.from_now
          )
          @stale_score = Score.find_by(enrollment: @enrollment, grading_period: period2)
          period2.destroy
          @stale_score.reload.undestroy
        end

        expect {
          GradeCalculator.recompute_final_score(@user.id, @course.id)
        }.to change{@stale_score.reload.workflow_state}.from('active').to('deleted')
      end

      it "should update cross-shard scores" do
        @user = User.create!

        @shard1.activate do
          account = Account.create!
          course_with_student(active_all: true, account: account, user: @user)
          @group = @course.assignment_groups.create!(name: "some group", group_weight: 100)
          @assignment = @course.assignments.create!(title: "Some Assignment", points_possible: 10, assignment_group: @group)
          @assignment2 = @course.assignments.create!(title: "Some Assignment2", points_possible: 10, assignment_group: @group)
<<<<<<< HEAD
          @submission = @assignment2.submissions.create!(user: @user)
=======
          @submission = @assignment2.submissions.find_by!(user: @user)
>>>>>>> 81cca375
        end

        @submission.update_column(:score, 5)
        GradeCalculator.recompute_final_score(@user.id, @course.id)

        expect(Enrollment.shard(@course.shard).where(user_id: @user.global_id).first.computed_current_score).to eql(50.0)
        expect(Enrollment.shard(@course.shard).where(user_id: @user.global_id).first.computed_final_score).to eql(25.0)
      end
<<<<<<< HEAD
=======

      it "should update cross-shard scores with grading periods" do
        now = Time.zone.now
        @user = User.create!

        @shard1.activate do
          account = Account.create!
          course_with_student(active_all: true, account: account, user: @user)
          grading_period_set = account.grading_period_groups.create!
          grading_period_set.enrollment_terms << @course.enrollment_term
          @grading_period = grading_period_set.grading_periods.create!(
            title: 'Fall Semester',
            start_date: 1.month.from_now(now),
            end_date: 3.months.from_now(now)
          )
          @group = @course.assignment_groups.create!(name: "some group", group_weight: 100)
          @assignment = @course.assignments.create!(title: "Some Assignment", due_at: now, points_possible: 10, assignment_group: @group)
          @course.assignments.create!(title: "Some Assignment2", due_at: now, points_possible: 10, assignment_group: @group)
          @assignment_in_period = @course.assignments.create!(title: 'In a Grading Period', due_at: 2.months.from_now(now), points_possible: 10)
          @course.assignments.create!(title: 'In a Grading Period', due_at: 2.months.from_now(now), points_possible: 10)
          @submission = @assignment.submissions.find_by!(user: @user)
          @submission_in_period = @assignment_in_period.submissions.find_by!(user: @user)
        end

        @submission.update_column(:score, 5)
        @submission_in_period.update_column(:score, 2)
        GradeCalculator.recompute_final_score(@user.id, @course.id, grading_period_id: @grading_period.id)

        expect(Enrollment.shard(@course.shard).where(user_id: @user.global_id).first.computed_current_score).to eql(35.0)
        expect(Enrollment.shard(@course.shard).where(user_id: @user.global_id).first.computed_final_score).to eql(17.5)
        expect(Enrollment.shard(@course.shard).where(user_id: @user.global_id).first.computed_current_score(grading_period_id: @grading_period.id)).to eql(20.0)
        expect(Enrollment.shard(@course.shard).where(user_id: @user.global_id).first.computed_final_score(grading_period_id: @grading_period.id)).to eql(10.0)
      end
>>>>>>> 81cca375
    end

    it "should recompute when an assignment's points_possible changes'" do
      @group = @course.assignment_groups.create!(:name => "some group", :group_weight => 100)
      @assignment = @course.assignments.create!(:title => "Some Assignment", :points_possible => 10, :assignment_group => @group)
      @submission = @assignment.grade_student(@user, grade: "5", grader: @teacher)
      expect(@user.enrollments.first.computed_current_score).to eql(50.0)
      expect(@user.enrollments.first.computed_final_score).to eql(50.0)

      @assignment.points_possible = 5
      @assignment.save!

      expect(@user.enrollments.first.computed_current_score).to eql(100.0)
      expect(@user.enrollments.first.computed_final_score).to eql(100.0)
    end

    it "should recompute when an assignment group's weight changes'" do
      @course.group_weighting_scheme = "percent"
      @course.save
      @group = @course.assignment_groups.create!(:name => "some group", :group_weight => 50)
      @group2 = @course.assignment_groups.create!(:name => "some group2", :group_weight => 50)
      @assignment = @course.assignments.create!(:title => "Some Assignment", :points_possible => 10, :assignment_group => @group)
      @assignment.grade_student(@user, grade: "10", grader: @teacher)
      @course.assignments.create! :points_possible => 1,
                                  :assignment_group => @group2
      expect(@user.enrollments.first.computed_current_score).to eql(100.0)
      expect(@user.enrollments.first.computed_final_score).to eql(50.0)

      @group.group_weight = 60
      @group2.group_weight = 40
      @group.save!
      @group2.save!

      expect(@user.enrollments.first.computed_current_score).to eql(100.0)
      expect(@user.enrollments.first.computed_final_score).to eql(60.0)
    end

    it "recomputes when an assignment is flagged as omit from final grade" do
      @group = @course.assignment_groups.create!(name: "some group", group_weight: 100)
      assignment = @course.assignments.create!(
        title: "Some Assignment",
        points_possible: 10,
        assignment_group: @group
      )
      assignment2 = @course.assignments.create!(
        title: "Some Assignment2",
        points_possible: 10,
        assignment_group: @group,
        omit_from_final_grade: true
      )
      # grade first assignment for student
      assignment.grade_student(@user, grade: "5", grader: @teacher)

      # assert that at this point both current and final scores are 50%
      expect(@user.enrollments.first.computed_current_score).to eql(50.0)
      expect(@user.enrollments.first.computed_final_score).to eql(50.0)

      # grade second assignment for same student with a different score
      assignment2.grade_student(@user, grade: "10", grader: @teacher)

      # assert that current and final scores have not changed since second assignment
      # is flagged to be omitted from final grade
      expect(@user.enrollments.first.computed_current_score).to eql(50.0)
      expect(@user.enrollments.first.computed_final_score).to eql(50.0)
    end

    it "recomputes when an assignment changes assignment groups" do
      @course.update_attribute :group_weighting_scheme, "percent"
      ag1 = @course.assignment_groups.create! name: "Group 1", group_weight: 80
      ag2 = @course.assignment_groups.create! name: "Group 2", group_weight: 20
      a1 = ag1.assignments.create! points_possible: 10, name: "Assignment 1",
             context: @course
      a2 = ag2.assignments.create! points_possible: 10, name: "Assignment 2",
             context: @course

      a1.grade_student(@student, grade: 0, grader: @teacher)
      a2.grade_student(@student, grade: 10, grader: @teacher)

      enrollment = @student.enrollments.first

      expect(enrollment.computed_final_score).to eq 20

      a2.update_attributes assignment_group: ag1
      expect(enrollment.reload.computed_final_score).to eq 50
    end

    it "recomputes during #run_if_overrides_changed!" do
      a = @course.assignments.create! name: "Foo", points_possible: 10,
            context: @assignment
      a.grade_student(@student, grade: 10, grader: @teacher)

      e = @student.enrollments.first
      expect(e.computed_final_score).to eq 100

      Submission.update_all(score: 5, grade: 5)
      a.only_visible_to_overrides = true
      a.run_if_overrides_changed!
      expect(e.reload.computed_final_score).to eq 50
    end

    def two_groups_two_assignments(g1_weight, a1_possible, g2_weight, a2_possible)
      @group = @course.assignment_groups.create!(:name => "some group", :group_weight => g1_weight)
      @assignment = @group.assignments.build(:title => "some assignments", :points_possible => a1_possible)
      @assignment.context = @course
      @assignment.save!
      @group2 = @course.assignment_groups.create!(:name => "some other group", :group_weight => g2_weight)
      @assignment2 = @group2.assignments.build(:title => "some assignments", :points_possible => a2_possible)
      @assignment2.context = @course
      @assignment2.save!
    end

    describe "group with no grade or muted grade" do
      before(:each) do
        two_groups_two_assignments(50, 10, 50, 10)
        @submission = @assignment.grade_student(@user, grade: "5", grader: @teacher)
      end

      it "should ignore no grade for current grade calculation, even when weighted" do
        @course.group_weighting_scheme = "percent"
        @course.save!
        @user.reload
        expect(@user.enrollments.first.computed_current_score).to eql(50.0)
        expect(@user.enrollments.first.computed_final_score).to eql(25.0)
      end

      it "should ignore no grade for current grade but not final grade" do
        @user.reload
        expect(@user.enrollments.first.computed_current_score).to eql(50.0)
        expect(@user.enrollments.first.computed_final_score).to eql(25.0)
      end

      context "muted assignments" do
        before do
          @assignment2.mute!
        end

        it "should ignore muted assignments by default" do
          # should have same scores as previous spec despite having a grade
          @assignment2.grade_student(@user, grade: "500", grader: @teacher)
          @user.reload
          expect(@user.enrollments.first.computed_current_score).to eql(50.0)
          expect(@user.enrollments.first.computed_final_score).to eql(25.0)
        end

        it "should ignore muted grade for current grade calculation, even when weighted" do
          # should have same scores as previous spec despite having a grade
          @assignment2.grade_student(@user, grade: "500", grader: @teacher)
          @course.group_weighting_scheme = "percent"
          @course.save!
          @user.reload
          expect(@user.enrollments.first.computed_current_score).to eql(50.0)
          expect(@user.enrollments.first.computed_final_score).to eql(25.0)
        end

        it "should be possible to compute grades with muted assignments" do
          @assignment2.unmute!
          @assignment.mute!

          @course.update_attribute(:group_weighting_scheme, "percent")
          calc = GradeCalculator.new [@user.id],
                                     @course.id,
                                     :ignore_muted => false
          scores = calc.compute_scores.first
          expect(scores[:current][:grade]).to eq 50
          expect(scores[:final][:grade]).to eq 25
        end

        it "should be impossible to save grades that considered muted assignments" do
          @course.update_attribute(:group_weighting_scheme, "percent")
          calc = GradeCalculator.new [@user.id],
                                     @course.id,
                                     :ignore_muted => false
           # save_scores is a private method
          expect { calc.send(:save_scores) }.to raise_error("Can't save scores when ignore_muted is false")
        end
      end
    end

    it "returns assignment group info" do
      two_groups_two_assignments(25, 10, 75, 10)
      @assignment.grade_student @user, grade: 5, grader: @teacher
      @assignment2.grade_student @user, grade: 10, grader: @teacher
      calc = GradeCalculator.new [@user.id], @course.id

      computed_scores = calc.compute_scores.first
      current_groups  = computed_scores[:current_groups]
      final_groups    = computed_scores[:final_groups]

      expect(current_groups).to eq final_groups
      expect(current_groups[@group.id][:grade]).to eq 50
      expect(current_groups[@group2.id][:grade]).to eq 100
    end

    it "should compute a weighted grade when specified" do
      two_groups_two_assignments(50, 10, 50, 40)
      expect(@user.enrollments.first.computed_current_score).to eql(nil)
      expect(@user.enrollments.first.computed_final_score).to eql(0.0)
      @submission = @assignment.grade_student(@user, grade: "9", grader: @teacher)
      expect(@submission[0].score).to eql(9.0)
      expect(@user.enrollments).not_to be_empty
      @user.reload
      expect(@user.enrollments.first.computed_current_score).to eql(90.0)
      expect(@user.enrollments.first.computed_final_score).to eql(18.0)
      @course.group_weighting_scheme = "percent"
      @course.save!
      @user.reload
      expect(@user.enrollments.first.computed_current_score).to eql(90.0)
      expect(@user.enrollments.first.computed_final_score).to eql(45.0)
      @submission2 = @assignment2.grade_student(@user, grade: "20", grader: @teacher)
      expect(@submission2[0].score).to eql(20.0)
      @user.reload
      expect(@user.enrollments.first.computed_current_score).to eql(70.0)
      expect(@user.enrollments.first.computed_final_score).to eql(70.0)
      @course.group_weighting_scheme = nil
      @course.save!
      @user.reload
      expect(@user.enrollments.first.computed_current_score).to eql(58.0)
      expect(@user.enrollments.first.computed_final_score).to eql(58.0)
    end

    it "should incorporate extra credit when the weighted total is more than 100%" do
      two_groups_two_assignments(50, 10, 60, 40)
      expect(@user.enrollments.first.computed_current_score).to eql(nil)
      expect(@user.enrollments.first.computed_final_score).to eql(0.0)
      @submission = @assignment.grade_student(@user, grade: "10", grader: @teacher)
      expect(@submission[0].score).to eql(10.0)
      @user.reload
      expect(@user.enrollments.first.computed_current_score).to eql(100.0)
      expect(@user.enrollments.first.computed_final_score).to eql(20.0)
      @course.group_weighting_scheme = "percent"
      @course.save!
      @user.reload
      expect(@user.enrollments.first.computed_current_score).to eql(100.0)
      expect(@user.enrollments.first.computed_final_score).to eql(50.0)
      @submission2 = @assignment2.grade_student(@user, grade: "40", grader: @teacher)
      expect(@submission2[0].score).to eql(40.0)
      @user.reload
      expect(@user.enrollments.first.computed_current_score).to eql(110.0)
      expect(@user.enrollments.first.computed_final_score).to eql(110.0)
      @course.group_weighting_scheme = nil
      @course.save!
      @user.reload
      expect(@user.enrollments.first.computed_current_score).to eql(100.0)
      expect(@user.enrollments.first.computed_final_score).to eql(100.0)
    end

    it "should incorporate extra credit when the total is more than the possible" do
      two_groups_two_assignments(50, 10, 60, 40)
      expect(@user.enrollments.first.computed_current_score).to eql(nil)
      expect(@user.enrollments.first.computed_final_score).to eql(0.0)
      @submission = @assignment.grade_student(@user, grade: "11", grader: @teacher)
      expect(@submission[0].score).to eql(11.0)
      @user.reload
      expect(@user.enrollments.first.computed_current_score).to eql(110.0)
      expect(@user.enrollments.first.computed_final_score).to eql(22.0)
      @course.group_weighting_scheme = "percent"
      @course.save!
      @user.reload
      expect(@user.enrollments.first.computed_current_score).to eql(110.0)
      expect(@user.enrollments.first.computed_final_score).to eql(55.0)
      @submission2 = @assignment2.grade_student(@user, grade: "45", grader: @teacher)
      expect(@submission2[0].score).to eql(45.0)
      @user.reload
      expect(@user.enrollments.first.computed_current_score).to eql(122.5)
      expect(@user.enrollments.first.computed_final_score).to eql(122.5)
      @course.group_weighting_scheme = nil
      @course.save!
      @user.reload
      expect(@user.enrollments.first.computed_current_score).to eql(112.0)
      expect(@user.enrollments.first.computed_final_score).to eql(112.0)
    end

    it "should properly calculate the grade when total weight is less than 100%" do
      two_groups_two_assignments(50, 10, 40, 40)
      @submission = @assignment.grade_student(@user, grade: "10", grader: @teacher)
      @course.group_weighting_scheme = "percent"
      @course.save!
      @user.reload
      expect(@user.enrollments.first.computed_current_score).to eql(100.0)
      expect(@user.enrollments.first.computed_final_score).to eql(55.56)

      @submission2 = @assignment2.grade_student(@user, grade: "40", grader: @teacher)
      @user.reload
      expect(@user.enrollments.first.computed_current_score).to eql(100.0)
      expect(@user.enrollments.first.computed_final_score).to eql(100.0)
    end

    it "should properly calculate the grade when there are 'not graded' assignments with scores" do
      @group = @course.assignment_groups.create!(:name => "some group")
      @assignment = @group.assignments.build(:title => "some assignments", :points_possible => 10)
      @assignment.context = @course
      @assignment.save!
      @assignment2 = @group.assignments.build(:title => "Not graded assignment", :submission_types => 'not_graded')
      @assignment2.context = @course
      @assignment2.save!
      @submission = @assignment.grade_student(@user, grade: "9", grader: @teacher)
      @submission2 = @assignment2.grade_student(@user, grade: "1", grader: @teacher)
      @course.save!
      @user.reload
      expect(@user.enrollments.first.computed_current_score).to eql(90.0)
      expect(@user.enrollments.first.computed_final_score).to eql(90.0)
    end

    def two_graded_assignments
      @group = @course.assignment_groups.create!(:name => "some group")
      @assignment = @group.assignments.build(:title => "some assignments", :points_possible => 5)
      @assignment.context = @course
      @assignment.save!
      @assignment2 = @group.assignments.build(:title => "yet another", :points_possible => 5)
      @assignment2.context = @course
      @assignment2.save!
      @submission = @assignment.grade_student(@user, grade: "2", grader: @teacher)
      @submission2 = @assignment2.grade_student(@user, grade: "4", grader: @teacher)
      @course.save!
      @user.reload
      expect(@user.enrollments.first.computed_current_score).to eql(60.0)
      expect(@user.enrollments.first.computed_final_score).to eql(60.0)
    end

    it "should recalculate all cached grades when an assignment is deleted/restored" do
      two_graded_assignments
      @assignment2.destroy
      @user.reload
      expect(@user.enrollments.first.computed_current_score).to eql(40.0) # 2/5
      expect(@user.enrollments.first.computed_final_score).to eql(40.0)

      @assignment2.restore
      @assignment2.publish if @assignment2.unpublished?
      @user.reload
      expect(@user.enrollments.first.computed_current_score).to eql(60.0)
      expect(@user.enrollments.first.computed_final_score).to eql(60.0)
    end

    it "should recalculate all cached grades when an assignment is muted/unmuted" do
      two_graded_assignments
      @assignment2.mute!
      @user.reload
      expect(@user.enrollments.first.computed_current_score).to eql(40.0) # 2/5
      expect(@user.enrollments.first.computed_final_score).to eql(20.0) # 2/10

      @assignment2.unmute!
      @user.reload
      expect(@user.enrollments.first.computed_current_score).to eql(60.0)
      expect(@user.enrollments.first.computed_final_score).to eql(60.0)
    end

    def nil_graded_assignment
      @group = @course.assignment_groups.create!(:name => "group2", :group_weight => 50)
      @assignment_1 = @group.assignments.build(:title => "some assignments", :points_possible => 10)
      @assignment_1.context = @course
      @assignment_1.save!
      @assignment_2 = @group.assignments.build(:title => "some assignments", :points_possible => 4)
      @assignment_2.context = @course
      @assignment_2.save!
      @group2 = @course.assignment_groups.create!(:name => "assignments", :group_weight => 40)
      @assignment2_1 = @group2.assignments.build(:title => "some assignments", :points_possible => 40)
      @assignment2_1.context = @course
      @assignment2_1.save!

      @assignment_1.grade_student(@user, grade: nil, grader: @teacher)
      @assignment_2.grade_student(@user, grade: "1", grader: @teacher)
      @assignment2_1.grade_student(@user, grade: "40", grader: @teacher)
    end

    it "should properly handle submissions with no score" do
      nil_graded_assignment

      @user.reload
      expect(@user.enrollments.first.computed_current_score).to eql(93.18)
      expect(@user.enrollments.first.computed_final_score).to eql(75.93)

      @course.group_weighting_scheme = "percent"
      @course.save!

      @user.reload
      expect(@user.enrollments.first.computed_current_score).to eql(58.33)
      expect(@user.enrollments.first.computed_final_score).to eql(48.41)
    end

    it "should treat muted assignments as if there is no submission" do
      # should have same scores as previous spec despite having a grade
      nil_graded_assignment

      @assignment_1.mute!
      @assignment_1.grade_student(@user, grade: 500, grader: @teacher)

      @user.reload
      expect(@user.enrollments.first.computed_current_score).to eql(93.18)
      expect(@user.enrollments.first.computed_final_score).to eql(75.93)

      @course.group_weighting_scheme = "percent"
      @course.save!

      @user.reload
      expect(@user.enrollments.first.computed_current_score).to eql(58.33)
      expect(@user.enrollments.first.computed_final_score).to eql(48.41)
    end

    it "ignores pending_review submissions" do
      a1 = @course.assignments.create! name: "fake quiz", points_possible: 50
      a2 = @course.assignments.create! name: "assignment", points_possible: 50

      s1 = a1.grade_student(@student, grade: 25, grader: @teacher).first
      Submission.where(:id => s1.id).update_all(workflow_state: "pending_review")

      a2.grade_student(@student, grade: 50, grader: @teacher)

      enrollment = @student.enrollments.first.reload
      expect(enrollment.computed_current_score).to eq 100.0
      expect(enrollment.computed_final_score).to eq 75.0
    end

    it "should not include unpublished assignments" do
      two_graded_assignments
      @assignment2.unpublish

      @user.reload
      expect(@user.enrollments.first.computed_current_score).to eql(40.0)
      expect(@user.enrollments.first.computed_final_score).to eql(40.0)
    end
  end

  describe '#number_or_null' do
    it "should return a valid score" do
      calc = GradeCalculator.new [@user.id], @course.id
      score = 23.4
      expect(calc.send(:number_or_null, score)).to eql(score)
    end

    it "should convert NaN to NULL" do
      calc = GradeCalculator.new [@user.id], @course.id
      score = 0/0.0
      expect(calc.send(:number_or_null, score)).to eql('NULL')
    end

    it "should convert nil to NULL" do
      calc = GradeCalculator.new [@user.id], @course.id
      score = nil
      expect(calc.send(:number_or_null, score)).to eql('NULL')
    end
  end

  describe '#compute_and_save_scores' do
    before(:once) do
      @first_period, @second_period = grading_periods(count: 2)
      @first_assignment = @course.assignments.create!(
        due_at: 1.day.from_now(@first_period.start_date),
        points_possible: 100
      )
      @second_assignment = @course.assignments.create!(
        due_at: 1.day.from_now(@second_period.start_date),
        points_possible: 100
      )

      @first_assignment.grade_student(@student, grade: 25, grader: @teacher)
      @second_assignment.grade_student(@student, grade: 75, grader: @teacher)
      # update_column to avoid callbacks on submission that would trigger the grade calculator
      submission_for_first_assignment.update_column(:score, 99.6)
      submission_for_second_assignment.update_column(:score, 95.0)
    end

    let(:scores) { @student.enrollments.first.scores.index_by(&:grading_period_id) }
    let(:overall_course_score) { scores[nil] }
    let(:submission_for_first_assignment) { Submission.find_by(user: @student, assignment: @first_assignment) }
    let(:submission_for_second_assignment) { Submission.find_by(user: @student, assignment: @second_assignment) }

    it 'updates the overall course score' do
      GradeCalculator.new(@student.id, @course).compute_and_save_scores
      expect(overall_course_score.current_score).to eq(97.3)
    end

    it 'updates all grading period scores' do
      GradeCalculator.new(@student.id, @course).compute_and_save_scores
      expect(scores[@first_period.id].current_score).to eq(99.6)
      expect(scores[@second_period.id].current_score).to eq(95.0)
    end

    it 'does not update grading period scores if update_all_grading_period_scores is false' do
      GradeCalculator.new(@student.id, @course, update_all_grading_period_scores: false).compute_and_save_scores
      expect(scores[@first_period.id].current_score).to eq(25.0)
      expect(scores[@second_period.id].current_score).to eq(75.0)
    end

    it 'restores and updates previously deleted scores' do
      overall_course_score.destroy
      GradeCalculator.new(@student.id, @course).compute_and_save_scores
      expect(overall_course_score.reload).to be_active
    end

    context 'grading period is provided' do
      it 'updates the grading period score' do
        GradeCalculator.new(@student.id, @course, grading_period: @first_period).compute_and_save_scores
        expect(scores[@first_period.id].current_score).to eq(99.6)
      end

      it 'updates the overall course score' do
        GradeCalculator.new(@student.id, @course, grading_period: @first_period).compute_and_save_scores
        expect(overall_course_score.current_score).to eq(97.3)
      end

      it 'does not update scores for other grading periods' do
        GradeCalculator.new(@student.id, @course, grading_period: @first_period).compute_and_save_scores
        expect(scores[@second_period.id].current_score).to eq(75.0)
      end

      it 'does not update the overall course score if update_course_score is false' do
        GradeCalculator.new(
          @student.id, @course, grading_period: @first_period, update_course_score: false
        ).compute_and_save_scores
        expect(overall_course_score.current_score).to eq(50.0)
      end

      it 'does not restore previously deleted score if grading period is deleted too' do
        score = scores[@first_period.id]
        @first_period.destroy
        GradeCalculator.new(@student.id, @course, grading_period: @first_period).compute_and_save_scores
        expect(score.reload).to be_deleted
      end
    end

    context 'weighted grading periods' do
      before(:once) do
        group = @first_period.grading_period_group
        group.update!(weighted: true)
        @ungraded_assignment = @course.assignments.create!(
          due_at: 1.day.from_now(@second_period.start_date),
          points_possible: 100
        )
      end

      it 'calculates the course score from weighted grading period scores' do
        @first_period.update!(weight: 25.0)
        @second_period.update!(weight: 75.0)
        GradeCalculator.new(@student.id, @course).compute_and_save_scores
        # (99.6 * 0.25) + (95.0 * 0.75) = 96.15
        expect(overall_course_score.current_score).to eq(96.15)
        # (99.6 * 0.25) + (47.5 * 0.75) = 60.525 rounds to 60.53
        expect(overall_course_score.final_score).to eq(60.53)
      end

      it 'up-scales grading period weights which add up to less than 100 percent' do
        @first_period.update!(weight: 25.0)
        @second_period.update!(weight: 50.0)
        GradeCalculator.new(@student.id, @course).compute_and_save_scores
        # (99.6 * 0.25) + (95.0 * 0.50) = 72.4
        # 72.4 / (0.25 + 0.50) = 96.5333 rounded to 96.53
        expect(overall_course_score.current_score).to eq(96.53)
        # (99.6 * 0.25) + (47.5 * 0.50) = 48.65
        # 48.65 / (0.25 + 0.50) = 64.8666 rounded to 64.87
        expect(overall_course_score.final_score).to eq(64.87)
      end

      it 'does not down-scale grading period weights which add up to greater than 100 percent' do
        @first_period.update!(weight: 100.0)
        @second_period.update!(weight: 50.0)
        GradeCalculator.new(@student.id, @course).compute_and_save_scores
        # (99.6 * 1.0) + (95.0 * 0.5) = 147.1
        expect(overall_course_score.current_score).to eq(147.1)
        # (99.6 * 1.0) + (47.5 * 0.5) = 123.35
        expect(overall_course_score.final_score).to eq(123.35)
      end

      it 'sets current course score to zero when all grading period weights are zero' do
        @first_period.update!(weight: 0)
        @second_period.update!(weight: 0)
        GradeCalculator.new(@student.id, @course).compute_and_save_scores
        expect(overall_course_score.current_score).to eq(0.0)
      end

      it 'sets final course score to zero when all grading period weights are zero' do
        @first_period.update!(weight: 0)
        @second_period.update!(weight: 0)
        GradeCalculator.new(@student.id, @course).compute_and_save_scores
        expect(overall_course_score.final_score).to eq(0.0)
      end

      it 'sets current course score to zero when all grading period weights are nil' do
        @first_period.update!(weight: nil)
        @second_period.update!(weight: nil)
        GradeCalculator.new(@student.id, @course).compute_and_save_scores
        expect(overall_course_score.current_score).to eq(0.0)
      end

      it 'sets current course score to zero when all grading period weights are nil or zero' do
        @first_period.update!(weight: 0.0)
        @second_period.update!(weight: nil)
        GradeCalculator.new(@student.id, @course).compute_and_save_scores
        expect(overall_course_score.current_score).to eq(0.0)
      end

      it 'sets final course score to zero when all grading period weights are nil' do
        @first_period.update!(weight: nil)
        @second_period.update!(weight: nil)
        GradeCalculator.new(@student.id, @course).compute_and_save_scores
        expect(overall_course_score.final_score).to eq(0.0)
      end

      it 'sets final course score to zero when all grading period weights are nil or zero' do
        @first_period.update!(weight: 0.0)
        @second_period.update!(weight: nil)
        GradeCalculator.new(@student.id, @course).compute_and_save_scores
        expect(overall_course_score.final_score).to eq(0.0)
      end

      it 'treats grading periods with nil weights as zero when some grading period ' \
        'weights are nil and computing current score' do
        @first_period.update!(weight: nil)
        @second_period.update!(weight: 50.0)
        GradeCalculator.new(@student.id, @course).compute_and_save_scores
        expect(overall_course_score.current_score).to eq(95.0)
      end

      it 'treats grading periods with nil weights as zero when some grading period ' \
        'weights are nil and computing final score' do
        @first_period.update!(weight: nil)
        @second_period.update!(weight: 50.0)
        GradeCalculator.new(@student.id, @course).compute_and_save_scores
        expect(overall_course_score.final_score).to eq(47.50)
      end

      it 'sets current course score to nil when all grading period current scores are nil' do
        @first_period.update!(weight: 25.0)
        @second_period.update!(weight: 75.0)
        # update_all to avoid callbacks on submission that would trigger the grade calculator
        @student.submissions.update_all(score: nil)
        GradeCalculator.new(@student.id, @course).compute_and_save_scores
        expect(overall_course_score.current_score).to be_nil
      end

      it 'sets final course score to zero when all grading period final scores are nil' do
        @first_period.update!(weight: 25.0)
        @second_period.update!(weight: 75.0)
        # update_all to avoid callbacks on assignment that would trigger the grade calculator
        @course.assignments.update_all(omit_from_final_grade: true)
        GradeCalculator.new(@student.id, @course).compute_and_save_scores
        expect(overall_course_score.final_score).to eq(0.0)
      end

      it 'does not consider grading periods with nil current score when computing course current score' do
        @first_period.update!(weight: 25.0)
        @second_period.update!(weight: 75.0)
        # update_column to avoid callbacks on submission that would trigger the grade calculator
        submission_for_first_assignment.update_column(:score, nil)
        GradeCalculator.new(@student.id, @course).compute_and_save_scores
        # (0.0 * 0.0) + (95.0 * 0.75) = 71.25
        # 71.25 / (0.0 + 0.75) = 95.0
        expect(overall_course_score.current_score).to eq(95.0)
      end

      it 'considers grading periods with nil final score as having zero score when computing course final score' do
        @first_period.update!(weight: 25.0)
        @second_period.update!(weight: 75.0)
        # update_column to avoid callbacks on assignment that would trigger the grade calculator
        @first_assignment.update_column(:omit_from_final_grade, true)
        GradeCalculator.new(@student.id, @course).compute_and_save_scores
        # (0.0 * 0.25) + (47.5 * 0.75) = 35.625 rounded to 35.63
        expect(overall_course_score.final_score).to eq(35.63)
      end

      it 'sets course current score to zero when all grading period current scores are zero' do
        @first_period.update!(weight: 25.0)
        @second_period.update!(weight: 75.0)
        # update_all to avoid callbacks on submission that would trigger the grade calculator
        @student.submissions.update_all(score: 0.0)
        GradeCalculator.new(@student.id, @course).compute_and_save_scores
        expect(overall_course_score.current_score).to eq(0.0)
      end

      it 'sets course final score to zero when all grading period final scores are zero' do
        @first_period.update!(weight: 25.0)
        @second_period.update!(weight: 75.0)
        # update_all to avoid callbacks on submission that would trigger the grade calculator
        @student.submissions.update_all(score: 0.0)
        GradeCalculator.new(@student.id, @course).compute_and_save_scores
        expect(overall_course_score.final_score).to eq(0.0)
      end

      it 'sets course current score to nil when all grading period current scores are nil ' \
        'and all grading period weights are nil' do
        @first_period.update!(weight: nil)
        @second_period.update!(weight: nil)
        # update_all to avoid callbacks on submission that would trigger the grade calculator
        @student.submissions.update_all(score: nil)
        GradeCalculator.new(@student.id, @course).compute_and_save_scores
        expect(overall_course_score.current_score).to be_nil
      end

      it 'sets course final score to zero when all grading period final scores are nil and all ' \
        'grading period weights are nil' do
        @first_period.update!(weight: nil)
        @second_period.update!(weight: nil)
        # update_all to avoid callbacks on assignment that would trigger the grade calculator
        @course.assignments.update_all(omit_from_final_grade: true)
        GradeCalculator.new(@student.id, @course).compute_and_save_scores
        expect(overall_course_score.final_score).to eq(0.0)
      end

      it 'sets course current score to zero when all grading period current scores are zero ' \
        'and all grading period weights are zero' do
        @first_period.update!(weight: 0.0)
        @second_period.update!(weight: 0.0)
        # update_all to avoid callbacks on submission that would trigger the grade calculator
        @student.submissions.update_all(score: 0.0)
        GradeCalculator.new(@student.id, @course).compute_and_save_scores
        expect(overall_course_score.current_score).to eq(0.0)
      end

      it 'sets course final score to zero when all grading period final scores are zero and ' \
        'all grading period weights are zero' do
        @first_period.update!(weight: 0.0)
        @second_period.update!(weight: 0.0)
        # update_all to avoid callbacks on submission that would trigger the grade calculator
        @student.submissions.update_all(score: 0.0)
        GradeCalculator.new(@student.id, @course).compute_and_save_scores
        expect(overall_course_score.final_score).to eq(0.0)
      end

      it 'sets course current score to nil when all grading period current scores are nil and ' \
        'all grading period weights are zero' do
        @first_period.update!(weight: 0.0)
        @second_period.update!(weight: 0.0)
        # update_all to avoid callbacks on submission that would trigger the grade calculator
        @student.submissions.update_all(score: nil)
        GradeCalculator.new(@student.id, @course).compute_and_save_scores
        expect(overall_course_score.current_score).to be_nil
      end

      it 'sets course final score to zero when all grading period final scores are nil and all ' \
        'grading period weights are zero' do
        @first_period.update!(weight: 0.0)
        @second_period.update!(weight: 0.0)
        # update_all to avoid callbacks on assignment that would trigger the grade calculator
        @course.assignments.update_all(omit_from_final_grade: true)
        GradeCalculator.new(@student.id, @course).compute_and_save_scores
        expect(overall_course_score.final_score).to eq(0.0)
      end

      it 'sets course current score to zero when all grading period current scores are zero and ' \
        'all grading period weights are nil' do
        @first_period.update!(weight: nil)
        @second_period.update!(weight: nil)
        # update_all to avoid callbacks on submission that would trigger the grade calculator
        @student.submissions.update_all(score: 0.0)
        GradeCalculator.new(@student.id, @course).compute_and_save_scores
        expect(overall_course_score.current_score).to eq(0.0)
      end

      it 'sets course final score to zero when all grading period final scores are zero and all ' \
        'grading period weights are nil' do
        @first_period.update!(weight: nil)
        @second_period.update!(weight: nil)
        # update_all to avoid callbacks on submission that would trigger the grade calculator
        @student.submissions.update_all(score: 0.0)
        GradeCalculator.new(@student.id, @course).compute_and_save_scores
        expect(overall_course_score.final_score).to eq(0.0)
      end
    end
  end

  it "should return grades in the order they are requested" do
    @student1 = @student
    student_in_course
    @student2 = @student

    a = @course.assignments.create! :points_possible => 100
    a.grade_student @student1, grade: 50, grader: @teacher
    a.grade_student @student2, grade: 100, grader: @teacher

    calc = GradeCalculator.new([@student2.id, @student1.id], @course)
    grades = calc.compute_scores

    expect(grades.first[:current][:grade]).to eq 100
    expect(grades.first[:final][:grade]).to eq 100
    expect(grades.last[:current][:grade]).to eq 50
    expect(grades.last[:final][:grade]).to eq 50
  end

  it "returns point information for unweighted courses" do
    a = @course.assignments.create! :points_possible => 50
    a.grade_student @student, grade: 25, grader: @teacher
    calc = GradeCalculator.new([@student.id], @course)
    grade_info = calc.compute_scores.first[:current]
    expect(grade_info).to eq({:grade => 50, :total => 25, :possible => 50})
  end

  # We should keep this in sync with GradeCalculatorSpec.coffee
  context "GradeCalculatorSpec.coffee examples" do
    before do
      @group = @group1 = @course.assignment_groups.create!(:name => 'group 1')
    end

    def set_default_grades
      set_grades [[100,100], [42,91], [14,55], [3,38], [nil,1000]]
    end

    def set_grades(grades, group=@group1)
      @grades = grades
      @assignments = @grades.map do |score,possible|
        @course.assignments.create! :title => 'homework',
                                    :points_possible => possible,
                                    :assignment_group => group
      end
      @assignments.each_with_index do |a,i|
        score = @grades[i].first
        next unless score # don't grade nil submissions
        a.grade_student @student, grade: score, grader: @teacher
      end
    end

    def check_grades(current, final)
      GradeCalculator.recompute_final_score(@student.id, @course.id)
      @enrollment.reload
      expect(@enrollment.computed_current_score).to eq current
      expect(@enrollment.computed_final_score).to eq final
    end

    it "should work without assignments or submissions" do
      @group.assignments.clear
      check_grades(nil, nil)
    end

    it "should work without submissions" do
      @course.assignments.create! :title => 'asdf',
                                  :points_possible => 1,
                                  :assignment_group => @group
      check_grades(nil, 0)
    end

    it "should work with submissions that have 0 points possible" do
      set_grades [[10,0], [10,10], [10, 10], [nil,10]]
      check_grades(150.0, 100.0)

      @group.update_attribute(:rules, 'drop_lowest:1')
      check_grades(200.0, 150.0)
    end

    it 'should "work" when no submissions have points possible' do
      set_grades [[10,0], [5,0], [20,0], [0,0]]
      @group.update_attribute(:rules, 'drop_lowest:1')
      check_grades(nil, nil)
    end

    it "should work with no drop rules" do
      set_default_grades
      check_grades(55.99, 12.38)
    end

    it "should support drop_lowest" do
      set_default_grades
      @group.update_attribute(:rules, 'drop_lowest:1')
      check_grades(63.41, 55.99)

      @group.update_attribute(:rules, 'drop_lowest:2')
      check_grades(74.64, 63.41)
    end

    it "should really support drop_lowest" do
      set_grades [[30, nil], [30, nil], [30, nil], [31, 31], [21, 21],
                  [30, 30], [30, 30], [30, 30], [30, 30], [30, 30], [30, 30],
                  [30, 30], [30, 30], [30, 30], [30, 30], [29.3, 30], [30, 30],
                  [30, 30], [30, 30], [12, 0], [30, nil]]
      @group.update_attribute(:rules, 'drop_lowest:2')
      check_grades(132.12, 132.12)
    end

    it "should support drop_highest" do
      set_default_grades
      @group.update_attribute(:rules, 'drop_highest:1')
      check_grades(32.07, 4.98)

      @group.update_attribute(:rules, 'drop_highest:2')
      check_grades(18.28, 1.56)

      @group.update_attribute(:rules, 'drop_highest:3')
      check_grades(7.89, 0.29)
    end

    it "should really support drop_highest" do
      grades = [[0,10], [10,20], [28,50], [91,100]]
      set_grades(grades)

      @group.update_attribute(:rules, 'drop_highest:1')
      check_grades(47.5, 47.5)

      @group.update_attribute(:rules, 'drop_highest:2')
      check_grades(33.33, 33.33)

      @group.update_attribute(:rules, 'drop_highest:3')
      check_grades(0, 0)
    end

    it "should work with unreasonable drop rules" do
      set_grades([[10,10],[9,10],[8,10]])
      @group.update_attribute :rules, "drop_lowest:1000\ndrop_highest:1000"
      check_grades(100, 100)
    end

    it "should support never_drop" do
      set_default_grades
      rules = "drop_lowest:1\nnever_drop:#{@assignments[3].id}" # 3/38
      @group.update_attribute(:rules, rules)
      check_grades(63.32, 55.99)

      Assignment.destroy_all
      Submission.destroy_all

      set_grades [[10,20], [5,10], [20,40], [0,100]]
      rules = "drop_lowest:1\nnever_drop:#{@assignments[3].id}" # 0/100
      @group.update_attribute(:rules, rules)
      check_grades(18.75, 18.75)

      Assignment.destroy_all
      Submission.destroy_all

      set_grades [[10,20], [5,10], [20,40], [100,100]]
      rules = "drop_lowest:1\nnever_drop:#{@assignments[3].id}" # 100/100
      @group.update_attribute(:rules, rules)
      check_grades(88.46, 88.46)

      Assignment.destroy_all
      Submission.destroy_all

      set_grades [[101.9,100], [105.65,100], [103.8,100], [0,0]]
      rules = "drop_lowest:1\nnever_drop:#{@assignments[2].id}" # 103.8/100
      @group.update_attribute(:rules, rules)
      check_grades(104.73, 104.73)
    end

    it "grade dropping should work even in ridiculous circumstances" do
      set_grades [[nil, 20], [3, 10], [nil, 10],
                  [nil, 100000000000000007629769841091887003294964970946560],
                  [nil, nil]]

      @group.update_attribute(:rules, 'drop_lowest:2')
      check_grades(30, 15)
    end

    context "assignment groups with 0 points possible" do
      before do
        @group1.update_attribute :group_weight, 50
        @group2 = @course.assignment_groups.create! :name => 'group 2',
                                                    :group_weight => 25
        @group3 = @course.assignment_groups.create! :name => 'empty group',
                                                    :group_weight => 25
        @group4 = @course.assignment_groups.create! :name => 'extra credit',
                                                    :group_weight => 10

        set_grades [[9, 10]], @group1
        set_grades [[5, 10]], @group2
        # @group3 is emtpy
        set_grades [[10, 0], [5, 0]], @group3
      end

      it "ignores them if the group_weighting_scheme is percent" do
        # NOTE: in addition to ignoring invalid assignment groups, we also
        # have to scale up the valid ones
        @course.update_attribute :group_weighting_scheme, 'percent'
        grade = 76.67 # ((9/10)*50 + (5/10)*25) * (1/75)
        check_grades(grade, grade)
      end

      it "doesn't ignore them if the group_weighting_scheme is equal" do
        @course.update_attribute :group_weighting_scheme, 'equal'
        grade = 145.0 # ((9 + 5 + 10 + 5) / (10 + 10)) * 100
        check_grades(grade, grade)
      end
    end

    context "grading periods" do
      before :once do
        student_in_course active_all: true
        @gp1, @gp2 = grading_periods count: 2
        @a1, @a2 = [@gp1, @gp2].map { |gp|
          @course.assignments.create! due_at: 1.minute.from_now(gp.start_date),
            points_possible: 100
        }
        @a1.grade_student(@student, grade: 25, grader: @teacher)
        @a2.grade_student(@student, grade: 75, grader: @teacher)
      end

      it "can compute grades for a grading period" do
        gc = GradeCalculator.new([@student.id], @course, grading_period: @gp1)
        current = gc.compute_scores.first[:current]
        expect(current[:grade]).to eql 25.0

        gc = GradeCalculator.new([@student.id], @course, grading_period: @gp2)
        current = gc.compute_scores.first[:current]
        expect(current[:grade]).to eql 75.0
      end
    end

    context "differentiated assignments grade calculation" do
      def set_up_course_for_differentiated_assignments
          set_grades [[5, 20], [15, 20], [10,20], [nil, 20], [20, 20], [10,20], [nil, 20]]
          @assignments.each do |a|
            a.only_visible_to_overrides = true
            a.save!
          end
          @overridden_lowest = @assignments[0]
          @overridden_highest = @assignments[1]
          @overridden_middle = @assignments[2]
          @non_overridden_lowest = @assignments[3]
          @non_overridden_highest = @assignments[4]
          @non_overridden_middle = @assignments[5]
          @not_graded = @assignments.last

          @user.enrollments.each(&:destroy)
          @section = @course.course_sections.create!(name: "test section")
          student_in_section(@section, user: @user)

          create_section_override_for_assignment(@overridden_lowest, course_section: @section)
          create_section_override_for_assignment(@overridden_highest, course_section: @section)
          create_section_override_for_assignment(@overridden_middle, course_section: @section)
      end

      def final_grade_info(user, course)
        GradeCalculator.new([user.id], course.id).compute_scores.first[:final]
      end

      context "DA" do
        before do
          set_up_course_for_differentiated_assignments
        end
        it "should calculate scores based on visible assignments only" do
          # 5 + 15 + 10 + 20 + 10
          expect(final_grade_info(@user, @course)[:total]).to eq 60
          expect(final_grade_info(@user, @course)[:possible]).to eq 100
        end
        it "should drop the lowest visible when that rule is in place" do
          @group.update_attribute(:rules, 'drop_lowest:1')
          # 5 + 15 + 10 + 20 + 10 - 5
          expect(final_grade_info(@user, @course)[:total]).to eq 55
          expect(final_grade_info(@user, @course)[:possible]).to eq 80
        end
        it "should drop the highest visible when that rule is in place" do
          @group.update_attribute(:rules, 'drop_highest:1')
          # 5 + 15 + 10 + 20 + 10 - 20
          expect(final_grade_info(@user, @course)[:total]).to eq 40
          expect(final_grade_info(@user, @course)[:possible]).to eq 80
        end
        it "should not count an invisible assignment with never drop on" do
          @group.update_attribute(:rules, "drop_lowest:2\nnever_drop:#{@overridden_lowest.id}")
          # 5 + 15 + 10 + 20 + 10 - 10 - 10
          expect(final_grade_info(@user, @course)[:total]).to eq 40
          expect(final_grade_info(@user, @course)[:possible]).to eq 60
        end
      end
    end

    context "excused assignments" do
      before :once  do
        student_in_course(active_all: true)
        @a1 = @course.assignments.create! points_possible: 10
        @a2 = @course.assignments.create! points_possible: 90
      end

      it "works" do
        enrollment = @student.enrollments.first
        @a1.grade_student(@student, grade: 10, grader: @teacher)
        expect(enrollment.reload.computed_final_score).to eql(10.0)

        @a2.grade_student(@student, excuse: 1, grader: @teacher)
        expect(enrollment.reload.computed_final_score).to eql(100.0)
      end
    end
  end
end<|MERGE_RESOLUTION|>--- conflicted
+++ resolved
@@ -108,11 +108,7 @@
           @group = @course.assignment_groups.create!(name: "some group", group_weight: 100)
           @assignment = @course.assignments.create!(title: "Some Assignment", points_possible: 10, assignment_group: @group)
           @assignment2 = @course.assignments.create!(title: "Some Assignment2", points_possible: 10, assignment_group: @group)
-<<<<<<< HEAD
-          @submission = @assignment2.submissions.create!(user: @user)
-=======
           @submission = @assignment2.submissions.find_by!(user: @user)
->>>>>>> 81cca375
         end
 
         @submission.update_column(:score, 5)
@@ -121,8 +117,6 @@
         expect(Enrollment.shard(@course.shard).where(user_id: @user.global_id).first.computed_current_score).to eql(50.0)
         expect(Enrollment.shard(@course.shard).where(user_id: @user.global_id).first.computed_final_score).to eql(25.0)
       end
-<<<<<<< HEAD
-=======
 
       it "should update cross-shard scores with grading periods" do
         now = Time.zone.now
@@ -156,7 +150,6 @@
         expect(Enrollment.shard(@course.shard).where(user_id: @user.global_id).first.computed_current_score(grading_period_id: @grading_period.id)).to eql(20.0)
         expect(Enrollment.shard(@course.shard).where(user_id: @user.global_id).first.computed_final_score(grading_period_id: @grading_period.id)).to eql(10.0)
       end
->>>>>>> 81cca375
     end
 
     it "should recompute when an assignment's points_possible changes'" do
