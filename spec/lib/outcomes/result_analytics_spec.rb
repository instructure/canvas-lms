--- conflicted
+++ resolved
@@ -119,13 +119,8 @@
             attempts: {}
           }
         ]
-<<<<<<< HEAD
-        expect(ra).to receive(:resolve_outcome_results).with(os_results, @course)
-        ra.send(:handle_outcome_service_results, os_results, @course)
-=======
         expect(ra).to receive(:resolve_outcome_results).with(os_results, @course, @students, @outcomes, [@assignment])
         ra.send(:handle_outcomes_service_results, os_results, @course, @students, @outcomes, [@assignment])
->>>>>>> 9571148c
       end
     end
   end
