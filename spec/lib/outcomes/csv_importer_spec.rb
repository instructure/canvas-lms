# Copyright (C) 2013 - present Instructure, Inc.
#
# This file is part of Canvas.
#
# Canvas is free software: you can redistribute it and/or modify it under
# the terms of the GNU Affero General Public License as published by the Free
# Software Foundation, version 3 of the License.
#
# Canvas is distributed in the hope that it will be useful, but WITHOUT ANY
# WARRANTY; without even the implied warranty of MERCHANTABILITY or FITNESS FOR
# A PARTICULAR PURPOSE. See the GNU Affero General Public License for more
# details.
#
# You should have received a copy of the GNU Affero General Public License along
# with this program. If not, see <http://www.gnu.org/licenses/>.
#

require File.expand_path(File.dirname(__FILE__) + '/../../spec_helper.rb')

describe Outcomes::CsvImporter do
  def csv_file(name)
    path = File.expand_path(File.dirname(__FILE__) + "/fixtures/#{name}.csv")
    File.open(path, 'rb')
  end

  def import_fake_csv(rows, separator: ',', &updates)
    no_errors = lambda do |status|
      expect(status[:errors]).to eq([])
    end

    updates ||= no_errors
    Tempfile.open do |tf|
      CSV.open(tf.path, 'wb', col_sep: separator) do |csv|
        rows.each { |r| csv << r }
      end
      tf.binmode
      Outcomes::CsvImporter.new(import, tf).run(&updates)
    end
  end

  def outcome_row(**changes)
    valid = {
      title: 'title',
      vendor_guid: SecureRandom.uuid,
      object_type: 'outcome',
      parent_guids: '',
      calculation_method: 'highest',
      calculation_int: '',
      workflow_state: ''
    }

    row = valid.merge(changes)
    headers.map { |k| row[k.to_sym] }
  end

  def group_row(**changes)
    valid = {
      title: 'title',
      vendor_guid: SecureRandom.uuid,
      object_type: 'group',
      parent_guids: '',
      calculation_method: '',
      calculation_int: '',
      workflow_state: ''
    }

    row = valid.merge(changes)
    headers.map { |k| row[k.to_sym] }
  end

  before :once do
    account_model
  end

  let(:import) do
    OutcomeImport.create!(context: @account)
  end

  let(:headers) do
    %w[
      title
      vendor_guid
      object_type
      parent_guids
      calculation_method
      calculation_int
      workflow_state
    ]
  end

  describe 'the csv importer' do
    let(:by_guid) do
      outcomes = LearningOutcome.all.to_a.index_by(&:vendor_guid)
      groups = LearningOutcomeGroup.all.to_a.index_by(&:vendor_guid)
      outcomes.merge(groups)
    end

    def expect_ok_import(path)
      Outcomes::CsvImporter.new(import, path).run do |status|
        expect(status[:errors]).to eq([])
      end
    end

    it 'can import the demo csv file' do
      expect_ok_import(csv_file('demo'))
      expect(LearningOutcomeGroup.count).to eq(3)
      expect(LearningOutcome.count).to eq(1)
    end

    it 'imports group attributes correctly' do
      expect_ok_import(csv_file('demo'))

      group = by_guid['b']
      expect(group.title).to eq('B')
      expect(group.description).to eq('BBB')
      expect(group.learning_outcome_group.vendor_guid).to eq('a')
    end

    it 'imports outcome attributes correctly' do
      expect_ok_import(csv_file('demo'))

      outcome = by_guid['c']
      expect(outcome.title).to eq('C')
      expect(outcome.description).to eq('CCC')
      expect(outcome.display_name).to eq('here')
      expect(outcome.calculation_method).to eq('decaying_average')
      expect(outcome.calculation_int).to eq(40)

      parents = [by_guid['a'], by_guid['b']]
      parents.each do |parent|
        expect(parent.child_outcome_links.map(&:content).map(&:vendor_guid)).to eq(['c'])
      end
    end

    it 'imports ratings correctly' do
      expect_ok_import(csv_file('scoring'))

      criteria = by_guid['c'].rubric_criterion
      ratings = criteria[:ratings].sort_by { |r| r[:points] }
      expect(ratings.map { |r| r[:points] }).to eq([1, 2, 3])
      expect(ratings.map { |r| r[:description] }).to eq(['Good', 'Better', 'Betterest'])

      expect(by_guid['d'].rubric_criterion[:ratings].length).to eq(2)
      expect(by_guid['e'].rubric_criterion[:ratings].length).to eq(2)
      expect(by_guid['f'].rubric_criterion[:ratings].length).to eq(2)
      expect(by_guid['g'].rubric_criterion[:ratings].length).to eq(1)
    end

    it 'works when no ratings are present' do
      expect_ok_import(csv_file('no-ratings'))

      expect(by_guid['c'].rubric_criterion).to eq(nil)
    end

    it 'properly sets scoring types' do
      expect_ok_import(csv_file('scoring'))

      by_method = LearningOutcome.all.to_a.group_by(&:calculation_method)

      methods = LearningOutcome::CALCULATION_METHODS.keys.sort
      expect(by_method.keys.sort).to eq(methods)

      expect(by_method['decaying_average'][0].calculation_int).to eq(40)
      expect(by_method['n_mastery'][0].calculation_int).to eq(3)
    end

    it 'can import a utf-8 csv file with non-ascii characters' do
      guid = 'søren'
      expect_ok_import(csv_file('nor'))
      expect(LearningOutcomeGroup.where(vendor_guid: guid).count).to eq(1)
    end

    it 'can import a utf-8 csv file exported from excel' do
      guid = 'søren'
      expect_ok_import(csv_file('nor-excel'))
      expect(LearningOutcomeGroup.where(vendor_guid: guid).count).to eq(1)
    end

    it 'can import csv files with chinese characters' do
      guid = '作戰'
      expect_ok_import(csv_file('chn'))
      expect(LearningOutcomeGroup.where(vendor_guid: guid).count).to eq(1)
    end

    it 'reports import progress' do
      stub_const('Outcomes::CsvImporter::BATCH_SIZE', 2)

      increments = []
      import_fake_csv([headers] + (1..3).map { |ix| group_row(vendor_guid: ix) }.to_a) do |status|
        increments.push(status[:progress])
      end
      expect(increments).to eq([0, 50, 100, 100])
    end

    it 'properly sets mastery_points' do
      uuid = SecureRandom.uuid
      import_fake_csv([
        headers + ['mastery_points', 'ratings'],
        outcome_row(vendor_guid: uuid) + ['3.14', '5.34', 'awesome', '1.2', 'adequate']
      ])

      outcome = LearningOutcome.find_by(vendor_guid: uuid)
      expect(outcome.rubric_criterion[:mastery_points]).to eq(3.14)
    end

    it 'can import a file with english decimal numbers' do
      uuid = SecureRandom.uuid
      import_fake_csv([
        headers + ['ratings'],
        outcome_row(vendor_guid: uuid) + [' 0012,34.5678 ', 'english number']
      ]) { }

      outcome = LearningOutcome.find_by(vendor_guid: uuid)
      expect(outcome.rubric_criterion[:ratings][0][:points]).to eq(1234.5678)
    end

    it 'can import a file with i18n decimal numbers' do
      I18n.locale = 'fr'
      uuid = SecureRandom.uuid
      import_fake_csv([
        headers + ['ratings'],
        outcome_row(vendor_guid: uuid) + [' 123 456,5678 ', 'bon nombre']
      ]) { }

      outcome = LearningOutcome.find_by(vendor_guid: uuid)
      expect(outcome.rubric_criterion[:ratings][0][:points]).to eq(123456.5678)
    end

    it 'automatically detects column separator from header' do
      rows = [headers] + (1..3).map { |ix| group_row(vendor_guid: ix) }.to_a
      import_fake_csv(rows, separator: ';')
      expect(LearningOutcomeGroup.count).to eq(4)
    end

    it 'properly sets mastery_points' do
      uuid = SecureRandom.uuid
      import_fake_csv([
        headers + ['mastery_points', 'ratings'],
        outcome_row(vendor_guid: uuid) + ['3,14', '5.34', 'awesome', '1.2', 'adequate']
      ])

      outcome = LearningOutcome.find_by(vendor_guid: uuid)
      expect(outcome.rubric_criterion[:mastery_points]).to eq(3.14)
    end

    it 'can import a file with i18n decimal numbers' do
      uuid = SecureRandom.uuid
      import_fake_csv([
        headers + ['ratings'],
        outcome_row(vendor_guid: uuid) + [' 0012,34.5678 ', 'gal nummer']
      ]) { }

      outcome = LearningOutcome.find_by(vendor_guid: uuid)
      expect(outcome.rubric_criterion[:ratings][0][:points]).to eq(1234.5678)
    end

    it 'automatically detects column separator from header' do
      rows = [headers] + (1..3).map { |ix| group_row(vendor_guid: ix) }.to_a
      import_fake_csv(rows, separator: ';')
      expect(LearningOutcomeGroup.count).to eq(4)
    end
  end

  def expect_import_error(rows, expected)
    errors = []
    import_fake_csv(rows) do |status|
      errors += status[:errors]
    end
    expect(errors).to eq(expected)
  end

  describe 'throws user-friendly header errors' do
    it 'when the csv file is totally malformed' do
      rows = [headers] + (1..3).map { |ix| group_row(vendor_guid: ix) }.to_a
      errors = []
      import_fake_csv(rows, separator: ':(') do |status|
        errors += status[:errors]
      end
      expect(errors).to eq([
        [1, 'Invalid CSV File']
      ])
    end

<<<<<<< HEAD
=======
    it 'when the file is empty' do
      expect_import_error([], [[1, 'File has no data']])
    end

>>>>>>> a0eb23ce
    it 'when required headers are missing' do
      expect_import_error(
        [['parent_guids', 'ratings']],
        [[1, 'Missing required fields: ["title", "vendor_guid", "object_type"]']]
      )
    end

    it 'when other headers are after the ratings header' do
      expect_import_error(
        [['parent_guids', 'ratings', 'vendor_guid', '', 'blagh', nil]],
        [[1, 'Invalid fields after ratings: ["vendor_guid", "blagh"]']]
      )
    end

    it 'when invalid headers are present' do
      expect_import_error(
        [['vendor_guid', 'title', 'object_type', 'spanish_inquisition', 'parent_guids', 'ratings']],
        [[1, 'Invalid fields: ["spanish_inquisition"]']]
      )
    end

    it 'when no data rows are present' do
      expect_import_error(
        [headers + ['ratings']],
        [[1, 'File has no outcomes data']]
      )
    end
  end

  describe 'throws user-friendly row errors' do

    it 'if rating tiers have points missing' do
      expect_import_error(
        [
          headers + ['ratings'],
          outcome_row + ['1', 'Sad Trombone', '', 'Zesty Trombone']
        ],
        [[2, 'Points for rating tier 2 not present']]
      )
    end

    it 'if rating tiers have invalid points values' do
      expect_import_error(
        [
          headers + ['ratings'],
          outcome_row + ['1', 'Sad Trombone', 'bwaaaaaa bwa bwaaaaa', 'Zesty Trombone']
        ],
        [[2, 'Invalid value for rating tier 2 threshold: "bwaaaaaa bwa bwaaaaa"']]
      )
    end

    it 'if rating tiers have points in wrong order' do
      expect_import_error(
        [
          headers + ['ratings'],
          outcome_row + ['1', 'Sad Trombone', '2', 'Zesty Trombone']
        ],
        [[2, 'Points for tier 2 must be less than points for prior tier (2.0 is greater than 1.0)']]
      )
    end

    it 'if object_type is incorrect' do
      expect_import_error(
        [
          headers,
          group_row(object_type: 'giraffe'),
        ],
        [[2, 'Invalid object_type: "giraffe"']]
      )
    end

    it 'if parent_guids refers to missing outcomes' do
      expect_import_error(
        [
          headers,
          group_row(vendor_guid: 'a'),
          outcome_row(vendor_guid: 'child', parent_guids: 'a b c'),
        ],
        [[3, 'Parent references not found prior to this row: ["b", "c"]']]
      )
    end

    it 'if required fields are missing' do
      expect_import_error(
        [
          headers,
          outcome_row(object_type: 'group', title: ''),
        ],
        [[2, 'The "title" field is required']]
      )

      expect_import_error(
        [
          headers,
          outcome_row(vendor_guid: ''),
        ],
        [[2, 'The "vendor_guid" field is required']]
      )
    end

    it 'if vendor_guid is invalid' do
      expect_import_error(
        [
          headers,
          outcome_row(vendor_guid: 'look some spaces'),
        ],
        [[2, 'The "vendor_guid" field must have no spaces']]
      )
    end

    it 'if workflow_state is invalid' do
      expect_import_error(
        [
          headers,
          outcome_row(workflow_state: 'limbo'),
          group_row(workflow_state: 'limbo'),
        ],
        [
          [2, '"workflow_state" must be either "active" or "deleted"'],
          [3, '"workflow_state" must be either "active" or "deleted"'],
        ]
      )
    end

    it 'if a value has an invalid utf-8 byte sequence' do
      expect_import_error(
        [
          headers,
          outcome_row(title: "evil \xFF utf-8".force_encoding("ASCII-8BIT")),
        ],
        [
          [2, "Not a valid utf-8 string: \"evil \\xFF utf-8\""]
        ]
      )
    end

    it 'if a validation fails' do
      methods = '["decaying_average", "n_mastery", "highest", "latest"]'
      expect_import_error(
        [
          headers,
          outcome_row(calculation_method: 'goofy'),
        ],
        [
          [2, "Calculation method calculation_method must be one of the following: #{methods}"],
        ]
      )
    end

    it 'if a group receives invalid fields' do
      expect_import_error(
        [
          headers + ['ratings'],
          group_row(
            vendor_guid: 'a',
            calculation_method: 'n_mastery',
            calculation_int: '5',
          ) + ['1', 'Sad Trombone'],
        ],
        [[2, 'Invalid fields for a group: ["calculation_method", "calculation_int", "ratings"]']]
      )
    end
  end
end<|MERGE_RESOLUTION|>--- conflicted
+++ resolved
@@ -231,34 +231,6 @@
       import_fake_csv(rows, separator: ';')
       expect(LearningOutcomeGroup.count).to eq(4)
     end
-
-    it 'properly sets mastery_points' do
-      uuid = SecureRandom.uuid
-      import_fake_csv([
-        headers + ['mastery_points', 'ratings'],
-        outcome_row(vendor_guid: uuid) + ['3,14', '5.34', 'awesome', '1.2', 'adequate']
-      ])
-
-      outcome = LearningOutcome.find_by(vendor_guid: uuid)
-      expect(outcome.rubric_criterion[:mastery_points]).to eq(3.14)
-    end
-
-    it 'can import a file with i18n decimal numbers' do
-      uuid = SecureRandom.uuid
-      import_fake_csv([
-        headers + ['ratings'],
-        outcome_row(vendor_guid: uuid) + [' 0012,34.5678 ', 'gal nummer']
-      ]) { }
-
-      outcome = LearningOutcome.find_by(vendor_guid: uuid)
-      expect(outcome.rubric_criterion[:ratings][0][:points]).to eq(1234.5678)
-    end
-
-    it 'automatically detects column separator from header' do
-      rows = [headers] + (1..3).map { |ix| group_row(vendor_guid: ix) }.to_a
-      import_fake_csv(rows, separator: ';')
-      expect(LearningOutcomeGroup.count).to eq(4)
-    end
   end
 
   def expect_import_error(rows, expected)
@@ -281,13 +253,10 @@
       ])
     end
 
-<<<<<<< HEAD
-=======
     it 'when the file is empty' do
       expect_import_error([], [[1, 'File has no data']])
     end
 
->>>>>>> a0eb23ce
     it 'when required headers are missing' do
       expect_import_error(
         [['parent_guids', 'ratings']],
