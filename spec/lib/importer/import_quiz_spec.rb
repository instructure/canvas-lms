--- conflicted
+++ resolved
@@ -54,11 +54,7 @@
     quiz = Quiz.find_by_migration_id data[:migration_id]
     quiz.unpublished_question_count.should == 2
     quiz.quiz_questions.active.count.should == 2
-<<<<<<< HEAD
-    sorted_questions = quiz.quiz_questions.active.sort { |a, b| a.id <=> b.id }
-=======
     sorted_questions = quiz.quiz_questions.active.sort_by(&:id)
->>>>>>> f1c574ab
     sorted_questions.first.question_data[:question_text].should == data[:questions].first[:question_text]
     sorted_questions.first.question_data[:question_type].should == 'text_only_question'
   end
