---
- verb: GET
  path: "/api/sis/accounts/:account_id/assignments"
- verb: GET
  path: "/api/sis/courses/:course_id/assignments"
- verb: PUT
  path: "/api/sis/courses/:course_id/disable_post_to_sis"
- verb: GET
  path: "/api/v1/account_calendars"
- verb: GET
  path: "/api/v1/account_calendars/:account_id"
- verb: PUT
  path: "/api/v1/account_calendars/:account_id"
- verb: GET
  path: "/api/v1/accounts"
- verb: GET
  path: "/api/v1/accounts/:account_id/account_calendars"
- verb: PUT
  path: "/api/v1/accounts/:account_id/account_calendars"
- verb: GET
  path: "/api/v1/accounts/:account_id/account_notifications"
- verb: POST
  path: "/api/v1/accounts/:account_id/account_notifications"
- verb: DELETE
  path: "/api/v1/accounts/:account_id/account_notifications/:id"
- verb: GET
  path: "/api/v1/accounts/:account_id/account_notifications/:id"
- verb: PUT
  path: "/api/v1/accounts/:account_id/account_notifications/:id"
- verb: GET
  path: "/api/v1/accounts/:account_id/admins"
- verb: POST
  path: "/api/v1/accounts/:account_id/admins"
- verb: DELETE
  path: "/api/v1/accounts/:account_id/admins/:user_id"
- verb: GET
  path: "/api/v1/accounts/:account_id/admins/self"
- verb: GET
  path: "/api/v1/accounts/:account_id/app_center/apps"
- verb: GET
  path: "/api/v1/accounts/:account_id/app_center/apps/:app_id/reviews"
- verb: GET
  path: "/api/v1/accounts/:account_id/app_center/apps/:app_id/reviews/self"
- verb: POST
  path: "/api/v1/accounts/:account_id/app_center/apps/:app_id/reviews/self"
- verb: GET
  path: "/api/v1/accounts/:account_id/authentication_providers"
- verb: POST
  path: "/api/v1/accounts/:account_id/authentication_providers"
- verb: DELETE
  path: "/api/v1/accounts/:account_id/authentication_providers/:id"
- verb: GET
  path: "/api/v1/accounts/:account_id/authentication_providers/:id"
- verb: PUT
  path: "/api/v1/accounts/:account_id/authentication_providers/:id"
- verb: GET
  path: "/api/v1/accounts/:account_id/blackout_dates"
- verb: POST
  path: "/api/v1/accounts/:account_id/blackout_dates"
- verb: DELETE
  path: "/api/v1/accounts/:account_id/blackout_dates/:id"
- verb: GET
  path: "/api/v1/accounts/:account_id/blackout_dates/:id"
- verb: PUT
  path: "/api/v1/accounts/:account_id/blackout_dates/:id"
- verb: GET
  path: "/api/v1/accounts/:account_id/blackout_dates/new"
- verb: GET
  path: "/api/v1/accounts/:account_id/bounced_communication_channels"
- verb: GET
  path: "/api/v1/accounts/:account_id/bounced_communication_channels.csv"
- verb: POST
  path: "/api/v1/accounts/:account_id/bounced_communication_channels/reset"
- verb: GET
  path: "/api/v1/accounts/:account_id/content_migrations"
- verb: POST
  path: "/api/v1/accounts/:account_id/content_migrations"
- verb: GET
  path: "/api/v1/accounts/:account_id/content_migrations/:content_migration_id/migration_issues"
- verb: POST
  path: "/api/v1/accounts/:account_id/content_migrations/:content_migration_id/migration_issues"
- verb: GET
  path: "/api/v1/accounts/:account_id/content_migrations/:content_migration_id/migration_issues/:id"
- verb: PUT
  path: "/api/v1/accounts/:account_id/content_migrations/:content_migration_id/migration_issues/:id"
- verb: GET
  path: "/api/v1/accounts/:account_id/content_migrations/:id"
- verb: PUT
  path: "/api/v1/accounts/:account_id/content_migrations/:id"
- verb: GET
  path: "/api/v1/accounts/:account_id/content_migrations/:id/selective_data"
- verb: GET
  path: "/api/v1/accounts/:account_id/content_migrations/migrators"
- verb: GET
  path: "/api/v1/accounts/:account_id/courses"
- verb: POST
  path: "/api/v1/accounts/:account_id/courses"
- verb: PUT
  path: "/api/v1/accounts/:account_id/courses"
- verb: GET
  path: "/api/v1/accounts/:account_id/courses/:id"
- verb: POST
  path: "/api/v1/accounts/:account_id/create_tool_with_verification"
- verb: GET
  path: "/api/v1/accounts/:account_id/csp_log"
- verb: GET
  path: "/api/v1/accounts/:account_id/csp_settings"
- verb: PUT
  path: "/api/v1/accounts/:account_id/csp_settings"
- verb: DELETE
  path: "/api/v1/accounts/:account_id/csp_settings/domains"
- verb: POST
  path: "/api/v1/accounts/:account_id/csp_settings/domains"
- verb: POST
  path: "/api/v1/accounts/:account_id/csp_settings/domains/batch_create"
- verb: PUT
  path: "/api/v1/accounts/:account_id/csp_settings/lock"
- verb: GET
  path: "/api/v1/accounts/:account_id/developer_keys"
- verb: POST
  path: "/api/v1/accounts/:account_id/developer_keys"
- verb: POST
  path: "/api/v1/accounts/:account_id/developer_keys/:developer_key_id/developer_key_account_bindings"
- verb: GET
  path: "/api/v1/accounts/:account_id/enrollments/:id"
- verb: GET
  path: "/api/v1/accounts/:account_id/external_tools"
- verb: POST
  path: "/api/v1/accounts/:account_id/external_tools"
- verb: DELETE
  path: "/api/v1/accounts/:account_id/external_tools/:external_tool_id"
- verb: GET
  path: "/api/v1/accounts/:account_id/external_tools/:external_tool_id"
- verb: PUT
  path: "/api/v1/accounts/:account_id/external_tools/:external_tool_id"
- verb: GET
  path: "/api/v1/accounts/:account_id/external_tools/:external_tool_id/migration_info"
- verb: DELETE
  path: "/api/v1/accounts/:account_id/external_tools/rce_favorites/:id"
- verb: POST
  path: "/api/v1/accounts/:account_id/external_tools/rce_favorites/:id"
- verb: GET
  path: "/api/v1/accounts/:account_id/external_tools/sessionless_launch"
- verb: DELETE
  path: "/api/v1/accounts/:account_id/external_tools/top_nav_favorites/:id"
- verb: POST
  path: "/api/v1/accounts/:account_id/external_tools/top_nav_favorites/:id"
- verb: GET
  path: "/api/v1/accounts/:account_id/features"
- verb: GET
  path: "/api/v1/accounts/:account_id/features/enabled"
- verb: DELETE
  path: "/api/v1/accounts/:account_id/features/flags/:feature"
- verb: GET
  path: "/api/v1/accounts/:account_id/features/flags/:feature"
- verb: PUT
  path: "/api/v1/accounts/:account_id/features/flags/:feature"
- verb: POST
  path: "/api/v1/accounts/:account_id/folders"
- verb: GET
  path: "/api/v1/accounts/:account_id/grading_period_sets"
- verb: POST
  path: "/api/v1/accounts/:account_id/grading_period_sets"
- verb: DELETE
  path: "/api/v1/accounts/:account_id/grading_period_sets/:id"
- verb: PATCH
  path: "/api/v1/accounts/:account_id/grading_period_sets/:id"
- verb: GET
  path: "/api/v1/accounts/:account_id/grading_periods"
- verb: DELETE
  path: "/api/v1/accounts/:account_id/grading_periods/:id"
- verb: GET
  path: "/api/v1/accounts/:account_id/grading_standards"
- verb: POST
  path: "/api/v1/accounts/:account_id/grading_standards"
- verb: GET
  path: "/api/v1/accounts/:account_id/grading_standards/:grading_standard_id"
- verb: GET
  path: "/api/v1/accounts/:account_id/group_categories"
- verb: POST
  path: "/api/v1/accounts/:account_id/group_categories"
- verb: GET
  path: "/api/v1/accounts/:account_id/groups"
- verb: GET
  path: "/api/v1/accounts/:account_id/help_links"
- verb: GET
  path: "/api/v1/accounts/:account_id/learn_platform/filters"
- verb: GET
  path: "/api/v1/accounts/:account_id/learn_platform/products"
- verb: GET
  path: "/api/v1/accounts/:account_id/learn_platform/products/:id"
- verb: GET
  path: "/api/v1/accounts/:account_id/learn_platform/products_categories"
- verb: GET
  path: "/api/v1/accounts/:account_id/logins"
- verb: POST
  path: "/api/v1/accounts/:account_id/logins"
- verb: PUT
  path: "/api/v1/accounts/:account_id/logins/:id"
- verb: GET
  path: "/api/v1/accounts/:account_id/lti_apps"
- verb: GET
  path: "/api/v1/accounts/:account_id/lti_apps/launch_definitions"
- verb: GET
  path: "/api/v1/accounts/:account_id/lti_registrations"
- verb: DELETE
  path: "/api/v1/accounts/:account_id/lti_registrations/:id"
- verb: GET
  path: "/api/v1/accounts/:account_id/lti_registrations/:id"
- verb: PUT
  path: "/api/v1/accounts/:account_id/lti_registrations/:id"
- verb: POST
  path: "/api/v1/accounts/:account_id/lti_registrations/:id/bind"
- verb: POST
  path: "/api/v1/accounts/:account_id/lti_registrations/configuration/validate"
- verb: GET
  path: "/api/v1/accounts/:account_id/outcome_group_links"
- verb: GET
  path: "/api/v1/accounts/:account_id/outcome_groups"
- verb: DELETE
  path: "/api/v1/accounts/:account_id/outcome_groups/:id"
- verb: GET
  path: "/api/v1/accounts/:account_id/outcome_groups/:id"
- verb: PUT
  path: "/api/v1/accounts/:account_id/outcome_groups/:id"
- verb: GET
  path: "/api/v1/accounts/:account_id/outcome_groups/:id/available_outcomes"
- verb: POST
  path: "/api/v1/accounts/:account_id/outcome_groups/:id/batch"
- verb: POST
  path: "/api/v1/accounts/:account_id/outcome_groups/:id/import"
- verb: GET
  path: "/api/v1/accounts/:account_id/outcome_groups/:id/outcomes"
- verb: POST
  path: "/api/v1/accounts/:account_id/outcome_groups/:id/outcomes"
- verb: DELETE
  path: "/api/v1/accounts/:account_id/outcome_groups/:id/outcomes/:outcome_id"
- verb: PUT
  path: "/api/v1/accounts/:account_id/outcome_groups/:id/outcomes/:outcome_id"
- verb: GET
  path: "/api/v1/accounts/:account_id/outcome_groups/:id/subgroups"
- verb: POST
  path: "/api/v1/accounts/:account_id/outcome_groups/:id/subgroups"
- verb: GET
  path: "/api/v1/accounts/:account_id/outcome_groups/account_chain"
- verb: POST
  path: "/api/v1/accounts/:account_id/outcome_imports(/group/:learning_outcome_group_id)"
- verb: GET
  path: "/api/v1/accounts/:account_id/outcome_imports/:id"
- verb: GET
  path: "/api/v1/accounts/:account_id/outcome_imports/:id/created_group_ids"
- verb: GET
  path: "/api/v1/accounts/:account_id/outcome_proficiency"
- verb: POST
  path: "/api/v1/accounts/:account_id/outcome_proficiency"
- verb: GET
  path: "/api/v1/accounts/:account_id/permissions"
- verb: GET
  path: "/api/v1/accounts/:account_id/permissions/:permission"
- verb: GET
  path: "/api/v1/accounts/:account_id/quiz_ip_filters"
- verb: GET
  path: "/api/v1/accounts/:account_id/reports"
- verb: GET
  path: "/api/v1/accounts/:account_id/reports/:report"
- verb: POST
  path: "/api/v1/accounts/:account_id/reports/:report"
- verb: DELETE
  path: "/api/v1/accounts/:account_id/reports/:report/:id"
- verb: GET
  path: "/api/v1/accounts/:account_id/reports/:report/:id"
- verb: GET
  path: "/api/v1/accounts/:account_id/roles"
- verb: POST
  path: "/api/v1/accounts/:account_id/roles"
- verb: DELETE
  path: "/api/v1/accounts/:account_id/roles/:id"
- verb: GET
  path: "/api/v1/accounts/:account_id/roles/:id"
- verb: PUT
  path: "/api/v1/accounts/:account_id/roles/:id"
- verb: POST
  path: "/api/v1/accounts/:account_id/roles/:id/activate"
- verb: GET
  path: "/api/v1/accounts/:account_id/root_outcome_group"
- verb: GET
  path: "/api/v1/accounts/:account_id/rubrics"
- verb: GET
  path: "/api/v1/accounts/:account_id/rubrics/:id"
- verb: GET
  path: "/api/v1/accounts/:account_id/rubrics/:id/used_locations"
- verb: POST
  path: "/api/v1/accounts/:account_id/rubrics/upload"
- verb: GET
  path: "/api/v1/accounts/:account_id/rubrics/upload/:id"
- verb: GET
  path: "/api/v1/accounts/:account_id/rubrics/upload/:id/rubrics"
- verb: GET
  path: "/api/v1/accounts/:account_id/scopes"
- verb: POST
  path: "/api/v1/accounts/:account_id/self_registration"
- verb: GET
  path: "/api/v1/accounts/:account_id/settings"
- verb: POST
  path: "/api/v1/accounts/:account_id/shared_brand_configs"
- verb: PUT
  path: "/api/v1/accounts/:account_id/shared_brand_configs/:id"
- verb: GET
  path: "/api/v1/accounts/:account_id/sis_import_errors"
- verb: GET
  path: "/api/v1/accounts/:account_id/sis_imports"
- verb: POST
  path: "/api/v1/accounts/:account_id/sis_imports"
- verb: GET
  path: "/api/v1/accounts/:account_id/sis_imports/:id"
- verb: PUT
  path: "/api/v1/accounts/:account_id/sis_imports/:id/abort"
- verb: GET
  path: "/api/v1/accounts/:account_id/sis_imports/:id/errors"
- verb: PUT
  path: "/api/v1/accounts/:account_id/sis_imports/:id/restore_states"
- verb: PUT
  path: "/api/v1/accounts/:account_id/sis_imports/abort_all_pending"
- verb: GET
  path: "/api/v1/accounts/:account_id/sis_imports/importing"
- verb: GET
  path: "/api/v1/accounts/:account_id/sso_settings"
- verb: PUT
  path: "/api/v1/accounts/:account_id/sso_settings"
- verb: GET
  path: "/api/v1/accounts/:account_id/sub_accounts"
- verb: POST
  path: "/api/v1/accounts/:account_id/sub_accounts"
- verb: DELETE
  path: "/api/v1/accounts/:account_id/sub_accounts/:id"
- verb: GET
  path: "/api/v1/accounts/:account_id/tabs"
- verb: GET
  path: "/api/v1/accounts/:account_id/temporary_enrollment_pairings"
- verb: POST
  path: "/api/v1/accounts/:account_id/temporary_enrollment_pairings"
- verb: DELETE
  path: "/api/v1/accounts/:account_id/temporary_enrollment_pairings/:id"
- verb: GET
  path: "/api/v1/accounts/:account_id/temporary_enrollment_pairings/:id"
- verb: GET
  path: "/api/v1/accounts/:account_id/temporary_enrollment_pairings/new"
- verb: GET
  path: "/api/v1/accounts/:account_id/terms"
- verb: POST
  path: "/api/v1/accounts/:account_id/terms"
- verb: DELETE
  path: "/api/v1/accounts/:account_id/terms/:id"
- verb: GET
  path: "/api/v1/accounts/:account_id/terms/:id"
- verb: PUT
  path: "/api/v1/accounts/:account_id/terms/:id"
- verb: GET
  path: "/api/v1/accounts/:account_id/terms_of_service"
- verb: DELETE
  path: "/api/v1/accounts/:account_id/tool_proxies/:tool_proxy_id"
- verb: PUT
  path: "/api/v1/accounts/:account_id/tool_proxies/:tool_proxy_id"
- verb: DELETE
  path: "/api/v1/accounts/:account_id/tool_proxies/:tool_proxy_id/update"
- verb: PUT
  path: "/api/v1/accounts/:account_id/tool_proxies/:tool_proxy_id/update"
- verb: GET
  path: "/api/v1/accounts/:account_id/unconfirmed_communication_channels"
- verb: GET
  path: "/api/v1/accounts/:account_id/unconfirmed_communication_channels.csv"
- verb: POST
  path: "/api/v1/accounts/:account_id/unconfirmed_communication_channels/confirm"
- verb: GET
  path: "/api/v1/accounts/:account_id/users"
- verb: POST
  path: "/api/v1/accounts/:account_id/users"
- verb: DELETE
  path: "/api/v1/accounts/:account_id/users/:user_id"
- verb: GET
  path: "/api/v1/accounts/:account_id/users/:user_id/account_notifications"
- verb: DELETE
  path: "/api/v1/accounts/:account_id/users/:user_id/account_notifications/:id"
- verb: GET
  path: "/api/v1/accounts/:account_id/users/:user_id/account_notifications/:id"
- verb: PUT
  path: "/api/v1/accounts/:account_id/users/:user_id/restore"
- verb: GET
  path: "/api/v1/accounts/:account_id/visible_calendars_count"
- verb: GET
  path: "/api/v1/accounts/:id"
- verb: PUT
  path: "/api/v1/accounts/:id"
- verb: GET
  path: "/api/v1/announcements"
- verb: GET
  path: "/api/v1/appointment_groups"
- verb: POST
  path: "/api/v1/appointment_groups"
- verb: DELETE
  path: "/api/v1/appointment_groups/:id"
- verb: GET
  path: "/api/v1/appointment_groups/:id"
- verb: PUT
  path: "/api/v1/appointment_groups/:id"
- verb: GET
  path: "/api/v1/appointment_groups/:id/groups"
- verb: GET
  path: "/api/v1/appointment_groups/:id/users"
- verb: GET
  path: "/api/v1/appointment_groups/next_appointment"
- verb: GET
  path: "/api/v1/audit/authentication/accounts/:account_id"
- verb: GET
  path: "/api/v1/audit/authentication/logins/:login_id"
- verb: GET
  path: "/api/v1/audit/authentication/users/:user_id"
- verb: GET
  path: "/api/v1/audit/course/accounts/:account_id"
- verb: GET
  path: "/api/v1/audit/course/courses/:course_id"
- verb: GET
  path: "/api/v1/audit/grade_change"
- verb: GET
  path: "/api/v1/audit/grade_change/assignments/:assignment_id"
- verb: GET
  path: "/api/v1/audit/grade_change/courses/:course_id"
- verb: GET
  path: "/api/v1/audit/grade_change/courses/:course_id/assignments/:assignment_id"
- verb: GET
  path: "/api/v1/audit/grade_change/courses/:course_id/assignments/:assignment_id/graders/:grader_id"
- verb: GET
  path: "/api/v1/audit/grade_change/courses/:course_id/assignments/:assignment_id/graders/:grader_id/students/:student_id"
- verb: GET
  path: "/api/v1/audit/grade_change/courses/:course_id/assignments/:assignment_id/students/:student_id"
- verb: GET
  path: "/api/v1/audit/grade_change/courses/:course_id/graders/:grader_id"
- verb: GET
  path: "/api/v1/audit/grade_change/courses/:course_id/graders/:grader_id/students/:student_id"
- verb: GET
  path: "/api/v1/audit/grade_change/courses/:course_id/students/:student_id"
- verb: GET
  path: "/api/v1/audit/grade_change/graders/:grader_id"
- verb: GET
  path: "/api/v1/audit/grade_change/students/:student_id"
- verb: GET
  path: "/api/v1/brand_variables"
- verb: GET
  path: "/api/v1/calendar_events"
- verb: POST
  path: "/api/v1/calendar_events"
- verb: DELETE
  path: "/api/v1/calendar_events/:id"
- verb: GET
  path: "/api/v1/calendar_events/:id"
- verb: PUT
  path: "/api/v1/calendar_events/:id"
- verb: GET
  path: "/api/v1/calendar_events/:id/participants"
- verb: POST
  path: "/api/v1/calendar_events/:id/reservations"
- verb: POST
  path: "/api/v1/calendar_events/:id/reservations/:participant_id"
- verb: POST
  path: "/api/v1/calendar_events/save_enabled_account_calendars"
- verb: POST
  path: "/api/v1/calendar_events/save_selected_contexts"
- verb: GET
  path: "/api/v1/calendar_events/visible_contexts"
- verb: GET
  path: "/api/v1/canvadoc_session"
- verb: POST
  path: "/api/v1/canvadoc_session"
- verb: GET
  path: "/api/v1/collaborations/:id/members"
- verb: GET
  path: "/api/v1/comm_messages"
- verb: GET
  path: "/api/v1/conferences"
- verb: GET
  path: "/api/v1/conversations"
- verb: POST
  path: "/api/v1/conversations"
- verb: PUT
  path: "/api/v1/conversations"
- verb: DELETE
  path: "/api/v1/conversations/:id"
- verb: GET
  path: "/api/v1/conversations/:id"
- verb: PUT
  path: "/api/v1/conversations/:id"
- verb: POST
  path: "/api/v1/conversations/:id/add_message"
- verb: POST
  path: "/api/v1/conversations/:id/add_recipients"
- verb: DELETE
  path: "/api/v1/conversations/:id/delete_for_all"
- verb: POST
  path: "/api/v1/conversations/:id/remove_messages"
- verb: GET
  path: "/api/v1/conversations/batches"
- verb: GET
  path: "/api/v1/conversations/deleted"
- verb: GET
  path: "/api/v1/conversations/find_recipients"
- verb: POST
  path: "/api/v1/conversations/mark_all_as_read"
- verb: PUT
  path: "/api/v1/conversations/restore"
- verb: GET
  path: "/api/v1/conversations/unread_count"
- verb: GET
  path: "/api/v1/course_accounts"
- verb: GET
  path: "/api/v1/course_creation_accounts"
- verb: GET
  path: "/api/v1/courses"
- verb: GET
  path: "/api/v1/courses/:course_id/activity_stream"
- verb: GET
  path: "/api/v1/courses/:course_id/activity_stream/summary"
- verb: GET
  path: "/api/v1/courses/:course_id/all_quizzes"
- verb: GET
  path: "/api/v1/courses/:course_id/app_center/apps"
- verb: GET
  path: "/api/v1/courses/:course_id/app_center/apps/:app_id/reviews"
- verb: GET
  path: "/api/v1/courses/:course_id/app_center/apps/:app_id/reviews/self"
- verb: POST
  path: "/api/v1/courses/:course_id/app_center/apps/:app_id/reviews/self"
- verb: PUT
  path: "/api/v1/courses/:course_id/apply_score_to_ungraded_submissions"
- verb: POST
  path: "/api/v1/courses/:course_id/assign_outcome_order"
- verb: GET
  path: "/api/v1/courses/:course_id/assignment_groups"
- verb: POST
  path: "/api/v1/courses/:course_id/assignment_groups"
- verb: DELETE
  path: "/api/v1/courses/:course_id/assignment_groups/:assignment_group_id"
- verb: GET
  path: "/api/v1/courses/:course_id/assignment_groups/:assignment_group_id"
- verb: PUT
  path: "/api/v1/courses/:course_id/assignment_groups/:assignment_group_id"
- verb: GET
  path: "/api/v1/courses/:course_id/assignment_groups/:assignment_group_id/assignments"
- verb: GET
  path: "/api/v1/courses/:course_id/assignments"
- verb: POST
  path: "/api/v1/courses/:course_id/assignments"
- verb: GET
  path: "/api/v1/courses/:course_id/assignments/:assignment_id/anonymous_provisional_grades/status"
- verb: GET
  path: "/api/v1/courses/:course_id/assignments/:assignment_id/anonymous_submissions/:anonymous_id"
- verb: PUT
  path: "/api/v1/courses/:course_id/assignments/:assignment_id/anonymous_submissions/:anonymous_id"
- verb: GET
  path: "/api/v1/courses/:course_id/assignments/:assignment_id/date_details"
- verb: PUT
  path: "/api/v1/courses/:course_id/assignments/:assignment_id/date_details"
- verb: POST
  path: "/api/v1/courses/:course_id/assignments/:assignment_id/duplicate"
- verb: POST
  path: "/api/v1/courses/:course_id/assignments/:assignment_id/extensions"
- verb: GET
  path: "/api/v1/courses/:course_id/assignments/:assignment_id/gradeable_students"
- verb: GET
  path: "/api/v1/courses/:course_id/assignments/:assignment_id/moderated_students"
- verb: POST
  path: "/api/v1/courses/:course_id/assignments/:assignment_id/moderated_students"
- verb: GET
  path: "/api/v1/courses/:course_id/assignments/:assignment_id/overrides"
- verb: POST
  path: "/api/v1/courses/:course_id/assignments/:assignment_id/overrides"
- verb: DELETE
  path: "/api/v1/courses/:course_id/assignments/:assignment_id/overrides/:id"
- verb: GET
  path: "/api/v1/courses/:course_id/assignments/:assignment_id/overrides/:id"
- verb: PUT
  path: "/api/v1/courses/:course_id/assignments/:assignment_id/overrides/:id"
- verb: GET
  path: "/api/v1/courses/:course_id/assignments/:assignment_id/peer_reviews"
- verb: PUT
  path: "/api/v1/courses/:course_id/assignments/:assignment_id/provisional_grades/:provisional_grade_id/select"
- verb: PUT
  path: "/api/v1/courses/:course_id/assignments/:assignment_id/provisional_grades/bulk_select"
- verb: POST
  path: "/api/v1/courses/:course_id/assignments/:assignment_id/provisional_grades/publish"
- verb: GET
  path: "/api/v1/courses/:course_id/assignments/:assignment_id/provisional_grades/status"
- verb: POST
  path: "/api/v1/courses/:course_id/assignments/:assignment_id/retry_alignment_clone"
- verb: GET
  path: "/api/v1/courses/:course_id/assignments/:assignment_id/submission_summary"
- verb: GET
  path: "/api/v1/courses/:course_id/assignments/:assignment_id/submissions"
- verb: POST
  path: "/api/v1/courses/:course_id/assignments/:assignment_id/submissions"
- verb: DELETE
  path: "/api/v1/courses/:course_id/assignments/:assignment_id/submissions/:submission_id/peer_reviews"
- verb: GET
  path: "/api/v1/courses/:course_id/assignments/:assignment_id/submissions/:submission_id/peer_reviews"
- verb: POST
  path: "/api/v1/courses/:course_id/assignments/:assignment_id/submissions/:submission_id/peer_reviews"
- verb: GET
  path: "/api/v1/courses/:course_id/assignments/:assignment_id/submissions/:user_id"
- verb: PUT
  path: "/api/v1/courses/:course_id/assignments/:assignment_id/submissions/:user_id"
- verb: POST
  path: "/api/v1/courses/:course_id/assignments/:assignment_id/submissions/:user_id/annotation_notification"
- verb: DELETE
  path: "/api/v1/courses/:course_id/assignments/:assignment_id/submissions/:user_id/comments/:id"
- verb: PUT
  path: "/api/v1/courses/:course_id/assignments/:assignment_id/submissions/:user_id/comments/:id"
- verb: POST
  path: "/api/v1/courses/:course_id/assignments/:assignment_id/submissions/:user_id/comments/files"
- verb: GET
  path: "/api/v1/courses/:course_id/assignments/:assignment_id/submissions/:user_id/document_annotations/read"
- verb: PUT
  path: "/api/v1/courses/:course_id/assignments/:assignment_id/submissions/:user_id/document_annotations/read"
- verb: POST
  path: "/api/v1/courses/:course_id/assignments/:assignment_id/submissions/:user_id/files"
- verb: DELETE
  path: "/api/v1/courses/:course_id/assignments/:assignment_id/submissions/:user_id/read"
- verb: PUT
  path: "/api/v1/courses/:course_id/assignments/:assignment_id/submissions/:user_id/read"
- verb: PUT
  path: "/api/v1/courses/:course_id/assignments/:assignment_id/submissions/:user_id/read/:item"
- verb: GET
  path: "/api/v1/courses/:course_id/assignments/:assignment_id/submissions/:user_id/rubric_assessments/read"
- verb: PUT
  path: "/api/v1/courses/:course_id/assignments/:assignment_id/submissions/:user_id/rubric_assessments/read"
- verb: GET
  path: "/api/v1/courses/:course_id/assignments/:assignment_id/submissions/:user_id/rubric_comments/read"
- verb: PUT
  path: "/api/v1/courses/:course_id/assignments/:assignment_id/submissions/:user_id/rubric_comments/read"
- verb: POST
  path: "/api/v1/courses/:course_id/assignments/:assignment_id/submissions/update_grades"
- verb: DELETE
  path: "/api/v1/courses/:course_id/assignments/:id"
- verb: GET
  path: "/api/v1/courses/:course_id/assignments/:id"
- verb: PUT
  path: "/api/v1/courses/:course_id/assignments/:id"
- verb: PUT
  path: "/api/v1/courses/:course_id/assignments/bulk_update"
- verb: GET
  path: "/api/v1/courses/:course_id/assignments/gradeable_students"
- verb: GET
  path: "/api/v1/courses/:course_id/assignments/overrides"
- verb: POST
  path: "/api/v1/courses/:course_id/assignments/overrides"
- verb: PUT
  path: "/api/v1/courses/:course_id/assignments/overrides"
- verb: GET
  path: "/api/v1/courses/:course_id/blackout_dates"
- verb: POST
  path: "/api/v1/courses/:course_id/blackout_dates"
- verb: PUT
  path: "/api/v1/courses/:course_id/blackout_dates"
- verb: DELETE
  path: "/api/v1/courses/:course_id/blackout_dates/:id"
- verb: GET
  path: "/api/v1/courses/:course_id/blackout_dates/:id"
- verb: PUT
  path: "/api/v1/courses/:course_id/blackout_dates/:id"
- verb: GET
  path: "/api/v1/courses/:course_id/blackout_dates/new"
- verb: GET
  path: "/api/v1/courses/:course_id/blueprint_subscriptions"
- verb: GET
  path: "/api/v1/courses/:course_id/blueprint_subscriptions/:subscription_id/migrations"
- verb: GET
  path: "/api/v1/courses/:course_id/blueprint_subscriptions/:subscription_id/migrations/:id"
- verb: GET
  path: "/api/v1/courses/:course_id/blueprint_subscriptions/:subscription_id/migrations/:id/details"
- verb: GET
  path: "/api/v1/courses/:course_id/blueprint_templates/:template_id"
- verb: GET
  path: "/api/v1/courses/:course_id/blueprint_templates/:template_id/associated_courses"
- verb: GET
  path: "/api/v1/courses/:course_id/blueprint_templates/:template_id/migrations"
- verb: POST
  path: "/api/v1/courses/:course_id/blueprint_templates/:template_id/migrations"
- verb: GET
  path: "/api/v1/courses/:course_id/blueprint_templates/:template_id/migrations/:id"
- verb: GET
  path: "/api/v1/courses/:course_id/blueprint_templates/:template_id/migrations/:id/details"
- verb: PUT
  path: "/api/v1/courses/:course_id/blueprint_templates/:template_id/restrict_item"
- verb: GET
  path: "/api/v1/courses/:course_id/blueprint_templates/:template_id/unsynced_changes"
- verb: PUT
  path: "/api/v1/courses/:course_id/blueprint_templates/:template_id/update_associations"
- verb: GET
  path: "/api/v1/courses/:course_id/bulk_user_progress"
- verb: GET
  path: "/api/v1/courses/:course_id/calendar_events/timetable"
- verb: POST
  path: "/api/v1/courses/:course_id/calendar_events/timetable"
- verb: POST
  path: "/api/v1/courses/:course_id/calendar_events/timetable_events"
- verb: GET
  path: "/api/v1/courses/:course_id/collaborations"
- verb: DELETE
  path: "/api/v1/courses/:course_id/collaborations/:id"
- verb: GET
  path: "/api/v1/courses/:course_id/conferences"
- verb: POST
  path: "/api/v1/courses/:course_id/conferences"
- verb: POST
  path: "/api/v1/courses/:course_id/conferences/:conference_id/recording_ready"
- verb: GET
  path: "/api/v1/courses/:course_id/content_exports"
- verb: POST
  path: "/api/v1/courses/:course_id/content_exports"
- verb: GET
  path: "/api/v1/courses/:course_id/content_exports/:id"
- verb: PUT
  path: "/api/v1/courses/:course_id/content_exports/:id"
- verb: PUT
  path: "/api/v1/courses/:course_id/content_exports/:id/fail"
- verb: GET
  path: "/api/v1/courses/:course_id/content_licenses"
- verb: GET
  path: "/api/v1/courses/:course_id/content_list"
- verb: GET
  path: "/api/v1/courses/:course_id/content_migrations"
- verb: POST
  path: "/api/v1/courses/:course_id/content_migrations"
- verb: GET
  path: "/api/v1/courses/:course_id/content_migrations/:content_migration_id/migration_issues"
- verb: POST
  path: "/api/v1/courses/:course_id/content_migrations/:content_migration_id/migration_issues"
- verb: GET
  path: "/api/v1/courses/:course_id/content_migrations/:content_migration_id/migration_issues/:id"
- verb: PUT
  path: "/api/v1/courses/:course_id/content_migrations/:content_migration_id/migration_issues/:id"
- verb: GET
  path: "/api/v1/courses/:course_id/content_migrations/:id"
- verb: PUT
  path: "/api/v1/courses/:course_id/content_migrations/:id"
- verb: GET
  path: "/api/v1/courses/:course_id/content_migrations/:id/asset_id_mapping"
- verb: GET
  path: "/api/v1/courses/:course_id/content_migrations/:id/selective_data"
- verb: GET
  path: "/api/v1/courses/:course_id/content_migrations/migrators"
- verb: GET
  path: "/api/v1/courses/:course_id/content_share_users"
- verb: POST
  path: "/api/v1/courses/:course_id/course_copy"
- verb: GET
  path: "/api/v1/courses/:course_id/course_copy/:id"
- verb: POST
  path: "/api/v1/courses/:course_id/course_pacing"
- verb: DELETE
  path: "/api/v1/courses/:course_id/course_pacing/:id"
- verb: GET
  path: "/api/v1/courses/:course_id/course_pacing/:id"
- verb: PUT
  path: "/api/v1/courses/:course_id/course_pacing/:id"
- verb: POST
  path: "/api/v1/courses/:course_id/course_pacing/:id/publish"
- verb: POST
  path: "/api/v1/courses/:course_id/course_pacing/compress_dates"
- verb: GET
  path: "/api/v1/courses/:course_id/course_pacing/new"
- verb: POST
  path: "/api/v1/courses/:course_id/create_tool_with_verification"
- verb: GET
  path: "/api/v1/courses/:course_id/csp_settings"
- verb: PUT
  path: "/api/v1/courses/:course_id/csp_settings"
- verb: PUT
  path: "/api/v1/courses/:course_id/custom_gradebook_column_data"
- verb: GET
  path: "/api/v1/courses/:course_id/custom_gradebook_columns"
- verb: POST
  path: "/api/v1/courses/:course_id/custom_gradebook_columns"
- verb: DELETE
  path: "/api/v1/courses/:course_id/custom_gradebook_columns/:id"
- verb: PUT
  path: "/api/v1/courses/:course_id/custom_gradebook_columns/:id"
- verb: GET
  path: "/api/v1/courses/:course_id/custom_gradebook_columns/:id/data"
- verb: PUT
  path: "/api/v1/courses/:course_id/custom_gradebook_columns/:id/data/:user_id"
- verb: POST
  path: "/api/v1/courses/:course_id/custom_gradebook_columns/reorder"
- verb: GET
  path: "/api/v1/courses/:course_id/discussion_topics"
- verb: POST
  path: "/api/v1/courses/:course_id/discussion_topics"
- verb: GET
  path: "/api/v1/courses/:course_id/discussion_topics/:discussion_topic_id/date_details"
- verb: PUT
  path: "/api/v1/courses/:course_id/discussion_topics/:discussion_topic_id/date_details"
- verb: DELETE
  path: "/api/v1/courses/:course_id/discussion_topics/:topic_id"
- verb: GET
  path: "/api/v1/courses/:course_id/discussion_topics/:topic_id"
- verb: PUT
  path: "/api/v1/courses/:course_id/discussion_topics/:topic_id"
- verb: POST
  path: "/api/v1/courses/:course_id/discussion_topics/:topic_id/duplicate"
- verb: GET
  path: "/api/v1/courses/:course_id/discussion_topics/:topic_id/entries"
- verb: POST
  path: "/api/v1/courses/:course_id/discussion_topics/:topic_id/entries"
- verb: POST
  path: "/api/v1/courses/:course_id/discussion_topics/:topic_id/entries/:entry_id/rating"
- verb: DELETE
  path: "/api/v1/courses/:course_id/discussion_topics/:topic_id/entries/:entry_id/read"
- verb: PUT
  path: "/api/v1/courses/:course_id/discussion_topics/:topic_id/entries/:entry_id/read"
- verb: GET
  path: "/api/v1/courses/:course_id/discussion_topics/:topic_id/entries/:entry_id/replies"
- verb: POST
  path: "/api/v1/courses/:course_id/discussion_topics/:topic_id/entries/:entry_id/replies"
- verb: DELETE
  path: "/api/v1/courses/:course_id/discussion_topics/:topic_id/entries/:id"
- verb: PUT
  path: "/api/v1/courses/:course_id/discussion_topics/:topic_id/entries/:id"
- verb: GET
  path: "/api/v1/courses/:course_id/discussion_topics/:topic_id/entry_list"
- verb: GET
  path: "/api/v1/courses/:course_id/discussion_topics/:topic_id/messageable_users"
- verb: DELETE
  path: "/api/v1/courses/:course_id/discussion_topics/:topic_id/read"
- verb: PUT
  path: "/api/v1/courses/:course_id/discussion_topics/:topic_id/read"
- verb: DELETE
  path: "/api/v1/courses/:course_id/discussion_topics/:topic_id/read_all"
- verb: PUT
  path: "/api/v1/courses/:course_id/discussion_topics/:topic_id/read_all"
- verb: DELETE
  path: "/api/v1/courses/:course_id/discussion_topics/:topic_id/subscribed"
- verb: PUT
  path: "/api/v1/courses/:course_id/discussion_topics/:topic_id/subscribed"
- verb: GET
  path: "/api/v1/courses/:course_id/discussion_topics/:topic_id/summaries"
- verb: POST
  path: "/api/v1/courses/:course_id/discussion_topics/:topic_id/summaries/:summary_id/feedback"
- verb: PUT
  path: "/api/v1/courses/:course_id/discussion_topics/:topic_id/summaries/disable"
- verb: GET
  path: "/api/v1/courses/:course_id/discussion_topics/:topic_id/view"
- verb: PUT
  path: "/api/v1/courses/:course_id/discussion_topics/migrate_disallow"
- verb: PUT
  path: "/api/v1/courses/:course_id/discussion_topics/read_all"
- verb: POST
  path: "/api/v1/courses/:course_id/discussion_topics/reorder"
- verb: GET
  path: "/api/v1/courses/:course_id/effective_due_dates"
- verb: GET
  path: "/api/v1/courses/:course_id/enrollments"
- verb: POST
  path: "/api/v1/courses/:course_id/enrollments"
- verb: DELETE
  path: "/api/v1/courses/:course_id/enrollments/:id"
- verb: POST
  path: "/api/v1/courses/:course_id/enrollments/:id/accept"
- verb: PUT
  path: "/api/v1/courses/:course_id/enrollments/:id/reactivate"
- verb: POST
  path: "/api/v1/courses/:course_id/enrollments/:id/reject"
- verb: POST
  path: "/api/v1/courses/:course_id/epub_exports"
- verb: GET
  path: "/api/v1/courses/:course_id/epub_exports/:id"
- verb: GET
  path: "/api/v1/courses/:course_id/external_feeds"
- verb: POST
  path: "/api/v1/courses/:course_id/external_feeds"
- verb: DELETE
  path: "/api/v1/courses/:course_id/external_feeds/:external_feed_id"
- verb: GET
  path: "/api/v1/courses/:course_id/external_tools"
- verb: POST
  path: "/api/v1/courses/:course_id/external_tools"
- verb: DELETE
  path: "/api/v1/courses/:course_id/external_tools/:external_tool_id"
- verb: GET
  path: "/api/v1/courses/:course_id/external_tools/:external_tool_id"
- verb: PUT
  path: "/api/v1/courses/:course_id/external_tools/:external_tool_id"
- verb: GET
  path: "/api/v1/courses/:course_id/external_tools/:external_tool_id/migration_info"
- verb: GET
  path: "/api/v1/courses/:course_id/external_tools/sessionless_launch"
- verb: GET
  path: "/api/v1/courses/:course_id/external_tools/visible_course_nav_tools"
- verb: GET
  path: "/api/v1/courses/:course_id/features"
- verb: GET
  path: "/api/v1/courses/:course_id/features/enabled"
- verb: DELETE
  path: "/api/v1/courses/:course_id/features/flags/:feature"
- verb: GET
  path: "/api/v1/courses/:course_id/features/flags/:feature"
- verb: PUT
  path: "/api/v1/courses/:course_id/features/flags/:feature"
- verb: GET
  path: "/api/v1/courses/:course_id/files"
- verb: POST
  path: "/api/v1/courses/:course_id/files"
- verb: GET
  path: "/api/v1/courses/:course_id/files/:attachment_id/date_details"
- verb: PUT
  path: "/api/v1/courses/:course_id/files/:attachment_id/date_details"
- verb: GET
  path: "/api/v1/courses/:course_id/files/:id"
- verb: GET
  path: "/api/v1/courses/:course_id/files/file_ref/:migration_id"
- verb: GET
  path: "/api/v1/courses/:course_id/files/quota"
- verb: GET
  path: "/api/v1/courses/:course_id/folders"
- verb: POST
  path: "/api/v1/courses/:course_id/folders"
- verb: GET
  path: "/api/v1/courses/:course_id/folders/:id"
- verb: GET
  path: "/api/v1/courses/:course_id/folders/by_path"
- verb: GET
  path: "/api/v1/courses/:course_id/folders/by_path/*full_path"
- verb: GET
  path: "/api/v1/courses/:course_id/folders/icon_maker"
- verb: GET
  path: "/api/v1/courses/:course_id/folders/media"
- verb: GET
  path: "/api/v1/courses/:course_id/front_page"
- verb: PUT
  path: "/api/v1/courses/:course_id/front_page"
- verb: GET
  path: "/api/v1/courses/:course_id/gradebook_filters"
- verb: POST
  path: "/api/v1/courses/:course_id/gradebook_filters"
- verb: DELETE
  path: "/api/v1/courses/:course_id/gradebook_filters/:id"
- verb: GET
  path: "/api/v1/courses/:course_id/gradebook_filters/:id"
- verb: PUT
  path: "/api/v1/courses/:course_id/gradebook_filters/:id"
- verb: GET
  path: "/api/v1/courses/:course_id/gradebook_history/:date"
- verb: GET
  path: "/api/v1/courses/:course_id/gradebook_history/:date/graders/:grader_id/assignments/:assignment_id/submissions"
- verb: GET
  path: "/api/v1/courses/:course_id/gradebook_history/days"
- verb: GET
  path: "/api/v1/courses/:course_id/gradebook_history/feed"
- verb: PUT
  path: "/api/v1/courses/:course_id/gradebook_settings"
- verb: GET
  path: "/api/v1/courses/:course_id/grading_periods"
- verb: DELETE
  path: "/api/v1/courses/:course_id/grading_periods/:id"
- verb: GET
  path: "/api/v1/courses/:course_id/grading_periods/:id"
- verb: PUT
  path: "/api/v1/courses/:course_id/grading_periods/:id"
- verb: PATCH
  path: "/api/v1/courses/:course_id/grading_periods/batch_update"
- verb: GET
  path: "/api/v1/courses/:course_id/grading_standards"
- verb: POST
  path: "/api/v1/courses/:course_id/grading_standards"
- verb: GET
  path: "/api/v1/courses/:course_id/grading_standards/:grading_standard_id"
- verb: GET
  path: "/api/v1/courses/:course_id/group_categories"
- verb: POST
  path: "/api/v1/courses/:course_id/group_categories"
- verb: GET
  path: "/api/v1/courses/:course_id/groups"
- verb: GET
  path: "/api/v1/courses/:course_id/link_validation"
- verb: POST
  path: "/api/v1/courses/:course_id/link_validation"
- verb: GET
  path: "/api/v1/courses/:course_id/live_assessments"
- verb: POST
  path: "/api/v1/courses/:course_id/live_assessments"
- verb: GET
  path: "/api/v1/courses/:course_id/live_assessments/:assessment_id/results"
- verb: POST
  path: "/api/v1/courses/:course_id/live_assessments/:assessment_id/results"
- verb: GET
  path: "/api/v1/courses/:course_id/lti_apps"
- verb: GET
  path: "/api/v1/courses/:course_id/lti_apps/launch_definitions"
- verb: GET
  path: "/api/v1/courses/:course_id/lti_resource_links"
- verb: GET
  path: "/api/v1/courses/:course_id/lti_resource_links/:id"
- verb: PUT
  path: "/api/v1/courses/:course_id/lti_resource_links/:id"
- verb: GET
  path: "/api/v1/courses/:course_id/mastery_paths/rules"
- verb: POST
  path: "/api/v1/courses/:course_id/mastery_paths/rules"
- verb: DELETE
  path: "/api/v1/courses/:course_id/mastery_paths/rules/:id"
- verb: GET
  path: "/api/v1/courses/:course_id/mastery_paths/rules/:id"
- verb: PUT
  path: "/api/v1/courses/:course_id/mastery_paths/rules/:id"
- verb: GET
  path: "/api/v1/courses/:course_id/mastery_paths/stats/student_details"
- verb: GET
  path: "/api/v1/courses/:course_id/mastery_paths/stats/students_per_range"
- verb: GET
  path: "/api/v1/courses/:course_id/media_attachments"
- verb: GET
  path: "/api/v1/courses/:course_id/media_objects"
- verb: DELETE
  path: "/api/v1/courses/:course_id/microsoft_sync/group"
- verb: GET
  path: "/api/v1/courses/:course_id/microsoft_sync/group"
- verb: POST
  path: "/api/v1/courses/:course_id/microsoft_sync/group"
- verb: POST
  path: "/api/v1/courses/:course_id/microsoft_sync/schedule_sync"
- verb: GET
  path: "/api/v1/courses/:course_id/module_item_redirect/:id"
- verb: GET
  path: "/api/v1/courses/:course_id/module_item_sequence"
- verb: GET
  path: "/api/v1/courses/:course_id/modules"
- verb: POST
  path: "/api/v1/courses/:course_id/modules"
- verb: PUT
  path: "/api/v1/courses/:course_id/modules"
- verb: GET
  path: "/api/v1/courses/:course_id/modules/:context_module_id/assignment_overrides"
- verb: PUT
  path: "/api/v1/courses/:course_id/modules/:context_module_id/assignment_overrides"
- verb: GET
  path: "/api/v1/courses/:course_id/modules/:context_module_id/date_details"
- verb: DELETE
  path: "/api/v1/courses/:course_id/modules/:id"
- verb: GET
  path: "/api/v1/courses/:course_id/modules/:id"
- verb: PUT
  path: "/api/v1/courses/:course_id/modules/:id"
- verb: PUT
  path: "/api/v1/courses/:course_id/modules/:id/relock"
- verb: POST
  path: "/api/v1/courses/:course_id/modules/:module_id/duplicate"
- verb: GET
  path: "/api/v1/courses/:course_id/modules/:module_id/items"
- verb: POST
  path: "/api/v1/courses/:course_id/modules/:module_id/items"
- verb: DELETE
  path: "/api/v1/courses/:course_id/modules/:module_id/items/:id"
- verb: GET
  path: "/api/v1/courses/:course_id/modules/:module_id/items/:id"
- verb: PUT
  path: "/api/v1/courses/:course_id/modules/:module_id/items/:id"
- verb: DELETE
  path: "/api/v1/courses/:course_id/modules/:module_id/items/:id/done"
- verb: PUT
  path: "/api/v1/courses/:course_id/modules/:module_id/items/:id/done"
- verb: POST
  path: "/api/v1/courses/:course_id/modules/:module_id/items/:id/mark_read"
- verb: POST
  path: "/api/v1/courses/:course_id/modules/:module_id/items/:id/select_mastery_path"
- verb: POST
  path: "/api/v1/courses/:course_id/modules/items/:id/duplicate"
- verb: GET
  path: "/api/v1/courses/:course_id/new_quizzes/assignment_overrides"
- verb: GET
  path: "/api/v1/courses/:course_id/outcome_alignments"
- verb: GET
  path: "/api/v1/courses/:course_id/outcome_group_links"
- verb: GET
  path: "/api/v1/courses/:course_id/outcome_groups"
- verb: DELETE
  path: "/api/v1/courses/:course_id/outcome_groups/:id"
- verb: GET
  path: "/api/v1/courses/:course_id/outcome_groups/:id"
- verb: PUT
  path: "/api/v1/courses/:course_id/outcome_groups/:id"
- verb: GET
  path: "/api/v1/courses/:course_id/outcome_groups/:id/available_outcomes"
- verb: POST
  path: "/api/v1/courses/:course_id/outcome_groups/:id/batch"
- verb: POST
  path: "/api/v1/courses/:course_id/outcome_groups/:id/import"
- verb: GET
  path: "/api/v1/courses/:course_id/outcome_groups/:id/outcomes"
- verb: POST
  path: "/api/v1/courses/:course_id/outcome_groups/:id/outcomes"
- verb: DELETE
  path: "/api/v1/courses/:course_id/outcome_groups/:id/outcomes/:outcome_id"
- verb: PUT
  path: "/api/v1/courses/:course_id/outcome_groups/:id/outcomes/:outcome_id"
- verb: GET
  path: "/api/v1/courses/:course_id/outcome_groups/:id/subgroups"
- verb: POST
  path: "/api/v1/courses/:course_id/outcome_groups/:id/subgroups"
- verb: GET
  path: "/api/v1/courses/:course_id/outcome_groups/account_chain"
- verb: POST
  path: "/api/v1/courses/:course_id/outcome_imports(/group/:learning_outcome_group_id)"
- verb: GET
  path: "/api/v1/courses/:course_id/outcome_imports/:id"
- verb: GET
  path: "/api/v1/courses/:course_id/outcome_imports/:id/created_group_ids"
- verb: GET
  path: "/api/v1/courses/:course_id/outcome_proficiency"
- verb: POST
  path: "/api/v1/courses/:course_id/outcome_proficiency"
- verb: GET
  path: "/api/v1/courses/:course_id/outcome_results"
- verb: GET
  path: "/api/v1/courses/:course_id/outcome_rollups"
- verb: GET
  path: "/api/v1/courses/:course_id/pace_contexts"
- verb: GET
  path: "/api/v1/courses/:course_id/page_title_availability"
- verb: GET
  path: "/api/v1/courses/:course_id/pages"
- verb: POST
  path: "/api/v1/courses/:course_id/pages"
- verb: DELETE
  path: "/api/v1/courses/:course_id/pages/:url_or_id"
- verb: GET
  path: "/api/v1/courses/:course_id/pages/:url_or_id"
- verb: PUT
  path: "/api/v1/courses/:course_id/pages/:url_or_id"
- verb: GET
  path: "/api/v1/courses/:course_id/pages/:url_or_id/date_details"
- verb: PUT
  path: "/api/v1/courses/:course_id/pages/:url_or_id/date_details"
- verb: POST
  path: "/api/v1/courses/:course_id/pages/:url_or_id/duplicate"
- verb: GET
  path: "/api/v1/courses/:course_id/pages/:url_or_id/revisions"
- verb: GET
  path: "/api/v1/courses/:course_id/pages/:url_or_id/revisions/:revision_id"
- verb: POST
  path: "/api/v1/courses/:course_id/pages/:url_or_id/revisions/:revision_id"
- verb: GET
  path: "/api/v1/courses/:course_id/pages/:url_or_id/revisions/latest"
- verb: GET
  path: "/api/v1/courses/:course_id/permissions"
- verb: POST
  path: "/api/v1/courses/:course_id/ping"
- verb: GET
  path: "/api/v1/courses/:course_id/potential_collaborators"
- verb: POST
  path: "/api/v1/courses/:course_id/preview_html"
- verb: POST
  path: "/api/v1/courses/:course_id/quiz_extensions"
- verb: GET
  path: "/api/v1/courses/:course_id/quizzes"
- verb: POST
  path: "/api/v1/courses/:course_id/quizzes"
- verb: DELETE
  path: "/api/v1/courses/:course_id/quizzes/:id"
- verb: GET
  path: "/api/v1/courses/:course_id/quizzes/:id"
- verb: PUT
  path: "/api/v1/courses/:course_id/quizzes/:id"
- verb: POST
  path: "/api/v1/courses/:course_id/quizzes/:id/reorder"
- verb: GET
  path: "/api/v1/courses/:course_id/quizzes/:id/submission_users"
- verb: POST
  path: "/api/v1/courses/:course_id/quizzes/:id/submission_users/message"
- verb: POST
  path: "/api/v1/courses/:course_id/quizzes/:id/validate_access_code"
- verb: GET
  path: "/api/v1/courses/:course_id/quizzes/:quiz_id/date_details"
- verb: PUT
  path: "/api/v1/courses/:course_id/quizzes/:quiz_id/date_details"
- verb: POST
  path: "/api/v1/courses/:course_id/quizzes/:quiz_id/extensions"
- verb: POST
  path: "/api/v1/courses/:course_id/quizzes/:quiz_id/groups"
- verb: DELETE
  path: "/api/v1/courses/:course_id/quizzes/:quiz_id/groups/:id"
- verb: GET
  path: "/api/v1/courses/:course_id/quizzes/:quiz_id/groups/:id"
- verb: PUT
  path: "/api/v1/courses/:course_id/quizzes/:quiz_id/groups/:id"
- verb: POST
  path: "/api/v1/courses/:course_id/quizzes/:quiz_id/groups/:id/reorder"
- verb: GET
  path: "/api/v1/courses/:course_id/quizzes/:quiz_id/ip_filters"
- verb: GET
  path: "/api/v1/courses/:course_id/quizzes/:quiz_id/outstanding_quiz_submissions"
- verb: POST
  path: "/api/v1/courses/:course_id/quizzes/:quiz_id/outstanding_quiz_submissions"
- verb: GET
  path: "/api/v1/courses/:course_id/quizzes/:quiz_id/questions"
- verb: POST
  path: "/api/v1/courses/:course_id/quizzes/:quiz_id/questions"
- verb: DELETE
  path: "/api/v1/courses/:course_id/quizzes/:quiz_id/questions/:id"
- verb: GET
  path: "/api/v1/courses/:course_id/quizzes/:quiz_id/questions/:id"
- verb: PUT
  path: "/api/v1/courses/:course_id/quizzes/:quiz_id/questions/:id"
- verb: GET
  path: "/api/v1/courses/:course_id/quizzes/:quiz_id/reports"
- verb: POST
  path: "/api/v1/courses/:course_id/quizzes/:quiz_id/reports"
- verb: DELETE
  path: "/api/v1/courses/:course_id/quizzes/:quiz_id/reports/:id"
- verb: GET
  path: "/api/v1/courses/:course_id/quizzes/:quiz_id/reports/:id"
- verb: GET
  path: "/api/v1/courses/:course_id/quizzes/:quiz_id/statistics"
- verb: GET
  path: "/api/v1/courses/:course_id/quizzes/:quiz_id/submission"
- verb: GET
  path: "/api/v1/courses/:course_id/quizzes/:quiz_id/submissions"
- verb: POST
  path: "/api/v1/courses/:course_id/quizzes/:quiz_id/submissions"
- verb: GET
  path: "/api/v1/courses/:course_id/quizzes/:quiz_id/submissions/:id"
- verb: PUT
  path: "/api/v1/courses/:course_id/quizzes/:quiz_id/submissions/:id"
- verb: POST
  path: "/api/v1/courses/:course_id/quizzes/:quiz_id/submissions/:id/complete"
- verb: GET
  path: "/api/v1/courses/:course_id/quizzes/:quiz_id/submissions/:id/events"
- verb: POST
  path: "/api/v1/courses/:course_id/quizzes/:quiz_id/submissions/:id/events"
- verb: GET
  path: "/api/v1/courses/:course_id/quizzes/:quiz_id/submissions/:id/time"
- verb: POST
  path: "/api/v1/courses/:course_id/quizzes/:quiz_id/submissions/self/files"
- verb: GET
  path: "/api/v1/courses/:course_id/quizzes/assignment_overrides"
- verb: GET
  path: "/api/v1/courses/:course_id/recent_students"
- verb: POST
  path: "/api/v1/courses/:course_id/reset_content"
- verb: GET
  path: "/api/v1/courses/:course_id/root_outcome_group"
- verb: POST
  path: "/api/v1/courses/:course_id/rubric_associations"
- verb: DELETE
  path: "/api/v1/courses/:course_id/rubric_associations/:id"
- verb: PUT
  path: "/api/v1/courses/:course_id/rubric_associations/:id"
- verb: POST
  path: "/api/v1/courses/:course_id/rubric_associations/:rubric_association_id/rubric_assessments"
- verb: DELETE
  path: "/api/v1/courses/:course_id/rubric_associations/:rubric_association_id/rubric_assessments/:id"
- verb: PUT
  path: "/api/v1/courses/:course_id/rubric_associations/:rubric_association_id/rubric_assessments/:id"
- verb: GET
  path: "/api/v1/courses/:course_id/rubrics"
- verb: POST
  path: "/api/v1/courses/:course_id/rubrics"
- verb: DELETE
  path: "/api/v1/courses/:course_id/rubrics/:id"
- verb: GET
  path: "/api/v1/courses/:course_id/rubrics/:id"
- verb: PUT
  path: "/api/v1/courses/:course_id/rubrics/:id"
- verb: GET
  path: "/api/v1/courses/:course_id/rubrics/:id/used_locations"
- verb: POST
  path: "/api/v1/courses/:course_id/rubrics/upload"
- verb: GET
  path: "/api/v1/courses/:course_id/rubrics/upload/:id"
- verb: GET
  path: "/api/v1/courses/:course_id/rubrics/upload/:id/rubrics"
- verb: GET
  path: "/api/v1/courses/:course_id/search_users"
- verb: GET
  path: "/api/v1/courses/:course_id/sections"
- verb: POST
  path: "/api/v1/courses/:course_id/sections"
- verb: DELETE
  path: "/api/v1/courses/:course_id/sections/:course_section_id/pace"
- verb: GET
  path: "/api/v1/courses/:course_id/sections/:course_section_id/pace"
- verb: PATCH
  path: "/api/v1/courses/:course_id/sections/:course_section_id/pace"
- verb: POST
  path: "/api/v1/courses/:course_id/sections/:course_section_id/paces"
- verb: GET
  path: "/api/v1/courses/:course_id/sections/:id"
- verb: GET
  path: "/api/v1/courses/:course_id/settings"
- verb: PUT
  path: "/api/v1/courses/:course_id/settings"
- verb: GET
  path: "/api/v1/courses/:course_id/smartsearch"
- verb: GET
  path: "/api/v1/courses/:course_id/smartsearch/index_status"
- verb: GET
  path: "/api/v1/courses/:course_id/smartsearch/log"
- verb: DELETE
  path: "/api/v1/courses/:course_id/student_enrollments/:student_enrollment_id/pace"
- verb: GET
  path: "/api/v1/courses/:course_id/student_enrollments/:student_enrollment_id/pace"
- verb: PATCH
  path: "/api/v1/courses/:course_id/student_enrollments/:student_enrollment_id/pace"
- verb: POST
  path: "/api/v1/courses/:course_id/student_enrollments/:student_enrollment_id/paces"
- verb: GET
  path: "/api/v1/courses/:course_id/student_view_student"
- verb: GET
  path: "/api/v1/courses/:course_id/students"
- verb: GET
  path: "/api/v1/courses/:course_id/students/submissions"
- verb: PUT
  path: "/api/v1/courses/:course_id/submissions/:user_id/clear_unread"
- verb: PUT
  path: "/api/v1/courses/:course_id/submissions/bulk_mark_read"
- verb: POST
  path: "/api/v1/courses/:course_id/submissions/update_grades"
- verb: GET
  path: "/api/v1/courses/:course_id/tabs"
- verb: PUT
  path: "/api/v1/courses/:course_id/tabs/:tab_id"
- verb: GET
  path: "/api/v1/courses/:course_id/todo"
- verb: DELETE
  path: "/api/v1/courses/:course_id/tool_proxies/:tool_proxy_id"
- verb: PUT
  path: "/api/v1/courses/:course_id/tool_proxies/:tool_proxy_id"
- verb: DELETE
  path: "/api/v1/courses/:course_id/tool_proxies/:tool_proxy_id/update"
- verb: PUT
  path: "/api/v1/courses/:course_id/tool_proxies/:tool_proxy_id/update"
- verb: PUT
  path: "/api/v1/courses/:course_id/update_final_grade_overrides"
- verb: DELETE
  path: "/api/v1/courses/:course_id/usage_rights"
- verb: PUT
  path: "/api/v1/courses/:course_id/usage_rights"
- verb: GET
  path: "/api/v1/courses/:course_id/users"
- verb: GET
  path: "/api/v1/courses/:course_id/users/:id"
- verb: PUT
  path: "/api/v1/courses/:course_id/users/:user_id/last_attended"
- verb: GET
  path: "/api/v1/courses/:course_id/users/:user_id/progress"
- verb: GET
  path: "/api/v1/courses/:course_id/web_zip_exports"
- verb: GET
  path: "/api/v1/courses/:course_id/web_zip_exports/:id"
- verb: DELETE
  path: "/api/v1/courses/:id"
- verb: GET
  path: "/api/v1/courses/:id"
- verb: PUT
  path: "/api/v1/courses/:id"
- verb: POST
  path: "/api/v1/courses/:id/dismiss_migration_limitation_message"
- verb: GET
  path: "/api/v1/courses/:id/late_policy"
- verb: PATCH
  path: "/api/v1/courses/:id/late_policy"
- verb: POST
  path: "/api/v1/courses/:id/late_policy"
- verb: PUT
  path: "/api/v1/courses/:id/quizzes"
- verb: GET
  path: "/api/v1/crocodoc_session"
- verb: GET
  path: "/api/v1/dashboard/dashboard_cards"
- verb: DELETE
  path: "/api/v1/developer_keys/:id"
- verb: PUT
  path: "/api/v1/developer_keys/:id"
- verb: PUT
  path: "/api/v1/eportfolios/:eportfolio_id/moderate"
- verb: GET
  path: "/api/v1/eportfolios/:eportfolio_id/pages"
- verb: PUT
  path: "/api/v1/eportfolios/:eportfolio_id/restore"
- verb: DELETE
  path: "/api/v1/eportfolios/:id"
- verb: GET
  path: "/api/v1/eportfolios/:id"
- verb: GET
  path: "/api/v1/epub_exports"
- verb: POST
  path: "/api/v1/error_reports"
- verb: GET
  path: "/api/v1/external_tools/visible_course_nav_tools"
- verb: GET
  path: "/api/v1/features/environment"
- verb: DELETE
  path: "/api/v1/files/:id"
- verb: GET
  path: "/api/v1/files/:id"
- verb: POST
  path: "/api/v1/files/:id"
- verb: PUT
  path: "/api/v1/files/:id"
- verb: GET
  path: "/api/v1/files/:id/:uuid/status"
- verb: GET
  path: "/api/v1/files/:id/create_success"
- verb: OPTIONS
  path: "/api/v1/files/:id/create_success"
- verb: POST
  path: "/api/v1/files/:id/create_success"
- verb: GET
  path: "/api/v1/files/:id/icon_metadata"
- verb: GET
  path: "/api/v1/files/:id/public_url"
- verb: POST
  path: "/api/v1/files/:id/reset_verifier"
- verb: POST
  path: "/api/v1/files/capture"
- verb: POST
  path: "/api/v1/folders/:dest_folder_id/copy_file"
- verb: POST
  path: "/api/v1/folders/:dest_folder_id/copy_folder"
- verb: POST
  path: "/api/v1/folders/:folder_id/files"
- verb: POST
  path: "/api/v1/folders/:folder_id/folders"
- verb: DELETE
  path: "/api/v1/folders/:id"
- verb: GET
  path: "/api/v1/folders/:id"
- verb: PUT
  path: "/api/v1/folders/:id"
- verb: GET
  path: "/api/v1/folders/:id/files"
- verb: GET
  path: "/api/v1/folders/:id/folders"
- verb: DELETE
  path: "/api/v1/global/outcome_groups/:id"
- verb: GET
  path: "/api/v1/global/outcome_groups/:id"
- verb: PUT
  path: "/api/v1/global/outcome_groups/:id"
- verb: GET
  path: "/api/v1/global/outcome_groups/:id/available_outcomes"
- verb: POST
  path: "/api/v1/global/outcome_groups/:id/batch"
- verb: POST
  path: "/api/v1/global/outcome_groups/:id/import"
- verb: GET
  path: "/api/v1/global/outcome_groups/:id/outcomes"
- verb: POST
  path: "/api/v1/global/outcome_groups/:id/outcomes"
- verb: DELETE
  path: "/api/v1/global/outcome_groups/:id/outcomes/:outcome_id"
- verb: PUT
  path: "/api/v1/global/outcome_groups/:id/outcomes/:outcome_id"
- verb: GET
  path: "/api/v1/global/outcome_groups/:id/subgroups"
- verb: POST
  path: "/api/v1/global/outcome_groups/:id/subgroups"
- verb: GET
  path: "/api/v1/global/outcome_groups/account_chain"
- verb: POST
  path: "/api/v1/global/outcomes_import"
- verb: GET
  path: "/api/v1/global/outcomes_import/available"
- verb: GET
  path: "/api/v1/global/outcomes_import/migration_status/:migration_id"
- verb: GET
  path: "/api/v1/global/root_outcome_group"
- verb: PATCH
  path: "/api/v1/grading_period_sets/:set_id/grading_periods/batch_update"
- verb: DELETE
  path: "/api/v1/group_categories/:group_category_id"
- verb: GET
  path: "/api/v1/group_categories/:group_category_id"
- verb: PUT
  path: "/api/v1/group_categories/:group_category_id"
- verb: POST
  path: "/api/v1/group_categories/:group_category_id/assign_unassigned_members"
- verb: GET
  path: "/api/v1/group_categories/:group_category_id/export"
- verb: GET
  path: "/api/v1/group_categories/:group_category_id/groups"
- verb: POST
  path: "/api/v1/group_categories/:group_category_id/groups"
- verb: POST
  path: "/api/v1/group_categories/:group_category_id/import"
- verb: GET
  path: "/api/v1/group_categories/:group_category_id/users"
- verb: POST
  path: "/api/v1/groups"
- verb: DELETE
  path: "/api/v1/groups/:group_id"
- verb: GET
  path: "/api/v1/groups/:group_id"
- verb: PUT
  path: "/api/v1/groups/:group_id"
- verb: GET
  path: "/api/v1/groups/:group_id/activity_stream"
- verb: GET
  path: "/api/v1/groups/:group_id/activity_stream/summary"
- verb: GET
  path: "/api/v1/groups/:group_id/assignments/:assignment_id/override"
- verb: GET
  path: "/api/v1/groups/:group_id/collaborations"
- verb: DELETE
  path: "/api/v1/groups/:group_id/collaborations/:id"
- verb: GET
  path: "/api/v1/groups/:group_id/conferences"
- verb: POST
  path: "/api/v1/groups/:group_id/conferences"
- verb: POST
  path: "/api/v1/groups/:group_id/conferences/:conference_id/recording_ready"
- verb: GET
  path: "/api/v1/groups/:group_id/content_exports"
- verb: POST
  path: "/api/v1/groups/:group_id/content_exports"
- verb: GET
  path: "/api/v1/groups/:group_id/content_exports/:id"
- verb: PUT
  path: "/api/v1/groups/:group_id/content_exports/:id/fail"
- verb: GET
  path: "/api/v1/groups/:group_id/content_licenses"
- verb: GET
  path: "/api/v1/groups/:group_id/content_migrations"
- verb: POST
  path: "/api/v1/groups/:group_id/content_migrations"
- verb: GET
  path: "/api/v1/groups/:group_id/content_migrations/:content_migration_id/migration_issues"
- verb: POST
  path: "/api/v1/groups/:group_id/content_migrations/:content_migration_id/migration_issues"
- verb: GET
  path: "/api/v1/groups/:group_id/content_migrations/:content_migration_id/migration_issues/:id"
- verb: PUT
  path: "/api/v1/groups/:group_id/content_migrations/:content_migration_id/migration_issues/:id"
- verb: GET
  path: "/api/v1/groups/:group_id/content_migrations/:id"
- verb: PUT
  path: "/api/v1/groups/:group_id/content_migrations/:id"
- verb: GET
  path: "/api/v1/groups/:group_id/content_migrations/:id/selective_data"
- verb: GET
  path: "/api/v1/groups/:group_id/content_migrations/migrators"
- verb: GET
  path: "/api/v1/groups/:group_id/discussion_topics"
- verb: POST
  path: "/api/v1/groups/:group_id/discussion_topics"
- verb: DELETE
  path: "/api/v1/groups/:group_id/discussion_topics/:topic_id"
- verb: GET
  path: "/api/v1/groups/:group_id/discussion_topics/:topic_id"
- verb: PUT
  path: "/api/v1/groups/:group_id/discussion_topics/:topic_id"
- verb: POST
  path: "/api/v1/groups/:group_id/discussion_topics/:topic_id/duplicate"
- verb: GET
  path: "/api/v1/groups/:group_id/discussion_topics/:topic_id/entries"
- verb: POST
  path: "/api/v1/groups/:group_id/discussion_topics/:topic_id/entries"
- verb: POST
  path: "/api/v1/groups/:group_id/discussion_topics/:topic_id/entries/:entry_id/rating"
- verb: DELETE
  path: "/api/v1/groups/:group_id/discussion_topics/:topic_id/entries/:entry_id/read"
- verb: PUT
  path: "/api/v1/groups/:group_id/discussion_topics/:topic_id/entries/:entry_id/read"
- verb: GET
  path: "/api/v1/groups/:group_id/discussion_topics/:topic_id/entries/:entry_id/replies"
- verb: POST
  path: "/api/v1/groups/:group_id/discussion_topics/:topic_id/entries/:entry_id/replies"
- verb: DELETE
  path: "/api/v1/groups/:group_id/discussion_topics/:topic_id/entries/:id"
- verb: PUT
  path: "/api/v1/groups/:group_id/discussion_topics/:topic_id/entries/:id"
- verb: GET
  path: "/api/v1/groups/:group_id/discussion_topics/:topic_id/entry_list"
- verb: GET
  path: "/api/v1/groups/:group_id/discussion_topics/:topic_id/messageable_users"
- verb: DELETE
  path: "/api/v1/groups/:group_id/discussion_topics/:topic_id/read"
- verb: PUT
  path: "/api/v1/groups/:group_id/discussion_topics/:topic_id/read"
- verb: DELETE
  path: "/api/v1/groups/:group_id/discussion_topics/:topic_id/read_all"
- verb: PUT
  path: "/api/v1/groups/:group_id/discussion_topics/:topic_id/read_all"
- verb: DELETE
  path: "/api/v1/groups/:group_id/discussion_topics/:topic_id/subscribed"
- verb: PUT
  path: "/api/v1/groups/:group_id/discussion_topics/:topic_id/subscribed"
- verb: GET
  path: "/api/v1/groups/:group_id/discussion_topics/:topic_id/summaries"
- verb: POST
  path: "/api/v1/groups/:group_id/discussion_topics/:topic_id/summaries/:summary_id/feedback"
- verb: PUT
  path: "/api/v1/groups/:group_id/discussion_topics/:topic_id/summaries/disable"
- verb: GET
  path: "/api/v1/groups/:group_id/discussion_topics/:topic_id/view"
- verb: PUT
  path: "/api/v1/groups/:group_id/discussion_topics/read_all"
- verb: POST
  path: "/api/v1/groups/:group_id/discussion_topics/reorder"
- verb: GET
  path: "/api/v1/groups/:group_id/external_feeds"
- verb: POST
  path: "/api/v1/groups/:group_id/external_feeds"
- verb: DELETE
  path: "/api/v1/groups/:group_id/external_feeds/:external_feed_id"
- verb: GET
  path: "/api/v1/groups/:group_id/external_tools"
- verb: GET
  path: "/api/v1/groups/:group_id/files"
- verb: POST
  path: "/api/v1/groups/:group_id/files"
- verb: GET
  path: "/api/v1/groups/:group_id/files/:id"
- verb: GET
  path: "/api/v1/groups/:group_id/files/quota"
- verb: GET
  path: "/api/v1/groups/:group_id/folders"
- verb: POST
  path: "/api/v1/groups/:group_id/folders"
- verb: GET
  path: "/api/v1/groups/:group_id/folders/:id"
- verb: GET
  path: "/api/v1/groups/:group_id/folders/by_path"
- verb: GET
  path: "/api/v1/groups/:group_id/folders/by_path/*full_path"
- verb: GET
  path: "/api/v1/groups/:group_id/folders/media"
- verb: DELETE
  path: "/api/v1/groups/:group_id/followers/self"
- verb: PUT
  path: "/api/v1/groups/:group_id/followers/self"
- verb: GET
  path: "/api/v1/groups/:group_id/front_page"
- verb: PUT
  path: "/api/v1/groups/:group_id/front_page"
- verb: POST
  path: "/api/v1/groups/:group_id/invite"
- verb: GET
  path: "/api/v1/groups/:group_id/media_attachments"
- verb: GET
  path: "/api/v1/groups/:group_id/media_objects"
- verb: GET
  path: "/api/v1/groups/:group_id/memberships"
- verb: POST
  path: "/api/v1/groups/:group_id/memberships"
- verb: DELETE
  path: "/api/v1/groups/:group_id/memberships/:membership_id"
- verb: GET
  path: "/api/v1/groups/:group_id/memberships/:membership_id"
- verb: PUT
  path: "/api/v1/groups/:group_id/memberships/:membership_id"
- verb: GET
  path: "/api/v1/groups/:group_id/page_title_availability"
- verb: GET
  path: "/api/v1/groups/:group_id/pages"
- verb: POST
  path: "/api/v1/groups/:group_id/pages"
- verb: DELETE
  path: "/api/v1/groups/:group_id/pages/:url_or_id"
- verb: GET
  path: "/api/v1/groups/:group_id/pages/:url_or_id"
- verb: PUT
  path: "/api/v1/groups/:group_id/pages/:url_or_id"
- verb: GET
  path: "/api/v1/groups/:group_id/pages/:url_or_id/revisions"
- verb: GET
  path: "/api/v1/groups/:group_id/pages/:url_or_id/revisions/:revision_id"
- verb: POST
  path: "/api/v1/groups/:group_id/pages/:url_or_id/revisions/:revision_id"
- verb: GET
  path: "/api/v1/groups/:group_id/pages/:url_or_id/revisions/latest"
- verb: GET
  path: "/api/v1/groups/:group_id/permissions"
- verb: GET
  path: "/api/v1/groups/:group_id/potential_collaborators"
- verb: POST
  path: "/api/v1/groups/:group_id/preview_html"
- verb: GET
  path: "/api/v1/groups/:group_id/tabs"
- verb: DELETE
  path: "/api/v1/groups/:group_id/usage_rights"
- verb: PUT
  path: "/api/v1/groups/:group_id/usage_rights"
- verb: GET
  path: "/api/v1/groups/:group_id/users"
- verb: DELETE
  path: "/api/v1/groups/:group_id/users/:user_id"
- verb: GET
  path: "/api/v1/groups/:group_id/users/:user_id"
- verb: PUT
  path: "/api/v1/groups/:group_id/users/:user_id"
- verb: GET
  path: "/api/v1/immersive_reader/authenticate"
- verb: POST
  path: "/api/v1/inst_access_tokens"
- verb: GET
  path: "/api/v1/jobs"
- verb: GET
  path: "/api/v1/jobs/:id"
- verb: POST
  path: "/api/v1/jobs/batch_update"
- verb: GET
  path: "/api/v1/jobs2/:bucket"
- verb: GET
  path: "/api/v1/jobs2/:bucket/by_:group"
- verb: GET
  path: "/api/v1/jobs2/:bucket/by_:group/search"
- verb: GET
  path: "/api/v1/jobs2/:id"
- verb: POST
  path: "/api/v1/jobs2/:id/requeue"
- verb: GET
  path: "/api/v1/jobs2/clusters"
- verb: PUT
  path: "/api/v1/jobs2/manage"
- verb: GET
  path: "/api/v1/jobs2/stuck/singletons"
- verb: GET
  path: "/api/v1/jobs2/stuck/strands"
- verb: PUT
  path: "/api/v1/jobs2/throttle"
- verb: GET
  path: "/api/v1/jobs2/throttle/check"
- verb: PUT
  path: "/api/v1/jobs2/unstuck"
- verb: POST
  path: "/api/v1/jwts"
- verb: POST
  path: "/api/v1/jwts/refresh"
- verb: GET
  path: "/api/v1/login/session_token"
- verb: GET
  path: "/api/v1/manageable_accounts"
- verb: GET
  path: "/api/v1/manually_created_courses_account"
- verb: GET
  path: "/api/v1/media_attachments"
- verb: POST
  path: "/api/v1/media_attachments"
- verb: PUT
  path: "/api/v1/media_attachments/:attachment_id"
- verb: GET
  path: "/api/v1/media_attachments/:attachment_id/media_tracks"
- verb: PUT
  path: "/api/v1/media_attachments/:attachment_id/media_tracks"
- verb: GET
  path: "/api/v1/media_objects"
- verb: POST
  path: "/api/v1/media_objects"
- verb: PUT
  path: "/api/v1/media_objects/:media_object_id"
- verb: GET
  path: "/api/v1/media_objects/:media_object_id/media_tracks"
- verb: PUT
  path: "/api/v1/media_objects/:media_object_id/media_tracks"
- verb: DELETE
  path: "/api/v1/outcomes/:id"
- verb: GET
  path: "/api/v1/outcomes/:id"
- verb: PUT
  path: "/api/v1/outcomes/:id"
- verb: GET
  path: "/api/v1/planner/items"
- verb: GET
  path: "/api/v1/planner/overrides"
- verb: POST
  path: "/api/v1/planner/overrides"
- verb: DELETE
  path: "/api/v1/planner/overrides/:id"
- verb: GET
  path: "/api/v1/planner/overrides/:id"
- verb: PUT
  path: "/api/v1/planner/overrides/:id"
- verb: GET
  path: "/api/v1/planner_notes"
- verb: POST
  path: "/api/v1/planner_notes"
- verb: DELETE
  path: "/api/v1/planner_notes/:id"
- verb: GET
  path: "/api/v1/planner_notes/:id"
- verb: PUT
  path: "/api/v1/planner_notes/:id"
- verb: GET
  path: "/api/v1/plugins/:id"
- verb: PUT
  path: "/api/v1/plugins/:id"
- verb: GET
  path: "/api/v1/poll_sessions/closed"
- verb: GET
  path: "/api/v1/poll_sessions/opened"
- verb: GET
  path: "/api/v1/polls"
- verb: POST
  path: "/api/v1/polls"
- verb: DELETE
  path: "/api/v1/polls/:id"
- verb: GET
  path: "/api/v1/polls/:id"
- verb: PUT
  path: "/api/v1/polls/:id"
- verb: GET
  path: "/api/v1/polls/:poll_id/poll_choices"
- verb: POST
  path: "/api/v1/polls/:poll_id/poll_choices"
- verb: DELETE
  path: "/api/v1/polls/:poll_id/poll_choices/:id"
- verb: GET
  path: "/api/v1/polls/:poll_id/poll_choices/:id"
- verb: PUT
  path: "/api/v1/polls/:poll_id/poll_choices/:id"
- verb: GET
  path: "/api/v1/polls/:poll_id/poll_sessions"
- verb: POST
  path: "/api/v1/polls/:poll_id/poll_sessions"
- verb: DELETE
  path: "/api/v1/polls/:poll_id/poll_sessions/:id"
- verb: GET
  path: "/api/v1/polls/:poll_id/poll_sessions/:id"
- verb: PUT
  path: "/api/v1/polls/:poll_id/poll_sessions/:id"
- verb: GET
  path: "/api/v1/polls/:poll_id/poll_sessions/:id/close"
- verb: GET
  path: "/api/v1/polls/:poll_id/poll_sessions/:id/open"
- verb: POST
  path: "/api/v1/polls/:poll_id/poll_sessions/:poll_session_id/poll_submissions"
- verb: GET
  path: "/api/v1/polls/:poll_id/poll_sessions/:poll_session_id/poll_submissions/:id"
- verb: GET
  path: "/api/v1/progress/:id"
- verb: POST
  path: "/api/v1/progress/:id/cancel"
- verb: GET
  path: "/api/v1/quiz_submissions/:quiz_submission_id/questions"
- verb: POST
  path: "/api/v1/quiz_submissions/:quiz_submission_id/questions"
- verb: GET
  path: "/api/v1/quiz_submissions/:quiz_submission_id/questions/:id"
- verb: PUT
  path: "/api/v1/quiz_submissions/:quiz_submission_id/questions/:id/flag"
- verb: GET
  path: "/api/v1/quiz_submissions/:quiz_submission_id/questions/:id/formatted_answer"
- verb: PUT
  path: "/api/v1/quiz_submissions/:quiz_submission_id/questions/:id/unflag"
<<<<<<< HEAD
- verb: GET
=======
- verb: POST
>>>>>>> 406d90fd
  path: "/api/v1/rce_linked_file_instfs_ids"
- verb: GET
  path: "/api/v1/release_notes"
- verb: POST
  path: "/api/v1/release_notes"
- verb: DELETE
  path: "/api/v1/release_notes/:id"
- verb: PUT
  path: "/api/v1/release_notes/:id"
- verb: DELETE
  path: "/api/v1/release_notes/:id/published"
- verb: PUT
  path: "/api/v1/release_notes/:id/published"
- verb: GET
  path: "/api/v1/release_notes/latest"
- verb: GET
  path: "/api/v1/release_notes/unread_count"
- verb: POST
  path: "/api/v1/rich_content/generate"
- verb: GET
  path: "/api/v1/rubrics/upload_template"
- verb: GET
  path: "/api/v1/search/all_courses"
- verb: GET
  path: "/api/v1/search/recipients"
- verb: GET
  path: "/api/v1/search/rubrics"
- verb: GET
  path: "/api/v1/sections/:course_section_id/assignments/:assignment_id/override"
- verb: DELETE
  path: "/api/v1/sections/:id"
- verb: GET
  path: "/api/v1/sections/:id"
- verb: PUT
  path: "/api/v1/sections/:id"
- verb: DELETE
  path: "/api/v1/sections/:id/crosslist"
- verb: POST
  path: "/api/v1/sections/:id/crosslist/:new_course_id"
- verb: GET
  path: "/api/v1/sections/:section_id/assignments/:assignment_id/anonymous_submissions/:anonymous_id"
- verb: PUT
  path: "/api/v1/sections/:section_id/assignments/:assignment_id/anonymous_submissions/:anonymous_id"
- verb: GET
  path: "/api/v1/sections/:section_id/assignments/:assignment_id/peer_reviews"
- verb: GET
  path: "/api/v1/sections/:section_id/assignments/:assignment_id/submission_summary"
- verb: GET
  path: "/api/v1/sections/:section_id/assignments/:assignment_id/submissions"
- verb: POST
  path: "/api/v1/sections/:section_id/assignments/:assignment_id/submissions"
- verb: DELETE
  path: "/api/v1/sections/:section_id/assignments/:assignment_id/submissions/:submission_id/peer_reviews"
- verb: GET
  path: "/api/v1/sections/:section_id/assignments/:assignment_id/submissions/:submission_id/peer_reviews"
- verb: POST
  path: "/api/v1/sections/:section_id/assignments/:assignment_id/submissions/:submission_id/peer_reviews"
- verb: GET
  path: "/api/v1/sections/:section_id/assignments/:assignment_id/submissions/:user_id"
- verb: PUT
  path: "/api/v1/sections/:section_id/assignments/:assignment_id/submissions/:user_id"
- verb: GET
  path: "/api/v1/sections/:section_id/assignments/:assignment_id/submissions/:user_id/document_annotations/read"
- verb: PUT
  path: "/api/v1/sections/:section_id/assignments/:assignment_id/submissions/:user_id/document_annotations/read"
- verb: POST
  path: "/api/v1/sections/:section_id/assignments/:assignment_id/submissions/:user_id/files"
- verb: DELETE
  path: "/api/v1/sections/:section_id/assignments/:assignment_id/submissions/:user_id/read"
- verb: PUT
  path: "/api/v1/sections/:section_id/assignments/:assignment_id/submissions/:user_id/read"
- verb: PUT
  path: "/api/v1/sections/:section_id/assignments/:assignment_id/submissions/:user_id/read/:item"
- verb: GET
  path: "/api/v1/sections/:section_id/assignments/:assignment_id/submissions/:user_id/rubric_assessments/read"
- verb: PUT
  path: "/api/v1/sections/:section_id/assignments/:assignment_id/submissions/:user_id/rubric_assessments/read"
- verb: GET
  path: "/api/v1/sections/:section_id/assignments/:assignment_id/submissions/:user_id/rubric_comments/read"
- verb: PUT
  path: "/api/v1/sections/:section_id/assignments/:assignment_id/submissions/:user_id/rubric_comments/read"
- verb: POST
  path: "/api/v1/sections/:section_id/assignments/:assignment_id/submissions/update_grades"
- verb: GET
  path: "/api/v1/sections/:section_id/enrollments"
- verb: POST
  path: "/api/v1/sections/:section_id/enrollments"
- verb: GET
  path: "/api/v1/sections/:section_id/students/submissions"
- verb: PUT
  path: "/api/v1/sections/:section_id/submissions/:user_id/clear_unread"
- verb: PUT
  path: "/api/v1/sections/:section_id/submissions/bulk_mark_read"
- verb: POST
  path: "/api/v1/sections/:section_id/submissions/update_grades"
- verb: GET
  path: "/api/v1/services/kaltura"
- verb: POST
  path: "/api/v1/services/kaltura_session"
- verb: GET
  path: "/api/v1/services/rce_config"
- verb: GET
  path: "/api/v1/settings/environment"
- verb: DELETE
  path: "/api/v1/shared_brand_configs/:id"
- verb: GET
  path: "/api/v1/show_k5_dashboard"
- verb: PUT
  path: "/api/v1/submissions/:id/what_if_grades"
- verb: GET
  path: "/api/v1/support_helpers/crocodoc/shard"
- verb: GET
  path: "/api/v1/support_helpers/crocodoc/submission"
- verb: GET
  path: "/api/v1/support_helpers/plagiarism_platform/add_service"
- verb: GET
  path: "/api/v1/support_helpers/plagiarism_platform/resubmit_for_assignment/:assignment_id"
- verb: GET
  path: "/api/v1/support_helpers/submission_lifecycle_manage/course"
- verb: GET
  path: "/api/v1/support_helpers/turnitin/assignment"
- verb: GET
  path: "/api/v1/support_helpers/turnitin/error2305"
- verb: GET
  path: "/api/v1/support_helpers/turnitin/expired"
- verb: GET
  path: "/api/v1/support_helpers/turnitin/md5"
- verb: GET
  path: "/api/v1/support_helpers/turnitin/pending"
- verb: GET
  path: "/api/v1/support_helpers/turnitin/refresh_lti_attachment"
- verb: GET
  path: "/api/v1/support_helpers/turnitin/shard"
- verb: GET
  path: "/api/v1/terms_of_service_custom_content"
- verb: DELETE
  path: "/api/v1/users/:id"
- verb: GET
  path: "/api/v1/users/:id"
- verb: PUT
  path: "/api/v1/users/:id"
- verb: POST
  path: "/api/v1/users/:id/clear_cache"
- verb: GET
  path: "/api/v1/users/:id/colors"
- verb: GET
  path: "/api/v1/users/:id/colors/:asset_string"
- verb: PUT
  path: "/api/v1/users/:id/colors/:asset_string"
- verb: GET
  path: "/api/v1/users/:id/dashboard_positions"
- verb: PUT
  path: "/api/v1/users/:id/dashboard_positions"
- verb: GET
  path: "/api/v1/users/:id/graded_submissions"
- verb: PUT
  path: "/api/v1/users/:id/merge_into/:destination_user_id"
- verb: PUT
  path: "/api/v1/users/:id/merge_into/accounts/:destination_account_id/users/:destination_user_id"
- verb: DELETE
  path: "/api/v1/users/:id/mobile_sessions"
- verb: GET
  path: "/api/v1/users/:id/new_user_tutorial_statuses"
- verb: PUT
  path: "/api/v1/users/:id/new_user_tutorial_statuses/:page_name"
- verb: DELETE
  path: "/api/v1/users/:id/sessions"
- verb: GET
  path: "/api/v1/users/:id/settings"
- verb: PUT
  path: "/api/v1/users/:id/settings"
- verb: POST
  path: "/api/v1/users/:id/split"
- verb: GET
  path: "/api/v1/users/:user_id/avatars"
- verb: GET
  path: "/api/v1/users/:user_id/calendar_events"
- verb: GET
  path: "/api/v1/users/:user_id/communication_channels"
- verb: POST
  path: "/api/v1/users/:user_id/communication_channels"
- verb: GET
  path: "/api/v1/users/:user_id/communication_channels/:communication_channel_id/notification_preference_categories"
- verb: GET
  path: "/api/v1/users/:user_id/communication_channels/:communication_channel_id/notification_preferences"
- verb: GET
  path: "/api/v1/users/:user_id/communication_channels/:communication_channel_id/notification_preferences/:notification"
- verb: DELETE
  path: "/api/v1/users/:user_id/communication_channels/:id"
- verb: POST
  path: "/api/v1/users/:user_id/communication_channels/:id"
- verb: DELETE
  path: "/api/v1/users/:user_id/communication_channels/:type/:address"
- verb: GET
  path: "/api/v1/users/:user_id/communication_channels/:type/:address/notification_preferences"
- verb: GET
  path: "/api/v1/users/:user_id/communication_channels/:type/:address/notification_preferences/:notification"
- verb: GET
  path: "/api/v1/users/:user_id/content_exports"
- verb: POST
  path: "/api/v1/users/:user_id/content_exports"
- verb: GET
  path: "/api/v1/users/:user_id/content_exports/:id"
- verb: PUT
  path: "/api/v1/users/:user_id/content_exports/:id/fail"
- verb: GET
  path: "/api/v1/users/:user_id/content_licenses"
- verb: GET
  path: "/api/v1/users/:user_id/content_migrations"
- verb: POST
  path: "/api/v1/users/:user_id/content_migrations"
- verb: GET
  path: "/api/v1/users/:user_id/content_migrations/:content_migration_id/migration_issues"
- verb: POST
  path: "/api/v1/users/:user_id/content_migrations/:content_migration_id/migration_issues"
- verb: GET
  path: "/api/v1/users/:user_id/content_migrations/:content_migration_id/migration_issues/:id"
- verb: PUT
  path: "/api/v1/users/:user_id/content_migrations/:content_migration_id/migration_issues/:id"
- verb: GET
  path: "/api/v1/users/:user_id/content_migrations/:id"
- verb: PUT
  path: "/api/v1/users/:user_id/content_migrations/:id"
- verb: GET
  path: "/api/v1/users/:user_id/content_migrations/:id/selective_data"
- verb: GET
  path: "/api/v1/users/:user_id/content_migrations/migrators"
- verb: POST
  path: "/api/v1/users/:user_id/content_shares"
- verb: DELETE
  path: "/api/v1/users/:user_id/content_shares/:id"
- verb: GET
  path: "/api/v1/users/:user_id/content_shares/:id"
- verb: PUT
  path: "/api/v1/users/:user_id/content_shares/:id"
- verb: POST
  path: "/api/v1/users/:user_id/content_shares/:id/add_users"
- verb: GET
  path: "/api/v1/users/:user_id/content_shares/received"
- verb: GET
  path: "/api/v1/users/:user_id/content_shares/sent"
- verb: GET
  path: "/api/v1/users/:user_id/content_shares/unread_count"
- verb: GET
  path: "/api/v1/users/:user_id/courses"
- verb: GET
  path: "/api/v1/users/:user_id/courses/:course_id/assignments"
- verb: DELETE
  path: "/api/v1/users/:user_id/custom_data(/*scope)"
- verb: GET
  path: "/api/v1/users/:user_id/custom_data(/*scope)"
- verb: PUT
  path: "/api/v1/users/:user_id/custom_data(/*scope)"
- verb: GET
  path: "/api/v1/users/:user_id/enrollments"
- verb: GET
  path: "/api/v1/users/:user_id/eportfolios"
- verb: PUT
  path: "/api/v1/users/:user_id/eportfolios"
- verb: GET
  path: "/api/v1/users/:user_id/features"
- verb: GET
  path: "/api/v1/users/:user_id/features/enabled"
- verb: DELETE
  path: "/api/v1/users/:user_id/features/flags/:feature"
- verb: GET
  path: "/api/v1/users/:user_id/features/flags/:feature"
- verb: PUT
  path: "/api/v1/users/:user_id/features/flags/:feature"
- verb: GET
  path: "/api/v1/users/:user_id/files"
- verb: POST
  path: "/api/v1/users/:user_id/files"
- verb: GET
  path: "/api/v1/users/:user_id/files/:id"
- verb: GET
  path: "/api/v1/users/:user_id/files/quota"
- verb: GET
  path: "/api/v1/users/:user_id/folders"
- verb: POST
  path: "/api/v1/users/:user_id/folders"
- verb: GET
  path: "/api/v1/users/:user_id/folders/:id"
- verb: GET
  path: "/api/v1/users/:user_id/folders/by_path"
- verb: GET
  path: "/api/v1/users/:user_id/folders/by_path/*full_path"
- verb: DELETE
  path: "/api/v1/users/:user_id/followers/self"
- verb: PUT
  path: "/api/v1/users/:user_id/followers/self"
- verb: GET
  path: "/api/v1/users/:user_id/history"
- verb: GET
  path: "/api/v1/users/:user_id/logins"
- verb: DELETE
  path: "/api/v1/users/:user_id/logins/:id"
- verb: POST
  path: "/api/v1/users/:user_id/logins/:id/migrate_login_attribute"
- verb: GET
  path: "/api/v1/users/:user_id/missing_submissions"
- verb: GET
  path: "/api/v1/users/:user_id/observees"
- verb: POST
  path: "/api/v1/users/:user_id/observees"
- verb: DELETE
  path: "/api/v1/users/:user_id/observees/:observee_id"
- verb: GET
  path: "/api/v1/users/:user_id/observees/:observee_id"
- verb: PUT
  path: "/api/v1/users/:user_id/observees/:observee_id"
- verb: GET
  path: "/api/v1/users/:user_id/observer_alert_thresholds"
- verb: POST
  path: "/api/v1/users/:user_id/observer_alert_thresholds"
- verb: DELETE
  path: "/api/v1/users/:user_id/observer_alert_thresholds/:observer_alert_threshold_id"
- verb: GET
  path: "/api/v1/users/:user_id/observer_alert_thresholds/:observer_alert_threshold_id"
- verb: PUT
  path: "/api/v1/users/:user_id/observer_alert_thresholds/:observer_alert_threshold_id"
- verb: PUT
  path: "/api/v1/users/:user_id/observer_alerts/:observer_alert_id/:workflow_state"
- verb: GET
  path: "/api/v1/users/:user_id/observer_alerts/:student_id"
- verb: GET
  path: "/api/v1/users/:user_id/observer_alerts/unread_count"
- verb: POST
  path: "/api/v1/users/:user_id/observer_pairing_codes"
- verb: GET
  path: "/api/v1/users/:user_id/observers"
- verb: GET
  path: "/api/v1/users/:user_id/observers/:observer_id"
- verb: GET
  path: "/api/v1/users/:user_id/page_views"
- verb: GET
  path: "/api/v1/users/:user_id/planner/items"
- verb: GET
  path: "/api/v1/users/:user_id/profile"
- verb: GET
  path: "/api/v1/users/:user_id/tabs"
- verb: GET
  path: "/api/v1/users/:user_id/temporary_enrollment_status"
- verb: POST
  path: "/api/v1/users/:user_id/tokens"
- verb: DELETE
  path: "/api/v1/users/:user_id/tokens/:id"
- verb: GET
  path: "/api/v1/users/:user_id/tokens/:id"
- verb: PUT
  path: "/api/v1/users/:user_id/tokens/:id"
- verb: DELETE
  path: "/api/v1/users/:user_id/usage_rights"
- verb: PUT
  path: "/api/v1/users/:user_id/usage_rights"
- verb: GET
  path: "/api/v1/users/activity_stream"
- verb: DELETE
  path: "/api/v1/users/mobile_sessions"
- verb: POST
  path: "/api/v1/users/reset_password"
- verb: DELETE
  path: "/api/v1/users/self/activity_stream"
- verb: GET
  path: "/api/v1/users/self/activity_stream"
- verb: DELETE
  path: "/api/v1/users/self/activity_stream/:id"
- verb: GET
  path: "/api/v1/users/self/activity_stream/summary"
- verb: GET
  path: "/api/v1/users/self/bookmarks"
- verb: POST
  path: "/api/v1/users/self/bookmarks"
- verb: DELETE
  path: "/api/v1/users/self/bookmarks/:id"
- verb: GET
  path: "/api/v1/users/self/bookmarks/:id"
- verb: PUT
  path: "/api/v1/users/self/bookmarks/:id"
- verb: PUT
  path: "/api/v1/users/self/communication_channels/:communication_channel_id/notification_preference_categories/:category"
- verb: PUT
  path: "/api/v1/users/self/communication_channels/:communication_channel_id/notification_preferences"
- verb: PUT
  path: "/api/v1/users/self/communication_channels/:communication_channel_id/notification_preferences/:notification"
- verb: PUT
  path: "/api/v1/users/self/communication_channels/:type/:address/notification_preferences"
- verb: PUT
  path: "/api/v1/users/self/communication_channels/:type/:address/notification_preferences/:notification"
- verb: DELETE
  path: "/api/v1/users/self/communication_channels/push"
- verb: DELETE
  path: "/api/v1/users/self/course_nicknames"
- verb: GET
  path: "/api/v1/users/self/course_nicknames"
- verb: DELETE
  path: "/api/v1/users/self/course_nicknames/:course_id"
- verb: GET
  path: "/api/v1/users/self/course_nicknames/:course_id"
- verb: PUT
  path: "/api/v1/users/self/course_nicknames/:course_id"
- verb: DELETE
  path: "/api/v1/users/self/favorites/courses"
- verb: GET
  path: "/api/v1/users/self/favorites/courses"
- verb: DELETE
  path: "/api/v1/users/self/favorites/courses/:id"
- verb: POST
  path: "/api/v1/users/self/favorites/courses/:id"
- verb: DELETE
  path: "/api/v1/users/self/favorites/groups"
- verb: GET
  path: "/api/v1/users/self/favorites/groups"
- verb: DELETE
  path: "/api/v1/users/self/favorites/groups/:id"
- verb: POST
  path: "/api/v1/users/self/favorites/groups/:id"
- verb: GET
  path: "/api/v1/users/self/groups"
- verb: POST
  path: "/api/v1/users/self/pandata_events_token"
- verb: GET
  path: "/api/v1/users/self/todo"
- verb: DELETE
  path: "/api/v1/users/self/todo/:asset_string/:purpose"
- verb: GET
  path: "/api/v1/users/self/todo_item_count"
- verb: GET
  path: "/api/v1/users/self/upcoming_events"<|MERGE_RESOLUTION|>--- conflicted
+++ resolved
@@ -1849,11 +1849,7 @@
   path: "/api/v1/quiz_submissions/:quiz_submission_id/questions/:id/formatted_answer"
 - verb: PUT
   path: "/api/v1/quiz_submissions/:quiz_submission_id/questions/:id/unflag"
-<<<<<<< HEAD
-- verb: GET
-=======
-- verb: POST
->>>>>>> 406d90fd
+- verb: POST
   path: "/api/v1/rce_linked_file_instfs_ids"
 - verb: GET
   path: "/api/v1/release_notes"
