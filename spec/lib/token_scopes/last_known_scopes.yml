---
- verb: GET
  path: '/api/sis/accounts/:account_id/assignments'
- verb: GET
  path: '/api/sis/courses/:course_id/assignments'
- verb: PUT
  path: '/api/sis/courses/:course_id/disable_post_to_sis'
- verb: GET
  path: '/api/v1/acceptable_use_policy'
- verb: GET
  path: '/api/v1/account_calendars'
- verb: GET
  path: '/api/v1/account_calendars/:account_id'
- verb: PUT
  path: '/api/v1/account_calendars/:account_id'
- verb: GET
  path: '/api/v1/accounts'
- verb: GET
  path: '/api/v1/accounts/:account_id/account_calendars'
- verb: PUT
  path: '/api/v1/accounts/:account_id/account_calendars'
- verb: GET
  path: '/api/v1/accounts/:account_id/account_notifications'
- verb: POST
  path: '/api/v1/accounts/:account_id/account_notifications'
- verb: DELETE
  path: '/api/v1/accounts/:account_id/account_notifications/:id'
- verb: GET
  path: '/api/v1/accounts/:account_id/account_notifications/:id'
- verb: PUT
  path: '/api/v1/accounts/:account_id/account_notifications/:id'
- verb: GET
  path: '/api/v1/accounts/:account_id/admins'
- verb: POST
  path: '/api/v1/accounts/:account_id/admins'
- verb: DELETE
  path: '/api/v1/accounts/:account_id/admins/:user_id'
- verb: GET
  path: '/api/v1/accounts/:account_id/admins/self'
- verb: GET
  path: '/api/v1/accounts/:account_id/app_center/apps'
- verb: GET
  path: '/api/v1/accounts/:account_id/app_center/apps/:app_id/reviews'
- verb: GET
  path: '/api/v1/accounts/:account_id/app_center/apps/:app_id/reviews/self'
- verb: POST
  path: '/api/v1/accounts/:account_id/app_center/apps/:app_id/reviews/self'
- verb: GET
  path: '/api/v1/accounts/:account_id/authentication_providers'
- verb: POST
  path: '/api/v1/accounts/:account_id/authentication_providers'
- verb: DELETE
  path: '/api/v1/accounts/:account_id/authentication_providers/:id'
- verb: GET
  path: '/api/v1/accounts/:account_id/authentication_providers/:id'
- verb: PUT
  path: '/api/v1/accounts/:account_id/authentication_providers/:id'
- verb: PUT
  path: "/api/v1/accounts/:account_id/authentication_providers/:id/restore"
- verb: GET
  path: '/api/v1/accounts/:account_id/blackout_dates'
- verb: POST
  path: '/api/v1/accounts/:account_id/blackout_dates'
- verb: DELETE
  path: '/api/v1/accounts/:account_id/blackout_dates/:id'
- verb: GET
  path: '/api/v1/accounts/:account_id/blackout_dates/:id'
- verb: PUT
  path: '/api/v1/accounts/:account_id/blackout_dates/:id'
- verb: GET
  path: '/api/v1/accounts/:account_id/blackout_dates/new'
- verb: GET
  path: '/api/v1/accounts/:account_id/bounced_communication_channels'
- verb: GET
  path: '/api/v1/accounts/:account_id/bounced_communication_channels.csv'
- verb: POST
  path: '/api/v1/accounts/:account_id/bounced_communication_channels/reset'
- verb: GET
  path: '/api/v1/accounts/:account_id/content_migrations'
- verb: POST
  path: '/api/v1/accounts/:account_id/content_migrations'
- verb: GET
  path: '/api/v1/accounts/:account_id/content_migrations/:content_migration_id/migration_issues'
- verb: POST
  path: '/api/v1/accounts/:account_id/content_migrations/:content_migration_id/migration_issues'
- verb: GET
  path: '/api/v1/accounts/:account_id/content_migrations/:content_migration_id/migration_issues/:id'
- verb: PUT
  path: '/api/v1/accounts/:account_id/content_migrations/:content_migration_id/migration_issues/:id'
- verb: GET
  path: '/api/v1/accounts/:account_id/content_migrations/:id'
- verb: PUT
  path: '/api/v1/accounts/:account_id/content_migrations/:id'
- verb: GET
  path: '/api/v1/accounts/:account_id/content_migrations/:id/selective_data'
- verb: GET
  path: '/api/v1/accounts/:account_id/content_migrations/migrators'
- verb: GET
  path: '/api/v1/accounts/:account_id/courses'
- verb: POST
  path: '/api/v1/accounts/:account_id/courses'
- verb: PUT
  path: '/api/v1/accounts/:account_id/courses'
- verb: GET
  path: '/api/v1/accounts/:account_id/courses/:id'
- verb: POST
  path: '/api/v1/accounts/:account_id/create_tool_with_verification'
- verb: GET
  path: '/api/v1/accounts/:account_id/csp_settings'
- verb: PUT
  path: '/api/v1/accounts/:account_id/csp_settings'
- verb: DELETE
  path: '/api/v1/accounts/:account_id/csp_settings/domains'
- verb: POST
  path: '/api/v1/accounts/:account_id/csp_settings/domains'
- verb: POST
  path: '/api/v1/accounts/:account_id/csp_settings/domains/batch_create'
- verb: PUT
  path: '/api/v1/accounts/:account_id/csp_settings/lock'
- verb: GET
  path: '/api/v1/accounts/:account_id/developer_keys'
- verb: POST
  path: '/api/v1/accounts/:account_id/developer_keys'
- verb: POST
  path: '/api/v1/accounts/:account_id/developer_keys/:developer_key_id/developer_key_account_bindings'
- verb: GET
  path: '/api/v1/accounts/:account_id/enrollments/:id'
- verb: GET
  path: '/api/v1/accounts/:account_id/external_tools'
- verb: POST
  path: '/api/v1/accounts/:account_id/external_tools'
- verb: DELETE
  path: '/api/v1/accounts/:account_id/external_tools/:external_tool_id'
- verb: GET
  path: '/api/v1/accounts/:account_id/external_tools/:external_tool_id'
- verb: PUT
  path: '/api/v1/accounts/:account_id/external_tools/:external_tool_id'
- verb: GET
  path: '/api/v1/accounts/:account_id/external_tools/:external_tool_id/migration_info'
- verb: DELETE
  path: '/api/v1/accounts/:account_id/external_tools/rce_favorites/:id'
- verb: POST
  path: '/api/v1/accounts/:account_id/external_tools/rce_favorites/:id'
- verb: GET
  path: '/api/v1/accounts/:account_id/external_tools/sessionless_launch'
- verb: DELETE
  path: '/api/v1/accounts/:account_id/external_tools/top_nav_favorites/:id'
- verb: POST
  path: '/api/v1/accounts/:account_id/external_tools/top_nav_favorites/:id'
- verb: GET
  path: '/api/v1/accounts/:account_id/features'
- verb: GET
  path: '/api/v1/accounts/:account_id/features/enabled'
- verb: DELETE
  path: '/api/v1/accounts/:account_id/features/flags/:feature'
- verb: GET
  path: '/api/v1/accounts/:account_id/features/flags/:feature'
- verb: PUT
  path: '/api/v1/accounts/:account_id/features/flags/:feature'
- verb: POST
  path: '/api/v1/accounts/:account_id/folders'
- verb: GET
  path: '/api/v1/accounts/:account_id/grading_period_sets'
- verb: POST
  path: '/api/v1/accounts/:account_id/grading_period_sets'
- verb: DELETE
  path: '/api/v1/accounts/:account_id/grading_period_sets/:id'
- verb: PATCH
  path: '/api/v1/accounts/:account_id/grading_period_sets/:id'
- verb: GET
  path: '/api/v1/accounts/:account_id/grading_periods'
- verb: DELETE
  path: '/api/v1/accounts/:account_id/grading_periods/:id'
- verb: GET
  path: '/api/v1/accounts/:account_id/grading_standards'
- verb: POST
  path: '/api/v1/accounts/:account_id/grading_standards'
- verb: GET
  path: '/api/v1/accounts/:account_id/grading_standards/:grading_standard_id'
- verb: GET
  path: '/api/v1/accounts/:account_id/group_categories'
- verb: POST
  path: '/api/v1/accounts/:account_id/group_categories'
- verb: GET
  path: '/api/v1/accounts/:account_id/groups'
- verb: GET
  path: '/api/v1/accounts/:account_id/help_links'
- verb: GET
  path: '/api/v1/accounts/:account_id/learn_platform/custom_filters'
- verb: GET
  path: '/api/v1/accounts/:account_id/learn_platform/filters'
- verb: GET
  path: '/api/v1/accounts/:account_id/learn_platform/organizations/:organization_salesforce_id/products'
- verb: GET
  path: '/api/v1/accounts/:account_id/learn_platform/products'
- verb: GET
  path: '/api/v1/accounts/:account_id/learn_platform/products/:id'
- verb: GET
  path: '/api/v1/accounts/:account_id/learn_platform/products_categories'
- verb: GET
  path: '/api/v1/accounts/:account_id/logins'
- verb: POST
  path: '/api/v1/accounts/:account_id/logins'
- verb: PUT
  path: '/api/v1/accounts/:account_id/logins/:id'
- verb: GET
  path: '/api/v1/accounts/:account_id/lti_apps'
- verb: GET
  path: '/api/v1/accounts/:account_id/lti_apps/launch_definitions'
- verb: GET
  path: '/api/v1/accounts/:account_id/lti_registration_by_client_id/:client_id'
- verb: GET
  path: '/api/v1/accounts/:account_id/lti_registrations'
- verb: POST
  path: '/api/v1/accounts/:account_id/lti_registrations'
- verb: DELETE
  path: '/api/v1/accounts/:account_id/lti_registrations/:id'
- verb: GET
  path: '/api/v1/accounts/:account_id/lti_registrations/:id'
- verb: PUT
  path: '/api/v1/accounts/:account_id/lti_registrations/:id'
- verb: POST
  path: '/api/v1/accounts/:account_id/lti_registrations/:id/bind'
- verb: PUT
  path: '/api/v1/accounts/:account_id/lti_registrations/:id/reset'
- verb: GET
  path: '/api/v1/accounts/:account_id/lti_registrations/:registration_id/deployments'
- verb: POST
  path: '/api/v1/accounts/:account_id/lti_registrations/:registration_id/deployments'
- verb: DELETE
  path: '/api/v1/accounts/:account_id/lti_registrations/:registration_id/deployments/:id'
- verb: GET
  path: '/api/v1/accounts/:account_id/lti_registrations/:registration_id/deployments/:id'
- verb: GET
  path: '/api/v1/accounts/:account_id/lti_registrations/:registration_id/deployments/:id/controls'
- verb: POST
  path: '/api/v1/accounts/:account_id/lti_registrations/configuration/validate'
- verb: GET
  path: '/api/v1/accounts/:account_id/outcome_group_links'
- verb: GET
  path: '/api/v1/accounts/:account_id/outcome_groups'
- verb: DELETE
  path: '/api/v1/accounts/:account_id/outcome_groups/:id'
- verb: GET
  path: '/api/v1/accounts/:account_id/outcome_groups/:id'
- verb: PUT
  path: '/api/v1/accounts/:account_id/outcome_groups/:id'
- verb: GET
  path: '/api/v1/accounts/:account_id/outcome_groups/:id/available_outcomes'
- verb: POST
  path: '/api/v1/accounts/:account_id/outcome_groups/:id/batch'
- verb: POST
  path: '/api/v1/accounts/:account_id/outcome_groups/:id/import'
- verb: GET
  path: '/api/v1/accounts/:account_id/outcome_groups/:id/outcomes'
- verb: POST
  path: '/api/v1/accounts/:account_id/outcome_groups/:id/outcomes'
- verb: DELETE
  path: '/api/v1/accounts/:account_id/outcome_groups/:id/outcomes/:outcome_id'
- verb: PUT
  path: '/api/v1/accounts/:account_id/outcome_groups/:id/outcomes/:outcome_id'
- verb: GET
  path: '/api/v1/accounts/:account_id/outcome_groups/:id/subgroups'
- verb: POST
  path: '/api/v1/accounts/:account_id/outcome_groups/:id/subgroups'
- verb: GET
  path: '/api/v1/accounts/:account_id/outcome_groups/account_chain'
- verb: POST
  path: '/api/v1/accounts/:account_id/outcome_imports(/group/:learning_outcome_group_id)'
- verb: GET
  path: '/api/v1/accounts/:account_id/outcome_imports/:id'
- verb: GET
  path: '/api/v1/accounts/:account_id/outcome_imports/:id/created_group_ids'
- verb: GET
  path: '/api/v1/accounts/:account_id/outcome_proficiency'
- verb: POST
  path: '/api/v1/accounts/:account_id/outcome_proficiency'
- verb: GET
  path: '/api/v1/accounts/:account_id/permissions'
- verb: GET
  path: '/api/v1/accounts/:account_id/permissions/:permission'
- verb: GET
  path: '/api/v1/accounts/:account_id/quiz_ip_filters'
- verb: GET
  path: '/api/v1/accounts/:account_id/reports'
- verb: GET
  path: '/api/v1/accounts/:account_id/reports/:report'
- verb: POST
  path: '/api/v1/accounts/:account_id/reports/:report'
- verb: DELETE
  path: '/api/v1/accounts/:account_id/reports/:report/:id'
- verb: GET
  path: '/api/v1/accounts/:account_id/reports/:report/:id'
- verb: PUT
  path: '/api/v1/accounts/:account_id/reports/:report/:id/abort'
- verb: GET
  path: '/api/v1/accounts/:account_id/roles'
- verb: POST
  path: '/api/v1/accounts/:account_id/roles'
- verb: DELETE
  path: '/api/v1/accounts/:account_id/roles/:id'
- verb: GET
  path: '/api/v1/accounts/:account_id/roles/:id'
- verb: PUT
  path: '/api/v1/accounts/:account_id/roles/:id'
- verb: POST
  path: '/api/v1/accounts/:account_id/roles/:id/activate'
- verb: GET
  path: '/api/v1/accounts/:account_id/root_outcome_group'
- verb: GET
  path: '/api/v1/accounts/:account_id/rubrics'
- verb: GET
  path: '/api/v1/accounts/:account_id/rubrics/:id'
- verb: GET
  path: '/api/v1/accounts/:account_id/rubrics/:id/used_locations'
- verb: POST
  path: '/api/v1/accounts/:account_id/rubrics/download_rubrics'
- verb: POST
  path: '/api/v1/accounts/:account_id/rubrics/upload'
- verb: GET
  path: '/api/v1/accounts/:account_id/rubrics/upload/:id'
- verb: GET
  path: '/api/v1/accounts/:account_id/rubrics/upload/:id/rubrics'
- verb: GET
  path: '/api/v1/accounts/:account_id/scopes'
- verb: POST
  path: '/api/v1/accounts/:account_id/self_registration'
- verb: GET
  path: '/api/v1/accounts/:account_id/settings'
- verb: POST
  path: '/api/v1/accounts/:account_id/shared_brand_configs'
- verb: PUT
  path: '/api/v1/accounts/:account_id/shared_brand_configs/:id'
- verb: GET
  path: '/api/v1/accounts/:account_id/sis_import_errors'
- verb: GET
  path: '/api/v1/accounts/:account_id/sis_imports'
- verb: POST
  path: '/api/v1/accounts/:account_id/sis_imports'
- verb: GET
  path: '/api/v1/accounts/:account_id/sis_imports/:id'
- verb: PUT
  path: '/api/v1/accounts/:account_id/sis_imports/:id/abort'
- verb: GET
  path: '/api/v1/accounts/:account_id/sis_imports/:id/errors'
- verb: PUT
  path: '/api/v1/accounts/:account_id/sis_imports/:id/restore_states'
- verb: PUT
  path: '/api/v1/accounts/:account_id/sis_imports/abort_all_pending'
- verb: GET
  path: '/api/v1/accounts/:account_id/sis_imports/importing'
- verb: GET
  path: '/api/v1/accounts/:account_id/sso_settings'
- verb: PUT
  path: '/api/v1/accounts/:account_id/sso_settings'
- verb: GET
  path: '/api/v1/accounts/:account_id/sub_accounts'
- verb: POST
  path: '/api/v1/accounts/:account_id/sub_accounts'
- verb: DELETE
  path: '/api/v1/accounts/:account_id/sub_accounts/:id'
- verb: GET
  path: '/api/v1/accounts/:account_id/tabs'
- verb: GET
  path: '/api/v1/accounts/:account_id/temporary_enrollment_pairings'
- verb: POST
  path: '/api/v1/accounts/:account_id/temporary_enrollment_pairings'
- verb: DELETE
  path: '/api/v1/accounts/:account_id/temporary_enrollment_pairings/:id'
- verb: GET
  path: '/api/v1/accounts/:account_id/temporary_enrollment_pairings/:id'
- verb: GET
  path: '/api/v1/accounts/:account_id/temporary_enrollment_pairings/new'
- verb: GET
  path: '/api/v1/accounts/:account_id/terms'
- verb: POST
  path: '/api/v1/accounts/:account_id/terms'
- verb: DELETE
  path: '/api/v1/accounts/:account_id/terms/:id'
- verb: GET
  path: '/api/v1/accounts/:account_id/terms/:id'
- verb: PUT
  path: '/api/v1/accounts/:account_id/terms/:id'
- verb: GET
  path: '/api/v1/accounts/:account_id/terms_of_service'
- verb: DELETE
  path: '/api/v1/accounts/:account_id/tool_proxies/:tool_proxy_id'
- verb: PUT
  path: '/api/v1/accounts/:account_id/tool_proxies/:tool_proxy_id'
- verb: DELETE
  path: '/api/v1/accounts/:account_id/tool_proxies/:tool_proxy_id/update'
- verb: PUT
  path: '/api/v1/accounts/:account_id/tool_proxies/:tool_proxy_id/update'
- verb: GET
  path: '/api/v1/accounts/:account_id/unconfirmed_communication_channels'
- verb: GET
  path: '/api/v1/accounts/:account_id/unconfirmed_communication_channels.csv'
- verb: POST
  path: '/api/v1/accounts/:account_id/unconfirmed_communication_channels/confirm'
- verb: GET
  path: '/api/v1/accounts/:account_id/users'
- verb: POST
  path: '/api/v1/accounts/:account_id/users'
- verb: DELETE
  path: '/api/v1/accounts/:account_id/users/:user_id'
- verb: GET
  path: '/api/v1/accounts/:account_id/users/:user_id/account_notifications'
- verb: DELETE
  path: '/api/v1/accounts/:account_id/users/:user_id/account_notifications/:id'
- verb: GET
  path: '/api/v1/accounts/:account_id/users/:user_id/account_notifications/:id'
- verb: PUT
  path: '/api/v1/accounts/:account_id/users/:user_id/restore'
- verb: GET
  path: '/api/v1/accounts/:account_id/visible_calendars_count'
- verb: GET
  path: '/api/v1/accounts/:id'
- verb: PUT
  path: '/api/v1/accounts/:id'
- verb: GET
  path: '/api/v1/announcements'
- verb: GET
  path: '/api/v1/appointment_groups'
- verb: POST
  path: '/api/v1/appointment_groups'
- verb: DELETE
  path: '/api/v1/appointment_groups/:id'
- verb: GET
  path: '/api/v1/appointment_groups/:id'
- verb: PUT
  path: '/api/v1/appointment_groups/:id'
- verb: GET
  path: '/api/v1/appointment_groups/:id/groups'
- verb: GET
  path: '/api/v1/appointment_groups/:id/users'
- verb: GET
  path: '/api/v1/appointment_groups/next_appointment'
- verb: GET
  path: '/api/v1/audit/authentication/accounts/:account_id'
- verb: GET
  path: '/api/v1/audit/authentication/logins/:login_id'
- verb: GET
  path: '/api/v1/audit/authentication/users/:user_id'
- verb: GET
  path: '/api/v1/audit/course/accounts/:account_id'
- verb: GET
  path: '/api/v1/audit/course/courses/:course_id'
- verb: GET
  path: '/api/v1/audit/grade_change'
- verb: GET
  path: '/api/v1/audit/grade_change/assignments/:assignment_id'
- verb: GET
  path: '/api/v1/audit/grade_change/courses/:course_id'
- verb: GET
  path: '/api/v1/audit/grade_change/courses/:course_id/assignments/:assignment_id'
- verb: GET
  path: '/api/v1/audit/grade_change/courses/:course_id/assignments/:assignment_id/graders/:grader_id'
- verb: GET
  path: '/api/v1/audit/grade_change/courses/:course_id/assignments/:assignment_id/graders/:grader_id/students/:student_id'
- verb: GET
  path: '/api/v1/audit/grade_change/courses/:course_id/assignments/:assignment_id/students/:student_id'
- verb: GET
  path: '/api/v1/audit/grade_change/courses/:course_id/graders/:grader_id'
- verb: GET
  path: '/api/v1/audit/grade_change/courses/:course_id/graders/:grader_id/students/:student_id'
- verb: GET
  path: '/api/v1/audit/grade_change/courses/:course_id/students/:student_id'
- verb: GET
  path: '/api/v1/audit/grade_change/graders/:grader_id'
- verb: GET
  path: '/api/v1/audit/grade_change/students/:student_id'
- verb: GET
  path: '/api/v1/brand_variables'
- verb: GET
  path: '/api/v1/calendar_events'
- verb: POST
  path: '/api/v1/calendar_events'
- verb: DELETE
  path: '/api/v1/calendar_events/:id'
- verb: GET
  path: '/api/v1/calendar_events/:id'
- verb: PUT
  path: '/api/v1/calendar_events/:id'
- verb: GET
  path: '/api/v1/calendar_events/:id/participants'
- verb: POST
  path: '/api/v1/calendar_events/:id/reservations'
- verb: POST
  path: '/api/v1/calendar_events/:id/reservations/:participant_id'
- verb: POST
  path: '/api/v1/calendar_events/save_enabled_account_calendars'
- verb: POST
  path: '/api/v1/calendar_events/save_selected_contexts'
- verb: GET
  path: '/api/v1/calendar_events/visible_contexts'
- verb: GET
  path: '/api/v1/canvadoc_session'
- verb: POST
  path: '/api/v1/canvadoc_session'
- verb: GET
  path: '/api/v1/collaborations/:id/members'
- verb: GET
  path: '/api/v1/comm_messages'
- verb: GET
  path: '/api/v1/conferences'
- verb: GET
  path: '/api/v1/conversations'
- verb: POST
  path: '/api/v1/conversations'
- verb: PUT
  path: '/api/v1/conversations'
- verb: DELETE
  path: '/api/v1/conversations/:id'
- verb: GET
  path: '/api/v1/conversations/:id'
- verb: PUT
  path: '/api/v1/conversations/:id'
- verb: POST
  path: '/api/v1/conversations/:id/add_message'
- verb: POST
  path: '/api/v1/conversations/:id/add_recipients'
- verb: DELETE
  path: '/api/v1/conversations/:id/delete_for_all'
- verb: POST
  path: '/api/v1/conversations/:id/remove_messages'
- verb: GET
  path: '/api/v1/conversations/batches'
- verb: GET
  path: '/api/v1/conversations/deleted'
- verb: GET
  path: '/api/v1/conversations/find_recipients'
- verb: POST
  path: '/api/v1/conversations/mark_all_as_read'
- verb: PUT
  path: '/api/v1/conversations/restore'
- verb: GET
  path: '/api/v1/conversations/unread_count'
- verb: GET
  path: '/api/v1/course_accounts'
- verb: GET
  path: '/api/v1/course_creation_accounts'
- verb: GET
  path: '/api/v1/courses'
- verb: GET
  path: '/api/v1/courses/:course_id/activity_stream'
- verb: GET
  path: '/api/v1/courses/:course_id/activity_stream/summary'
- verb: GET
  path: '/api/v1/courses/:course_id/all_quizzes'
- verb: GET
  path: '/api/v1/courses/:course_id/app_center/apps'
- verb: GET
  path: '/api/v1/courses/:course_id/app_center/apps/:app_id/reviews'
- verb: GET
  path: '/api/v1/courses/:course_id/app_center/apps/:app_id/reviews/self'
- verb: POST
  path: '/api/v1/courses/:course_id/app_center/apps/:app_id/reviews/self'
- verb: PUT
  path: '/api/v1/courses/:course_id/apply_score_to_ungraded_submissions'
- verb: POST
  path: '/api/v1/courses/:course_id/assign_outcome_order'
- verb: GET
  path: '/api/v1/courses/:course_id/assignment_groups'
- verb: POST
  path: '/api/v1/courses/:course_id/assignment_groups'
- verb: DELETE
  path: '/api/v1/courses/:course_id/assignment_groups/:assignment_group_id'
- verb: GET
  path: '/api/v1/courses/:course_id/assignment_groups/:assignment_group_id'
- verb: PUT
  path: '/api/v1/courses/:course_id/assignment_groups/:assignment_group_id'
- verb: GET
  path: '/api/v1/courses/:course_id/assignment_groups/:assignment_group_id/assignments'
- verb: GET
  path: '/api/v1/courses/:course_id/assignments'
- verb: POST
  path: '/api/v1/courses/:course_id/assignments'
- verb: GET
  path: '/api/v1/courses/:course_id/assignments/:assignment_id/anonymous_provisional_grades/status'
- verb: GET
  path: '/api/v1/courses/:course_id/assignments/:assignment_id/anonymous_submissions/:anonymous_id'
- verb: PUT
  path: '/api/v1/courses/:course_id/assignments/:assignment_id/anonymous_submissions/:anonymous_id'
- verb: GET
  path: '/api/v1/courses/:course_id/assignments/:assignment_id/date_details'
- verb: PUT
  path: '/api/v1/courses/:course_id/assignments/:assignment_id/date_details'
- verb: PUT
  path: '/api/v1/courses/:course_id/assignments/:assignment_id/date_details/convert_tag_overrides'
- verb: POST
  path: '/api/v1/courses/:course_id/assignments/:assignment_id/duplicate'
- verb: POST
  path: '/api/v1/courses/:course_id/assignments/:assignment_id/extensions'
- verb: GET
  path: '/api/v1/courses/:course_id/assignments/:assignment_id/gradeable_students'
- verb: GET
  path: '/api/v1/courses/:course_id/assignments/:assignment_id/moderated_students'
- verb: POST
  path: '/api/v1/courses/:course_id/assignments/:assignment_id/moderated_students'
- verb: GET
  path: '/api/v1/courses/:course_id/assignments/:assignment_id/overrides'
- verb: POST
  path: '/api/v1/courses/:course_id/assignments/:assignment_id/overrides'
- verb: DELETE
  path: '/api/v1/courses/:course_id/assignments/:assignment_id/overrides/:id'
- verb: GET
  path: '/api/v1/courses/:course_id/assignments/:assignment_id/overrides/:id'
- verb: PUT
  path: '/api/v1/courses/:course_id/assignments/:assignment_id/overrides/:id'
- verb: GET
  path: '/api/v1/courses/:course_id/assignments/:assignment_id/peer_reviews'
- verb: PUT
  path: '/api/v1/courses/:course_id/assignments/:assignment_id/provisional_grades/:provisional_grade_id/select'
- verb: PUT
  path: '/api/v1/courses/:course_id/assignments/:assignment_id/provisional_grades/bulk_select'
- verb: POST
  path: '/api/v1/courses/:course_id/assignments/:assignment_id/provisional_grades/publish'
- verb: GET
  path: '/api/v1/courses/:course_id/assignments/:assignment_id/provisional_grades/status'
- verb: POST
  path: '/api/v1/courses/:course_id/assignments/:assignment_id/retry_alignment_clone'
- verb: GET
  path: '/api/v1/courses/:course_id/assignments/:assignment_id/submission_summary'
- verb: GET
  path: '/api/v1/courses/:course_id/assignments/:assignment_id/submissions'
- verb: POST
  path: '/api/v1/courses/:course_id/assignments/:assignment_id/submissions'
- verb: DELETE
  path: '/api/v1/courses/:course_id/assignments/:assignment_id/submissions/:submission_id/peer_reviews'
- verb: GET
  path: '/api/v1/courses/:course_id/assignments/:assignment_id/submissions/:submission_id/peer_reviews'
- verb: POST
  path: '/api/v1/courses/:course_id/assignments/:assignment_id/submissions/:submission_id/peer_reviews'
- verb: GET
  path: '/api/v1/courses/:course_id/assignments/:assignment_id/submissions/:user_id'
- verb: PUT
  path: '/api/v1/courses/:course_id/assignments/:assignment_id/submissions/:user_id'
- verb: POST
  path: '/api/v1/courses/:course_id/assignments/:assignment_id/submissions/:user_id/annotation_notification'
- verb: DELETE
  path: '/api/v1/courses/:course_id/assignments/:assignment_id/submissions/:user_id/comments/:id'
- verb: PUT
  path: '/api/v1/courses/:course_id/assignments/:assignment_id/submissions/:user_id/comments/:id'
- verb: POST
  path: '/api/v1/courses/:course_id/assignments/:assignment_id/submissions/:user_id/comments/files'
- verb: GET
  path: '/api/v1/courses/:course_id/assignments/:assignment_id/submissions/:user_id/document_annotations/read'
- verb: PUT
  path: '/api/v1/courses/:course_id/assignments/:assignment_id/submissions/:user_id/document_annotations/read'
- verb: POST
  path: '/api/v1/courses/:course_id/assignments/:assignment_id/submissions/:user_id/files'
- verb: DELETE
  path: '/api/v1/courses/:course_id/assignments/:assignment_id/submissions/:user_id/read'
- verb: PUT
  path: '/api/v1/courses/:course_id/assignments/:assignment_id/submissions/:user_id/read'
- verb: PUT
  path: '/api/v1/courses/:course_id/assignments/:assignment_id/submissions/:user_id/read/:item'
- verb: GET
  path: '/api/v1/courses/:course_id/assignments/:assignment_id/submissions/:user_id/rubric_assessments/read'
- verb: PUT
  path: '/api/v1/courses/:course_id/assignments/:assignment_id/submissions/:user_id/rubric_assessments/read'
- verb: GET
  path: '/api/v1/courses/:course_id/assignments/:assignment_id/submissions/:user_id/rubric_comments/read'
- verb: PUT
  path: '/api/v1/courses/:course_id/assignments/:assignment_id/submissions/:user_id/rubric_comments/read'
- verb: POST
  path: '/api/v1/courses/:course_id/assignments/:assignment_id/submissions/update_grades'
- verb: GET
  path: '/api/v1/courses/:course_id/assignments/:assignment_id/users/:user_id/group_members'
- verb: DELETE
  path: '/api/v1/courses/:course_id/assignments/:id'
- verb: GET
  path: '/api/v1/courses/:course_id/assignments/:id'
- verb: PUT
  path: '/api/v1/courses/:course_id/assignments/:id'
- verb: PUT
  path: '/api/v1/courses/:course_id/assignments/bulk_update'
- verb: GET
  path: '/api/v1/courses/:course_id/assignments/gradeable_students'
- verb: GET
  path: '/api/v1/courses/:course_id/assignments/overrides'
- verb: POST
  path: '/api/v1/courses/:course_id/assignments/overrides'
- verb: PUT
  path: '/api/v1/courses/:course_id/assignments/overrides'
- verb: GET
  path: '/api/v1/courses/:course_id/blackout_dates'
- verb: POST
  path: '/api/v1/courses/:course_id/blackout_dates'
- verb: PUT
  path: '/api/v1/courses/:course_id/blackout_dates'
- verb: DELETE
  path: '/api/v1/courses/:course_id/blackout_dates/:id'
- verb: GET
  path: '/api/v1/courses/:course_id/blackout_dates/:id'
- verb: PUT
  path: '/api/v1/courses/:course_id/blackout_dates/:id'
- verb: GET
  path: '/api/v1/courses/:course_id/blackout_dates/new'
- verb: GET
  path: '/api/v1/courses/:course_id/block_editor_templates'
- verb: POST
  path: '/api/v1/courses/:course_id/block_editor_templates'
- verb: DELETE
  path: '/api/v1/courses/:course_id/block_editor_templates/:id'
- verb: PUT
  path: '/api/v1/courses/:course_id/block_editor_templates/:id'
- verb: POST
  path: '/api/v1/courses/:course_id/block_editor_templates/:id/publish'
- verb: GET
  path: '/api/v1/courses/:course_id/block_editor_templates/can_edit'
- verb: GET
  path: '/api/v1/courses/:course_id/blueprint_subscriptions'
- verb: GET
  path: '/api/v1/courses/:course_id/blueprint_subscriptions/:subscription_id/migrations'
- verb: GET
  path: '/api/v1/courses/:course_id/blueprint_subscriptions/:subscription_id/migrations/:id'
- verb: GET
  path: '/api/v1/courses/:course_id/blueprint_subscriptions/:subscription_id/migrations/:id/details'
- verb: GET
  path: '/api/v1/courses/:course_id/blueprint_templates/:template_id'
- verb: GET
  path: '/api/v1/courses/:course_id/blueprint_templates/:template_id/associated_courses'
- verb: GET
  path: '/api/v1/courses/:course_id/blueprint_templates/:template_id/migrations'
- verb: POST
  path: '/api/v1/courses/:course_id/blueprint_templates/:template_id/migrations'
- verb: GET
  path: '/api/v1/courses/:course_id/blueprint_templates/:template_id/migrations/:id'
- verb: GET
  path: '/api/v1/courses/:course_id/blueprint_templates/:template_id/migrations/:id/details'
- verb: PUT
  path: '/api/v1/courses/:course_id/blueprint_templates/:template_id/restrict_item'
- verb: GET
  path: '/api/v1/courses/:course_id/blueprint_templates/:template_id/unsynced_changes'
- verb: PUT
  path: '/api/v1/courses/:course_id/blueprint_templates/:template_id/update_associations'
- verb: GET
  path: '/api/v1/courses/:course_id/bulk_student_enrollments/student_bulk_pace_edit_view'
- verb: GET
  path: '/api/v1/courses/:course_id/bulk_user_progress'
- verb: GET
  path: '/api/v1/courses/:course_id/calendar_events/timetable'
- verb: POST
  path: '/api/v1/courses/:course_id/calendar_events/timetable'
- verb: POST
  path: '/api/v1/courses/:course_id/calendar_events/timetable_events'
- verb: GET
  path: '/api/v1/courses/:course_id/collaborations'
- verb: DELETE
  path: '/api/v1/courses/:course_id/collaborations/:id'
- verb: GET
  path: '/api/v1/courses/:course_id/conferences'
- verb: POST
  path: '/api/v1/courses/:course_id/conferences'
- verb: POST
  path: '/api/v1/courses/:course_id/conferences/:conference_id/recording_ready'
- verb: GET
  path: '/api/v1/courses/:course_id/content_exports'
- verb: POST
  path: '/api/v1/courses/:course_id/content_exports'
- verb: GET
  path: '/api/v1/courses/:course_id/content_exports/:id'
- verb: PUT
  path: '/api/v1/courses/:course_id/content_exports/:id'
- verb: PUT
  path: '/api/v1/courses/:course_id/content_exports/:id/fail'
- verb: GET
  path: '/api/v1/courses/:course_id/content_licenses'
- verb: GET
  path: '/api/v1/courses/:course_id/content_list'
- verb: GET
  path: '/api/v1/courses/:course_id/content_migrations'
- verb: POST
  path: '/api/v1/courses/:course_id/content_migrations'
- verb: GET
  path: '/api/v1/courses/:course_id/content_migrations/:content_migration_id/migration_issues'
- verb: POST
  path: '/api/v1/courses/:course_id/content_migrations/:content_migration_id/migration_issues'
- verb: GET
  path: '/api/v1/courses/:course_id/content_migrations/:content_migration_id/migration_issues/:id'
- verb: PUT
  path: '/api/v1/courses/:course_id/content_migrations/:content_migration_id/migration_issues/:id'
- verb: GET
  path: '/api/v1/courses/:course_id/content_migrations/:id'
- verb: PUT
  path: '/api/v1/courses/:course_id/content_migrations/:id'
- verb: GET
  path: '/api/v1/courses/:course_id/content_migrations/:id/asset_id_mapping'
- verb: GET
  path: '/api/v1/courses/:course_id/content_migrations/:id/selective_data'
- verb: GET
  path: '/api/v1/courses/:course_id/content_migrations/migrators'
- verb: GET
  path: '/api/v1/courses/:course_id/content_share_users'
- verb: POST
  path: '/api/v1/courses/:course_id/course_copy'
- verb: GET
  path: '/api/v1/courses/:course_id/course_copy/:id'
- verb: POST
  path: '/api/v1/courses/:course_id/course_pacing'
- verb: DELETE
  path: '/api/v1/courses/:course_id/course_pacing/:id'
- verb: GET
  path: '/api/v1/courses/:course_id/course_pacing/:id'
- verb: PUT
  path: '/api/v1/courses/:course_id/course_pacing/:id'
- verb: POST
  path: '/api/v1/courses/:course_id/course_pacing/:id/publish'
- verb: POST
  path: '/api/v1/courses/:course_id/course_pacing/bulk_create_enrollment_paces'
- verb: POST
  path: '/api/v1/courses/:course_id/course_pacing/compress_dates'
- verb: GET
  path: '/api/v1/courses/:course_id/course_pacing/new'
- verb: POST
  path: '/api/v1/courses/:course_id/create_tool_with_verification'
- verb: GET
  path: '/api/v1/courses/:course_id/csp_settings'
- verb: PUT
  path: '/api/v1/courses/:course_id/csp_settings'
- verb: PUT
  path: '/api/v1/courses/:course_id/custom_gradebook_column_data'
- verb: GET
  path: '/api/v1/courses/:course_id/custom_gradebook_columns'
- verb: POST
  path: '/api/v1/courses/:course_id/custom_gradebook_columns'
- verb: DELETE
  path: '/api/v1/courses/:course_id/custom_gradebook_columns/:id'
- verb: PUT
  path: '/api/v1/courses/:course_id/custom_gradebook_columns/:id'
- verb: GET
  path: '/api/v1/courses/:course_id/custom_gradebook_columns/:id/data'
- verb: PUT
  path: '/api/v1/courses/:course_id/custom_gradebook_columns/:id/data/:user_id'
- verb: POST
  path: '/api/v1/courses/:course_id/custom_gradebook_columns/reorder'
- verb: GET
  path: '/api/v1/courses/:course_id/discussion_topics'
- verb: POST
  path: '/api/v1/courses/:course_id/discussion_topics'
- verb: GET
  path: '/api/v1/courses/:course_id/discussion_topics/:discussion_topic_id/date_details'
- verb: PUT
  path: '/api/v1/courses/:course_id/discussion_topics/:discussion_topic_id/date_details'
- verb: PUT
  path: '/api/v1/courses/:course_id/discussion_topics/:discussion_topic_id/date_details/convert_tag_overrides'
- verb: DELETE
  path: '/api/v1/courses/:course_id/discussion_topics/:topic_id'
- verb: GET
  path: '/api/v1/courses/:course_id/discussion_topics/:topic_id'
- verb: PUT
  path: '/api/v1/courses/:course_id/discussion_topics/:topic_id'
- verb: POST
  path: '/api/v1/courses/:course_id/discussion_topics/:topic_id/duplicate'
- verb: GET
  path: '/api/v1/courses/:course_id/discussion_topics/:topic_id/entries'
- verb: POST
  path: '/api/v1/courses/:course_id/discussion_topics/:topic_id/entries'
- verb: POST
  path: '/api/v1/courses/:course_id/discussion_topics/:topic_id/entries/:entry_id/rating'
- verb: DELETE
  path: '/api/v1/courses/:course_id/discussion_topics/:topic_id/entries/:entry_id/read'
- verb: PUT
  path: '/api/v1/courses/:course_id/discussion_topics/:topic_id/entries/:entry_id/read'
- verb: GET
  path: '/api/v1/courses/:course_id/discussion_topics/:topic_id/entries/:entry_id/replies'
- verb: POST
  path: '/api/v1/courses/:course_id/discussion_topics/:topic_id/entries/:entry_id/replies'
- verb: DELETE
  path: '/api/v1/courses/:course_id/discussion_topics/:topic_id/entries/:id'
- verb: PUT
  path: '/api/v1/courses/:course_id/discussion_topics/:topic_id/entries/:id'
- verb: GET
  path: '/api/v1/courses/:course_id/discussion_topics/:topic_id/entry_list'
- verb: GET
  path: '/api/v1/courses/:course_id/discussion_topics/:topic_id/insights'
- verb: POST
  path: '/api/v1/courses/:course_id/discussion_topics/:topic_id/insights'
- verb: GET
  path: '/api/v1/courses/:course_id/discussion_topics/:topic_id/insights/entries'
- verb: PUT
  path: '/api/v1/courses/:course_id/discussion_topics/:topic_id/insights/entries/:entry_id'
- verb: GET
  path: '/api/v1/courses/:course_id/discussion_topics/:topic_id/messageable_users'
- verb: DELETE
  path: '/api/v1/courses/:course_id/discussion_topics/:topic_id/read'
- verb: PUT
  path: '/api/v1/courses/:course_id/discussion_topics/:topic_id/read'
- verb: DELETE
  path: '/api/v1/courses/:course_id/discussion_topics/:topic_id/read_all'
- verb: PUT
  path: '/api/v1/courses/:course_id/discussion_topics/:topic_id/read_all'
- verb: DELETE
  path: '/api/v1/courses/:course_id/discussion_topics/:topic_id/subscribed'
- verb: PUT
  path: '/api/v1/courses/:course_id/discussion_topics/:topic_id/subscribed'
- verb: GET
  path: '/api/v1/courses/:course_id/discussion_topics/:topic_id/summaries'
- verb: POST
  path: '/api/v1/courses/:course_id/discussion_topics/:topic_id/summaries'
- verb: POST
  path: '/api/v1/courses/:course_id/discussion_topics/:topic_id/summaries/:summary_id/feedback'
- verb: PUT
  path: '/api/v1/courses/:course_id/discussion_topics/:topic_id/summaries/disable'
- verb: GET
  path: '/api/v1/courses/:course_id/discussion_topics/:topic_id/view'
- verb: PUT
  path: '/api/v1/courses/:course_id/discussion_topics/migrate_disallow'
- verb: PUT
  path: '/api/v1/courses/:course_id/discussion_topics/read_all'
- verb: POST
  path: '/api/v1/courses/:course_id/discussion_topics/reorder'
- verb: GET
  path: '/api/v1/courses/:course_id/effective_due_dates'
- verb: GET
  path: '/api/v1/courses/:course_id/enrollments'
- verb: POST
  path: '/api/v1/courses/:course_id/enrollments'
- verb: DELETE
  path: '/api/v1/courses/:course_id/enrollments/:id'
- verb: POST
  path: '/api/v1/courses/:course_id/enrollments/:id/accept'
- verb: PUT
  path: '/api/v1/courses/:course_id/enrollments/:id/reactivate'
- verb: POST
  path: '/api/v1/courses/:course_id/enrollments/:id/reject'
- verb: POST
  path: '/api/v1/courses/:course_id/epub_exports'
- verb: GET
  path: '/api/v1/courses/:course_id/epub_exports/:id'
- verb: GET
  path: '/api/v1/courses/:course_id/external_feeds'
- verb: POST
  path: '/api/v1/courses/:course_id/external_feeds'
- verb: DELETE
  path: '/api/v1/courses/:course_id/external_feeds/:external_feed_id'
- verb: GET
  path: '/api/v1/courses/:course_id/external_tools'
- verb: POST
  path: '/api/v1/courses/:course_id/external_tools'
- verb: DELETE
  path: '/api/v1/courses/:course_id/external_tools/:external_tool_id'
- verb: GET
  path: '/api/v1/courses/:course_id/external_tools/:external_tool_id'
- verb: PUT
  path: '/api/v1/courses/:course_id/external_tools/:external_tool_id'
- verb: GET
  path: '/api/v1/courses/:course_id/external_tools/:external_tool_id/migration_info'
- verb: GET
  path: '/api/v1/courses/:course_id/external_tools/sessionless_launch'
- verb: GET
  path: '/api/v1/courses/:course_id/external_tools/visible_course_nav_tools'
- verb: GET
  path: '/api/v1/courses/:course_id/features'
- verb: GET
  path: '/api/v1/courses/:course_id/features/enabled'
- verb: DELETE
  path: '/api/v1/courses/:course_id/features/flags/:feature'
- verb: GET
  path: '/api/v1/courses/:course_id/features/flags/:feature'
- verb: PUT
  path: '/api/v1/courses/:course_id/features/flags/:feature'
- verb: GET
  path: '/api/v1/courses/:course_id/files'
- verb: POST
  path: '/api/v1/courses/:course_id/files'
- verb: GET
  path: '/api/v1/courses/:course_id/files/:attachment_id/date_details'
- verb: PUT
  path: '/api/v1/courses/:course_id/files/:attachment_id/date_details'
- verb: GET
  path: '/api/v1/courses/:course_id/files/:id'
- verb: GET
  path: '/api/v1/courses/:course_id/files/file_ref/:migration_id'
- verb: GET
  path: '/api/v1/courses/:course_id/files/quota'
- verb: GET
  path: '/api/v1/courses/:course_id/folders'
- verb: POST
  path: '/api/v1/courses/:course_id/folders'
- verb: GET
  path: '/api/v1/courses/:course_id/folders/:id'
- verb: GET
  path: '/api/v1/courses/:course_id/folders/by_path'
- verb: GET
  path: '/api/v1/courses/:course_id/folders/by_path/*full_path'
- verb: GET
  path: '/api/v1/courses/:course_id/folders/icon_maker'
- verb: GET
  path: '/api/v1/courses/:course_id/folders/media'
- verb: GET
  path: '/api/v1/courses/:course_id/front_page'
- verb: PUT
  path: '/api/v1/courses/:course_id/front_page'
- verb: GET
  path: '/api/v1/courses/:course_id/gradebook_filters'
- verb: POST
  path: '/api/v1/courses/:course_id/gradebook_filters'
- verb: DELETE
  path: '/api/v1/courses/:course_id/gradebook_filters/:id'
- verb: GET
  path: '/api/v1/courses/:course_id/gradebook_filters/:id'
- verb: PUT
  path: '/api/v1/courses/:course_id/gradebook_filters/:id'
- verb: GET
  path: '/api/v1/courses/:course_id/gradebook_history/:date'
- verb: GET
  path: '/api/v1/courses/:course_id/gradebook_history/:date/graders/:grader_id/assignments/:assignment_id/submissions'
- verb: GET
  path: '/api/v1/courses/:course_id/gradebook_history/days'
- verb: GET
  path: '/api/v1/courses/:course_id/gradebook_history/feed'
- verb: PUT
  path: '/api/v1/courses/:course_id/gradebook_settings'
- verb: GET
  path: '/api/v1/courses/:course_id/grading_periods'
- verb: DELETE
  path: '/api/v1/courses/:course_id/grading_periods/:id'
- verb: GET
  path: '/api/v1/courses/:course_id/grading_periods/:id'
- verb: PUT
  path: '/api/v1/courses/:course_id/grading_periods/:id'
- verb: PATCH
  path: '/api/v1/courses/:course_id/grading_periods/batch_update'
- verb: GET
  path: '/api/v1/courses/:course_id/grading_standards'
- verb: POST
  path: '/api/v1/courses/:course_id/grading_standards'
- verb: GET
  path: '/api/v1/courses/:course_id/grading_standards/:grading_standard_id'
- verb: GET
  path: '/api/v1/courses/:course_id/group_categories'
- verb: POST
  path: '/api/v1/courses/:course_id/group_categories'
- verb: POST
  path: '/api/v1/courses/:course_id/group_categories/bulk_manage_differentiation_tag'
- verb: GET
  path: '/api/v1/courses/:course_id/groups'
- verb: GET
  path: '/api/v1/courses/:course_id/link_validation'
- verb: POST
  path: '/api/v1/courses/:course_id/link_validation'
- verb: GET
  path: '/api/v1/courses/:course_id/live_assessments'
- verb: POST
  path: '/api/v1/courses/:course_id/live_assessments'
- verb: GET
  path: '/api/v1/courses/:course_id/live_assessments/:assessment_id/results'
- verb: POST
  path: '/api/v1/courses/:course_id/live_assessments/:assessment_id/results'
- verb: GET
  path: '/api/v1/courses/:course_id/lti_apps'
- verb: GET
  path: '/api/v1/courses/:course_id/lti_apps/launch_definitions'
- verb: GET
  path: '/api/v1/courses/:course_id/lti_resource_links'
- verb: POST
  path: '/api/v1/courses/:course_id/lti_resource_links'
- verb: DELETE
  path: '/api/v1/courses/:course_id/lti_resource_links/:id'
- verb: GET
  path: '/api/v1/courses/:course_id/lti_resource_links/:id'
- verb: PUT
  path: '/api/v1/courses/:course_id/lti_resource_links/:id'
- verb: POST
  path: '/api/v1/courses/:course_id/lti_resource_links/bulk'
- verb: GET
  path: '/api/v1/courses/:course_id/mastery_paths/rules'
- verb: POST
  path: '/api/v1/courses/:course_id/mastery_paths/rules'
- verb: DELETE
  path: '/api/v1/courses/:course_id/mastery_paths/rules/:id'
- verb: GET
  path: '/api/v1/courses/:course_id/mastery_paths/rules/:id'
- verb: PUT
  path: '/api/v1/courses/:course_id/mastery_paths/rules/:id'
- verb: GET
  path: '/api/v1/courses/:course_id/mastery_paths/stats/student_details'
- verb: GET
  path: '/api/v1/courses/:course_id/mastery_paths/stats/students_per_range'
- verb: GET
  path: '/api/v1/courses/:course_id/media_attachments'
- verb: GET
  path: '/api/v1/courses/:course_id/media_objects'
- verb: DELETE
  path: '/api/v1/courses/:course_id/microsoft_sync/group'
- verb: GET
  path: '/api/v1/courses/:course_id/microsoft_sync/group'
- verb: POST
  path: '/api/v1/courses/:course_id/microsoft_sync/group'
- verb: POST
  path: '/api/v1/courses/:course_id/microsoft_sync/schedule_sync'
- verb: GET
  path: '/api/v1/courses/:course_id/module_item_redirect/:id'
- verb: GET
  path: '/api/v1/courses/:course_id/module_item_sequence'
- verb: GET
  path: '/api/v1/courses/:course_id/modules'
- verb: POST
  path: '/api/v1/courses/:course_id/modules'
- verb: PUT
  path: '/api/v1/courses/:course_id/modules'
- verb: GET
  path: '/api/v1/courses/:course_id/modules/:context_module_id/assignment_overrides'
- verb: PUT
  path: '/api/v1/courses/:course_id/modules/:context_module_id/assignment_overrides'
- verb: PUT
  path: '/api/v1/courses/:course_id/modules/:context_module_id/assignment_overrides/convert_tag_overrides'
- verb: GET
  path: '/api/v1/courses/:course_id/modules/:context_module_id/date_details'
- verb: DELETE
  path: '/api/v1/courses/:course_id/modules/:id'
- verb: GET
  path: '/api/v1/courses/:course_id/modules/:id'
- verb: PUT
  path: '/api/v1/courses/:course_id/modules/:id'
- verb: PUT
  path: '/api/v1/courses/:course_id/modules/:id/relock'
- verb: POST
  path: '/api/v1/courses/:course_id/modules/:module_id/duplicate'
- verb: GET
  path: '/api/v1/courses/:course_id/modules/:module_id/items'
- verb: POST
  path: '/api/v1/courses/:course_id/modules/:module_id/items'
- verb: DELETE
  path: '/api/v1/courses/:course_id/modules/:module_id/items/:id'
- verb: GET
  path: '/api/v1/courses/:course_id/modules/:module_id/items/:id'
- verb: PUT
  path: '/api/v1/courses/:course_id/modules/:module_id/items/:id'
- verb: DELETE
  path: '/api/v1/courses/:course_id/modules/:module_id/items/:id/done'
- verb: PUT
  path: '/api/v1/courses/:course_id/modules/:module_id/items/:id/done'
- verb: POST
  path: '/api/v1/courses/:course_id/modules/:module_id/items/:id/mark_read'
- verb: POST
  path: '/api/v1/courses/:course_id/modules/:module_id/items/:id/select_mastery_path'
- verb: POST
  path: '/api/v1/courses/:course_id/modules/items/:id/duplicate'
- verb: GET
  path: '/api/v1/courses/:course_id/new_quizzes/assignment_overrides'
- verb: GET
  path: '/api/v1/courses/:course_id/outcome_alignments'
- verb: GET
  path: '/api/v1/courses/:course_id/outcome_group_links'
- verb: GET
  path: '/api/v1/courses/:course_id/outcome_groups'
- verb: DELETE
  path: '/api/v1/courses/:course_id/outcome_groups/:id'
- verb: GET
  path: '/api/v1/courses/:course_id/outcome_groups/:id'
- verb: PUT
  path: '/api/v1/courses/:course_id/outcome_groups/:id'
- verb: GET
  path: '/api/v1/courses/:course_id/outcome_groups/:id/available_outcomes'
- verb: POST
  path: '/api/v1/courses/:course_id/outcome_groups/:id/batch'
- verb: POST
  path: '/api/v1/courses/:course_id/outcome_groups/:id/import'
- verb: GET
  path: '/api/v1/courses/:course_id/outcome_groups/:id/outcomes'
- verb: POST
  path: '/api/v1/courses/:course_id/outcome_groups/:id/outcomes'
- verb: DELETE
  path: '/api/v1/courses/:course_id/outcome_groups/:id/outcomes/:outcome_id'
- verb: PUT
  path: '/api/v1/courses/:course_id/outcome_groups/:id/outcomes/:outcome_id'
- verb: GET
  path: '/api/v1/courses/:course_id/outcome_groups/:id/subgroups'
- verb: POST
  path: '/api/v1/courses/:course_id/outcome_groups/:id/subgroups'
- verb: GET
  path: '/api/v1/courses/:course_id/outcome_groups/account_chain'
- verb: POST
  path: '/api/v1/courses/:course_id/outcome_imports(/group/:learning_outcome_group_id)'
- verb: GET
  path: '/api/v1/courses/:course_id/outcome_imports/:id'
- verb: GET
  path: '/api/v1/courses/:course_id/outcome_imports/:id/created_group_ids'
- verb: GET
  path: '/api/v1/courses/:course_id/outcome_proficiency'
- verb: POST
  path: '/api/v1/courses/:course_id/outcome_proficiency'
- verb: GET
  path: '/api/v1/courses/:course_id/outcome_results'
- verb: GET
  path: '/api/v1/courses/:course_id/outcome_rollups'
- verb: GET
  path: '/api/v1/courses/:course_id/pace_contexts'
- verb: GET
  path: '/api/v1/courses/:course_id/page_title_availability'
- verb: GET
  path: '/api/v1/courses/:course_id/pages'
- verb: POST
  path: '/api/v1/courses/:course_id/pages'
- verb: DELETE
  path: '/api/v1/courses/:course_id/pages/:url_or_id'
- verb: GET
  path: '/api/v1/courses/:course_id/pages/:url_or_id'
- verb: PUT
  path: '/api/v1/courses/:course_id/pages/:url_or_id'
- verb: GET
  path: '/api/v1/courses/:course_id/pages/:url_or_id/date_details'
- verb: PUT
  path: '/api/v1/courses/:course_id/pages/:url_or_id/date_details'
- verb: PUT
  path: '/api/v1/courses/:course_id/pages/:url_or_id/date_details/convert_tag_overrides'
- verb: POST
  path: '/api/v1/courses/:course_id/pages/:url_or_id/duplicate'
- verb: GET
  path: '/api/v1/courses/:course_id/pages/:url_or_id/revisions'
- verb: GET
  path: '/api/v1/courses/:course_id/pages/:url_or_id/revisions/:revision_id'
- verb: POST
  path: '/api/v1/courses/:course_id/pages/:url_or_id/revisions/:revision_id'
- verb: GET
  path: '/api/v1/courses/:course_id/pages/:url_or_id/revisions/latest'
- verb: GET
  path: '/api/v1/courses/:course_id/permissions'
- verb: POST
  path: '/api/v1/courses/:course_id/ping'
- verb: GET
  path: '/api/v1/courses/:course_id/potential_collaborators'
- verb: POST
  path: '/api/v1/courses/:course_id/preview_html'
- verb: POST
  path: '/api/v1/courses/:course_id/quiz_extensions'
- verb: GET
  path: '/api/v1/courses/:course_id/quizzes'
- verb: POST
  path: '/api/v1/courses/:course_id/quizzes'
- verb: DELETE
  path: '/api/v1/courses/:course_id/quizzes/:id'
- verb: GET
  path: '/api/v1/courses/:course_id/quizzes/:id'
- verb: PUT
  path: '/api/v1/courses/:course_id/quizzes/:id'
- verb: POST
  path: '/api/v1/courses/:course_id/quizzes/:id/reorder'
- verb: GET
  path: '/api/v1/courses/:course_id/quizzes/:id/submission_users'
- verb: POST
  path: '/api/v1/courses/:course_id/quizzes/:id/submission_users/message'
- verb: POST
  path: '/api/v1/courses/:course_id/quizzes/:id/validate_access_code'
- verb: GET
  path: '/api/v1/courses/:course_id/quizzes/:quiz_id/date_details'
- verb: PUT
  path: '/api/v1/courses/:course_id/quizzes/:quiz_id/date_details'
- verb: PUT
  path: '/api/v1/courses/:course_id/quizzes/:quiz_id/date_details/convert_tag_overrides'
- verb: POST
  path: '/api/v1/courses/:course_id/quizzes/:quiz_id/extensions'
- verb: POST
  path: '/api/v1/courses/:course_id/quizzes/:quiz_id/groups'
- verb: DELETE
  path: '/api/v1/courses/:course_id/quizzes/:quiz_id/groups/:id'
- verb: GET
  path: '/api/v1/courses/:course_id/quizzes/:quiz_id/groups/:id'
- verb: PUT
  path: '/api/v1/courses/:course_id/quizzes/:quiz_id/groups/:id'
- verb: POST
  path: '/api/v1/courses/:course_id/quizzes/:quiz_id/groups/:id/reorder'
- verb: GET
  path: '/api/v1/courses/:course_id/quizzes/:quiz_id/ip_filters'
- verb: GET
  path: '/api/v1/courses/:course_id/quizzes/:quiz_id/outstanding_quiz_submissions'
- verb: POST
  path: '/api/v1/courses/:course_id/quizzes/:quiz_id/outstanding_quiz_submissions'
- verb: GET
  path: '/api/v1/courses/:course_id/quizzes/:quiz_id/questions'
- verb: POST
  path: '/api/v1/courses/:course_id/quizzes/:quiz_id/questions'
- verb: DELETE
  path: '/api/v1/courses/:course_id/quizzes/:quiz_id/questions/:id'
- verb: GET
  path: '/api/v1/courses/:course_id/quizzes/:quiz_id/questions/:id'
- verb: PUT
  path: '/api/v1/courses/:course_id/quizzes/:quiz_id/questions/:id'
- verb: GET
  path: '/api/v1/courses/:course_id/quizzes/:quiz_id/reports'
- verb: POST
  path: '/api/v1/courses/:course_id/quizzes/:quiz_id/reports'
- verb: DELETE
  path: '/api/v1/courses/:course_id/quizzes/:quiz_id/reports/:id'
- verb: GET
  path: '/api/v1/courses/:course_id/quizzes/:quiz_id/reports/:id'
- verb: GET
  path: '/api/v1/courses/:course_id/quizzes/:quiz_id/statistics'
- verb: GET
  path: '/api/v1/courses/:course_id/quizzes/:quiz_id/submission'
- verb: GET
  path: '/api/v1/courses/:course_id/quizzes/:quiz_id/submissions'
- verb: POST
  path: '/api/v1/courses/:course_id/quizzes/:quiz_id/submissions'
- verb: GET
  path: '/api/v1/courses/:course_id/quizzes/:quiz_id/submissions/:id'
- verb: PUT
  path: '/api/v1/courses/:course_id/quizzes/:quiz_id/submissions/:id'
- verb: POST
  path: '/api/v1/courses/:course_id/quizzes/:quiz_id/submissions/:id/complete'
- verb: GET
  path: '/api/v1/courses/:course_id/quizzes/:quiz_id/submissions/:id/events'
- verb: POST
  path: '/api/v1/courses/:course_id/quizzes/:quiz_id/submissions/:id/events'
- verb: GET
  path: '/api/v1/courses/:course_id/quizzes/:quiz_id/submissions/:id/time'
- verb: POST
  path: '/api/v1/courses/:course_id/quizzes/:quiz_id/submissions/self/files'
- verb: GET
  path: '/api/v1/courses/:course_id/quizzes/assignment_overrides'
- verb: GET
  path: '/api/v1/courses/:course_id/recent_students'
- verb: GET
  path: '/api/v1/courses/:course_id/reports/:report_type'
- verb: POST
  path: '/api/v1/courses/:course_id/reports/:report_type'
- verb: GET
  path: '/api/v1/courses/:course_id/reports/:report_type/:id'
- verb: POST
  path: '/api/v1/courses/:course_id/reset_content'
- verb: GET
  path: '/api/v1/courses/:course_id/root_outcome_group'
- verb: POST
  path: '/api/v1/courses/:course_id/rubric_associations'
- verb: DELETE
  path: '/api/v1/courses/:course_id/rubric_associations/:id'
- verb: PUT
  path: '/api/v1/courses/:course_id/rubric_associations/:id'
- verb: POST
  path: '/api/v1/courses/:course_id/rubric_associations/:rubric_association_id/rubric_assessments'
- verb: DELETE
  path: '/api/v1/courses/:course_id/rubric_associations/:rubric_association_id/rubric_assessments/:id'
- verb: PUT
  path: '/api/v1/courses/:course_id/rubric_associations/:rubric_association_id/rubric_assessments/:id'
- verb: GET
  path: '/api/v1/courses/:course_id/rubrics'
- verb: POST
  path: '/api/v1/courses/:course_id/rubrics'
- verb: DELETE
  path: '/api/v1/courses/:course_id/rubrics/:id'
- verb: GET
  path: '/api/v1/courses/:course_id/rubrics/:id'
- verb: PUT
  path: '/api/v1/courses/:course_id/rubrics/:id'
- verb: GET
  path: '/api/v1/courses/:course_id/rubrics/:id/used_locations'
- verb: POST
  path: '/api/v1/courses/:course_id/rubrics/download_rubrics'
- verb: POST
  path: '/api/v1/courses/:course_id/rubrics/upload'
- verb: GET
  path: '/api/v1/courses/:course_id/rubrics/upload/:id'
- verb: GET
  path: '/api/v1/courses/:course_id/rubrics/upload/:id/rubrics'
- verb: GET
  path: '/api/v1/courses/:course_id/search_users'
- verb: GET
  path: '/api/v1/courses/:course_id/sections'
- verb: POST
  path: '/api/v1/courses/:course_id/sections'
- verb: DELETE
  path: '/api/v1/courses/:course_id/sections/:course_section_id/pace'
- verb: GET
  path: '/api/v1/courses/:course_id/sections/:course_section_id/pace'
- verb: PATCH
  path: '/api/v1/courses/:course_id/sections/:course_section_id/pace'
- verb: POST
  path: '/api/v1/courses/:course_id/sections/:course_section_id/paces'
- verb: GET
  path: '/api/v1/courses/:course_id/sections/:id'
- verb: GET
  path: '/api/v1/courses/:course_id/settings'
- verb: PUT
  path: '/api/v1/courses/:course_id/settings'
- verb: GET
  path: '/api/v1/courses/:course_id/smartsearch'
- verb: GET
  path: '/api/v1/courses/:course_id/smartsearch/index_status'
- verb: GET
  path: '/api/v1/courses/:course_id/smartsearch/log'
- verb: DELETE
  path: '/api/v1/courses/:course_id/student_enrollments/:student_enrollment_id/pace'
- verb: GET
  path: '/api/v1/courses/:course_id/student_enrollments/:student_enrollment_id/pace'
- verb: PATCH
  path: '/api/v1/courses/:course_id/student_enrollments/:student_enrollment_id/pace'
- verb: POST
  path: '/api/v1/courses/:course_id/student_enrollments/:student_enrollment_id/paces'
- verb: GET
  path: '/api/v1/courses/:course_id/student_view_student'
- verb: GET
  path: '/api/v1/courses/:course_id/students'
- verb: GET
  path: '/api/v1/courses/:course_id/students/submissions'
- verb: PUT
  path: '/api/v1/courses/:course_id/submissions/:user_id/clear_unread'
- verb: PUT
  path: '/api/v1/courses/:course_id/submissions/bulk_mark_read'
- verb: POST
  path: '/api/v1/courses/:course_id/submissions/update_grades'
- verb: GET
  path: '/api/v1/courses/:course_id/tabs'
- verb: PUT
  path: '/api/v1/courses/:course_id/tabs/:tab_id'
- verb: GET
  path: '/api/v1/courses/:course_id/todo'
- verb: DELETE
  path: '/api/v1/courses/:course_id/tool_proxies/:tool_proxy_id'
- verb: PUT
  path: '/api/v1/courses/:course_id/tool_proxies/:tool_proxy_id'
- verb: DELETE
  path: '/api/v1/courses/:course_id/tool_proxies/:tool_proxy_id/update'
- verb: PUT
  path: '/api/v1/courses/:course_id/tool_proxies/:tool_proxy_id/update'
- verb: PUT
  path: '/api/v1/courses/:course_id/update_final_grade_overrides'
- verb: DELETE
  path: '/api/v1/courses/:course_id/usage_rights'
- verb: PUT
  path: '/api/v1/courses/:course_id/usage_rights'
- verb: GET
  path: '/api/v1/courses/:course_id/users'
- verb: GET
  path: '/api/v1/courses/:course_id/users/:id'
- verb: PUT
  path: '/api/v1/courses/:course_id/users/:user_id/last_attended'
- verb: GET
  path: '/api/v1/courses/:course_id/users/:user_id/progress'
- verb: GET
  path: '/api/v1/courses/:course_id/web_zip_exports'
- verb: GET
  path: '/api/v1/courses/:course_id/web_zip_exports/:id'
- verb: PUT
  path: '/api/v1/courses/:course_id/what_if_grades/reset'
- verb: DELETE
  path: '/api/v1/courses/:id'
- verb: GET
  path: '/api/v1/courses/:id'
- verb: PUT
  path: '/api/v1/courses/:id'
- verb: POST
  path: '/api/v1/courses/:id/dismiss_migration_limitation_message'
- verb: GET
  path: '/api/v1/courses/:id/late_policy'
- verb: PATCH
  path: '/api/v1/courses/:id/late_policy'
- verb: POST
  path: '/api/v1/courses/:id/late_policy'
- verb: PUT
  path: '/api/v1/courses/:id/quizzes'
- verb: GET
  path: '/api/v1/crocodoc_session'
- verb: GET
  path: '/api/v1/dashboard/dashboard_cards'
- verb: DELETE
  path: '/api/v1/developer_keys/:id'
- verb: PUT
  path: '/api/v1/developer_keys/:id'
- verb: PUT
  path: '/api/v1/eportfolios/:eportfolio_id/moderate'
- verb: GET
  path: '/api/v1/eportfolios/:eportfolio_id/pages'
- verb: PUT
  path: '/api/v1/eportfolios/:eportfolio_id/restore'
- verb: DELETE
  path: '/api/v1/eportfolios/:id'
- verb: GET
  path: '/api/v1/eportfolios/:id'
- verb: GET
  path: '/api/v1/epub_exports'
- verb: POST
  path: '/api/v1/error_reports'
- verb: GET
  path: '/api/v1/external_tools/visible_course_nav_tools'
- verb: GET
  path: '/api/v1/features/environment'
- verb: DELETE
  path: '/api/v1/files/:id'
- verb: GET
  path: '/api/v1/files/:id'
- verb: POST
  path: '/api/v1/files/:id'
- verb: PUT
  path: '/api/v1/files/:id'
- verb: GET
  path: '/api/v1/files/:id/:uuid/status'
- verb: GET
  path: '/api/v1/files/:id/create_success'
- verb: OPTIONS
  path: '/api/v1/files/:id/create_success'
- verb: POST
  path: '/api/v1/files/:id/create_success'
- verb: GET
  path: '/api/v1/files/:id/icon_metadata'
- verb: GET
  path: '/api/v1/files/:id/public_url'
- verb: POST
  path: '/api/v1/files/:id/reset_verifier'
- verb: POST
  path: '/api/v1/files/capture'
- verb: POST
  path: '/api/v1/folders/:dest_folder_id/copy_file'
- verb: POST
  path: '/api/v1/folders/:dest_folder_id/copy_folder'
- verb: POST
  path: '/api/v1/folders/:folder_id/files'
- verb: POST
  path: '/api/v1/folders/:folder_id/folders'
- verb: DELETE
  path: '/api/v1/folders/:id'
- verb: GET
  path: '/api/v1/folders/:id'
- verb: PUT
  path: '/api/v1/folders/:id'
- verb: GET
  path: '/api/v1/folders/:id/all'
- verb: GET
  path: '/api/v1/folders/:id/files'
- verb: GET
  path: '/api/v1/folders/:id/folders'
- verb: DELETE
  path: '/api/v1/global/outcome_groups/:id'
- verb: GET
  path: '/api/v1/global/outcome_groups/:id'
- verb: PUT
  path: '/api/v1/global/outcome_groups/:id'
- verb: GET
  path: '/api/v1/global/outcome_groups/:id/available_outcomes'
- verb: POST
  path: '/api/v1/global/outcome_groups/:id/batch'
- verb: POST
  path: '/api/v1/global/outcome_groups/:id/import'
- verb: GET
  path: '/api/v1/global/outcome_groups/:id/outcomes'
- verb: POST
  path: '/api/v1/global/outcome_groups/:id/outcomes'
- verb: DELETE
  path: '/api/v1/global/outcome_groups/:id/outcomes/:outcome_id'
- verb: PUT
  path: '/api/v1/global/outcome_groups/:id/outcomes/:outcome_id'
- verb: GET
  path: '/api/v1/global/outcome_groups/:id/subgroups'
- verb: POST
  path: '/api/v1/global/outcome_groups/:id/subgroups'
- verb: GET
  path: '/api/v1/global/outcome_groups/account_chain'
- verb: POST
  path: '/api/v1/global/outcomes_import'
- verb: GET
  path: '/api/v1/global/outcomes_import/available'
- verb: GET
  path: '/api/v1/global/outcomes_import/migration_status/:migration_id'
- verb: GET
  path: '/api/v1/global/root_outcome_group'
- verb: PATCH
  path: '/api/v1/grading_period_sets/:set_id/grading_periods/batch_update'
- verb: DELETE
  path: '/api/v1/group_categories/:group_category_id'
- verb: GET
  path: '/api/v1/group_categories/:group_category_id'
- verb: PUT
  path: '/api/v1/group_categories/:group_category_id'
- verb: POST
  path: '/api/v1/group_categories/:group_category_id/assign_unassigned_members'
- verb: GET
  path: '/api/v1/group_categories/:group_category_id/export'
- verb: GET
  path: '/api/v1/group_categories/:group_category_id/groups'
- verb: POST
  path: '/api/v1/group_categories/:group_category_id/groups'
- verb: POST
  path: '/api/v1/group_categories/:group_category_id/import'
- verb: GET
  path: '/api/v1/group_categories/:group_category_id/users'
- verb: POST
  path: '/api/v1/groups'
- verb: DELETE
  path: '/api/v1/groups/:group_id'
- verb: GET
  path: '/api/v1/groups/:group_id'
- verb: PUT
  path: '/api/v1/groups/:group_id'
- verb: GET
  path: '/api/v1/groups/:group_id/activity_stream'
- verb: GET
  path: '/api/v1/groups/:group_id/activity_stream/summary'
- verb: GET
  path: '/api/v1/groups/:group_id/assignments/:assignment_id/override'
- verb: GET
  path: '/api/v1/groups/:group_id/collaborations'
- verb: DELETE
  path: '/api/v1/groups/:group_id/collaborations/:id'
- verb: GET
  path: '/api/v1/groups/:group_id/conferences'
- verb: POST
  path: '/api/v1/groups/:group_id/conferences'
- verb: POST
  path: '/api/v1/groups/:group_id/conferences/:conference_id/recording_ready'
- verb: GET
  path: '/api/v1/groups/:group_id/content_exports'
- verb: POST
  path: '/api/v1/groups/:group_id/content_exports'
- verb: GET
  path: '/api/v1/groups/:group_id/content_exports/:id'
- verb: PUT
  path: '/api/v1/groups/:group_id/content_exports/:id/fail'
- verb: GET
  path: '/api/v1/groups/:group_id/content_licenses'
- verb: GET
  path: '/api/v1/groups/:group_id/content_migrations'
- verb: POST
  path: '/api/v1/groups/:group_id/content_migrations'
- verb: GET
  path: '/api/v1/groups/:group_id/content_migrations/:content_migration_id/migration_issues'
- verb: POST
  path: '/api/v1/groups/:group_id/content_migrations/:content_migration_id/migration_issues'
- verb: GET
  path: '/api/v1/groups/:group_id/content_migrations/:content_migration_id/migration_issues/:id'
- verb: PUT
  path: '/api/v1/groups/:group_id/content_migrations/:content_migration_id/migration_issues/:id'
- verb: GET
  path: '/api/v1/groups/:group_id/content_migrations/:id'
- verb: PUT
  path: '/api/v1/groups/:group_id/content_migrations/:id'
- verb: GET
  path: '/api/v1/groups/:group_id/content_migrations/:id/selective_data'
- verb: GET
  path: '/api/v1/groups/:group_id/content_migrations/migrators'
- verb: GET
  path: '/api/v1/groups/:group_id/discussion_topics'
- verb: POST
  path: '/api/v1/groups/:group_id/discussion_topics'
- verb: DELETE
  path: '/api/v1/groups/:group_id/discussion_topics/:topic_id'
- verb: GET
  path: '/api/v1/groups/:group_id/discussion_topics/:topic_id'
- verb: PUT
  path: '/api/v1/groups/:group_id/discussion_topics/:topic_id'
- verb: POST
  path: '/api/v1/groups/:group_id/discussion_topics/:topic_id/duplicate'
- verb: GET
  path: '/api/v1/groups/:group_id/discussion_topics/:topic_id/entries'
- verb: POST
  path: '/api/v1/groups/:group_id/discussion_topics/:topic_id/entries'
- verb: POST
  path: '/api/v1/groups/:group_id/discussion_topics/:topic_id/entries/:entry_id/rating'
- verb: DELETE
  path: '/api/v1/groups/:group_id/discussion_topics/:topic_id/entries/:entry_id/read'
- verb: PUT
  path: '/api/v1/groups/:group_id/discussion_topics/:topic_id/entries/:entry_id/read'
- verb: GET
  path: '/api/v1/groups/:group_id/discussion_topics/:topic_id/entries/:entry_id/replies'
- verb: POST
  path: '/api/v1/groups/:group_id/discussion_topics/:topic_id/entries/:entry_id/replies'
- verb: DELETE
  path: '/api/v1/groups/:group_id/discussion_topics/:topic_id/entries/:id'
- verb: PUT
  path: '/api/v1/groups/:group_id/discussion_topics/:topic_id/entries/:id'
- verb: GET
  path: '/api/v1/groups/:group_id/discussion_topics/:topic_id/entry_list'
- verb: GET
  path: '/api/v1/groups/:group_id/discussion_topics/:topic_id/insights'
- verb: POST
  path: '/api/v1/groups/:group_id/discussion_topics/:topic_id/insights'
- verb: GET
  path: '/api/v1/groups/:group_id/discussion_topics/:topic_id/insights/entries'
- verb: PUT
  path: '/api/v1/groups/:group_id/discussion_topics/:topic_id/insights/entries/:entry_id'
- verb: GET
  path: '/api/v1/groups/:group_id/discussion_topics/:topic_id/messageable_users'
- verb: DELETE
  path: '/api/v1/groups/:group_id/discussion_topics/:topic_id/read'
- verb: PUT
  path: '/api/v1/groups/:group_id/discussion_topics/:topic_id/read'
- verb: DELETE
  path: '/api/v1/groups/:group_id/discussion_topics/:topic_id/read_all'
- verb: PUT
  path: '/api/v1/groups/:group_id/discussion_topics/:topic_id/read_all'
- verb: DELETE
  path: '/api/v1/groups/:group_id/discussion_topics/:topic_id/subscribed'
- verb: PUT
  path: '/api/v1/groups/:group_id/discussion_topics/:topic_id/subscribed'
- verb: GET
  path: '/api/v1/groups/:group_id/discussion_topics/:topic_id/summaries'
- verb: POST
  path: '/api/v1/groups/:group_id/discussion_topics/:topic_id/summaries'
- verb: POST
  path: '/api/v1/groups/:group_id/discussion_topics/:topic_id/summaries/:summary_id/feedback'
- verb: PUT
  path: '/api/v1/groups/:group_id/discussion_topics/:topic_id/summaries/disable'
- verb: GET
  path: '/api/v1/groups/:group_id/discussion_topics/:topic_id/view'
- verb: PUT
  path: '/api/v1/groups/:group_id/discussion_topics/read_all'
- verb: POST
  path: '/api/v1/groups/:group_id/discussion_topics/reorder'
- verb: GET
  path: '/api/v1/groups/:group_id/external_feeds'
- verb: POST
  path: '/api/v1/groups/:group_id/external_feeds'
- verb: DELETE
  path: '/api/v1/groups/:group_id/external_feeds/:external_feed_id'
- verb: GET
  path: '/api/v1/groups/:group_id/external_tools'
- verb: GET
  path: '/api/v1/groups/:group_id/files'
- verb: POST
  path: '/api/v1/groups/:group_id/files'
- verb: GET
  path: '/api/v1/groups/:group_id/files/:id'
- verb: GET
  path: '/api/v1/groups/:group_id/files/quota'
- verb: GET
  path: '/api/v1/groups/:group_id/folders'
- verb: POST
  path: '/api/v1/groups/:group_id/folders'
- verb: GET
  path: '/api/v1/groups/:group_id/folders/:id'
- verb: GET
  path: '/api/v1/groups/:group_id/folders/by_path'
- verb: GET
  path: '/api/v1/groups/:group_id/folders/by_path/*full_path'
- verb: GET
  path: '/api/v1/groups/:group_id/folders/media'
- verb: DELETE
  path: '/api/v1/groups/:group_id/followers/self'
- verb: PUT
  path: '/api/v1/groups/:group_id/followers/self'
- verb: GET
  path: '/api/v1/groups/:group_id/front_page'
- verb: PUT
  path: '/api/v1/groups/:group_id/front_page'
- verb: POST
  path: '/api/v1/groups/:group_id/invite'
- verb: GET
  path: '/api/v1/groups/:group_id/media_attachments'
- verb: GET
  path: '/api/v1/groups/:group_id/media_objects'
- verb: GET
  path: '/api/v1/groups/:group_id/memberships'
- verb: POST
  path: '/api/v1/groups/:group_id/memberships'
- verb: DELETE
  path: '/api/v1/groups/:group_id/memberships/:membership_id'
- verb: GET
  path: '/api/v1/groups/:group_id/memberships/:membership_id'
- verb: PUT
  path: '/api/v1/groups/:group_id/memberships/:membership_id'
- verb: GET
  path: '/api/v1/groups/:group_id/page_title_availability'
- verb: GET
  path: '/api/v1/groups/:group_id/pages'
- verb: POST
  path: '/api/v1/groups/:group_id/pages'
- verb: DELETE
  path: '/api/v1/groups/:group_id/pages/:url_or_id'
- verb: GET
  path: '/api/v1/groups/:group_id/pages/:url_or_id'
- verb: PUT
  path: '/api/v1/groups/:group_id/pages/:url_or_id'
- verb: GET
  path: '/api/v1/groups/:group_id/pages/:url_or_id/revisions'
- verb: GET
  path: '/api/v1/groups/:group_id/pages/:url_or_id/revisions/:revision_id'
- verb: POST
  path: '/api/v1/groups/:group_id/pages/:url_or_id/revisions/:revision_id'
- verb: GET
  path: '/api/v1/groups/:group_id/pages/:url_or_id/revisions/latest'
- verb: GET
  path: '/api/v1/groups/:group_id/permissions'
- verb: GET
  path: '/api/v1/groups/:group_id/potential_collaborators'
- verb: POST
  path: '/api/v1/groups/:group_id/preview_html'
- verb: GET
  path: '/api/v1/groups/:group_id/tabs'
- verb: DELETE
  path: '/api/v1/groups/:group_id/usage_rights'
- verb: PUT
  path: '/api/v1/groups/:group_id/usage_rights'
- verb: GET
  path: '/api/v1/groups/:group_id/users'
- verb: DELETE
  path: '/api/v1/groups/:group_id/users/:user_id'
- verb: GET
  path: '/api/v1/groups/:group_id/users/:user_id'
- verb: PUT
  path: '/api/v1/groups/:group_id/users/:user_id'
- verb: GET
  path: '/api/v1/immersive_reader/authenticate'
- verb: POST
  path: '/api/v1/inst_access_tokens'
- verb: GET
  path: '/api/v1/jobs'
- verb: GET
  path: '/api/v1/jobs/:id'
- verb: POST
  path: '/api/v1/jobs/batch_update'
- verb: GET
  path: '/api/v1/jobs2/:bucket'
- verb: GET
  path: '/api/v1/jobs2/:bucket/by_:group'
- verb: GET
  path: '/api/v1/jobs2/:bucket/by_:group/search'
- verb: GET
  path: '/api/v1/jobs2/:id'
- verb: POST
  path: '/api/v1/jobs2/:id/requeue'
- verb: GET
  path: '/api/v1/jobs2/clusters'
- verb: PUT
  path: '/api/v1/jobs2/manage'
- verb: GET
  path: '/api/v1/jobs2/stuck/singletons'
- verb: GET
  path: '/api/v1/jobs2/stuck/strands'
- verb: PUT
  path: '/api/v1/jobs2/throttle'
- verb: GET
  path: '/api/v1/jobs2/throttle/check'
- verb: PUT
  path: '/api/v1/jobs2/unstuck'
- verb: POST
  path: '/api/v1/jwts'
- verb: POST
  path: '/api/v1/jwts/refresh'
- verb: GET
  path: '/api/v1/login/session_token'
- verb: GET
  path: '/api/v1/lti_registrations/:registration_id/controls'
<<<<<<< HEAD
- verb: GET
  path: '/api/v1/lti_registrations/:registration_id/controls/:id'
=======
- verb: POST
  path: '/api/v1/lti_registrations/:registration_id/controls'
- verb: DELETE
  path: '/api/v1/lti_registrations/:registration_id/controls/:id'
- verb: GET
  path: '/api/v1/lti_registrations/:registration_id/controls/:id'
- verb: PUT
  path: '/api/v1/lti_registrations/:registration_id/controls/:id'
- verb: POST
  path: '/api/v1/lti_registrations/:registration_id/controls/bulk'
>>>>>>> 1acb383e
- verb: GET
  path: '/api/v1/manageable_accounts'
- verb: GET
  path: '/api/v1/manually_created_courses_account'
- verb: GET
  path: '/api/v1/media_attachments'
- verb: POST
  path: '/api/v1/media_attachments'
- verb: PUT
  path: '/api/v1/media_attachments/:attachment_id'
- verb: GET
  path: '/api/v1/media_attachments/:attachment_id/media_tracks'
- verb: PUT
  path: '/api/v1/media_attachments/:attachment_id/media_tracks'
- verb: GET
  path: '/api/v1/media_objects'
- verb: POST
  path: '/api/v1/media_objects'
- verb: PUT
  path: '/api/v1/media_objects/:media_object_id'
- verb: GET
  path: '/api/v1/media_objects/:media_object_id/media_tracks'
- verb: PUT
  path: '/api/v1/media_objects/:media_object_id/media_tracks'
- verb: DELETE
  path: '/api/v1/outcomes/:id'
- verb: GET
  path: '/api/v1/outcomes/:id'
- verb: PUT
  path: '/api/v1/outcomes/:id'
- verb: GET
  path: '/api/v1/planner/items'
- verb: GET
  path: '/api/v1/planner/overrides'
- verb: POST
  path: '/api/v1/planner/overrides'
- verb: DELETE
  path: '/api/v1/planner/overrides/:id'
- verb: GET
  path: '/api/v1/planner/overrides/:id'
- verb: PUT
  path: '/api/v1/planner/overrides/:id'
- verb: GET
  path: '/api/v1/planner_notes'
- verb: POST
  path: '/api/v1/planner_notes'
- verb: DELETE
  path: '/api/v1/planner_notes/:id'
- verb: GET
  path: '/api/v1/planner_notes/:id'
- verb: PUT
  path: '/api/v1/planner_notes/:id'
- verb: GET
  path: '/api/v1/plugins/:id'
- verb: PUT
  path: '/api/v1/plugins/:id'
- verb: GET
  path: '/api/v1/poll_sessions/closed'
- verb: GET
  path: '/api/v1/poll_sessions/opened'
- verb: GET
  path: '/api/v1/polls'
- verb: POST
  path: '/api/v1/polls'
- verb: DELETE
  path: '/api/v1/polls/:id'
- verb: GET
  path: '/api/v1/polls/:id'
- verb: PUT
  path: '/api/v1/polls/:id'
- verb: GET
  path: '/api/v1/polls/:poll_id/poll_choices'
- verb: POST
  path: '/api/v1/polls/:poll_id/poll_choices'
- verb: DELETE
  path: '/api/v1/polls/:poll_id/poll_choices/:id'
- verb: GET
  path: '/api/v1/polls/:poll_id/poll_choices/:id'
- verb: PUT
  path: '/api/v1/polls/:poll_id/poll_choices/:id'
- verb: GET
  path: '/api/v1/polls/:poll_id/poll_sessions'
- verb: POST
  path: '/api/v1/polls/:poll_id/poll_sessions'
- verb: DELETE
  path: '/api/v1/polls/:poll_id/poll_sessions/:id'
- verb: GET
  path: '/api/v1/polls/:poll_id/poll_sessions/:id'
- verb: PUT
  path: '/api/v1/polls/:poll_id/poll_sessions/:id'
- verb: GET
  path: '/api/v1/polls/:poll_id/poll_sessions/:id/close'
- verb: GET
  path: '/api/v1/polls/:poll_id/poll_sessions/:id/open'
- verb: POST
  path: '/api/v1/polls/:poll_id/poll_sessions/:poll_session_id/poll_submissions'
- verb: GET
  path: '/api/v1/polls/:poll_id/poll_sessions/:poll_session_id/poll_submissions/:id'
- verb: GET
  path: '/api/v1/progress/:id'
- verb: POST
  path: '/api/v1/progress/:id/cancel'
- verb: GET
  path: '/api/v1/quiz_submissions/:quiz_submission_id/questions'
- verb: POST
  path: '/api/v1/quiz_submissions/:quiz_submission_id/questions'
- verb: GET
  path: '/api/v1/quiz_submissions/:quiz_submission_id/questions/:id'
- verb: PUT
  path: '/api/v1/quiz_submissions/:quiz_submission_id/questions/:id/flag'
- verb: GET
  path: '/api/v1/quiz_submissions/:quiz_submission_id/questions/:id/formatted_answer'
- verb: PUT
  path: '/api/v1/quiz_submissions/:quiz_submission_id/questions/:id/unflag'
- verb: POST
  path: '/api/v1/rce_linked_file_instfs_ids'
- verb: GET
  path: '/api/v1/release_notes'
- verb: POST
  path: '/api/v1/release_notes'
- verb: DELETE
  path: '/api/v1/release_notes/:id'
- verb: PUT
  path: '/api/v1/release_notes/:id'
- verb: DELETE
  path: '/api/v1/release_notes/:id/published'
- verb: PUT
  path: '/api/v1/release_notes/:id/published'
- verb: GET
  path: '/api/v1/release_notes/latest'
- verb: GET
  path: '/api/v1/release_notes/unread_count'
- verb: POST
  path: '/api/v1/rich_content/generate'
- verb: GET
  path: '/api/v1/rubrics/upload_template'
- verb: GET
  path: '/api/v1/search/all_courses'
- verb: GET
  path: '/api/v1/search/recipients'
- verb: GET
  path: '/api/v1/search/rubrics'
- verb: GET
  path: '/api/v1/sections/:course_section_id/assignments/:assignment_id/override'
- verb: DELETE
  path: '/api/v1/sections/:id'
- verb: GET
  path: '/api/v1/sections/:id'
- verb: PUT
  path: '/api/v1/sections/:id'
- verb: DELETE
  path: '/api/v1/sections/:id/crosslist'
- verb: POST
  path: '/api/v1/sections/:id/crosslist/:new_course_id'
- verb: GET
  path: '/api/v1/sections/:section_id/assignments/:assignment_id/anonymous_submissions/:anonymous_id'
- verb: PUT
  path: '/api/v1/sections/:section_id/assignments/:assignment_id/anonymous_submissions/:anonymous_id'
- verb: GET
  path: '/api/v1/sections/:section_id/assignments/:assignment_id/peer_reviews'
- verb: GET
  path: '/api/v1/sections/:section_id/assignments/:assignment_id/submission_summary'
- verb: GET
  path: '/api/v1/sections/:section_id/assignments/:assignment_id/submissions'
- verb: POST
  path: '/api/v1/sections/:section_id/assignments/:assignment_id/submissions'
- verb: DELETE
  path: '/api/v1/sections/:section_id/assignments/:assignment_id/submissions/:submission_id/peer_reviews'
- verb: GET
  path: '/api/v1/sections/:section_id/assignments/:assignment_id/submissions/:submission_id/peer_reviews'
- verb: POST
  path: '/api/v1/sections/:section_id/assignments/:assignment_id/submissions/:submission_id/peer_reviews'
- verb: GET
  path: '/api/v1/sections/:section_id/assignments/:assignment_id/submissions/:user_id'
- verb: PUT
  path: '/api/v1/sections/:section_id/assignments/:assignment_id/submissions/:user_id'
- verb: GET
  path: '/api/v1/sections/:section_id/assignments/:assignment_id/submissions/:user_id/document_annotations/read'
- verb: PUT
  path: '/api/v1/sections/:section_id/assignments/:assignment_id/submissions/:user_id/document_annotations/read'
- verb: POST
  path: '/api/v1/sections/:section_id/assignments/:assignment_id/submissions/:user_id/files'
- verb: DELETE
  path: '/api/v1/sections/:section_id/assignments/:assignment_id/submissions/:user_id/read'
- verb: PUT
  path: '/api/v1/sections/:section_id/assignments/:assignment_id/submissions/:user_id/read'
- verb: PUT
  path: '/api/v1/sections/:section_id/assignments/:assignment_id/submissions/:user_id/read/:item'
- verb: GET
  path: '/api/v1/sections/:section_id/assignments/:assignment_id/submissions/:user_id/rubric_assessments/read'
- verb: PUT
  path: '/api/v1/sections/:section_id/assignments/:assignment_id/submissions/:user_id/rubric_assessments/read'
- verb: GET
  path: '/api/v1/sections/:section_id/assignments/:assignment_id/submissions/:user_id/rubric_comments/read'
- verb: PUT
  path: '/api/v1/sections/:section_id/assignments/:assignment_id/submissions/:user_id/rubric_comments/read'
- verb: POST
  path: '/api/v1/sections/:section_id/assignments/:assignment_id/submissions/update_grades'
- verb: GET
  path: '/api/v1/sections/:section_id/enrollments'
- verb: POST
  path: '/api/v1/sections/:section_id/enrollments'
- verb: GET
  path: '/api/v1/sections/:section_id/students/submissions'
- verb: PUT
  path: '/api/v1/sections/:section_id/submissions/:user_id/clear_unread'
- verb: PUT
  path: '/api/v1/sections/:section_id/submissions/bulk_mark_read'
- verb: POST
  path: '/api/v1/sections/:section_id/submissions/update_grades'
- verb: GET
  path: '/api/v1/services/kaltura'
- verb: POST
  path: '/api/v1/services/kaltura_session'
- verb: GET
  path: '/api/v1/services/rce_config'
- verb: GET
  path: '/api/v1/settings/environment'
- verb: DELETE
  path: '/api/v1/shared_brand_configs/:id'
- verb: GET
  path: '/api/v1/show_k5_dashboard'
- verb: PUT
  path: '/api/v1/submissions/:id/what_if_grades'
- verb: GET
  path: '/api/v1/support_helpers/crocodoc/shard'
- verb: GET
  path: '/api/v1/support_helpers/crocodoc/submission'
- verb: GET
  path: '/api/v1/support_helpers/plagiarism_platform/add_service'
- verb: GET
  path: '/api/v1/support_helpers/plagiarism_platform/resubmit_for_assignment/:assignment_id'
- verb: GET
  path: '/api/v1/support_helpers/submission_lifecycle_manage/course'
- verb: GET
  path: '/api/v1/support_helpers/turnitin/assignment'
- verb: GET
  path: '/api/v1/support_helpers/turnitin/error2305'
- verb: GET
  path: '/api/v1/support_helpers/turnitin/expired'
- verb: GET
  path: '/api/v1/support_helpers/turnitin/md5'
- verb: GET
  path: '/api/v1/support_helpers/turnitin/pending'
- verb: GET
  path: '/api/v1/support_helpers/turnitin/refresh_lti_attachment'
- verb: GET
  path: '/api/v1/support_helpers/turnitin/shard'
- verb: DELETE
  path: '/api/v1/users/:id'
- verb: GET
  path: '/api/v1/users/:id'
- verb: PUT
  path: '/api/v1/users/:id'
- verb: POST
  path: '/api/v1/users/:id/clear_cache'
- verb: GET
  path: '/api/v1/users/:id/colors'
- verb: GET
  path: '/api/v1/users/:id/colors/:asset_string'
- verb: PUT
  path: '/api/v1/users/:id/colors/:asset_string'
- verb: GET
  path: '/api/v1/users/:id/dashboard_positions'
- verb: PUT
  path: '/api/v1/users/:id/dashboard_positions'
- verb: PUT
  path: '/api/v1/users/:id/files_ui_version_preference'
- verb: GET
  path: '/api/v1/users/:id/graded_submissions'
- verb: PUT
  path: '/api/v1/users/:id/merge_into/:destination_user_id'
- verb: PUT
  path: '/api/v1/users/:id/merge_into/accounts/:destination_account_id/users/:destination_user_id'
- verb: DELETE
  path: '/api/v1/users/:id/mobile_sessions'
- verb: GET
  path: '/api/v1/users/:id/new_user_tutorial_statuses'
- verb: PUT
  path: '/api/v1/users/:id/new_user_tutorial_statuses/:page_name'
- verb: DELETE
  path: '/api/v1/users/:id/sessions'
- verb: GET
  path: '/api/v1/users/:id/settings'
- verb: PUT
  path: '/api/v1/users/:id/settings'
- verb: POST
  path: '/api/v1/users/:id/split'
- verb: PUT
  path: '/api/v1/users/:id/text_editor_preference'
- verb: GET
  path: '/api/v1/users/:user_id/avatars'
- verb: GET
  path: '/api/v1/users/:user_id/calendar_events'
- verb: GET
  path: '/api/v1/users/:user_id/communication_channels'
- verb: POST
  path: '/api/v1/users/:user_id/communication_channels'
- verb: GET
  path: '/api/v1/users/:user_id/communication_channels/:communication_channel_id/notification_preference_categories'
- verb: GET
  path: '/api/v1/users/:user_id/communication_channels/:communication_channel_id/notification_preferences'
- verb: GET
  path: '/api/v1/users/:user_id/communication_channels/:communication_channel_id/notification_preferences/:notification'
- verb: DELETE
  path: '/api/v1/users/:user_id/communication_channels/:id'
- verb: POST
  path: '/api/v1/users/:user_id/communication_channels/:id'
- verb: DELETE
  path: '/api/v1/users/:user_id/communication_channels/:type/:address'
- verb: GET
  path: '/api/v1/users/:user_id/communication_channels/:type/:address/notification_preferences'
- verb: GET
  path: '/api/v1/users/:user_id/communication_channels/:type/:address/notification_preferences/:notification'
- verb: GET
  path: '/api/v1/users/:user_id/content_exports'
- verb: POST
  path: '/api/v1/users/:user_id/content_exports'
- verb: GET
  path: '/api/v1/users/:user_id/content_exports/:id'
- verb: PUT
  path: '/api/v1/users/:user_id/content_exports/:id/fail'
- verb: GET
  path: '/api/v1/users/:user_id/content_licenses'
- verb: GET
  path: '/api/v1/users/:user_id/content_migrations'
- verb: POST
  path: '/api/v1/users/:user_id/content_migrations'
- verb: GET
  path: '/api/v1/users/:user_id/content_migrations/:content_migration_id/migration_issues'
- verb: POST
  path: '/api/v1/users/:user_id/content_migrations/:content_migration_id/migration_issues'
- verb: GET
  path: '/api/v1/users/:user_id/content_migrations/:content_migration_id/migration_issues/:id'
- verb: PUT
  path: '/api/v1/users/:user_id/content_migrations/:content_migration_id/migration_issues/:id'
- verb: GET
  path: '/api/v1/users/:user_id/content_migrations/:id'
- verb: PUT
  path: '/api/v1/users/:user_id/content_migrations/:id'
- verb: GET
  path: '/api/v1/users/:user_id/content_migrations/:id/selective_data'
- verb: GET
  path: '/api/v1/users/:user_id/content_migrations/migrators'
- verb: POST
  path: '/api/v1/users/:user_id/content_shares'
- verb: DELETE
  path: '/api/v1/users/:user_id/content_shares/:id'
- verb: GET
  path: '/api/v1/users/:user_id/content_shares/:id'
- verb: PUT
  path: '/api/v1/users/:user_id/content_shares/:id'
- verb: POST
  path: '/api/v1/users/:user_id/content_shares/:id/add_users'
- verb: GET
  path: '/api/v1/users/:user_id/content_shares/received'
- verb: GET
  path: '/api/v1/users/:user_id/content_shares/sent'
- verb: GET
  path: '/api/v1/users/:user_id/content_shares/unread_count'
- verb: GET
  path: '/api/v1/users/:user_id/courses'
- verb: GET
  path: '/api/v1/users/:user_id/courses/:course_id/assignments'
- verb: DELETE
  path: '/api/v1/users/:user_id/custom_data(/*scope)'
- verb: GET
  path: '/api/v1/users/:user_id/custom_data(/*scope)'
- verb: PUT
  path: '/api/v1/users/:user_id/custom_data(/*scope)'
- verb: GET
  path: '/api/v1/users/:user_id/enrollments'
- verb: GET
  path: '/api/v1/users/:user_id/eportfolios'
- verb: PUT
  path: '/api/v1/users/:user_id/eportfolios'
- verb: GET
  path: '/api/v1/users/:user_id/features'
- verb: GET
  path: '/api/v1/users/:user_id/features/enabled'
- verb: DELETE
  path: '/api/v1/users/:user_id/features/flags/:feature'
- verb: GET
  path: '/api/v1/users/:user_id/features/flags/:feature'
- verb: PUT
  path: '/api/v1/users/:user_id/features/flags/:feature'
- verb: GET
  path: '/api/v1/users/:user_id/files'
- verb: POST
  path: '/api/v1/users/:user_id/files'
- verb: GET
  path: '/api/v1/users/:user_id/files/:id'
- verb: GET
  path: '/api/v1/users/:user_id/files/quota'
- verb: GET
  path: '/api/v1/users/:user_id/folders'
- verb: POST
  path: '/api/v1/users/:user_id/folders'
- verb: GET
  path: '/api/v1/users/:user_id/folders/:id'
- verb: GET
  path: '/api/v1/users/:user_id/folders/by_path'
- verb: GET
  path: '/api/v1/users/:user_id/folders/by_path/*full_path'
- verb: DELETE
  path: '/api/v1/users/:user_id/followers/self'
- verb: PUT
  path: '/api/v1/users/:user_id/followers/self'
- verb: GET
  path: '/api/v1/users/:user_id/history'
- verb: GET
  path: '/api/v1/users/:user_id/logins'
- verb: DELETE
  path: '/api/v1/users/:user_id/logins/:id'
- verb: POST
  path: '/api/v1/users/:user_id/logins/:id/migrate_login_attribute'
- verb: GET
  path: '/api/v1/users/:user_id/missing_submissions'
- verb: GET
  path: '/api/v1/users/:user_id/observees'
- verb: POST
  path: '/api/v1/users/:user_id/observees'
- verb: DELETE
  path: '/api/v1/users/:user_id/observees/:observee_id'
- verb: GET
  path: '/api/v1/users/:user_id/observees/:observee_id'
- verb: PUT
  path: '/api/v1/users/:user_id/observees/:observee_id'
- verb: GET
  path: '/api/v1/users/:user_id/observer_alert_thresholds'
- verb: POST
  path: '/api/v1/users/:user_id/observer_alert_thresholds'
- verb: DELETE
  path: '/api/v1/users/:user_id/observer_alert_thresholds/:observer_alert_threshold_id'
- verb: GET
  path: '/api/v1/users/:user_id/observer_alert_thresholds/:observer_alert_threshold_id'
- verb: PUT
  path: '/api/v1/users/:user_id/observer_alert_thresholds/:observer_alert_threshold_id'
- verb: PUT
  path: '/api/v1/users/:user_id/observer_alerts/:observer_alert_id/:workflow_state'
- verb: GET
  path: '/api/v1/users/:user_id/observer_alerts/:student_id'
- verb: GET
  path: '/api/v1/users/:user_id/observer_alerts/unread_count'
- verb: POST
  path: '/api/v1/users/:user_id/observer_pairing_codes'
- verb: GET
  path: '/api/v1/users/:user_id/observers'
- verb: GET
  path: '/api/v1/users/:user_id/observers/:observer_id'
- verb: GET
  path: '/api/v1/users/:user_id/page_views'
- verb: GET
  path: '/api/v1/users/:user_id/planner/items'
- verb: GET
  path: '/api/v1/users/:user_id/profile'
- verb: GET
  path: '/api/v1/users/:user_id/tabs'
- verb: GET
  path: '/api/v1/users/:user_id/temporary_enrollment_status'
- verb: POST
  path: '/api/v1/users/:user_id/tokens'
- verb: DELETE
  path: '/api/v1/users/:user_id/tokens/:id'
- verb: GET
  path: '/api/v1/users/:user_id/tokens/:id'
- verb: PUT
  path: '/api/v1/users/:user_id/tokens/:id'
- verb: DELETE
  path: '/api/v1/users/:user_id/usage_rights'
- verb: PUT
  path: '/api/v1/users/:user_id/usage_rights'
- verb: GET
  path: '/api/v1/users/activity_stream'
- verb: DELETE
  path: '/api/v1/users/mobile_sessions'
- verb: POST
  path: '/api/v1/users/reset_password'
- verb: DELETE
  path: '/api/v1/users/self/activity_stream'
- verb: GET
  path: '/api/v1/users/self/activity_stream'
- verb: DELETE
  path: '/api/v1/users/self/activity_stream/:id'
- verb: GET
  path: '/api/v1/users/self/activity_stream/summary'
- verb: GET
  path: '/api/v1/users/self/bookmarks'
- verb: POST
  path: '/api/v1/users/self/bookmarks'
- verb: DELETE
  path: '/api/v1/users/self/bookmarks/:id'
- verb: GET
  path: '/api/v1/users/self/bookmarks/:id'
- verb: PUT
  path: '/api/v1/users/self/bookmarks/:id'
- verb: PUT
  path: '/api/v1/users/self/communication_channels/:communication_channel_id/notification_preference_categories/:category'
- verb: PUT
  path: '/api/v1/users/self/communication_channels/:communication_channel_id/notification_preferences'
- verb: PUT
  path: '/api/v1/users/self/communication_channels/:communication_channel_id/notification_preferences/:notification'
- verb: PUT
  path: '/api/v1/users/self/communication_channels/:type/:address/notification_preferences'
- verb: PUT
  path: '/api/v1/users/self/communication_channels/:type/:address/notification_preferences/:notification'
- verb: DELETE
  path: '/api/v1/users/self/communication_channels/push'
- verb: DELETE
  path: '/api/v1/users/self/course_nicknames'
- verb: GET
  path: '/api/v1/users/self/course_nicknames'
- verb: DELETE
  path: '/api/v1/users/self/course_nicknames/:course_id'
- verb: GET
  path: '/api/v1/users/self/course_nicknames/:course_id'
- verb: PUT
  path: '/api/v1/users/self/course_nicknames/:course_id'
- verb: DELETE
  path: '/api/v1/users/self/favorites/courses'
- verb: GET
  path: '/api/v1/users/self/favorites/courses'
- verb: DELETE
  path: '/api/v1/users/self/favorites/courses/:id'
- verb: POST
  path: '/api/v1/users/self/favorites/courses/:id'
- verb: DELETE
  path: '/api/v1/users/self/favorites/groups'
- verb: GET
  path: '/api/v1/users/self/favorites/groups'
- verb: DELETE
  path: '/api/v1/users/self/favorites/groups/:id'
- verb: POST
  path: '/api/v1/users/self/favorites/groups/:id'
- verb: GET
  path: '/api/v1/users/self/groups'
- verb: POST
  path: '/api/v1/users/self/pandata_events_token'
- verb: GET
  path: '/api/v1/users/self/todo'
- verb: DELETE
  path: '/api/v1/users/self/todo/:asset_string/:purpose'
- verb: GET
  path: '/api/v1/users/self/todo_item_count'
- verb: GET
  path: '/api/v1/users/self/upcoming_events'
<|MERGE_RESOLUTION|>--- conflicted
+++ resolved
@@ -1831,21 +1831,16 @@
   path: '/api/v1/login/session_token'
 - verb: GET
   path: '/api/v1/lti_registrations/:registration_id/controls'
-<<<<<<< HEAD
-- verb: GET
+- verb: POST
+  path: '/api/v1/lti_registrations/:registration_id/controls'
+- verb: DELETE
   path: '/api/v1/lti_registrations/:registration_id/controls/:id'
-=======
-- verb: POST
-  path: '/api/v1/lti_registrations/:registration_id/controls'
-- verb: DELETE
+- verb: GET
   path: '/api/v1/lti_registrations/:registration_id/controls/:id'
-- verb: GET
+- verb: PUT
   path: '/api/v1/lti_registrations/:registration_id/controls/:id'
-- verb: PUT
-  path: '/api/v1/lti_registrations/:registration_id/controls/:id'
 - verb: POST
   path: '/api/v1/lti_registrations/:registration_id/controls/bulk'
->>>>>>> 1acb383e
 - verb: GET
   path: '/api/v1/manageable_accounts'
 - verb: GET
