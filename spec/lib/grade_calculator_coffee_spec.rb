--- conflicted
+++ resolved
@@ -27,449 +27,344 @@
 
   # We should keep this in sync with GradeCalculatorSpec.coffee
   context "GradeCalculatorSpec.coffee examples" do
-  before :each do
-    @group = @group1 = @course.assignment_groups.create!(:name => 'group 1')
-  end
-
-  def set_default_grades
-    set_grades [[100,100], [42,91], [14,55], [3,38], [nil,1000]]
-  end
-
-  def set_grades(grades, group=@group1)
-    @grades = grades
-    @assignments = @grades.map do |score,possible|
-      @course.assignments.create! :title => 'homework',
-                                  :points_possible => possible,
-                                  :assignment_group => group
-    end
-    @assignments.each_with_index do |a,i|
-      score = @grades[i].first
-      next unless score # don't grade nil submissions
-      a.grade_student @student, grade: score, grader: @teacher
-    end
-
-    # This set of tests expects all submissions to be posted to the student
-    # (in the pre-post-policies world these assignments were all unmuted),
-    # even if we didn't issue a grade. Set them to posted but don't trigger a
-    # grade calculation.
-    Submission.where(user: @student).update_all(posted_at: Time.zone.now)
-  end
-
-  def check_grades(current, final, check_current: true, check_final: true)
-    GradeCalculator.recompute_final_score(@student.id, @course.id)
-    @enrollment.reload
-
-    if check_current
-      expect(@enrollment.computed_current_score).to be_nil if current.nil?
-      expect(@enrollment.computed_current_score).to equal current unless current.nil?
-    end
-
-    if check_final
-      expect(@enrollment.computed_final_score).to be_nil if final.nil?
-      expect(@enrollment.computed_final_score).to equal final unless final.nil?
-    end
-  end
-
-  def check_current_grade(current)
-    check_grades(current, nil, check_current: true, check_final: false)
-  end
-
-  def check_final_grade(final)
-    check_grades(nil, final, check_current: false, check_final: true)
-  end
-
-  it "should work without assignments or submissions" do
-    @group.assignments.clear
-    check_grades(nil, nil)
-  end
-
-  it "should work without submissions" do
-    @course.assignments.create! :title => 'asdf',
-                                :points_possible => 1,
-                                :assignment_group => @group
-    check_grades(nil, 0.0)
-  end
-
-  it "should work with submissions that have 0 points possible" do
-    set_grades [[10,0], [10,10], [10, 10], [nil,10]]
-    check_grades(150.0, 100.0)
-
-    @group.update_attribute(:rules, 'drop_lowest:1')
-    check_grades(200.0, 150.0)
-  end
-
-  it "muted assignments are not considered for the drop list when computing " \
-      "current grade for students (they are just excluded from the computation entirely)" do
-    set_grades([[4, 10], [3, 10], [9, 10]])
-    @group.update_attribute(:rules, 'drop_lowest:1')
-    @assignments.first.mute!
-    # 4/10 is excluded from the computation because it's muted
-    # 3/10 is dropped for being the lowest
-    # 9/10 is included
-    # 9/10 => 90.0%
-    check_current_grade(90.0)
-  end
-
-  it "ungraded assignments are not considered for the drop list when computing " \
-      "current grade for students (they are just excluded from the computation entirely)" do
-    set_grades([[nil, 20], [3, 10], [9, 10]])
-    @group.update_attribute(:rules, 'drop_lowest:1')
-    # nil/20 is excluded from the computation because it's not graded
-    # 3/10 is dropped for being the lowest
-    # 9/10 is included
-    # 9/10 => 90.0%
-    check_current_grade(90.0)
-  end
-
-  it "ungraded + muted assignments are not considered for the drop list when " \
-      "computing current grade for students (they are just excluded from the computation entirely)" do
-    set_grades([[nil, 20], [4, 10], [3, 10], [9, 10]])
-    @group.update_attribute(:rules, 'drop_lowest:1')
-    @assignments.second.mute!
-    # nil/20 is excluded from the computation because it's not graded
-    # 4/10 is exclued from the computation because it's muted
-    # 3/10 is dropped for being the lowest
-    # 9/10 is included
-    # 9/10 => 90.0%
-    check_current_grade(90.0)
-  end
-
-  it "muted assignments are treated as 0/points_possible for the drop list when " \
-      "computing final grade for students" do
-
-    set_grades([[4, 10], [3, 10], [9, 10]])
-    @group.update_attribute(:rules, 'drop_lowest:1')
-    @assignments.first.mute!
-    # 4/10 is treated as 0/10 because it is muted. Since it's treated as 0/10,
-    # it is dropped for being the lowest
-    # 3/10 is included
-    # 9/10 is included
-    # 12/20 => 60.0%
-    check_final_grade(60.0)
-  end
-
-  it "ungraded assignments are treated as 0/points_possible for the drop list " \
-      "when computing final grade for students" do
-    set_grades([[nil, 20], [3, 10], [9, 10]])
-    @group.update_attribute(:rules, 'drop_lowest:1')
-    # nil/20 is treated as 0/20 because it's not graded
-    # 3/10 is included
-    # 9/10 is included
-    # 12/20 => 60.0%
-    check_final_grade(60.0)
-  end
-
-  it "ungraded are treated as 0/points_possible for the drop list and muted " \
-      "assignments are ignored for the drop list when computing final grade for students" do
-    set_grades([[nil, 20], [4, 10], [3, 10], [9, 10]])
-    @group.update_attribute(:rules, 'drop_lowest:1')
-    @assignments.second.mute!
-    # nil/20 is treated as 0/20 because it's not graded. it is dropped.
-    # 4/10 is ignored for drop rules because it is muted. it is included.
-    # 3/10 is included
-    # 9/10 is included
-    # (4/10 is treated as 0/10 because it is muted) + 3/10 + 9/10 = 12/30 => 40.0%
-    check_final_grade(40.0)
-  end
-
-  it 'should "work" when no submissions have points possible' do
-    set_grades [[10,0], [5,0], [20,0], [0,0]]
-    @group.update_attribute(:rules, 'drop_lowest:1')
-    check_grades(nil, nil)
-  end
-
-  it "should work with no drop rules" do
-    set_default_grades
-    check_grades(55.99, 12.38)
-  end
-
-  it "should support drop_lowest" do
-    set_default_grades
-    @group.update_attribute(:rules, 'drop_lowest:1')
-    check_grades(63.41, 55.99)
-
-    @group.update_attribute(:rules, 'drop_lowest:2')
-    check_grades(74.64, 63.41)
-  end
-
-  it "should really support drop_lowest" do
-    set_grades [[30, nil], [30, nil], [30, nil], [31, 31], [21, 21],
-                [30, 30], [30, 30], [30, 30], [30, 30], [30, 30], [30, 30],
-                [30, 30], [30, 30], [30, 30], [30, 30], [29.3, 30], [30, 30],
-                [30, 30], [30, 30], [12, 0], [30, nil]]
-    @group.update_attribute(:rules, 'drop_lowest:2')
-    check_grades(132.12, 132.12)
-  end
-
-  it "should support drop_highest" do
-    set_default_grades
-    @group.update_attribute(:rules, 'drop_highest:1')
-    check_grades(32.07, 4.98)
-
-    @group.update_attribute(:rules, 'drop_highest:2')
-    check_grades(18.28, 1.56)
-
-    @group.update_attribute(:rules, 'drop_highest:3')
-    check_grades(7.89, 0.29)
-  end
-
-  it "should really support drop_highest" do
-    grades = [[0,10], [10,20], [28,50], [91,100]]
-    set_grades(grades)
-
-    @group.update_attribute(:rules, 'drop_highest:1')
-    check_grades(47.5, 47.5)
-
-    @group.update_attribute(:rules, 'drop_highest:2')
-    check_grades(33.33, 33.33)
-
-    @group.update_attribute(:rules, 'drop_highest:3')
-    check_grades(0.0, 0.0)
-  end
-
-  it "should work with unreasonable drop rules" do
-    set_grades([[10,10],[9,10],[8,10]])
-    @group.update_attribute :rules, "drop_lowest:1000\ndrop_highest:1000"
-    check_grades(100.0, 100.0)
-  end
-
-  it "should work with drop rules that result in only unpointed assignments going to the drop lowest phase" do
-    set_grades([[9,0],[10,0],[2,2]])
-    @group.update_attribute :rules, "drop_lowest:1\ndrop_highest:1"
-    check_grades(nil, nil)
-  end
-
-  describe "support for never_drop" do
-    it "supports never_drop (1)" do
+    before :each do
+      @group = @group1 = @course.assignment_groups.create!(:name => 'group 1')
+    end
+
+    def set_default_grades
+      set_grades [[100, 100], [42, 91], [14, 55], [3, 38], [nil, 1000]]
+    end
+
+    def set_grades(grades, group = @group1)
+      @grades = grades
+      @assignments = @grades.map do |score, possible|
+        @course.assignments.create! :title => 'homework',
+                                    :points_possible => possible,
+                                    :assignment_group => group
+      end
+      @assignments.each_with_index do |a, i|
+        score = @grades[i].first
+        next unless score # don't grade nil submissions
+
+        a.grade_student @student, grade: score, grader: @teacher
+      end
+
+      # This set of tests expects all submissions to be posted to the student
+      # (in the pre-post-policies world these assignments were all unmuted),
+      # even if we didn't issue a grade. Set them to posted but don't trigger a
+      # grade calculation.
+      Submission.where(user: @student).update_all(posted_at: Time.zone.now)
+    end
+
+    def check_grades(current, final, check_current: true, check_final: true)
+      GradeCalculator.recompute_final_score(@student.id, @course.id)
+      @enrollment.reload
+
+      if check_current
+        expect(@enrollment.computed_current_score).to be_nil if current.nil?
+        expect(@enrollment.computed_current_score).to equal current unless current.nil?
+      end
+
+      if check_final
+        expect(@enrollment.computed_final_score).to be_nil if final.nil?
+        expect(@enrollment.computed_final_score).to equal final unless final.nil?
+      end
+    end
+
+    def check_current_grade(current)
+      check_grades(current, nil, check_current: true, check_final: false)
+    end
+
+    def check_final_grade(final)
+      check_grades(nil, final, check_current: false, check_final: true)
+    end
+
+    it "works without assignments or submissions" do
+      @group.assignments.clear
+      check_grades(nil, nil)
+    end
+
+    it "works without submissions" do
+      @course.assignments.create! :title => 'asdf',
+                                  :points_possible => 1,
+                                  :assignment_group => @group
+      check_grades(nil, 0.0)
+    end
+
+    it "works with submissions that have 0 points possible" do
+      set_grades [[10, 0], [10, 10], [10, 10], [nil, 10]]
+      check_grades(150.0, 100.0)
+
+      @group.update_attribute(:rules, 'drop_lowest:1')
+      check_grades(200.0, 150.0)
+    end
+
+    it "muted assignments are not considered for the drop list when computing " \
+       "current grade for students (they are just excluded from the computation entirely)" do
+      set_grades([[4, 10], [3, 10], [9, 10]])
+      @group.update_attribute(:rules, 'drop_lowest:1')
+      @assignments.first.mute!
+      # 4/10 is excluded from the computation because it's muted
+      # 3/10 is dropped for being the lowest
+      # 9/10 is included
+      # 9/10 => 90.0%
+      check_current_grade(90.0)
+    end
+
+    it "ungraded assignments are not considered for the drop list when computing " \
+       "current grade for students (they are just excluded from the computation entirely)" do
+      set_grades([[nil, 20], [3, 10], [9, 10]])
+      @group.update_attribute(:rules, 'drop_lowest:1')
+      # nil/20 is excluded from the computation because it's not graded
+      # 3/10 is dropped for being the lowest
+      # 9/10 is included
+      # 9/10 => 90.0%
+      check_current_grade(90.0)
+    end
+
+    it "ungraded + muted assignments are not considered for the drop list when " \
+       "computing current grade for students (they are just excluded from the computation entirely)" do
+      set_grades([[nil, 20], [4, 10], [3, 10], [9, 10]])
+      @group.update_attribute(:rules, 'drop_lowest:1')
+      @assignments.second.mute!
+      # nil/20 is excluded from the computation because it's not graded
+      # 4/10 is exclued from the computation because it's muted
+      # 3/10 is dropped for being the lowest
+      # 9/10 is included
+      # 9/10 => 90.0%
+      check_current_grade(90.0)
+    end
+
+    it "muted assignments are treated as 0/points_possible for the drop list when " \
+       "computing final grade for students" do
+      set_grades([[4, 10], [3, 10], [9, 10]])
+      @group.update_attribute(:rules, 'drop_lowest:1')
+      @assignments.first.mute!
+      # 4/10 is treated as 0/10 because it is muted. Since it's treated as 0/10,
+      # it is dropped for being the lowest
+      # 3/10 is included
+      # 9/10 is included
+      # 12/20 => 60.0%
+      check_final_grade(60.0)
+    end
+
+    it "ungraded assignments are treated as 0/points_possible for the drop list " \
+       "when computing final grade for students" do
+      set_grades([[nil, 20], [3, 10], [9, 10]])
+      @group.update_attribute(:rules, 'drop_lowest:1')
+      # nil/20 is treated as 0/20 because it's not graded
+      # 3/10 is included
+      # 9/10 is included
+      # 12/20 => 60.0%
+      check_final_grade(60.0)
+    end
+
+    it "ungraded are treated as 0/points_possible for the drop list and muted " \
+       "assignments are ignored for the drop list when computing final grade for students" do
+      set_grades([[nil, 20], [4, 10], [3, 10], [9, 10]])
+      @group.update_attribute(:rules, 'drop_lowest:1')
+      @assignments.second.mute!
+      # nil/20 is treated as 0/20 because it's not graded. it is dropped.
+      # 4/10 is ignored for drop rules because it is muted. it is included.
+      # 3/10 is included
+      # 9/10 is included
+      # (4/10 is treated as 0/10 because it is muted) + 3/10 + 9/10 = 12/30 => 40.0%
+      check_final_grade(40.0)
+    end
+
+    it '"work"s when no submissions have points possible' do
+      set_grades [[10, 0], [5, 0], [20, 0], [0, 0]]
+      @group.update_attribute(:rules, 'drop_lowest:1')
+      check_grades(nil, nil)
+    end
+
+    it "works with no drop rules" do
       set_default_grades
-      rules = "drop_lowest:1\nnever_drop:#{@assignments[3].id}" # 3/38
-      @group.update_attribute(:rules, rules)
-      check_grades(63.32, 55.99)
-    end
-
-    it "supports never_drop (2)" do
-      set_grades [[10,20], [5,10], [20,40], [0,100]]
-      rules = "drop_lowest:1\nnever_drop:#{@assignments[3].id}" # 0/100
-      @group.update_attribute(:rules, rules)
-      check_grades(18.75, 18.75)
-    end
-
-    it "supports never_drop (3)" do
-      set_grades [[10,20], [5,10], [20,40], [100,100]]
-      rules = "drop_lowest:1\nnever_drop:#{@assignments[3].id}" # 100/100
-      @group.update_attribute(:rules, rules)
-      check_grades(88.46, 88.46)
-    end
-
-    it "supports never_drop (4)" do
-      set_grades [[101.9,100], [105.65,100], [103.8,100], [0,0]]
-      rules = "drop_lowest:1\nnever_drop:#{@assignments[2].id}" # 103.8/100
-      @group.update_attribute(:rules, rules)
-      check_grades(104.73, 104.73)
-    end
-  end
-
-  it "grade dropping should work even in ridiculous circumstances" do
-    set_grades [[nil, 20], [3, 10], [nil, 10],
-                [nil, 999999999],
-                [nil, nil]]
-
-    @group.update_attribute(:rules, 'drop_lowest:2')
-    check_grades(30.0, 15.0)
-  end
-
-  context "assignment groups with 0 points possible" do
-    before :each do
-      @group1.group_weight = 50
-      @group1.save!
-      @group2 = @course.assignment_groups.create! :name => 'group 2',
-                                                  :group_weight => 25
-      @group3 = @course.assignment_groups.create! :name => 'empty group',
-                                                  :group_weight => 25
-      @group4 = @course.assignment_groups.create! :name => 'extra credit',
-                                                  :group_weight => 10
-
-      set_grades [[9, 10]], @group1
-      set_grades [[5, 10]], @group2
-      # @group3 is emtpy
-      set_grades [[10, 0], [5, 0]], @group3
-    end
-
-    it "ignores them if the group_weighting_scheme is percent" do
-      # NOTE: in addition to ignoring invalid assignment groups, we also
-      # have to scale up the valid ones
-      @course.update_attribute :group_weighting_scheme, 'percent'
-      grade = 76.67 # ((9/10)*50 + (5/10)*25) * (1/75)
-      check_grades(grade, grade)
-    end
-
-    it "doesn't ignore them if the group_weighting_scheme is equal" do
-      @course.update_attribute :group_weighting_scheme, 'equal'
-      grade = 145.0 # ((9 + 5 + 10 + 5) / (10 + 10)) * 100
-      check_grades(grade, grade)
-    end
-  end
-
-  context "grading periods" do
-    before :each do
-      student_in_course active_all: true
-      @gp1, @gp2 = grading_periods count: 2
-      @a1, @a2 = [@gp1, @gp2].map do |gp|
-        @course.assignments.create! due_at: 1.minute.from_now(gp.start_date),
-                                    points_possible: 100
-      end
-      @a1.grade_student(@student, grade: 25, grader: @teacher)
-      @a2.grade_student(@student, grade: 75, grader: @teacher)
-    end
-
-    it "can compute grades for a grading period" do
-      gc = GradeCalculator.new([@student.id], @course, grading_period: @gp1)
-      current = gc.compute_scores.first[:current]
-      expect(current[:grade]).to equal 25.0
-
-      gc = GradeCalculator.new([@student.id], @course, grading_period: @gp2)
-      current = gc.compute_scores.first[:current]
-      expect(current[:grade]).to equal 75.0
-    end
-  end
-
-  context "differentiated assignments grade calculation" do
-    def set_up_course_for_differentiated_assignments
-      set_grades [[5, 20], [15, 20], [10,20], [nil, 20], [20, 20], [10,20], [nil, 20]]
-      @assignments.each do |a|
-        a.only_visible_to_overrides = true
-        a.save!
-      end
-      @overridden_lowest = @assignments[0]
-      @overridden_highest = @assignments[1]
-      @overridden_middle = @assignments[2]
-      @non_overridden_lowest = @assignments[3]
-      @non_overridden_highest = @assignments[4]
-      @non_overridden_middle = @assignments[5]
-      @not_graded = @assignments.last
-
-      @user.enrollments.each(&:destroy)
-      @section = @course.course_sections.create!(name: "test section")
-      student_in_section(@section, user: @user)
-
-      create_section_override_for_assignment(@overridden_lowest, course_section: @section)
-      create_section_override_for_assignment(@overridden_highest, course_section: @section)
-      create_section_override_for_assignment(@overridden_middle, course_section: @section)
-    end
-
-    def final_grade_info(user, course)
-      GradeCalculator.new([user.id], course.id).compute_scores.first[:final]
-    end
-
-    def find_submission(assignment)
-      assignment.submissions.where(user_id: @user.id).first.id
-    end
-
-    context "DA" do
+      check_grades(55.99, 12.38)
+    end
+
+    it "supports drop_lowest" do
+      set_default_grades
+      @group.update_attribute(:rules, 'drop_lowest:1')
+      check_grades(63.41, 55.99)
+
+      @group.update_attribute(:rules, 'drop_lowest:2')
+      check_grades(74.64, 63.41)
+    end
+
+    it "reallies support drop_lowest" do
+      set_grades [[30, nil], [30, nil], [30, nil], [31, 31], [21, 21],
+                  [30, 30], [30, 30], [30, 30], [30, 30], [30, 30], [30, 30],
+                  [30, 30], [30, 30], [30, 30], [30, 30], [29.3, 30], [30, 30],
+                  [30, 30], [30, 30], [12, 0], [30, nil]]
+      @group.update_attribute(:rules, 'drop_lowest:2')
+      check_grades(132.12, 132.12)
+    end
+
+    it "supports drop_highest" do
+      set_default_grades
+      @group.update_attribute(:rules, 'drop_highest:1')
+      check_grades(32.07, 4.98)
+
+      @group.update_attribute(:rules, 'drop_highest:2')
+      check_grades(18.28, 1.56)
+
+      @group.update_attribute(:rules, 'drop_highest:3')
+      check_grades(7.89, 0.29)
+    end
+
+    it "reallies support drop_highest" do
+      grades = [[0, 10], [10, 20], [28, 50], [91, 100]]
+      set_grades(grades)
+
+      @group.update_attribute(:rules, 'drop_highest:1')
+      check_grades(47.5, 47.5)
+
+      @group.update_attribute(:rules, 'drop_highest:2')
+      check_grades(33.33, 33.33)
+
+      @group.update_attribute(:rules, 'drop_highest:3')
+      check_grades(0.0, 0.0)
+    end
+
+    it "works with unreasonable drop rules" do
+      set_grades([[10, 10], [9, 10], [8, 10]])
+      @group.update_attribute :rules, "drop_lowest:1000\ndrop_highest:1000"
+      check_grades(100.0, 100.0)
+    end
+
+    it "works with drop rules that result in only unpointed assignments going to the drop lowest phase" do
+      set_grades([[9, 0], [10, 0], [2, 2]])
+      @group.update_attribute :rules, "drop_lowest:1\ndrop_highest:1"
+      check_grades(nil, nil)
+    end
+
+    describe "support for never_drop" do
+      it "supports never_drop (1)" do
+        set_default_grades
+        rules = "drop_lowest:1\nnever_drop:#{@assignments[3].id}" # 3/38
+        @group.update_attribute(:rules, rules)
+        check_grades(63.32, 55.99)
+      end
+
+      it "supports never_drop (2)" do
+        set_grades [[10, 20], [5, 10], [20, 40], [0, 100]]
+        rules = "drop_lowest:1\nnever_drop:#{@assignments[3].id}" # 0/100
+        @group.update_attribute(:rules, rules)
+        check_grades(18.75, 18.75)
+      end
+
+      it "supports never_drop (3)" do
+        set_grades [[10, 20], [5, 10], [20, 40], [100, 100]]
+        rules = "drop_lowest:1\nnever_drop:#{@assignments[3].id}" # 100/100
+        @group.update_attribute(:rules, rules)
+        check_grades(88.46, 88.46)
+      end
+
+      it "supports never_drop (4)" do
+        set_grades [[101.9, 100], [105.65, 100], [103.8, 100], [0, 0]]
+        rules = "drop_lowest:1\nnever_drop:#{@assignments[2].id}" # 103.8/100
+        @group.update_attribute(:rules, rules)
+        check_grades(104.73, 104.73)
+      end
+    end
+
+    it "grade dropping should work even in ridiculous circumstances" do
+      set_grades [[nil, 20], [3, 10], [nil, 10],
+                  [nil, 999999999],
+                  [nil, nil]]
+
+      @group.update_attribute(:rules, 'drop_lowest:2')
+      check_grades(30.0, 15.0)
+    end
+
+    context "assignment groups with 0 points possible" do
       before :each do
-        set_up_course_for_differentiated_assignments
-      end
-      it "should calculate scores based on visible assignments only" do
-        # Non-overridden assignments are not visible to this student at all even though she's been graded on them
-        # because the assignment is only visible to overrides. Therefore only the (first three) overridden assignments
-        # ever count towards her final grade in all these specs
-        # 5 + 15 + 10
-        expect(final_grade_info(@user, @course)[:total]).to equal 30.0
-        expect(final_grade_info(@user, @course)[:possible]).to equal 60.0
-      end
-      it "should drop the lowest visible when that rule is in place" do
-        @group.update_attribute(:rules, 'drop_lowest:1') # rubocop:disable Rails/SkipsModelValidations
-        # 5 + 15 + 10 - 5
-        expect(final_grade_info(@user, @course)[:total]).to equal 25.0
-        expect(final_grade_info(@user, @course)[:possible]).to equal 40.0
-        expect(final_grade_info(@user, @course)[:dropped]).to eq [find_submission(@overridden_lowest)]
-      end
-      it "should drop the highest visible when that rule is in place" do
-        @group.update_attribute(:rules, 'drop_highest:1') # rubocop:disable Rails/SkipsModelValidations
-        # 5 + 15 + 10 - 15
-        expect(final_grade_info(@user, @course)[:total]).to equal 15.0
-        expect(final_grade_info(@user, @course)[:possible]).to equal 40.0
-        expect(final_grade_info(@user, @course)[:dropped]).to eq [find_submission(@overridden_highest)]
-      end
-      it "should not count an invisible assignment with never drop on" do
-        # rubocop:disable Rails/SkipsModelValidations
-        @group.update_attribute(:rules, "drop_lowest:2\nnever_drop:#{@overridden_lowest.id}")
-        # rubocop:enable Rails/SkipsModelValidations
-        # 5 + 15 + 10 - 10
-        expect(final_grade_info(@user, @course)[:total]).to equal 20.0
-        expect(final_grade_info(@user, @course)[:possible]).to equal 40.0
-        expect(final_grade_info(@user, @course)[:dropped]).to eq [find_submission(@overridden_middle)]
-      end
-      it "saves scores for all assignment group and enrollment combinations" do
-        @group.update_attribute(:rules, "drop_lowest:2\nnever_drop:#{@overridden_lowest.id}")
-        user_ids = @course.enrollments.map(&:user_id).uniq
-        group_ids = @assignments.map(&:assignment_group_id).uniq
-        GradeCalculator.new(user_ids, @course.id).compute_and_save_scores
-        expect(Score.where(assignment_group_id: group_ids).count).to eq @course.enrollments.count * group_ids.length
-        expect(ScoreMetadata.where(score_id: Score.where(assignment_group_id: group_ids)).count).to eq 2
-      end
-      it "saves dropped submission to group score metadata" do
-        @group.update_attribute(:rules, "drop_lowest:2\nnever_drop:#{@overridden_lowest.id}")
-        GradeCalculator.new(@user.id, @course.id).compute_and_save_scores
-        enrollment = Enrollment.find_by(user_id: @user.id, course_id: @course.id)
-        score = enrollment.find_score(assignment_group: @group)
-        expect(score.score_metadata.calculation_details).to eq ({
-          'current' => {'dropped' => [find_submission(@overridden_middle)]},
-          'final' => {'dropped' => [find_submission(@overridden_middle)]}
-        })
-      end
-
-      it "does not include muted assignments in the dropped submission list in group score metadata" do
-        @group.update_attribute(:rules, "drop_lowest:2\nnever_drop:#{@overridden_lowest.id}")
-        @overridden_middle.mute!
-        GradeCalculator.new(@user.id, @course.id).compute_and_save_scores
-        enrollment = Enrollment.where(user_id: @user.id, course_id: @course.id).first
-        score = enrollment.find_score(assignment_group: @group)
-        expect(score.score_metadata.calculation_details).to eq({
-                                                                 'current' => {'dropped' => []},
-                                                                 'final' => {'dropped' => []}
-                                                               })
-      end
-
-      it "saves dropped submissions to course score metadata" do
-        @group.update_attribute(:rules, "drop_lowest:2\nnever_drop:#{@overridden_lowest.id}")
-        GradeCalculator.new(@user.id, @course.id).compute_and_save_scores
-        enrollment = Enrollment.where(user_id: @user.id, course_id: @course.id).first
-        score = enrollment.find_score(course_score: true)
-        expect(score.score_metadata.calculation_details).to eq({
-                                                                 'current' => {'dropped' => [find_submission(@overridden_middle)]},
-                                                                 'final' => {'dropped' => [find_submission(@overridden_middle)]}
-                                                               })
-      end
-
-      it "does not include muted assignments in the dropped submission list in course score metadata" do
-        @group.update_attribute(:rules, "drop_lowest:2\nnever_drop:#{@overridden_lowest.id}")
-        @overridden_middle.mute!
-        GradeCalculator.new(@user.id, @course.id).compute_and_save_scores
-        enrollment = Enrollment.where(user_id: @user.id, course_id: @course.id).first
-        score = enrollment.find_score(course_score: true)
-        expect(score.score_metadata.calculation_details).to eq({
-                                                                 'current' => {'dropped' => []},
-                                                                 'final' => {'dropped' => []}
-                                                               })
-      end
-
-<<<<<<< HEAD
-      it "updates existing course score metadata" do
-        @group.update_attribute(:rules, "drop_lowest:2\nnever_drop:#{@overridden_lowest.id}")
-        GradeCalculator.new(@user.id, @course.id).compute_and_save_scores
-        enrollment = Enrollment.where(user_id: @user.id, course_id: @course.id).first
-        score = enrollment.find_score(course_score: true)
-        metadata = score.score_metadata
-
-        @group.update_attribute(:rules, 'drop_highest:1')
-        expect { GradeCalculator.new(@user.id, @course.id).compute_and_save_scores }.not_to change{ScoreMetadata.count}
-        metadata.reload
-        expect(metadata.calculation_details).to eq ({
-          'current' => {'dropped' => [find_submission(@overridden_highest)]},
-          'final' => {'dropped' => [find_submission(@overridden_highest)]}
-        })
-=======
+        @group1.group_weight = 50
+        @group1.save!
+        @group2 = @course.assignment_groups.create! :name => 'group 2',
+                                                    :group_weight => 25
+        @group3 = @course.assignment_groups.create! :name => 'empty group',
+                                                    :group_weight => 25
+        @group4 = @course.assignment_groups.create! :name => 'extra credit',
+                                                    :group_weight => 10
+
+        set_grades [[9, 10]], @group1
+        set_grades [[5, 10]], @group2
+        # @group3 is emtpy
+        set_grades [[10, 0], [5, 0]], @group3
+      end
+
+      it "ignores them if the group_weighting_scheme is percent" do
+        # NOTE: in addition to ignoring invalid assignment groups, we also
+        # have to scale up the valid ones
+        @course.update_attribute :group_weighting_scheme, 'percent'
+        grade = 76.67 # ((9/10)*50 + (5/10)*25) * (1/75)
+        check_grades(grade, grade)
+      end
+
+      it "doesn't ignore them if the group_weighting_scheme is equal" do
+        @course.update_attribute :group_weighting_scheme, 'equal'
+        grade = 145.0 # ((9 + 5 + 10 + 5) / (10 + 10)) * 100
+        check_grades(grade, grade)
+      end
+    end
+
+    context "grading periods" do
+      before :each do
+        student_in_course active_all: true
+        @gp1, @gp2 = grading_periods count: 2
+        @a1, @a2 = [@gp1, @gp2].map do |gp|
+          @course.assignments.create! due_at: 1.minute.from_now(gp.start_date),
+                                      points_possible: 100
+        end
+        @a1.grade_student(@student, grade: 25, grader: @teacher)
+        @a2.grade_student(@student, grade: 75, grader: @teacher)
+      end
+
+      it "can compute grades for a grading period" do
+        gc = GradeCalculator.new([@student.id], @course, grading_period: @gp1)
+        current = gc.compute_scores.first[:current]
+        expect(current[:grade]).to equal 25.0
+
+        gc = GradeCalculator.new([@student.id], @course, grading_period: @gp2)
+        current = gc.compute_scores.first[:current]
+        expect(current[:grade]).to equal 75.0
+      end
+    end
+
+    context "differentiated assignments grade calculation" do
+      def set_up_course_for_differentiated_assignments
+        set_grades [[5, 20], [15, 20], [10, 20], [nil, 20], [20, 20], [10, 20], [nil, 20]]
+        @assignments.each do |a|
+          a.only_visible_to_overrides = true
+          a.save!
+        end
+        @overridden_lowest = @assignments[0]
+        @overridden_highest = @assignments[1]
+        @overridden_middle = @assignments[2]
+        @non_overridden_lowest = @assignments[3]
+        @non_overridden_highest = @assignments[4]
+        @non_overridden_middle = @assignments[5]
+        @not_graded = @assignments.last
+
+        @user.enrollments.each(&:destroy)
+        @section = @course.course_sections.create!(name: "test section")
+        student_in_section(@section, user: @user)
+
+        create_section_override_for_assignment(@overridden_lowest, course_section: @section)
+        create_section_override_for_assignment(@overridden_highest, course_section: @section)
+        create_section_override_for_assignment(@overridden_middle, course_section: @section)
+      end
+
+      def final_grade_info(user, course)
+        GradeCalculator.new([user.id], course.id).compute_scores.first[:final]
+      end
+
+      def find_submission(assignment)
+        assignment.submissions.where(user_id: @user.id).first.id
+      end
+
       context "DA" do
         before :each do
           set_up_course_for_differentiated_assignments
@@ -574,26 +469,24 @@
                                                        'final' => { 'dropped' => [find_submission(@overridden_highest)] }
                                                      })
         end
->>>>>>> 2d51e8e7
-      end
-    end
-  end
-
-  context "excused assignments" do
-    before :each do
-      student_in_course(active_all: true)
-      @a1 = @course.assignments.create! points_possible: 10
-      @a2 = @course.assignments.create! points_possible: 90
-    end
-
-    it "works" do
-      enrollment = @student.enrollments.first
-      @a1.grade_student(@student, grade: 10, grader: @teacher)
-      expect(enrollment.reload.computed_final_score).to equal(10.0)
-
-      @a2.grade_student(@student, excuse: 1, grader: @teacher)
-      expect(enrollment.reload.computed_final_score).to equal(100.0)
-    end
-  end
+      end
+    end
+
+    context "excused assignments" do
+      before :each do
+        student_in_course(active_all: true)
+        @a1 = @course.assignments.create! points_possible: 10
+        @a2 = @course.assignments.create! points_possible: 90
+      end
+
+      it "works" do
+        enrollment = @student.enrollments.first
+        @a1.grade_student(@student, grade: 10, grader: @teacher)
+        expect(enrollment.reload.computed_final_score).to equal(10.0)
+
+        @a2.grade_student(@student, excuse: 1, grader: @teacher)
+        expect(enrollment.reload.computed_final_score).to equal(100.0)
+      end
+    end
   end
 end