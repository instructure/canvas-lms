# frozen_string_literal: true

#
# Copyright (C) 2012 - present Instructure, Inc.
#
# This file is part of Canvas.
#
# Canvas is free software: you can redistribute it and/or modify it under
# the terms of the GNU Affero General Public License as published by the Free
# Software Foundation, version 3 of the License.
#
# Canvas is distributed in the hope that it will be useful, but WITHOUT ANY
# WARRANTY; without even the implied warranty of MERCHANTABILITY or FITNESS FOR
# A PARTICULAR PURPOSE. See the GNU Affero General Public License for more
# details.
#
# You should have received a copy of the GNU Affero General Public License along
# with this program. If not, see <http://www.gnu.org/licenses/>.
#

shared_examples_for "learning object with due dates" do
  # let(:overridable) - an Assignment or Quiz
  # let(:overridable_type) - :assignment or :quiz

  let(:course) { overridable.context }
  let(:override) { assignment_override_model(overridable_type => overridable) }

  describe "#teacher_due_date_for_display" do
    it "returns nil when differentiated with no due dates" do
      student_in_course(course:)
      overridable.update!(due_at: nil, only_visible_to_overrides: true)
      override.update!(set_type: "ADHOC")
      override.assignment_override_students.create(user: @student)

      expect(overridable.teacher_due_date_for_display(@student)).to be_nil
    end
  end

  describe "#all_dates_visible_to" do
    before do
      @section2 = course.course_sections.create!(name: "Summer session")
      override2 = assignment_override_model(overridable_type => overridable)
      override2.set = @section2
      override2.override_due_at(18.days.from_now)
      override2.save!
    end

    context "as a teacher" do
      it "only returns active overrides" do
        override.delete
        overridable.reload
        expect(overridable.all_dates_visible_to(@teacher).size).to eq 2
      end

      it "doesn't duplicate adhoc overrides in list" do
        override.set_type = "ADHOC"
        2.times { override.assignment_override_students.create(user: student_in_section(course.active_course_sections.first)) }
        override.title = nil
        override.save!

        dates_hash = overridable.dates_hash_visible_to(@teacher)
        expect(dates_hash.size).to eq 3
        expect(dates_hash.pluck(:title)).to eq ["Everyone else", "Summer session", "2 students"]
      end

      context "differentiation tags" do
        before do
          course.account.enable_feature!(:assign_to_differentiation_tags)
          course.account.tap do |a|
            a.settings[:allow_assign_to_differentiation_tags] = { value: true }
            a.save!
          end
        end

        it "returns active differentiaiton tag overrides (includes override title)" do
          diff_tag_category = course.group_categories.create!(name: "Differentiation Tags", non_collaborative: true)
          diff_tag = course.groups.create!(name: "Tag 1", group_category: diff_tag_category, non_collaborative: true)

          override.set = diff_tag
          override.title = diff_tag.name
          override.save!

          response = overridable.all_dates_visible_to(@teacher)
          expect(response.size).to eq 3

          diff_tag_override = response.find { |r| r[:set_type] == "Group" }
          expect(diff_tag_override[:title]).to eq diff_tag.name
        end
      end
    end

    context "as a student" do
      it "only returns active overrides" do
        course_with_student({ course:, active_all: true })
        override.delete
        expect(overridable.all_dates_visible_to(@student).size).to eq 1
      end

      context "differentiation tags" do
        before do
          course.account.enable_feature!(:assign_to_differentiation_tags)
          course.account.tap do |a|
            a.settings[:allow_assign_to_differentiation_tags] = { value: true }
            a.save!
          end
        end

        it "returns active differentiaiton tag overrides (excludes override title)" do
          student = course_with_student({ course:, active_all: true }).user
          diff_tag_category = course.group_categories.create!(name: "Differentiation Tags", non_collaborative: true)
          diff_tag = course.groups.create!(name: "Tag 1", group_category: diff_tag_category, non_collaborative: true)
          diff_tag.add_user(student, "accepted")

          diff_tag_override = assignment_override_model(overridable_type => overridable)
          diff_tag_override.set = diff_tag
          diff_tag_override.set_type = "Group"
          diff_tag_override.title = diff_tag.name
          diff_tag_override.override_due_at(18.days.from_now)
          diff_tag_override.save!

          response = overridable.all_dates_visible_to(student)
          expect(response.size).to eq 1

          override = response.first
          expect(override[:title]).to be_nil
        end
      end
    end

    context "as an observer with students" do
      before do
        course_with_student({ course:, active_all: true })
        course_with_observer({ course:, active_all: true })
        course.enroll_user(@observer, "ObserverEnrollment", { associated_user_id: @student.id })
      end

      it "only returns active overrides for a single student" do
        override.delete
        expect(overridable.all_dates_visible_to(@observer).size).to eq 1
      end

      it "returns all active overrides for 2+ students" do
        student2 = student_in_section(@section2, { active_all: true })
        course.enroll_user(@observer, "ObserverEnrollment", { allow_multiple_enrollments: true, associated_user_id: student2.id })
        override.delete
        expect(overridable.all_dates_visible_to(@observer).size).to eq 2
      end
    end

    context "as an observer without students" do
      before do
        course_with_observer({ course:, active_all: true })
        course.enroll_user(@observer, "ObserverEnrollment")
        override.delete
      end

      it "returns a date with DA" do
        expect(overridable.all_dates_visible_to(@observer).size).to eq 1
      end
    end

    it "returns each override represented using its as_hash method" do
      all_dates = overridable.all_dates_visible_to(@user)
      overridable.active_assignment_overrides.map(&:as_hash).each do |o|
        expect(all_dates).to include o
      end
    end

    it "includes the overridable as a hash" do
      all_dates = overridable.all_dates_visible_to(@user)
      last_hash = all_dates.last
      overridable_hash =
        overridable.without_overrides.due_date_hash.merge(base: true)
      overridable_hash.each do |k, v|
        expect(last_hash[k]).to eq v
      end
    end
  end

  describe "#dates_hash_visible_to" do
    before do
      override.set = course.default_section
      override.override_due_at(7.days.from_now)
      override.save!

      @section2 = course.course_sections.create!(name: "Summer session")
    end

    it "only returns active overrides" do
      expect(overridable.dates_hash_visible_to(@teacher).size).to eq 2
    end
<<<<<<< HEAD

    it "includes the original date as a hash" do
      dates_hash = overridable.dates_hash_visible_to(@teacher)
      expect(dates_hash.size).to eq 2

      dates_hash.sort_by! { |d| d[:title].to_s }
      expect(dates_hash[0][:title]).to eq "Everyone else"
      expect(dates_hash[1][:title]).to eq "value for name"
    end

    it "not include original dates if all sections are overriden" do
      override2 = assignment_override_model(overridable_type => overridable)
      override2.set = @section2
      override2.override_due_at(8.days.from_now)
      override2.save!

      dates_hash = overridable.dates_hash_visible_to(@teacher)
      expect(dates_hash.size).to eq 2

      dates_hash.sort_by! { |d| d[:title] }
      expect(dates_hash[0][:title]).to eq "Summer session"
      expect(dates_hash[1][:title]).to eq "value for name"
=======

    it "includes the original date as a hash" do
      dates_hash = overridable.dates_hash_visible_to(@teacher)
      expect(dates_hash.size).to eq 2

      dates_hash.sort_by! { |d| d[:title].to_s }
      expect(dates_hash[0][:title]).to eq "Everyone else"
      expect(dates_hash[1][:title]).to eq "value for name"
    end

    it "not include original dates if all sections are overriden" do
      override2 = assignment_override_model(overridable_type => overridable)
      override2.set = @section2
      override2.override_due_at(8.days.from_now)
      override2.save!

      dates_hash = overridable.dates_hash_visible_to(@teacher)
      expect(dates_hash.size).to eq 2

      dates_hash.sort_by! { |d| d[:title] }
      expect(dates_hash[0][:title]).to eq "Summer session"
      expect(dates_hash[1][:title]).to eq "value for name"
    end

    context "course with no enrollments" do
      it "returns the base dates for a course with no enrollments" do
        override.destroy!
        empty_course = Course.create!(name: "empty course")
        Assignment.create!(course: empty_course, due_at: 1.week.from_now)
        dates_hash = overridable.dates_hash_visible_to(@admin)
        expect(dates_hash.size).to eq 1
        expect(dates_hash[0][:title]).to eq "Everyone"
        expect(dates_hash[0][:base]).to be true
      end
>>>>>>> 661629a0
    end

    context "with module overrides" do
      before do
        student_in_course(course:)
        @module1 = course.context_modules.create!(name: "Module 1")
        overridable.context_module_tags.create! context_module: @module1, context: course, tag_type: "context_module"

        @module_adhoc_override = @module1.assignment_overrides.create!
        override_student = @module_adhoc_override.assignment_override_students.build
        override_student.user = @student
        override_student.save!
      end

      it "returns the module overrides" do
        dates_hash = overridable.dates_hash_visible_to(@teacher)
        expect(dates_hash.size).to eq 2
        expect(dates_hash[0][:set_type]).to eq "CourseSection"
        expect(dates_hash[1][:set_type]).to eq "ADHOC"
        expect(dates_hash[1][:id]).to eq @module_adhoc_override.id
      end

      it "does not repeat overridden module overrides" do
        # Create module override for default section
        @module1.assignment_overrides.create!(set: course.default_section)
        adhoc_override = overridable.assignment_overrides.create!(due_at: 7.days.from_now)
        # Create ADHOC override on the overridable
        override_student = adhoc_override.assignment_override_students.build
        override_student.user = @student
        override_student.save!

        # both module overrides should be overridden by the object's overrides
        dates_hash = overridable.dates_hash_visible_to(@teacher)
        expect(dates_hash.size).to eq 2
        expect(dates_hash[0][:set_type]).to eq "CourseSection"
        expect(dates_hash[0][:id]).to eq override.id
        expect(dates_hash[1][:set_type]).to eq "ADHOC"
        expect(dates_hash[1][:id]).to eq adhoc_override.id
      end

      it "includes course overrides" do
        course_override = overridable.assignment_overrides.create!(set: course, due_at: 7.days.from_now)

        dates_hash = overridable.dates_hash_visible_to(@teacher)
        expect(dates_hash.size).to eq 3
        expect(dates_hash[0][:set_type]).to eq "CourseSection"
        expect(dates_hash[0][:id]).to eq override.id
        expect(dates_hash[1][:set_type]).to eq "Course"
        expect(dates_hash[1][:id]).to eq course_override.id
        expect(dates_hash[2][:set_type]).to eq "ADHOC"
        expect(dates_hash[2][:id]).to eq @module_adhoc_override.id
      end

      it "does not include unassigned module overrides" do
        unassigned_override = overridable.assignment_overrides.create!(unassign_item: true)
        override_student = unassigned_override.assignment_override_students.build
        override_student.user = @student
        override_student.save!
        dates_hash = overridable.dates_hash_visible_to(@teacher)
        expect(dates_hash.size).to eq 1
        expect(dates_hash[0][:set_type]).to eq "CourseSection"
        expect(dates_hash[0][:id]).to eq override.id
      end

      it "includes module overrides when not all students are overridden" do
        # add a second student to the same module override
        @student2 = student_in_course(course:).user
        override_student2 = @module_adhoc_override.assignment_override_students.build
        override_student2.user = @student2
        override_student2.save!

        # Create module assignment and override the first student
        @module1.assignment_overrides.create!(set: course.default_section)
        adhoc_override = overridable.assignment_overrides.create!(due_at: 7.days.from_now)
        override_student1 = adhoc_override.assignment_override_students.build
        override_student1.user = @student
        override_student1.save!

        # ensure the second student still appears in the dates hash
        dates_hash = overridable.dates_hash_visible_to(@teacher)
        expect(dates_hash.size).to eq 3
        expect(dates_hash[0][:set_type]).to eq "CourseSection"
        expect(dates_hash[0][:id]).to eq override.id
        expect(dates_hash[1][:set_type]).to eq "ADHOC"
        expect(dates_hash[1][:id]).to eq adhoc_override.id
        expect(dates_hash[2][:set_type]).to eq "ADHOC"
        expect(dates_hash[2][:id]).to eq @module_adhoc_override.id
      end
    end
  end

  describe "due_date_hash" do
    it "returns the due at, lock_at, unlock_at, all day, and all day fields" do
      due = 5.days.from_now
      due_params = { due_at: due, lock_at: due, unlock_at: due }
      a = overridable.class.new(due_params)
      if a.is_a?(Quizzes::Quiz)
        a.assignment = Assignment.new(due_params)
      end
      expect(a.due_date_hash[:due_at]).to eq due
      expect(a.due_date_hash[:lock_at]).to eq due
      expect(a.due_date_hash[:unlock_at]).to eq due
      expect(a.due_date_hash[:all_day]).to be false
      expect(a.due_date_hash[:all_day_date]).to be_nil
    end
  end

  describe "observed_student_due_dates" do
    it "returns a list of overridden due date hashes" do
      a = assignment_model(course: @course)
      u = User.new
      student1, student2 = [double, double]

      { student1 => "1", student2 => "2" }.each do |student, value|
        expect(a).to receive(:all_dates_visible_to).with(student).and_return({ student: value })
      end

      expect(ObserverEnrollment).to receive(:observed_students).and_return({ student1 => [], student2 => [] })

      override_hashes = a.observed_student_due_dates(u)
      expect(override_hashes).to match_array [{ student: "1" }, { student: "2" }]
    end
  end

  describe "multiple_due_dates?" do
    before do
      course_with_student(course:)
      course.course_sections.create!
      override.set = course.active_course_sections.second
      override.override_due_at(2.days.ago)
      override.save!
    end

    context "when the object has been overridden" do
      context "and it has multiple due dates" do
        it "returns true" do
          expect(overridable.overridden_for(@teacher).multiple_due_dates?).to be true
        end
      end

      context "and it has one due date" do
        it "returns false" do
          expect(overridable.overridden_for(@student).multiple_due_dates?).to be false
        end
      end
    end

    context "when the object hasn't been overridden" do
      it "raises an exception because it doesn't have any context" do
        expect { overridable.multiple_due_dates? }.to raise_exception(DatesOverridable::NotOverriddenError)
      end
    end

    context "when the object has been overridden for a guest" do
      it "returns false" do
        expect(overridable.overridden_for(nil).multiple_due_dates?).to be false
      end
    end
  end
end

shared_examples_for "all learning objects" do
  # let(:overridable) - an Assignment, Quiz, WikiPage, or DiscussionTopic
  # let(:overridable_type) - :assignment, :quiz, :wiki_page, or :discussion_topic
  # WikiPages and DiscussionTopics don't have a due_at field, so these tests can only
  # use lock_at and unlock_at.

  let(:course) { overridable.context }
  let(:override) { overridable.assignment_overrides.create! }

  describe "overridden_for" do
    before do
      student_in_course(course:)
    end

    context "when there are overrides" do
      before do
        override.override_lock_at(7.days.from_now)
        override.save!

        override_student = override.assignment_override_students.build
        override_student.user = @student
        override_student.save!
      end

      it "returns a clone of the object with the relevant override(s) applied" do
        overridden = overridable.overridden_for(@student)
        expect(overridden.lock_at.to_i).to eq override.lock_at.to_i
      end

      it "returns the same object when the user is nil (e.g. a guest)" do
        expect(overridable.overridden_for(nil)).to eq overridable
      end
    end

    context "with no overrides" do
      it "returns the original object" do
        @overridden = overridable.overridden_for(@student)
        expect(@overridden.lock_at.to_i).to eq overridable.lock_at.to_i
      end
    end
  end

  describe "assignment overrides_for" do
    before do
      student_in_course(course:)
    end

    context "with adhoc" do
      before do
        override.override_lock_at(7.days.from_now)
        override.set_type = "ADHOC"
        override.save!
      end

      it "works with an ADHOC context module override" do
        module1 = @course.context_modules.create!(name: "Module 1")
        overridable.context_module_tags.create! context_module: module1, context: @course, tag_type: "context_module"

        module_override = module1.assignment_overrides.create!
        override_student = module_override.assignment_override_students.build
        override_student.user = @student
        override_student.save!

        expect(overridable.overrides_for(@student, ensure_set_not_empty: true).size).to eq 1
      end

      it "returns adhoc overrides when active students enrolled in adhoc set" do
        override_student = override.assignment_override_students.build
        override_student.user = @student
        override_student.save!

        expect(overridable.overrides_for(@student, ensure_set_not_empty: true).size).to eq 1
      end

      it "returns nothing when no active students enrolled in adhoc set" do
        expect(overridable.overrides_for(@student, ensure_set_not_empty: true)).to be_empty
      end

      it "returns nothing when active students enrolled in adhoc set removed" do
        override_student = override.assignment_override_students.build
        override_student.user = @student
        override_student.save!

        expect(overridable.overrides_for(@student, ensure_set_not_empty: true).size).to eq 1

        override_student.user.enrollments.destroy_all

        expect(overridable.overrides_for(@student, ensure_set_not_empty: true)).to be_empty
      end
    end
  end

  describe "override teacher visibility" do
    context "when teacher restricted" do
      before do
        2.times { course.course_sections.create! }
        @section_invisible = course.active_course_sections[2]
        @section_visible = course.active_course_sections.second

        @student_invisible = student_in_section(@section_invisible)
        @student_visible = student_in_section(@section_visible, user: user_factory)
        @teacher = teacher_in_section(@section_visible, user: user_factory)

        enrollment = @teacher.enrollments.first
        enrollment.limit_privileges_to_course_section = true
        enrollment.save!
      end

      it "returns empty for overrides of student in other section" do
        override.set_type = "ADHOC"
        @override_student = override.assignment_override_students.build
        @override_student.user = @student_invisible
        @override_student.save!

        expect(overridable.overrides_for(@teacher)).to be_empty
      end

      it "returns not empty for overrides of student in same section" do
        override.set_type = "ADHOC"
        @override_student = override.assignment_override_students.build
        @override_student.user = @student_visible
        @override_student.save!

        expect(overridable.overrides_for(@teacher)).to_not be_empty
      end

      it "returns the correct student for override with students in same and different section" do
        override.set_type = "ADHOC"
        @override_student = override.assignment_override_students.build
        @override_student.user = @student_visible
        @override_student.save!

        @override_student = override.assignment_override_students.build
        @override_student.user = @student_invisible
        @override_student.save!

        expect(overridable.overrides_for(@teacher).size).to eq 1
        ov = overridable.overrides_for(@teacher).first
        s_id = ov.assignment_override_students.first.user_id
        expect(s_id).to eq @student_visible.id
      end
    end

    context "when teacher not restricted" do
      before do
        course.course_sections.create!
        course.course_sections.create!
        @section_invisible = course.active_course_sections[2]
        @section_visible = course.active_course_sections.second

        @student_invisible = student_in_section(@section_invisible)
        @student_visible = student_in_section(@section_visible, user: user_factory)
        @teacher = teacher_in_section(@section_visible, user: user_factory)
      end

      it "returns not empty for overrides of student in other section" do
        override.set_type = "ADHOC"
        @override_student = override.assignment_override_students.build
        @override_student.user = @student_invisible
        @override_student.save!

        expect(overridable.overrides_for(@teacher)).to_not be_empty
      end

      it "returns not empty for overrides of student in same section" do
        override.set_type = "ADHOC"
        @override_student = override.assignment_override_students.build
        @override_student.user = @student_visible
        @override_student.save!

        expect(overridable.overrides_for(@teacher)).to_not be_empty
      end

      it "returns single override for students in different sections" do
        override.set_type = "ADHOC"
        @override_student = override.assignment_override_students.build
        @override_student.user = @student_visible
        @override_student.save!

        @override_student = override.assignment_override_students.build
        @override_student.user = student_in_section(@section_visible)
        @override_student.save!

        @override_student = override.assignment_override_students.build
        @override_student.user = @student_invisible
        @override_student.save!

        expect(overridable.overrides_for(@teacher).size).to eq 1
      end
    end
  end

  describe "has_overrides?" do
    subject { overridable.has_overrides? }

    context "when it does" do
      before { override }

      it { is_expected.to be_truthy }
    end

    context "when it does but it's deleted" do
      before { override.destroy }

      it { is_expected.to be_falsey }
    end

    context "when it doesn't" do
      it { is_expected.to be_falsey }
    end
  end

  describe "has_active_overrides?" do
    context "has active overrides" do
      before { override }

      it "returns true" do
        expect(overridable.reload.has_active_overrides?).to be true
      end
    end

    context "when it has deleted overrides" do
      it "returns false" do
        override.destroy
        expect(overridable.reload.has_active_overrides?).to be false
      end
    end
  end

  describe "without_overrides" do
    it "returns an object with no overrides applied" do
      expect(overridable.without_overrides.overridden).to be_falsey
    end
  end

  describe "all_assignment_overrides" do
    before do
      student_in_course(course:)
      override.override_lock_at(7.days.from_now)
      override.set_type = "ADHOC"
      override.save!

      @module1 = @course.context_modules.create!(name: "Module 1")
      @tag1 = overridable.context_module_tags.create! context_module: @module1, context: @course, tag_type: "context_module"

      @module_override = @module1.assignment_overrides.create!
      override_student = @module_override.assignment_override_students.build
      override_student.user = @student
      override_student.save!
    end

    it "includes context module overrides" do
      expect(overridable.all_assignment_overrides).to include(@module_override)
    end

    it "includes unpublished context module overrides" do
      @module1.workflow_state = "unpublished"
      @module1.save!
      expect(overridable.all_assignment_overrides).to include(@module_override)
    end

    it "includes an assignment's quiz's context module overrides" do
      if overridable_type == :quiz || overridable_type == :wiki_page || overridable_type == :discussion_topic
        overridable.assignment = Assignment.new
        expect(overridable.assignment.all_assignment_overrides).to include(@module_override)
      end
      expect(overridable.all_assignment_overrides).to include(@module_override)
    end

    it "does not include deleted content tags" do
      @tag1.destroy
      expect(overridable.all_assignment_overrides).not_to include(@module_override)
    end
  end

  describe "visible_to_everyone" do
    before do
      student_in_course(course:)

      @module1 = @course.context_modules.create!(name: "Module 1")
      @module2 = @course.context_modules.create!(name: "Module 2")
    end

    context "only_visible_to_overrides is false" do
      before do
        overridable.only_visible_to_overrides = false
      end

      it "returns true when there are no related context modules" do
        expect(overridable.visible_to_everyone).to be_truthy
      end

      it "returns true when there are related context modules without overrides" do
        overridable.context_module_tags.create! context_module: @module1, context: @course, tag_type: "context_module"
        overridable.context_module_tags.create! context_module: @module2, context: @course, tag_type: "context_module"

        module_override = @module1.assignment_overrides.create!
        override_student = module_override.assignment_override_students.build
        override_student.user = @student
        override_student.save!

        expect(overridable.visible_to_everyone).to be_truthy
      end

      it "returns true when there are related context modules with only deleted overrides" do
        overridable.context_module_tags.create! context_module: @module1, context: @course, tag_type: "context_module"

        module_override = @module1.assignment_overrides.create!
        override_student = module_override.assignment_override_students.build
        override_student.user = @student
        override_student.save!

        expect(overridable.visible_to_everyone).to be_falsey

        module_override.destroy

        expect(overridable.visible_to_everyone).to be_truthy
      end

      it "returns false when all related context modules have overrides" do
        overridable.context_module_tags.create! context_module: @module1, context: @course, tag_type: "context_module"

        module_override = @module1.assignment_overrides.create!
        override_student = module_override.assignment_override_students.build
        override_student.user = @student
        override_student.save!

        expect(overridable.visible_to_everyone).to be_falsey
      end

      it "returns true when there is a course override" do
        overridable.context_module_tags.create! context_module: @module1, context: @course, tag_type: "context_module"

        module_override = @module1.assignment_overrides.create!
        override_student = module_override.assignment_override_students.build
        override_student.user = @student
        override_student.save!

        override.set_type = "Course"
        override.set = @course
        override.save!

        expect(overridable.visible_to_everyone).to be_truthy
      end
    end

    context "only_visible_to_overrides is true" do
      it "returns false" do
        overridable.only_visible_to_overrides = true
        expect(overridable.visible_to_everyone).to be_falsey
      end
    end
  end

  describe "overridden_for?" do
    before do
      course_with_student(course:)
    end

    context "when overridden for the user" do
      it "returns true" do
        expect(overridable.overridden_for(@teacher).overridden_for?(@teacher)).to be_truthy
      end
    end

    context "when overridden for a different user" do
      it "returns false" do
        expect(overridable.overridden_for(@teacher).overridden_for?(@student)).to be_falsey
      end
    end

    context "when overridden for a nil user" do
      it "returns true" do
        expect(overridable.overridden_for(nil).overridden_for?(nil)).to be_truthy
      end
    end

    context "when not overridden" do
      it "returns false" do
        expect(overridable.overridden_for?(nil)).to be_falsey
      end
    end
  end

  describe "differentiated_assignments_applies?" do
    before do
      course_with_student(course:)
    end

    it "returns false when there is no assignment" do
      if overridable_type == :quiz
        overridable.assignment = nil # a survey quiz
        expect(overridable.differentiated_assignments_applies?).to be_falsey
      end
    end

    it "returns the value of only_visible_to_overrides on the assignment" do
      if overridable_type == :quiz && overridable.try(:assignment) # not a survey quiz
        overridable.assignment.only_visible_to_overrides = true
        expect(overridable.differentiated_assignments_applies?).to be_truthy
        overridable.assignment.only_visible_to_overrides = false
        expect(overridable.differentiated_assignments_applies?).to be_falsey
      elsif overridable_type == :assignment
        overridable.only_visible_to_overrides = true
        expect(overridable.differentiated_assignments_applies?).to be_truthy
        overridable.only_visible_to_overrides = false
        expect(overridable.differentiated_assignments_applies?).to be_falsey
      end
    end
  end
end

describe Assignment do
  let(:overridable_type) { :assignment }
  let(:overridable) { assignment_model(due_at: 5.days.ago) }

  include_examples "learning object with due dates"
  include_examples "all learning objects"
end

describe Quizzes::Quiz do
  let(:overridable_type) { :quiz }
  let(:overridable) { quiz_model(due_at: 5.days.ago) }

  include_examples "learning object with due dates"
  include_examples "all learning objects"
end

describe WikiPage do
  let(:overridable_type) { :wiki_page }
  let(:overridable) { wiki_page_model(lock_at: 5.days.ago) }

  include_examples "all learning objects"
end

describe DiscussionTopic do
  let(:overridable_type) { :discussion_topic }
  let(:overridable) { discussion_topic_model(lock_at: 5.days.ago) }

  include_examples "all learning objects"
end

describe "preload_override_data_for_objects" do
  before :once do
    @course = course_factory(active_all: true)
    @module1 = @course.context_modules.create!(name: "Module 1")
    @module2 = @course.context_modules.create!(name: "Module 2")
    @assignment1 = assignment_model(course: @course)
    @assignment2 = assignment_model(course: @course)
    @quiz1 = assignment_quiz([], course: @course)
    @quiz2 = assignment_quiz([], course: @course)
    @discussion1 = discussion_topic_model(context: @course)
    @discussion2 = discussion_topic_model(context: @course)
    @page1 = wiki_page_model(course: @course)
    @page2 = wiki_page_model(course: @course)
  end

  let(:all_objects) { [@assignment1, @assignment2, @quiz1, @quiz2, @discussion1, @discussion2, @page1, @page2] }

  describe "preload_overrides" do
    it "sets preloaded_overrides to nil by default" do
      all_objects.each do |lo|
        expect(lo.preloaded_overrides).to be_nil
      end
    end

    it "preloads the preloaded_overrides attribute correctly" do
      ao1 = @assignment1.assignment_overrides.create!(set: @course.default_section)
      ao2 = @quiz2.assignment_overrides.create!(set: @course)
      ao3 = @discussion1.assignment_overrides.create!
      ao4 = @page2.assignment_overrides.create!(set: @course)
      ao5 = @assignment1.assignment_overrides.create!
      DatesOverridable.preload_overrides(all_objects)
      expect(all_objects.map(&:preloaded_overrides)).to eq [[ao1, ao5], [], [], [ao2], [ao3], [], [], [ao4]]
    end

    it "includes deleted overrides" do
      ao = @assignment1.assignment_overrides.create!(set: @course, workflow_state: "deleted")
      DatesOverridable.preload_overrides(all_objects)
      expect(@assignment1.preloaded_overrides).to eq [ao]
    end
  end

  describe "course_overrides?" do
    it "returns true only for objects with course overrides" do
      [@assignment1, @quiz2, @discussion1, @page2].each do |lo|
        lo.assignment_overrides.create!(set: @course)
      end
      DatesOverridable.preload_overrides(all_objects)
      expect(all_objects.map(&:course_overrides?)).to eq [true, false, false, true, true, false, false, true]
    end

    it "ignores deleted overrides" do
      @assignment1.assignment_overrides.create!(set: @course, workflow_state: "deleted")
      DatesOverridable.preload_overrides(all_objects)
      expect(@assignment1.course_overrides?).to be false
    end

    it "ignores non-course overrides" do
      @assignment1.assignment_overrides.create!(set: @course.default_section)
      DatesOverridable.preload_overrides(all_objects)
      expect(@assignment1.course_overrides?).to be false
    end

    it "falls back to one-off calculation if not preloaded" do
      @assignment1.assignment_overrides.create!(set: @course)
      expect(@assignment1.course_overrides?).to be true
    end
  end

  describe "preload_module_ids" do
    it "sets preloaded_module_ids to nil by default" do
      all_objects.each do |lo|
        expect(lo.preloaded_module_ids).to be_nil
      end
    end

    it "sets the preloaded_module_ids attribute correctly" do
      @assignment1.context_module_tags.create!(context_module: @module1, context: @course, tag_type: "context_module")
      @assignment1.context_module_tags.create!(context_module: @module2, context: @course, tag_type: "context_module")
      @quiz1.context_module_tags.create!(context_module: @module1, context: @course, tag_type: "context_module")
      @discussion2.context_module_tags.create!(context_module: @module2, context: @course, tag_type: "context_module")

      DatesOverridable.preload_module_ids(all_objects)
      expected_values = [[@module1.id, @module2.id], [], [@module1.id], [], [], [@module2.id], [], []]
      expect(all_objects.map(&:preloaded_module_ids)).to eq expected_values
      expect(all_objects.map(&:module_ids)).to eq expected_values
    end

    it "works for assignments that are part of a quiz" do
      @assignment1.context_module_tags.create!(context_module: @module1, context: @course, tag_type: "context_module")
      @quiz1.context_module_tags.create!(context_module: @module2, context: @course, tag_type: "context_module")
      DatesOverridable.preload_module_ids([@assignment1, @assignment2, @quiz1.assignment])
      expect(@quiz1.assignment.preloaded_module_ids).to eq [@module2.id]
      expect(@quiz1.assignment.module_ids).to eq [@module2.id]
    end

    it "works for assignments that are part of a discussion" do
      @discussion1.assignment = @course.assignments.create!(title: "discussion")
      @discussion1.save!
      @discussion1.context_module_tags.create!(context_module: @module1, context: @course, tag_type: "context_module")
      DatesOverridable.preload_module_ids([@discussion1.assignment])
      expect(@discussion1.assignment.preloaded_module_ids).to eq [@module1.id]
      expect(@discussion1.assignment.module_ids).to eq [@module1.id]
    end

    it "works for assignments that are subassignments of a discussion" do
      discussion_assignment = @discussion1.assignment = @course.assignments.create!(title: "discussion")
      discussion_sub_assignment = discussion_assignment.sub_assignments.create!(title: "sub assignment", context: discussion_assignment.context, sub_assignment_tag: CheckpointLabels::REPLY_TO_TOPIC)
      @discussion1.save!
      @discussion1.context_module_tags.create!(context_module: @module1, context: @course, tag_type: "context_module")
      DatesOverridable.preload_module_ids([discussion_sub_assignment])
      expect(discussion_sub_assignment.preloaded_module_ids).to eq [@module1.id]
      expect(discussion_sub_assignment.module_ids).to eq [@module1.id]
    end

    it "works for assignments that are part of a page" do
      @page1.assignment = @course.assignments.create!(title: "page")
      @page1.save!
      @page1.context_module_tags.create!(context_module: @module1, context: @course, tag_type: "context_module")
      DatesOverridable.preload_module_ids([@page1.assignment])
      expect(@page1.assignment.preloaded_module_ids).to eq [@module1.id]
      expect(@page1.assignment.module_ids).to eq [@module1.id]
    end

    it "ignores deleted ContentTags" do
      @assignment1.context_module_tags.create!(context_module: @module1, context: @course, tag_type: "context_module", workflow_state: "deleted")
      @assignment1.context_module_tags.create!(context_module: @module2, context: @course, tag_type: "context_module")
      DatesOverridable.preload_module_ids(all_objects)
      expect(@assignment1.preloaded_module_ids).to eq [@module2.id]
      expect(@assignment1.module_ids).to eq [@module2.id]
    end

    it "falls back to one-off calculation if not preloaded" do
      @assignment1.context_module_tags.create!(context_module: @module1, context: @course, tag_type: "context_module")
      expect(@assignment1.preloaded_module_ids).to be_nil
      expect(@assignment1.module_ids).to eq [@module1.id]
    end
  end

  describe "preload_module_overrides" do
    before :once do
      @assignment1.context_module_tags.create!(context_module: @module1, context: @course, tag_type: "context_module")
      @assignment1.context_module_tags.create!(context_module: @module2, context: @course, tag_type: "context_module")
      @quiz1.context_module_tags.create!(context_module: @module1, context: @course, tag_type: "context_module")
      @discussion2.context_module_tags.create!(context_module: @module2, context: @course, tag_type: "context_module")
      @ao1 = @module1.assignment_overrides.create!
      @ao2 = @module1.assignment_overrides.create!
      @ao3 = @module2.assignment_overrides.create!
    end

    it "sets preloaded_module_overrides to nil by default" do
      all_objects.each do |lo|
        expect(lo.preloaded_module_overrides).to be_nil
      end
    end

    it "sets the preloaded_module_overrides attribute correctly" do
      DatesOverridable.preload_module_ids(all_objects)
      DatesOverridable.preload_module_overrides(all_objects)
      expected_values = [[@ao1, @ao2, @ao3], [], [@ao1, @ao2], [], [], [@ao3], [], []]
      expect(all_objects.map(&:preloaded_module_overrides)).to eq expected_values
      expect(all_objects.map(&:context_module_overrides)).to eq expected_values
    end

    it "ignores deleted overrides" do
      @ao1.destroy
      DatesOverridable.preload_module_ids(all_objects)
      DatesOverridable.preload_module_overrides(all_objects)
      expect(@assignment1.preloaded_module_overrides).to eq [@ao2, @ao3]
      expect(@assignment1.context_module_overrides).to eq [@ao2, @ao3]
    end

    it "falls back to one-off calculation if not preloaded" do
      expect(@assignment1.preloaded_module_overrides).to be_nil
      expect(@assignment1.context_module_overrides).to eq [@ao1, @ao2, @ao3]
    end
  end

  describe "preloaded_all_overrides" do
    it "is nil by default" do
      all_objects.each do |lo|
        expect(lo.preloaded_all_overrides).to be_nil
      end
    end

    it "includes object's overrides and object's modules' overrides" do
      ao1 = @assignment1.assignment_overrides.create!
      ao2 = @assignment1.assignment_overrides.create!(set: @course)
      @assignment1.context_module_tags.create!(context_module: @module1, context: @course, tag_type: "context_module")
      ao3 = @module1.assignment_overrides.create!

      # some unrelated overrides
      @quiz2.assignment_overrides.create!
      @module2.assignment_overrides.create!

      DatesOverridable.preload_override_data_for_objects(all_objects)
      expect(@assignment1.preloaded_all_overrides).to eq [ao1, ao2, ao3]
    end

    it "includes overrides for different types of learning objects" do
      ao1 = @assignment1.assignment_overrides.create!
      ao2 = @quiz1.assignment_overrides.create!
      ao3 = @discussion1.assignment_overrides.create!
      ao4 = @page1.assignment_overrides.create!
      all_objects.each do |lo|
        lo.context_module_tags.create!(context_module: @module1, context: @course, tag_type: "context_module")
      end
      ao5 = @module1.assignment_overrides.create!

      DatesOverridable.preload_override_data_for_objects(all_objects)
      expect(@assignment1.preloaded_all_overrides).to eq [ao1, ao5]
      expect(@quiz1.preloaded_all_overrides).to eq [ao2, ao5]
      expect(@discussion1.preloaded_all_overrides).to eq [ao3, ao5]
      expect(@page1.preloaded_all_overrides).to eq [ao4, ao5]
    end
  end
end<|MERGE_RESOLUTION|>--- conflicted
+++ resolved
@@ -189,30 +189,6 @@
     it "only returns active overrides" do
       expect(overridable.dates_hash_visible_to(@teacher).size).to eq 2
     end
-<<<<<<< HEAD
-
-    it "includes the original date as a hash" do
-      dates_hash = overridable.dates_hash_visible_to(@teacher)
-      expect(dates_hash.size).to eq 2
-
-      dates_hash.sort_by! { |d| d[:title].to_s }
-      expect(dates_hash[0][:title]).to eq "Everyone else"
-      expect(dates_hash[1][:title]).to eq "value for name"
-    end
-
-    it "not include original dates if all sections are overriden" do
-      override2 = assignment_override_model(overridable_type => overridable)
-      override2.set = @section2
-      override2.override_due_at(8.days.from_now)
-      override2.save!
-
-      dates_hash = overridable.dates_hash_visible_to(@teacher)
-      expect(dates_hash.size).to eq 2
-
-      dates_hash.sort_by! { |d| d[:title] }
-      expect(dates_hash[0][:title]).to eq "Summer session"
-      expect(dates_hash[1][:title]).to eq "value for name"
-=======
 
     it "includes the original date as a hash" do
       dates_hash = overridable.dates_hash_visible_to(@teacher)
@@ -247,7 +223,6 @@
         expect(dates_hash[0][:title]).to eq "Everyone"
         expect(dates_hash[0][:base]).to be true
       end
->>>>>>> 661629a0
     end
 
     context "with module overrides" do
