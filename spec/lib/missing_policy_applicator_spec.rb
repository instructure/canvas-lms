--- conflicted
+++ resolved
@@ -262,39 +262,20 @@
       expect(submission.grade).to be_nil
     end
 
-<<<<<<< HEAD
-    # as of VICE-4313, sub_assignments are igonred by the missing policy applicator
-    # TODO: determine if sub_assignments should be included in the missing policy applicator
-    # since we are now excluding parent assignments
-=======
->>>>>>> c0c653e9
     it "does not apply deductions to submissions for parents in checkpointed assignments" do
       @course.root_account.enable_feature!(:discussion_checkpoints)
       late_policy_missing_enabled
       create_recent_assignment
       assignment = Assignment.last
       assignment.has_sub_assignments = true
-<<<<<<< HEAD
-=======
       assignment.submission_types = "discussion_topic"
       d = @course.discussion_topics.create!(title: "Test Topic", assignment:)
       d.publish!
->>>>>>> c0c653e9
       assignment.save!
 
       submission = @course.submissions.find { |s| s.assignment&.has_sub_assignments? }
       submission.update_columns(score: nil, grade: nil, workflow_state: "unsubmitted")
 
-<<<<<<< HEAD
-      assignment.sub_assignments.create!(context: assignment.context, sub_assignment_tag: CheckpointLabels::REPLY_TO_TOPIC, points_possible: 5, due_at: 1.hour.ago(now))
-      assignment.sub_assignments.create!(context: assignment.context, sub_assignment_tag: CheckpointLabels::REPLY_TO_ENTRY, points_possible: 10, due_at: 1.hour.ago(now))
-
-      applicator.apply_missing_deductions
-
-      submission.reload
-      expect(submission.score).to be_nil
-      expect(submission.grade).to be_nil
-=======
       checkpoint1 = Checkpoints::DiscussionCheckpointCreatorService.call(
         discussion_topic: d,
         checkpoint_label: CheckpointLabels::REPLY_TO_TOPIC,
@@ -325,7 +306,6 @@
       # submission score is the sum of the already missing policy applied checkpoint scores
       expect(submission.score).to eq 2.5
       expect(submission.grade).to eq "F"
->>>>>>> c0c653e9
     end
 
     it "does not apply deductions to assignments expecting on paper submissions if the due date is past" do
