# frozen_string_literal: true

#
# Copyright (C) 2025 - present Instructure, Inc.
#
# This file is part of Canvas.
#
# Canvas is free software: you can redistribute it and/or modify it under
# the terms of the GNU Affero General Public License as published by the Free
# Software Foundation, version 3 of the License.
#
# Canvas is distributed in the hope that it will be useful, but WITHOUT ANY
# WARRANTY; without even the implied warranty of MERCHANTABILITY or FITNESS FOR
# A PARTICULAR PURPOSE. See the GNU Affero General Public License for more
# details.
#
# You should have received a copy of the GNU Affero General Public License along
# with this program. If not, see <http://www.gnu.org/licenses/>.

require_relative "../../spec_helper"

module NewQuizzes
  describe LaunchDataBuilder do
    let_once(:account) { Account.default }
    let_once(:course) { course_factory(account:) }
    let_once(:assignment) { assignment_model(course:) }
    let_once(:user) { user_model }
    let(:tool) { external_tool_1_3_model(context: account, opts: { url: "https://account.quiz-lti-dub-prod.instructure.com/lti/launch" }) }
    let(:request) { double("request", host: "canvas.instructure.com", host_with_port: "canvas.instructure.com", params: {}) }

    subject(:builder) do
      described_class.new(
        context: course,
        assignment:,
        tool:,
        current_user: user,
        request:
      )
    end

    describe "#build" do
      it "includes backend_url extracted from tool launch_url" do
        result = builder.build
        expect(result[:backend_url]).to eq("https://account.quiz-lti-dub-prod.instructure.com")
      end

      context "when tool has domain instead of URL" do
        let(:tool) { external_tool_1_3_model(context: account, opts: { url: nil, domain: "account.quiz-lti-dub-beta.instructure.com" }) }

        it "extracts backend_url from domain" do
          result = builder.build
          expect(result[:backend_url]).to eq("https://account.quiz-lti-dub-beta.instructure.com")
        end
      end

      context "when tool URL has non-standard port" do
        let(:tool) { external_tool_1_3_model(context: account, opts: { url: "http://localhost:3000/lti/launch" }) }

        it "includes the port in backend_url" do
          result = builder.build
          expect(result[:backend_url]).to eq("http://localhost:3000")
        end
      end

      context "when tool has no URL or domain" do
        let(:tool) { nil }

        it "returns nil for backend_url" do
          result = builder.build
          expect(result[:backend_url]).to be_nil
        end
      end

      context "when tool URL is invalid" do
        let(:tool) { external_tool_1_3_model(context: account, opts: { url: "not a valid url" }) }

        it "returns nil for backend_url and logs error" do
          expect(Rails.logger).to receive(:error).with(/Failed to parse tool URL/)
          result = builder.build
          expect(result[:backend_url]).to be_nil
        end
      end

<<<<<<< HEAD
=======
      context "locale parameter" do
        it "includes locale in the build output" do
          result = builder.build
          expect(result[:locale]).to be_present
        end

        it "returns current I18n locale" do
          I18n.with_locale(:es) do
            result = builder.build
            expect(result[:locale]).to eq(:es)
          end
        end

        it "returns default locale when I18n.locale is nil" do
          allow(I18n).to receive(:locale).and_return(nil)
          result = builder.build
          expect(result[:locale]).to eq(I18n.default_locale)
        end
      end

>>>>>>> 40dcc2b7
      context "roles parameter" do
        it "includes roles in the build output" do
          course.enroll_teacher(user, enrollment_state: "active")
          result = builder.build
          expect(result[:roles]).to eq("Instructor")
        end

        it "returns Learner for StudentEnrollment" do
          course.enroll_student(user, enrollment_state: "active")
          result = builder.build
          expect(result[:roles]).to eq("Learner")
        end

        it "returns TA role for TaEnrollment" do
          course.enroll_ta(user, enrollment_state: "active")
          result = builder.build
          expect(result[:roles]).to include("TeachingAssistant")
        end

        it "returns comma-separated roles for multiple enrollments" do
          course.enroll_teacher(user, enrollment_state: "active")
          course.enroll_student(user, enrollment_state: "active")
          result = builder.build
          expect(result[:roles]).to include("Instructor")
          expect(result[:roles]).to include("Learner")
          expect(result[:roles]).to include(",")
        end

        it "ignores inactive enrollments" do
          course.enroll_teacher(user, enrollment_state: "deleted")
          result = builder.build
          expect(result[:roles]).to eq("urn:lti:sysrole:ims/lis/None")
        end

        it "returns NONE when user has no roles" do
          result = builder.build
          expect(result[:roles]).to eq("urn:lti:sysrole:ims/lis/None")
        end

        context "with account admin" do
          it "includes Administrator role for account admin" do
            account_admin_user_with_role_changes(user:, account:, role: admin_role)
            result = builder.build
            expect(result[:roles]).to eq("urn:lti:instrole:ims/lis/Administrator")
          end

          it "includes both course role and account admin role" do
            course.enroll_teacher(user, enrollment_state: "active")
            account_admin_user_with_role_changes(user:, account:, role: admin_role)
            result = builder.build
            roles = result[:roles].split(",")
            expect(roles).to include("Instructor")
            expect(roles).to include("urn:lti:instrole:ims/lis/Administrator")
          end

          it "deduplicates account admin role if user is admin in multiple accounts in chain" do
            sub_account = account.sub_accounts.create!
            course.update!(account: sub_account)
            account_admin_user_with_role_changes(user:, account:, role: admin_role)
            account_admin_user_with_role_changes(user:, account: sub_account, role: admin_role)
            result = builder.build
            # Should only have one Administrator role despite being admin in 2 accounts
            expect(result[:roles].scan("Administrator").count).to eq(1)
          end
        end

        context "with site admin" do
          before do
            # Create site admin role for user
            Account.site_admin.account_users.create!(user:)
          end

          it "includes SysAdmin role for site admin" do
            result = builder.build
            expect(result[:roles]).to eq("urn:lti:sysrole:ims/lis/SysAdmin")
          end

          it "includes both course role and site admin role" do
            course.enroll_teacher(user, enrollment_state: "active")
            result = builder.build
            roles = result[:roles].split(",")
            expect(roles).to include("Instructor")
            expect(roles).to include("urn:lti:sysrole:ims/lis/SysAdmin")
          end

          it "includes site admin, account admin, and course roles" do
            course.enroll_teacher(user, enrollment_state: "active")
            account_admin_user_with_role_changes(user:, account:, role: admin_role)
            result = builder.build
            roles = result[:roles].split(",")
            expect(roles).to include("Instructor")
            expect(roles).to include("urn:lti:instrole:ims/lis/Administrator")
            expect(roles).to include("urn:lti:sysrole:ims/lis/SysAdmin")
          end
        end

        context "with role deduplication" do
          it "deduplicates multiple enrollments of same type" do
            # Create two sections and enroll in both
            section1 = course.course_sections.create!(name: "Section 1")
            section2 = course.course_sections.create!(name: "Section 2")
            course.enroll_teacher(user, enrollment_state: "active", section: section1)
            course.enroll_teacher(user, enrollment_state: "active", section: section2)
            result = builder.build
            # Should only have one Instructor role despite 2 teacher enrollments
            expect(result[:roles]).to eq("Instructor")
          end
        end
      end

      context "ext_roles parameter" do
        it "includes ext_roles in the build output" do
          course.enroll_teacher(user, enrollment_state: "active")
          result = builder.build
          expect(result[:ext_roles]).to be_present
          expect(result[:ext_roles]).to include("urn:lti:role:ims/lis/Instructor")
        end

        it "includes institution roles from all_roles" do
          account_admin_user_with_role_changes(user:, account:, role: admin_role)
          result = builder.build
          expect(result[:ext_roles]).to include("urn:lti:instrole:ims/lis/Administrator")
        end

        it "includes site admin role in ext_roles" do
          Account.site_admin.account_users.create!(user:)
          result = builder.build
          expect(result[:ext_roles]).to include("urn:lti:sysrole:ims/lis/SysAdmin")
        end

        it "returns deduplicated and sorted roles" do
          course.enroll_teacher(user, enrollment_state: "active")
          account_admin_user_with_role_changes(user:, account:, role: admin_role)
          Account.site_admin.account_users.create!(user:)
          result = builder.build
          ext_roles = result[:ext_roles].split(",")
          # Check that roles are unique
          expect(ext_roles.uniq).to eq(ext_roles)
          # Check that roles are sorted
          expect(ext_roles).to eq(ext_roles.sort)
        end

        it "returns User role when user has no enrollments" do
          result = builder.build
          # Users with no enrollments still get the "User" system role from all_roles
          expect(result[:ext_roles]).to eq("urn:lti:sysrole:ims/lis/User")
        end
      end
    end

    describe "#build_with_signature" do
      let(:tool) do
        external_tool_1_3_model(
          context: account,
          opts: {
            url: "https://account.quiz-lti-dub-prod.instructure.com/lti/launch",
            shared_secret: "test-secret-key-123"
          }
        )
      end

      it "returns a hash with params and signature keys" do
        result = builder.build_with_signature
        expect(result).to have_key(:params)
        expect(result).to have_key(:signature)
      end

      it "includes all launch data in params" do
        result = builder.build_with_signature
        params = result[:params]

        expect(params).to include(
          custom_canvas_assignment_id: assignment.id,
          custom_canvas_course_id: course.id,
          custom_canvas_user_id: user.id,
<<<<<<< HEAD
          backend_url: "https://account.quiz-lti-dub-prod.instructure.com"
=======
          backend_url: "https://account.quiz-lti-dub-prod.instructure.com",
          locale: I18n.locale
>>>>>>> 40dcc2b7
        )
      end

      it "generates a base64-encoded signature" do
        result = builder.build_with_signature
        signature = result[:signature]

        expect(signature).to be_a(String)
        expect { Base64.strict_decode64(signature) }.not_to raise_error
      end

      it "generates a valid HMAC-SHA256 signature" do
        result = builder.build_with_signature
        params = result[:params]
        signature = Base64.strict_decode64(result[:signature])

        # Recreate the canonical string the same way the builder does
        # Uses URL-encoded query-string format
        canonical_string = URI.encode_www_form(params.sort)

        # Verify the signature
        expected_signature = OpenSSL::HMAC.digest("sha256", tool.shared_secret, canonical_string)
        expect(signature).to eq(expected_signature)
      end

      it "produces different signatures for different params" do
        result1 = builder.build_with_signature

        # Modify the assignment to change params
        assignment.update!(title: "Modified Title")

        result2 = builder.build_with_signature

        expect(result1[:signature]).not_to eq(result2[:signature])
      end

      it "produces the same signature for the same params" do
        result1 = builder.build_with_signature
        result2 = builder.build_with_signature

        expect(result1[:signature]).to eq(result2[:signature])
      end

      context "when tool has no shared_secret" do
        let(:tool) do
          external_tool_1_3_model(
            context: account,
            opts: { url: "https://account.quiz-lti-dub-prod.instructure.com/lti/launch" }
          )
        end

        before do
          allow(tool).to receive(:shared_secret).and_return(nil)
        end

        it "raises an error" do
          expect { builder.build_with_signature }.to raise_error("Missing shared secret for tool")
        end

        it "logs an error message" do
          expect(Rails.logger).to receive(:error).with(/Cannot sign params: no shared secret available/)
          expect { builder.build_with_signature }.to raise_error(RuntimeError, "Missing shared secret for tool")
        end
      end

      context "when tool is nil" do
        let(:tool) { nil }

        it "raises an error" do
          expect { builder.build_with_signature }.to raise_error("Missing shared secret for tool")
        end
      end

      describe "signature verification (cross-check)" do
        it "can be verified using ActiveSupport::SecurityUtils.secure_compare" do
          result = builder.build_with_signature
          params = result[:params]
          provided_signature = Base64.strict_decode64(result[:signature])

          # Simulate verification (what Quiz LTI will do)
          # Uses URL-encoded query-string format
          canonical_string = URI.encode_www_form(params.sort)
          expected_signature = OpenSSL::HMAC.digest("sha256", tool.shared_secret, canonical_string)

          # Use secure_compare to prevent timing attacks
          is_valid = ActiveSupport::SecurityUtils.secure_compare(provided_signature, expected_signature)
          expect(is_valid).to be true
        end

        it "fails verification with tampered params" do
          result = builder.build_with_signature
          params = result[:params]
          provided_signature = Base64.strict_decode64(result[:signature])

          # Tamper with the params
          params[:custom_canvas_assignment_id] = 999_999

          # Try to verify with tampered params
          # Uses URL-encoded query-string format
          canonical_string = URI.encode_www_form(params.sort)
          expected_signature = OpenSSL::HMAC.digest("sha256", tool.shared_secret, canonical_string)

          is_valid = ActiveSupport::SecurityUtils.secure_compare(provided_signature, expected_signature)
          expect(is_valid).to be false
        end

        it "fails verification with wrong shared_secret" do
          result = builder.build_with_signature
          params = result[:params]
          provided_signature = Base64.strict_decode64(result[:signature])

          # Use wrong secret
          wrong_secret = "wrong-secret-key"
          # Uses URL-encoded query-string format
          canonical_string = URI.encode_www_form(params.sort)
          expected_signature = OpenSSL::HMAC.digest("sha256", wrong_secret, canonical_string)

          is_valid = ActiveSupport::SecurityUtils.secure_compare(provided_signature, expected_signature)
          expect(is_valid).to be false
        end

        it "correctly signs params with special characters requiring URL encoding" do
          # Update user with email containing special chars
          user.update!(email: "test+user@example.com", name: "John Doe Smith")

          result = builder.build_with_signature
          params = result[:params]
          provided_signature = Base64.strict_decode64(result[:signature])

          # Verify signature with URL encoding (what Quiz LTI will do)
          canonical_string = URI.encode_www_form(params.sort)
          expected_signature = OpenSSL::HMAC.digest("sha256", tool.shared_secret, canonical_string)

          is_valid = ActiveSupport::SecurityUtils.secure_compare(provided_signature, expected_signature)
          expect(is_valid).to be true
        end
      end
    end
  end
end<|MERGE_RESOLUTION|>--- conflicted
+++ resolved
@@ -81,8 +81,6 @@
         end
       end
 
-<<<<<<< HEAD
-=======
       context "locale parameter" do
         it "includes locale in the build output" do
           result = builder.build
@@ -103,7 +101,6 @@
         end
       end
 
->>>>>>> 40dcc2b7
       context "roles parameter" do
         it "includes roles in the build output" do
           course.enroll_teacher(user, enrollment_state: "active")
@@ -279,12 +276,8 @@
           custom_canvas_assignment_id: assignment.id,
           custom_canvas_course_id: course.id,
           custom_canvas_user_id: user.id,
-<<<<<<< HEAD
-          backend_url: "https://account.quiz-lti-dub-prod.instructure.com"
-=======
           backend_url: "https://account.quiz-lti-dub-prod.instructure.com",
           locale: I18n.locale
->>>>>>> 40dcc2b7
         )
       end
 
