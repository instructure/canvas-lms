--- conflicted
+++ resolved
@@ -1403,8 +1403,6 @@
           result = edd.to_hash
           expect(result).to eq({})
         end
-<<<<<<< HEAD
-=======
 
         it "includes context module course overrides" do
           @module = @test_course.context_modules.create!(name: "Module 1")
@@ -1445,7 +1443,6 @@
           }
           expect(result).to eq expected
         end
->>>>>>> 0612a5fd
       end
 
       context "when multiple override types apply" do
