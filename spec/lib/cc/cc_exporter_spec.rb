# frozen_string_literal: true

#
# Copyright (C) 2011 - present Instructure, Inc.
#
# This file is part of Canvas.
#
# Canvas is free software: you can redistribute it and/or modify it under
# the terms of the GNU Affero General Public License as published by the Free
# Software Foundation, version 3 of the License.
#
# Canvas is distributed in the hope that it will be useful, but WITHOUT ANY
# WARRANTY; without even the implied warranty of MERCHANTABILITY or FITNESS FOR
# A PARTICULAR PURPOSE. See the GNU Affero General Public License for more
# details.
#
# You should have received a copy of the GNU Affero General Public License along
# with this program. If not, see <http://www.gnu.org/licenses/>.

require_relative "cc_spec_helper"
require_relative "../../lti2_course_spec_helper"

require "nokogiri"

describe "Common Cartridge exporting" do
  let(:ccc_schema) do
    get_ccc_schema
  end

  it "collects errors and finish running" do
    course = course_model
    user = user_model
    message = "fail"
    allow(course).to receive(:wiki_pages).and_raise(message)
    content_export = ContentExport.new
    content_export.context = course
    content_export.user = user
    content_export.save!

    expect do
      content_export.export(synchronous: true)
    end.to change(ErrorReport, :count).by 1

    expect(content_export.error_messages.length).to eq 1
    error = content_export.error_messages.first
    expect(error.first).to eq "Failed to export wiki pages"
    expect(error.last).to match(/ErrorReport id: \d*/)
    expect(ErrorReport.last.message).to eq message
  end

  context "creating .zip exports" do
    include WebMock::API

    before :once do
      course_with_teacher(active_all: true)
      @ce = @course.content_exports.build
      @ce.export_type = ContentExport::COURSE_COPY
      @ce.user = @user
    end

    after do
      if @file_handle && File.exist?(@file_handle.path)
        FileUtils.rm_rf(@file_handle.path)
      end
    end

    def run_export(opts = {})
      @ce.export(opts, synchronous: true)
      expect(@ce.error_messages).to eq []
      @file_handle = @ce.attachment.open
      @zip_file = Zip::File.open(@file_handle.path)
      @manifest_body = @zip_file.read("imsmanifest.xml")
      @manifest_doc = Nokogiri::XML.parse(@manifest_body)
    end

    def run_export_without_file_parse(opts = {})
      @ce.export(opts, synchronous: true)
      expect(@ce.error_messages).to eq []
    end

    def mig_id(obj)
      CC::CCHelper.create_key(obj, global: true)
    end

    def check_resource_node(obj, type, selected = true)
      res = @manifest_doc.at_css("resource[identifier=#{mig_id(obj)}][type=\"#{type}\"]")
      if selected
        expect(res).not_to be_nil
      else
        expect(res).to be_nil
      end
    end

    it "selectively exports all object types" do
      # create 2 of everything
      @dt1 = @course.discussion_topics.create!(message: "hi", title: "discussion title")
      @dt2 = @course.discussion_topics.create!(message: "hey", title: "discussion title 2")
      @dt3 = @course.announcements.create!(message: "howdy", title: "announcement title")
      @et = @course.context_external_tools.create!(name: "new tool", consumer_key: "key", shared_secret: "secret", domain: "example.com")
      @et2 = @course.context_external_tools.create!(name: "new tool2", consumer_key: "key", shared_secret: "secret", domain: "example.com")
      @q1 = @course.quizzes.create!(title: "quiz1")
      @q2 = @course.quizzes.create!(title: "quiz2")
      @log = @course.root_outcome_group
      @orlo = @course.created_learning_outcomes.create!(description: "original outcome for course copy", short_description: "for testing cc", context: @course, copied_from_outcome_id: nil)
      @lo = @course.created_learning_outcomes.create!(description: "outcome 2", short_description: "for testing 2", context: @course, copied_from_outcome_id: @orlo.id)
      @lo.data = { rubric_criterion: { mastery_points: 3, ratings: [{ description: "Exceeds Expectations", points: 5 }, { description: "Meets Expectations", points: 3 }, { description: "Does Not Meet Expectations", points: 0 }], description: "First outcome", points_possible: 5 } }
      @lo.save
      @lo2 = @course.created_learning_outcomes.create!(description: "outcome 2", short_description: "for testing 2", context: @course, copied_from_outcome_id: nil)
      @lo2.data = { rubric_criterion: { mastery_points: 3, ratings: [{ description: "Exceeds Expectations", points: 5 }, { description: "Meets Expectations", points: 3 }, { description: "Does Not Meet Expectations", points: 0 }], description: "First outcome", points_possible: 5 } }
      @lo2.save
      @log2 = @course.learning_outcome_groups.create!(title: "groupage", context: @course)
      @log2.add_outcome(@lo)
      @log2.add_outcome(@lo2)
      @log3 = @course.learning_outcome_groups.create!(title: "groupage2", context: @course)
      @log.adopt_outcome_group(@log2)
      @log.adopt_outcome_group(@log3)
      @ag = @course.assignment_groups.create!(name: "group1")
      @ag2 = @course.assignment_groups.create!(name: "group2")
      @asmnt = @course.assignments.create!(title: "Assignment 1", points_possible: 10, assignment_group: @ag)
      @asmnt2 = @course.assignments.create!(title: "Assignment 2", points_possible: 10, assignment_group: @ag)
      @rubric = @course.rubrics.new
      @rubric.title = "Rubric"
      @rubric.data = [{ ratings: [{ criterion_id: "309_6312", points: 5, description: "Full Marks", id: "blank", long_description: "" }], points: 5, description: "Description of criterion", id: "309_6312", long_description: "" }, { ignore_for_scoring: false, mastery_points: 3, learning_outcome_id: @lo.id, ratings: [{ criterion_id: "309_343", points: 5, description: "Exceeds Expectations", id: "309_6516", long_description: "" }], points: 5, description: "Learning Outcome", id: "309_343", long_description: "<p>Outcome</p>" }]
      @rubric.save!
      @rubric.associate_with(@course, @course)
      @rubric2 = @course.rubrics.new
      @rubric2.title = "Rubric"
      @rubric2.data = [{ ratings: [{ criterion_id: "309_6312", points: 5, description: "Full Marks", id: "blank", long_description: "" }], points: 5, description: "Description of criterion", id: "309_6312", long_description: "" }, { ignore_for_scoring: false, mastery_points: 3, learning_outcome_id: @lo.id, ratings: [{ criterion_id: "309_343", points: 5, description: "Exceeds Expectations", id: "309_6516", long_description: "" }], points: 5, description: "Learning Outcome", id: "309_343", long_description: "<p>Outcome</p>" }]
      @rubric2.save!
      @rubric2.associate_with(@course, @course)
      @cm = @course.context_modules.create!(name: "some module")
      @cm1 = @course.context_modules.create!(name: "another module")
      @att = Attachment.create!(filename: "first.txt", uploaded_data: StringIO.new("ohai"), folder: Folder.unfiled_folder(@course), context: @course)
      @att2 = Attachment.create!(filename: "second.txt", uploaded_data: StringIO.new("ohai"), folder: Folder.unfiled_folder(@course), context: @course)
      @wiki = @course.wiki_pages.create!(title: "wiki", body: "ohai")
      @wiki2 = @course.wiki_pages.create!(title: "wiki2", body: "ohais")
      @event = @course.calendar_events.create!(title: "event", start_at: 1.week.from_now)
      @event1 = @course.calendar_events.create!(title: "event2", start_at: 2.weeks.from_now)
      @bank = @course.assessment_question_banks.create!(title: "bank")
      @bank2 = @course.assessment_question_banks.create!(title: "bank2")
      @pp1 = @course.course_paces.create! workflow_state: "unpublished"
      @pp2 = @course.course_paces.create! workflow_state: "active"
      mt = MasterCourses::MasterTemplate.set_as_master_course(@course)
      [@asmnt, @asmnt2].each { |a| mt.content_tag_for(a).update(restrictions: { content: true, points: true, due_dates: false, availability_dates: false }) }

      # only select one of each type
      @ce.selected_content = {
        discussion_topics: { mig_id(@dt1) => "1" },
        announcements: { mig_id(@dt3) => "1" },
        context_external_tools: { mig_id(@et) => "1" },
        quizzes: { mig_id(@q1) => "1" },
        learning_outcomes: { mig_id(@lo) => "1" },
        learning_outcome_groups: { mig_id(@log2) => "1" },
        assignment_groups: { mig_id(@ag) => "1" },
        assignments: { mig_id(@asmnt) => "1", mig_id(@asmnt2) => "0" },
        rubrics: { mig_id(@rubric) => "1", mig_id(@rubric2) => "0" },
        context_modules: { mig_id(@cm) => "1", mig_id(@cm2) => "0" },
        attachments: { mig_id(@att) => "1", mig_id(@att2) => "0" },
        wiki_pages: { mig_id(@wiki) => "1", mig_id(@wiki2) => "0" },
        calendar_events: { mig_id(@event) => "1", mig_id(@event2) => "0" },
        assessment_question_banks: { mig_id(@bank) => "1", mig_id(@bank2) => "0" },
        course_paces: { mig_id(@pp1) => "1", mig_id(@pp2) => "0" },
        all_blueprint_settings: true
      }
      @ce.save!

      run_export

      # make sure only the selected one is exported by looking at export data
      check_resource_node(@dt1, CC::CCHelper::DISCUSSION_TOPIC)
      check_resource_node(@dt2, CC::CCHelper::DISCUSSION_TOPIC, false)
      check_resource_node(@dt3, CC::CCHelper::DISCUSSION_TOPIC)
      check_resource_node(@et, CC::CCHelper::BASIC_LTI)
      check_resource_node(@et2, CC::CCHelper::BASIC_LTI, false)
      check_resource_node(@q1, CC::CCHelper::ASSESSMENT_TYPE)
      check_resource_node(@q2, CC::CCHelper::ASSESSMENT_TYPE, false)
      check_resource_node(@asmnt, CC::CCHelper::LOR)
      check_resource_node(@asmnt2, CC::CCHelper::LOR, false)
      check_resource_node(@att, CC::CCHelper::WEBCONTENT, false)
      check_resource_node(@att2, CC::CCHelper::WEBCONTENT, false)
      check_resource_node(@wiki, CC::CCHelper::WEBCONTENT, true)
      check_resource_node(@wiki2, CC::CCHelper::WEBCONTENT, false)
      check_resource_node(@bank, CC::CCHelper::LOR)
      check_resource_node(@bank2, CC::CCHelper::LOR, false)

      doc = Nokogiri::XML.parse(@zip_file.read("course_settings/learning_outcomes.xml"))
      expect(doc.at_css("learningOutcomeGroup[identifier=#{mig_id(@log)}]")).to be_nil
      expect(doc.at_css("learningOutcomeGroup[identifier=#{mig_id(@log2)}]")).not_to be_nil
      expect(doc.at_css("learningOutcomeGroup[identifier=#{mig_id(@log3)}]")).to be_nil
      expect(doc.at_css("learningOutcome[identifier=#{mig_id(@lo)}]")).not_to be_nil
      expect(ccc_schema.validate(doc)).to be_empty

      doc = Nokogiri::XML.parse(@zip_file.read("course_settings/assignment_groups.xml"))
      expect(doc.at_css("assignmentGroup[identifier=#{mig_id(@ag)}]")).not_to be_nil
      expect(doc.at_css("assignmentGroup[identifier=#{mig_id(@ag2)}]")).to be_nil
      expect(ccc_schema.validate(doc)).to be_empty

      doc = Nokogiri::XML.parse(@zip_file.read("course_settings/rubrics.xml"))
      expect(doc.at_css("rubric[identifier=#{mig_id(@rubric)}]")).not_to be_nil
      expect(doc.at_css("rubric[identifier=#{mig_id(@rubric2)}]")).to be_nil
      expect(ccc_schema.validate(doc)).to be_empty

      expect(@manifest_doc.at_css("item[identifier=LearningModules] item[identifier=#{mig_id(@cm)}]")).not_to be_nil
      expect(@manifest_doc.at_css("item[identifier=LearningModules] item[identifier=#{mig_id(@cm2)}]")).to be_nil
      doc = Nokogiri::XML.parse(@zip_file.read("course_settings/module_meta.xml"))
      expect(doc.at_css("module[identifier=#{mig_id(@cm)}]")).not_to be_nil
      expect(doc.at_css("module[identifier=#{mig_id(@cm2)}]")).to be_nil
      expect(ccc_schema.validate(doc)).to be_empty

      doc = Nokogiri::XML.parse(@zip_file.read("course_settings/events.xml"))
      expect(doc.at_css("event[identifier=#{mig_id(@event)}]")).not_to be_nil
      expect(doc.at_css("event[identifier=#{mig_id(@event2)}]")).to be_nil
      expect(ccc_schema.validate(doc)).to be_empty

      doc = Nokogiri::XML.parse(@zip_file.read("course_settings/course_paces.xml"))
      expect(doc.at_css("course_pace[identifier=#{mig_id(@pp1)}]")).not_to be_nil
      expect(doc.at_css("course_pace[identifier=#{mig_id(@pp2)}]")).to be_nil
      expect(ccc_schema.validate(doc)).to be_empty

      doc = Nokogiri::XML.parse(@zip_file.read("course_settings/blueprint.xml"))
      expect(doc.at_css("blueprint_settings restricted_items item[identifierref=#{mig_id(@asmnt)}]")).not_to be_nil
      expect(doc.at_css("blueprint_settings restricted_items item[identifierref=#{mig_id(@asmnt2)}]")).to be_nil
      expect(ccc_schema.validate(doc)).to be_empty
    end

    it "uses instfs to host export files if it is enabled" do
      uuid = "1234-abcd"
      allow(InstFS).to receive_messages(enabled?: true, direct_upload: uuid)
      @ce.export(synchronous: true)
      expect(@ce.attachments.first.instfs_uuid).to eq(uuid)
    end

    it "creates a quizzes-only export" do
      att = attachment_model(uploaded_data: fixture_file_upload("test_image.jpg"))
      @q1 = @course.quizzes.create!(title: "quiz1", description: %(<p><img src="/courses/#{@course.id}/files/#{att.id}/preview" width="150" height="150" /></p>"), saving_user: @user)
      @q2 = @course.quizzes.create!(title: "quiz2", saving_user: @user)

      @ce.export_type = ContentExport::QTI
      @ce.selected_content = {
        all_quizzes: "1",
      }
      @ce.save!

      run_export

      check_resource_node(@q1, CC::CCHelper::QTI_ASSESSMENT_TYPE)
      check_resource_node(@q2, CC::CCHelper::QTI_ASSESSMENT_TYPE)

      alt_mig_id1 = CC::CCHelper.create_key(@q1, "canvas_", global: true)
      att_mig_id = CC::CCHelper.create_key(att, global: true)

      expect(@manifest_doc.at_css("resource[identifier=#{alt_mig_id1}][type=\"#{CC::CCHelper::LOR}\"]")).not_to be_nil
      expect(@manifest_doc.at_css("resource[identifier=#{att_mig_id}][type=\"#{CC::CCHelper::WEBCONTENT}\"]")).not_to be_nil
      doc = Nokogiri::XML.parse(@zip_file.read("#{CC::CCHelper.create_key(@q1, global: true)}/assessment_meta.xml"))
      expect(@zip_file.read("web_resources/test_image.jpg")).not_to be_nil
      expect(doc.at_css("description").text).to include("$IMS-CC-FILEBASE$/test_image.jpg")

      alt_mig_id2 = CC::CCHelper.create_key(@q2, "canvas_", global: true)
      expect(@manifest_doc.at_css("resource[identifier=#{alt_mig_id2}][type=\"#{CC::CCHelper::LOR}\"]")).not_to be_nil
    end

    it "selectively creates a quizzes-only export" do
      @q1 = @course.quizzes.create!(title: "quiz1")
      @q2 = @course.quizzes.create!(title: "quiz2")

      @ce.export_type = ContentExport::QTI
      @ce.selected_content = {
        quizzes: { mig_id(@q1) => "1" },
      }
      @ce.save!

      run_export

      check_resource_node(@q1, CC::CCHelper::QTI_ASSESSMENT_TYPE)
      check_resource_node(@q2, CC::CCHelper::QTI_ASSESSMENT_TYPE, false)
    end

    it "exports quizzes with groups that point to external banks" do
      orig_course = @course
      course_with_teacher(user: @user)
      different_course = @course
      q1 = orig_course.quizzes.create!(title: "quiz1")
      bank = different_course.assessment_question_banks.create!(title: "bank")
      bank2 = orig_course.account.assessment_question_banks.create!(title: "bank2")
      group = q1.quiz_groups.create!(name: "group", pick_count: 3, question_points: 5.0)
      group.assessment_question_bank = bank
      group.save
      group2 = q1.quiz_groups.create!(name: "group2", pick_count: 5, question_points: 2.0)
      group2.assessment_question_bank = bank2
      group2.save

      @ce.export_type = ContentExport::QTI
      @ce.selected_content = {
        all_quizzes: "1",
        all_assessment_question_banks: "1",
      }
      @ce.save!

      run_export

      doc = Nokogiri::XML.parse(@zip_file.read("#{mig_id(q1)}/#{mig_id(q1)}.xml"))
      selections = doc.css("selection")
      expect(selections[0].at_css("sourcebank_ref").text.to_i).to eq bank.id
      expect(selections[0].at_css("selection_extension sourcebank_context").text).to eq bank.context.asset_string
      expect(selections[1].at_css("sourcebank_ref").text.to_i).to eq bank2.id
      expect(selections[1].at_css("selection_extension sourcebank_context").text).to eq bank2.context.asset_string
    end

    it "includes files referenced in question bank questions" do
      attachment_model(uploaded_data: stub_png_data)
      assessment_question_bank_model
      question_data = {
        "name" => "test question",
        "points_possible" => 10,
        "answers" => [{ "id" => 1 }, { "id" => 2 }],
      }
      question = @bank.assessment_questions.create!(question_data:, current_user: @user)
      question.question_data = question_data.merge("question_text" => %(<p><img src="/courses/#{@course.id}/files/#{@attachment.id}/download"></p>))
      question.save!
      att = question.attachments.take
      quiz_model(course: @course, saving_user: @user)
      @quiz.add_assessment_questions([question])

      @ce.export_type = ContentExport::QTI
      @ce.selected_content = {
        all_quizzes: "1",
      }
      @ce.save!

      run_export

      check_resource_node(@quiz, CC::CCHelper::QTI_ASSESSMENT_TYPE)

      doc = Nokogiri::XML.parse(@zip_file.read("#{mig_id(@quiz)}/#{mig_id(@quiz)}.xml"))
      expect(doc.at_css("presentation material mattext").text).to match %r{assessment_questions/test%20my%20file\?%20hai!&amp;.png}
      check_resource_node(att, CC::CCHelper::WEBCONTENT)

      path = @manifest_doc.at_css("resource[identifier=#{mig_id(att)}]")["href"]
      expect(path).to eq "assessment_questions#{att.full_display_path}"
      expect(@zip_file.find_entry(path)).not_to be_nil
    end

    it "includes any files referenced in html for QTI export" do
      att = Attachment.create!(filename: "first.png", uploaded_data: StringIO.new("ohai"), folder: Folder.unfiled_folder(@course), context: @course)
      att2 = Attachment.create!(filename: "second.jpg", uploaded_data: StringIO.new("ohais"), folder: Folder.unfiled_folder(@course), context: @course)
      user_att = Attachment.create!(filename: "user.png", uploaded_data: StringIO.new("user"), folder: Folder.root_folders(@user).first, context: @user)
      q1 = @course.quizzes.create(title: "quiz1", saving_user: @user)

      qq = q1.quiz_questions.create!
      question_text = <<~HTML.strip
        <p><img src="/courses/#{@course.id}/files/#{att.id}/preview"></p>
        <p><img src="/users/#{@user.id}/files/#{user_att.id}/preview"></p>
      HTML
      data = {
        correct_comments: "",
        question_type: "multiple_choice_question",
        question_bank_name: "Quiz",
        assessment_question_id: "9270",
        migration_id: "QUE_1014",
        incorrect_comments: "",
        question_name: "test fun",
        name: "test fun",
        points_possible: 1,
        question_text:,
        answers: [
          { migration_id: "QUE_1016_A1", text: "True", weight: 100, id: 8080 },
          { migration_id: "QUE_1017_A2", text: "False", weight: 0, id: 2279 }
        ]
      }.with_indifferent_access
      qq["question_data"] = data
      qq.saving_user = @user
      qq.save!

      @ce.export_type = ContentExport::QTI
      @ce.selected_content = {
        all_quizzes: "1",
      }
      @ce.save!

      run_export

      check_resource_node(q1, CC::CCHelper::QTI_ASSESSMENT_TYPE)

      doc = Nokogiri::XML.parse(@zip_file.read("#{mig_id(q1)}/#{mig_id(q1)}.xml"))
      exported_text = <<~HTML.strip
        <div><p><img src="$IMS-CC-FILEBASE$/unfiled/first.png" loading="lazy"></p>
        <p><img src="$IMS-CC-FILEBASE$/Uploaded%20Media/user.png" loading="lazy"></p></div>
      HTML
      expect(doc.at_css("presentation material mattext").text).to eq exported_text

      check_resource_node(att, CC::CCHelper::WEBCONTENT)
      check_resource_node(att2, CC::CCHelper::WEBCONTENT, false)
      check_resource_node(user_att, CC::CCHelper::WEBCONTENT)

      path = @manifest_doc.at_css("resource[identifier=#{mig_id(att)}]")["href"]
      expect(@zip_file.find_entry(path)).not_to be_nil
      user_path = @manifest_doc.at_css("resource[identifier=#{mig_id(user_att)}]")["href"]
      expect(@zip_file.find_entry(user_path)).not_to be_nil
    end

    it "includes any files referenced in html for course export" do
      att1 = Attachment.create!(filename: "first.png", uploaded_data: StringIO.new("ohai"), folder: Folder.unfiled_folder(@course), context: @course)
      quiz = @course.quizzes.create(title: "quiz1", saving_user: @user)

      qq = quiz.quiz_questions.create!
      data = { correct_comments: "",
               question_type: "multiple_choice_question",
               question_bank_name: "Quiz",
               assessment_question_id: "9270",
               migration_id: "QUE_1014",
               incorrect_comments: "",
               question_name: "test fun",
               name: "test fun",
               points_possible: 1,
               question_text: %(Image yo: <img src="/courses/#{@course.id}/files/#{att1.id}/preview">),
               answers: [{ migration_id: "QUE_1016_A1", text: "True", weight: 100, id: 8080 },
                         { migration_id: "QUE_1017_A2", text: "False", weight: 0, id: 2279 }] }.with_indifferent_access
      qq["question_data"] = data
      qq.saving_user = @user
      qq.save!

      attachment_model(uploaded_data: stub_png_data)
      assessment_question_bank_model
      question_data = {
        name: "test question",
        points_possible: 10,
        question_type: "true_false_question",
        answers: [{ "migration_id" => "QUE_1018_A1", "text" => "True" }, { "migration_id" => "QUE_1019_A2", "text" => "False" }],
        question_text: %(<img src="/courses/#{@course.id}/files/#{@attachment.id}/download">)
      }
      question = @bank.assessment_questions.create!(question_data:, current_user: @user)
      question.question_data = question_data
      question.save!
      quiz.add_assessment_questions([question])
      att2 = question.attachments.take

      @ce.export_type = ContentExport::COMMON_CARTRIDGE
      @ce.selected_content = {
        all_quizzes: "1",
      }
      @ce.save!

      run_export

      check_resource_node(quiz, CC::CCHelper::ASSESSMENT_TYPE)

      doc = Nokogiri::XML.parse(@zip_file.read("#{mig_id(quiz)}/assessment_qti.xml"))
      expect(doc.at_css("presentation material mattext").text).to eq %(<div>Image yo: <img src="$IMS-CC-FILEBASE$/unfiled/first.png" loading="lazy"></div>)
      expect(doc.at_css("section").children[3].at_css("presentation material mattext").text).to eq %(<div><img src="$IMS-CC-FILEBASE$/assessment_questions/test%20my%20file?%20hai!&amp;.png?canvas_download=1" loading="lazy"></div>)

      check_resource_node(att1, CC::CCHelper::WEBCONTENT)
      check_resource_node(att2, CC::CCHelper::WEBCONTENT)

      path = @manifest_doc.at_css("resource[identifier=#{mig_id(att1)}]")["href"]
      expect(@zip_file.find_entry(path)).not_to be_nil
      path = @manifest_doc.at_css("resource[identifier=#{mig_id(att2)}]")["href"]
      expect(@zip_file.find_entry(path)).not_to be_nil

      file_meta = Nokogiri::XML.parse(@zip_file.read("course_settings/files_meta.xml"))
      expect(file_meta.at_css("folders folder[path=assessment_questions] hidden").text).to eq "true"
    end

    describe "hidden folders" do
      before :once do
        folder = Folder.create!(name: "hidden", context: @course, hidden: true, parent_folder: Folder.root_folders(@course).first)
        @linked_att = Attachment.create!(filename: "linked.png", uploaded_data: StringIO.new("1"), folder:, context: @course)
        Attachment.create!(filename: "not-linked.jpg", uploaded_data: StringIO.new("2"), folder:, context: @course)
        @course.wiki_pages.create!(title: "paeg", body: "Image yo: <img src=\"/courses/#{@course.id}/files/#{@linked_att.id}/preview\">", saving_user: @user)
        @ce.export_type = ContentExport::COMMON_CARTRIDGE
        @ce.save!
      end

      it "includes all files for teacher export" do
        run_export

        expect(@zip_file.find_entry("web_resources/hidden/linked.png")).not_to be_nil
        expect(@zip_file.find_entry("web_resources/hidden/not-linked.jpg")).not_to be_nil
      end

      it "does not export hidden folders on selective exports" do
        @ce.selected_content = { attachments: { @linked_att.migration_id.to_s => "1" } }
        run_export

        expect(@zip_file.read("course_settings/files_meta.xml").split("\n")).to eq([
                                                                                     '<?xml version="1.0" encoding="UTF-8"?>',
                                                                                     '<fileMeta xmlns="http://canvas.instructure.com/xsd/cccv1p0" xmlns:xsi="http://www.w3.org/2001/XMLSchema-instance" xsi:schemaLocation="http://canvas.instructure.com/xsd/cccv1p0 https://canvas.instructure.com/xsd/cccv1p0.xsd">',
                                                                                     "</fileMeta>"
                                                                                   ])
      end

      it "excludes unlinked files for student export" do
        @ce.user = @course.student_view_student
        @ce.save!
        run_export

        expect(@zip_file.find_entry("web_resources/hidden/linked.png")).not_to be_nil
        expect(@zip_file.find_entry("web_resources/hidden/not-linked.jpg")).to be_nil
      end
    end

    it "includes user files" do
      folder = Folder.create!(name: "hidden", context: @user, hidden: true, parent_folder: Folder.root_folders(@user).first)
      att = Attachment.create!(context: @user, folder:, display_name: "cn_image.jpg", uploaded_data: fixture_file_upload("cn_image.jpg"))

      body = <<~HTML
        <p><img src="/users/#{@user.id}/files/#{att.id}/preview"></p>
      HTML

      wiki_page_model(course: @ce.context, body:, updating_user: @user)

      @ce.update(export_type: ContentExport::COMMON_CARTRIDGE)
      @ce.save!

      run_export

      check_resource_node(@page, CC::CCHelper::WEBCONTENT)

      export_html = <<~HTML.strip
        <p><img src="$IMS-CC-FILEBASE$/Uploaded%20Media/cn_image.jpg" loading="lazy"></p>
      HTML

      expect(@zip_file.read("wiki_content/some-page.html")).to include export_html
      path = "web_resources/Uploaded Media/cn_image.jpg"
      expect(@zip_file.find_entry(path)).not_to be_nil
      expect(@manifest_doc.at_css("resource[identifier=#{mig_id(att)}]")).to_not be_nil
      expect(@zip_file.read("course_settings/files_meta.xml")).to include "<folder path=\"Uploaded Media\">\n      <hidden>true</hidden>\n    </folder>"
    end

    it "includes media objects" do
      @q1 = @course.quizzes.create(title: "quiz1", saving_user: @user)
      folder = Folder.create!(name: "hidden", context: @course, hidden: true, parent_folder: Folder.root_folders(@course).first)
      att = Attachment.create!(context: @course, folder:, media_entry_id: "some-kaltura-id", display_name: "test.mp4", filename: "test.mp4", uploaded_data: StringIO.new("media"))
      @media_object = @course.media_objects.create!(
        media_id: "some-kaltura-id",
        media_type: "video",
        attachment: att
      )

      question_text = <<~HTML
        <p><iframe style="width: 400px; height: 225px; display: inline-block;" title="this is a media comment" data-media-type="video" src="/media_attachments_iframe/#{att.id}?embedded=true&type=video" allowfullscreen="allowfullscreen" allow="fullscreen" data-media-id="some-kaltura-id"></iframe></p>
        <p><iframe style="width: 400px; height: 225px; display: inline-block;" title="this is a media comment" data-media-type="video" src="/media_objects_iframe/some-kaltura-id?embedded=true&type=video" allowfullscreen="allowfullscreen" allow="fullscreen" data-media-id="some-kaltura-id"></iframe></p>
        <p><a id="media_comment_some-kaltura-id" class="instructure_inline_media_comment video_comment" href="/media_objects/some-kaltura-id"></a></p>
      HTML

      qq = @q1.quiz_questions.create!
      data = {
        correct_comments: "",
        question_type: "multiple_choice_question",
        question_bank_name: "Quiz",
        assessment_question_id: "9270",
        migration_id: "QUE_1014",
        incorrect_comments: "",
        question_name: "test fun",
        name: "test fun",
        points_possible: 1,
        question_text:,
        answers: [{
          migration_id: "QUE_1016_A1", text: "True", weight: 100, id: 8080
        },
                  {
                    migration_id: "QUE_1017_A2", text: "False", weight: 0, id: 2279
                  }]
      }.with_indifferent_access
      qq["question_data"] = data
      qq.saving_user = @user
      qq.save!

      @ce.export_type = ContentExport::QTI
      @ce.selected_content = { all_quizzes: "1" }
      @ce.save!

      kaltura_session = double("kaltura_session")
      allow(CC::CCHelper).to receive(:kaltura_admin_session).and_return(kaltura_session)
      allow(kaltura_session).to receive_messages(
        flavorAssetGetPlaylistUrl: "http://www.example.com/blah.mp4",
        flavorAssetGetOriginalAsset: { id: 1, status: "2", fileExt: "mp4" }
      )
      mock_http_response = Struct.new(:code) do
        def read_body(stream)
          stream.puts("lalala")
        end
      end
      allow(CanvasHttp).to receive(:get).and_yield(mock_http_response.new(200))

      run_export

      check_resource_node(@q1, CC::CCHelper::QTI_ASSESSMENT_TYPE)

      doc = Nokogiri::XML.parse(@zip_file.read("#{mig_id(@q1)}/#{mig_id(@q1)}.xml"))
      export_html = <<~HTML.strip
        <div><p><video style="width: 400px; height: 225px; display: inline-block;" title="this is a media comment" data-media-type="video" allowfullscreen="allowfullscreen" allow="fullscreen" data-media-id="some-kaltura-id" loading="lazy"><source src="$IMS-CC-FILEBASE$/hidden/test.mp4?canvas_=1&amp;canvas_qs_embedded=true&amp;canvas_qs_type=video" data-media-id="some-kaltura-id" data-media-type="video"></video></p>
        <p><video style="width: 400px; height: 225px; display: inline-block;" title="this is a media comment" data-media-type="video" allowfullscreen="allowfullscreen" allow="fullscreen" data-media-id="some-kaltura-id" loading="lazy"><source src="$IMS-CC-FILEBASE$/hidden/test.mp4" data-media-id="some-kaltura-id" data-media-type="video"></video></p>
        <p><a id="media_comment_some-kaltura-id" class="instructure_inline_media_comment video_comment" href="$IMS-CC-FILEBASE$/hidden/test.mp4"></a></p></div>
      HTML
      expect(doc.at_css("presentation material mattext").text).to match_ignoring_whitespace export_html

      resource_node = @manifest_doc.at_css("resource[identifier=#{mig_id(att)}]")
      expect(resource_node).to_not be_nil
      path = resource_node["href"]
      expect(@zip_file.find_entry(path)).not_to be_nil
    end

    it "includes media objects when the associated attachment doesn't have a media id" do
      folder = Folder.create!(name: "hidden", context: @course, hidden: true, parent_folder: Folder.root_folders(@course).first)
      att = Attachment.create!(context: @course, folder:, media_entry_id: "some-kaltura-id", display_name: "292.mp3", filename: "292.mp3", uploaded_data: StringIO.new("media"))
      @course.media_objects.create!(
        media_id: "some-kaltura-id",
        media_type: "audio",
        attachment: att
      )
      att.update!(media_entry_id: nil, content_type: "unknown/unknown", workflow_state: "pending_upload", display_name: "292", filename: "292", instfs_uuid: nil)

      body = <<~HTML
        <p><iframe style="width: 400px; height: 225px; display: inline-block;" title="this is a media comment" data-media-type="audio" src="/media_objects_iframe/some-kaltura-id?embedded=true&type=video" allowfullscreen="allowfullscreen" allow="fullscreen" data-media-id="some-kaltura-id"></iframe></p>
        <p><a id="media_comment_some-kaltura-id" class="instructure_inline_media_comment audio_comment" href="/media_objects/some-kaltura-id"></a></p>
      HTML

      wiki_page_model(course: @ce.context, body:)

      @ce.update(export_type: ContentExport::COMMON_CARTRIDGE)
      @ce.save!

      client = double("kaltura_client")
      allow(CC::CCHelper).to receive(:kaltura_admin_session).and_return(client)
      allow(client).to receive(:flavorAssetGetOriginalAsset)
      allow(CanvasKaltura::ClientV3).to receive_messages(new: client, config: {})
      mp3_path = "http://canvas.example/mp3_path"
      allow(client).to receive(:media_sources).and_return([{
                                                            isOriginal: "0",
                                                            fileExt: "mp3",
                                                            url: mp3_path,
                                                            content_type: "audio/mpeg"
                                                          }])
      expect(CanvasHttp).to receive(:get).with(mp3_path).and_yield(FakeHttpResponse.new("200", File.read(fixture_file_upload("292.mp3", "audio/mpeg", true))))

      run_export

      check_resource_node(@page, CC::CCHelper::WEBCONTENT)

      export_html = <<~HTML.strip
        <p><audio style="width: 400px; height: 225px; display: inline-block;" title="this is a media comment" data-media-type="audio" allowfullscreen="allowfullscreen" allow="fullscreen" data-media-id="some-kaltura-id" loading="lazy"><source src="$IMS-CC-FILEBASE$/hidden/292.mp3" data-media-id="some-kaltura-id" data-media-type="audio"></audio></p>
        <p><a id="media_comment_some-kaltura-id" class="instructure_inline_media_comment audio_comment" href="$IMS-CC-FILEBASE$/hidden/292.mp3"></a></p>
      HTML

      expect(@zip_file.read("wiki_content/some-page.html")).to include export_html
      path = "web_resources/hidden/292.mp3"
      expect(@zip_file.find_entry(path)).not_to be_nil
    end

    it "includes media objects when the media object doesn't link to an attachment or the course" do
      course_model
      folder = Folder.create!(name: "hidden", context: @course, hidden: true, parent_folder: Folder.root_folders(@course).first)
      att = Attachment.create!(context: @course, folder:, media_entry_id: "some-kaltura-id", display_name: "test.mp4", filename: "test.mp4", uploaded_data: StringIO.new("media"))
      mo = @course.media_objects.create!(
        media_id: "some-kaltura-id",
        media_type: "video",
        attachment: att,
        title: "test.mp4"
      )
      att.update!(media_entry_id: nil, content_type: "unknown/unknown", workflow_state: "pending_upload")
      mo.update!(attachment_id: nil)

      body = <<~HTML
        <p><iframe style="width: 400px; height: 225px; display: inline-block;" title="this is a media comment" data-media-type="audio" src="/media_objects_iframe/some-kaltura-id?embedded=true&type=video" allowfullscreen="allowfullscreen" allow="fullscreen" data-media-id="some-kaltura-id"></iframe></p>
        <p><a id="media_comment_some-kaltura-id" class="instructure_inline_media_comment audio_comment" href="/media_objects/some-kaltura-id"></a></p>
      HTML

      wiki_page_model(course: @ce.context, body:)

      @ce.update(export_type: ContentExport::COMMON_CARTRIDGE)
      @ce.save!

      client = double("kaltura_client")
      allow(CC::CCHelper).to receive(:kaltura_admin_session).and_return(client)
      allow(client).to receive(:flavorAssetGetOriginalAsset)
      allow(CanvasKaltura::ClientV3).to receive_messages(new: client, config: {})
      media_path = "http://www.example.com/blah.mp3"
      allow(client).to receive(:media_sources).and_return([{
                                                            isOriginal: "0",
                                                            fileExt: "mp3",
                                                            url: media_path,
                                                            content_type: "audio/mpeg"
                                                          }])
      expect(CanvasHttp).to receive(:get).with(media_path).and_yield(FakeHttpResponse.new("200", File.read(fixture_file_upload("292.mp3", "audio/mpeg", true))))

      run_export

      check_resource_node(@page, CC::CCHelper::WEBCONTENT)

      export_html = <<~HTML.strip
        <p><audio style="width: 400px; height: 225px; display: inline-block;" title="this is a media comment" data-media-type="audio" allowfullscreen="allowfullscreen" allow="fullscreen" data-media-id="some-kaltura-id" loading="lazy"><source src="$IMS-CC-FILEBASE$/Uploaded Media/test.mp4" data-media-id="some-kaltura-id" data-media-type="audio"></audio></p>
        <p><a id="media_comment_some-kaltura-id" class="instructure_inline_media_comment audio_comment" href="$IMS-CC-FILEBASE$/Uploaded Media/test.mp4"></a></p>
      HTML
      expect(@zip_file.read("wiki_content/some-page.html")).to include export_html
      path = "web_resources/Uploaded Media/test.mp4"
      expect(@zip_file.find_entry(path)).not_to be_nil
    end

    it "includes media objects when the media object's attachment has a weird parent attachment" do
      folder = Folder.create!(name: "hidden", context: @ce.context, hidden: true, parent_folder: Folder.root_folders(@ce.context).first)
      weird_parent = Attachment.create!(context: @ce.context, content_type: "video/mp4", folder:, media_entry_id: "some-kaltura-id", display_name: "test", filename: "test.mp4", uploaded_data: StringIO.new("media"))
      weird_parent.update!(workflow_state: "pending_upload")
      course_model
      folder = Folder.create!(name: "hidden", context: @course, hidden: true, parent_folder: Folder.root_folders(@course).first)
      att = Attachment.create!(context: @course, folder:, media_entry_id: "some-kaltura-id", display_name: "test.mp4", filename: "test.mp4", uploaded_data: StringIO.new("media"), root_attachment_id: weird_parent)
      @course.media_objects.create!(
        media_id: "some-kaltura-id",
        media_type: "video",
        attachment: att,
        title: "test.mp4"
      )

      body = <<~HTML
        <p><iframe style="width: 400px; height: 225px; display: inline-block;" title="this is a media comment" data-media-type="audio" src="/media_objects_iframe/some-kaltura-id?embedded=true&type=video" allowfullscreen="allowfullscreen" allow="fullscreen" data-media-id="some-kaltura-id"></iframe></p>
        <p><a id="media_comment_some-kaltura-id" class="instructure_inline_media_comment audio_comment" href="/media_objects/some-kaltura-id"></a></p>
      HTML

      wiki_page_model(course: @ce.context, body:)

      @ce.update(export_type: ContentExport::COMMON_CARTRIDGE)
      @ce.save!

      client = double("kaltura_client")
      allow(CC::CCHelper).to receive(:kaltura_admin_session).and_return(client)
      allow(client).to receive(:flavorAssetGetOriginalAsset)
      allow(CanvasKaltura::ClientV3).to receive_messages(new: client, config: {})
      media_path = "http://www.example.com/blah.mp3"
      allow(client).to receive(:media_sources).and_return([{
                                                            isOriginal: "0",
                                                            fileExt: "mp3",
                                                            url: media_path,
                                                            content_type: "audio/mpeg"
                                                          }])
      run_export

      check_resource_node(@page, CC::CCHelper::WEBCONTENT)

      export_html = <<~HTML.strip
        <p><audio style="width: 400px; height: 225px; display: inline-block;" title="this is a media comment" data-media-type="audio" allowfullscreen="allowfullscreen" allow="fullscreen" data-media-id="some-kaltura-id" loading="lazy"><source src="$IMS-CC-FILEBASE$/hidden/test.mp4" data-media-id="some-kaltura-id" data-media-type="audio"></audio></p>
        <p><a id="media_comment_some-kaltura-id" class="instructure_inline_media_comment audio_comment" href="$IMS-CC-FILEBASE$/hidden/test.mp4"></a></p>
      HTML
      expect(@zip_file.read("wiki_content/some-page.html")).to include export_html
      path = "web_resources/hidden/test.mp4"
      expect(@zip_file.find_entry(path)).not_to be_nil
    end

    it "exports web content files properly when display name is changed" do
      @att = Attachment.create!(filename: "first.png", uploaded_data: StringIO.new("ohai"), folder: Folder.unfiled_folder(@course), context: @course)
      @att.display_name = "not_actually_first.png"
      @att.save!

      @q1 = @course.quizzes.create(title: "quiz1", saving_user: @user)

      qq = @q1.quiz_questions.create!
      data = { correct_comments: "",
               question_type: "multiple_choice_question",
               question_bank_name: "Quiz",
               assessment_question_id: "9270",
               migration_id: "QUE_1014",
               incorrect_comments: "",
               question_name: "test fun",
               name: "test fun",
               points_possible: 1,
               question_text: "Image yo: <img src=\"/courses/#{@course.id}/files/#{@att.id}/preview\">",
               answers: [{ migration_id: "QUE_1016_A1", text: "True", weight: 100, id: 8080 },
                         { migration_id: "QUE_1017_A2", text: "False", weight: 0, id: 2279 }] }.with_indifferent_access
      qq["question_data"] = data
      qq.saving_user = @user
      qq.save!

      @ce.export_type = ContentExport::COMMON_CARTRIDGE
      @ce.selected_content = {
        all_quizzes: "1",
      }
      @ce.save!

      run_export

      check_resource_node(@q1, CC::CCHelper::ASSESSMENT_TYPE)

      doc = Nokogiri::XML.parse(@zip_file.read("#{mig_id(@q1)}/assessment_qti.xml"))
      expect(doc.at_css("presentation material mattext").text).to eq "<div>Image yo: <img src=\"$IMS-CC-FILEBASE$/unfiled/not_actually_first.png\" loading=\"lazy\"></div>"

      check_resource_node(@att, CC::CCHelper::WEBCONTENT)

      path = @manifest_doc.at_css("resource[identifier=#{mig_id(@att)}]")["href"]
      expect(@zip_file.find_entry(path)).not_to be_nil
    end

    it "does not get confused by attachments with absolute paths" do
      @att = Attachment.create!(filename: "first.png", uploaded_data: StringIO.new("ohai"), folder: Folder.unfiled_folder(@course), context: @course)
      @q1 = @course.quizzes.create(title: "quiz1", description: %(<img src="https://example.com/files/#{@att.id}/download?download_frd=1">), saving_user: @user)
      @ce.export_type = ContentExport::COMMON_CARTRIDGE
      run_export
      doc = Nokogiri::XML.parse(@zip_file.read("#{mig_id(@q1)}/assessment_meta.xml"))
      description = doc.at_css("description").to_s
      expect(description).not_to include "https://example.com$IMS-CC-FILEBASE$"
      expect(description).to include 'img src="$IMS-CC-FILEBASE$/unfiled/first.png'
    end

    it "does not fail when answers are missing for FIMB" do
      @q1 = @course.quizzes.create(title: "quiz1")

      qq = @q1.quiz_questions.create!
      data = { "question_text" =>
                      "<p><span>enter three things [d], [e], [f]</span></p>",
               "neutral_comments" => "",
               "incorrect_comments" => "",
               "name" => "silly question with no answers",
               "answers" =>
                      [{ "id" => 4505, "weight" => 0, "text" => "", "blank_id" => "d", "comments" => "" },
                       { "id" => 7936, "weight" => 0, "text" => "", "blank_id" => "d", "comments" => "" }],
               "correct_comments" => "",
               "question_type" => "fill_in_multiple_blanks_question",
               "assessment_question_id" => nil,
               "question_name" => "personality",
               "points_possible" => 1 }.with_indifferent_access
      qq["question_data"] = data
      qq.save!

      @ce.export_type = ContentExport::QTI
      @ce.selected_content = {
        all_quizzes: "1",
      }
      @ce.save!

      # this checks that there are no export errors, so the test is in there
      run_export
    end

    it "deals with file URLs in anchor bodies" do
      @att = Attachment.create!(filename: "first.txt", uploaded_data: StringIO.new("ohai"), folder: Folder.unfiled_folder(@course), context: @course)
      link_thing = %(<a href="/courses/#{@course.id}/files/#{@att.id}/download?wrap=1">/courses/#{@course.id}/files/#{@att.id}/download?wrap=1</a>)
      @course.syllabus_body = link_thing
      @course.saving_user = @user
      @course.save!
      @ag = @course.assignment_groups.create!(name: "group1")
      @asmnt = @course.assignments.create!(title: "Assignment 1",
                                           points_possible: 10,
                                           assignment_group: @ag,
                                           saving_user: @user,
                                           description: link_thing)
      @ag2 = @course.assignment_groups.create!(name: "group2")
      @asmnt2 = @course.assignments.create!(title: "Assignment 2", points_possible: 10, assignment_group: @ag2)

      # verifies there were no export errors
      run_export

      # both assignments should be present, including the one with the link in the description
      check_resource_node(@asmnt, CC::CCHelper::LOR)
      check_resource_node(@asmnt2, CC::CCHelper::LOR)

      # both assignment groups should be present as well
      doc = Nokogiri::XML.parse(@zip_file.read("course_settings/assignment_groups.xml"))
      expect(doc.at_css("assignmentGroup[identifier=#{mig_id(@ag)}]")).not_to be_nil
      expect(doc.at_css("assignmentGroup[identifier=#{mig_id(@ag2)}]")).not_to be_nil
      expect(ccc_schema.validate(doc)).to be_empty
    end

    it "does not crash on file that is not found" do
      att = attachment_model(uploaded_data: stub_png_data)
      att_id = att.id
      att.destroy_permanently!
      body = <<~HTML
        <p><iframe style="width: 400px; height: 225px; display: inline-block;" title="this is a media comment" data-media-type="audio" src="/media_attachments_iframe/#{att_id}?embedded=true&type=video" allowfullscreen="allowfullscreen" allow="fullscreen" data-media-id="some-kaltura-id"></iframe></p>
        <p><img src="/users/#{@user.id}/files/#{att_id}/preview" width="150" height="150" /></p>
        <p><a id="0" href="/courses/#{@ce.context.id}/files/#{att_id}?wrap=1">file.pdf</a></p>
      HTML

      wiki_page_model(course: @ce.context, body:, updating_user: @user)
      @ce.update(export_type: ContentExport::COMMON_CARTRIDGE)
      @ce.save!

      expect { run_export }.not_to raise_error

      check_resource_node(@page, CC::CCHelper::WEBCONTENT)

      export_body = @zip_file.read("wiki_content/some-page.html")
      expect(export_body).to include "/media_attachments_iframe/#{att_id}"
      expect(export_body).to include "/users/#{@user.id}/files/#{att_id}/preview"
      expect(export_body).to include "/courses/#{@ce.context.id}/files/#{att_id}?wrap=1"
    end

<<<<<<< HEAD
=======
    it "does not crash on a file from a weird place" do
      sis_batch = SisBatch.create!(account: Account.default)
      att = attachment_with_context(sis_batch, uploaded_data: stub_png_data)
      body = <<~HTML
        <p><iframe style="width: 400px; height: 225px; display: inline-block;" title="this is a media comment" data-media-type="audio" src="/media_attachments_iframe/#{att.id}?embedded=true&type=video" allowfullscreen="allowfullscreen" allow="fullscreen" data-media-id="some-kaltura-id"></iframe></p>
        <p><img src="/users/#{@user.id}/files/#{att.id}/preview" width="150" height="150" /></p>
        <p><a id="0" href="/courses/#{@ce.context.id}/files/#{att.id}?wrap=1">file.pdf</a></p>
      HTML

      wiki_page_model(course: @ce.context, body:, updating_user: @user)
      @ce.update(export_type: ContentExport::COMMON_CARTRIDGE)
      @ce.save!

      expect { run_export }.not_to raise_error

      check_resource_node(@page, CC::CCHelper::WEBCONTENT)

      export_body = @zip_file.read("wiki_content/some-page.html")
      expect(export_body).to include "/media_attachments_iframe/#{att.id}"
      expect(export_body).to include "/users/#{@user.id}/files/#{att.id}/preview"
      expect(export_body).to include "/courses/#{@ce.context.id}/files/#{att.id}?wrap=1"
    end

>>>>>>> 8d1d98d9
    it "has valid course settings XML" do
      # include all possible settings, not just changed ones
      # (if this test fails, you need to add your setting to lib/cc/xsd/cccv1p0.xsd)
      allow(@course).to receive(:disable_setting_defaults).and_yield
      run_export
      doc = Nokogiri::XML.parse(@zip_file.read("course_settings/course_settings.xml"))
      expect(ccc_schema.validate(doc)).to be_empty
    end

    it "does not export syllabus if not selected" do
      @course.syllabus_body = "<p>Bodylicious</p>"

      @ce.selected_content = {
        everything: "0"
      }
      @ce.save!

      run_export
      expect(@manifest_doc.at_css('resource[href="course_settings/syllabus.html"]')).to be_nil
    end

    it "exports syllabus when selected" do
      @course.syllabus_body = "<p>Bodylicious</p>"

      @ce.selected_content = {
        syllabus_body: "1"
      }
      @ce.save!

      run_export
      expect(@manifest_doc.at_css('resource[href="course_settings/syllabus.html"]')).not_to be_nil
    end

    describe "tool proxies" do
      include_context "lti2_course_spec_helper"

      before do
        tool_proxy.context = @course
        tool_proxy.save!
      end

      it "exports tool profiles" do
        run_export

        resource = @manifest_doc.at_css('resource[type="tool_profile"]')
        expect(resource).not_to be_nil
        file_path = resource.at_css("file").attribute("href")
        expect(@zip_file.find_entry(file_path)).not_to be_nil
      end
    end

    it "uses canvas_export.txt as flag" do
      run_export

      expect(@manifest_doc.at_css('resource[href="course_settings/canvas_export.txt"]')).not_to be_nil
      expect(@zip_file.find_entry("course_settings/canvas_export.txt")).not_to be_nil
    end

    it "exports context.xml" do
      allow_any_instance_of(Account).to receive(:domain).and_return("pineapple.edu")
      run_export
      expect(@manifest_doc.at_css('file[href="course_settings/context.xml"]')).not_to be_nil
      context_info = Nokogiri::XML(@zip_file.read("course_settings/context.xml"))
      expect(context_info.at_css("course_id").text).to eq @course.id.to_s
      expect(context_info.at_css("course_name").text).to eq @course.name.to_s
      expect(context_info.at_css("root_account_id").text).to eq @course.root_account.global_id.to_s
      expect(context_info.at_css("root_account_uuid").text).to eq @course.root_account.uuid.to_s
      expect(context_info.at_css("root_account_name").text).to eq @course.root_account.name.to_s
      expect(context_info.at_css("canvas_domain").text).to eq "pineapple.edu"
      expect(ccc_schema.validate(context_info)).to be_empty
    end

    it "does not error if the course name is too long" do
      @course.name = "a" * Course.maximum_string_length

      run_export
    end

    context "media track export" do
      before do
        client = double("kaltura_client")
        allow(CanvasKaltura::ClientV3).to receive_messages(new: client)
        allow(client).to receive_messages(media_sources: {})
      end

      it "exports media tracks" do
        stub_kaltura
        kaltura_session = double("kaltura_session")
        allow(CC::CCHelper).to receive(:kaltura_admin_session).and_return(kaltura_session)
        allow(kaltura_session).to receive(:flavorAssetGetOriginalAsset).and_return({ id: 1, status: "2", fileExt: "flv" })
        obj = @course.media_objects.create! media_id: "0_deadbeef", user_entered_title: "blah.flv"
        track = obj.media_tracks.create! kind: "subtitles", locale: "tlh", content: "Hab SoSlI' Quch!", attachment: obj.attachment
        page = @course.wiki_pages.create!(title: "wiki", body: "ohai")
        page.body = '<a id="media_comment_0_deadbeef" class="instructure_inline_media_comment video_comment"></a>'
        page.save!
        @ce.export_type = ContentExport::COMMON_CARTRIDGE
        @ce.save!
        run_export
        mo_node_key = CC::CCHelper.create_key(obj.attachment, global: true)
        key = CC::CCHelper.create_key(track.content, global: true)
        track_doc = Nokogiri::XML(@zip_file.read("course_settings/media_tracks.xml"))
        expect(track_doc.at_css("media_tracks media[identifierref=#{mo_node_key}]")).to be_present
        expect(track_doc.at_css("media_tracks media track[locale=tlh][kind=subtitles][identifierref=#{key}]")).to be_present
        expect(track_doc.at_css("media_tracks media track").text).to eq track.content
        expect(ccc_schema.validate(track_doc)).to be_empty
      end

      it "exports media tracks when there's no attachment associated with the media object (and also get tracks from the original media object if there isn't one for that locale on the attachment)" do
        stub_kaltura
        kaltura_session = double("kaltura_session")
        allow(CC::CCHelper).to receive(:kaltura_admin_session).and_return(kaltura_session)
        allow(kaltura_session).to receive_messages(
          flavorAssetGetPlaylistUrl: "http://www.example.com/blah.flv",
          flavorAssetGetOriginalAsset: { id: 1, status: "2", fileExt: "flv" }
        )
        stub_request(:get, "http://www.example.com/blah.flv").to_return(body: "", status: 200)
        stub_request(:get, "http://www.example.com/blah.flv").to_return(body: "", status: 200)
        obj = @course.media_objects.create! media_id: "0_deadbeef", user_entered_title: "blah.flv"
        track = obj.media_tracks.create! kind: "subtitles", locale: "tlh", content: "Hab SoSlI' Quch!"
        page = @course.wiki_pages.create!(title: "wiki", body: "ohai")
        page.body = '<a id="media_comment_0_deadbeef" class="instructure_inline_media_comment video_comment"></a>'
        page.save!
        @ce.export_type = ContentExport::COMMON_CARTRIDGE
        @ce.save!
        run_export
        mo_node_key = CC::CCHelper.create_key(obj.reload.attachment, global: true)
        key = CC::CCHelper.create_key(track.content, global: true)
        track_doc = Nokogiri::XML(@zip_file.read("course_settings/media_tracks.xml"))
        expect(track_doc.at_css("media_tracks media[identifierref=#{mo_node_key}]")).to be_present
        expect(track_doc.at_css("media_tracks media track[locale=tlh][kind=subtitles][identifierref=#{key}]")).to be_present
        expect(track_doc.at_css("media_tracks media track").text).to eq track.content
        expect(ccc_schema.validate(track_doc)).to be_empty
      end
    end

    it "exports CC 1.3 assignments" do
      @file = Attachment.create!(filename: "test.txt", uploaded_data: StringIO.new("ohai"), folder: Folder.unfiled_folder(@course), context: @course)
      @course.assignments.create! name: "test assignment",
                                  description: %(<a href="/courses/#{@course.id}/files/#{@file.id}/preview">what?</a>),
                                  points_possible: 11,
                                  saving_user: @user,
                                  submission_types: "online_text_entry,online_upload,online_url"
      @ce.export_type = ContentExport::COMMON_CARTRIDGE
      @ce.save!
      run_export(version: "1.3")
      expect(@manifest_doc.at_css("metadata schemaversion").text).to eql("1.3.0")

      # validate assignment manifest resource
      assignment_resource = @manifest_doc.at_css("resource[type='assignment_xmlv1p0']")
      assignment_id = assignment_resource.attribute("identifier").value
      assignment_xml_file = assignment_resource.attribute("href").value
      expect(assignment_resource.at_css("file").attribute("href").value).to eq assignment_xml_file

      # validate cc1.3 assignment xml document
      assignment_xml_doc = Nokogiri::XML(@zip_file.read(assignment_xml_file))
      expect(assignment_xml_doc.at_css("text").text).to eq '<a href="$IMS-CC-FILEBASE$/unfiled/test.txt">what?</a>'
      expect(assignment_xml_doc.at_css("text").attribute("texttype").value).to eq "text/html"
      expect(assignment_xml_doc.at_css("gradable").text).to eq "true"
      expect(assignment_xml_doc.at_css("gradable").attribute("points_possible").value).to eq "11.0"
      expect(assignment_xml_doc.css("submission_formats format").map { |fmt| fmt.attribute("type").value }).to match_array %w[html file url]

      # validate presence of canvas extension node
      extension_node = assignment_xml_doc.at_css("extensions").elements.first
      expect(extension_node.name).to eq "assignment"
      expect(extension_node.namespace.href).to eq "http://canvas.instructure.com/xsd/cccv1p0"

      # validate fallback html manifest resource
      variant_tag = @manifest_doc.at_css(%(resource[identifier="#{assignment_id}_fallback"])).elements.first
      expect(variant_tag.name).to eq "variant"
      expect(variant_tag.attribute("identifierref").value).to eql assignment_id
      expect(variant_tag.next_element.name).to eq "file"
      expect(@zip_file.read("#{assignment_id}/test-assignment.html")).to include "what?"
    end

    context "LTI 1.3 Assignments" do
      subject do
        run_export(version:)
        @manifest_doc
      end

      let(:assignment) do
        @course.assignments.new(
          name: "test assignment",
          submission_types: "external_tool",
          points_possible: 10
        )
      end

      let(:non_assignment_link) do
        Lti::ResourceLink.create!(
          context: @course,
          context_external_tool: tool,
          custom: custom_params,
          url: "http://www.example.com/launch"
        )
      end

      let(:custom_params) { { foo: "bar " } }
      let(:version) { "1.1.0" }
      let(:developer_key) { DeveloperKey.create!(account: @course.root_account) }
      let(:tag) { ContentTag.create!(context: assignment, content: tool, url: tool.url) }
      let(:tool) { external_tool_model(context: @course, opts: { use_1_3: true }) }

      before do
        non_assignment_link
        tool.update!(developer_key:)
        assignment.external_tool_tag = tag
        assignment.save!
        assignment.primary_resource_link.update!(custom: { foo: "assignment" })
      end

      shared_examples_for "an export that includes lti resource links" do
        it 'includes a "resource" element in the manifest for each link' do
          expect(subject.css("resource[type='imsbasiclti_xmlv1p3']")).to have(2).items
        end

        it 'includes a "file" element pointing to the resource link document' do
          resource_links = subject.css "resource[type='imsbasiclti_xmlv1p3']"

          resource_links.each do |rl|
            identifier = rl.get_attribute "identifier"
            expect(rl.css("file").first.get_attribute("href")).to eq "lti_resource_links/#{identifier}.xml"
          end
        end

        context "when an associated tool is not present" do
          before { tool.destroy! }

          it "does not export the resource links" do
            expect(subject.css("resource[type='imsbasiclti_xmlv1p3']")).to be_blank
          end
        end

        context "when the resource link does not include custom parameters" do
          let(:custom_params) { nil }

          it "exports resource links that have custom params and those that do not" do
            expect(subject.css("resource[type='imsbasiclti_xmlv1p3']")).to have(2).items
          end
        end

        context "when the resource link is not active" do
          before do
            Lti::ResourceLink.active.update_all(workflow_state: "deleted")
          end

          it "does not export the resource links" do
            expect(subject.css("resource[type='imsbasiclti_xmlv1p3']")).to be_blank
          end
        end
      end

      it_behaves_like "an export that includes lti resource links"

      context "with common cartridge 1.3" do
        let(:version) { "1.3" }

        it_behaves_like "an export that includes lti resource links"
      end
    end

    context "with an LTI Context Control in the course" do
      subject do
        run_export
        @manifest_doc
      end

      let_once(:account) { @course.root_account }
      let_once(:course) { @course }
      let_once(:registration) do
        lti_developer_key_model(account:).tap do |k|
          lti_tool_configuration_model(developer_key: k, lti_registration: k.lti_registration)
        end.lti_registration
      end
      let_once(:tool) { registration.new_external_tool(course) }
      let_once(:tool2) { registration.new_external_tool(course) }

      it "includes the context control file in the manifest file" do
        subject
        expect(subject.at_css("file[href='course_settings/lti_context_controls.xml']")).to be_present
      end

      it "includes the context controls in the zip file" do
        subject
        doc = Nokogiri::XML(@zip_file.read("course_settings/lti_context_controls.xml"))
        expect(doc).to be_present

        expect(doc.at_css("lti_context_control[identifier=#{mig_id(tool.primary_context_control)}]")).to be_present
        expect(doc.at_css("lti_context_control[identifier=#{mig_id(tool2.primary_context_control)}]")).to be_present
      end

      context "selectively exporting the tool" do
        before do
          @ce.selected_content = {
            "context_external_tools" => { mig_id(tool) => "1" },
          }
          @ce.save!
        end

        it "only exports the selected tool's context control" do
          subject
          doc = Nokogiri::XML(@zip_file.read("course_settings/lti_context_controls.xml"))
          expect(doc).to be_present

          first_tool = doc.at_css("lti_context_control[identifier=#{mig_id(tool.primary_context_control)}]")
          expect(first_tool).to be_present
          expect(first_tool.at_css("deployment_migration_id").text).to eq mig_id(tool)
          expect(doc.at_css("lti_context_control[identifier=#{mig_id(tool2.primary_context_control)}]")).to be_nil
        end
      end

      context "only exporting course settings" do
        before do
          @ce.selected_content = {
            all_course_settings: "1"
          }
          @ce.save!
        end

        let_once(:account_level_tool) do
          registration.new_external_tool(account)
        end
        let_once(:course_control) do
          account_level_tool.context_controls.create!(
            course:,
            registration: account_level_tool.lti_registration,
            available: true
          )
        end

        it "only exports the control for the account-level tool" do
          subject
          doc = Nokogiri::XML(@zip_file.read("course_settings/lti_context_controls.xml"))
          expect(doc).to be_present

          expect(doc.at_css("lti_context_control[identifier=#{mig_id(tool.primary_context_control)}]")).to be_nil
          expect(doc.at_css("lti_context_control[identifier=#{mig_id(tool2.primary_context_control)}]")).to be_nil
          tool_node = doc.at_css("lti_context_control[identifier=#{mig_id(account_level_tool.context_controls.find_by(course:))}]")
          expect(tool_node).to be_present
          expect(tool_node.at_css("deployment_migration_id")).to be_nil
        end
      end
    end

    context "similarity detection tool associations" do
      include_context "lti2_course_spec_helper"

      before do
        allow(Lti::ToolProxy).to receive(:find_all_proxies_for_context) { Lti::ToolProxy.where(id: tool_proxy.id) }
        tool_proxy.context = @course
        tool_proxy.save!

        assignment = @course.assignments.create! name: "test assignment", submission_types: "online_upload"
        assignment.tool_settings_tool = message_handler
        assignment.save!
        @ce.export_type = ContentExport::COMMON_CARTRIDGE
        @ce.save!
      end

      describe "attributes" do
        let(:assignment_xml_doc) do
          run_export
          assignment_xml_file = @manifest_doc.at_css("resource[href*='test-assignment.html'] file[href*='.xml']").attr("href")
          Nokogiri::XML(@zip_file.read(assignment_xml_file))
        end

        let(:similarity_tool_el) do
          assignment_xml_doc.elements.first.elements.find { |e| e.name == "similarity_detection_tool" }
        end

        it "exports the vendor code" do
          expect(similarity_tool_el.attr("vendor_code")).to eq product_family.vendor_code
        end

        it "exports the product code" do
          expect(similarity_tool_el.attr("product_code")).to eq product_family.product_code
        end

        it "exports the resource type code" do
          expect(similarity_tool_el.attr("resource_type_code")).to eq resource_handler.resource_type_code
        end

        it "exports the originality report visibility setting" do
          expect(similarity_tool_el.attr("visibility")).to eq "immediate"
        end
      end
    end

    context "tool settings" do
      include_context "lti2_course_spec_helper"

      let(:custom) do
        {
          "custom_var_1" => "value one",
          "custom_var_2" => "value two"
        }
      end

      let(:custom_parameters) do
        {
          "custom_parameter_1" => "param value one",
          "custom_parameter_2" => "param value two"
        }
      end

      let(:assignment_xml_doc) do
        run_export
        assignment_xml_file = @manifest_doc.at_css("resource[href*='test-assignment.html'] file[href*='.xml']").attr("href")
        Nokogiri::XML(@zip_file.read(assignment_xml_file))
      end

      before do
        allow(Lti::ToolProxy).to receive(:find_all_proxies_for_context) { Lti::ToolProxy.where(id: tool_proxy.id) }

        assignment = @course.assignments.create! name: "test assignment", submission_types: "online_upload"
        assignment.tool_settings_tool = message_handler
        assignment.save!

        tool_proxy.context = @course
        tool_proxy.save!
        tool_proxy.tool_settings.create!(
          context: course,
          tool_proxy:,
          resource_link_id: assignment.lti_context_id,
          custom:,
          custom_parameters:,
          product_code: tool_proxy.product_family.product_code,
          vendor_code: tool_proxy.product_family.vendor_code
        )

        @ce.export_type = ContentExport::COMMON_CARTRIDGE
        @ce.save!
      end

      describe "tool attributes" do
        it "exports the vendor code" do
          expect(assignment_xml_doc.at_css("tool_setting tool_proxy").attribute("vendor_code").value).to eq product_family.vendor_code
        end

        it "exports the product code" do
          expect(assignment_xml_doc.at_css("tool_setting tool_proxy").attribute("product_code").value).to eq product_family.product_code
        end
      end

      describe "custom values" do
        it "exports the custom hash" do
          exported_hash = assignment_xml_doc.css("tool_setting custom property").each_with_object({}) do |el, hash|
            hash[el.attr("name")] = el.text
          end

          expect(exported_hash).to eq(custom)
        end

        it "exports the custom parameters hash" do
          exported_hash = assignment_xml_doc.css("tool_setting custom_parameters property").each_with_object({}) do |el, hash|
            hash[el.attr("name")] = el.text
          end

          expect(exported_hash).to eq(custom_parameters)
        end
      end
    end

    it "exports unpublished modules and items" do
      cm1 = @course.context_modules.create!(name: "published module")
      cm1.publish
      cm2 = @course.context_modules.create!(name: "unpublished module")
      cm2.unpublish

      tag1_1 = cm1.add_item(type: "external_url", title: "unpub url", url: "https://example.com")
      tag1_1.workflow_state = "unpublished"
      tag1_1.save!
      tag1_2 = cm1.add_item(type: "external_url", title: "pub url", url: "https://example.com")
      tag1_2.workflow_state = "published"
      tag1_2.save!

      tag2_1 = cm2.add_item(type: "external_url", title: "unpub url 2", url: "https://example.com")
      tag2_1.workflow_state = "unpublished"
      tag2_1.save!

      @ce.export_type = ContentExport::COMMON_CARTRIDGE
      @ce.save!
      run_export

      expect(@manifest_doc.at_css("item[identifier=#{mig_id(tag1_1)}]")).not_to be_nil
      expect(@manifest_doc.at_css("item[identifier=#{mig_id(tag1_2)}]")).not_to be_nil
      expect(@manifest_doc.at_css("item[identifier=#{mig_id(tag2_1)}]")).not_to be_nil
    end

    it "exports file copyright information" do
      @att1 = Attachment.create!(filename: "first.png", uploaded_data: StringIO.new("ohai1"), folder: Folder.unfiled_folder(@course), context: @course)
      @att1.usage_rights = @course.usage_rights.create! use_justification: "fair_use", legal_copyright: "(C) 2014 Sienar Fleet Systems"
      @att1.save!

      @att2 = Attachment.create!(filename: "second.jpg", uploaded_data: StringIO.new("ohai2"), folder: Folder.unfiled_folder(@course), context: @course)
      @att2.usage_rights = @course.usage_rights.create! use_justification: "public_domain"
      @att2.save!

      @att3 = Attachment.create!(filename: "third.jpg", uploaded_data: StringIO.new("ohai3"), folder: Folder.unfiled_folder(@course), context: @course)
      @att3.usage_rights = @course.usage_rights.create! use_justification: "creative_commons", license: "cc_by", legal_copyright: "(C) 2014 Corellian Engineering Corporation"
      @att3.save!

      @ce.export_type = ContentExport::COMMON_CARTRIDGE
      @ce.save!
      run_export

      # copyright only
      node1 = @manifest_doc.at_css('resource[href$="first.png"] lom|rights')
      expect(node1.at_css("lom|copyrightAndOtherRestrictions > lom|value").text).to eq("yes")
      expect(node1.at_css("lom|description > lom|string").text).to eq("(C) 2014 Sienar Fleet Systems")

      # license only
      node2 = @manifest_doc.at_css('resource[href$="second.jpg"] lom|rights')
      expect(node2.at_css("lom|copyrightAndOtherRestrictions > lom|value").text).to eq("no")
      expect(node2.at_css("lom|description > lom|string").text).to eq("Public Domain")

      # copyright and license
      node3 = @manifest_doc.at_css('resource[href$="third.jpg"] lom|rights')
      expect(node3.at_css("lom|copyrightAndOtherRestrictions > lom|value").text).to eq("yes")
      expect(node3.at_css("lom|description > lom|string").text).to eq('(C) 2014 Corellian Engineering Corporation\nCC Attribution')
    end

    context "considering rights of provided user" do
      before :once do
        @ag = @course.assignment_groups.create!(name: "group1")
        @published = @course.assignments.create!({
                                                   title: "Assignment 1", points_possible: 10, assignment_group: @ag
                                                 })
        @unpublished = @course.assignments.create!({
                                                     title: "Assignment 2", points_possible: 10, assignment_group: @ag
                                                   })
        @unpublished.unpublish
        @ce.save!
      end

      it "shows unpublished assignmnets for a teacher" do
        run_export

        check_resource_node(@published, CC::CCHelper::LOR)
        check_resource_node(@unpublished, CC::CCHelper::LOR)
      end

      it "does not show unpublished assignments for a student" do
        student_in_course(active_all: true, user_name: "a student")
        @ce.user = @student
        @ce.save!

        run_export

        check_resource_node(@published, CC::CCHelper::LOR)
        check_resource_node(@unpublished, CC::CCHelper::LOR, false)
      end

      it "always uses relevant migration ids in anchor tags when exporting for ePub" do
        cm1 = @course.context_modules.create!(name: "unlocked module")
        cm1.publish
        cm2 = @course.context_modules.create!({
                                                name: "locked module",
                                                prerequisites: [{ id: cm1.id, type: "context_module", name: cm1.name }]
                                              })
        cm2.publish
        cm1link = %(<a href="/courses/#{@course.id}/modules/#{cm1.id}">Mod 1</a>)
        cm2link = %(<a href="/courses/#{@course.id}/modules/#{cm2.id}">Mod 2</a>)
        assignment = @course.assignments.create!({
                                                   title: "Assignment 1",
                                                   description: "go to module 1 at #{cm1link} and module 2 at #{cm2link}"
                                                 })
        cm1.completion_requirements = [{ id: assignment.id, type: "must_mark_done" }]
        cm1.save!

        student_in_course(active_all: true, user_name: "a student")
        @ce.epub_export = EpubExport.create!({ course: @course })
        @ce.user = @student
        @ce.save!

        run_export

        assignment_html = @manifest_doc.at_css("file[href$='#{mig_id(assignment)}/assignment-1.html']")
        html_content = @zip_file.read(assignment_html["href"])

        expect(html_content.match(%r{\$CANVAS_OBJECT_REFERENCE\$/modules/#{mig_id(cm1)}})).not_to be_nil
        expect(html_content.match(%r{\$CANVAS_OBJECT_REFERENCE\$/modules/#{mig_id(cm2)}})).not_to be_nil
      end
    end

    context "locked items" do
      it "does not export locked items for a student" do
        student_in_course(active_all: true, user_name: "a student")
        assignment = @course.assignments.create!({ title: "assignment", unlock_at: 5.days.from_now })
        quiz = @course.quizzes.create!(title: "quiz", unlock_at: 5.days.from_now)
        topic = @course.discussion_topics.create!(title: "topic", unlock_at: 5.days.from_now)
        page = @course.wiki_pages.create!(title: "wiki", body: "ohai")
        mod = @course.context_modules.create!(name: "some module")
        mod.add_item(type: "page", id: page.id)
        mod.unlock_at = 5.days.from_now
        mod.save!

        @ce.user = @student
        @ce.save!
        run_export

        check_resource_node(assignment, CC::CCHelper::LOR, false)
        check_resource_node(quiz, CC::CCHelper::ASSESSMENT_TYPE, false)
        check_resource_node(topic, CC::CCHelper::DISCUSSION_TOPIC, false)
        check_resource_node(page, CC::CCHelper::WEBCONTENT, false)
      end

      it "includes wiki page with future availability for teacher" do
        page = @course.wiki_pages.create!(title: "wiki", body: "ohai", unlock_at: 1.week.from_now)
        run_export
        check_resource_node(page, CC::CCHelper::WEBCONTENT)
      end

      describe "for teachers in concluded courses" do
        before :once do
          teacher_in_course active_all: true
          @ce.user = @teacher
          @ce.save!
          @course.complete!
        end

        it "still exports topics that are closed for comments" do
          topic = @course.discussion_topics.create! locked: true
          run_export
          check_resource_node(topic, CC::CCHelper::DISCUSSION_TOPIC, true)
        end
      end
    end

    context "attachment permissions" do
      before do
        folder = Folder.root_folders(@course).first
        @visible = Attachment.create!({
                                        uploaded_data: stub_png_data("visible.png"),
                                        folder:,
                                        context: @course
                                      })
        @hidden = Attachment.create!({
                                       uploaded_data: stub_png_data("hidden.png"),
                                       folder:,
                                       context: @course,
                                       hidden: true
                                     })
        @locked = Attachment.create!({
                                       uploaded_data: stub_png_data("locked.png"),
                                       folder:,
                                       context: @course,
                                       locked: true
                                     })
        @ce.selected_content = {
          all_attachments: "1"
        }
        @ce.export_type = ContentExport::COMMON_CARTRIDGE
        @ce.save!
      end

      it "includes all files for teacher" do
        run_export

        check_resource_node(@visible, CC::CCHelper::WEBCONTENT)
        check_resource_node(@hidden, CC::CCHelper::WEBCONTENT)
        check_resource_node(@locked, CC::CCHelper::WEBCONTENT)
      end

      it "does not include hidden or locked attachments for student" do
        student_in_course(active_all: true, user_name: "a student", course: @course)
        @ce.user = @student
        @ce.save!

        run_export

        check_resource_node(@visible, CC::CCHelper::WEBCONTENT)
        check_resource_node(@hidden, CC::CCHelper::WEBCONTENT, false)
        check_resource_node(@locked, CC::CCHelper::WEBCONTENT, false)
      end
    end

    describe "New Quizzes Common Cartridge" do
      context "with new_quizzes_common_cartridge feature flag disabled" do
        before do
          @course.enable_feature!(:quizzes_next)
          assignment_model(submission_types: "external_tool", course: @course)
          tool = @c.context_external_tools.create!(
            name: "Quizzes.Next",
            consumer_key: "test_key",
            shared_secret: "test_secret",
            tool_id: "Quizzes 2",
            url: "http://example.com/launch"
          )
          @a.external_tool_tag_attributes = { content: tool }
          @a.save!

          @course.root_account.settings[:provision] = { "lti" => "lti url" }
          @course.root_account.save!
          assignment = @course.assignments.last
          assignment.title = "NewQuizzes"
          assignment.save!

          @ce.export_type = ContentExport::COMMON_CARTRIDGE
          @ce.save!
        end

        it "should include the assignments settings and description html" do
          run_export

          assignment_id = @manifest_doc.at_css("resource[href*='newquizzes.html']").attr("href").chomp("/newquizzes.html")

          doc = Nokogiri::XML.parse(@zip_file.read("#{assignment_id}/assignment_settings.xml"))
          expect(doc).to_not be_nil
        end
      end

      context "with new_quizzes_common_cartridge feature flag enabled" do
        before do
          Account.site_admin.enable_feature!(:new_quizzes_common_cartridge)

          @course.enable_feature!(:quizzes_next)
          assignment_model(submission_types: "external_tool", course: @course)
          tool = @c.context_external_tools.create!(
            name: "Quizzes.Next",
            consumer_key: "test_key",
            shared_secret: "test_secret",
            tool_id: "Quizzes 2",
            url: "http://example.com/launch"
          )
          @a.external_tool_tag_attributes = { content: tool }
          @a.save!

          @course.root_account.settings[:provision] = { "lti" => "lti url" }
          @course.root_account.save!
          assignment = @course.assignments.last
          assignment.title = "NewQuizzes"
          assignment.save!
        end

        it "should not include the assignments settings and description html" do
          @ce.export_type = ContentExport::COMMON_CARTRIDGE
          @ce.save!
          run_export

          assignment_id = @manifest_doc.at_css("resource[href*='newquizzes.html']")&.attr("href")&.chomp("/newquizzes.html")

          expect(assignment_id).to be_nil
        end

        context "ContentExport::COURSE_COPY" do
          it "should include the assignments settings and description html" do
            @ce.export_type = ContentExport::COURSE_COPY
            @ce.save!
            run_export

            assignment_id = @manifest_doc.at_css("resource[href*='newquizzes.html']").attr("href").chomp("/newquizzes.html")

            doc = Nokogiri::XML.parse(@zip_file.read("#{assignment_id}/assignment_settings.xml"))
            expect(doc).to_not be_nil
          end
        end
      end
    end

    describe "setting is_discussion_checkpoints_enabled ff on BP export" do
      subject { run_export_without_file_parse }

      before do
        @ce.update!(export_type: ContentExport::COURSE_TEMPLATE_COPY)
      end

      context "when is_discussion_checkpoints_enabled is disabled" do
        let(:expected_settings) { { is_discussion_checkpoints_enabled: false } }

        before { @course.account.disable_feature!(:discussion_checkpoints) }

        it "calls converter_class with proper settings" do
          expect(CC::Importer::Canvas::Converter).to receive(:new).with(hash_including(expected_settings)).and_call_original
          subject
        end
      end

      context "when is_discussion_checkpoints_enabled is enabled" do
        let(:expected_settings) { { is_discussion_checkpoints_enabled: true } }

        before { @course.account.enable_feature!(:discussion_checkpoints) }

        it "calls converter_class with proper settings" do
          expect(CC::Importer::Canvas::Converter).to receive(:new).with(hash_including(expected_settings)).and_call_original
          subject
        end
      end
    end
  end

  context "when adding files to zip" do
    let(:content_export) { ContentExport.new(context: course_model) }
    let(:cc_exporter) { CC::CCExporter.new(content_export) }

    before do
      @export_dir = Dir.mktmpdir
      @zip_path = File.join(@export_dir, "test-export.zip")
      @zip_file = Zip::File.new(@zip_path, create: true)
    end

    after do
      @zip_file.close
      FileUtils.remove_entry @export_dir
    end

    it "skips file if it already exists in zip" do
      file_path = "test_file.txt"
      file_full_path = File.join(@export_dir, file_path)
      File.write(file_full_path, "test content")

      # First add the file to zip manually
      @zip_file.add(file_path, file_full_path)
      @zip_file.commit

      cc_exporter.instance_variable_set(:@zip_file, @zip_file)
      cc_exporter.instance_variable_set(:@export_dirs, [@export_dir])
      cc_exporter.instance_variable_set(:@export_dir, @export_dir)

      # Should not raise an error when trying to add the same file again
      expect { cc_exporter.send(:copy_all_to_zip) }.not_to raise_error

      entry = @zip_file.find_entry(file_path)
      expect(entry).not_to be_nil
      expect(entry.get_input_stream.read).to eq "test content"
    end
  end

  describe "#disable_content_rewriting" do
    subject { cc_exporter.disable_content_rewriting }

    let(:content_export) { ContentExport.new(context: course_model) }
    let(:cc_exporter) { CC::CCExporter.new(content_export) }

    context "ContentExport disable_content_rewriting is true" do
      before do
        allow(content_export).to receive(:disable_content_rewriting?).and_return true
      end

      it { is_expected.to be true }
    end

    context "ContentExport disable_content_rewriting is false" do
      before do
        allow(content_export).to receive(:disable_content_rewriting?).and_return false
      end

      it { is_expected.to be false }
    end
  end
end<|MERGE_RESOLUTION|>--- conflicted
+++ resolved
@@ -881,8 +881,6 @@
       expect(export_body).to include "/courses/#{@ce.context.id}/files/#{att_id}?wrap=1"
     end
 
-<<<<<<< HEAD
-=======
     it "does not crash on a file from a weird place" do
       sis_batch = SisBatch.create!(account: Account.default)
       att = attachment_with_context(sis_batch, uploaded_data: stub_png_data)
@@ -906,7 +904,6 @@
       expect(export_body).to include "/courses/#{@ce.context.id}/files/#{att.id}?wrap=1"
     end
 
->>>>>>> 8d1d98d9
     it "has valid course settings XML" do
       # include all possible settings, not just changed ones
       # (if this test fails, you need to add your setting to lib/cc/xsd/cccv1p0.xsd)
