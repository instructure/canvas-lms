# frozen_string_literal: true

#
# Copyright (C) 2024 - present Instructure, Inc.
#
# This file is part of Canvas.
#
# Canvas is free software: you can redistribute it and/or modify it under
# the terms of the GNU Affero General Public License as published by the Free
# Software Foundation, version 3 of the License.
#
# Canvas is distributed in the hope that it will be useful, but WITHOUT ANY
# WARRANTY; without even the implied warranty of MERCHANTABILITY or FITNESS FOR
# A PARTICULAR PURPOSE. See the GNU Affero General Public License for more
# details.
#
# You should have received a copy of the GNU Affero General Public License along
# with this program. If not, see <http://www.gnu.org/licenses/>.
class AssignmentConverterTestClass
  include CC::Importer::Standard::AssignmentConverter

  def initialize(is_discussion_checkpoints_enabled: false)
    @is_discussion_checkpoints_enabled = is_discussion_checkpoints_enabled
  end
end

describe CC::Importer::Standard::AssignmentConverter do
  describe "#parse_canvas_assignment_data" do
    subject { AssignmentConverterTestClass.new.parse_canvas_assignment_data(mock_html_meta) }

    describe "time_zone_edited" do
      context "when time_zone_edited is given" do
        let(:mock_html_meta) do
          xml_str = <<-XML
            <assignment identifier="mock-id">
              <time_zone_edited>Mountain Time (US &amp; Canada)</time_zone_edited>
            </assignment>
          XML

          Nokogiri::XML(xml_str)
        end

        it "should be there" do
          expect(subject["time_zone_edited"]).to eq "Mountain Time (US & Canada)"
        end
      end

      context "when time_zone_edited is missing from input" do
        let(:mock_html_meta) do
          xml_str = <<-XML
            <assignment identifier="mock-id">
            </assignment>
          XML

          Nokogiri::XML(xml_str)
        end

        it "should missing from result hash" do
          expect(subject).not_to have_key("time_zone_edited")
        end
      end
    end

    describe "sub_assignments" do
      context "discussion_checkpoints feature flag is enabled" do
        subject { AssignmentConverterTestClass.new(is_discussion_checkpoints_enabled: true).parse_canvas_assignment_data(mock_html_meta) }

        context "when sub_assignments are given" do
          let!(:title_1) { "Mock Sub Assignment 1" }
          let!(:tag_1) { "reply_to_topic" }

          let!(:title_2) { "Mock Sub Assignment 2" }
          let!(:tag_2) { "reply_to_entry" }

          let(:mock_html_meta) do
            xml_str = <<-XML
              <assignment identifier="mock-id">
                <sub_assignments>
                  <sub_assignment identifier="1" tag="#{tag_1}">
                    <title>#{title_1}</title>
                  </sub_assignment>
                  <sub_assignment identifier="2" tag="#{tag_2}">
                    <title>#{title_2}</title>
                  </sub_assignment>
                </sub_assignments>
              </assignment>
            XML

            Nokogiri::XML(xml_str)
          end

          it "should be there" do
            expect(subject[:sub_assignments].length).to eq 2

            sub_assignment_1 = subject[:sub_assignments][0].with_indifferent_access
            expect(sub_assignment_1[:title]).to eq title_1
            expect(sub_assignment_1[:tag]).to eq tag_1

            sub_assignment_2 = subject[:sub_assignments][1].with_indifferent_access
            expect(sub_assignment_2[:title]).to eq title_2
            expect(sub_assignment_2[:tag]).to eq tag_2
          end
        end

        context "when empty sub_assignments block is given" do
          let(:mock_html_meta) do
            xml_str = <<-XML
              <assignment identifier="mock-id">
                <sub_assignments />
              </assignment>
            XML

            Nokogiri::XML(xml_str)
          end

          it "should be an empty array there" do
            expect(subject[:sub_assignments]).to eq []
          end
        end

        context "when sub_assignments are missing from input" do
          let(:mock_html_meta) do
            xml_str = <<-XML
              <assignment identifier="mock-id">
              </assignment>
            XML

            Nokogiri::XML(xml_str)
          end

          it "should be missing from result hash" do
            expect(subject).not_to have_key(:sub_assignments)
          end
        end
      end

      context "discussion_checkpoints feature flag is disabled" do
        subject { AssignmentConverterTestClass.new.parse_canvas_assignment_data(mock_html_meta) }

        context "when sub_assignments are given" do
          let!(:title_1) { "Mock Sub Assignment 1" }
          let!(:tag_1) { "reply_to_topic" }

          let!(:title_2) { "Mock Sub Assignment 2" }
          let!(:tag_2) { "reply_to_entry" }

          let(:mock_html_meta) do
            xml_str = <<-XML
              <assignment identifier="mock-id">
                <sub_assignments>
                  <sub_assignment identifier="1" tag="#{tag_1}">
                    <title>#{title_1}</title>
                  </sub_assignment>
                  <sub_assignment identifier="2" tag="#{tag_2}">
                    <title>#{title_2}</title>
                  </sub_assignment>
                </sub_assignments>
              </assignment>
            XML

            Nokogiri::XML(xml_str)
          end

          it "should not be there" do
            expect(subject).not_to have_key(:sub_assignments)
          end
        end
      end
    end

    describe "lti_context_id" do
      context "when lti_context_id element is present with a value" do
        let(:mock_html_meta) do
          xml_str = <<-XML
            <assignment identifier="mock-id">
              <lti_context_id>context-123</lti_context_id>
            </assignment>
          XML

          Nokogiri::XML(xml_str)
        end

        it "sets the lti_context_id string" do
          expect(subject[:lti_context_id]).to eq "context-123"
        end
      end

      context "when lti_context_id element is present but empty" do
        let(:mock_html_meta) do
          xml_str = <<-XML
            <assignment identifier="mock-id">
              <lti_context_id></lti_context_id>
            </assignment>
          XML
          Nokogiri::XML(xml_str)
        end

        it "sets lti_context_id to an empty string" do
          expect(subject).not_to have_key(:lti_context_id)
        end
      end

      context "when lti_context_id element is missing" do
        let(:mock_html_meta) do
          xml_str = <<-XML
            <assignment identifier="mock-id">
            </assignment>
          XML

          Nokogiri::XML(xml_str)
        end

        it "does not include the key" do
          expect(subject).not_to have_key(:lti_context_id)
        end
      end
    end
<<<<<<< HEAD
=======

    describe "asset_processors" do
      context "when asset_processors element is present with data" do
        let(:mock_html_meta) do
          xml_str = <<-XML
            <assignment identifier="mock-id">
              <asset_processors>
                <asset_processor identifier="ap-migration-1">
                  <url>https://example.com/tool1</url>
                  <title>Text Entry AP</title>
                  <text>AP Description</text>
                  <custom>{"key1": "value1"}</custom>
                  <icon>{"url": "https://example.com/icon.png"}</icon>
                  <window>{"targetName": "procwin", "width": 800, "height": 600}</window>
                  <iframe>{"width": 900, "height": 700}</iframe>
                  <report>{"released": true, "indicator": false}</report>
                  <context_external_tool_global_id>123</context_external_tool_global_id>
                  <context_external_tool_url>https://tool-host.example.com/launch</context_external_tool_url>
                </asset_processor>
                <asset_processor identifier="ap-migration-2">
                  <url>https://example.com/tool2</url>
                  <title>File Upload AP</title>
                  <custom>{"key2": "value2"}</custom>
                  <icon>{"url": "https://example.com/icon2.png"}</icon>
                </asset_processor>
              </asset_processors>
            </assignment>
          XML

          Nokogiri::XML(xml_str)
        end

        it "parses multiple asset processors including all fields" do
          expect(subject[:asset_processors]).to be_an(Array)
          expect(subject[:asset_processors].size).to eq 2

          ap1 = subject[:asset_processors].first
          expect(ap1[:migration_id]).to eq "ap-migration-1"
          expect(ap1[:url]).to eq "https://example.com/tool1"
          expect(ap1[:title]).to eq "Text Entry AP"
          expect(ap1[:text]).to eq "AP Description"
          expect(ap1[:custom]).to eq '{"key1": "value1"}'
          expect(ap1[:icon]).to eq '{"url": "https://example.com/icon.png"}'
          expect(ap1[:window]).to eq '{"targetName": "procwin", "width": 800, "height": 600}'
          expect(ap1[:iframe]).to eq '{"width": 900, "height": 700}'
          expect(ap1[:report]).to eq '{"released": true, "indicator": false}'
          expect(ap1[:context_external_tool_global_id]).to eq 123
          expect(ap1[:context_external_tool_url]).to eq "https://tool-host.example.com/launch"

          ap2 = subject[:asset_processors].last
          expect(ap2[:migration_id]).to eq "ap-migration-2"
          expect(ap2[:url]).to eq "https://example.com/tool2"
          expect(ap2[:title]).to eq "File Upload AP"
          expect(ap2[:custom]).to eq '{"key2": "value2"}'
          expect(ap2[:icon]).to eq '{"url": "https://example.com/icon2.png"}'
          expect(ap2[:window]).to be_nil
          expect(ap2[:iframe]).to be_nil
          expect(ap2[:report]).to be_nil
        end
      end

      context "maps empty and self-closing elements correctly" do
        let(:mock_html_meta) do
          xml_str = <<-XML
            <assignment identifier="mock-id">
              <asset_processors>
                <asset_processor identifier="ap-migration-1">
                  <url/>
                  <title></title>
              </asset_processors>
            </assignment>
          XML

          Nokogiri::XML(xml_str)
        end

        it "sets missing or empty fields to nil" do
          ap = subject[:asset_processors].first
          expect(ap).not_to have_key(:url)
          expect(ap).not_to have_key(:title)
        end
      end

      context "when asset_processors element is empty" do
        let(:mock_html_meta) do
          xml_str = <<-XML
            <assignment identifier="mock-id">
              <asset_processors>
              </asset_processors>
            </assignment>
          XML
          Nokogiri::XML(xml_str)
        end

        it "does not include the key when no asset processors are present" do
          expect(subject).not_to have_key(:asset_processors)
        end
      end

      context "when asset_processors element is missing" do
        let(:mock_html_meta) do
          xml_str = <<-XML
            <assignment identifier="mock-id">
            </assignment>
          XML

          Nokogiri::XML(xml_str)
        end

        it "does not include the key" do
          expect(subject).not_to have_key(:asset_processors)
        end
      end
    end
>>>>>>> 34de21f6
  end
end<|MERGE_RESOLUTION|>--- conflicted
+++ resolved
@@ -215,8 +215,6 @@
         end
       end
     end
-<<<<<<< HEAD
-=======
 
     describe "asset_processors" do
       context "when asset_processors element is present with data" do
@@ -331,6 +329,5 @@
         end
       end
     end
->>>>>>> 34de21f6
   end
 end