--- conflicted
+++ resolved
@@ -132,8 +132,6 @@
         end
       end
     end
-<<<<<<< HEAD
-=======
 
     context "when the new quizzes export package contains a migration IDs map" do
       before do
@@ -170,7 +168,6 @@
         end
       end
     end
->>>>>>> a67fedcf
   end
 
   describe "#generate_qti" do
@@ -212,8 +209,6 @@
       expect(@doc.target!).to eq(expected_manifest_resources)
     end
 
-<<<<<<< HEAD
-=======
     context "when the new quizzes export package contains a migration IDs map" do
       before do
         @content_export.settings[:new_quizzes_export_url] =
@@ -259,7 +254,6 @@
       end
     end
 
->>>>>>> a67fedcf
     context "when the Common Cartridge export contains uploaded media" do
       before do
         @content_export.settings[:new_quizzes_export_url] =
