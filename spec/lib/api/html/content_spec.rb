--- conflicted
+++ resolved
@@ -37,14 +37,11 @@
           expect(Content.new(string).might_need_modification?).to be(true)
         end
 
-<<<<<<< HEAD
-=======
         it 'is true for a link that includes the host' do
           string = "<body><a href='https://example.com/123'>link</a></body>"
           expect(Content.new(string, host: "example.com").might_need_modification?).to be(true)
         end
 
->>>>>>> 3a13d8cc
         it 'is false for a link to files in a context' do
           string = "<body><a href='/courses/1/files'>link</a></body>"
           expect(Content.new(string).might_need_modification?).to be(false)
@@ -59,20 +56,12 @@
       describe "#modified_html" do
         it "scrubs links" do
           string = "<body><a href='http://somelink.com'>link</a></body>"
-<<<<<<< HEAD
-          host = 'some-host'
-          Html::Link.expects(:new).with("http://somelink.com", host: host).returns(
-            stub(to_corrected_s: "http://otherlink.com")
-          )
-          html = Content.new(string, host: host).modified_html
-=======
           host = 'somelink.com'
           port = 80
           Html::Link.expects(:new).with("http://somelink.com", host: host, port: port).returns(
             stub(to_corrected_s: "http://otherlink.com")
           )
           html = Content.new(string, host: host, port: port).modified_html
->>>>>>> 3a13d8cc
           expect(html).to match(/otherlink.com/)
         end
 
