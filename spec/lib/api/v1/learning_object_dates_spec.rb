# frozen_string_literal: true

#
# Copyright (C) 2025 - present Instructure, Inc.
#
# This file is part of Canvas.
#
# Canvas is free software: you can redistribute it and/or modify it under
# the terms of the GNU Affero General Public License as published by the Free
# Software Foundation, version 3 of the License.
#
# Canvas is distributed in the hope that it will be useful, but WITHOUT ANY
# WARRANTY; without even the implied warranty of MERCHANTABILITY or FITNESS FOR
# A PARTICULAR PURPOSE. See the GNU Affero General Public License for more
# details.
#
# You should have received a copy of the GNU Affero General Public License along
# with this program. If not, see <http://www.gnu.org/licenses/>.

require_relative "../../../spec_helper"

class LearningObjectDatesApiHarness
  include Api::V1::LearningObjectDates

  def initialize(current_user = nil)
    @current_user = current_user
  end

  def session
    {}
  end
end

describe Api::V1::LearningObjectDates do
  let(:harness) { LearningObjectDatesApiHarness.new(user_model) }
  let(:course) { course_model }
  let(:assignment) { assignment_model(course:) }

  describe "#peer_review_overrides_supported?" do
    context "when overridable is not an Assignment" do
      let(:quiz) { quiz_model(course:) }

      it "returns false for non-Assignment objects" do
        expect(harness.send(:peer_review_overrides_supported?, quiz)).to be false
      end
    end

    context "when overridable is an Assignment" do
      context "when assignment does not have peer reviews enabled" do
        it "returns false" do
          assignment.update!(peer_reviews: false)
          expect(harness.send(:peer_review_overrides_supported?, assignment)).to be false
        end
      end

      context "when assignment has peer reviews but no peer_review_sub_assignment" do
        it "returns false" do
          assignment.update!(peer_reviews: true)
          expect(harness.send(:peer_review_overrides_supported?, assignment)).to be false
        end
      end

      context "when assignment is a discussion topic" do
        let(:discussion_assignment) { graded_discussion_topic(context: course).assignment }

        it "returns false for discussion topics" do
          discussion_assignment.update!(peer_reviews: true)
          course.enable_feature!(:peer_review_grading)
<<<<<<< HEAD
          PeerReview::PeerReviewCreatorService.new(parent_assignment: discussion_assignment).call
          discussion_assignment.reload
=======
>>>>>>> e69b96c5

          expect(harness.send(:peer_review_overrides_supported?, discussion_assignment)).to be false
        end
      end

      context "when assignment has peer reviews and peer_review_sub_assignment" do
        before do
          assignment.update!(peer_reviews: true)
          course.enable_feature!(:peer_review_grading)
          PeerReview::PeerReviewCreatorService.new(parent_assignment: assignment).call
          assignment.reload
        end

        it "returns true when feature is enabled" do
          expect(harness.send(:peer_review_overrides_supported?, assignment)).to be true
        end

        it "returns false when feature is disabled" do
          course.disable_feature!(:peer_review_grading)
          expect(harness.send(:peer_review_overrides_supported?, assignment)).to be false
        end
      end
    end
  end

  describe "#add_peer_review_info" do
    let(:hash) { {} }

    context "when peer review overrides are not supported" do
      it "does not modify the hash" do
        assignment.update!(peer_reviews: false)
        harness.send(:add_peer_review_info, hash, assignment)
        expect(hash).to eq({})
      end
    end

    context "when peer review overrides are supported" do
      let(:user) { user_model }
      let(:section) { course.course_sections.create!(name: "Test Section") }

      before do
        assignment.update!(peer_reviews: true)
        course.enable_feature!(:peer_review_grading)
        PeerReview::PeerReviewCreatorService.new(
          parent_assignment: assignment,
          due_at: "2025-09-10T18:00:00Z",
          unlock_at: "2025-09-05T08:00:00Z",
          lock_at: "2025-09-15T18:00:00Z"
        ).call
        assignment.reload
      end

      context "without overrides" do
        it "adds peer_review_sub_assignment data to hash" do
          peer_review_sub = assignment.peer_review_sub_assignment
          harness.send(:add_peer_review_info, hash, assignment)

          expect(hash).to have_key("peer_review_sub_assignment")
          peer_review_data = hash["peer_review_sub_assignment"]
          expect(peer_review_data[:id]).to eq(peer_review_sub.id)
          expect(peer_review_data[:due_at]).to eq("2025-09-10T18:00:00Z")
          expect(peer_review_data[:unlock_at]).to eq("2025-09-05T08:00:00Z")
          expect(peer_review_data[:lock_at]).to eq("2025-09-15T18:00:00Z")
          expect(peer_review_data[:only_visible_to_overrides]).to eq(peer_review_sub.only_visible_to_overrides)
          expect(peer_review_data[:visible_to_everyone]).to eq(peer_review_sub.visible_to_everyone)
          expect(peer_review_data[:overrides]).to eq([])
        end
      end

      context "with overrides" do
        before do
          @peer_review_override = assignment.peer_review_sub_assignment.assignment_overrides.create!(
            course_section: section,
            due_at: "2025-09-12T18:00:00Z",
            unlock_at: "2025-09-07T08:00:00Z",
            lock_at: "2025-09-17T18:00:00Z",
            due_at_overridden: true,
            unlock_at_overridden: true,
            lock_at_overridden: true
          )
        end

        it "includes overrides data in the response" do
          harness.send(:add_peer_review_info, hash, assignment)

          expect(hash).to have_key("peer_review_sub_assignment")
          peer_review_data = hash["peer_review_sub_assignment"]
          expect(peer_review_data[:overrides]).to have(1).item

          override_data = peer_review_data[:overrides].first
          expect(override_data["id"]).to eq(@peer_review_override.id)
          expect(override_data["assignment_id"]).to eq(assignment.peer_review_sub_assignment.id)
          expect(override_data["course_section_id"]).to eq(section.id)
          expect(override_data["title"]).to eq(section.name)
          expect(override_data["due_at"]).to eq("2025-09-12T18:00:00Z")
          expect(override_data["unlock_at"]).to eq("2025-09-07T08:00:00Z")
          expect(override_data["lock_at"]).to eq("2025-09-17T18:00:00Z")
        end
      end

      context "when assignment has inactive overrides" do
        before do
          assignment.peer_review_sub_assignment.assignment_overrides.create!(
            course_section: section,
            due_at: "2025-09-15T18:00:00Z",
            workflow_state: "deleted"
          )
        end

        it "excludes inactive overrides" do
          harness.send(:add_peer_review_info, hash, assignment)

          peer_review_data = hash["peer_review_sub_assignment"]
          expect(peer_review_data[:overrides]).to eq([])
        end
      end
    end
  end
end<|MERGE_RESOLUTION|>--- conflicted
+++ resolved
@@ -66,11 +66,6 @@
         it "returns false for discussion topics" do
           discussion_assignment.update!(peer_reviews: true)
           course.enable_feature!(:peer_review_grading)
-<<<<<<< HEAD
-          PeerReview::PeerReviewCreatorService.new(parent_assignment: discussion_assignment).call
-          discussion_assignment.reload
-=======
->>>>>>> e69b96c5
 
           expect(harness.send(:peer_review_overrides_supported?, discussion_assignment)).to be false
         end
