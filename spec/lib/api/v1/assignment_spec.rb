# frozen_string_literal: true

#
# Copyright (C) 2014 - present Instructure, Inc.
#
# This file is part of Canvas.
#
# Canvas is free software: you can redistribute it and/or modify it under
# the terms of the GNU Affero General Public License as published by the Free
# Software Foundation, version 3 of the License.
#
# Canvas is distributed in the hope that it will be useful, but WITHOUT ANY
# WARRANTY; without even the implied warranty of MERCHANTABILITY or FITNESS FOR
# A PARTICULAR PURPOSE. See the GNU Affero General Public License for more
# details.
#
# You should have received a copy of the GNU Affero General Public License along
# with this program. If not, see <http://www.gnu.org/licenses/>.

require_relative "../../../spec_helper"
require "webmock/rspec"

class AssignmentApiHarness
  include Api::V1::Assignment

  delegate :value_to_boolean, to: :"Canvas::Plugin"

  def api_user_content(description, course, user, _)
    "api_user_content(#{description}, #{course.id}, #{user.id})"
  end

  def course_assignment_url(context_id, assignment)
    "assignment/url/#{context_id}/#{assignment.id}"
  end

  def session
    Object.new
  end

  def course_assignment_submissions_url(course, assignment, _options)
    "/course/#{course.id}/assignment/#{assignment.id}/submissions?zip=1"
  end

  def course_quiz_quiz_submissions_url(course, quiz, _options)
    "/course/#{course.id}/quizzes/#{quiz.id}/submissions?zip=1"
  end

  def strong_anything
    ArbitraryStrongishParams::ANYTHING
  end

  def grading_periods?
    false
  end
end

describe "Api::V1::Assignment" do
  subject(:api) { AssignmentApiHarness.new }

  let(:assignment) { assignment_model }

  describe "#assignment_json" do
    let(:user) { user_model }
    let(:session) { Object.new }

    it "returns json" do
      allow(assignment.context).to receive(:grants_right?).and_return(true)
      json = api.assignment_json(assignment, user, session, { override_dates: false })
      expect(json["needs_grading_count"]).to eq(0)
      expect(json["needs_grading_count_by_section"]).to be_nil
    end

    it "includes section-based counts when grading flag is passed" do
      allow(assignment.context).to receive(:grants_right?).and_return(true)
      json = api.assignment_json(assignment,
                                 user,
                                 session,
                                 { override_dates: false, needs_grading_count_by_section: true })
      expect(json["needs_grading_count"]).to eq(0)
      expect(json["needs_grading_count_by_section"]).to eq []
    end

    it "includes an associated planner override when flag is passed" do
      po = planner_override_model(user:, plannable: assignment)
      json = api.assignment_json(assignment,
                                 user,
                                 session,
                                 { include_planner_override: true })
      expect(json).to have_key("planner_override")
      expect(json["planner_override"]["id"]).to eq po.id
    end

    it "includes the assignment's post policy" do
      assignment.post_policy.update!(post_manually: true)

      json = api.assignment_json(assignment, user, session)
      expect(json["post_manually"]).to be true
    end

    it "returns nil for planner override when flag is passed and there is no override" do
      json = api.assignment_json(assignment, user, session, { include_planner_override: true })
      expect(json).to have_key("planner_override")
      expect(json["planner_override"]).to be_nil
    end

    it "includes the original assignment's lti_resource_link_id if the assignment is a duplicate" do
      original_assignment = assignment_model
      allow(original_assignment).to receive(:lti_resource_link_id).and_return("b85797748e3f0ffc2d0c21eb9865e76676cf67d0")
      assignment.update!(duplicate_of: original_assignment)
      json = api.assignment_json(assignment, user, session, { override_dates: false })

      expect(json["original_lti_resource_link_id"]).to eq "b85797748e3f0ffc2d0c21eb9865e76676cf67d0"
    end

    it "returns nil for lti_resource_link_id if the assignment is not a duplicate" do
      json = api.assignment_json(assignment, user, session, { override_dates: false })

      expect(json["original_lti_resource_link_id"]).to be_nil
    end

    describe "the allowed_attempts attribute" do
      it "returns -1 if set to nil" do
        assignment.update_attribute(:allowed_attempts, nil)
        json = api.assignment_json(assignment, user, session, { override_dates: false })
        expect(json["allowed_attempts"]).to eq(-1)
      end

      it "returns -1 if set to -1" do
        assignment.update_attribute(:allowed_attempts, -1)
        json = api.assignment_json(assignment, user, session, { override_dates: false })
        expect(json["allowed_attempts"]).to eq(-1)
      end

      it "returns any other values as set in the databse" do
        assignment.update_attribute(:allowed_attempts, 1)
        json = api.assignment_json(assignment, user, session, { override_dates: false })
        expect(json["allowed_attempts"]).to eq(1)

        assignment.update_attribute(:allowed_attempts, 2)
        json = api.assignment_json(assignment, user, session, { override_dates: false })
        expect(json["allowed_attempts"]).to eq(2)
      end
    end

    context "restrict_quantitative_data" do
      context "as teacher" do
        before do
          teacher_in_course(course: @course, active_all: true)
        end

        it "returns false when everything is truthy for a teacher" do
          # truthy feature flag
          Account.default.enable_feature! :restrict_quantitative_data

          # truthy setting
          Account.default.settings[:restrict_quantitative_data] = { value: true, locked: true }
          Account.default.save!

          my_session = user_session @teacher
          json = api.assignment_json(assignment, @teacher, my_session)
          expect(json["restrict_quantitative_data"]).to be_falsey
        end
      end

      context "as student" do
        before do
          student_in_course(course: @course, active_all: true)
        end

        it "returns true when everything is truthy for a student" do
          # truthy feature flag
          Account.default.enable_feature! :restrict_quantitative_data

          # truthy setting
          Account.default.settings[:restrict_quantitative_data] = { value: true, locked: true }
          Account.default.save!

          my_session = user_session @student
          json = api.assignment_json(assignment, @student, my_session)
          expect(json["restrict_quantitative_data"]).to be_truthy
        end

        it "returns false even when only feature flag is falsey for a student" do
          # falsey feature flag
          Account.default.disable_feature! :restrict_quantitative_data

          # truthy setting
          Account.default.settings[:restrict_quantitative_data] = { value: true, locked: true }
          Account.default.save!

          my_session = user_session @student
          json = api.assignment_json(assignment, @student, my_session)
          expect(json["restrict_quantitative_data"]).to be_falsey
        end

        it "returns false even when only setting is falsey" do
          # truthy feature flag
          Account.default.enable_feature! :restrict_quantitative_data

          # falsey setting
          Account.default.settings[:restrict_quantitative_data] = { value: false, locked: true }
          Account.default.save!

          my_session = user_session @student
          json = api.assignment_json(assignment, @student, my_session)
          expect(json["restrict_quantitative_data"]).to be_falsey
        end
      end
    end

    context "checkpoints" do
      context "not in-place" do
        it "json does not have has_sub_assignments and checkpoints when FF is turned off" do
          json = api.assignment_json(assignment, user, session, { include_checkpoints: true })
          expect(json).not_to have_key "has_sub_assignments"
          expect(json).not_to have_key "checkpoints"
        end
      end

      context "discussion_checkpoints enabled without checkpoints" do
        before do
          assignment.course.account.enable_feature!(:discussion_checkpoints)
        end

        it "returns false for the has_sub_assignments attribute and [] for the checkpoints attribute" do
          json = api.assignment_json(assignment, user, session, { include_checkpoints: true })
          expect(json["has_sub_assignments"]).to be_falsey
          expect(json["checkpoints"]).to eq []
        end
      end

      context "discussion_checkpoints enabled with checkpoints" do
        before do
          assignment.course.account.enable_feature!(:discussion_checkpoints)

          assignment.update_attribute(:has_sub_assignments, true)

          @c1 = assignment.sub_assignments.create!(context: assignment.context, sub_assignment_tag: CheckpointLabels::REPLY_TO_TOPIC, points_possible: 5, due_at: 2.days.from_now)
          @c2 = assignment.sub_assignments.create!(context: assignment.context, sub_assignment_tag: CheckpointLabels::REPLY_TO_ENTRY, points_possible: 5, due_at: 5.days.from_now)

          @student = @assignment.course.enroll_student(User.create!, enrollment_state: "active").user
          @students = [@student]
          @assignment.course.enroll_teacher(@teacher, enrollment_state: "active")

          create_adhoc_override_for_assignment(@c1, @students, due_at: 2.days.from_now)
          create_adhoc_override_for_assignment(@c2, @students, due_at: 2.days.from_now)
        end

        it "returns the checkpoints attribute with the correct values for student" do
          json = api.assignment_json(assignment, @student, session, { include_checkpoints: true })
          checkpoints = json["checkpoints"]
          first_checkpoint = checkpoints.find { |c| c[:tag] == CheckpointLabels::REPLY_TO_TOPIC }
          second_checkpoint = checkpoints.find { |c| c[:tag] == CheckpointLabels::REPLY_TO_ENTRY }

          expect(json["has_sub_assignments"]).to be_truthy

          expect(checkpoints).to be_present
          expect(checkpoints.pluck(:tag)).to match_array [@c1.sub_assignment_tag, @c2.sub_assignment_tag]
          expect(checkpoints.pluck(:points_possible)).to match_array [@c1.points_possible, @c2.points_possible]
          expect(checkpoints.pluck(:due_at)).to match_array [@c1.assignment_overrides.first.due_at, @c2.assignment_overrides.first.due_at]
          expect(checkpoints.pluck(:only_visible_to_overrides)).to match_array [@c1.only_visible_to_overrides, @c2.only_visible_to_overrides]
          expect(first_checkpoint[:overrides].length).to eq 0
          expect(second_checkpoint[:overrides].length).to eq 0
        end

        it "returns the checkpoints attribute with the correct values" do
          json = api.assignment_json(assignment, @teacher, session, { include_checkpoints: true })
          checkpoints = json["checkpoints"]
          first_checkpoint = checkpoints.find { |c| c[:tag] == CheckpointLabels::REPLY_TO_TOPIC }
          second_checkpoint = checkpoints.find { |c| c[:tag] == CheckpointLabels::REPLY_TO_ENTRY }

          expect(json["has_sub_assignments"]).to be_truthy

          expect(checkpoints).to be_present
          expect(checkpoints.pluck(:tag)).to match_array [@c1.sub_assignment_tag, @c2.sub_assignment_tag]
          expect(checkpoints.pluck(:points_possible)).to match_array [@c1.points_possible, @c2.points_possible]
          expect(checkpoints.pluck(:due_at)).to match_array [@c1.assignment_overrides.first.due_at, @c2.assignment_overrides.first.due_at]
          expect(checkpoints.pluck(:only_visible_to_overrides)).to match_array [@c1.only_visible_to_overrides, @c2.only_visible_to_overrides]
          expect(first_checkpoint[:overrides].length).to eq 1
          expect(second_checkpoint[:overrides].length).to eq 1
          expect(second_checkpoint[:overrides].first[:assignment_id]).to eq @c2.id
          expect(second_checkpoint[:overrides].first[:student_ids]).to match_array @students.map(&:id)
        end
      end
    end

    context "for an assignment" do
      it "provides a submissions download URL" do
        json = api.assignment_json(assignment, user, session)

        expect(json["submissions_download_url"]).to eq "/course/#{@course.id}/assignment/#{assignment.id}/submissions?zip=1"
      end

      it "optionally includes 'grades_published' for moderated assignments" do
        json = api.assignment_json(assignment, user, session, { include_grades_published: true })
        expect(json["grades_published"]).to be(true)
      end

      it "excludes 'grades_published' by default" do
        json = api.assignment_json(assignment, user, session)
        expect(json).not_to have_key "grades_published"
      end
    end

    context "include_assessment_requests" do
      before do
        @assignment = assignment_model
        @assignment.update_attribute(:peer_reviews, true)

        @student1 = @assignment.course.enroll_student(User.create!, enrollment_state: "active").user
        @student2 = @assignment.course.enroll_student(User.create!, enrollment_state: "active").user

        @assessment_request = AssessmentRequest.create!(
          asset: @assignment.submission_for_student(@student2),
          user: @student2,
          assessor: @student1,
          assessor_asset: @assignment.submission_for_student(@student1)
        )
      end

      it "includes assessment_requests list when the flag is enabled" do
        json = api.assignment_json(@assignment, @student1, session, { include_assessment_requests: false })
        expect(json["assessment_requests"]).not_to be_present
      end

      it "excludes assessment_requests list when the flag is disabled" do
        json = api.assignment_json(@assignment, @student1, session, { include_assessment_requests: true })
        expect(json["assessment_requests"]).to be_present
      end

      it "includes workflow_state, user_id, user_name when anonymous_peer_reviews is false" do
        @assignment.update_attribute(:anonymous_peer_reviews, false)
        json = api.assignment_json(@assignment, @student1, session, { include_assessment_requests: true })
        assessment_request = json["assessment_requests"][0]
        expect(assessment_request["workflow_state"]).to eq @assessment_request.workflow_state
        expect(assessment_request["user_id"]).to eq @assessment_request.user.id
        expect(assessment_request["user_name"]).to eq @assessment_request.user.name
        expect(assessment_request["available"]).to eq @assessment_request.available?
      end

      it "includes workflow_state, anonymous_id when anonymous_peer_reviews is true" do
        @assignment.update_attribute(:anonymous_peer_reviews, true)
        json = api.assignment_json(@assignment, @student1, session, { include_assessment_requests: true })
        assessment_request = json["assessment_requests"][0]
        expect(assessment_request["workflow_state"]).to eq @assessment_request.workflow_state
        expect(assessment_request["anonymous_id"]).to eq @assessment_request.asset.anonymous_id
        expect(assessment_request["available"]).to eq @assessment_request.available?
      end
    end

    context "include_all_dates" do
      describe "checkpointed assignments" do
        before do
          @student1 = student_in_course(course: @course, active_all: true).user
          @course.account.enable_feature!(:discussion_checkpoints)

          @topic = DiscussionTopic.create_graded_topic!(course: @course, title: "checkpointed discussion")
          Checkpoints::DiscussionCheckpointCreatorService.call(
            discussion_topic: @topic,
            checkpoint_label: CheckpointLabels::REPLY_TO_TOPIC,
            dates: [{ type: "everyone", due_at: 2.days.from_now }, { type: "override", set_type: "ADHOC", student_ids: [@student1.id], due_at: 3.days.from_now }],
            points_possible: 4
          )

          Checkpoints::DiscussionCheckpointCreatorService.call(
            discussion_topic: @topic,
            checkpoint_label: CheckpointLabels::REPLY_TO_ENTRY,
            dates: [{ type: "everyone", due_at: 3.days.from_now }, { type: "override", set_type: "ADHOC", student_ids: [@student1.id], due_at: 10.days.from_now }],
            points_possible: 7
          )
        end

        it "returns all_dates associated with a checkpointed assignment's sub_assignments" do
          json = api.assignment_json(@topic.assignment, @teacher, session, { include_all_dates: true, include_discussion_topic: false, override_dates: false })

          # Should return dates for sub_assignment overrides and the checkpointed due dates
          expect(json["all_dates"].length).to eq 4
          due_dates = @topic.assignment.sub_assignments.flat_map do |sub_assignment|
            [sub_assignment.due_at] + sub_assignment.assignment_overrides.pluck(:due_at)
          end
          expect(json["all_dates"].pluck(:due_at)).to contain_exactly(*due_dates)
        end
      end
    end

    context "for a quiz" do
      before do
        @assignment = assignment_model
        @assignment.submission_types = "online_quiz"
        @quiz = quiz_model(course: @course)
        @assignment.quiz = @quiz
      end

      it "provides a submissions download URL" do
        json = api.assignment_json(@assignment, user, session)

        expect(json["submissions_download_url"]).to eq "/course/#{@course.id}/quizzes/#{@quiz.id}/submissions?zip=1"
      end
    end

    it "includes all assignment overrides fields when an assignment_override exists" do
      assignment.assignment_overrides.create(workflow_state: "active")
      overrides = assignment.assignment_overrides
      json = api.assignment_json(assignment, user, session, { overrides: })
      expect(json).to be_a(Hash)
      expect(json["overrides"].first.keys.sort).to eq %w[assignment_id id title student_ids unassign_item].sort
    end

    it "excludes descriptions when exclude_response_fields flag is passed and includes 'description'" do
      assignment.description = "Foobers"
      json = api.assignment_json(assignment,
                                 user,
                                 session,
                                 { override_dates: false })
      expect(json).to be_a(Hash)
      expect(json).to have_key "description"
      expect(json["description"]).to eq(api.api_user_content("Foobers", @course, user, {}))

      json = api.assignment_json(assignment,
                                 user,
                                 session,
                                 { override_dates: false, exclude_response_fields: ["description"] })
      expect(json).to be_a(Hash)
      expect(json).not_to have_key "description"

      json = api.assignment_json(assignment,
                                 user,
                                 session,
                                 { override_dates: false })
      expect(json).to be_a(Hash)
      expect(json).to have_key "description"
      expect(json["description"]).to eq(api.api_user_content("Foobers", @course, user, {}))
    end

    it "excludes needs_grading_counts when exclude_response_fields flag is " \
       "passed and includes 'needs_grading_count'" do
      params = { override_dates: false, exclude_response_fields: ["needs_grading_count"] }
      json = api.assignment_json(assignment, user, session, params)
      expect(json).not_to have_key "needs_grading_count"
    end

    describe "include_can_submit" do
      it "includes can_submit when the flag is passed" do
        json = api.assignment_json(assignment, user, session, { include_can_submit: true })
        expect(json).to have_key "can_submit"
      end

      it "returns false when the assignment is in an unpublished module when checking as a student" do
        assignment.update!(submission_types: "online_text_entry", could_be_locked: true)
        course = assignment.course
        student = course.enroll_student(User.create!, enrollment_state: "active").user
        course.update(workflow_state: "available")
        context_module = ContextModule.create!(context: course, workflow_state: "unpublished")
        context_module.content_tags.create!(content: assignment, context: course, tag_type: "context_module")

        expect(context_module.published?).to be false
        expect(assignment.published?).to be true
        json = api.assignment_json(assignment, student, session, { include_can_submit: true })
        expect(json).to have_key "can_submit"
        expect(json[:can_submit]).to be false
      end
    end

    context "rubrics" do
      before do
        rubric_model({
                       context: assignment.course,
                       title: "test rubric",
                       data: [{
                         description: "Some criterion",
                         points: 10,
                         id: "crit1",
                         ignore_for_scoring: true,
                         ratings: [
                           { description: "Good", points: 10, id: "rat1", criterion_id: "crit1" }
                         ]
                       }]
                     })
        @rubric.associate_with(assignment, assignment.course, purpose: "grading")
      end

      it "includes ignore_for_scoring when it is on the rubric" do
        json = api.assignment_json(assignment, user, session)
        expect(json["rubric"][0]["ignore_for_scoring"]).to be true
      end

      it "includes hide_score_total setting in rubric_settings" do
        json = api.assignment_json(assignment, user, session)
        expect(json["rubric_settings"]["hide_score_total"]).to be false
      end

      it "returns true for hide_score_total if set to true on the rubric association" do
        ra = assignment.rubric_association
        ra.hide_score_total = true
        ra.save!
        json = api.assignment_json(assignment, user, session)
        expect(json["rubric_settings"]["hide_score_total"]).to be true
      end

      it "includes hide_points setting in rubric_settings" do
        json = api.assignment_json(assignment, user, session)
        expect(json["rubric_settings"]["hide_points"]).to be false
      end

      it "returns true for hide_points if set to true on the rubric association" do
        ra = assignment.rubric_association
        ra.hide_points = true
        ra.save!
        json = api.assignment_json(assignment, user, session)
        expect(json["rubric_settings"]["hide_points"]).to be true
      end

      it "excludes rubric when exclude_response_fields contains 'rubric'" do
        opts = { exclude_response_fields: ["rubric"] }
        json = api.assignment_json(assignment, user, session, opts)
        expect(json).not_to have_key "rubric"
      end

      it "excludes rubric when rubric association is not active" do
        ra = assignment.rubric_association
        ra.workflow_state = "deleted"
        ra.save!
        json = api.assignment_json(assignment, user, session)
        expect(json).not_to have_key "rubric"
      end
    end

    describe "N.Q respondus setting" do
      context "when N.Q respondus setting is on" do
        before do
          assignment.settings = {
            "lockdown_browser" => {
              "require_lockdown_browser" => true
            }
          }
          assignment.save!
        end

        it "serializes require_lockdown_browser to be true" do
          json = api.assignment_json(assignment, user, session, {})
          expect(json).to have_key("require_lockdown_browser")
          expect(json["require_lockdown_browser"]).to be_truthy
        end
      end

      context "when N.Q respondus setting is off" do
        before do
          assignment.settings = {
            "lockdown_browser" => {
              "require_lockdown_browser" => false
            }
          }
          assignment.save!
        end

        it "serializes require_lockdown_browser to be false" do
          json = api.assignment_json(assignment, user, session, {})
          expect(json).to have_key("require_lockdown_browser")
          expect(json["require_lockdown_browser"]).to be_falsy
        end
      end

      context "when N.Q respondus setting is off (default)" do
        it "serializes require_lockdown_browser to be false" do
          json = api.assignment_json(assignment, user, session, {})
          expect(json).to have_key("require_lockdown_browser")
          expect(json["require_lockdown_browser"]).to be_falsy
        end
      end
    end
  end

  describe "*_settings_hash methods" do
    let(:assignment) { AssignmentApiHarness.new }
    let(:test_params) do
      ActionController::Parameters.new({
                                         "turnitin_settings" => {},
                                         "vericite_settings" => {}
                                       })
    end

    it "#turnitin_settings_hash returns a Hash with indifferent access" do
      turnitin_hash = assignment.turnitin_settings_hash(test_params)
      expect(turnitin_hash).to be_instance_of(ActiveSupport::HashWithIndifferentAccess)
    end

    it "#vericite_settings_hash returns a Hash with indifferent access" do
      vericite_hash = assignment.vericite_settings_hash(test_params)
      expect(vericite_hash).to be_instance_of(ActiveSupport::HashWithIndifferentAccess)
    end
  end

  describe "#assignment_editable_fields_valid?" do
    let(:user) { Object.new }
    let(:course) { Course.new }
    let(:assignment) do
      Assignment.new do |a|
        a.title = "foo"
        a.submission_types = "online"
        a.course = course
      end
    end

    context "given a user who is an admin" do
      before do
        expect(course).to receive(:account_membership_allows).and_return(true)
      end

      it "is valid when user is an account admin" do
        expect(subject).to be_assignment_editable_fields_valid(assignment, user)
      end
    end

    context "given a user who is not an admin" do
      before do
        expect(assignment.course).to receive(:account_membership_allows).and_return(false)
      end

      it "is valid when not in a closed grading period" do
        expect(assignment).to receive(:in_closed_grading_period?).and_return(false)
        expect(subject).to be_assignment_editable_fields_valid(assignment, user)
      end

      context "in a closed grading period" do
        let(:course) { Course.create! }
        let(:assignment) do
          course.assignments.create!(title: "First Title", submission_types: "online_quiz")
        end

        before do
          expect(assignment).to receive(:in_closed_grading_period?).and_return(true)
        end

        it "is valid when it was not gradeable and is still not gradeable " \
           "(!gradeable_was? && !gradeable?)" do
          assignment.update!(submission_types: "not_gradeable")
          assignment.submission_types = "wiki_page"
          expect(api).to be_assignment_editable_fields_valid(assignment, user)
        end

        it "is invalid when it was gradeable and is now not gradeable" do
          assignment.update!(submission_types: "online")
          assignment.title = "Changed Title"
          assignment.submission_types = "not_graded"
          expect(api).not_to be_assignment_editable_fields_valid(assignment, user)
        end

        it "is invalid when it was not gradeable and is now gradeable" do
          assignment.update!(submission_types: "not_gradeable")
          assignment.title = "Changed Title"
          assignment.submission_types = "online_quiz"
          expect(api).not_to be_assignment_editable_fields_valid(assignment, user)
        end

        it "is invalid when it was gradeable and is still gradeable" do
          assignment.update!(submission_types: "on_paper")
          assignment.title = "Changed Title"
          assignment.submission_types = "online_upload"
          expect(api).not_to be_assignment_editable_fields_valid(assignment, user)
        end

        it "detects changes to title and responds with those errors on the name field" do
          assignment.title = "Changed Title"
          expect(api).not_to be_assignment_editable_fields_valid(assignment, user)
          expect(assignment.errors).to include :name
        end

        it "is valid if description changed" do
          assignment.description = "changing the description is allowed!"
          expect(api).to be_assignment_editable_fields_valid(assignment, user)
          expect(assignment.errors).to be_empty
        end

        it "is valid if submission_types changed" do
          assignment.submission_types = "on_paper"
          expect(api).to be_assignment_editable_fields_valid(assignment, user)
        end

        it "is valid if peer_reviews changed" do
          assignment.toggle(:peer_reviews)
          expect(api).to be_assignment_editable_fields_valid(assignment, user)
        end

        it "is valid if peer_review_count changed" do
          assignment.peer_review_count = 500
          expect(api).to be_assignment_editable_fields_valid(assignment, user)
        end

        it "is valid if time_zone_edited changed" do
          assignment.time_zone_edited = "Some New Time Zone"
          expect(api).to be_assignment_editable_fields_valid(assignment, user)
        end

        it "is valid if anonymous_peer_reviews changed" do
          assignment.toggle(:anonymous_peer_reviews)
          expect(api).to be_assignment_editable_fields_valid(assignment, user)
        end

        it "is valid if peer_reviews_due_at changed" do
          assignment.peer_reviews_due_at = Time.zone.now
          expect(api).to be_assignment_editable_fields_valid(assignment, user)
        end

        it "is valid if automatic_peer_reivews changed" do
          assignment.toggle(:automatic_peer_reviews)
          expect(api).to be_assignment_editable_fields_valid(assignment, user)
        end

        it "is valid if allowed_extensions changed" do
          assignment.allowed_extensions = ["docx"]
          expect(api).to be_assignment_editable_fields_valid(assignment, user)
        end
      end
    end
  end

  describe "update lockdown browser settings" do
    let(:course) { Course.create! }
    let(:teacher) { course.enroll_teacher(User.create!, enrollment_state: "active").user }

    let(:initial_lockdown_browser_params) do
      ActionController::Parameters.new({
                                         "require_lockdown_browser" => "true",
                                         "require_lockdown_browser_for_results" => "false",
                                         "require_lockdown_browser_monitor" => "true",
                                         "lockdown_browser_monitor_data" => "some monitor data",
                                         "access_code" => "magggic code"
                                       })
    end

    let(:lockdown_browser_params) do
      ActionController::Parameters.new({
                                         "require_lockdown_browser_for_results" => "true",
                                         "lockdown_browser_monitor_data" => "some monitor data cchanges",
                                         "access_code" => "magggic coddddde"
                                       })
    end

    let(:assignment) do
      course.assignments.create!(
        title: "hi",
        moderated_grading: true,
        grader_count: 1,
        final_grader: teacher
      )
    end

    before do
      allow(course).to receive(:account_membership_allows).and_return(false)
    end

    it "creates and updates lockdown browser settings" do
      api.update_api_assignment(assignment, initial_lockdown_browser_params, teacher)
      expect(assignment.settings["lockdown_browser"]).to eq(
        "require_lockdown_browser" => true,
        "require_lockdown_browser_for_results" => false,
        "require_lockdown_browser_monitor" => true,
        "lockdown_browser_monitor_data" => "some monitor data",
        "access_code" => "magggic code"
      )

      api.update_api_assignment(assignment, lockdown_browser_params, teacher)
      expect(assignment.settings["lockdown_browser"]).to eq(
        "require_lockdown_browser" => true,
        "require_lockdown_browser_for_results" => true,
        "require_lockdown_browser_monitor" => true,
        "lockdown_browser_monitor_data" => "some monitor data cchanges",
        "access_code" => "magggic coddddde"
      )
    end
  end

  describe "Updating submission type" do
    let(:user) { user_model }
    let(:course) { course_factory }
    let(:student) { course.enroll_student(User.create!, enrollment_state: "active").user }
    let(:assignment_update_params) do
      ActionController::Parameters.new(
        name: "Edited name",
        submission_types: ["on_paper"]
      )
    end

    context "when the assignment does not have student submissions" do
      it "allows updating the submission_types field" do
        expect(assignment.submissions.having_submission.count).to eq 0
        expect(assignment.submission_types).to eq "none"

        response = api.update_api_assignment(assignment, assignment_update_params, user)

        expect(response).to eq :ok
        expect(assignment.submission_types).to eq "on_paper"
      end
    end

    context "when the assignment is an external tool do not allow peer reviews" do
      before do
        assignment.update!(peer_reviews: true)
      end

      let(:assignment_update_params) do
        ActionController::Parameters.new(
          name: "Edited name",
          submission_types: ["external_tool"],
          peer_reviews: true
        )
      end

      it "allows updating the submission_types field" do
        expect(assignment.external_tool?).to be false

        response = api.update_api_assignment(assignment, assignment_update_params, user)

        expect(response).to eq :ok
        expect(assignment.external_tool?).to be true
        expect(assignment.peer_reviews).to be false
      end
    end

    context 'when an assignment with submission type other than "online_quiz" has one student submission' do
      before do
        assignment.submit_homework(student, body: "my homework")
      end

      it "allows updating the submission_types field" do
        expect(assignment.submissions.having_submission.count).to eq 1

        response = api.update_api_assignment(assignment, assignment_update_params, user)

        expect(response).to eq :ok
        expect(assignment.submission_types).to eq "on_paper"
      end
    end

    context 'when an assignment with submission type "online - text entry" has one student submission' do
      before do
        assignment.update!(submission_types: "online_text_entry")
        assignment.submit_homework(student, body: "my homework")
      end

      let(:assignment_update_params) do
        ActionController::Parameters.new(
          name: "Edited name",
          submission_types: ["online_url", "online_upload"]
        )
      end

      it "allows updating the submission entry options" do
        expect(assignment.submissions.having_submission.count).to eq 1

        response = api.update_api_assignment(assignment, assignment_update_params, user)

        expect(response).to eq :ok
        expect(assignment.submission_types).to eq "online_url,online_upload"
      end
    end

    context 'when an assignment with submission type "online_quiz" has one student submission' do
      before do
        assignment.update!(submission_types: "online_quiz")
        assignment.submit_homework(student, body: "my homework")
      end

      it "does not allow updating the submission_types field" do
        expect(assignment.submissions.having_submission.count).to eq 1

        response = api.update_api_assignment(assignment, assignment_update_params, user)

        expect(response).to eq :ok
        expect(assignment.submission_types).to eq "online_quiz"
      end

      it "allows updating other fields" do
        expect(assignment.submissions.having_submission.count).to eq 1

        response = api.update_api_assignment(assignment, assignment_update_params, user)

        expect(response).to eq :ok
        expect(assignment.name).to eq "Edited name"
      end
    end
  end

  describe "update with the 'duplicated_successfully' parameter" do
    let(:user) { user_model }
    let(:assignment) { assignment_model(workflow_state:, duplicate_of: original_assignment) }

    let(:assignment_update_params) do
      ActionController::Parameters.new(
        # the 'duplicated_successfully' param is provided by Quiz LTI
        # and triggers the .finish_duplicating action on the assignment
        duplicated_successfully: true
      )
    end

    shared_examples "retains the original publication state" do
      ["published", "unpublished"].each do |original_state|
        context "the orignal assignment state is '#{original_state}'" do
          let(:original_assignment) { assignment_model(workflow_state: original_state) }

          it "sets workflow_state to '#{original_state}'" do
            expect do
              api.update_api_assignment(assignment, assignment_update_params, user)
            end.to change { assignment.workflow_state }.to(original_state)
          end
        end
      end
    end

    shared_examples "falls back to 'unpublished' state" do
      context "when the original assignment state is other than 'published' or 'unpublished'" do
        let(:original_assignment) { assignment_model }

        before do
          original_assignment.update!(workflow_state: "importing")
        end

        it "sets workflow_state to 'unpublished'" do
          expect do
            api.update_api_assignment(assignment, assignment_update_params, user)
          end.to change { assignment.workflow_state }.to("unpublished")
        end
      end

      context "when duplicate_of is nil" do
        let(:original_assignment) { nil }

        it "sets workflow_state to 'unpublished'" do
          expect do
            api.update_api_assignment(assignment, assignment_update_params, user)
          end.to change { assignment.workflow_state }.to("unpublished")
        end
      end
    end

    shared_examples "sets workflow_state to outcome_alignment_cloning" do
      let(:original_assignment) { assignment_model }
      it "goes from duplicating to outcome_alignment_cloning when flag is active" do
        assignment.update!(workflow_state: "duplicating")
        assignment.root_account.enable_feature!(:course_copy_alignments)
        expect do
          api.update_api_assignment(assignment, assignment_update_params, user)
        end.to change { assignment.workflow_state }.to("outcome_alignment_cloning")
      end
    end

    context "when workflow_state is 'duplicating'" do
      let(:workflow_state) { "duplicating" }

      include_examples "retains the original publication state"
      include_examples "falls back to 'unpublished' state"
      include_examples "sets workflow_state to outcome_alignment_cloning"
    end

    context "when workflow_state is 'failed_to_duplicate'" do
      let(:workflow_state) { "failed_to_duplicate" }

      include_examples "retains the original publication state"
      include_examples "falls back to 'unpublished' state"
    end

    context "when workflow_state is other that 'duplicating' or 'failed_to_duplicate'" do
      let(:original_assignment) { assignment_model(workflow_state: "published") }
      let(:workflow_state) { "failed_to_migrate" }

      it "does not transition to another state" do
        expect do
          api.update_api_assignment(assignment, assignment_update_params, user)
        end.to_not change { assignment.workflow_state }
      end
    end

    context "when there are submissions for the assignment" do
      let(:original_assignment) { assignment_model(workflow_state: "unpublished") }
      let(:workflow_state) { "duplicating" }

      before do
        allow(assignment).to receive(:has_student_submissions?).and_return(true)
      end

      it "sets workflow_state to 'published' regardless of the original assignment state" do
        api.update_api_assignment(assignment, assignment_update_params, user)

        expect(assignment.duplicate_of.workflow_state).to eq "unpublished"
        expect(assignment.workflow_state).to eq "published"
      end
    end
  end

  describe "when updating with 'alignment_cloned_successfully'" do
    let(:original_assignment) { assignment_model(workflow_state: "published") }
    let(:assignment) { assignment_model(workflow_state: "outcome_alignment_cloning", duplicate_of: original_assignment) }

    it "updates the state to the original state" do
      params =  ActionController::Parameters.new(alignment_cloned_successfully: true)
      assignment.root_account.enable_feature!(:course_copy_alignments)
      api.update_api_assignment(assignment, params, user_model)

      expect(assignment.workflow_state).to eq original_assignment.workflow_state
    end

    it "updates the state to 'failed_to_clone_outcome_alignment'" do
      params =  ActionController::Parameters.new(alignment_cloned_successfully: false)
      assignment.root_account.enable_feature!(:course_copy_alignments)
      api.update_api_assignment(assignment, params, user_model)

      expect(assignment.workflow_state).to eq "failed_to_clone_outcome_alignment"
    end
  end

  describe "#create_api_assignment" do
    subject do
      api.create_api_assignment(assignment, assignment_create_params, user, assignment.context)
      Assignment.last
    end

    let_once(:tool) { external_tool_1_3_model(context: account, developer_key:) }
    let_once(:assignment_create_params) do
      ActionController::Parameters.new(
        name: "New Assignment",
        submission_types: ["external_tool"],
        external_tool_tag_attributes: {
          url: tool.url
        }
      )
    end
    let_once(:assignment) { Assignment.new(context: course) }
    let_once(:course) { course_model }
    let_once(:account) { assignment.root_account }
    let_once(:developer_key) { lti_developer_key_model(account:) }
    let_once(:user) { user_model }

    context "external tool url" do
      it "creates the assignment with the passed in URL" do
        expect { subject }.to change { Assignment.count }.by(1)
        expect(subject.external_tool_tag.content).to eq tool
      end

      it "still creates the assignment if the URL is not passed in" do
        assignment_create_params[:external_tool_tag_attributes].delete(:url)
        expect { subject }.to change { Assignment.count }.by(1)
      end
    end

    context "external tool title" do
      let(:title) { "title" }
      let(:assignment_create_params) do
        ActionController::Parameters.new(
          name: "New Assignment",
          submission_types: ["external_tool"],
          external_tool_tag_attributes: {
            url: tool.url,
            title:
          }
        )
      end

      it "sets the resource link title to the passed in value" do
        expect(subject.primary_resource_link.title).to eq title
      end

      it "doesn't set the resource link title if an empty string is passed in" do
        assignment_create_params[:external_tool_tag_attributes][:title] = ""

        expect(subject.primary_resource_link.title).to be_nil
      end

      it "doesn't set the resource link title if it's not passed in" do
        assignment_create_params[:external_tool_tag_attributes].delete(:title)

        expect(subject.primary_resource_link.title).to be_nil
      end
    end

    context "external tool custom_params" do
      let(:custom_params) { { "custom_param" => "value" } }
      let(:assignment_create_params) do
        ActionController::Parameters.new(
          name: "New Assignment",
          submission_types: ["external_tool"],
          external_tool_tag_attributes: {
            url: tool.url,
            custom_params:
          }
        )
      end

      it "creates the assignment if the custom params are valid" do
        expect(subject.primary_resource_link.custom).to eq custom_params
      end

      it "doesn't create the assignment if the custom params are invalid" do
        assignment_create_params[:external_tool_tag_attributes][:custom_params] = "invalid"
        expect { subject }.not_to change { Assignment.count }
      end
    end

<<<<<<< HEAD
    context "when asset processor content items are passed in for asset processor" do
      let_once(:tool) { external_tool_1_3_model(context: account, developer_key:) }
      let(:content_items) do
        [
          {
            "url" => "",
            "title" => "Lti 1.3 Tool Title",
            "text" => "Lti 1.3 Tool Text",
            "custom" => "",
            "icon" => "{\"url\":\"https://img.icons8.com/metro/1600/unicorn.png\",\"width\":64,\"height\":64}",
            "window" => "",
            "iframe" => "",
            "report" => "{\"supportedTypes\":[\"originality\",\"ai_detection\"],\"released\":true,\"indicator\":false,\"custom\":{\"some_setting\":\"az-123\"}}",
            "assignment_id" => "",
            "context_external_tool_id" => tool.id,
          }
        ]
      end

      let_once(:assignment_create_params) do
        ActionController::Parameters.new(
          name: "New Assignment",
          asset_processors: content_items,
=======
    context "when asset processor content items are passed in" do
      let_once(:tool) { external_tool_1_3_model(context: account, developer_key:) }
      let_once(:assignment_create_params) do
        ActionController::Parameters.new(
          name: "New Assignment",
          asset_processors: [
            { "new_content_item" => make_ap_content_item("Processor 1!") },
            { "new_content_item" => make_ap_content_item("Processor 2!") },
          ],
>>>>>>> 1b4a2133
          submission_type: "online",
          submission_types: ["online_upload"],
          similarityDetectionTool: ""
        )
      end

      before do
        Account.default.enable_feature! :lti_asset_processor
      end

<<<<<<< HEAD
      context "when the content_items are valid" do
        it "creates asset processors for the assignment" do
          expect { subject }.to change { Assignment.count }.by(1)
          expect(subject.lti_asset_processors.count).to eq 1
=======
      def make_ap_content_item(title)
        {
          "url" => "",
          "title" => title,
          "text" => "Lti 1.3 Tool Text",
          "custom" => "",
          "icon" => "{\"url\":\"https://img.icons8.com/metro/1600/unicorn.png\",\"width\":64,\"height\":64}",
          "window" => "",
          "iframe" => "",
          "report" => "{\"supportedTypes\":[\"originality\",\"ai_detection\"],\"released\":true,\"indicator\":false,\"custom\":{\"some_setting\":\"az-123\"}}",
          "context_external_tool_id" => tool.id,
        }
      end

      context "when the content_items are valid" do
        it "creates asset processors for the assignment" do
          expect { subject }.to change { Assignment.count }.by(1)
          expect(subject.lti_asset_processors.pluck(:title)).to match_array ["Processor 1!", "Processor 2!"]
>>>>>>> 1b4a2133
        end
      end

      context "when the content_items is nil" do
        it "does not create asset processors for the assignment" do
          assignment_create_params[:asset_processors] = nil
          expect { subject }.to change { Assignment.count }.by(1)
          expect(subject.lti_asset_processors.count).to eq 0
        end
      end

      context "when the assignment is not asset processor capable" do
        it "does not create asset processors for the assignment" do
<<<<<<< HEAD
          assignment_create_params[:submission_type] = nil
=======
          assignment_create_params[:submission_types] = ["online_url"]
>>>>>>> 1b4a2133
          expect { subject }.to change { Assignment.count }.by(1)
          expect(subject.lti_asset_processors.count).to eq 0
        end
      end

      context "when the lti_asset_processor FF is off" do
        it "does not create asset processors for the assignment" do
          Account.default.disable_feature! :lti_asset_processor
          expect { subject }.to change { Assignment.count }.by(1)
          expect(subject.lti_asset_processors.count).to eq 0
        end
      end
    end
  end

  describe "#update_api_assignment" do
    subject { api.update_api_assignment(assignment, assignment_update_params, user, assignment.context, opts) }

    let(:opts) { {} }
    let(:user) { user_model }

    context "when param[force_updated_at] is true" do
      let(:assignment_update_params) do
        ActionController::Parameters.new(
          force_updated_at: true
        )
      end

      context "and no assignment changes are made" do
        it "sets updated_at" do
          expect { subject }.to change { assignment.updated_at }
        end
      end
    end

    context "when param[force_updated_at] is false" do
      let(:assignment_update_params) do
        ActionController::Parameters.new(
          force_updated_at: false
        )
      end

      context "and no assignment changes are made" do
        it "does not set updated_at" do
          expect { subject }.not_to change { assignment.updated_at }
        end
      end

      context "and assignment changes are made" do
        before do
          assignment_update_params.merge!(name: "new-name62183")
        end

        it "sets updated_at" do
          expect { subject }.to change { assignment.updated_at }
        end
      end
    end

    context "when param[migrated_urls_report_url] is set" do
      let(:report_url) { "http://example.com/some-report.json" }
      let(:session) { Object.new }

      let(:assignment_update_params) do
        ActionController::Parameters.new(
          migrated_urls_report_url: report_url
        )
      end

      context "and no assignment changes are made" do
        it "does create migration" do
          wiki_page = assignment.context.wiki_pages.build(title: "title")
          wiki_page.body = "body"
          wiki_page.workflow_state = "active"
          wiki_page.save!

          response_body = { "courses/#{assignment.context.id}/pages/#{wiki_page.url}" => "" }.to_json
          stub_request(:get, report_url).to_return(status: 200, body: response_body, headers: {})

          expect { subject }.not_to change { assignment.updated_at }

          expect(subject).to eq :ok

          json = api.assignment_json(assignment, user, session, opts)
          expect(json).to be_a(Hash)
          expect(json).to have_key "migrated_urls_content_migration_id"
        end
      end

      context "and no migration urls are present" do
        it "does not create migration" do
          response_body = { "" => "" }.to_json
          stub_request(:get, report_url).to_return(status: 200, body: response_body, headers: {})

          expect(subject).to eq :ok

          json = api.assignment_json(assignment, user, session, opts)
          expect(json).to be_a(Hash)
          expect(json).to_not have_key "migrated_urls_content_migration_id"
        end
      end

      context "and migration urls only contains urls for files which belong to the user" do
        it "does not create migration" do
          attachment = Attachment.create!(context: user, filename: "user_avatar_pic", uploaded_data: StringIO.new("sometextgoeshere"))

          response_body = { "users/#{user.id}/files/#{attachment.id}" => "" }.to_json
          stub_request(:get, report_url).to_return(status: 200, body: response_body, headers: {})

          expect(subject).to eq :ok

          json = api.assignment_json(assignment, user, session, opts)
          expect(json).to be_a(Hash)
          expect(json).to_not have_key "migrated_urls_content_migration_id"
        end
      end
    end

    context "when asset processor content items are passed in" do
      def make_ap(title, context_external_tool)
        assignment.lti_asset_processors.create!(title:, context_external_tool:)
      end

      let(:account) { assignment.root_account }
      let(:developer_key) { lti_developer_key_model(account:) }
      let(:tool) { external_tool_1_3_model(context: account, developer_key:) }
      let(:tool2) { external_tool_1_3_model(context: account, developer_key:) }

      let(:existing_ap1) { make_ap("Existing1", tool) }
      let(:existing_ap2) { make_ap("Existing2", tool2) }

      let(:content_items) do
        [
          { "existing_id" => existing_ap1.id },
          {
            "new_content_item" => {
              "title" => "AP Title",
              "text" => "AP Text",
              "report" => "{}",
              "context_external_tool_id" => tool.id,
            }
          }
        ]
      end

      # don't use let_once (it could cause two different assignments to be created)
      let(:assignment_update_params) do
        ActionController::Parameters.new(
          name: assignment.name,
          submission_type: "online",
          submission_types: ["online_upload"],
          asset_processors: content_items,
          similarityDetectionTool: ""
        )
      end

      before do
        Account.default.enable_feature! :lti_asset_processor
        assignment.update!(submission_types: "online_upload")
        existing_ap1
        existing_ap2
      end

      context "when the content_items are valid" do
        it "creates, deletes, and retains asset processors as appropriate" do
          expect { subject }.to \
            change { assignment.lti_asset_processors.active.pluck(:title).sort }
            .from(["Existing1", "Existing2"])
            .to(["AP Title", "Existing1"])
        end
      end

      context "when the assignment is no longer asset processor capable" do
        it "deletes any previous asset processors" do
          assignment_update_params[:submission_types] = ["online_url"]
          expect { subject }.to change { assignment.lti_asset_processors.active.count }.from(2).to(0)
        end
      end
    end
  end
end<|MERGE_RESOLUTION|>--- conflicted
+++ resolved
@@ -1095,31 +1095,6 @@
       end
     end
 
-<<<<<<< HEAD
-    context "when asset processor content items are passed in for asset processor" do
-      let_once(:tool) { external_tool_1_3_model(context: account, developer_key:) }
-      let(:content_items) do
-        [
-          {
-            "url" => "",
-            "title" => "Lti 1.3 Tool Title",
-            "text" => "Lti 1.3 Tool Text",
-            "custom" => "",
-            "icon" => "{\"url\":\"https://img.icons8.com/metro/1600/unicorn.png\",\"width\":64,\"height\":64}",
-            "window" => "",
-            "iframe" => "",
-            "report" => "{\"supportedTypes\":[\"originality\",\"ai_detection\"],\"released\":true,\"indicator\":false,\"custom\":{\"some_setting\":\"az-123\"}}",
-            "assignment_id" => "",
-            "context_external_tool_id" => tool.id,
-          }
-        ]
-      end
-
-      let_once(:assignment_create_params) do
-        ActionController::Parameters.new(
-          name: "New Assignment",
-          asset_processors: content_items,
-=======
     context "when asset processor content items are passed in" do
       let_once(:tool) { external_tool_1_3_model(context: account, developer_key:) }
       let_once(:assignment_create_params) do
@@ -1129,7 +1104,6 @@
             { "new_content_item" => make_ap_content_item("Processor 1!") },
             { "new_content_item" => make_ap_content_item("Processor 2!") },
           ],
->>>>>>> 1b4a2133
           submission_type: "online",
           submission_types: ["online_upload"],
           similarityDetectionTool: ""
@@ -1140,12 +1114,6 @@
         Account.default.enable_feature! :lti_asset_processor
       end
 
-<<<<<<< HEAD
-      context "when the content_items are valid" do
-        it "creates asset processors for the assignment" do
-          expect { subject }.to change { Assignment.count }.by(1)
-          expect(subject.lti_asset_processors.count).to eq 1
-=======
       def make_ap_content_item(title)
         {
           "url" => "",
@@ -1164,7 +1132,6 @@
         it "creates asset processors for the assignment" do
           expect { subject }.to change { Assignment.count }.by(1)
           expect(subject.lti_asset_processors.pluck(:title)).to match_array ["Processor 1!", "Processor 2!"]
->>>>>>> 1b4a2133
         end
       end
 
@@ -1178,11 +1145,7 @@
 
       context "when the assignment is not asset processor capable" do
         it "does not create asset processors for the assignment" do
-<<<<<<< HEAD
-          assignment_create_params[:submission_type] = nil
-=======
           assignment_create_params[:submission_types] = ["online_url"]
->>>>>>> 1b4a2133
           expect { subject }.to change { Assignment.count }.by(1)
           expect(subject.lti_asset_processors.count).to eq 0
         end
