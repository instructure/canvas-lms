--- conflicted
+++ resolved
@@ -17,11 +17,7 @@
  */
 
 import $ from 'jquery'
-<<<<<<< HEAD
-import mathml, {getImageEquationText} from 'mathml'
-=======
 import mathml, {mathImageHelper} from 'mathml'
->>>>>>> d6a980e5
 
 let stub = null
 QUnit.module('MathML and MathJax test', {
@@ -196,48 +192,14 @@
   }, 501)
 })
 
-<<<<<<< HEAD
-QUnit.module('getImageEquationText does the right thing', {
-  setup() {
-=======
 QUnit.module('mathEquationHelper', {
   beforeEach: () => {
->>>>>>> d6a980e5
     window.ENV = {
       FEATURES: {
         new_math_equation_handling: true,
         inline_math_everywhere: true
       }
     }
-<<<<<<< HEAD
-  }
-})
-
-test('uses data-equation-content if available', () => {
-  const img = document.createElement('img')
-  img.setAttribute('data-equation-content', 'y = sqrt{x}')
-  equal(getImageEquationText(img), 'y = sqrt{x}')
-})
-
-test('uses title if available', () => {
-  const img = document.createElement('img')
-  img.setAttribute('title', 'y = sqrt{x}')
-  equal(getImageEquationText(img), 'y = sqrt{x}')
-})
-
-test("uses src if that's all that's left", () => {
-  const img = document.createElement('img')
-  const txt = encodeURIComponent(encodeURIComponent('y = sqrt{x}'))
-  img.setAttribute('src', `http://host/equation_images/${txt}`)
-  equal(getImageEquationText(img), 'y = sqrt{x}')
-})
-
-test('returns undefined if it not an equation image', () => {
-  const img = document.createElement('img')
-  const txt = encodeURIComponent(encodeURIComponent('y = sqrt{x}'))
-  img.setAttribute('src', `http://host/not_equation_images/${txt}`)
-  equal(getImageEquationText(img), undefined)
-=======
     document.getElementById('fixtures').innerHTML = ''
   },
   afterEach: () => {
@@ -302,5 +264,4 @@
 
   ok(document.getElementById('i1'))
   equal(document.getElementById('i2'), null)
->>>>>>> d6a980e5
 })