--- conflicted
+++ resolved
@@ -224,11 +224,7 @@
   equal(mathImageHelper.getImageEquationText(img), undefined)
 })
 
-<<<<<<< HEAD
-test('getImageEquationText returns undefined if it not an equation image', () => {
-=======
 test('getImageEquationText returns undefined if it is not an equation image', () => {
->>>>>>> 3da1f7e8
   const img = document.createElement('img')
   const txt = encodeURIComponent(encodeURIComponent('y = sqrt{x}'))
   img.setAttribute('src', `http://host/not_equation_images/${txt}`)
