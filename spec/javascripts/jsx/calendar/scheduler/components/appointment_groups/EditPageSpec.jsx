define([
  'react',
<<<<<<< HEAD
=======
  'react-dom',
>>>>>>> e8c57d13
  'react-addons-test-utils',
  'jquery',
  'axios',
  'moment',
  'jsx/calendar/scheduler/components/appointment_groups/EditPage',
  'vendor/timezone/Europe/London',
  'timezone',
  'helpers/fakeENV',
<<<<<<< HEAD
  'jquery.instructure_date_and_time'
], (React, TestUtils, $, axios, moment, EditPage, london, tz, fakeENV) => {
=======
  'instructure-ui/Button',
  'jquery.instructure_date_and_time'
], (React, ReactDOM, TestUtils, $, axios, moment, EditPage, london, tz, fakeENV, { default: Button }) => {
  const container = document.getElementById('fixtures')

>>>>>>> e8c57d13
  const renderComponent = (props = { appointment_group_id: '1' }) => {
    return TestUtils.renderIntoDocument(<EditPage {...props} />)
  }

  // use ReactDOM instead of TestUtils to test integration with non-react things that need real DOM
  const renderComponentInDOM = (props = { appointment_group_id: '1' }) => {
    return ReactDOM.render(<EditPage {...props} />, container)
  }

  let sandbox = null

  module('AppointmentGroup EditPage')

  test('renders the EditPage component', () => {
    const component = renderComponent()
    const editPage = TestUtils.findRenderedDOMComponentWithClass(component, 'EditPage')
    ok(editPage)
  })


  module('Message Users')

  test('renders message users button', () => {
    const component = renderComponent()
    ok(component.messageStudentsButton)
  })

  test('clicking message users button opens message students modal', () => {
    const component = renderComponentInDOM()
    const button = ReactDOM.findDOMNode(component.messageStudentsButton)

    // needed by message modal
    component.setState({
      eventDataSource: {
        getParticipants: (group, status, cb) => cb([])
      },
    })

    button.click()
    const messageModal = document.querySelector('#message_participants_form')

    ok(messageModal)
  })


  module('Delete Group', {
    setup: () => {
      sandbox = sinon.sandbox.create()
    },
    teardown: () => {
      sandbox.restore()
      sandbox = null
    }
  })

  test('fires delete ajax request with the correct id', () => {
    const component = renderComponent()
    sandbox.spy(axios, 'delete')

    component.deleteGroup()

    ok(axios.delete.calledOnce)
    equal(axios.delete.getCall(0).args[0], '/api/v1/appointment_groups/1')
  })

  test('flashes error on error delete response', () => {
    const component = renderComponent()
    sandbox.stub(axios, 'delete', () => Promise.reject({ respose: { data: new Error('Something bad happened') } }))
    sandbox.spy($, 'flashError')

    component.deleteGroup()

    ok($.flashError.withArgs('An error ocurred while deleting the appointment group'))
  })

  module('Change Handlers')

  test('handleChange updates properties based on the name property', () => {
    const component = renderComponent()
    const fakeEvent = {
      target: {
        name: 'han',
        value: 'solo'
      }
    }
    component.handleChange(fakeEvent)
    equal(component.state.formValues.han, 'solo')
  })

  test('handleCheckboxChange updates the boolean flag based on the name property', () => {
    const component = renderComponent()
    const fakeEvent = {
      target: {
        name: 'han',
        checked: true
      }
    }
    component.handleCheckboxChange(fakeEvent)
    equal(component.state.formValues.han, true)
  })

  module('Save Group', {
   setup () {
     sandbox = sinon.sandbox.create()
   },
   teardown () {
     sandbox.restore()
     sandbox = null
   }
  })

   test('handleSave shows error when limit users per slot is empty', () => {
     const component = renderComponent()
     sandbox.stub($.fn, 'errorBox')
     sandbox.spy(axios, 'put')
     component.setState({
       formValues: {
         limitUsersPerSlot: true
       }
     })

     component.handleSave()

     ok($.fn.errorBox.calledWith('You must provide a value or unselect the option.'))
     ok(!axios.put.called)
   })

   test('handleSave shows error when limit users per slot is less than 1', () => {
     const component = renderComponent()
     sandbox.stub($.fn, 'errorBox')
     sandbox.spy(axios, 'put')
     component.setState({
       formValues: {
         limitUsersPerSlot: true
       }
     })
     $('.EditPage__Options-LimitUsersPerSlot', component.optionFields).val('0')

     component.handleSave()

     ok($.fn.errorBox.calledWith('You must allow at least one appointment per time slot.'))
     ok(!axios.put.called)
   })

   test('handleSave shows error when limit slots per user is empty', () => {
     const component = renderComponent()
     sandbox.stub($.fn, 'errorBox')
     sandbox.spy(axios, 'put')
     component.setState({
       formValues: {
         limitSlotsPerUser: true
       }
     })

     component.handleSave()

     ok($.fn.errorBox.calledWith('You must provide a value or unselect the option.'))
     ok(!axios.put.called)
   })

   test('handleSave shows error when limit slots per user is less than 1', () => {
     const component = renderComponent()
     sandbox.stub($.fn, 'errorBox')
     sandbox.spy(axios, 'put')
     component.setState({
       formValues: {
         limitSlotsPerUser: true
       }
     })
     $('.EditPage__Options-LimitSlotsPerUser', component.optionFields).val('0')

     component.handleSave()

     ok($.fn.errorBox.calledWith('You must allow at least one appointment per participant.'))
     ok(!axios.put.called)
   })

   test('handleSave prepares the proper participant_visibility when students are allowed to view', () => {
     const component = renderComponent()
     sandbox.spy(axios, 'put')
     component.setState({
       formValues: {
         allowStudentsToView: true
       }
     })

     component.handleSave()

     const requestObj = axios.put.args[0][1]
     equal(requestObj.appointment_group.participant_visibility, 'protected')
   })

   test('handleSave prepares the timeblocks appropriately', () => {
     const snapshot = tz.snapshot()
     // set local timezone to UTC
     tz.changeZone(london, 'Europe/London')
     // set user profile timezone to EST (UTC-4)
     fakeENV.setup({ TIMEZONE: 'America/Detroit' })

     const component = renderComponent()
     sandbox.spy(axios, 'put')
     component.setState({
       formValues: {
         timeblocks: [{
           slotEventId: 'NEW-1',
           timeData: {
             date: $.fudgeDateForProfileTimezone(new Date('2016-10-28T19:00:00.000Z')),
             startTime: $.fudgeDateForProfileTimezone(new Date('2016-10-28T19:00:00.000Z')),
             endTime: $.fudgeDateForProfileTimezone(new Date('2016-10-28T19:30:00.000Z'))
           }
         },
         {
           slotEventId: 'NEW-2',
           timeData: {
             date: $.fudgeDateForProfileTimezone(new Date('2016-10-28T19:30:00.000Z')),
             startTime: $.fudgeDateForProfileTimezone(new Date('2016-10-28T19:30:00.000Z')),
             endTime: $.fudgeDateForProfileTimezone(new Date('2016-10-28T20:00:00.000Z'))
           }
         },
         {
           slotEventId: 'NEW-3',
           timeData: {}
         }
       ]}
     })

     component.handleSave()

     const requestObj = axios.put.args[0][1]

     // The expected appointments are not fudged
     const expectedAppointments = [
       [new Date('2016-10-28T19:00:00.000Z'), new Date('2016-10-28T19:30:00.000Z')],
       [new Date('2016-10-28T19:30:00.000Z'), new Date('2016-10-28T20:00:00.000Z')]
     ]

     deepEqual(requestObj.appointment_group.new_appointments, expectedAppointments)

     tz.restore(snapshot)
     fakeENV.teardown()
   })


   test('handleSave sends a request to the proper endpoint', () => {
     const component = renderComponent()
     sandbox.spy(axios, 'put')

     component.handleSave()

     equal(axios.put.getCall(0).args[0], '/api/v1/appointment_groups/1')
   })

   test('flashes error on error delete response', () => {
     const component = renderComponent()
     sandbox.stub(axios, 'put', () => Promise.reject({ respose: { data: new Error('Something bad happened') } }))
     sandbox.stub($, 'flashError')

     component.handleSave()

     ok($.flashError.withArgs('An error ocurred while saving the appointment group'))
   })
 })<|MERGE_RESOLUTION|>--- conflicted
+++ resolved
@@ -1,9 +1,6 @@
 define([
   'react',
-<<<<<<< HEAD
-=======
   'react-dom',
->>>>>>> e8c57d13
   'react-addons-test-utils',
   'jquery',
   'axios',
@@ -12,16 +9,11 @@
   'vendor/timezone/Europe/London',
   'timezone',
   'helpers/fakeENV',
-<<<<<<< HEAD
-  'jquery.instructure_date_and_time'
-], (React, TestUtils, $, axios, moment, EditPage, london, tz, fakeENV) => {
-=======
   'instructure-ui/Button',
   'jquery.instructure_date_and_time'
 ], (React, ReactDOM, TestUtils, $, axios, moment, EditPage, london, tz, fakeENV, { default: Button }) => {
   const container = document.getElementById('fixtures')
 
->>>>>>> e8c57d13
   const renderComponent = (props = { appointment_group_id: '1' }) => {
     return TestUtils.renderIntoDocument(<EditPage {...props} />)
   }
