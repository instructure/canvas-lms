/*
 * Copyright (C) 2016 - present Instructure, Inc.
 *
 * This file is part of Canvas.
 *
 * Canvas is free software: you can redistribute it and/or modify it under
 * the terms of the GNU Affero General Public License as published by the Free
 * Software Foundation, version 3 of the License.
 *
 * Canvas is distributed in the hope that it will be useful, but WITHOUT ANY
 * WARRANTY; without even the implied warranty of MERCHANTABILITY or FITNESS FOR
 * A PARTICULAR PURPOSE. See the GNU Affero General Public License for more
 * details.
 *
 * You should have received a copy of the GNU Affero General Public License along
 * with this program. If not, see <http://www.gnu.org/licenses/>.
 */

/* eslint-disable import/no-dynamic-require */

import $ from 'jquery'
<<<<<<< HEAD
=======
import 'jquery-migrate'
>>>>>>> 2a5b008b

/* NOTE: this test is meant to test 'quizzes', but you'll notice that the define
   does not include the 'quizzes' module. this is because simply including the
   quizzes module breaks the KeyboardShortcutsSpec.js spec test later. there is
   a side effect from including 'quizzes' when the $document.ready() method is
   called. a line in there calls the render() of RCEKeyboardShortcut which
   creates a side effect to fail a later test. so what we do here is stub out
   the ready() $.fn , then restore it after we are done
   to avoid the side-effect. see CNVS-30988.
*/

const $questionContent = {bind() {}}

QUnit.module('isChangeMultiFuncBound', {
  setup() {
    sandbox.stub($, '_data')
  },
})

test('gets events from data on first element', assert => {
  const done = assert.async()
  const $el = [{}]
  require(['ui/features/quizzes/jquery/quizzes'], ({isChangeMultiFuncBound}) => {
    isChangeMultiFuncBound($el)
    ok($._data.calledWithExactly($el[0], 'events'))
    done()
  })
})

test('returns true if el has correct change event', assert => {
  const done = assert.async()
  const $el = [{}]
  const events = {
    change: [{handler: {origFuncNm: 'changeMultiFunc'}}],
  }
  require(['ui/features/quizzes/jquery/quizzes'], ({isChangeMultiFuncBound}) => {
    $._data.returns(events)
    ok(isChangeMultiFuncBound($el))
    done()
  })
})

test('returns false if el has incorrect change event', assert => {
  const done = assert.async()
  const $el = [{}]
  const events = {
    change: [{handler: {name: 'other'}}],
  }
  require(['ui/features/quizzes/jquery/quizzes'], ({isChangeMultiFuncBound}) => {
    $._data.returns(events)
    ok(!isChangeMultiFuncBound($el))
    done()
  })
})

QUnit.module('rebindMultiChange', {
  setup() {
    sandbox.stub($questionContent, 'bind')
    sandbox.stub($, '_data')
    $questionContent.bind.returns({change() {}})
  },
})

test('rebinds event on questionContent', assert => {
  const done = assert.async()
  const questionType = 'multiple_dropdowns_question'
  const events = {
    change: [{handler: {name: 'other'}}],
  }
  $._data.returns(events)
  require(['ui/features/quizzes/jquery/quizzes'], ({quiz}) => {
    sandbox.stub(quiz, 'loadJQueryElemById')
    quiz.loadJQueryElemById.returns($questionContent)
    quiz.rebindMultiChange(questionType, 'question_content_0', {})
    equal($questionContent.bind.callCount, 1)
    done()
  })
})

test('does nothing if "change" event exists', assert => {
  const done = assert.async()
  const questionType = 'multiple_dropdowns_question'
  const events = {
    change: [{handler: {origFuncNm: 'changeMultiFunc'}}],
  }
  $._data.returns(events)
  require(['ui/features/quizzes/jquery/quizzes'], ({quiz}) => {
    sandbox.stub(quiz, 'loadJQueryElemById')
    quiz.loadJQueryElemById.returns($questionContent)
    quiz.rebindMultiChange(questionType, 'question_content_0', {})
    equal($questionContent.bind.callCount, 0)
    done()
  })
})

test('does nothing if wrong questionType', assert => {
  const done = assert.async()
  const questionType = 'other_question'
  const events = {
    change: [{handler: {name: 'other'}}],
  }
  $._data.returns(events)
  require(['ui/features/quizzes/jquery/quizzes'], ({quiz}) => {
    sandbox.stub(quiz, 'loadJQueryElemById')
    quiz.loadJQueryElemById.returns($questionContent)
    quiz.rebindMultiChange(questionType, 'question_content_0', {})
    equal($questionContent.bind.callCount, 0)
    done()
  })
})<|MERGE_RESOLUTION|>--- conflicted
+++ resolved
@@ -19,10 +19,7 @@
 /* eslint-disable import/no-dynamic-require */
 
 import $ from 'jquery'
-<<<<<<< HEAD
-=======
 import 'jquery-migrate'
->>>>>>> 2a5b008b
 
 /* NOTE: this test is meant to test 'quizzes', but you'll notice that the define
    does not include the 'quizzes' module. this is because simply including the
