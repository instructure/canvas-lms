--- conflicted
+++ resolved
@@ -237,31 +237,19 @@
     }))
 })
 
-<<<<<<< HEAD
-QUnit.module('GradebookApi.sendMesssageStudentsWho', hooks => {
-=======
 QUnit.module('GradebookApi.sendMessageStudentsWho', hooks => {
->>>>>>> fb1b1d7f
   const recipientsIds = [1, 2, 3, 4]
   const subject = 'foo'
   const body = 'bar'
   const contextCode = '1'
-<<<<<<< HEAD
-  const sendMesssageStudentsWhoUrl = `/api/v1/conversations`
-=======
   const sendMessageStudentsWhoUrl = `/api/v1/conversations`
->>>>>>> fb1b1d7f
   const data = {}
   let server
 
   hooks.beforeEach(() => {
     server = sinon.fakeServer.create({respondImmediately: true})
     const responseBody = JSON.stringify(data)
-<<<<<<< HEAD
-    server.respondWith('POST', sendMesssageStudentsWhoUrl, [
-=======
     server.respondWith('POST', sendMessageStudentsWhoUrl, [
->>>>>>> fb1b1d7f
       200,
       {'Content-Type': 'application/json'},
       responseBody
@@ -274,20 +262,6 @@
 
   function getRequest() {
     // filter requests to eliminate spec pollution from unrelated specs
-<<<<<<< HEAD
-    return _.find(server.requests, request => request.url.includes(sendMesssageStudentsWhoUrl))
-  }
-
-  test('sends a post request to the "conversations" url', () =>
-    GradebookApi.sendMesssageStudentsWho(recipientsIds, subject, body, contextCode).then(() => {
-      const request = getRequest()
-      strictEqual(request.method, 'POST')
-      strictEqual(request.url, sendMesssageStudentsWhoUrl)
-    }))
-
-  test('sends async for mode parameter', () =>
-    GradebookApi.sendMesssageStudentsWho(recipientsIds, subject, body, contextCode)
-=======
     return _.find(server.requests, request => request.url.includes(sendMessageStudentsWhoUrl))
   }
 
@@ -300,7 +274,6 @@
 
   test('sends async for mode parameter', () =>
     GradebookApi.sendMessageStudentsWho(recipientsIds, subject, body, contextCode)
->>>>>>> fb1b1d7f
       .then(() => {})
       .then(() => {
         const bodyData = JSON.parse(getRequest().requestBody)
@@ -308,22 +281,12 @@
       }))
 
   test('sends true for group_conversation parameter', () =>
-<<<<<<< HEAD
-    GradebookApi.sendMesssageStudentsWho(recipientsIds, subject, body, contextCode).then(() => {
-=======
     GradebookApi.sendMessageStudentsWho(recipientsIds, subject, body, contextCode).then(() => {
->>>>>>> fb1b1d7f
       const bodyData = JSON.parse(getRequest().requestBody)
       deepEqual(bodyData.group_conversation, true)
     }))
 
   test('sends true for bulk_message parameter', () =>
-<<<<<<< HEAD
-    GradebookApi.sendMesssageStudentsWho(recipientsIds, subject, body, contextCode).then(() => {
-      const bodyData = JSON.parse(getRequest().requestBody)
-      deepEqual(bodyData.bulk_message, true)
-    }))
-=======
     GradebookApi.sendMessageStudentsWho(recipientsIds, subject, body, contextCode).then(() => {
       const bodyData = JSON.parse(getRequest().requestBody)
       deepEqual(bodyData.bulk_message, true)
@@ -354,5 +317,4 @@
       notOk(Object.keys(bodyData).includes('media_comment_id'))
       notOk(Object.keys(bodyData).includes('media_comment_type'))
     }))
->>>>>>> fb1b1d7f
 })