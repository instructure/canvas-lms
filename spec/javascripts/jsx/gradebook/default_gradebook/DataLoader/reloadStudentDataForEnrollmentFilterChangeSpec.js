/*
 * Copyright (C) 2020 - present Instructure, Inc.
 *
 * This file is part of Canvas.
 *
 * Canvas is free software: you can redistribute test and/or modify test under
 * the terms of the GNU Affero General Public License as published by the Free
 * Software Foundation, version 3 of the License.
 *
 * Canvas is distributed in the hope that test will be useful, but WITHOUT ANY
 * WARRANTY; without even the implied warranty of MERCHANTABILITY or FITNESS FOR
 * A PARTICULAR PURPOSE. See the GNU Affero General Public License for more
 * details.
 *
 * You should have received a copy of the GNU Affero General Public License along
 * with this program. If not, see <http://www.gnu.org/licenses/>.
 */

import sinon from 'sinon'

import waitForCondition from '@canvas/network/NetworkFake/waitForCondition'
import FakeServer from '@canvas/network/NaiveRequestDispatch/__tests__/FakeServer'
import {createGradebook} from 'ui/features/gradebook/react/default_gradebook/__tests__/GradebookSpecHelper'
import * as FinalGradeOverrideApi from '@canvas/grading/FinalGradeOverrideApi'

QUnit.module('Gradebook > DataLoader', suiteHooks => {
  const urls = {
    customColumnData: columnId => `/api/v1/courses/1201/custom_gradebook_columns/${columnId}/data`,
    gradingPeriodAssignments: '/courses/1201/gradebook/grading_period_assignments',
    students: '/api/v1/courses/1201/users',
    submissions: '/api/v1/courses/1201/students/submissions',
    userIds: '/courses/1201/gradebook/user_ids',
  }

  let dataLoader
  let exampleData
  let gradebook
  let server
  let returnStudentIds = []

  suiteHooks.beforeEach(() => {
    exampleData = {
      customColumnData: [{id: '2801'}, {id: '2802'}, {id: '2803'}],

      finalGradeOverrides: {
        1101: {
          courseGrade: {
            percentage: 91.23,
          },
        },
      },

      gradingPeriodAssignments: {1401: ['2301']},
      studentIds: ['1101', '1102', '1103'],

      students: [
        {
          id: '1101',
          name: 'Adam Jones',
          enrollments: [
            {
              enrollment_state: 'active',
              grades: {html_url: 'http://canvas/courses/1201/users/1101'},
              type: 'StudentEnrollment',
            },
          ],
        },

        {
          id: '1102',
          name: 'Betty Ford',
          enrollments: [
            {
              enrollment_state: 'active',
              grades: {html_url: 'http://canvas/courses/1201/users/1102'},
              type: 'StudentEnrollment',
            },
          ],
        },

        {
          id: '1103',
          name: 'Chuck Long',
          enrollments: [
            {
              enrollment_state: 'active',
              grades: {html_url: 'http://canvas/courses/1201/users/1103'},
              type: 'StudentEnrollment',
            },
          ],
        },
      ],

      submissions: [
        {
          assignment_id: '2301',
          assignment_visible: true,
          cached_due_date: '2015-10-15T12:00:00Z',
          id: '2501',
          score: 10,
          user_id: '1101',
        },

        {
          assignment_id: '2302',
          assignment_visible: true,
          cached_due_date: '2015-12-15T12:00:00Z',
          id: '2502',
          score: 9,
          user_id: '1101',
        },

        {
          assignment_id: '2301',
          assignment_visible: true,
          cached_due_date: '2015-10-16T12:00:00Z',
          id: '2503',
          score: 10,
          user_id: '1102',
        },
      ],
    }
  })

  QUnit.module('#reloadStudentDataForEnrollmentFilterChange()', hooks => {
    hooks.beforeEach(() => {
      server = new FakeServer()
      server.for(urls.userIds).respond({status: 200, body: {user_ids: exampleData.studentIds}})

      server.for(urls.gradingPeriodAssignments).respond({
        status: 200,
        body: {grading_period_assignments: exampleData.gradingPeriodAssignments},
      })

      server
        .for(urls.students, {user_ids: exampleData.studentIds.slice(0, 2)})
        .respond({status: 200, body: exampleData.students.slice(0, 2)})
      server
        .for(urls.students, {user_ids: exampleData.studentIds.slice(2, 3)})
        .respond({status: 200, body: exampleData.students.slice(2, 3)})

      server
        .for(urls.submissions, {student_ids: exampleData.studentIds.slice(0, 2)})
        .respond([{status: 200, body: exampleData.submissions.slice(0, 1)}])
      server
        .for(urls.submissions, {student_ids: exampleData.studentIds.slice(2, 3)})
        .respond([{status: 200, body: exampleData.submissions.slice(1, 3)}])

      server
        .for(urls.customColumnData('2401'))
        .respond([{status: 200, body: exampleData.customColumnData.slice(0, 2)}])
      server
        .for(urls.customColumnData('2402'))
        .respond([{status: 200, body: exampleData.customColumnData.slice(2, 3)}])
      server
        .for(urls.customColumnData('2403'))
        .respond([{status: 200, body: exampleData.customColumnData.slice(3, 4)}])

      sinon
        .stub(FinalGradeOverrideApi, 'getFinalGradeOverrides')
        .returns(Promise.resolve({finalGradeOverrides: exampleData.finalGradeOverrides}))

      gradebook = createGradebook({
        context_id: '1201',

        course_settings: {
          allow_final_grade_override: true,
          filter_speed_grader_by_student_group: false,
        },

        final_grade_override_enabled: true,
        grading_period_set: {
          id: '1501',
          grading_periods: [
            {id: '701', title: 'Grading Period 1', startDate: new Date(1)},
            {id: '702', title: 'Grading Period 2', startDate: new Date(2)},
          ],
        },

        performance_controls: {
          students_chunk_size: 2, // students per page
        },

        fetchStudentIds: () => Promise.resolve(returnStudentIds),
      })

      sinon.stub(gradebook.finalGradeOverrides, 'setGrades')

      dataLoader = gradebook.dataLoader

      sinon.stub(gradebook, 'updateGradingPeriodAssignments')
      sinon.stub(gradebook, 'updateAssignmentGroups')
      sinon.stub(gradebook, 'updateContextModules')
      sinon.stub(gradebook, 'updateSubmissionsLoaded')
      sinon.stub(gradebook, 'updateStudentsLoaded')
      sinon.stub(gradebook, 'gotCustomColumns')
      sinon.stub(gradebook, 'gotChunkOfStudents')
      sinon.stub(gradebook, 'gotSubmissionsChunk')

      returnStudentIds = []
    })

    hooks.afterEach(() => {
      FinalGradeOverrideApi.getFinalGradeOverrides.restore()
      server.teardown()
    })

    async function reloadData() {
      dataLoader.reloadStudentDataForEnrollmentFilterChange()

      await waitForCondition(() =>
        server.receivedRequests.every(request => Boolean(request.status))
      )
    }

    test('updates the "students loaded" status in the gradebook', async () => {
      await reloadData()
      notEqual(gradebook.updateStudentsLoaded.callCount, 0)
    })

    test('sets the students as not loaded', async () => {
      await reloadData()
      const [loaded] = gradebook.updateStudentsLoaded.firstCall.args
      strictEqual(loaded, false)
    })

    test('updates the "students loaded" status before sending requests', async () => {
      gradebook.updateStudentsLoaded.onFirstCall().callsFake(() => {
        strictEqual(server.receivedRequests.length, 0)
      })
      await reloadData()
    })

    test('updates the "submissions loaded" status in the gradebook', async () => {
      await reloadData()
      notEqual(gradebook.updateSubmissionsLoaded.callCount, 0)
    })

    test('sets the submissions as not loaded', async () => {
      await reloadData()
      const [loaded] = gradebook.updateSubmissionsLoaded.firstCall.args
      strictEqual(loaded, false)
    })

    test('updates the "submissions loaded" status before sending requests', async () => {
      gradebook.updateSubmissionsLoaded.onFirstCall().callsFake(() => {
        strictEqual(server.receivedRequests.length, 0)
      })
      await reloadData()
    })

<<<<<<< HEAD
    test('loads grading period assignments when the course uses a grading period set', async () => {
      sinon.spy(dataLoader.gradingPeriodAssignmentsLoader, 'loadGradingPeriodAssignments')
      await reloadData()
      strictEqual(
        dataLoader.gradingPeriodAssignmentsLoader.loadGradingPeriodAssignments.callCount,
        1
      )
    })

    test('does not load grading period assignments when the course does not use a grading period set', async () => {
      gradebook.gradingPeriodSet = null
      sinon.spy(dataLoader.gradingPeriodAssignmentsLoader, 'loadGradingPeriodAssignments')
      await reloadData()
      strictEqual(
        dataLoader.gradingPeriodAssignmentsLoader.loadGradingPeriodAssignments.callCount,
        0
      )
    })

=======
>>>>>>> c4055bd5
    test('does not load assignment groups', async () => {
      sinon.spy(dataLoader.assignmentGroupsLoader, 'loadAssignmentGroups')
      await reloadData()
      strictEqual(dataLoader.assignmentGroupsLoader.loadAssignmentGroups.callCount, 0)
    })

    test('loads student content', async () => {
      sinon.spy(dataLoader.studentContentDataLoader, 'load')
      await reloadData()
      strictEqual(dataLoader.studentContentDataLoader.load.callCount, 1)
    })

    test('excludes students already loaded when loading student content', async () => {
      returnStudentIds = ['1102']
      // This will not be sufficient when interruptable reloads are implemented
      gradebook.updateStudentIds(['1101', '1103'])
      sinon.spy(dataLoader.studentContentDataLoader, 'load')

      server
        .for(urls.students, {user_ids: ['1102']})
        .respond({status: 200, body: exampleData.students.slice(1, 2)})
      server.unsetResponses(urls.submissions)
      server
        .for(urls.submissions, {student_ids: ['1102']})
        .respond([{status: 200, body: exampleData.submissions.slice(2, 3)}])

      await reloadData()
      const [studentIds] = dataLoader.studentContentDataLoader.load.lastCall.args
      deepEqual(studentIds, ['1102'])
    })

    test('loads custom column data', async () => {
      sinon.spy(dataLoader.customColumnsDataLoader, 'loadCustomColumnsData')
      await reloadData()
      strictEqual(dataLoader.customColumnsDataLoader.loadCustomColumnsData.callCount, 1)
    })

    test('loads custom column data after students finish loading', async () => {
      sinon.stub(dataLoader.customColumnsDataLoader, 'loadCustomColumnsData').callsFake(() => {
        strictEqual(gradebook.updateStudentsLoaded.withArgs(true).callCount, 1)
      })
      await reloadData()
    })

    test('loads custom column data after submissions finish loading', async () => {
      sinon.stub(dataLoader.customColumnsDataLoader, 'loadCustomColumnsData').callsFake(() => {
        strictEqual(gradebook.updateSubmissionsLoaded.withArgs(true).callCount, 1)
      })
      await reloadData()
    })
  })
})<|MERGE_RESOLUTION|>--- conflicted
+++ resolved
@@ -249,28 +249,6 @@
       await reloadData()
     })
 
-<<<<<<< HEAD
-    test('loads grading period assignments when the course uses a grading period set', async () => {
-      sinon.spy(dataLoader.gradingPeriodAssignmentsLoader, 'loadGradingPeriodAssignments')
-      await reloadData()
-      strictEqual(
-        dataLoader.gradingPeriodAssignmentsLoader.loadGradingPeriodAssignments.callCount,
-        1
-      )
-    })
-
-    test('does not load grading period assignments when the course does not use a grading period set', async () => {
-      gradebook.gradingPeriodSet = null
-      sinon.spy(dataLoader.gradingPeriodAssignmentsLoader, 'loadGradingPeriodAssignments')
-      await reloadData()
-      strictEqual(
-        dataLoader.gradingPeriodAssignmentsLoader.loadGradingPeriodAssignments.callCount,
-        0
-      )
-    })
-
-=======
->>>>>>> c4055bd5
     test('does not load assignment groups', async () => {
       sinon.spy(dataLoader.assignmentGroupsLoader, 'loadAssignmentGroups')
       await reloadData()
