/*
 * Copyright (C) 2020 - present Instructure, Inc.
 *
 * This file is part of Canvas.
 *
 * Canvas is free software: you can redistribute test and/or modify test under
 * the terms of the GNU Affero General Public License as published by the Free
 * Software Foundation, version 3 of the License.
 *
 * Canvas is distributed in the hope that test will be useful, but WITHOUT ANY
 * WARRANTY; without even the implied warranty of MERCHANTABILITY or FITNESS FOR
 * A PARTICULAR PURPOSE. See the GNU Affero General Public License for more
 * details.
 *
 * You should have received a copy of the GNU Affero General Public License along
 * with this program. If not, see <http://www.gnu.org/licenses/>.
 */

import sinon from 'sinon'

import waitForCondition from '@canvas/network/NetworkFake/waitForCondition'
import FakeServer from '@canvas/network/NaiveRequestDispatch/__tests__/FakeServer'
import {createGradebook} from 'ui/features/gradebook/react/default_gradebook/__tests__/GradebookSpecHelper'
import * as FinalGradeOverrideApi from '@canvas/grading/FinalGradeOverrideApi'

QUnit.module('Gradebook > DataLoader', suiteHooks => {
  const urls = {
    assignmentGroups: '/api/v1/courses/1201/assignment_groups',
    contextModules: '/api/v1/courses/1201/modules',
    customColumns: '/api/v1/courses/1201/custom_gradebook_columns',
    customColumnData: columnId => `/api/v1/courses/1201/custom_gradebook_columns/${columnId}/data`,
    gradingPeriodAssignments: '/courses/1201/gradebook/grading_period_assignments',
    students: '/api/v1/courses/1201/users',
    submissions: '/api/v1/courses/1201/students/submissions',
    userIds: '/courses/1201/gradebook/user_ids',
  }

  let dataLoader
  let exampleData
  let gradebook
  let server

  suiteHooks.beforeEach(() => {
    const assignments = [
      {
        id: '2301',
        assignment_group_id: '9000',
        course_id: '1',
        grading_type: 'points',
        name: 'Assignment 1',
        assignment_visibility: [],
        only_visible_to_overrides: false,
        html_url: '/courses/1201/assignments/2301',
        muted: false,
        omit_from_final_grade: false,
        published: true,
        submission_types: ['online_text_entry'],
      },

      {
        id: '2302',
        assignment_group_id: '9000',
        course_id: '1',
        grading_type: 'points',
        name: 'Assignment 1',
        assignment_visibility: [],
        only_visible_to_overrides: false,
        html_url: '/courses/1201/assignments/2302',
        muted: false,
        omit_from_final_grade: false,
        published: true,
        submission_types: ['online_text_entry'],
      },
    ]

    exampleData = {
      assignmentGroups: [
        {id: '2201', position: 1, name: 'Assignments', assignments: assignments.slice(0, 1)},
        {id: '2202', position: 2, name: 'Homework', assignments: assignments.slice(1, 2)},
        {id: '2203', position: 3, name: 'Extra Credit', assignments: []},
      ],
      assignments,

      contextModules: [{id: '2601'}, {id: '2602 '}, {id: '2603'}],
      customColumnData: [{id: '2801'}, {id: '2802'}, {id: '2803'}],
      customColumns: [{id: '2401'}, {id: '2402'}, {id: '2403'}],

      finalGradeOverrides: {
        1101: {
          courseGrade: {
            percentage: 91.23,
          },
        },
      },

      gradingPeriodAssignments: {1401: ['2301']},
      studentIds: ['1101', '1102', '1103'],

      students: [
        {
          id: '1101',
          name: 'Adam Jones',
          enrollments: [
            {
              enrollment_state: 'active',
              grades: {html_url: 'http://canvas/courses/1201/users/1101'},
              type: 'StudentEnrollment',
            },
          ],
        },

        {
          id: '1102',
          name: 'Betty Ford',
          enrollments: [
            {
              enrollment_state: 'active',
              grades: {html_url: 'http://canvas/courses/1201/users/1102'},
              type: 'StudentEnrollment',
            },
          ],
        },

        {
          id: '1103',
          name: 'Chuck Long',
          enrollments: [
            {
              enrollment_state: 'active',
              grades: {html_url: 'http://canvas/courses/1201/users/1103'},
              type: 'StudentEnrollment',
            },
          ],
        },
      ],

      submissions: [
        {
          assignment_id: '2301',
          assignment_visible: true,
          cached_due_date: '2015-10-15T12:00:00Z',
          id: '2501',
          score: 10,
          user_id: '1101',
        },

        {
          assignment_id: '2302',
          assignment_visible: true,
          cached_due_date: '2015-12-15T12:00:00Z',
          id: '2502',
          score: 9,
          user_id: '1101',
        },

        {
          assignment_id: '2301',
          assignment_visible: true,
          cached_due_date: '2015-10-16T12:00:00Z',
          id: '2503',
          score: 10,
          user_id: '1102',
        },
      ],
    }
  })

  QUnit.module('#loadInitialData()', hooks => {
    hooks.beforeEach(() => {
      server = new FakeServer()
      server.for(urls.userIds).respond({status: 200, body: {user_ids: exampleData.studentIds}})

      server.for(urls.assignmentGroups).respond([
        {status: 200, body: exampleData.assignmentGroups.slice(0, 2)},
        {status: 200, body: exampleData.assignmentGroups.slice(2, 3)},
      ])

      server.for(urls.contextModules).respond([
        {status: 200, body: exampleData.contextModules.slice(0, 2)},
        {status: 200, body: exampleData.contextModules.slice(2, 3)},
      ])

      server.for(urls.gradingPeriodAssignments).respond({
        status: 200,
        body: {grading_period_assignments: exampleData.gradingPeriodAssignments},
      })

      server
        .for(urls.students, {user_ids: exampleData.studentIds.slice(0, 2)})
        .respond({status: 200, body: exampleData.students.slice(0, 2)})
      server
        .for(urls.students, {user_ids: exampleData.studentIds.slice(2, 3)})
        .respond({status: 200, body: exampleData.students.slice(2, 3)})

      server
        .for(urls.submissions, {student_ids: exampleData.studentIds.slice(0, 2)})
        .respond([{status: 200, body: exampleData.submissions.slice(0, 1)}])
      server
        .for(urls.submissions, {student_ids: exampleData.studentIds.slice(2, 3)})
        .respond([{status: 200, body: exampleData.submissions.slice(1, 3)}])

      server.for(urls.customColumns).respond([
        {status: 200, body: exampleData.customColumns.slice(0, 2)},
        {status: 200, body: exampleData.customColumns.slice(2, 3)},
      ])

      server
        .for(urls.customColumnData('2401'))
        .respond([{status: 200, body: exampleData.customColumnData.slice(0, 2)}])
      server
        .for(urls.customColumnData('2402'))
        .respond([{status: 200, body: exampleData.customColumnData.slice(2, 3)}])
      server
        .for(urls.customColumnData('2403'))
        .respond([{status: 200, body: exampleData.customColumnData.slice(3, 4)}])

      sinon
        .stub(FinalGradeOverrideApi, 'getFinalGradeOverrides')
        .returns(Promise.resolve({finalGradeOverrides: exampleData.finalGradeOverrides}))

      gradebook = createGradebook({
        context_id: '1201',

        course_settings: {
          allow_final_grade_override: true,
          filter_speed_grader_by_student_group: false,
        },

        final_grade_override_enabled: true,
        grading_period_set: {
          id: '1501',
          grading_periods: [
            {id: '701', title: 'Grading Period 1', startDate: new Date(1)},
            {id: '702', title: 'Grading Period 2', startDate: new Date(2)},
          ],
        },

        performance_controls: {
          students_chunk_size: 2, // students per page
        },
      })

      sinon.stub(gradebook.finalGradeOverrides, 'setGrades')

      dataLoader = gradebook.dataLoader

      sinon.stub(gradebook, 'updateGradingPeriodAssignments')
      sinon.stub(gradebook, 'updateAssignmentGroups')
      sinon.stub(gradebook, 'updateContextModules')
      sinon.stub(gradebook, 'updateSubmissionsLoaded')
      sinon.stub(gradebook, 'updateStudentsLoaded')
      sinon.stub(gradebook, 'gotCustomColumns')
      sinon.stub(gradebook, 'gotChunkOfStudents')
      sinon.stub(gradebook, 'gotSubmissionsChunk')
    })

    hooks.afterEach(() => {
      FinalGradeOverrideApi.getFinalGradeOverrides.restore()
      server.teardown()
    })

    async function loadInitialData() {
      dataLoader.loadInitialData()

      await waitForCondition(() =>
        server.receivedRequests.every(request => Boolean(request.status))
      )
    }

<<<<<<< HEAD
    test('loads assignment groups', async () => {
      sinon.spy(dataLoader.assignmentGroupsLoader, 'loadAssignmentGroups')
      await loadInitialData()
      strictEqual(dataLoader.assignmentGroupsLoader.loadAssignmentGroups.callCount, 1)
    })

=======
>>>>>>> 16101d78
    test('loads student content', async () => {
      sinon.spy(dataLoader.studentContentDataLoader, 'load')
      await loadInitialData()
      strictEqual(dataLoader.studentContentDataLoader.load.callCount, 1)
    })

    test('loads custom column data', async () => {
      sinon.spy(dataLoader.customColumnsDataLoader, 'loadCustomColumnsData')
      await loadInitialData()
      strictEqual(dataLoader.customColumnsDataLoader.loadCustomColumnsData.callCount, 1)
    })

    test('loads custom column data after submissions finish loading', async () => {
      sinon.stub(dataLoader.customColumnsDataLoader, 'loadCustomColumnsData').callsFake(() => {
        strictEqual(gradebook.updateSubmissionsLoaded.withArgs(true).callCount, 1)
      })
      await loadInitialData()
    })
  })
})<|MERGE_RESOLUTION|>--- conflicted
+++ resolved
@@ -267,15 +267,6 @@
       )
     }
 
-<<<<<<< HEAD
-    test('loads assignment groups', async () => {
-      sinon.spy(dataLoader.assignmentGroupsLoader, 'loadAssignmentGroups')
-      await loadInitialData()
-      strictEqual(dataLoader.assignmentGroupsLoader.loadAssignmentGroups.callCount, 1)
-    })
-
-=======
->>>>>>> 16101d78
     test('loads student content', async () => {
       sinon.spy(dataLoader.studentContentDataLoader, 'load')
       await loadInitialData()
