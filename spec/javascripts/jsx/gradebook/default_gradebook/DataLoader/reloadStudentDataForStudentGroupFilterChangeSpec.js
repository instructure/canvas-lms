--- conflicted
+++ resolved
@@ -242,18 +242,6 @@
       await reloadData()
     })
 
-<<<<<<< HEAD
-    test('does not load grading period assignments', async () => {
-      sinon.spy(dataLoader.gradingPeriodAssignmentsLoader, 'loadGradingPeriodAssignments')
-      await reloadData()
-      strictEqual(
-        dataLoader.gradingPeriodAssignmentsLoader.loadGradingPeriodAssignments.callCount,
-        0
-      )
-    })
-
-=======
->>>>>>> bb7bdd27
     test('does not load assignment groups', async () => {
       sinon.spy(dataLoader.assignmentGroupsLoader, 'loadAssignmentGroups')
       await reloadData()
