/*
 * Copyright (C) 2017 - present Instructure, Inc.
 *
 * This file is part of Canvas.
 *
 * Canvas is free software: you can redistribute it and/or modify it under
 * the terms of the GNU Affero General Public License as published by the Free
 * Software Foundation, version 3 of the License.
 *
 * Canvas is distributed in the hope that it will be useful, but WITHOUT ANY
 * WARRANTY; without even the implied warranty of MERCHANTABILITY or FITNESS FOR
 * A PARTICULAR PURPOSE. See the GNU Affero General Public License for more
 * details.
 *
 * You should have received a copy of the GNU Affero General Public License along
 * with this program. If not, see <http://www.gnu.org/licenses/>.
 */

import ReactDOM from 'react-dom'

import {createGradebook} from 'ui/features/gradebook/react/default_gradebook/__tests__/GradebookSpecHelper'
import AssignmentColumnHeaderRenderer from 'ui/features/gradebook/react/default_gradebook/GradebookGrid/headers/AssignmentColumnHeaderRenderer'
import {getAssignmentColumnId} from 'ui/features/gradebook/react/default_gradebook/Gradebook.utils'

/* eslint-disable qunit/no-identical-names */
QUnit.module('GradebookGrid AssignmentColumnHeaderRenderer', suiteHooks => {
  let $container
  let gradebook
  let assignment
  let column
  let component
  let renderer
  let student
  let submission

  function render() {
    renderer.render(
      column,
      $container,
      {} /* gridSupport */,
      {
        ref(ref) {
          component = ref
        }
      }
    )
  }

  suiteHooks.beforeEach(() => {
    $container = document.createElement('div')
    document.body.appendChild($container)
  })

  suiteHooks.afterEach(() => {
    $container.remove()
  })

  function buildGradebook() {
    gradebook = createGradebook()
    sinon.stub(gradebook, 'saveSettings')

    assignment = {
      id: '2301',
      anonymize_students: false,
      assignment_visibility: null,
      course_id: '1201',
      grading_type: 'points',
      html_url: '/assignments/2301',
      muted: false,
      name: 'Math Assignment',
      omit_from_final_grade: false,
      only_visible_to_overrides: false,
      post_manually: false,
      published: true,
      submission_types: ['online_text_entry']
    }

    submission = {
      id: '93',
      assignment_id: '2301',
      excused: false,
      hasPostableComments: false,
      late_policy_status: null,
      posted_at: null,
      score: null,
      submitted_at: null,
      user_id: '441',
      workflow_state: 'unsubmitted'
    }

    student = {
      id: '441',
      assignment_2301: submission,
      isInactive: false,
      name: 'Guy B. Studying',
      enrollments: [{type: 'StudentEnrollment', user_id: '441', course_section_id: '1'}],
      sortable_name: 'Studying, Guy B.'
    }

    gradebook.gotAllAssignmentGroups([
      {id: '2201', position: 1, name: 'Assignments', assignments: [assignment]}
    ])

    column = {id: getAssignmentColumnId('2301'), assignmentId: '2301'}
    renderer = new AssignmentColumnHeaderRenderer(gradebook)
  }

  QUnit.module('#render()', () => {
    test('renders the AssignmentColumnHeader to the given container node', () => {
      buildGradebook()
      render()
      ok(
        $container.innerText.includes('Math Assignment'),
        'the "Math Assignment" header is rendered'
      )
    })

    test('calls the "ref" callback option with the component reference', () => {
      buildGradebook()
      render()
      equal(component.constructor.name, 'AssignmentColumnHeader')
    })

    test('includes a callback for adding elements to the Gradebook KeyboardNav', () => {
      buildGradebook()
      sinon.stub(gradebook.keyboardNav, 'addGradebookElement')
      render()
      component.props.addGradebookElement()
      strictEqual(gradebook.keyboardNav.addGradebookElement.callCount, 1)
    })

    test('includes the assignment course id', () => {
      buildGradebook()
      render()
      strictEqual(component.props.assignment.courseId, '1201')
    })

    test('includes the assignment html url', () => {
      buildGradebook()
      render()
      equal(component.props.assignment.htmlUrl, '/assignments/2301')
    })

    test('includes the assignment id', () => {
      buildGradebook()
      render()
      strictEqual(component.props.assignment.id, '2301')
    })

    test('includes the assignment muted status when true', () => {
      buildGradebook()
      assignment.muted = true
      render()
      strictEqual(component.props.assignment.muted, true)
    })

    test('includes the assignment muted status when false', () => {
      buildGradebook()
      assignment.muted = false
      render()
      strictEqual(component.props.assignment.muted, false)
    })

    test('includes the assignment name', () => {
      buildGradebook()
      render()
      equal(component.props.assignment.name, 'Math Assignment')
    })

    test('includes the assignment points possible', () => {
      buildGradebook()
      assignment.points_possible = 10
      render()
      strictEqual(component.props.assignment.pointsPossible, 10)
    })

    test('includes the assignment published status for a published assignment', () => {
      buildGradebook()
      assignment.published = true
      render()
      strictEqual(component.props.assignment.published, true)
    })

    test('includes the assignment published status for an unpublished assignment', () => {
      buildGradebook()
      assignment.published = false
      render()
      strictEqual(component.props.assignment.published, false)
    })

    test('includes the assignment submission types', () => {
      buildGradebook()
      render()
      deepEqual(component.props.assignment.submissionTypes, ['online_text_entry'])
    })

    test('includes the assignment post manually property', () => {
      buildGradebook()
      assignment.post_manually = true
      render()
      strictEqual(component.props.assignment.postManually, true)
    })

    test('includes the curve grades action', () => {
      buildGradebook()
      sinon.spy(gradebook, 'getCurveGradesAction')
      render()
      equal(component.props.curveGradesAction, gradebook.getCurveGradesAction.returnValues[0])
    })

    test('includes the download submissions action', () => {
      buildGradebook()
      sinon.spy(gradebook, 'getDownloadSubmissionsAction')
      render()
      equal(
        component.props.downloadSubmissionsAction,
        gradebook.getDownloadSubmissionsAction.returnValues[0]
      )
    })

    test('the anonymizeStudents prop is `true` when the assignment is anonymous', () => {
      buildGradebook()
      assignment.anonymize_students = true
      render()
      strictEqual(component.props.assignment.anonymizeStudents, true)
    })

    test('the anonymizeStudents prop is `false` when the assignment is not anonymous', () => {
      buildGradebook()
      render()
      strictEqual(component.props.assignment.anonymizeStudents, false)
    })

    test('shows the "enter grades as" setting for a "points" assignment', () => {
      buildGradebook()
      assignment.grading_type = 'points'
      render()
      strictEqual(component.props.enterGradesAsSetting.hidden, false)
    })

    test('shows the "enter grades as" setting for a "percent" assignment', () => {
      buildGradebook()
      assignment.grading_type = 'percent'
      render()
      strictEqual(component.props.enterGradesAsSetting.hidden, false)
    })

    test('shows the "enter grades as" setting for a "letter grade" assignment', () => {
      buildGradebook()
      assignment.grading_type = 'letter_grade'
      render()
      strictEqual(component.props.enterGradesAsSetting.hidden, false)
    })

    test('shows the "enter grades as" setting for a "GPA scale" assignment', () => {
      buildGradebook()
      assignment.grading_type = 'gpa_scale'
      render()
      strictEqual(component.props.enterGradesAsSetting.hidden, false)
    })

    test('hides the "enter grades as" setting for a "pass/fail" assignment', () => {
      buildGradebook()
      assignment.grading_type = 'pass_fail'
      render()
      strictEqual(component.props.enterGradesAsSetting.hidden, true)
    })

    test('hides the "enter grades as" setting for a "not graded" assignment', () => {
      buildGradebook()
      assignment.grading_type = 'not_graded'
      render()
      strictEqual(component.props.enterGradesAsSetting.hidden, true)
    })

    test('includes a callback for changing the "enter grades as" setting', () => {
      buildGradebook()
      sinon.stub(gradebook, 'updateEnterGradesAsSetting')
      render()
      component.props.enterGradesAsSetting.onSelect('percent')
      strictEqual(gradebook.updateEnterGradesAsSetting.callCount, 1)
    })

    test('includes the assignment id when changing the "enter grades as" setting', () => {
      buildGradebook()
      sinon.stub(gradebook, 'updateEnterGradesAsSetting')
      render()
      component.props.enterGradesAsSetting.onSelect('percent')
      const assignmentId = gradebook.updateEnterGradesAsSetting.lastCall.args[0]
      strictEqual(assignmentId, '2301')
    })

    test('includes the new setting when changing the "enter grades as" setting', () => {
      buildGradebook()
      sinon.stub(gradebook, 'updateEnterGradesAsSetting')
      render()
      component.props.enterGradesAsSetting.onSelect('percent')
      const assignmentId = gradebook.updateEnterGradesAsSetting.lastCall.args[1]
      equal(assignmentId, 'percent')
    })

    test('uses the current "enter grades as" setting for the assignment', () => {
      buildGradebook()
      gradebook.setEnterGradesAsSetting('2301', 'percent')
      render()
      equal(component.props.enterGradesAsSetting.selected, 'percent')
    })

    test('hides the "enter grades as" grading scheme option for a "points" assignment', () => {
      buildGradebook()
      assignment.grading_type = 'points'
      render()
      strictEqual(component.props.enterGradesAsSetting.showGradingSchemeOption, false)
    })

    test('hides the "enter grades as" grading scheme option for a "percent" assignment', () => {
      buildGradebook()
      assignment.grading_type = 'percent'
      render()
      strictEqual(component.props.enterGradesAsSetting.showGradingSchemeOption, false)
    })

    test('shows the "enter grades as" grading scheme option for a "letter grade" assignment', () => {
      buildGradebook()
      assignment.grading_type = 'letter_grade'
      render()
      strictEqual(component.props.enterGradesAsSetting.showGradingSchemeOption, true)
    })

    test('shows the "enter grades as" grading scheme option for a "GPA scale" assignment', () => {
      buildGradebook()
      assignment.grading_type = 'gpa_scale'
      render()
      strictEqual(component.props.enterGradesAsSetting.showGradingSchemeOption, true)
    })

    QUnit.module('"Post grades" action', hooks => {
      let onSelectCallback

      hooks.beforeEach(() => {
        onSelectCallback = sinon.spy()
        buildGradebook()

        sinon.stub(gradebook.postPolicies, 'showPostAssignmentGradesTray')
      })

      test('sets enabledForUser to true if the user can edit grades', () => {
        gradebook.gotChunkOfStudents([student])
        render()
        strictEqual(component.props.postGradesAction.enabledForUser, true)
      })

      test('sets enabledForUser to false if the user cannnot edit grades', () => {
        gradebook.options.gradebook_is_editable = false
        gradebook.gotChunkOfStudents([student])
        render()
        strictEqual(component.props.postGradesAction.enabledForUser, false)
      })

      test('sets hasGradesOrPostableComments to true if at least one submission is graded', () => {
        submission.workflow_state = 'graded'
        submission.score = 1
        gradebook.gotChunkOfStudents([student])
        render()
        strictEqual(component.props.postGradesAction.hasGradesOrPostableComments, true)
      })

      test('sets hasGradesOrPostableComments to false if no submissions are graded', () => {
        gradebook.gotChunkOfStudents([student])
        render()
        strictEqual(component.props.postGradesAction.hasGradesOrPostableComments, false)
      })

      test('sets hasGradesOrCommentsToPost to true if at least one submission is graded and unposted', () => {
        submission.workflow_state = 'graded'
        submission.score = 1
        gradebook.gotChunkOfStudents([student])
        render()
        strictEqual(component.props.postGradesAction.hasGradesOrCommentsToPost, true)
      })

      test('sets hasGradesOrCommentsToPost to true if at least one submission has a postable comment and unposted', () => {
        submission.has_postable_comments = true
        gradebook.gotChunkOfStudents([student])
        render()
        strictEqual(component.props.postGradesAction.hasGradesOrCommentsToPost, true)
      })

      test('sets hasGradesOrCommentsToPost to false if all submissions have a posted_at date', () => {
        submission.posted_at = new Date('Wed Oct 1 1997')

        gradebook.gotChunkOfStudents([student])
        render()
        strictEqual(component.props.postGradesAction.hasGradesOrCommentsToPost, false)
      })

      test('includes a callback to show the "Post Assignment Grades" tray', () => {
        gradebook.gotChunkOfStudents([student])
        render()
        component.props.postGradesAction.onSelect(onSelectCallback)
        strictEqual(gradebook.postPolicies.showPostAssignmentGradesTray.callCount, 1)
      })

      test('includes the assignment id when showing the "Post Assignment Grades" tray', () => {
        gradebook.gotChunkOfStudents([student])
        render()
        component.props.postGradesAction.onSelect(onSelectCallback)
        const [{assignmentId}] = gradebook.postPolicies.showPostAssignmentGradesTray.lastCall.args
        strictEqual(assignmentId, '2301')
      })

      test('includes the `onSelect` callback when showing the "Post Assignment Grades" tray', () => {
        gradebook.gotChunkOfStudents([student])
        render()
        component.props.postGradesAction.onSelect(onSelectCallback)
        const [{onExited}] = gradebook.postPolicies.showPostAssignmentGradesTray.lastCall.args
        strictEqual(onExited, onSelectCallback)
      })
    })

    QUnit.module('"Hide grades" action', hooks => {
      let onSelectCallback

      hooks.beforeEach(() => {
        onSelectCallback = sinon.spy()
        buildGradebook()
        submission.posted_at = new Date('Wed Oct 1 1997')

        sinon.stub(gradebook.postPolicies, 'showHideAssignmentGradesTray')
      })

      test('sets hasGradesOrPostableComments to true if at least one submission is graded', () => {
        submission.workflow_state = 'graded'
        submission.score = 1
        gradebook.gotChunkOfStudents([student])
        render()
        strictEqual(component.props.hideGradesAction.hasGradesOrPostableComments, true)
      })

      test('sets hasGradesOrPostableComments to true if at least one submission has postable comments', () => {
        submission.has_postable_comments = true
        gradebook.gotChunkOfStudents([student])
        render()
        strictEqual(component.props.hideGradesAction.hasGradesOrPostableComments, true)
      })

      test('sets hasGradesOrPostableComments to false if no submissions are graded or have comments', () => {
        gradebook.gotChunkOfStudents([student])
        render()
        strictEqual(component.props.hideGradesAction.hasGradesOrPostableComments, false)
      })

      test('sets hasGradesOrCommentsToHide to true if at least one submission has a posted_at date', () => {
        gradebook.gotChunkOfStudents([student])
        render()
        strictEqual(component.props.hideGradesAction.hasGradesOrCommentsToHide, true)
      })

      test('sets hasGradesOrCommentsToHide to false if no submission has a posted_at date', () => {
        submission.posted_at = null
        gradebook.gotChunkOfStudents([student])
        render()
        strictEqual(component.props.hideGradesAction.hasGradesOrCommentsToHide, false)
      })

      test('includes a callback to show the "Hide Assignment Grades" tray', () => {
        gradebook.gotChunkOfStudents([student])
        render()
        component.props.hideGradesAction.onSelect(onSelectCallback)
        strictEqual(gradebook.postPolicies.showHideAssignmentGradesTray.callCount, 1)
      })

      test('includes the assignment id when showing the "Hide Assignment Grades" tray', () => {
        gradebook.gotChunkOfStudents([student])
        render()
        component.props.hideGradesAction.onSelect(onSelectCallback)
        const [{assignmentId}] = gradebook.postPolicies.showHideAssignmentGradesTray.lastCall.args
        strictEqual(assignmentId, '2301')
      })

      test('includes the `onSelect` callback when showing the "Hide Assignment Grades" tray', () => {
        gradebook.gotChunkOfStudents([student])
        render()
        component.props.hideGradesAction.onSelect(onSelectCallback)
        const [{onExited}] = gradebook.postPolicies.showHideAssignmentGradesTray.lastCall.args
        strictEqual(onExited, onSelectCallback)
      })
    })

    QUnit.module('"Grade Posting Policy" action', hooks => {
      let onSelectCallback

      hooks.beforeEach(() => {
        onSelectCallback = sinon.spy()
        buildGradebook()
        render()

        sinon.stub(gradebook.postPolicies, 'showAssignmentPostingPolicyTray')
      })

      test('includes a callback to show the "Grade Posting Policy" tray', () => {
        component.props.showGradePostingPolicyAction.onSelect(onSelectCallback)
        strictEqual(gradebook.postPolicies.showAssignmentPostingPolicyTray.callCount, 1)
      })

      test('includes the assignment id when showing the "Grade Posting Policy" tray', () => {
        component.props.showGradePostingPolicyAction.onSelect(onSelectCallback)
        const [{assignmentId}] =
          gradebook.postPolicies.showAssignmentPostingPolicyTray.lastCall.args
        strictEqual(assignmentId, '2301')
      })

      test('includes the `onSelect` callback when showing the "Grade Posting Policy" tray', () => {
        component.props.showGradePostingPolicyAction.onSelect(onSelectCallback)
        const [{onExited}] = gradebook.postPolicies.showAssignmentPostingPolicyTray.lastCall.args
        strictEqual(onExited, onSelectCallback)
      })
    })

    test('student submissions for the assignment include "excused"', () => {
      buildGradebook()
      submission.excused = true
      gradebook.gotChunkOfStudents([student])
      render()
      const studentProp = component.props.allStudents.find(s => s.id === student.id)
      strictEqual(studentProp.submission.excused, true)
    })

    test('"excused" is false if the student does not have a submission', () => {
      buildGradebook()
      submission.excused = true
      delete student.assignment_2301
      gradebook.gotChunkOfStudents([student])
      render()
      const studentProp = component.props.allStudents.find(s => s.id === student.id)
      strictEqual(studentProp.submission.excused, false)
    })

    test('student submissions for the assignment include "latePolicyStatus"', () => {
      buildGradebook()
      submission.late_policy_status = 'missing'
      gradebook.gotChunkOfStudents([student])
      render()
      const studentProp = component.props.allStudents.find(s => s.id === student.id)
      strictEqual(studentProp.submission.latePolicyStatus, 'missing')
    })

    test('"latePolicyStatus" is null if the student does not have a submission', () => {
      buildGradebook()
      submission.late_policy_status = 'missing'
      delete student.assignment_2301
      gradebook.gotChunkOfStudents([student])
      render()
      const studentProp = component.props.allStudents.find(s => s.id === student.id)
      strictEqual(studentProp.submission.latePolicyStatus, null)
    })

    test('student submissions for the assignment include "score"', () => {
      buildGradebook()
      submission.score = 9
      gradebook.gotChunkOfStudents([student])
      render()
      const studentProp = component.props.allStudents.find(s => s.id === student.id)
      strictEqual(studentProp.submission.score, '9')
    })

    test('"score" is null if the student does not have a submission', () => {
      buildGradebook()
      submission.score = 9
      delete student.assignment_2301
      gradebook.gotChunkOfStudents([student])
      render()
      const studentProp = component.props.allStudents.find(s => s.id === student.id)
      strictEqual(studentProp.submission.score, null)
    })

    test('student submissions for the assignment include "submittedAt"', () => {
      buildGradebook()
      const submittedAt = new Date('Mon Nov 3 2016')
      submission.submitted_at = submittedAt
      gradebook.gotChunkOfStudents([student])
      render()
      const studentProp = component.props.allStudents.find(s => s.id === student.id)
      strictEqual(studentProp.submission.submittedAt, submittedAt)
    })

    test('"submittedAt" is null if the student does not have a submission', () => {
      buildGradebook()
      submission.submittedAt = new Date('Mon Nov 3 2016')
      delete student.assignment_2301
      gradebook.gotChunkOfStudents([student])
      render()
      const studentProp = component.props.allStudents.find(s => s.id === student.id)
      strictEqual(studentProp.submission.submittedAt, null)
    })

    test('student submissions for the assignment include "postedAt"', () => {
      buildGradebook()
      const postedAt = new Date('Mon Nov 3 2016')
      submission.posted_at = postedAt
      gradebook.gotChunkOfStudents([student])
      render()
      const studentProp = component.props.allStudents.find(s => s.id === student.id)
      strictEqual(studentProp.submission.postedAt, postedAt)
    })

    test('"postedAt" is null if the student does not have a submission', () => {
      buildGradebook()
      submission.postedAt = new Date('Mon Nov 3 2016')
      delete student.assignment_2301
      gradebook.gotChunkOfStudents([student])
      render()
      const studentProp = component.props.allStudents.find(s => s.id === student.id)
      strictEqual(studentProp.submission.postedAt, null)
    })

    test('"isTestStudent" is true if the student is enrolled via a StudentViewEnrollment', () => {
      buildGradebook()
      student.enrollments = [{type: 'StudentViewEnrollment'}]
      gradebook.gotChunkOfStudents([student])
      render()
      const studentProp = component.props.allStudents.find(s => s.id === student.id)
      strictEqual(studentProp.isTestStudent, true)
    })

    test('"isTestStudent" is false if the student is not enrolled via a StudentViewEnrollment', () => {
      buildGradebook()
      student.enrollments = [{type: 'StudentEnrollment'}]
      gradebook.gotChunkOfStudents([student])
      render()
      const studentProp = component.props.allStudents.find(s => s.id === student.id)
      strictEqual(studentProp.isTestStudent, false)
    })

    test('getCurrentlyShownStudents() fetches students using visibleStudentsThatCanSeeAssignment', () => {
      buildGradebook()
      sinon.stub(gradebook, 'visibleStudentsThatCanSeeAssignment').returns({[student.id]: student})

      render()
      const visibleStudents = component.props.getCurrentlyShownStudents()
      deepEqual(
        visibleStudents.map(visibleStudent => visibleStudent.id),
        [student.id]
      )
    })

    test('includes a callback for keyDown events', () => {
      buildGradebook()
      sinon.stub(gradebook, 'handleHeaderKeyDown')
      render()
      component.props.onHeaderKeyDown({})
      strictEqual(gradebook.handleHeaderKeyDown.callCount, 1)
    })

    test('calls Gradebook#handleHeaderKeyDown with a given event', () => {
      buildGradebook()
      const exampleEvent = new Event('example')
      sinon.stub(gradebook, 'handleHeaderKeyDown')
      render()
      component.props.onHeaderKeyDown(exampleEvent)
      const event = gradebook.handleHeaderKeyDown.lastCall.args[0]
      equal(event, exampleEvent)
    })

    test('calls Gradebook#handleHeaderKeyDown with a given event', () => {
      buildGradebook()
      sinon.stub(gradebook, 'handleHeaderKeyDown')
      render()
      component.props.onHeaderKeyDown({})
      const columnId = gradebook.handleHeaderKeyDown.lastCall.args[1]
      equal(columnId, column.id)
    })

    test('includes a callback for closing the column header menu', () => {
      buildGradebook()
      const clock = sinon.useFakeTimers()
      sinon.stub(gradebook, 'handleColumnHeaderMenuClose')
      render()
      component.props.onMenuDismiss()
      clock.tick(0)
      strictEqual(gradebook.handleColumnHeaderMenuClose.callCount, 1)
      clock.restore()
    })

    test('does not call the menu close handler synchronously', () => {
      // The React render lifecycle is not yet complete at this time.
      // The callback must begin after React finishes to avoid conflicts.
      const clock = sinon.useFakeTimers()
      buildGradebook()
      sinon.stub(gradebook, 'handleColumnHeaderMenuClose')
      render()
      component.props.onMenuDismiss()
      strictEqual(gradebook.handleColumnHeaderMenuClose.callCount, 0)
      clock.restore()
    })

    test('includes a callback for removing elements to the Gradebook KeyboardNav', () => {
      buildGradebook()
      sinon.stub(gradebook.keyboardNav, 'removeGradebookElement')
      render()
      component.props.removeGradebookElement()
      strictEqual(gradebook.keyboardNav.removeGradebookElement.callCount, 1)
    })

    test('includes the reupload submissions action', () => {
      buildGradebook()
      sinon.spy(gradebook, 'getReuploadSubmissionsAction')
      render()
      equal(
        component.props.reuploadSubmissionsAction,
        gradebook.getReuploadSubmissionsAction.returnValues[0]
      )
    })

    test('includes the set default grade action', () => {
      buildGradebook()
      sinon.spy(gradebook, 'getSetDefaultGradeAction')
      render()
      equal(
        component.props.setDefaultGradeAction,
        gradebook.getSetDefaultGradeAction.returnValues[0]
      )
    })

    test('shows the "unposted" menu setting when "new gradebook development" is enabled', () => {
      buildGradebook()
      gradebook.options.new_gradebook_development_enabled = true
      render()
      strictEqual(component.props.showUnpostedMenuItem, true)
    })

    test('does not show the "unposted" menu setting when "new gradebook development" is disabled', () => {
      buildGradebook()
      gradebook.options.new_gradebook_development_enabled = false
      render()
      strictEqual(component.props.showUnpostedMenuItem, false)
    })

    test('includes the "Sort by" direction setting', () => {
      buildGradebook()
      render()
      equal(component.props.sortBySetting.direction, 'ascending')
    })

    QUnit.test(
      'sets the "Sort by" disabled setting to true when assignments are not loaded',
      () => {
        buildGradebook()
        gradebook.contentLoadStates.assignmentsLoaded.all = false
        gradebook.setStudentsLoaded(true)
        gradebook.setSubmissionsLoaded(true)
        render()
        strictEqual(component.props.sortBySetting.disabled, true)
      }
    )

    test('sets the "Sort by" disabled setting to true when anonymize_students is true', () => {
      buildGradebook()
      gradebook.setAssignmentsLoaded()
      gradebook.setStudentsLoaded(true)
      gradebook.setSubmissionsLoaded(true)
      assignment.anonymize_students = true
      render()
      strictEqual(component.props.sortBySetting.disabled, true)
    })

    test('sets the "Sort by" disabled setting to true when students are not loaded', () => {
      buildGradebook()
      gradebook.setAssignmentsLoaded()
      gradebook.setStudentsLoaded(false)
      gradebook.setSubmissionsLoaded(true)
      render()
      strictEqual(component.props.sortBySetting.disabled, true)
    })

    test('sets the "Sort by" disabled setting to true when submissions are not loaded', () => {
      buildGradebook()
      gradebook.setAssignmentsLoaded()
      gradebook.setStudentsLoaded(true)
      gradebook.setSubmissionsLoaded(false)
      render()
      strictEqual(component.props.sortBySetting.disabled, true)
    })

    test('sets the "Sort by" disabled setting to false when necessary data are loaded', () => {
      buildGradebook()
      gradebook.setAssignmentsLoaded()
      gradebook.setStudentsLoaded(true)
      gradebook.setSubmissionsLoaded(true)
      render()
      strictEqual(component.props.sortBySetting.disabled, false)
    })

    test('sets the "Sort by" isSortColumn setting to true when sorting by this column', () => {
      buildGradebook()
      gradebook.setSortRowsBySetting('assignment_2301', 'grade', 'ascending')
      render()
      strictEqual(component.props.sortBySetting.isSortColumn, true)
    })

    test('sets the "Sort by" isSortColumn setting to false when not sorting by this column', () => {
      buildGradebook()
      gradebook.setSortRowsBySetting('student', 'sortable_name', 'ascending')
      render()
      strictEqual(component.props.sortBySetting.isSortColumn, false)
    })

    test('includes the onSortByGradeAscending callback', () => {
      buildGradebook()
      gradebook.setSortRowsBySetting('assignment_2301', 'grade', 'ascending')
      render()
      component.props.sortBySetting.onSortByGradeAscending()
      const expectedSetting = {columnId: column.id, direction: 'ascending', settingKey: 'grade'}
      deepEqual(gradebook.getSortRowsBySetting(), expectedSetting)
    })

    test('includes the onSortByGradeDescending callback', () => {
      buildGradebook()
      gradebook.setSortRowsBySetting('assignment_2301', 'grade', 'ascending')
      render()
      component.props.sortBySetting.onSortByGradeDescending()
      const expectedSetting = {columnId: column.id, direction: 'descending', settingKey: 'grade'}
      deepEqual(gradebook.getSortRowsBySetting(), expectedSetting)
    })

    test('includes the onSortByLate callback', () => {
      buildGradebook()
      gradebook.setSortRowsBySetting('assignment_2301', 'grade', 'ascending')
      render()
      component.props.sortBySetting.onSortByLate()
      const expectedSetting = {columnId: column.id, direction: 'ascending', settingKey: 'late'}
      deepEqual(gradebook.getSortRowsBySetting(), expectedSetting)
    })

    test('includes the onSortByMissing callback', () => {
      buildGradebook()
      gradebook.setSortRowsBySetting('assignment_2301', 'grade', 'ascending')
      render()
      component.props.sortBySetting.onSortByMissing()
      const expectedSetting = {columnId: column.id, direction: 'ascending', settingKey: 'missing'}
      deepEqual(gradebook.getSortRowsBySetting(), expectedSetting)
    })

    test('includes the onSortByUnposted callback', () => {
      buildGradebook()
      gradebook.setSortRowsBySetting('assignment_2301', 'grade', 'ascending')
      render()
      component.props.sortBySetting.onSortByUnposted()
      const expectedSetting = {columnId: column.id, direction: 'ascending', settingKey: 'unposted'}
      deepEqual(gradebook.getSortRowsBySetting(), expectedSetting)
    })

    test('includes the "Sort by" settingKey', () => {
      buildGradebook()
      gradebook.setSortRowsBySetting('assignment_2301', 'grade', 'ascending')
      render()
      equal(component.props.sortBySetting.settingKey, 'grade')
    })

    test('sets showMessageStudentsWithObserversDialog to true if enabled in gradebook', () => {
      buildGradebook()
      gradebook.options.show_message_students_with_observers_dialog = true
      render()
      strictEqual(component.props.showMessageStudentsWithObserversDialog, true)
    })

    test('sets showMessageStudentsWithObserversDialog to false if not enabled in gradebook', () => {
      buildGradebook()
      gradebook.options.show_message_students_with_observers_dialog = false
      render()
      strictEqual(component.props.showMessageStudentsWithObserversDialog, false)
    })

    test('sends message when handleSendMessageStudentsWho is executed', () => {
      const recipientsIds = [1, 2, 3, 4]
      const subject = 'foo'
      const body = 'bar'
      const contextCode = '1'

      buildGradebook()
<<<<<<< HEAD
      sinon.stub(gradebook, 'sendMesssageStudentsWho')
      render()
      component.props.onSendMesssageStudentsWho(recipientsIds, subject, body, contextCode)
      strictEqual(gradebook.sendMesssageStudentsWho.callCount, 1)
=======
      sinon.stub(gradebook, 'sendMessageStudentsWho')
      render()
      component.props.onSendMessageStudentsWho(recipientsIds, subject, body, contextCode)
      strictEqual(gradebook.sendMessageStudentsWho.callCount, 1)
>>>>>>> fb1b1d7f
    })
  })

  QUnit.module('#destroy()', () => {
    test('unmounts the component', () => {
      buildGradebook()
      render()
      renderer.destroy({}, $container)
      const removed = ReactDOM.unmountComponentAtNode($container)
      strictEqual(removed, false, 'the component was already unmounted')
    })
  })
})
/* eslint-enable qunit/no-identical-names */<|MERGE_RESOLUTION|>--- conflicted
+++ resolved
@@ -878,17 +878,10 @@
       const contextCode = '1'
 
       buildGradebook()
-<<<<<<< HEAD
-      sinon.stub(gradebook, 'sendMesssageStudentsWho')
-      render()
-      component.props.onSendMesssageStudentsWho(recipientsIds, subject, body, contextCode)
-      strictEqual(gradebook.sendMesssageStudentsWho.callCount, 1)
-=======
       sinon.stub(gradebook, 'sendMessageStudentsWho')
       render()
       component.props.onSendMessageStudentsWho(recipientsIds, subject, body, contextCode)
       strictEqual(gradebook.sendMessageStudentsWho.callCount, 1)
->>>>>>> fb1b1d7f
     })
   })
 
