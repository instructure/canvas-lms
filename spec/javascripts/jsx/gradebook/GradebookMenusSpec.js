--- conflicted
+++ resolved
@@ -38,8 +38,6 @@
     strictEqual(hideAssignmentGroupTotals, false)
   })
 
-<<<<<<< HEAD
-=======
   test('hideTotal is true when settings.hide_total is "true"', () => {
     const settings = {hide_total: 'true'}
     const {hideTotal} = createGradebook({settings}).getViewOptionsMenuProps()
@@ -52,7 +50,6 @@
     strictEqual(hideTotal, false)
   })
 
->>>>>>> f36f2b64
   test('showSeparateFirstLastNames is false', () => {
     const {showSeparateFirstLastNames} = createGradebook().getViewOptionsMenuProps()
     strictEqual(showSeparateFirstLastNames, false)
