--- conflicted
+++ resolved
@@ -197,17 +197,10 @@
     { id: 304, rules: {}, group_weight: 30, assignments: assignments.slice(3, 4) }
   ]
 
-<<<<<<< HEAD
-  const grades = calculateWithoutGradingPeriods('percent')
-  // floating point calculation: 9.725 + 10 + 47.25 + 26.85 => 93.824999 => 93.82
-  // correct calcuation: 9.725 + 10 + 47.25 + 26.85 => 93.825 => 93.83
-  equal(grades.current.score, 93.83)
-=======
   const floatingPointSum = 9.725 + 10 + 47.25 + 26.85
   const grades = calculateWithoutGradingPeriods('percent')
   strictEqual(floatingPointSum, 93.82499999999999)
   strictEqual(grades.current.score, 93.83)
->>>>>>> 726644ac
 })
 
 test('includes assignment group grades', function () {
