--- conflicted
+++ resolved
@@ -32,11 +32,7 @@
   // time this is being written a significant amount of work is needed
   // to be able to require javascript files that live in the spec directory
 
-<<<<<<< HEAD
-  module('SubmissionStateMap with no grading periods');
-=======
-  QUnit.module('SubmissionStateMap with MGP disabled');
->>>>>>> 8eb0f69e
+  QUnit.module('SubmissionStateMap with no grading periods');
 
   test('submission is locked for a student without assignment visibility', function() {
     const assignment = { id: '1', effectiveDueDates: {}, only_visible_to_overrides: true };
@@ -58,11 +54,7 @@
     equal(state.locked, false);
   });
 
-<<<<<<< HEAD
-  module('SubmissionStateMap with grading periods and all grading periods selected', {
-=======
-  QUnit.module('SubmissionStateMap with MGP enabled and all grading periods selected', {
->>>>>>> 8eb0f69e
+  QUnit.module('SubmissionStateMap with grading periods and all grading periods selected', {
     setup() {
       this.DATE_IN_CLOSED_PERIOD = '2015-07-15';
       this.DATE_NOT_IN_CLOSED_PERIOD = '2015-08-15';
@@ -117,11 +109,7 @@
     equal(state.locked, false);
   });
 
-<<<<<<< HEAD
-  module('SubmissionStateMap with grading periods and a non-closed grading period selected', {
-=======
-  QUnit.module('SubmissionStateMap with MGP enabled and a non-closed grading period selected', {
->>>>>>> 8eb0f69e
+  QUnit.module('SubmissionStateMap with grading periods and a non-closed grading period selected', {
     setup() {
       this.DATE_IN_SELECTED_PERIOD = '2015-07-15';
       this.DATE_NOT_IN_SELECTED_PERIOD = '2015-08-15';
@@ -156,11 +144,7 @@
     equal(state.locked, false);
   });
 
-<<<<<<< HEAD
-  module('SubmissionStateMap with grading periods and a closed grading period selected', {
-=======
-  QUnit.module('SubmissionStateMap with MGP enabled and a closed grading period selected', {
->>>>>>> 8eb0f69e
+  QUnit.module('SubmissionStateMap with grading periods and a closed grading period selected', {
     setup() {
       this.DATE_IN_SELECTED_PERIOD = '2015-07-15';
       this.DATE_NOT_IN_SELECTED_PERIOD = '2015-08-15';
