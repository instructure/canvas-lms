/*
 * Copyright (C) 2017 - present Instructure, Inc.
 *
 * This file is part of Canvas.
 *
 * Canvas is free software: you can redistribute it and/or modify it under
 * the terms of the GNU Affero General Public License as published by the Free
 * Software Foundation, version 3 of the License.
 *
 * Canvas is distributed in the hope that it will be useful, but WITHOUT ANY
 * WARRANTY; without even the implied warranty of MERCHANTABILITY or FITNESS FOR
 * A PARTICULAR PURPOSE. See the GNU Affero General Public License for more
 * details.
 *
 * You should have received a copy of the GNU Affero General Public License along
 * with this program. If not, see <http://www.gnu.org/licenses/>.
 */

import {fromJS} from 'immutable'
import moment from 'moment'
import SubmissionStateMap from '@canvas/grading/SubmissionStateMap'

const studentWithoutSubmission = {
  id: '1',
  group_ids: ['1'],
  sections: ['1']
}

const studentWithSubmission = {
  id: '1',
  group_ids: ['1'],
  sections: ['1'],
  assignment_1: {}
}

const yesterday = moment(new Date()).subtract(1, 'day')
const tomorrow = moment(new Date()).add(1, 'day')

const baseAssignment = fromJS({
  id: '1',
  published: true,
  effectiveDueDates: {
    1: {due_at: new Date(), grading_period_id: '2', in_closed_grading_period: true}
  }
})
const unpublishedAssignment = baseAssignment.merge({published: false})
const anonymousMutedAssignment = baseAssignment.merge({
  anonymize_students: true,
  anonymous_grading: true,
  muted: true
})
const moderatedAndGradesUnpublishedAssignment = baseAssignment.merge({
  moderated_grading: true,
  grades_published: false
})
const hiddenFromStudent = baseAssignment.merge({
  only_visible_to_overrides: true,
  assignment_visibility: []
})
const hasGradingPeriodsAssignment = baseAssignment

function createMap(opts = {}) {
  const defaults = {
    hasGradingPeriods: false,
    selectedGradingPeriodID: '0',
    isAdmin: false
  }

  const params = {...defaults, ...opts}
  return new SubmissionStateMap(params)
}

function createAndSetupMap(assignment, student, opts = {}) {
  const map = createMap(opts)
  const assignments = {}
  assignments[assignment.id] = assignment
  map.setup([student], assignments)
  return map
}

QUnit.module('#setSubmissionCellState', () => {
  test('the submission state is locked if assignment is not published', () => {
    const assignment = {
      id: '1',
      published: false
    }
    const map = createAndSetupMap(assignment, studentWithSubmission)
    const submission = map.getSubmissionState({
      user_id: studentWithSubmission.id,
      assignment_id: assignment.id
    })
    strictEqual(submission.locked, true)
  })

  test('the submission state has hideGrade set if assignment is not published', () => {
    const assignment = {
      id: '1',
      published: false
    }
    const map = createAndSetupMap(assignment, studentWithSubmission)
    const submission = map.getSubmissionState({
      user_id: studentWithSubmission.id,
      assignment_id: assignment.id
    })
    strictEqual(submission.hideGrade, true)
  })

  test('the submission state is locked if assignment is not visible', () => {
    const assignment = {
      id: '1',
      published: true,
      only_visible_to_overrides: true,
      assignment_visibility: []
    }
    const map = createAndSetupMap(assignment, studentWithSubmission)
    const submission = map.getSubmissionState({
      user_id: studentWithSubmission.id,
      assignment_id: assignment.id
    })
    strictEqual(submission.locked, true)
  })

  test('the submission state has hideGrade set if assignment is not visible', () => {
    const assignment = {
      id: '1',
      published: true,
      only_visible_to_overrides: true,
      assignment_visibility: []
    }
    const map = createAndSetupMap(assignment, studentWithSubmission)
    const submission = map.getSubmissionState({
      user_id: studentWithSubmission.id,
      assignment_id: assignment.id
    })
    strictEqual(submission.hideGrade, true)
  })

  test('the submission state is not locked if assignment is published and visible', () => {
    const assignment = {
      id: '1',
      published: true,
      only_visible_to_overrides: false
    }
    const map = createAndSetupMap(assignment, studentWithSubmission)
    const submission = map.getSubmissionState({
      user_id: studentWithSubmission.id,
      assignment_id: assignment.id
    })
    strictEqual(submission.locked, false)
  })

  test('the submission state has hideGrade not set if assignment is published and visible', () => {
    const assignment = {
      id: '1',
      published: true,
      only_visible_to_overrides: false
    }
    const map = createAndSetupMap(assignment, studentWithSubmission)
    const submission = map.getSubmissionState({
      user_id: studentWithSubmission.id,
      assignment_id: assignment.id
    })
    strictEqual(submission.hideGrade, false)
  })

  test('the submission state is locked when the student is not assigned', () => {
    const assignment = {
      id: '1',
      published: true,
      only_visible_to_overrides: true,
      assignment_visibility: ['2']
    }
    const map = createAndSetupMap(assignment, studentWithSubmission)
    const submission = map.getSubmissionState({
      user_id: studentWithSubmission.id,
      assignment_id: assignment.id
    })
    strictEqual(submission.locked, true)
  })

  test('the submission state is not locked if not moderated grading', () => {
    const assignment = {
      id: '1',
      published: true,
      moderated_grading: false
    }
    const map = createAndSetupMap(assignment, studentWithSubmission)
    const submission = map.getSubmissionState({
      user_id: studentWithSubmission.id,
      assignment_id: assignment.id
    })
    strictEqual(submission.locked, false)
  })

  test('the submission state has hideGrade not set if not moderated grading', () => {
    const assignment = {
      id: '1',
      published: true,
      moderated_grading: false
    }
    const map = createAndSetupMap(assignment, studentWithSubmission)
    const submission = map.getSubmissionState({
      user_id: studentWithSubmission.id,
      assignment_id: assignment.id
    })
    strictEqual(submission.hideGrade, false)
  })

  test('the submission state is not locked if moderated grading and grades published', () => {
    const assignment = {
      id: '1',
      published: true,
      moderated_grading: true,
      grades_published: true
    }
    const map = createAndSetupMap(assignment, studentWithSubmission)
    const submission = map.getSubmissionState({
      user_id: studentWithSubmission.id,
      assignment_id: assignment.id
    })
    strictEqual(submission.locked, false)
  })

  test('the submission state has hideGrade not set if moderated grading and grades published', () => {
    const assignment = {
      id: '1',
      published: true,
      moderated_grading: true,
      grades_published: true
    }
    const map = createAndSetupMap(assignment, studentWithSubmission)
    const submission = map.getSubmissionState({
      user_id: studentWithSubmission.id,
      assignment_id: assignment.id
    })
    strictEqual(submission.hideGrade, false)
  })

  test('the submission state is locked if moderated grading and grades not published', () => {
    const assignment = {
      id: '1',
      published: true,
      moderated_grading: true,
      grades_published: false
    }
    const map = createAndSetupMap(assignment, studentWithSubmission)
    const submission = map.getSubmissionState({
      user_id: studentWithSubmission.id,
      assignment_id: assignment.id
    })
    strictEqual(submission.locked, true)
  })

  test('the submission state has hideGrade not set if moderated grading and grades not published', () => {
    const assignment = {
      id: '1',
      published: true,
      moderated_grading: true,
      grades_published: false
    }
    const map = createAndSetupMap(assignment, studentWithSubmission)
    const submission = map.getSubmissionState({
      user_id: studentWithSubmission.id,
      assignment_id: assignment.id
    })
    strictEqual(submission.hideGrade, false)
  })

  QUnit.module('when the assignment is anonymous', hooks => {
    let assignment

    hooks.beforeEach(() => {
      assignment = {id: '1', published: true, anonymous_grading: true}
    })

    test('the submission state is locked when anonymize_students is true', () => {
      assignment.anonymize_students = true
      const map = createAndSetupMap(assignment, studentWithSubmission)
      const submission = map.getSubmissionState({
        user_id: studentWithSubmission.id,
        assignment_id: assignment.id
      })
      strictEqual(submission.locked, true)
    })

    test('the submission state is hidden when anonymize_students is true', () => {
      assignment.anonymize_students = true
      const map = createAndSetupMap(assignment, studentWithSubmission)
      const submission = map.getSubmissionState({
        user_id: studentWithSubmission.id,
        assignment_id: assignment.id
      })
      strictEqual(submission.hideGrade, true)
    })

    test('the submission state is unlocked when the assignment is unmuted', () => {
      const map = createAndSetupMap(assignment, studentWithSubmission)
      const submission = map.getSubmissionState({
        user_id: studentWithSubmission.id,
        assignment_id: assignment.id
      })
      strictEqual(submission.locked, false)
    })

    test('the submission state is not hidden when the assignment is unmuted', () => {
      const map = createAndSetupMap(assignment, studentWithSubmission)
      const submission = map.getSubmissionState({
        user_id: studentWithSubmission.id,
        assignment_id: assignment.id
      })
      strictEqual(submission.hideGrade, false)
    })
  })

  QUnit.module('no submission', () => {
    test('the submission object is missing if the assignment is late', () => {
      const assignment = {
        id: '1',
        published: true,
        effectiveDueDates: {1: {due_at: yesterday}}
      }
      const map = createAndSetupMap(assignment, studentWithoutSubmission)
      const submission = map.getSubmission(studentWithoutSubmission.id, assignment.id)
      strictEqual(submission.missing, true)
    })

    test('the submission object is not missing if the assignment is not late', () => {
      const assignment = {
        id: '1',
        published: true,
        effectiveDueDates: {1: {due_at: tomorrow}}
      }
      const map = createAndSetupMap(assignment, studentWithoutSubmission)
      const submission = map.getSubmission(studentWithoutSubmission.id, assignment.id)
      strictEqual(submission.missing, false)
    })

    test(
      'the submission object is not missing, if the assignment is not late ' +
        'and there are no due dates',
      () => {
        const assignment = {
          id: '1',
          published: true,
          effectiveDueDates: {}
        }
        const map = createAndSetupMap(assignment, studentWithoutSubmission)
        const submission = map.getSubmission(studentWithoutSubmission.id, assignment.id)
        strictEqual(submission.missing, false)
      }
    )

    test('the submission object has seconds_late set to zero', () => {
      const assignment = {
        id: '1',
        published: true,
        effectiveDueDates: {1: {due_at: new Date()}}
      }
      const map = createAndSetupMap(assignment, studentWithoutSubmission)
      const submission = map.getSubmission(studentWithoutSubmission.id, assignment.id)
      strictEqual(submission.seconds_late, 0)
    })

    test('the submission object has late set to false', () => {
      const assignment = {
        id: '1',
        published: true,
        effectiveDueDates: {1: {due_at: new Date()}}
      }
      const map = createAndSetupMap(assignment, studentWithoutSubmission)
      const submission = map.getSubmission(studentWithoutSubmission.id, assignment.id)
      strictEqual(submission.late, false)
    })

    test('the submission object has excused set to false', () => {
      const assignment = {
        id: '1',
        published: true,
        effectiveDueDates: {1: {due_at: new Date()}}
      }
      const map = createAndSetupMap(assignment, studentWithoutSubmission)
      const submission = map.getSubmission(studentWithoutSubmission.id, assignment.id)
      strictEqual(submission.excused, false)
    })
  })

  test('an unpublished assignment is locked and grades are hidden', () => {
    const map = createAndSetupMap(unpublishedAssignment.toJS(), studentWithoutSubmission)
    const submission = map.getSubmissionState({
      user_id: studentWithoutSubmission.id,
      assignment_id: moderatedAndGradesUnpublishedAssignment.get('id')
    })
    deepEqual(submission, {locked: true, hideGrade: true})
  })

  test('a moderated and unpublished grades assignment is locked and grades not hidden when published', () => {
    const map = createAndSetupMap(
      moderatedAndGradesUnpublishedAssignment.toJS(),
      studentWithoutSubmission
    )
    const submission = map.getSubmissionState({
      user_id: studentWithoutSubmission.id,
      assignment_id: moderatedAndGradesUnpublishedAssignment.get('id')
    })
    deepEqual(submission, {locked: true, hideGrade: false})
  })

  test('an assignment that is hidden from the student is locked and grades are hidden', () => {
    const map = createAndSetupMap(hiddenFromStudent.toJS(), studentWithoutSubmission)
    const submission = map.getSubmissionState({
      user_id: studentWithoutSubmission.id,
      assignment_id: hiddenFromStudent.get('id')
    })
    deepEqual(submission, {locked: true, hideGrade: true})
  })

  // TODO: add specs for grading period results GRADE-1276

  test('an assignment that does not fall into any other buckets is unlocked and does not hide grades', () => {
    const map = createAndSetupMap(baseAssignment.toJS(), studentWithoutSubmission)
    const submission = map.getSubmissionState({
      user_id: studentWithoutSubmission.id,
      assignment_id: baseAssignment.get('id')
    })
    deepEqual(submission, {locked: false, hideGrade: false})
  })

  QUnit.module('Order of submission state’s grade visibility and locking.', () => {
    QUnit.module('An assignment that', () => {
      test('is unpublished takes precedence over one that is moderated and has unpublished grades', () => {
        const assignment = moderatedAndGradesUnpublishedAssignment.merge(unpublishedAssignment)
        const map = createAndSetupMap(assignment.toJS(), studentWithSubmission)
        const submission = map.getSubmissionState({
          user_id: studentWithSubmission.id,
          assignment_id: assignment.get('id')
        })
        deepEqual(submission, {locked: true, hideGrade: true})
      })

      test('is anonymously graded and muted takes precedence over one that is moderated and has unpublished grades', () => {
        const assignment = moderatedAndGradesUnpublishedAssignment.merge(anonymousMutedAssignment)
        const map = createAndSetupMap(assignment.toJS(), studentWithSubmission)
        const submission = map.getSubmissionState({
          user_id: studentWithSubmission.id,
          assignment_id: assignment.get('id')
        })
        deepEqual(submission, {locked: true, hideGrade: true})
      })

      test('is moderated and has unpublished grades takes precedence over one that is hidden from the student', () => {
        const assignment = hiddenFromStudent.merge(moderatedAndGradesUnpublishedAssignment)
        const map = createAndSetupMap(assignment.toJS(), studentWithSubmission)
        const submission = map.getSubmissionState({
          user_id: studentWithSubmission.id,
          assignment_id: assignment.get('id')
        })
        deepEqual(submission, {locked: true, hideGrade: false})
      })

      test('is hidden from the student takes precendence over one that has grading periods', () => {
        const assignment = hasGradingPeriodsAssignment.merge(hiddenFromStudent)
        const map = createAndSetupMap(assignment.toJS(), studentWithSubmission, {
          hasGradingPeriods: true
        })
        const submission = map.getSubmissionState({
          user_id: studentWithSubmission.id,
          assignment_id: assignment.get('id')
        })
        deepEqual(submission, {locked: true, hideGrade: true})
      })

      test('has grading periods takes precendence over all other assignments', () => {
        const assignment = hasGradingPeriodsAssignment.merge(baseAssignment)
        const map = createAndSetupMap(assignment.toJS(), studentWithSubmission, {
          hasGradingPeriods: true
        })
        const actualSubmissionState = map.getSubmissionState({
          user_id: studentWithSubmission.id,
          assignment_id: assignment.get('id')
        })
        const expectedSubmissionState = {
          locked: true,
          hideGrade: false,
          inClosedGradingPeriod: true,
          inNoGradingPeriod: false,
          inOtherGradingPeriod: false
        }
        deepEqual(actualSubmissionState, expectedSubmissionState)
      })
    })
  })
<<<<<<< HEAD
=======
})

QUnit.module('Gradebook#initSubmissionStateMap')

test('initializes a new submission state map', () => {
  const gradebook = createGradebook()
  const originalMap = gradebook.submissionStateMap
  gradebook.initSubmissionStateMap()
  strictEqual(gradebook.submissionStateMap.constructor, SubmissionStateMap)
  notEqual(originalMap, gradebook.submissionStateMap)
})

test('sets the submission state map .hasGradingPeriods to true when a grading period set exists', () => {
  const gradebook = createGradebook({
    grading_period_set: {id: '1501', grading_periods: [{id: '701'}, {id: '702'}]}
  })
  strictEqual(gradebook.submissionStateMap.hasGradingPeriods, true)
})

test('sets the submission state map .hasGradingPeriods to false when no grading period set exists', () => {
  const gradebook = createGradebook()
  strictEqual(gradebook.submissionStateMap.hasGradingPeriods, false)
})

test('sets the submission state map .selectedGradingPeriodID to the "grading period to show"', () => {
  const gradebook = createGradebook()
  gradebook.gradingPeriodId = '1401'
  gradebook.initSubmissionStateMap()
  strictEqual(gradebook.submissionStateMap.selectedGradingPeriodID, '1401')
})

test('sets the submission state map .isAdmin when the current user roles includes "admin"', () => {
  fakeENV.setup({current_user_roles: ['admin']})
  const gradebook = createGradebook()
  strictEqual(gradebook.submissionStateMap.isAdmin, true)
  fakeENV.teardown()
})

test('sets the submission state map .isAdmin when the current user roles do not include "admin"', () => {
  const gradebook = createGradebook()
  strictEqual(gradebook.submissionStateMap.isAdmin, false)
})

test('initializes a submission state map', () => {
  const gradebook = createGradebook()
  strictEqual(gradebook.submissionStateMap.constructor, SubmissionStateMap)
>>>>>>> 72fefac7
})<|MERGE_RESOLUTION|>--- conflicted
+++ resolved
@@ -1,5 +1,5 @@
 /*
- * Copyright (C) 2017 - present Instructure, Inc.
+ * Copyright (C) 2022 - present Instructure, Inc.
  *
  * This file is part of Canvas.
  *
@@ -19,6 +19,8 @@
 import {fromJS} from 'immutable'
 import moment from 'moment'
 import SubmissionStateMap from '@canvas/grading/SubmissionStateMap'
+import {createGradebook} from 'ui/features/gradebook/react/default_gradebook/__tests__/GradebookSpecHelper'
+import fakeENV from 'helpers/fakeENV'
 
 const studentWithoutSubmission = {
   id: '1',
@@ -489,8 +491,6 @@
       })
     })
   })
-<<<<<<< HEAD
-=======
 })
 
 QUnit.module('Gradebook#initSubmissionStateMap')
@@ -537,5 +537,4 @@
 test('initializes a submission state map', () => {
   const gradebook = createGradebook()
   strictEqual(gradebook.submissionStateMap.constructor, SubmissionStateMap)
->>>>>>> 72fefac7
 })