--- conflicted
+++ resolved
@@ -779,10 +779,7 @@
     QUnit.module('when updating items stored in user settings', () => {
       const updateParams = (overrides = {}) => ({
         hideAssignmentGroupTotals: false,
-<<<<<<< HEAD
-=======
         hideTotal: false,
->>>>>>> 8ae2c262
         showUnpublishedAssignments: false,
         showSeparateFirstLastNames: false,
         statusColors: gradebook.state.gridColors,
@@ -864,8 +861,6 @@
         })
       })
 
-<<<<<<< HEAD
-=======
       QUnit.module('updating hideTotal', () => {
         test('hides Total column when hideTotal is set to true', async () => {
           await gradebook.handleViewOptionsUpdated(updateParams({hideTotal: true}))
@@ -894,7 +889,6 @@
         })
       })
 
->>>>>>> 8ae2c262
       QUnit.module('updating showing unpublished assignments', () => {
         test('shows unpublished assignments when showUnpublishedAssignments is set to true', async () => {
           await gradebook.handleViewOptionsUpdated(updateParams({showUnpublishedAssignments: true}))
@@ -1154,8 +1148,6 @@
   })
 })
 
-<<<<<<< HEAD
-=======
 QUnit.module('Gradebook#toggleHideTotal', hooks => {
   let gradebook
 
@@ -1210,7 +1202,6 @@
   })
 })
 
->>>>>>> 8ae2c262
 QUnit.module('Gradebook#updateColumnsAndRenderGradebookSettingsModal', moduleHooks => {
   let gradebook
 
