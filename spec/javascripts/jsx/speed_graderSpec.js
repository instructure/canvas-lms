/*
 * Copyright (C) 2016 - present Instructure, Inc.
 *
 * This file is part of Canvas.
 *
 * Canvas is free software: you can redistribute it and/or modify it under
 * the terms of the GNU Affero General Public License as published by the Free
 * Software Foundation, version 3 of the License.
 *
 * Canvas is distributed in the hope that it will be useful, but WITHOUT ANY
 * WARRANTY; without even the implied warranty of MERCHANTABILITY or FITNESS FOR
 * A PARTICULAR PURPOSE. See the GNU Affero General Public License for more
 * details.
 *
 * You should have received a copy of the GNU Affero General Public License along
 * with this program. If not, see <http://www.gnu.org/licenses/>.
 */

import $ from 'jquery'
import React from 'react'
import ReactDOM from 'react-dom'
import _ from 'underscore'

import SpeedGrader from 'speed_grader'
import SpeedGraderAlerts from 'jsx/speed_grader/SpeedGraderAlerts'
import SpeedGraderHelpers from 'speed_grader_helpers'
import JQuerySelectorCache from 'jsx/shared/helpers/JQuerySelectorCache'
import fakeENV from 'helpers/fakeENV'
import numberHelper from 'jsx/shared/helpers/numberHelper'
import userSettings from 'compiled/userSettings'
import htmlEscape from 'str/htmlEscape'

import 'jquery.ajaxJSON'

const {unescape} = htmlEscape

const fixtures = document.getElementById('fixtures')
const setupCurrentStudent = (historyBehavior = null) =>
  SpeedGrader.EG.handleStudentChanged(historyBehavior)
const requiredDOMFixtures = `
  <div id="hide-assignment-grades-tray"></div>
  <div id="post-assignment-grades-tray"></div>
  <div id="speed_grader_assessment_audit_tray_mount_point"></div>
  <span id="speed_grader_post_grades_menu_mount_point"></span>
  <span id="speed_grader_settings_mount_point"></span>
  <div id="speed_grader_assessment_audit_button_mount_point"></div>
  <div id="speed_grader_submission_comments_download_mount_point"></div>
  <div id="speed_grader_hidden_submission_pill_mount_point"></div>
`

let $div
let disableWhileLoadingStub
let rubricAssessmentDataStub

function setupFixtures(domStrings = '') {
  fixtures.innerHTML = `
    ${requiredDOMFixtures}
    ${domStrings}
  `
  return fixtures
}

function teardownFixtures() {
  // fast remove
  while (fixtures.firstChild) fixtures.removeChild(fixtures.firstChild)
}

QUnit.module('SpeedGrader', rootHooks => {
  let history

  rootHooks.beforeEach(() => {
    let documentLocation = ''
    let documentLocationHash = ''

    history = {
      back: sinon.stub(),
      length: 1,
      popState: sinon.stub(),
      pushState: sinon.stub(),
      replaceState: sinon.stub()
    }

    sandbox.stub(SpeedGraderHelpers, 'getHistory').returns(history)
    sandbox.stub(SpeedGraderHelpers, 'setLocation').callsFake(url => (documentLocation = url))
    sandbox.stub(SpeedGraderHelpers, 'getLocation').callsFake(() => documentLocation)
    sandbox
      .stub(SpeedGraderHelpers, 'setLocationHash')
      .callsFake(hash => (documentLocationHash = hash))
    sandbox.stub(SpeedGraderHelpers, 'getLocationHash').callsFake(() => documentLocationHash)
    sandbox.stub(SpeedGraderHelpers, 'reloadPage')

    setupFixtures()
  })

  rootHooks.afterEach(() => {
    teardownFixtures()
  })

  QUnit.module('SpeedGrader#showDiscussion', {
    setup() {
      const commentBlankHtml = `
      <div id="comments">
      </div>
      <div id="comment_blank">
        <a class="play_comment_link"></a>
        <div class="comment">
          <div class="comment_flex">
            <span class="comment"></span>
          </div>
        </div>
      </div>
    `

      fakeENV.setup({
        assignment_id: '17',
        course_id: '29',
        grading_role: 'moderator',
        help_url: 'example.com/support',
        show_help_menu_item: false
      })
      setupFixtures(commentBlankHtml)
      sandbox.stub($, 'ajaxJSON')
      sandbox.spy($.fn, 'append')
      this.originalWindowJSONData = window.jsonData
      window.jsonData = {
        id: 27,
        GROUP_GRADING_MODE: false,
        points_possible: 10
      }
      this.originalStudent = SpeedGrader.EG.currentStudent
      SpeedGrader.EG.currentStudent = {
        id: 4,
        name: 'Guy B. Studying',
        submission_state: 'not_graded',
        submission: {
          score: 7,
          grade: 70,
          submission_comments: [
            {
              group_comment_id: null,
              publishable: false,
              anonymous: false,
              assessment_request_id: null,
              attachment_ids: '',
              author_id: 1000,
              author_name: 'An Author',
              comment: 'a comment!',
              context_id: 1,
              context_type: 'Course',
              created_at: '2016-07-12T23:47:34Z',
              hidden: false,
              id: 11,
              media_comment_id: 3,
              media_comment_type: 'video',
              posted_at: 'Jul 12 at 5:47pm',
              submission_id: 1,
              teacher_only_comment: false,
              updated_at: '2016-07-12T23:47:34Z'
            }
          ]
        }
      }
      ENV.SUBMISSION = {
        grading_role: 'teacher'
      }
      ENV.RUBRIC_ASSESSMENT = {
        assessment_type: 'grading',
        assessor_id: 1
      }

      sinon.stub($, 'getJSON')
      sinon.stub(SpeedGrader.EG, 'domReady')
      SpeedGrader.setup()
    },

    teardown() {
      SpeedGrader.teardown()
      SpeedGrader.EG.domReady.restore()
      $.getJSON.restore()
      SpeedGrader.EG.currentStudent = this.originalStudent
      window.jsonData = this.originalWindowJSONData
      fakeENV.teardown()
    }
  })

  test('showDiscussion should not show private comments for a group assignment', () => {
    const originalKalturaSettings = INST.kalturaSettings
    INST.kalturaSettings = {resource_domain: 'example.com', partner_id: 'asdf'}
    const deferFake = sinon.stub(_, 'defer').callsFake((func, elem, size, keepOriginalText) => {
      func(elem, size, keepOriginalText)
    })
    window.jsonData.GROUP_GRADING_MODE = true
    SpeedGrader.EG.currentStudent.submission.submission_comments[0].group_comment_id = null
    SpeedGrader.EG.showDiscussion()
    sinon.assert.notCalled($.fn.append)
    deferFake.restore()
    INST.kalturaSettings = originalKalturaSettings
  })

  test('showDiscussion should show group comments for group assignments', () => {
    const originalKalturaSettings = INST.kalturaSettings
    INST.kalturaSettings = {resource_domain: 'example.com', partner_id: 'asdf'}
    const deferFake = sinon.stub(_, 'defer').callsFake((func, elem, size, keepOriginalText) => {
      func(elem, size, keepOriginalText)
    })
    window.jsonData.GROUP_GRADING_MODE = true
    SpeedGrader.EG.currentStudent.submission.submission_comments[0].group_comment_id = 'hippo'
    SpeedGrader.EG.showDiscussion()
    strictEqual(document.querySelector('.comment').innerText, 'a comment!')
    deferFake.restore()
    INST.kalturaSettings = originalKalturaSettings
  })

  test('thumbnails of media comments have screenreader text', () => {
    const originalKalturaSettings = INST.kalturaSettings
    INST.kalturaSettings = {resource_domain: 'example.com', partner_id: 'asdf'}
    const deferFake = sinon.stub(_, 'defer').callsFake((func, elem, size, keepOriginalText) => {
      func(elem, size, keepOriginalText)
    })
    SpeedGrader.EG.showDiscussion()
    const screenreaderText = document.querySelector('.play_comment_link .screenreader-only')
      .innerText
    strictEqual(screenreaderText, 'Play media comment by An Author from Jul 12, 2016 at 11:47pm.')
    deferFake.restore()
    INST.kalturaSettings = originalKalturaSettings
  })

  QUnit.module('SpeedGrader#refreshSubmissionsToView', {
    setup() {
      fakeENV.setup({
        assignment_id: '17',
        course_id: '29',
        grading_role: 'moderator',
        help_url: 'example.com/support',
        show_help_menu_item: false
      })
      setupFixtures('<span id="multiple_submissions"></span>')
      sandbox.stub($, 'ajaxJSON')
      sandbox.spy($.fn, 'append')
      this.originalWindowJSONData = window.jsonData
      window.jsonData = {
        id: 27,
        GROUP_GRADING_MODE: false,
        points_possible: 10,
        anonymize_students: false
      }
      this.originalStudent = SpeedGrader.EG.currentStudent
      SpeedGrader.EG.currentStudent = {
        id: 4,
        name: 'Guy B. Studying',
        submission_state: 'not_graded',
        submission: {
          score: 7,
          grade: 70,
          submission_history: [
            {
              submission_type: 'basic_lti_launch',
              external_tool_url: 'foo',
              submitted_at: new Date('Jan 1, 2010').toISOString()
            },
            {
              submission_type: 'basic_lti_launch',
              external_tool_url: 'bar',
              submitted_at: new Date('Feb 1, 2010').toISOString()
            }
          ]
        }
      }
      sinon.stub($, 'getJSON')
      sinon.stub(SpeedGrader.EG, 'domReady')
    },

    teardown() {
      SpeedGrader.EG.domReady.restore()
      $.getJSON.restore()
      window.jsonData = this.originalWindowJSONData
      SpeedGrader.EG.currentStudent = this.originalStudent
      fakeENV.teardown()
    }
  })

  test('can handle non-nested submission history', () => {
    SpeedGrader.setup()
    SpeedGrader.EG.refreshSubmissionsToView()
    ok(true, 'should not throw an exception')
    SpeedGrader.teardown()
  })

  test('includes submission time for submissions when not anonymizing', () => {
    SpeedGrader.setup()
    SpeedGrader.EG.refreshSubmissionsToView()

    const submissionDropdown = document.getElementById('multiple_submissions')
    ok(submissionDropdown.innerHTML.includes('Jan 1, 2010'))
    SpeedGrader.teardown()
  })

  test('includes submission time for submissions when the user is an admin', () => {
    ENV.current_user_roles = ['admin']
    window.jsonData.anonymize_students = true
    SpeedGrader.setup()

    SpeedGrader.EG.refreshSubmissionsToView()

    const submissionDropdown = document.getElementById('multiple_submissions')
    ok(submissionDropdown.innerHTML.includes('Jan 1, 2010'))
    SpeedGrader.teardown()
  })

  test('omits submission time for submissions when anonymizing and not an admin', () => {
    ENV.current_user_roles = ['teacher']
    SpeedGrader.setup()

    window.jsonData.anonymize_students = true
    SpeedGrader.EG.refreshSubmissionsToView()

    const submissionDropdown = document.getElementById('multiple_submissions')
    notOk(submissionDropdown.innerHTML.includes('Jan 1, 2010'))
    SpeedGrader.teardown()
  })

  test('sets submission history container content to empty when submission history is blank', () => {
    SpeedGrader.setup()
    SpeedGrader.EG.refreshSubmissionsToView()
    SpeedGrader.EG.currentStudent.submission.submission_history = []
    SpeedGrader.EG.refreshSubmissionsToView()
    const submissionDropdown = document.getElementById('multiple_submissions')
    strictEqual(submissionDropdown.innerHTML, '')
    SpeedGrader.teardown()
  })

  QUnit.module('#showSubmissionDetails', function(hooks) {
    let originalWindowJSONData
    let originalStudent

    hooks.beforeEach(function() {
      fakeENV.setup({
        assignment_id: '17',
        course_id: '29',
        grading_role: 'moderator',
        help_url: 'example.com/support',
        show_help_menu_item: false
      })
      sinon.stub(SpeedGrader.EG, 'handleSubmissionSelectionChange')
      originalWindowJSONData = window.jsonData
      window.jsonData = {
        id: 27,
        GROUP_GRADING_MODE: false,
        points_possible: 10
      }
      originalStudent = SpeedGrader.EG.currentStudent
      SpeedGrader.EG.currentStudent = {
        id: 4,
        submission_state: 'not_graded',
        submission: {score: 7, grade: 70, submission_history: []}
      }
      setupFixtures('<div id="submission_details">Submission Details</div>')
      sinon.stub($, 'getJSON')
      sinon.stub($, 'ajaxJSON')
      sinon.stub(SpeedGrader.EG, 'domReady')
      SpeedGrader.setup()
    })

    hooks.afterEach(function() {
      SpeedGrader.teardown()
      SpeedGrader.EG.domReady.restore()
      $.ajaxJSON.restore()
      $.getJSON.restore()
      window.jsonData = originalWindowJSONData
      SpeedGrader.EG.currentStudent = originalStudent
      SpeedGrader.EG.handleSubmissionSelectionChange.restore()
      fakeENV.teardown()
    })

    test('shows submission details', function() {
      SpeedGrader.EG.showSubmissionDetails()
      strictEqual($('#submission_details').is(':visible'), true)
    })

    test('hides submission details', function() {
      SpeedGrader.EG.currentStudent.submission = {workflow_state: 'unsubmitted'}
      SpeedGrader.EG.showSubmissionDetails()
      strictEqual($('#submission_details').is(':visible'), false)
    })
  })

  QUnit.module('#refreshGrades()', hooks => {
    let originalWindowJSONData
    let originalStudent

    hooks.beforeEach(() => {
      fakeENV.setup()
      sandbox.spy($.fn, 'append')
      originalWindowJSONData = window.jsonData

      window.jsonData = {
        id: '27',
        GROUP_GRADING_MODE: false,
        points_possible: 10,
        context: {
          students: [
            {
              id: '4',
              name: 'Guy B. Studying'
            },
            {
              id: '5',
              name: 'Disciple B. Lackadaisical'
            }
          ],
          enrollments: [
            {
              user_id: '4',
              workflow_state: 'active',
              course_section_id: '1'
            },
            {
              user_id: '5',
              workflow_state: 'active',
              course_section_id: '1'
            }
          ],
          active_course_sections: ['1']
        },
        submissions: [
          {
            grade: 70,
            score: 7,
            user_id: '4'
          },
          {
            grade: 10,
            score: 1,
            user_id: '5'
          }
        ]
      }

      SpeedGrader.EG.jsonReady()
      originalStudent = SpeedGrader.EG.currentStudent
      SpeedGrader.EG.currentStudent = window.jsonData.studentMap[4]
      sinon.stub($, 'getJSON').yields({user_id: '4', score: 2, grade: '20'})
      sinon.stub(SpeedGrader.EG, 'updateSelectMenuStatus')
      sinon.stub(SpeedGrader.EG, 'showGrade')
    })

    hooks.afterEach(() => {
      window.jsonData = originalWindowJSONData
      SpeedGrader.EG.currentStudent = originalStudent
      fakeENV.teardown()
      SpeedGrader.EG.showGrade.restore()
      SpeedGrader.EG.updateSelectMenuStatus.restore()
      $.getJSON.restore()
    })

    test('makes request to API', () => {
      SpeedGrader.EG.refreshGrades()
      ok($.getJSON.calledWithMatch('submission_history'))
    })

    test('updates the submission for the requested student', () => {
      SpeedGrader.EG.refreshGrades()
      strictEqual(SpeedGrader.EG.currentStudent.submission.grade, '20')
    })

    test('updates the submission_state for the requested student', () => {
      $.getJSON.yields({user_id: '4', workflow_state: 'unsubmitted'})
      SpeedGrader.EG.refreshGrades()
      strictEqual(SpeedGrader.EG.currentStudent.submission_state, 'not_submitted')
    })

    test('calls showGrade if the selected student has not changed', () => {
      SpeedGrader.EG.refreshGrades()
      strictEqual(SpeedGrader.EG.showGrade.callCount, 1)
    })

    test('does not call showGrade if a different student has been selected since the request', () => {
      $.getJSON.restore()
      sinon.stub($, 'getJSON').callsFake((url, successCallback) => {
        SpeedGrader.EG.currentStudent = window.jsonData.studentMap['5']
        successCallback({user_id: '4', score: 2, grade: '20'})
      })

      SpeedGrader.EG.refreshGrades()
      strictEqual(SpeedGrader.EG.showGrade.callCount, 0)
    })

    test('calls updateSelectMenuStatus', () => {
      SpeedGrader.EG.refreshGrades()
      strictEqual(SpeedGrader.EG.updateSelectMenuStatus.callCount, 1)
    })

    test('passes the student to be refreshed to updateSelectMenuStatus', () => {
      SpeedGrader.EG.refreshGrades()

      const [student] = SpeedGrader.EG.updateSelectMenuStatus.firstCall.args
      strictEqual(student.id, '4')
    })

    test('invokes the callback function if one is provided', () => {
      const callback = sinon.fake()
      SpeedGrader.EG.refreshGrades(callback)

      strictEqual(callback.callCount, 1)
    })

    test('passes the received submission data to the callback', () => {
      const callback = sinon.fake()
      SpeedGrader.EG.refreshGrades(callback)

      const [submission] = callback.firstCall.args
      strictEqual(submission.user_id, '4')
    })
  })

  let commentRenderingOptions
  QUnit.module('SpeedGrader#renderComment', {
    setup() {
      fakeENV.setup()
      this.originalWindowJSONData = window.jsonData
      window.jsonData = {
        id: 27,
        GROUP_GRADING_MODE: false,
        anonymous_grader_ids: ['asdfg', 'mry2b']
      }
      this.originalStudent = SpeedGrader.EG.currentStudent
      SpeedGrader.EG.currentStudent = {
        id: 4,
        name: 'Guy B. Studying',
        submission_state: 'not_graded',
        submission: {
          score: 7,
          grade: 70,
          submission_comments: [
            {
              group_comment_id: null,
              publishable: false,
              anonymous: false,
              assessment_request_id: null,
              attachment_ids: '',
              author_id: 1000,
              author_name: 'An Author',
              comment: 'test',
              context_id: 1,
              context_type: 'Course',
              created_at: '2016-07-12T23:47:34Z',
              hidden: false,
              id: 11,
              posted_at: 'Jul 12 at 5:47pm',
              submission_id: 1,
              teacher_only_comment: false,
              updated_at: '2016-07-12T23:47:34Z'
            },
            {
              group_comment_id: null,
              publishable: false,
              anonymous: false,
              assessment_request_id: null,
              attachment_ids: '',
              cached_attachments: [
                {
                  attachment: {
                    cloned_item_id: null,
                    content_type: 'video/mp4',
                    context_id: 1,
                    context_type: 'Assignment',
                    could_be_locked: null,
                    created_at: '2017-01-23T22:23:11Z',
                    deleted_at: null,
                    display_name: 'SampleVideo_1280x720_1mb (1).mp4',
                    encoding: null,
                    file_state: 'available',
                    filename: 'SampleVideo_1280x720_1mb.mp4',
                    folder_id: null,
                    id: 21,
                    lock_at: null,
                    locked: false,
                    md5: 'd55bddf8d62910879ed9f605522149a8',
                    media_entry_id: 'maybe',
                    migration_id: null,
                    modified_at: '2017-01-23T22:23:11Z',
                    namespace: '_localstorage_/account_1',
                    need_notify: null,
                    position: null,
                    replacement_attachment_id: null,
                    root_attachment_id: 19,
                    size: 1055736,
                    unlock_at: null,
                    updated_at: '2017-01-23T22:23:11Z',
                    upload_error_message: null,
                    usage_rights_id: null,
                    user_id: 1,
                    uuid: 'zR4YRxttAe8Aw53vmcOmUWCGq8g443Mqb8dr7IsJ',
                    viewed_at: null,
                    workflow_state: 'processed'
                  }
                }
              ],
              author_id: 1000,
              author_name: 'An Author',
              comment: 'test',
              context_id: 1,
              context_type: 'Course',
              created_at: '2016-07-13T23:47:34Z',
              hidden: false,
              id: 12,
              posted_at: 'Jul 12 at 5:47pm',
              submission_id: 1,
              teacher_only_comment: false,
              updated_at: '2016-07-13T23:47:34Z'
            }
          ]
        }
      }
      ENV.RUBRIC_ASSESSMENT = {
        assessment_type: 'grading',
        assessor_id: 1
      }

      ENV.anonymous_identities = {
        mry2b: {id: 'mry2b', name: 'Grader 2'},
        asdfg: {id: 'asdfg', name: 'Grader 1'}
      }

      const commentBlankHtml = `
      <div class="comment">
        <span class="comment"></span>
        <button class="submit_comment_button">
          <span>Submit</span>
        </button>
        <div class="comment_citation">
          <span class="author_name"></span>
        </div>
        <a class="delete_comment_link icon-x">
          <span class="screenreader-only">Delete comment</span>
        </a>
        <div class="comment_attachments"></div>
      </div>
    `

      const commentAttachmentBlank = `
      <div class="comment_attachment">
        <a href="example.com/{{ submitter_id }}/{{ id }}/{{ comment_id }}"><span class="display_name">&nbsp;</span></a>
      </div>
    `

      commentRenderingOptions = {
        commentBlank: $(commentBlankHtml),
        commentAttachmentBlank: $(commentAttachmentBlank)
      }
    },

    teardown() {
      SpeedGrader.EG.currentStudent = this.originalStudent
      window.jsonData = this.originalWindowJSONData
      fakeENV.teardown()
    }
  })

  test('renderComment renders a comment', () => {
    const commentToRender = SpeedGrader.EG.currentStudent.submission.submission_comments[0]
    const renderedComment = SpeedGrader.EG.renderComment(commentToRender, commentRenderingOptions)
    const commentText = renderedComment.find('span.comment').text()

    equal(commentText, 'test')
  })

  test('renderComment renders a comment with an attachment', () => {
    const commentToRender = SpeedGrader.EG.currentStudent.submission.submission_comments[1]
    const renderedComment = SpeedGrader.EG.renderComment(commentToRender, commentRenderingOptions)
    const commentText = renderedComment.find('.comment_attachment a').text()

    equal(commentText, 'SampleVideo_1280x720_1mb (1).mp4')
  })

  test('renderComment should add the comment text to the delete link for screenreaders', () => {
    const commentToRender = SpeedGrader.EG.currentStudent.submission.submission_comments[0]
    const renderedComment = SpeedGrader.EG.renderComment(commentToRender, commentRenderingOptions)
    const deleteLinkScreenreaderText = renderedComment
      .find('.delete_comment_link .screenreader-only')
      .text()

    equal(deleteLinkScreenreaderText, 'Delete comment: test')
  })

  test('renders a generic grader name when graders cannot view other grader names', () => {
    SpeedGrader.EG.currentStudent = {
      id: '4',
      index: 1,
      name: 'Michael B. Jordan',
      submission: {
        provisional_grades: [
          {
            anonymous_grader_id: 'mry2b',
            final: false,
            provisional_grade_id: '53',
            readonly: true,
            scorer_id: '1101'
          }
        ],
        submission_comments: [
          {
            anonymous_id: 'mry2b',
            comment: 'a comment',
            created_at: '2018-07-30T15:42:14Z',
            id: '44'
          }
        ]
      }
    }
    const commentToRender = SpeedGrader.EG.currentStudent.submission.submission_comments[0]
    const renderedComment = SpeedGrader.EG.renderComment(commentToRender, commentRenderingOptions)
    const authorName = renderedComment.find('.author_name').text()
    strictEqual(authorName, 'Grader 2')
  })

  test('refreshes provisional grader display names when names are stale after switching students', () => {
    const firstStudent = {
      id: '4',
      index: 1,
      name: 'Michael B. Jordan',
      submission: {
        provisional_grades: [
          {
            anonymous_grader_id: 'mry2b',
            final: false,
            provisional_grade_id: '53',
            readonly: true,
            scorer_id: '1101'
          }
        ],
        submission_comments: [
          {
            anonymous_id: 'mry2b',
            comment: 'a comment',
            created_at: '2018-07-30T15:42:14Z',
            id: '44'
          }
        ]
      }
    }
    const secondStudent = {
      id: '5',
      index: 2,
      name: 'Chadwick Boseman',
      submission: {
        provisional_grades: [
          {
            anonymous_grader_id: 'asdfg',
            final: false,
            provisional_grade_id: '54',
            readonly: true,
            scorer_id: '1102'
          }
        ],
        submission_comments: [
          {
            anonymous_id: 'asdfg',
            comment: 'canvas forever',
            created_at: '2018-07-30T15:43:14Z',
            id: '45'
          }
        ]
      }
    }

    SpeedGrader.EG.currentStudent = firstStudent
    SpeedGrader.EG.renderComment(
      SpeedGrader.EG.currentStudent.submission.submission_comments[0],
      commentRenderingOptions
    )

    SpeedGrader.EG.currentStudent = secondStudent
    const commentToRender = SpeedGrader.EG.currentStudent.submission.submission_comments[0]
    const renderedComment = SpeedGrader.EG.renderComment(commentToRender, commentRenderingOptions)
    const authorName = renderedComment.find('.author_name').text()
    strictEqual(authorName, 'Grader 1')
  })

  QUnit.module('SpeedGrader#handleGradeSubmit', hooks => {
    let env
    let originalStudent
    let originalWindowJSONData
    let server

    hooks.beforeEach(() => {
      env = {
        assignment_id: '17',
        course_id: '29',
        grading_role: 'moderator',
        help_url: 'example.com/support',
        show_help_menu_item: false,
        RUBRIC_ASSESSMENT: {}
      }
      fakeENV.setup(env)
      sandbox.spy($.fn, 'append')
      sandbox.spy($, 'ajaxJSON')
      server = sinon.fakeServer.create({respondImmediately: true})
      server.respondWith('POST', 'my_url.com', [
        200,
        {'Content-Type': 'application/json'},
        '[{"submission": {}}]'
      ])
      originalWindowJSONData = window.jsonData
      setupFixtures(`
      <div id="iframe_holder"></div>
      <div id="multiple_submissions"></div>
      <a class="update_submission_grade_url" href="my_url.com" title="POST"></a>
    `)
      SpeedGrader.setup()
      window.jsonData = {
        gradingPeriods: {},
        id: 27,
        GROUP_GRADING_MODE: false,
        points_possible: 10,
        anonymize_students: false,
        submissions: [
          {
            grade: null,
            grade_matches_current_submission: false,
            id: '2501',
            score: null,
            submission_history: [],
            submitted_at: '2015-05-05T12:00:00Z',
            user_id: '4',
            workflow_state: 'submitted'
          }
        ],
        context: {
          students: [
            {
              id: '4',
              name: 'Guy B. Studying'
            }
          ],
          enrollments: [
            {
              user_id: '4',
              workflow_state: 'active',
              course_section_id: 1
            }
          ],
          active_course_sections: [1]
        },
        studentMap: {
          4: SpeedGrader.EG.currentStudent
        }
      }
      originalStudent = SpeedGrader.EG.currentStudent
      SpeedGrader.EG.currentStudent = {
        id: 4,
        name: 'Guy B. Studying',
        submission_state: 'not_graded',
        submission: {
          grading_period_id: 8,
          score: 7,
          grade: 70,
          submission_comments: [
            {
              group_comment_id: null,
              anonymous: false,
              assessment_request_id: null,
              attachment_ids: '',
              author_id: 1000,
              author_name: 'An Author',
              comment: 'test',
              context_id: 1,
              context_type: 'Course',
              created_at: '2016-07-12T23:47:34Z',
              hidden: false,
              id: 11,
              posted_at: 'Jul 12 at 5:47pm',
              submission_id: 1,
              teacher_only_comment: false,
              updated_at: '2016-07-12T23:47:34Z'
            }
          ],
          submission_history: [{}]
        }
      }
      ENV.SUBMISSION = {
        grading_role: 'teacher'
      }
      ENV.RUBRIC_ASSESSMENT = {
        assessment_type: 'grading',
        assessor_id: 1
      }
    })

    hooks.afterEach(() => {
      SpeedGrader.EG.currentStudent = originalStudent
      window.jsonData = originalWindowJSONData
      SpeedGrader.teardown()
      fakeENV.teardown()
      server.restore()
    })

    QUnit.module('when assignment is moderated', contextHooks => {
      let provisionalGrade
      let provisionalSelectUrl

      contextHooks.beforeEach(() => {
        const {submission} = SpeedGrader.EG.currentStudent
        provisionalGrade = {
          grade: '1',
          provisional_grade_id: '1',
          readonly: true,
          scorer_id: '1101',
          scorer_name: 'Thomas',
          selected: false
        }
        provisionalSelectUrl = 'example.com/provisional_select_url'
        submission.provisional_grades = [provisionalGrade]
        fakeENV.setup({
          ...env,
          current_user_id: '1101',
          final_grader_id: '1101',
          grading_role: 'moderator',
          provisional_select_url: provisionalSelectUrl
        })
        server.respondWith('POST', provisionalSelectUrl, [
          200,
          {'Content-Type': 'application/json'},
          '{"selected_provisional_grade_id": "1"}'
        ])
        SpeedGrader.EG.jsonReady()
      })

      test('selects the provisional grade if the user is the final grader', () => {
        SpeedGrader.EG.handleGradeSubmit(null, true)
        strictEqual(provisionalGrade.selected, true)
      })

      test('does not select the provisional grade if the user is not the final grader', () => {
        env.current_user_id = '1102'
        fakeENV.setup(env)
        SpeedGrader.EG.handleGradeSubmit(null, true)
        strictEqual(provisionalGrade.selected, false)
      })
    })

    test('hasWarning and flashWarning are called', function() {
      SpeedGrader.EG.jsonReady()
      const flashWarningStub = sandbox.stub($, 'flashWarning')
      sandbox.stub(SpeedGraderHelpers, 'determineGradeToSubmit').returns('15')
      sandbox.stub(SpeedGrader.EG, 'setOrUpdateSubmission')
      sandbox.stub(SpeedGrader.EG, 'refreshSubmissionsToView')
      sandbox.stub(SpeedGrader.EG, 'updateSelectMenuStatus')
      sandbox.stub(SpeedGrader.EG, 'showGrade')
      SpeedGrader.EG.handleGradeSubmit(10, false)
      const [, , , callback] = $.ajaxJSON.getCall(2).args
      const submissions = [
        {
          submission: {user_id: 1, score: 15, excused: false}
        }
      ]
      callback(submissions)
      ok(flashWarningStub.calledOnce)
    })

    test('handleGradeSubmit should submit score if using existing score', () => {
      SpeedGrader.EG.jsonReady()
      SpeedGrader.EG.handleGradeSubmit(null, true)
      equal($.ajaxJSON.getCall(2).args[0], 'my_url.com')
      equal($.ajaxJSON.getCall(2).args[1], 'POST')
      const [, , formData] = $.ajaxJSON.getCall(2).args
      equal(formData['submission[score]'], '7')
      equal(formData['submission[grade]'], undefined)
      equal(formData['submission[user_id]'], 4)
    })

    test('handleGradeSubmit should submit grade if not using existing score', function() {
      SpeedGrader.EG.jsonReady()
      sandbox.stub(SpeedGraderHelpers, 'determineGradeToSubmit').returns('56')
      SpeedGrader.EG.handleGradeSubmit(null, false)
      equal($.ajaxJSON.getCall(2).args[0], 'my_url.com')
      equal($.ajaxJSON.getCall(2).args[1], 'POST')
      const [, , formData] = $.ajaxJSON.getCall(2).args
      equal(formData['submission[score]'], undefined)
      equal(formData['submission[grade]'], '56')
      equal(formData['submission[user_id]'], 4)
      SpeedGraderHelpers.determineGradeToSubmit.restore()
    })

    test('unexcuses the submission if the grade is blank and the assignment is complete/incomplete', function() {
      SpeedGrader.EG.jsonReady()
      sandbox.stub(SpeedGraderHelpers, 'determineGradeToSubmit').returns('')
      window.jsonData.grading_type = 'pass_fail'
      SpeedGrader.EG.currentStudent.submission.excused = true
      SpeedGrader.EG.handleGradeSubmit(null, false)
      const [, , formData] = $.ajaxJSON.getCall(2).args
      strictEqual(formData['submission[excuse]'], false)
      SpeedGraderHelpers.determineGradeToSubmit.restore()
    })
  })

  QUnit.module('attachmentIframeContents', {
    setup() {
      fakeENV.setup({
        assignment_id: '17',
        course_id: '29',
        grading_role: 'moderator',
        help_url: 'example.com/support',
        show_help_menu_item: false
      })
      setupFixtures()
      sinon.stub($, 'ajaxJSON')
      SpeedGrader.setup()
      this.originalStudent = SpeedGrader.EG.currentStudent
      SpeedGrader.EG.currentStudent = {id: 4, submission: {user_id: 4}}
    },

    teardown() {
      SpeedGrader.EG.currentStudent = this.originalStudent
      SpeedGrader.teardown()
      fakeENV.teardown()
      $.ajaxJSON.restore()
      fakeENV.teardown()
    }
  })

  test('returns an image tag if the attachment is of type "image"', () => {
    const attachment = {id: 1, mime_class: 'image'}
    const contents = SpeedGrader.EG.attachmentIframeContents(attachment)
    strictEqual(/^<img/.test(contents.string), true)
  })

  test('returns an iframe tag if the attachment is not of type "image"', () => {
    const attachment = {id: 1, mime_class: 'text/plain'}
    const contents = SpeedGrader.EG.attachmentIframeContents(attachment)
    strictEqual(/^<iframe/.test(contents.string), true)
  })

  QUnit.module('emptyIframeHolder', {
    setup() {
      fakeENV.setup()
      sandbox.stub($, 'ajaxJSON')
      $div = $("<div id='iframe_holder'>not empty</div>")
      setupFixtures($div)
    },

    teardown() {
      fakeENV.teardown()
    }
  })

  test('clears the contents of the iframe_holder', () => {
    SpeedGrader.EG.emptyIframeHolder($div)
    ok($div.is(':empty'))
  })

  QUnit.module('renderLtiLaunch', {
    setup() {
      fakeENV.setup({
        assignment_id: '17',
        course_id: '29',
        grading_role: 'moderator',
        help_url: 'example.com/support',
        show_help_menu_item: false
      })
      setupFixtures('<div id="iframe_holder">not empty</div>')
      $div = $(fixtures).find('#iframe_holder')
      sinon.stub($, 'getJSON')
      sinon.stub($, 'ajaxJSON')
      sinon.stub(SpeedGrader.EG, 'domReady')
      SpeedGrader.setup()

      ENV.LTI_LAUNCH_FRAME_ALLOWANCES = ['midi', 'media']
    },

    teardown() {
      SpeedGrader.teardown()
      SpeedGrader.EG.domReady.restore()
      $.ajaxJSON.restore()
      $.getJSON.restore()
      fakeENV.teardown()
<<<<<<< HEAD
      teardownFixtures()
=======
>>>>>>> 3688da62

      ENV.LTI_LAUNCH_FRAME_ALLOWANCES = undefined
    }
  })

  test('contains iframe with the escaped student submission url', () => {
    const retrieveUrl = '/course/1/external_tools/retrieve?display=borderless&assignment_id=22'
    const url = 'www.example.com/lti/launch/user/4'
    const buildIframeStub = sinon.stub(SpeedGraderHelpers, 'buildIframe')
    SpeedGrader.EG.renderLtiLaunch($div, retrieveUrl, url)
    const [srcUrl] = buildIframeStub.firstCall.args
    ok(unescape(srcUrl).indexOf(retrieveUrl) > -1)
    ok(unescape(srcUrl).indexOf(encodeURIComponent(url)) > -1)
    buildIframeStub.restore()
  })

  test('can be fullscreened', () => {
    const retrieveUrl =
      'canvas.com/course/1/external_tools/retrieve?display=borderless&assignment_id=22'
    const url = 'www.example.com/lti/launch/user/4'
    const buildIframeStub = sinon.stub(SpeedGraderHelpers, 'buildIframe')
    SpeedGrader.EG.renderLtiLaunch($div, retrieveUrl, url)
    const [, {allowfullscreen}] = buildIframeStub.firstCall.args
    strictEqual(allowfullscreen, true)
    buildIframeStub.restore()
  })

  test('allows options defined in iframeAllowances()', () => {
    const retrieveUrl =
      'canvas.com/course/1/external_tools/retrieve?display=borderless&assignment_id=22'
    const url = 'www.example.com/lti/launch/user/4'
    const buildIframeStub = sinon.stub(SpeedGraderHelpers, 'buildIframe')
    SpeedGrader.EG.renderLtiLaunch($div, retrieveUrl, url)
    const [, {allow}] = buildIframeStub.firstCall.args
    strictEqual(allow, ENV.LTI_LAUNCH_FRAME_ALLOWANCES.join('; '))
    buildIframeStub.restore()
  })

  QUnit.module('speed_grader#getGradeToShow')

  test('returns an empty string for "entered" if submission is null', () => {
    const grade = SpeedGrader.EG.getGradeToShow(null, 'some_role')
    equal(grade.entered, '')
  })

  test('returns an empty string for "entered" if the submission is undefined', () => {
    const grade = SpeedGrader.EG.getGradeToShow(undefined, 'some_role')
    equal(grade.entered, '')
  })

  test('returns an empty string for "entered" if a submission has no excused or grade', () => {
    const grade = SpeedGrader.EG.getGradeToShow({}, 'some_role')
    equal(grade.entered, '')
  })

  test('returns excused for "entered" if excused is true', () => {
    const grade = SpeedGrader.EG.getGradeToShow({excused: true}, 'some_role')
    equal(grade.entered, 'EX')
  })

  test('returns excused for "entered" if excused is true and user is moderator', () => {
    const grade = SpeedGrader.EG.getGradeToShow({excused: true}, 'moderator')
    equal(grade.entered, 'EX')
  })

  test('returns excused for "entered" if excused is true and user is provisional grader', () => {
    const grade = SpeedGrader.EG.getGradeToShow({excused: true}, 'provisional_grader')
    equal(grade.entered, 'EX')
  })

  test('returns negated points_deducted for "pointsDeducted"', () => {
    const grade = SpeedGrader.EG.getGradeToShow(
      {
        points_deducted: 123
      },
      'some_role'
    )
    equal(grade.pointsDeducted, '-123')
  })

  test('returns values based on grades if submission has no excused and grade is not a float', () => {
    const grade = SpeedGrader.EG.getGradeToShow(
      {
        grade: 'some_grade',
        entered_grade: 'entered_grade'
      },
      'some_role'
    )
    equal(grade.entered, 'entered_grade')
    equal(grade.adjusted, 'some_grade')
  })

  test('returns values based on scores if user is a moderator', () => {
    const grade = SpeedGrader.EG.getGradeToShow(
      {
        grade: 15,
        score: 25,
        entered_score: 30
      },
      'moderator'
    )
    equal(grade.entered, '30')
    equal(grade.adjusted, '25')
  })

  test('returns values based on scores if user is a provisional grader', () => {
    const grade = SpeedGrader.EG.getGradeToShow(
      {
        grade: 15,
        score: 25,
        entered_score: 30,
        points_deducted: 5
      },
      'provisional_grader'
    )
    equal(grade.entered, '30')
    equal(grade.adjusted, '25')
    equal(grade.pointsDeducted, '-5')
  })

  test('returns values based on grades if user is neither a moderator or provisional grader', () => {
    const grade = SpeedGrader.EG.getGradeToShow(
      {
        grade: 15,
        score: 25,
        entered_grade: 30,
        points_deducted: 15
      },
      'some_role'
    )
    equal(grade.entered, '30')
    equal(grade.adjusted, '15')
    equal(grade.pointsDeducted, '-15')
  })

  test('returns values based on grades if user is moderator but score is null', () => {
    const grade = SpeedGrader.EG.getGradeToShow(
      {
        grade: 15,
        entered_grade: 20,
        points_deducted: 5
      },
      'moderator'
    )
    equal(grade.entered, '20')
    equal(grade.adjusted, '15')
    equal(grade.pointsDeducted, '-5')
  })

  test('returns values based on grades if user is provisional grader but score is null', () => {
    const grade = SpeedGrader.EG.getGradeToShow(
      {
        grade: 15,
        entered_grade: 20,
        points_deducted: 5
      },
      'provisional_grader'
    )
    equal(grade.entered, '20')
    equal(grade.adjusted, '15')
    equal(grade.pointsDeducted, '-5')
  })

  QUnit.module('speed_grader#getStudentNameAndGrade', {
    setup() {
      this.originalStudent = SpeedGrader.EG.currentStudent
      this.originalWindowJSONData = window.jsonData

      window.jsonData = {}
      window.jsonData.studentsWithSubmissions = [
        {
          index: 0,
          id: 4,
          name: 'Guy B. Studying',
          submission_state: 'not_graded'
        },
        {
          index: 1,
          id: 12,
          name: 'Sil E. Bus',
          submission_state: 'graded'
        }
      ]

      SpeedGrader.EG.currentStudent = window.jsonData.studentsWithSubmissions[0]
    },

    teardown() {
      SpeedGrader.EG.currentStudent = this.originalStudent
      window.jsonData = this.originalWindowJSONData
    }
  })

  test('returns name and status', () => {
    const result = SpeedGrader.EG.getStudentNameAndGrade()
    equal(result, 'Guy B. Studying - not graded')
  })

  test('hides name if shouldHideStudentNames is true', function() {
    sandbox.stub(userSettings, 'get').returns(true)
    const result = SpeedGrader.EG.getStudentNameAndGrade()
    equal(result, 'Student 1 - not graded')
  })

  test('returns name and status for non-current student', () => {
    const student = window.jsonData.studentsWithSubmissions[1]
    const result = SpeedGrader.EG.getStudentNameAndGrade(student)
    equal(result, 'Sil E. Bus - graded')
  })

  test('hides non-current student name if shouldHideStudentNames is true', function() {
    sandbox.stub(userSettings, 'get').returns(true)
    const student = window.jsonData.studentsWithSubmissions[1]
    const result = SpeedGrader.EG.getStudentNameAndGrade(student)
    equal(result, 'Student 2 - graded')
  })

  QUnit.module('handleSubmissionSelectionChange', hooks => {
    let closedGradingPeriodNotice
    let getFromCache
    let originalWindowJSONData
    let originalStudent
    let courses
    let assignments
    let submissions
    let params
    let finishSetup
    let gradedStudentWithNoSubmission

    hooks.beforeEach(() => {
      fakeENV.setup({
        assignment_id: '17',
        course_id: '29',
        current_user_roles: ['teacher'],
        grading_role: 'grader',
        help_url: 'helpUrl',
        show_help_menu_item: false
      })
      originalWindowJSONData = window.jsonData
      originalStudent = SpeedGrader.EG.currentStudent
      courses = `/courses/${ENV.course_id}`
      assignments = `/assignments/${ENV.assignment_id}`
      submissions = `/submissions/{{submissionId}}`
      params = `?download={{attachmentId}}`
      setupFixtures(`
      <div id="iframe_holder"></div>
      <div id="react_pill_container"></div>
      <div id='grade_container'>
        <input type='text' id='grading-box-extended' />
      </div>
      <div id="submission_file_hidden">
        <a
          class="display_name"
          href="${courses}${assignments}${submissions}${params}"
        </a>
      </div>
      <div id="submission_files_list">
        <a class="display_name"></a>
      </div>
      <div id='submission_attachment_viewed_at_container'>
      </div>
    `)
      sinon.stub($, 'ajaxJSON')

      // Defer the rest of the setup until the tests themselves so we can edit
      // environment variables if needed
      finishSetup = () => {
        SpeedGrader.setup()
        SpeedGrader.EG.currentStudent = {
          id: 4,
          name: 'Guy B. Studying',
          enrollments: [
            {
              workflow_state: 'active'
            }
          ],
          submission_state: 'not_graded',
          submission: {
            currentSelectedIndex: 1,
            score: 7,
            grade: 70,
            grading_period_id: 8,
            submission_type: 'basic_lti_launch',
            workflow_state: 'submitted',
            submission_history: [
              {
                submission: {
                  external_tool_url: 'foo',
                  id: 1113,
                  user_id: 4,
                  submission_type: 'basic_lti_launch'
                }
              },
              {
                submission: {
                  external_tool_url: 'bar',
                  id: 1114,
                  user_id: 4,
                  submission_type: 'basic_lti_launch',
                  versioned_attachments: [
                    {
                      attachment: {viewed_at: new Date('Jan 1, 2011').toISOString()}
                    }
                  ]
                }
              }
            ]
          }
        }

        gradedStudentWithNoSubmission = {
          id: '5',
          name: 'Guy B. Graded Without Having Submitted Anything',
          submission_state: 'graded'
        }

        window.jsonData = {
          id: 27,
          context: {
            active_course_sections: [],
            enrollments: [
              {
                user_id: '4',
                course_section_id: 1
              },
              {
                user_id: '5',
                course_section_id: 1
              }
            ],
            students: [
              {
                index: 0,
                id: '4',
                name: 'Guy B. Studying',
                submission_state: 'not_graded'
              },

              {
                index: 1,
                ...gradedStudentWithNoSubmission
              }
            ]
          },

          gradingPeriods: {
            7: {id: 7, is_closed: false},
            8: {id: 8, is_closed: true}
          },
          GROUP_GRADING_MODE: false,
          points_possible: 10,
          studentMap: {
            4: SpeedGrader.EG.currentStudent,
            5: gradedStudentWithNoSubmission
          },
          studentsWithSubmissions: [],
          submissions: [
            {
              grade: null,
              grade_matches_current_submission: false,
              id: '2501',
              score: null,
              submission_history: [],
              submitted_at: '2015-05-05T12:00:00Z',
              user_id: '4',
              workflow_state: 'submitted'
            },

            {
              grade: null,
              grade_matches_current_submission: false,
              id: '2502',
              score: null,
              submission_history: [],
              submitted_at: '2015-05-05T12:00:00Z',
              user_id: '5',
              workflow_state: 'submitted'
            }
          ]
        }

        SpeedGrader.EG.jsonReady()

        closedGradingPeriodNotice = {showIf: sinon.stub()}
        getFromCache = sinon.stub(JQuerySelectorCache.prototype, 'get')
        getFromCache.withArgs('#closed_gp_notice').returns(closedGradingPeriodNotice)
      }
    })

    hooks.afterEach(() => {
      getFromCache.restore()
      window.jsonData = originalWindowJSONData
      SpeedGrader.EG.currentStudent = originalStudent
      $.ajaxJSON.restore()
      SpeedGrader.teardown()
      fakeENV.teardown()
    })

    test('should use submission history lti launch url', () => {
      finishSetup()
      const renderLtiLaunch = sinon.stub(SpeedGrader.EG, 'renderLtiLaunch')
      SpeedGrader.EG.handleSubmissionSelectionChange()
      ok(renderLtiLaunch.calledWith(sinon.match.any, sinon.match.any, 'bar'))
      renderLtiLaunch.restore()
    })

    test('shows a "closed grading period" notice if the submission is in a closed period', () => {
      finishSetup()
      SpeedGrader.EG.handleSubmissionSelectionChange()
      ok(closedGradingPeriodNotice.showIf.calledWithExactly(true))
    })

    test('does not show a "closed grading period" notice if the submission is not in a closed period', () => {
      finishSetup()
      SpeedGrader.EG.currentStudent.submission.grading_period_id = null
      SpeedGrader.EG.handleSubmissionSelectionChange()
      notOk(closedGradingPeriodNotice.showIf.calledWithExactly(true))
    })

    test('includes last-viewed date for attachments if not anonymizing students', () => {
      finishSetup()
      SpeedGrader.EG.handleSubmissionSelectionChange()

      const viewedAtHTML = document.getElementById('submission_attachment_viewed_at_container')
        .innerHTML

      ok(viewedAtHTML.includes('Jan 1, 2011'))
    })

    test('includes last-viewed date for attachments if viewing as an admin', () => {
      ENV.current_user_roles = ['admin']
      finishSetup()
      window.jsonData.anonymize_students = true
      SpeedGrader.EG.handleSubmissionSelectionChange()

      const viewedAtHTML = document.getElementById('submission_attachment_viewed_at_container')
        .innerHTML

      ok(viewedAtHTML.includes('Jan 1, 2011'))
    })

    test('omits last-viewed date and relevant text if anonymizing students and not viewing as an admin', () => {
      finishSetup()
      window.jsonData.anonymize_students = true
      SpeedGrader.EG.handleSubmissionSelectionChange()

      const viewedAtHTML = document.getElementById('submission_attachment_viewed_at_container')
        .innerHTML

      notOk(viewedAtHTML.includes('Jan 1, 2011'))
    })

    test('clears the previous last-viewed date when navigating to a graded student with no attachments', () => {
      finishSetup()
      // View the initial student, who has submissions
      SpeedGrader.EG.handleSubmissionSelectionChange()

      SpeedGrader.EG.currentStudent = gradedStudentWithNoSubmission
      SpeedGrader.EG.handleSubmissionSelectionChange()

      const viewedAtHTML = document.getElementById('submission_attachment_viewed_at_container')
        .innerHTML

      strictEqual(viewedAtHTML, '')
    })

    QUnit.skip('disables the complete/incomplete select when grading period is closed', () => {
      finishSetup()
      // the select box is not powered by isClosedForSubmission, it's powered by isConcluded
      SpeedGrader.EG.currentStudent.submission.grading_period_id = 8
      SpeedGrader.EG.handleSubmissionSelectionChange()
      const select = document.getElementById('grading-box-extended')
      ok(select.hasAttribute('disabled'))
    })

    QUnit.skip(
      'does not disable the complete/incomplete select when grading period is open',
      () => {
        finishSetup()
        // the select box is not powered by isClosedForSubmission, it's powered by isConcluded
        SpeedGrader.EG.currentStudent.submission.grading_period_id = 7
        SpeedGrader.EG.handleSubmissionSelectionChange()
        const select = document.getElementById('grading-box-extended')
        notOk(select.hasAttribute('disabled'))
      }
    )

    test('submission files list template is populated with anonymous submission data', () => {
      finishSetup()
      SpeedGrader.EG.currentStudent.submission.currentSelectedIndex = 0
      SpeedGrader.EG.currentStudent.submission.submission_history[0].submission.versioned_attachments = [
        {
          attachment: {
            id: 1,
            display_name: 'submission.txt'
          }
        }
      ]
      SpeedGrader.EG.handleSubmissionSelectionChange()
      const {pathname} = new URL(document.querySelector('#submission_files_list a').href)
      const expectedPathname = `${courses}${assignments}/submissions/${SpeedGrader.EG.currentStudent.id}`
      equal(pathname, expectedPathname)
    })
  })

  QUnit.module('SpeedGrader#isGradingTypePercent', {
    setup() {
      fakeENV.setup()
    },
    teardown() {
      fakeENV.teardown()
    }
  })

  test('should return true when grading type is percent', () => {
    ENV.grading_type = 'percent'
    const result = SpeedGrader.EG.isGradingTypePercent()
    ok(result)
  })

  test('should return false when grading type is not percent', () => {
    ENV.grading_type = 'foo'
    const result = SpeedGrader.EG.isGradingTypePercent()
    notOk(result)
  })

  QUnit.module('SpeedGrader#shouldParseGrade', {
    setup() {
      fakeENV.setup()
    },
    teardown() {
      fakeENV.teardown()
    }
  })

  test('should return true when grading type is percent', () => {
    ENV.grading_type = 'percent'
    const result = SpeedGrader.EG.shouldParseGrade()
    ok(result)
  })

  test('should return true when grading type is points', () => {
    ENV.grading_type = 'points'
    const result = SpeedGrader.EG.shouldParseGrade()
    ok(result)
  })

  test('should return false when grading type is neither percent nor points', () => {
    ENV.grading_type = 'foo'
    const result = SpeedGrader.EG.shouldParseGrade()
    notOk(result)
  })

  QUnit.module('SpeedGrader#formatGradeForSubmission', {
    setup() {
      fakeENV.setup()
      sandbox.stub(numberHelper, 'parse').returns(42)
    },

    teardown() {
      fakeENV.teardown()
    }
  })

  test('returns empty string if input is empty string', () => {
    strictEqual(SpeedGrader.EG.formatGradeForSubmission(''), '')
  })

  test('should call numberHelper#parse if grading type is points', () => {
    ENV.grading_type = 'points'
    const result = SpeedGrader.EG.formatGradeForSubmission('1,000')
    equal(numberHelper.parse.callCount, 1)
    strictEqual(result, '42')
  })

  test('should call numberHelper#parse if grading type is a percentage', () => {
    ENV.grading_type = 'percent'
    const result = SpeedGrader.EG.formatGradeForSubmission('75%')
    equal(numberHelper.parse.callCount, 1)
    strictEqual(result, '42%')
  })

  test('should not call numberHelper#parse if grading type is neither points nor percentage', () => {
    ENV.grading_type = 'foo'
    const result = SpeedGrader.EG.formatGradeForSubmission('A')
    ok(numberHelper.parse.notCalled)
    equal(result, 'A')
  })

  QUnit.module('SpeedGrader', suiteHooks => {
    suiteHooks.beforeEach(() => {
      setupFixtures(`
      <div id="combo_box_container"></div>
      <div id="iframe_holder"></div>
    `)

      sandbox.stub($, 'ajaxJSON')
      fakeENV.setup({
        RUBRIC_ASSESSMENT: {},
        assignment_id: '2301',
        course_id: '1201',
        help_url: '',
        show_help_menu_item: false
      })

      sandbox.stub(userSettings, 'get')
    })

    suiteHooks.afterEach(() => {
      fakeENV.teardown()
    })

    QUnit.module('Student Order', hooks => {
      hooks.beforeEach(() => {
        SpeedGrader.setup()

        window.jsonData = {
          GROUP_GRADING_MODE: false,
          anonymize_students: false,
          gradingPeriods: {},
          id: 27,
          points_possible: 10,
          submissions: []
        }

        userSettings.get.withArgs('eg_sort_by').returns('alphabetically')
      })

      hooks.afterEach(() => {
        SpeedGrader.teardown()
      })

      QUnit.module('when students are not anonymous', contextHooks => {
        contextHooks.beforeEach(() => {
          window.jsonData.context = {
            active_course_sections: ['2001'],
            enrollments: [
              {course_section_id: '2001', user_id: '1101', workflow_state: 'active'},
              {course_section_id: '2001', user_id: '1102', workflow_state: 'active'},
              {course_section_id: '2001', user_id: '1103', workflow_state: 'active'},
              {course_section_id: '2001', user_id: '1104', workflow_state: 'active'}
            ],
            students: [
              {id: '1101', sortable_name: 'Jones, Adam'},
              {id: '1102', sortable_name: 'Ford, Betty'},
              {id: '1103', sortable_name: 'Xi, Charlie'},
              {id: '1104', sortable_name: 'Smith, Dana'}
            ]
          }

          window.jsonData.submissions = [
            {
              grade: null,
              grade_matches_current_submission: false,
              id: '2501',
              score: null,
              submission_history: [],
              submitted_at: '2015-05-05T12:00:00Z',
              user_id: '1101',
              workflow_state: 'submitted'
            },

            {
              grade: null,
              grade_matches_current_submission: false,
              id: '2502',
              score: null,
              submission_history: [],
              submitted_at: null,
              user_id: '1102',
              workflow_state: 'unsubmitted'
            },

            {
              grade: 'F',
              grade_matches_current_submission: false,
              id: '2503',
              score: 0,
              submission_history: [],
              submitted_at: '2015-05-06T12:00:00Z',
              user_id: '1103',
              workflow_state: 'resubmitted'
            },

            {
              grade: 'A',
              grade_matches_current_submission: true,
              id: '2504',
              score: 10,
              submission_history: [],
              submitted_at: '2015-05-04T12:00:00Z',
              user_id: '1104',
              workflow_state: 'graded'
            }
          ]
        })

        test('preserves student order (from server) when sorting alphabetically', () => {
          SpeedGrader.EG.jsonReady()
          const ids = window.jsonData.studentsWithSubmissions.map(student => student.id)
          deepEqual(ids, ['1101', '1102', '1103', '1104'])
        })

        test('preserves student order (from server) when no sorting preference is set', () => {
          userSettings.get.withArgs('eg_sort_by').returns(undefined)
          SpeedGrader.EG.jsonReady()
          const ids = window.jsonData.studentsWithSubmissions.map(student => student.id)
          deepEqual(ids, ['1101', '1102', '1103', '1104'])
        })

        test('sorts students by submission "submitted_at" when sorting by submission date', () => {
          userSettings.get.withArgs('eg_sort_by').returns('submitted_at')
          SpeedGrader.EG.jsonReady()
          const ids = window.jsonData.studentsWithSubmissions.map(student => student.id)
          deepEqual(ids, ['1104', '1101', '1103', '1102'])
        })

        test('sorts students by sortable_name when submission "submitted_at" dates match', () => {
          window.jsonData.submissions[0].submitted_at = window.jsonData.submissions[1].submitted_at
          userSettings.get.withArgs('eg_sort_by').returns('submitted_at')
          SpeedGrader.EG.jsonReady()
          const ids = window.jsonData.studentsWithSubmissions.map(student => student.id)
          deepEqual(ids, ['1104', '1103', '1102', '1101'])
        })

        test('sorts students by submission status', () => {
          userSettings.get.withArgs('eg_sort_by').returns('submission_status')
          SpeedGrader.EG.jsonReady()
          const ids = window.jsonData.studentsWithSubmissions.map(student => student.id)
          deepEqual(ids, ['1101', '1103', '1102', '1104'])
        })

        test('sorts students by sortable_name when submission statuses match', () => {
          Object.assign(window.jsonData.submissions[1], {
            grade: null,
            score: null,
            workflow_state: 'submitted'
          })
          userSettings.get.withArgs('eg_sort_by').returns('submission_status')
          SpeedGrader.EG.jsonReady()
          const ids = window.jsonData.studentsWithSubmissions.map(student => student.id)
          deepEqual(ids, ['1102', '1101', '1103', '1104'])
        })
      })

      QUnit.module('when students are anonymous', contextHooks => {
        const alpha = {anonymous_id: '00000'}
        const beta = {anonymous_id: '99999'}
        const gamma = {anonymous_id: 'aaaaa'}
        const delta = {anonymous_id: 'zzzzz'}

        contextHooks.beforeEach(() => {
          window.jsonData.anonymize_students = true
          window.jsonData.context = {
            active_course_sections: ['2001'],
            enrollments: [
              {course_section_id: '2001', workflow_state: 'active', ...alpha},
              {course_section_id: '2001', workflow_state: 'active', ...beta},
              {course_section_id: '2001', workflow_state: 'active', ...gamma},
              {course_section_id: '2001', workflow_state: 'active', ...delta}
            ],
            students: [beta, alpha, gamma, delta]
          }

          window.jsonData.submissions = [
            {
              grade: null,
              grade_matches_current_submission: false,
              id: '2501',
              score: null,
              submission_history: [],
              submitted_at: '2015-05-05T12:00:00Z',
              workflow_state: 'submitted',
              ...beta
            },
            {
              grade: null,
              grade_matches_current_submission: false,
              id: '2502',
              score: null,
              submission_history: [],
              submitted_at: null,
              workflow_state: 'unsubmitted',
              ...alpha
            },
            {
              grade: 'F',
              grade_matches_current_submission: false,
              id: '2503',
              score: 0,
              submission_history: [],
              submitted_at: '2015-05-06T12:00:00Z',
              workflow_state: 'resubmitted',
              ...delta
            },
            {
              grade: 'A',
              grade_matches_current_submission: true,
              id: '2504',
              score: 10,
              submission_history: [],
              submitted_at: '2015-05-04T12:00:00Z',
              workflow_state: 'graded',
              ...gamma
            }
          ]
        })

        test('sorts students by anonymous_id when sorting alphabetically', () => {
          SpeedGrader.EG.jsonReady()
          const ids = window.jsonData.studentsWithSubmissions.map(student => student.anonymous_id)
          const expectedIds = [alpha, beta, gamma, delta].map(student => student.anonymous_id)
          deepEqual(ids, expectedIds)
        })

        test('sorts students by anonymous_id when no sorting preference is set', () => {
          userSettings.get.withArgs('eg_sort_by').returns(undefined)
          SpeedGrader.EG.jsonReady()
          const ids = window.jsonData.studentsWithSubmissions.map(student => student.anonymous_id)
          const expectedIds = [alpha, beta, gamma, delta].map(student => student.anonymous_id)
          deepEqual(ids, expectedIds)
        })

        test('sorts students by submission "submitted_at" when sorting by submission date', () => {
          userSettings.get.withArgs('eg_sort_by').returns('submitted_at')
          SpeedGrader.EG.jsonReady()
          const ids = window.jsonData.studentsWithSubmissions.map(student => student.anonymous_id)
          const expectedIds = [gamma, beta, delta, alpha].map(student => student.anonymous_id)
          deepEqual(ids, expectedIds)
        })

        test('sorts students by anonymous_id when submission "submitted_at" dates match', () => {
          window.jsonData.submissions[0].submitted_at = window.jsonData.submissions[1].submitted_at
          userSettings.get.withArgs('eg_sort_by').returns('submitted_at')
          SpeedGrader.EG.jsonReady()
          const ids = window.jsonData.studentsWithSubmissions.map(student => student.anonymous_id)
          const expectedIds = [gamma, delta, alpha, beta].map(student => student.anonymous_id)
          deepEqual(ids, expectedIds)
        })

        test('sorts students by submission status', () => {
          userSettings.get.withArgs('eg_sort_by').returns('submission_status')
          SpeedGrader.EG.jsonReady()
          const ids = window.jsonData.studentsWithSubmissions.map(student => student.anonymous_id)
          const expectedIds = [beta, delta, alpha, gamma].map(student => student.anonymous_id)
          deepEqual(ids, expectedIds)
        })

        test('sorts students by anonymous_id when submission statuses match', () => {
          Object.assign(window.jsonData.submissions[1], {
            grade: null,
            score: null,
            workflow_state: 'submitted'
          })
          userSettings.get.withArgs('eg_sort_by').returns('submission_status')
          SpeedGrader.EG.jsonReady()
          const ids = window.jsonData.studentsWithSubmissions.map(student => student.anonymous_id)
          const expectedIds = [alpha, beta, delta, gamma].map(student => student.anonymous_id)
          deepEqual(ids, expectedIds)
        })
      })
    })

    QUnit.module('"Assessment Audit" button', hooks => {
      hooks.beforeEach(() => {
        ENV.can_view_audit_trail = true
      })

      hooks.afterEach(() => {
        SpeedGrader.teardown()
      })

      function setUpSpeedGrader() {
        SpeedGrader.EG.currentStudent = {
          id: '1101',
          name: 'Adam Jones',
          submission_state: 'graded',
          submission: {
            grade: 'A',
            id: '2501',
            score: 9.1,
            submission_comments: []
          }
        }

        SpeedGrader.setup()

        window.jsonData = {
          GROUP_GRADING_MODE: false,
          anonymize_students: false,
          grades_published_at: '2015-05-04T12:00:00.000Z',
          gradingPeriods: {},
          id: 27,
          points_possible: 10,
          submissions: []
        }
      }

      function getAssessmentAuditButton() {
        return [...fixtures.querySelectorAll('button')].find(
          $button => $button.textContent === 'Assessment audit'
        )
      }

      test('is present when the current user can view the audit trail', () => {
        setUpSpeedGrader()
        ok(getAssessmentAuditButton())
      })

      test('is not present when the current user cannot view the audit trail', () => {
        ENV.can_view_audit_trail = false
        setUpSpeedGrader()
        notOk(getAssessmentAuditButton())
      })

      test('opens the "Assessment Audit" tray when clicked', () => {
        setUpSpeedGrader()
        sandbox.stub(SpeedGrader.EG.assessmentAuditTray, 'show')
        getAssessmentAuditButton().click()
        strictEqual(SpeedGrader.EG.assessmentAuditTray.show.callCount, 1)
      })

      QUnit.module('when opening the "Assessment Audit" tray', contextHooks => {
        let context

        contextHooks.beforeEach(() => {
          setUpSpeedGrader()
          sandbox.stub(SpeedGrader.EG.assessmentAuditTray, 'show')
          getAssessmentAuditButton().click()
          context = SpeedGrader.EG.assessmentAuditTray.show.lastCall.args[0]
        })

        test('includes .assignment.gradesPublishedAt in the context', () => {
          equal(context.assignment.gradesPublishedAt, '2015-05-04T12:00:00.000Z')
        })

        test('includes .assignment.id in the context', () => {
          strictEqual(context.assignment.id, '2301')
        })

        test('includes .assignment.pointsPossible in the context', () => {
          strictEqual(context.assignment.pointsPossible, 10)
        })

        test('includes .courseId in the context', () => {
          strictEqual(context.courseId, '1201')
        })

        test('includes .submission.id in the context', () => {
          strictEqual(context.submission.id, '2501')
        })

        test('includes .submission.score in the context', () => {
          strictEqual(context.submission.score, 9.1)
        })
      })
    })

    QUnit.module('"Post Policies"', hooks => {
      function postAndHideGradesButton() {
        return document.querySelector('span#speed_grader_post_grades_menu_mount_point button')
      }

      function hideGradesMenuItem() {
        return document.querySelector('[name="hideGrades"]')
      }

      function postGradesMenuItem() {
        return document.querySelector('[name="postGrades"]')
      }

      let showHideAssignmentGradesTray
      let showPostAssignmentGradesTray
      let setOrUpdateSubmission
      let showGrade
      let postedSubmission
      let unpostedSubmission

      hooks.beforeEach(() => {
        fakeENV.setup({
          assignment_id: '17',
          course_id: '29',
          grading_role: 'moderator',
          help_url: 'example.com/support',
          show_help_menu_item: false
        })
        postedSubmission = {
          posted_at: new Date().toISOString(),
          score: 10,
          user_id: '1101',
          workflow_state: 'graded'
        }
        unpostedSubmission = {posted_at: null, score: 10, user_id: '1102', workflow_state: 'graded'}

        SpeedGrader.setup()
        window.jsonData = {
          context: {
            students: [{id: '1101'}, {id: '1102'}],
            enrollments: [{user_id: '1101'}, {user_id: '1102'}],
            active_course_sections: []
          },
          submissions: [postedSubmission, unpostedSubmission]
        }
        SpeedGrader.EG.jsonReady()
        showHideAssignmentGradesTray = sinon.stub(
          SpeedGrader.EG.postPolicies,
          'showHideAssignmentGradesTray'
        )
        showPostAssignmentGradesTray = sinon.stub(
          SpeedGrader.EG.postPolicies,
          'showPostAssignmentGradesTray'
        )
        setOrUpdateSubmission = sinon.stub(SpeedGrader.EG, 'setOrUpdateSubmission')
        showGrade = sinon.stub(SpeedGrader.EG, 'showGrade')
        postAndHideGradesButton().click()
      })

      hooks.afterEach(() => {
        showGrade.restore()
        setOrUpdateSubmission.restore()
        showPostAssignmentGradesTray.restore()
        showHideAssignmentGradesTray.restore()
        delete window.jsonData
        fakeENV.teardown()
        SpeedGrader.teardown()
      })

      QUnit.module('Post Grades', () => {
        test('shows the Post Assignment Grades Tray', () => {
          postGradesMenuItem().click()
          strictEqual(showPostAssignmentGradesTray.callCount, 1)
        })

        test('passes the submissions to showPostAssignmentGradesTray', () => {
          postGradesMenuItem().click()
          deepEqual(
            showPostAssignmentGradesTray.firstCall.args[0].submissions,
            window.jsonData.submissions
          )
        })
      })

      QUnit.module('Hide Grades', () => {
        test('shows the Hide Assignment Grades Tray', () => {
          hideGradesMenuItem().click()
          strictEqual(showHideAssignmentGradesTray.callCount, 1)
        })
      })
    })
  })

  QUnit.module('when the gateway times out', contextHooks => {
    let server

    contextHooks.beforeEach(() => {
      fakeENV.setup({
        assignment_id: '17',
        course_id: '29',
        grading_role: 'moderator',
        help_url: 'example.com/support',
        show_help_menu_item: false
      })

      server = sinon.fakeServer.create({respondImmediately: true})
      // in production, json responses that timeout receive html content type responses unfortunately
      server.respondWith('GET', `${window.location.pathname}.json${window.location.search}`, [
        504,
        {'Content-Type': 'text/html'},
        ''
      ])
      setupFixtures('<div id="speed_grader_timeout_alert"></div>')

      sandbox.stub(SpeedGrader.EG, 'domReady')
      ENV.assignment_title = 'Assignment Title'
    })

    contextHooks.afterEach(() => {
      SpeedGrader.teardown()
      server.restore()
      fakeENV.teardown()
    })

    test('shows an error', () => {
      SpeedGrader.setup()
      notEqual($('#speed_grader_timeout_alert').text(), '')
    })

    QUnit.module('when the filter_speed_grader_by_student_group feature is enabled', () => {
      test('includes a link to the "large course" setting when the setting is not enabled', () => {
        ENV.filter_speed_grader_by_student_group_feature_enabled = true
        ENV.filter_speed_grader_by_student_group = false
        SpeedGrader.setup()
        const $link = $('#speed_grader_timeout_alert a')
        const url = new URL($link[0].href)
        strictEqual(url.pathname, '/courses/29/settings')
      })

      test('excludes a link to the "large course" setting when the setting is already enabled', () => {
        ENV.filter_speed_grader_by_student_group_feature_enabled = true
        ENV.filter_speed_grader_by_student_group = true
        SpeedGrader.setup()
        strictEqual($('#speed_grader_timeout_alert a').length, 0)
      })
    })

    test('excludes a link to the "large course" setting when the filter_speed_grader_by_student_group feature is disabled', () => {
      ENV.filter_speed_grader_by_student_group_feature_enabled = false
      SpeedGrader.setup()
      strictEqual($('#speed_grader_timeout_alert a').length, 0)
    })
  })

  QUnit.module('SpeedGrader - clicking save rubric button', function(hooks) {
    const assignment = {}
    const student = {
      id: '1',
      submission_history: []
    }
    const enrollment = {user_id: student.id, course_section_id: '1'}
    const submissionComment = {
      created_at: new Date().toISOString(),
      publishable: false,
      comment: 'a comment',
      author_id: 1,
      author_name: 'an author'
    }
    const submission = {
      id: '3',
      user_id: '1',
      grade_matches_current_submission: true,
      workflow_state: 'active',
      submitted_at: new Date().toISOString(),
      grade: 'A',
      assignment_id: '456',
      submission_comments: [submissionComment],
      submission_history: []
    }
    const windowJsonData = {
      ...assignment,
      context_id: '123',
      context: {
        students: [student],
        enrollments: [enrollment],
        active_course_sections: [],
        rep_for_student: {}
      },
      submissions: [submission],
      gradingPeriods: []
    }

    hooks.beforeEach(function() {
      sinon.stub($, 'ajaxJSON')
      sinon.stub($.fn, 'ready')
      disableWhileLoadingStub = sinon.stub($.fn, 'disableWhileLoading')
      fakeENV.setup({
        assignment_id: '27',
        course_id: '3',
        help_url: '',
        show_help_menu_item: false,
        RUBRIC_ASSESSMENT: {},
        force_anonymous_grading: false
      })
      setupFixtures(`
      <button class="save_rubric_button"></button>
      <div id="speed_grader_comment_textarea_mount_point"></div>
    `)
      SpeedGrader.setup()
      window.jsonData = windowJsonData
      SpeedGrader.EG.jsonReady()
      setupCurrentStudent()
      window.jsonData.anonymize_students = false
    })

    hooks.afterEach(function() {
      delete window.jsonData
      SpeedGrader.teardown()
      fakeENV.teardown()
      disableWhileLoadingStub.restore()
      $.ajaxJSON.restore()
      $.fn.ready.restore()
    })

    test('disables the button', function() {
      SpeedGrader.EG.domReady()
      $('.save_rubric_button').trigger('click')
      strictEqual(disableWhileLoadingStub.callCount, 1)
    })

    test('sends the user ID in rubric_assessment[user_id] if the assignment is not anonymous', () => {
      SpeedGrader.EG.domReady()
      sinon
        .stub(window.rubricAssessment, 'assessmentData')
        .returns({'rubric_assessment[user_id]': '1234'})
      $('.save_rubric_button').trigger('click')

      const [, , data] = $.ajaxJSON.lastCall.args
      strictEqual(data['rubric_assessment[user_id]'], '1234')
      window.rubricAssessment.assessmentData.restore()
    })
  })

  QUnit.module('SpeedGrader - clicking save rubric button for an anonymous assignment', hooks => {
    const originalWindowJsonData = window.jsonData
    const originalSpeedGraderEGCurrentStudent = SpeedGrader.EG.currentStudent

    hooks.beforeEach(() => {
      sinon.stub($, 'ajaxJSON')
      disableWhileLoadingStub = sinon.stub($.fn, 'disableWhileLoading')
      fakeENV.setup({
        assignment_id: '27',
        course_id: '3',
        help_url: '',
        show_help_menu_item: false,
        SUBMISSION: {grading_role: 'teacher'},
        RUBRIC_ASSESSMENT: {
          assessment_type: 'grading',
          assessor_id: 1
        }
      })

      rubricAssessmentDataStub = sinon
        .stub(window.rubricAssessment, 'assessmentData')
        .returns({'rubric_assessment[user_id]': 'abcde'})

      setupFixtures(`
      <button class="save_rubric_button"></button>
      <div id="speed_grader_comment_textarea_mount_point"></div>
      <select id="rubric_assessments_select"></select>
      <div id="rubric_assessments_list"></div>
    `)
      SpeedGrader.setup()
      SpeedGrader.EG.currentStudent = {
        anonymous_id: 'a1b2c',
        rubric_assessments: [],
        submission_state: 'not_graded',
        submission: {
          grading_period_id: 8,
          score: 7,
          grade: 70,
          submission_comments: [],
          submission_history: [{}]
        }
      }
      window.jsonData = {
        gradingPeriods: {},
        id: 27,
        GROUP_GRADING_MODE: false,
        points_possible: 10,
        anonymize_students: true,

        submissions: [
          {
            grade: null,
            grade_matches_current_submission: false,
            id: '2501',
            score: null,
            submission_history: [],
            submitted_at: '2015-05-05T12:00:00Z',
            anonymous_id: 'a1b2c',
            workflow_state: 'submitted'
          }
        ],

        context: {
          students: [
            {
              anonymous_id: 'a1b2c',
              name: 'P. Sextus Rubricius'
            }
          ],
          enrollments: [
            {
              anonymous_id: 'a1b2c',
              workflow_state: 'active',
              course_section_id: 1
            }
          ],
          active_course_sections: [1]
        },
        studentMap: {
          a1b2c: SpeedGrader.EG.currentStudent
        }
      }

      SpeedGrader.EG.jsonReady()
    })

    hooks.afterEach(() => {
      window.jsonData = originalWindowJsonData
      SpeedGrader.EG.currentStudent = originalSpeedGraderEGCurrentStudent
      SpeedGrader.teardown()
      fakeENV.teardown()
      rubricAssessmentDataStub.restore()
      disableWhileLoadingStub.restore()
      $.ajaxJSON.restore()
    })

    test('sends the anonymous submission ID in rubric_assessment[anonymous_id] if the assignment is anonymous', () => {
      $('.save_rubric_button').trigger('click')

      const [, , data] = $.ajaxJSON.lastCall.args
      strictEqual(data['rubric_assessment[anonymous_id]'], 'abcde')
    })

    test('omits rubric_assessment[user_id] if the assignment is anonymous', () => {
      $('.save_rubric_button').trigger('click')

      const [, , data] = $.ajaxJSON.lastCall.args
      notOk('rubric_assessment[user_id]' in data)
    })

    test('calls showRubric with no arguments upon receiving a successful response', () => {
      const fakeResponse = {
        artifact: {user_id: 4},
        related_group_submissions_and_assessments: []
      }
      $.ajaxJSON.yields(fakeResponse)
      sinon.spy(SpeedGrader.EG, 'showRubric')

      $('.save_rubric_button').trigger('click')

      strictEqual(SpeedGrader.EG.showRubric.firstCall.args.length, 0)

      SpeedGrader.EG.showRubric.restore()
      $.ajaxJSON.reset()
    })
  })

  QUnit.module('SpeedGrader - no gateway timeout', {
    setup() {
      fakeENV.setup({
        assignment_id: '17',
        course_id: '29',
        grading_role: 'moderator',
        help_url: 'example.com/support',
        show_help_menu_item: false
      })
      this.server = sinon.fakeServer.create({respondImmediately: true})
      this.server.respondWith('GET', `${window.location.pathname}.json${window.location.search}`, [
        200,
        {'Content-Type': 'application/json'},
        '{ hello: "world"}'
      ])
      setupFixtures('<div id="speed_grader_timeout_alert"></div>')
    },

    teardown() {
      this.server.restore()
      fakeENV.teardown()
    }
  })

  test('does not show an error when the gateway times out', function() {
    const domReadyStub = sinon.stub(SpeedGrader.EG, 'domReady')
    ENV.assignment_title = 'Assignment Title'
    SpeedGrader.setup()
    strictEqual($('#speed_grader_timeout_alert').text(), '')
    domReadyStub.restore()
    SpeedGrader.teardown()
  })

  QUnit.module('SpeedGrader', function(suiteHooks) {
    /* eslint-disable-line qunit/no-identical-names */
    suiteHooks.beforeEach(() => {
      fakeENV.setup({
        assignment_id: '2',
        course_id: '7',
        help_url: 'example.com/foo',
        settings_url: 'example.com/settings',
        show_help_menu_item: false
      })
      sinon.stub($, 'getJSON')
      sinon.stub($, 'ajaxJSON')
      setupFixtures()
    })

    suiteHooks.afterEach(() => {
      $.getJSON.restore()
      $.ajaxJSON.restore()
      fakeENV.teardown()
    })

    QUnit.module('#refreshFullRubric', function(hooks) {
      let speedGraderCurrentStudent
      let jsonData
      const rubricHTML = `
      <select id="rubric_assessments_select">
        <option value="3">an assessor</option>
      </select>
      <div id="rubric_full"></div>
    `

      hooks.beforeEach(function() {
        setupFixtures(rubricHTML)
        fakeENV.setup({...window.ENV, RUBRIC_ASSESSMENT: {assessment_type: 'peer_review'}})
        ;({jsonData} = window)
        speedGraderCurrentStudent = SpeedGrader.EG.currentStudent
        window.jsonData = {rubric_association: {}}
        SpeedGrader.EG.currentStudent = {
          rubric_assessments: [{id: '3', assessor_id: '5', data: [{points: 2, criterion_id: '9'}]}]
        }
        const getFromCache = sinon.stub(JQuerySelectorCache.prototype, 'get')
        getFromCache.withArgs('#rubric_full').returns($('#rubric_full'))
        getFromCache.withArgs('#rubric_assessments_select').returns($('#rubric_assessments_select'))
        sinon.stub(window.rubricAssessment, 'populateRubric')
      })

      hooks.afterEach(function() {
        window.rubricAssessment.populateRubric.restore()
        JQuerySelectorCache.prototype.get.restore()
        SpeedGrader.EG.currentStudent = speedGraderCurrentStudent
        window.jsonData = jsonData
      })

      QUnit.module('when the assessment is a grading assessment and the user is a grader', function(
        contextHooks
      ) {
        contextHooks.beforeEach(function() {
          SpeedGrader.EG.currentStudent.rubric_assessments[0].assessment_type = 'grading'
          fakeENV.setup({
            ...window.ENV,
            current_user_id: '7',
            RUBRIC_ASSESSMENT: {assessment_type: 'grading'}
          })
        })

        contextHooks.afterEach(function() {
          delete SpeedGrader.EG.currentStudent.rubric_assessments[0].assessment_type
        })

        test('populates the rubric with data even if the user is not the selected assessor', function() {
          SpeedGrader.EG.refreshFullRubric()
          const {data} = window.rubricAssessment.populateRubric.getCall(0).args[1]
          propEqual(data, [{points: 2, criterion_id: '9'}])
        })

        test('populates the rubric with data if the user is the selected assessor', function() {
          SpeedGrader.EG.refreshFullRubric()
          const {data} = window.rubricAssessment.populateRubric.getCall(0).args[1]
          propEqual(data, [{points: 2, criterion_id: '9'}])
        })
      })

      QUnit.module('when the assessment is a peer review assessment', function(contextHooks) {
        contextHooks.beforeEach(function() {
          SpeedGrader.EG.currentStudent.rubric_assessments[0].assessment_type = 'peer_review'
        })

        test('populates the rubric without data if the user is not the selected assessor', function() {
          SpeedGrader.EG.refreshFullRubric()
          const assessmentData = window.rubricAssessment.populateRubric.getCall(0).args[1]
          propEqual(assessmentData, {})
        })

        test('populates the rubric with data if the user is the selected assessor', function() {
          ENV.current_user_id = '5'
          SpeedGrader.EG.refreshFullRubric()
          const {data} = window.rubricAssessment.populateRubric.getCall(0).args[1]
          propEqual(data, [{points: 2, criterion_id: '9'}])
        })
      })
    })

    QUnit.module('#renderProgressIcon', function(hooks) {
      const assignment = {}
      const student = {
        id: '1',
        submission_history: []
      }
      const enrollment = {user_id: student.id, course_section_id: '1'}
      const submissionComment = {
        created_at: new Date().toISOString(),
        publishable: false,
        comment: 'a comment',
        author_id: 1,
        author_name: 'an author'
      }
      const submission = {
        id: '3',
        user_id: '1',
        grade_matches_current_submission: true,
        workflow_state: 'active',
        submitted_at: new Date().toISOString(),
        grade: 'A',
        assignment_id: '456',
        submission_comments: [submissionComment]
      }
      const windowJsonData = {
        ...assignment,
        context_id: '123',
        context: {
          students: [student],
          enrollments: [enrollment],
          active_course_sections: [],
          rep_for_student: {}
        },
        submissions: [submission],
        gradingPeriods: []
      }

      let jsonData
      let commentToRender

      const commentBlankHtml = `
      <div class="comment">
        <span class="comment"></span>
        <button class="submit_comment_button">
          <span>Submit</span>
        </button>
        <a class="delete_comment_link icon-x">
          <span class="screenreader-only">Delete comment</span>
        </a>
        <div class="comment_attachments"></div>
      </div>
    `

      const commentAttachmentBlank = `
      <div class="comment_attachment">
        <a href="example.com/{{ submitter_id }}/{{ id }}/{{ comment_id }}"><span class="display_name">&nbsp;</span></a>
      </div>
    `

      hooks.beforeEach(() => {
        ;({jsonData} = window)
        fakeENV.setup({
          ...ENV,
          assignment_id: '17',
          course_id: '29',
          grading_role: 'moderator',
          help_url: 'example.com/support',
          show_help_menu_item: false,
          current_user_id: '1',
          RUBRIC_ASSESSMENT: {}
        })

        setupFixtures(`
        <div id="react_pill_container"></div>
      `)
        SpeedGrader.setup()
        window.jsonData = windowJsonData
        SpeedGrader.EG.jsonReady()
        setupCurrentStudent()
        commentToRender = {...submissionComment}
        commentToRender.draft = true

        commentRenderingOptions = {
          commentBlank: $(commentBlankHtml),
          commentAttachmentBlank: $(commentAttachmentBlank)
        }
      })

      hooks.afterEach(() => {
        delete SpeedGrader.EG.currentStudent
        window.jsonData = jsonData
        SpeedGrader.teardown()
      })

      test('mounts the progressIcon when attachment upload_status is pending', function() {
        const attachment = {content_type: 'application/rtf', upload_status: 'pending'}
        SpeedGrader.EG.renderAttachment(attachment)

        strictEqual(document.getElementById('react_pill_container').children.length, 0)
      })

      test('mounts the progressIcon when attachment uplod_status is failed', function() {
        const attachment = {content_type: 'application/rtf', upload_status: 'failed'}
        SpeedGrader.EG.renderAttachment(attachment)

        strictEqual(document.getElementById('react_pill_container').children.length, 0)
      })

      test('mounts the file name preview when attachment uplod_status is success', function() {
        const attachment = {content_type: 'application/rtf', upload_status: 'success'}
        SpeedGrader.EG.renderAttachment(attachment)

        strictEqual(document.getElementById('react_pill_container').children.length, 0)
      })
    })

    QUnit.module('#renderCommentTextArea', function(hooks) {
      hooks.beforeEach(function() {
        setupFixtures('<div id="speed_grader_comment_textarea_mount_point"/>')
      })

      hooks.afterEach(function() {
        SpeedGrader.teardown()
      })

      test('mounts the comment text area when there is an element to mount it in', function() {
        ENV.can_comment_on_submission = true
        SpeedGrader.setup()

        notStrictEqual(
          document.getElementById('speed_grader_comment_textarea_mount_point').children.length,
          0
        )
      })

      test('does not mount the comment text area when there is no element to mount it in', function() {
        ENV.can_comment_on_submission = false
        SpeedGrader.setup()

        strictEqual(
          document.getElementById('speed_grader_comment_textarea_mount_point').children.length,
          0
        )
      })
    })

    QUnit.module('#setup', hooks => {
      let assignment
      let student
      let enrollment
      let submissionComment
      let submission
      let windowJsonData

      hooks.beforeEach(() => {
        assignment = {
          anonymous_grading: false,
          title: 'An Assigment'
        }
        student = {
          id: '1',
          submission_history: []
        }
        enrollment = {user_id: student.id, course_section_id: '1'}
        submissionComment = {
          created_at: new Date().toISOString(),
          publishable: false,
          comment: 'a comment',
          author_id: 1,
          author_name: 'an author'
        }
        submission = {
          id: '3',
          user_id: '1',
          grade_matches_current_submission: true,
          workflow_state: 'active',
          submitted_at: new Date().toISOString(),
          grade: 'A',
          assignment_id: '456',
          submission_history: [],
          submission_comments: [submissionComment]
        }
        windowJsonData = {
          ...assignment,
          context_id: '123',
          context: {
            students: [student],
            enrollments: [enrollment],
            active_course_sections: [],
            rep_for_student: {}
          },
          submissions: [submission],
          gradingPeriods: []
        }

        fakeENV.setup({
          ...window.ENV,
          assignment_id: '17',
          course_id: '29',
          grading_role: 'moderator',
          help_url: 'example.com/support',
          show_help_menu_item: false
        })

        setupFixtures()
      })

      hooks.afterEach(function() {
        SpeedGrader.teardown()
        $('.ui-dialog').remove()
      })

      QUnit.module('PostPolicy setup', ({beforeEach, afterEach}) => {
        let setOrUpdateSubmission
        let showGrade
        let show
        let render

        beforeEach(() => {
          fakeENV.setup({
            ...ENV,
            grading_role: undefined,
            RUBRIC_ASSESSMENT: {}
          })
          setOrUpdateSubmission = sinon.spy(SpeedGrader.EG, 'setOrUpdateSubmission')
          SpeedGrader.setup()
          window.jsonData = windowJsonData
          SpeedGrader.EG.jsonReady()
          setupCurrentStudent()
          show = sinon.spy(SpeedGrader.EG.postPolicies._postAssignmentGradesTray, 'show')
          const {
            jsonData: {submissionsMap, submissions}
          } = window
          SpeedGrader.EG.postPolicies.showPostAssignmentGradesTray({submissionsMap, submissions})
          const {
            firstCall: {
              args: [{onPosted}]
            }
          } = show
          showGrade = sinon.spy(SpeedGrader.EG, 'showGrade')
          render = sinon.spy(ReactDOM, 'render')
          onPosted({postedAt: new Date().toISOString(), userIds: [Object.keys(submissionsMap)]})
        })

        afterEach(() => {
          render.restore()
          showGrade.restore()
          show.restore()
          setOrUpdateSubmission.restore()
          fakeENV.teardown()
        })

        test('updateSubmissions calls setOrUpdateSubmission', () => {
          strictEqual(setOrUpdateSubmission.callCount, 1)
        })

        test('updateSubmissions re-renders SpeedGraderPostGradesMenu', () => {
          const callCount = render
            .getCalls()
            .filter(call => call.args[0].type.name === 'SpeedGraderPostGradesMenu').length
          strictEqual(callCount, 1)
        })

        test('afterUpdateSubmissions calls showGrade', () => {
          strictEqual(showGrade.callCount, 1)
        })
      })

      test('populates the settings mount point', () => {
        SpeedGrader.setup()
        const mountPoint = document.getElementById('speed_grader_settings_mount_point')
        strictEqual(mountPoint.textContent, 'SpeedGrader Settings')
      })
    })

    QUnit.module('#renderSubmissionPreview', hooks => {
      const assignment = {}
      const student = {
        id: '1',
        submission_history: []
      }
      const enrollment = {user_id: student.id, course_section_id: '1'}
      const submissionComment = {
        created_at: new Date().toISOString(),
        publishable: false,
        comment: 'a comment',
        author_id: 1,
        author_name: 'an author'
      }
      const submission = {
        id: '3',
        user_id: '1',
        grade_matches_current_submission: true,
        workflow_state: 'active',
        submitted_at: new Date().toISOString(),
        grade: 'A',
        assignment_id: '456',
        submission_comments: [submissionComment]
      }
      const windowJsonData = {
        ...assignment,
        context_id: '123',
        context: {
          students: [student],
          enrollments: [enrollment],
          active_course_sections: [],
          rep_for_student: {}
        },
        submissions: [submission],
        gradingPeriods: []
      }

      let jsonData
      let commentToRender

      const commentBlankHtml = `
      <div class="comment">
        <span class="comment"></span>
        <button class="submit_comment_button">
          <span>Submit</span>
        </button>
        <a class="delete_comment_link icon-x">
          <span class="screenreader-only">Delete comment</span>
        </a>
        <div class="comment_attachments"></div>
      </div>
    `

      const commentAttachmentBlank = `
      <div class="comment_attachment">
        <a href="example.com/{{ submitter_id }}/{{ id }}/{{ comment_id }}"><span class="display_name">&nbsp;</span></a>
      </div>
    `

      hooks.beforeEach(() => {
        ;({jsonData} = window)
        fakeENV.setup({
          ...ENV,
          assignment_id: '17',
          course_id: '29',
          grading_role: 'moderator',
          help_url: 'example.com/support',
          show_help_menu_item: false,
          current_user_id: '1',
          RUBRIC_ASSESSMENT: {}
        })

        setupFixtures(`
        <div id="combo_box_container"></div>
        <div id="iframe_holder"></div>
      `)
        SpeedGrader.setup()
        window.jsonData = windowJsonData
        SpeedGrader.EG.jsonReady()
        setupCurrentStudent()
        commentToRender = {...submissionComment}
        commentToRender.draft = true

        commentRenderingOptions = {
          commentBlank: $(commentBlankHtml),
          commentAttachmentBlank: $(commentAttachmentBlank)
        }
      })

      hooks.afterEach(() => {
        delete SpeedGrader.EG.currentStudent
        window.jsonData = jsonData
        SpeedGrader.teardown()
        document.querySelector('.ui-selectmenu-menu').remove()
      })

      test("the iframe src points to a user's submission", () => {
        SpeedGrader.EG.renderSubmissionPreview('div')
        const iframeSrc = document.getElementById('speedgrader_iframe').getAttribute('src')
        const {pathname, search} = new URL(iframeSrc, 'https://someUrl/')
        const {context_id: course_id} = window.jsonData
        const {assignment_id, user_id} = submission
        strictEqual(
          `${pathname}${search}`,
          `/courses/${course_id}/assignments/${assignment_id}/submissions/${user_id}?preview=true`
        )
      })

      test('renderComment adds the comment text to the submit button for draft comments', () => {
        const renderedComment = SpeedGrader.EG.renderComment(
          commentToRender,
          commentRenderingOptions
        )
        const submitLinkScreenreaderText = renderedComment
          .find('.submit_comment_button')
          .attr('aria-label')

        equal(submitLinkScreenreaderText, 'Submit comment: a comment')
      })

      test('renderComment displays the submit button for draft comments that are publishable', () => {
        commentToRender.publishable = true
        const renderedComment = SpeedGrader.EG.renderComment(
          commentToRender,
          commentRenderingOptions
        )
        const button = renderedComment.find('.submit_comment_button')
        notStrictEqual(button.css('display'), 'none')
      })

      test('renderComment hides the submit button for draft comments that are not publishable', () => {
        commentToRender.publishable = false
        const renderedComment = SpeedGrader.EG.renderComment(
          commentToRender,
          commentRenderingOptions
        )
        const button = renderedComment.find('.submit_comment_button')
        strictEqual(button.css('display'), 'none')
      })
    })

    QUnit.module('#addCommentSubmissionHandler', () => {
      const originalJsonData = window.jsonData
      const alphaIdPair = {id: '1'}
      const omegaIdPair = {id: '9'}
      const alphaAnonymousIdPair = {anonymous_id: '00000'}
      const omegaAnonymousIdPair = {anonymous_id: 'ZZZZZ'}

      const baseAssignment = {}
      const assignment = {
        ...baseAssignment,
        ...alphaIdPair,
        anonymize_students: false,
        muted: false
      }
      const anonymousAssignment = {
        ...baseAssignment,
        ...alphaAnonymousIdPair,
        anonymize_students: true,
        muted: true
      }
      const alphaStudent = {
        ...alphaIdPair,
        submission_history: [],
        rubric_assessments: []
      }
      const alphaAnonymousStudent = {
        ...alphaAnonymousIdPair,
        submission_history: [],
        rubric_assessments: []
      }
      const omegaStudent = {...omegaIdPair}
      const omegaAnonymousStudent = {...omegaAnonymousIdPair}
      const sortedPair = [alphaStudent, omegaStudent]
      const sortedAnonymousPair = [alphaAnonymousStudent, omegaAnonymousStudent]
      const alphaEnrollment = {user_id: alphaIdPair.id, course_section_id: '1'}
      const omegaEnrollment = {user_id: omegaIdPair.id, course_section_id: '1'}
      const alphaAnonymousEnrollment = {...alphaAnonymousIdPair, course_section_id: '1'}
      const omegaAnonymousEnrollment = {...omegaAnonymousIdPair, course_section_id: '1'}
      const alphaSubmissionComment = {
        ...alphaIdPair,
        created_at: new Date().toISOString(),
        publishable: false,
        comment: 'a comment',
        author_name: 'an author'
      }
      const alphaAnonymousSubmissionComment = {
        ...alphaAnonymousIdPair,
        created_at: new Date().toISOString(),
        publishable: false,
        comment: 'a comment'
      }
      const alphaSubmission = {
        ...alphaIdPair,
        user_id: alphaStudent.id,
        grade_matches_current_submission: true,
        workflow_state: 'active',
        submitted_at: new Date().toISOString(),
        updated_at: new Date().toISOString(),
        grade: 'A',
        assignment_id: '456',
        versioned_attachments: [
          {
            attachment: {
              id: 1,
              display_name: 'submission.txt'
            }
          }
        ],
        submission_comments: [alphaSubmissionComment]
      }
      alphaSubmission.submission_history = [{...alphaSubmission}]
      const omegaSubmission = {
        ...alphaSubmission,
        ...omegaIdPair,
        user_id: omegaStudent.id
      }
      omegaSubmission.submission_history = [{...omegaSubmission}]
      const alphaAnonymousSubmission = {
        ...alphaAnonymousIdPair,
        grade_matches_current_submission: true,
        workflow_state: 'active',
        submitted_at: new Date().toISOString(),
        updated_at: new Date().toISOString(),
        grade: 'A',
        assignment_id: '456',
        versioned_attachments: [
          {
            attachment: {
              id: 1,
              display_name: 'submission.txt'
            }
          }
        ],
        submission_comments: [alphaAnonymousSubmissionComment]
      }
      const omegaAnonymousSubmission = {
        ...alphaAnonymousSubmission,
        ...omegaAnonymousIdPair
      }
      omegaAnonymousSubmission.submission_history = [{...omegaAnonymousSubmission}]
      const anonymousWindowJsonData = {
        ...anonymousAssignment,
        context_id: '123',
        context: {
          students: sortedAnonymousPair,
          enrollments: [alphaAnonymousEnrollment, omegaAnonymousEnrollment],
          active_course_sections: [],
          rep_for_student: {}
        },
        submissions: [alphaAnonymousSubmission, omegaAnonymousSubmission],
        gradingPeriods: []
      }
      const windowJsonData = {
        ...assignment,
        context_id: '123',
        context: {
          students: sortedPair,
          enrollments: [alphaEnrollment, omegaEnrollment],
          active_course_sections: [],
          rep_for_student: {}
        },
        submissions: [alphaSubmission, omegaSubmission],
        gradingPeriods: []
      }
      let commentElement
      let originalWorkflowState

      QUnit.module('Anonymous Disabled', anonymousDisabledHooks => {
        anonymousDisabledHooks.beforeEach(() => {
          fakeENV.setup({
            ...ENV,
            assignment_id: '17',
            course_id: '29',
            grading_role: 'moderator',
            help_url: 'example.com/support',
            show_help_menu_item: false,
            RUBRIC_ASSESSMENT: {}
          })

          setupFixtures(`
          <div id="combo_box_container"></div>
          <div id="react_pill_container"></div>
          <div class="comment" id="comment_fixture" style="display: none;">
            <button class="submit_comment_button"/></button>
          </div>
        `)
          SpeedGrader.setup()
          window.jsonData = windowJsonData
          SpeedGrader.EG.jsonReady()
          setupCurrentStudent()
          // use a different ID in test because the app code detaches the element from the DOM
          // which we can't directly test
          commentElement = $('#comment_fixture')
        })

        anonymousDisabledHooks.afterEach(() => {
          delete SpeedGrader.EG.currentStudent
          window.jsonData = originalJsonData
          SpeedGrader.teardown()
          fakeENV.teardown()
        })

        QUnit.module('download submission comments link', hooks => {
          hooks.beforeEach(() => {
            SpeedGrader.EG.handleSubmissionSelectionChange()
          })

          test('when students are not anonymized a link is shown', () => {
            const node = document
              .getElementById('speed_grader_submission_comments_download_mount_point')
              .querySelector('a')
            strictEqual(
              new URL(node.href).pathname,
              `/submissions/${alphaSubmission.id}/comments.pdf`
            )
          })
        })

        QUnit.module('given a non-concluded enrollment', () => {
          test('button is shown when comment is publishable', () => {
            SpeedGrader.EG.addCommentSubmissionHandler(commentElement, {publishable: true})
            const submitButtons = document.querySelectorAll('.submit_comment_button')
            submitButtons.forEach(submitButton => strictEqual(submitButton.style.display, ''))
          })

          test('button is hidden when comment is not publishable', () => {
            SpeedGrader.EG.addCommentSubmissionHandler(commentElement, {publishable: false})
            const submitButtons = document.querySelectorAll('.submit_comment_button')
            submitButtons.forEach(submitButton => strictEqual(submitButton.style.display, 'none'))
          })
        })

        QUnit.module('given a concluded enrollment', concludedHooks => {
          concludedHooks.beforeEach(() => {
            originalWorkflowState =
              window.jsonData.studentMap[alphaStudent.id].enrollments[0].workflow_state
            window.jsonData.studentMap[alphaStudent.id].enrollments[0].workflow_state = 'completed'
          })

          concludedHooks.afterEach(() => {
            window.jsonData.studentMap[
              alphaStudent.id
            ].enrollments[0].workflow_state = originalWorkflowState
          })

          test('button is hidden when comment is publishable', () => {
            SpeedGrader.EG.addCommentSubmissionHandler(commentElement, {publishable: true})
            const submitButtons = document.querySelectorAll('.submit_comment_button')
            submitButtons.forEach(submitButton => strictEqual(submitButton.style.display, 'none'))
          })

          test('button is hidden when comment is not publishable', () => {
            SpeedGrader.EG.addCommentSubmissionHandler(commentElement, {publishable: false})
            const submitButtons = document.querySelectorAll('.submit_comment_button')
            submitButtons.forEach(submitButton => strictEqual(submitButton.style.display, 'none'))
          })
        })
      })

      QUnit.module('Anonymous Enabled', anonymousEnabledHooks => {
        anonymousEnabledHooks.beforeEach(() => {
          fakeENV.setup({
            ...ENV,
            assignment_id: '17',
            course_id: '29',
            grading_role: 'moderator',
            help_url: 'example.com/support',
            show_help_menu_item: false,
            RUBRIC_ASSESSMENT: {}
          })

          setupFixtures(`
          <div class="comment" id="comment_fixture" style="display: none;">
            <button class="submit_comment_button"/></button>
          </div>
        `)
          SpeedGrader.setup()
          window.jsonData = anonymousWindowJsonData
          SpeedGrader.EG.jsonReady()
          setupCurrentStudent()
          // use a different ID in test because the app code detaches the element from the DOM
          // which we can't directly test
          commentElement = $('#comment_fixture')
        })

        anonymousEnabledHooks.afterEach(() => {
          delete SpeedGrader.EG.currentStudent
          window.jsonData = originalJsonData
          SpeedGrader.teardown()
          fakeENV.teardown()
        })

        QUnit.module('given a non-concluded enrollment', () => {
          /* eslint-disable-line qunit/no-identical-names */
          test('button is shown when comment is publishable', () => {
            SpeedGrader.EG.addCommentSubmissionHandler(commentElement, {publishable: true})
            const submitButtons = document.querySelectorAll('.submit_comment_button')
            submitButtons.forEach(submitButton => strictEqual(submitButton.style.display, ''))
          })

          test('button is hidden when comment is not publishable', () => {
            SpeedGrader.EG.addCommentSubmissionHandler(commentElement, {publishable: false})
            const submitButtons = document.querySelectorAll('.submit_comment_button')
            submitButtons.forEach(submitButton => strictEqual(submitButton.style.display, 'none'))
          })
        })

        QUnit.module('given a concluded enrollment', concludedHooks => {
          /* eslint-disable-line qunit/no-identical-names */
          concludedHooks.beforeEach(() => {
            originalWorkflowState =
              window.jsonData.studentMap[alphaAnonymousStudent.anonymous_id].enrollments[0]
                .workflow_state
            window.jsonData.studentMap[
              alphaAnonymousStudent.anonymous_id
            ].enrollments[0].workflow_state = 'completed'
          })

          concludedHooks.afterEach(() => {
            window.jsonData.studentMap[
              alphaAnonymousStudent.anonymous_id
            ].enrollments[0].workflow_state = originalWorkflowState
          })

          test('button is hidden when comment is publishable', () => {
            SpeedGrader.EG.addCommentSubmissionHandler(commentElement, {publishable: true})
            const submitButtons = document.querySelectorAll('.submit_comment_button')
            submitButtons.forEach(submitButton => strictEqual(submitButton.style.display, 'none'))
          })

          test('button is hidden when comment is not publishable', () => {
            SpeedGrader.EG.addCommentSubmissionHandler(commentElement, {publishable: false})
            const submitButtons = document.querySelectorAll('.submit_comment_button')
            submitButtons.forEach(submitButton => strictEqual(submitButton.style.display, 'none'))
          })
        })
      })
    })

    QUnit.module('Anonymous Assignments', anonymousHooks => {
      let assignment
      let originalJsonData
      let alpha
      let omega
      let alphaStudent
      let omegaStudent
      let studentAnonymousIds
      let sortedPair
      let unsortedPair
      let alphaEnrollment
      let omegaEnrollment
      let alphaSubmissionComment
      let omegaSubmissionComment
      let alphaSubmission
      let omegaSubmission
      let windowJsonData

      anonymousHooks.beforeEach(() => {
        assignment = {anonymize_students: true}
        originalJsonData = window.jsonData
        alpha = {anonymous_id: '00000'}
        omega = {anonymous_id: 'zzzzz'}
        alphaStudent = {
          ...alpha,
          submission_history: [],
          rubric_assessments: []
        }
        omegaStudent = {...omega}
        studentAnonymousIds = [alphaStudent.anonymous_id, omegaStudent.anonymous_id]
        sortedPair = [alphaStudent, omegaStudent]
        unsortedPair = [omegaStudent, alphaStudent]
        alphaEnrollment = {...alpha, course_section_id: '1'}
        omegaEnrollment = {...omega, course_section_id: '1'}
        alphaSubmissionComment = {
          created_at: new Date().toISOString(),
          publishable: false,
          comment: 'a comment',
          ...alpha
        }
        omegaSubmissionComment = {
          created_at: new Date().toISOString(),
          publishable: false,
          comment: 'another comment',
          ...omega
        }
        alphaSubmission = {
          ...alpha,
          grade_matches_current_submission: true,
          workflow_state: 'graded',
          submitted_at: new Date().toISOString(),
          posted_at: new Date().toISOString(),
          updated_at: new Date().toISOString(),
          score: 10,
          grade: 'A',
          assignment_id: '456',
          versioned_attachments: [
            {
              attachment: {
                id: 1,
                display_name: 'submission.txt'
              }
            }
          ],
          submission_comments: [alphaSubmissionComment, omegaSubmissionComment]
        }
        alphaSubmission.submission_history = [{...alphaSubmission}]
        omegaSubmission = {
          ...alphaSubmission,
          ...omega,
          workflow_state: 'submitted',
          score: null,
          grade: null
        }
        omegaSubmission.submission_history = [{...omegaSubmission}]
        windowJsonData = {
          ...assignment,
          context_id: '123',
          context: {
            students: sortedPair,
            enrollments: [alphaEnrollment, omegaEnrollment],
            active_course_sections: [],
            rep_for_student: {}
          },
          submissions: [alphaSubmission, omegaSubmission],
          gradingPeriods: []
        }

        fakeENV.setup({...window.ENV, force_anonymous_grading: true})
        window.jsonData = windowJsonData
      })

      anonymousHooks.afterEach(() => {
        window.jsonData = originalJsonData
      })

      QUnit.module('download submission comments', hooks => {
        hooks.beforeEach(() => {
          fakeENV.setup({
            ...ENV,
            assignment_id: '17',
            course_id: '29',
            grading_role: 'moderator',
            help_url: 'example.com/support',
            show_help_menu_item: false,
            RUBRIC_ASSESSMENT: {}
          })

          setupFixtures(`
          <div id="react_pill_container"></div>
        `)

          SpeedGrader.setup()
          window.jsonData = windowJsonData
          SpeedGrader.EG.jsonReady()
          setupCurrentStudent()
          SpeedGrader.EG.handleSubmissionSelectionChange()
        })

        hooks.afterEach(() => {
          window.jsonData = originalJsonData
          delete SpeedGrader.EG.currentStudent
          SpeedGrader.teardown()
          fakeENV.teardown()
        })

        test('when students are anonymized no link is shown', () => {
          strictEqual(
            document.getElementById('speed_grader_submission_comments_download_mount_point')
              .children.length,
            0
          )
        })
      })

      QUnit.module('renderComment', hooks => {
        const commentBlankHtml = `
        <div class="comment">
          <div class="comment_flex">
            <div class="comment_citation">
              <span class="author_name"></span>
            </div>
          </div>
          <span class="comment"></span>
          <button class="submit_comment_button">
            <span>Submit</span>
          </button>
          <a class="delete_comment_link icon-x">
            <span class="screenreader-only">Delete comment</span>
          </a>
          <div class="comment_attachments"></div>
          <a href="#" class="play_comment_link media-comment" style="display:none;" aria-label="Play media comment">
            click to view
          </a>
        </div>
      `

        const commentAttachmentBlank = `
        <div class="comment_attachment">
          <a href="example.com/{{ submitter_id }}/{{ id }}/{{ comment_id }}"><span class="display_name">&nbsp;</span></a>
        </div>
      `

        hooks.beforeEach(() => {
          fakeENV.setup({
            ...ENV,
            assignment_id: '17',
            course_id: '29',
            grading_role: 'moderator',
            help_url: 'example.com/support',
            show_help_menu_item: false,
            RUBRIC_ASSESSMENT: {}
          })

          commentRenderingOptions = {
            commentBlank: $(commentBlankHtml),
            commentAttachmentBlank: $(commentAttachmentBlank),
            hideStudentNames: true
          }

          setupFixtures(`<div id="right_side"></div>`)
          SpeedGrader.setup()
          window.jsonData = windowJsonData
          SpeedGrader.EG.jsonReady()
          setupCurrentStudent()
        })

        hooks.afterEach(() => {
          window.jsonData = originalJsonData
          delete SpeedGrader.EG.currentStudent
          SpeedGrader.teardown()
          fakeENV.teardown()
        })

        test('renderComment adds the comment text to the submit button for draft comments', () => {
          const commentToRender = SpeedGrader.EG.currentStudent.submission.submission_comments[0]
          SpeedGrader.EG.currentStudent.submission.provisional_grades = [
            {
              anonymous_grader_id: commentToRender.anonymous_id
            }
          ]
          commentToRender.draft = true
          const renderedComment = SpeedGrader.EG.renderComment(
            commentToRender,
            commentRenderingOptions
          )
          const submitLinkScreenreaderText = renderedComment
            .find('.submit_comment_button')
            .attr('aria-label')

          equal(submitLinkScreenreaderText, 'Submit comment: a comment')
        })

        test('renderComment displays the submit button for draft comments that are publishable', () => {
          const commentToRender = SpeedGrader.EG.currentStudent.submission.submission_comments[0]
          SpeedGrader.EG.currentStudent.submission.provisional_grades = [
            {
              anonymous_grader_id: commentToRender.anonymous_id
            }
          ]
          commentToRender.draft = true
          commentToRender.publishable = true
          const renderedComment = SpeedGrader.EG.renderComment(
            commentToRender,
            commentRenderingOptions
          )
          const button = renderedComment.find('.submit_comment_button')
          notStrictEqual(button.css('display'), 'none')
        })

        test('renderComment hides the submit button for draft comments that are not publishable', () => {
          const commentToRender = SpeedGrader.EG.currentStudent.submission.submission_comments[0]
          SpeedGrader.EG.currentStudent.submission.provisional_grades = [
            {
              anonymous_grader_id: commentToRender.anonymous_id
            }
          ]
          commentToRender.draft = true
          commentToRender.publishable = false
          const renderedComment = SpeedGrader.EG.renderComment(
            commentToRender,
            commentRenderingOptions
          )
          const button = renderedComment.find('.submit_comment_button')
          strictEqual(button.css('display'), 'none')
        })

        test('renderComment uses an anonymous name', () => {
          const firstStudentComment =
            SpeedGrader.EG.currentStudent.submission.submission_comments[0]
          const renderedFirst = SpeedGrader.EG.renderComment(
            firstStudentComment,
            commentRenderingOptions
          )
          strictEqual(renderedFirst.find('.author_name').text(), 'Student 1')
        })

        test('renderComment uses a second anonymous student name', () => {
          const secondStudentComment =
            SpeedGrader.EG.currentStudent.submission.submission_comments[1]
          const renderedSecond = SpeedGrader.EG.renderComment(
            secondStudentComment,
            commentRenderingOptions
          )
          strictEqual(renderedSecond.find('.author_name').text(), 'Student 2')
        })

        QUnit.module('comment with a media object attached', mediaCommentHooks => {
          let studentComment

          mediaCommentHooks.beforeEach(() => {
            studentComment = SpeedGrader.EG.currentStudent.submission.submission_comments[1]
            studentComment.media_comment_id = 1
            studentComment.media_comment_type = 'video'

            sandbox.stub($.fn, 'mediaComment')
          })

          mediaCommentHooks.afterEach(() => {
            $.fn.mediaComment.restore()

            delete studentComment.media_comment_id
            delete studentComment.media_comment_type
          })

          test('shows the play_comment_link element when rendered', () => {
            const renderedComment = SpeedGrader.EG.renderComment(
              studentComment,
              commentRenderingOptions
            )
            renderedComment.appendTo('#right_side')

            ok(renderedComment.find('.play_comment_link').is(':visible'))
          })

          test('passes the clicked element to the comment dialog when clicked', () => {
            const renderedComment = SpeedGrader.EG.renderComment(
              studentComment,
              commentRenderingOptions
            )
            renderedComment.appendTo('#right_side')
            renderedComment.find('.play_comment_link').click()

            const playCommentLink = $(renderedComment)
              .find('.play_comment_link')
              .get(0)
            const [, , , openingElement] = $.fn.mediaComment.firstCall.args
            strictEqual(openingElement, playCommentLink)
          })
        })
      })

      QUnit.module('#jsonReady', contextHooks => {
        contextHooks.beforeEach(() => {
          sinon.stub(SpeedGrader.EG, 'goToStudent')
        })

        contextHooks.afterEach(() => {
          SpeedGrader.EG.goToStudent.restore()
        })

        // part of jsonReady is a bunch of mutations on jsonData global so
        // to these next few tests are here adequately unit test them
        QUnit.module('jsonData Global', () => {
          test('studentEnrollmentMap is keyed by anonymous id', () => {
            SpeedGrader.EG.jsonReady()
            const studentEnrollmentMapKeys = Object.keys(window.jsonData.studentEnrollmentMap)
            deepEqual(studentEnrollmentMapKeys, studentAnonymousIds)
          })

          test('studentSectionIdsMap is keyed by anonymous id', () => {
            SpeedGrader.EG.jsonReady()
            const studentSectionIdsMapKeys = Object.keys(window.jsonData.studentSectionIdsMap)
            deepEqual(studentSectionIdsMapKeys, studentAnonymousIds)
          })

          test('submissionMap is keyed by anonymous id', () => {
            SpeedGrader.EG.jsonReady()
            const submissionsMapKeys = Object.keys(window.jsonData.submissionsMap)
            deepEqual(submissionsMapKeys, studentAnonymousIds)
          })

          test('studentMap is keyed by anonymous id', () => {
            SpeedGrader.EG.jsonReady()
            const studentMapKeys = Object.keys(window.jsonData.studentMap)
            deepEqual(studentMapKeys, studentAnonymousIds)
          })

          test('studentsWithSubmission.enrollments is present', () => {
            SpeedGrader.EG.jsonReady()
            const reducer = (acc, student) => acc.concat(student.enrollments)
            const enrollments = Object.values(window.jsonData.studentsWithSubmissions).reduce(
              reducer,
              []
            )
            deepEqual(enrollments, [alphaEnrollment, omegaEnrollment])
          })

          test('studentsWithSubmission.section_ids is present', () => {
            SpeedGrader.EG.jsonReady()
            const reducer = (acc, student) => acc.concat(student.section_ids)
            const section_ids = Object.values(window.jsonData.studentsWithSubmissions).reduce(
              reducer,
              []
            )
            const expectedCourseSectionIds = [alphaEnrollment, omegaEnrollment].map(
              e => e.course_section_id
            )
            deepEqual(section_ids, expectedCourseSectionIds)
          })

          test('studentsWithSubmission.submission is present', () => {
            SpeedGrader.EG.jsonReady()
            const reducer = (acc, student) => acc.concat(student.submission)
            const submissions = Object.values(window.jsonData.studentsWithSubmissions).reduce(
              reducer,
              []
            )
            deepEqual(submissions, [alphaSubmission, omegaSubmission])
          })

          test('studentsWithSubmission.studentMap is keyed by anonymous id', () => {
            SpeedGrader.EG.jsonReady()
            const reducer = (acc, student) => acc.concat(student.submission)
            const submissions = Object.values(window.jsonData.studentsWithSubmissions).reduce(
              reducer,
              []
            )
            deepEqual(submissions, [alphaSubmission, omegaSubmission])
          })

          test('studentsWithSubmissions is sorted by anonymous ids', () => {
            window.jsonData.context.students = unsortedPair
            SpeedGrader.EG.jsonReady()
            const anonymous_ids = window.jsonData.studentsWithSubmissions.map(
              student => student.anonymous_id
            )
            deepEqual(anonymous_ids, [alpha.anonymous_id, omega.anonymous_id])
          })
        })

        QUnit.module('initDropdown', hooks => {
          hooks.beforeEach(() => {
            setupFixtures('<div id="combo_box_container"></div>')
          })

          hooks.afterEach(() => {
            document.querySelector('.ui-selectmenu-menu').remove()
          })

          test('Students are listed anonymously', () => {
            SpeedGrader.EG.jsonReady()
            const entries = []
            fixtures.querySelectorAll('option').forEach(el => entries.push(el.innerText.trim()))
            deepEqual(entries, ['Student 1 – graded', 'Student 2 – not graded'])
          })

          test('Students are sorted by anonymous id when out of order in the select menu', () => {
            window.jsonData.context.students = unsortedPair
            SpeedGrader.EG.jsonReady()
            const anonymousIds = Object.values(fixtures.querySelectorAll('option')).map(
              el => el.value
            )
            deepEqual(anonymousIds, studentAnonymousIds)
          })

          test('Students are sorted by anonymous id when in order in the select menu', () => {
            SpeedGrader.EG.jsonReady()
            const anonymousIds = Object.values(fixtures.querySelectorAll('option')).map(
              el => el.value
            )
            deepEqual(anonymousIds, studentAnonymousIds)
          })
        })

        QUnit.module('Post Grades Menu', hooks => {
          const findRenderCall = () =>
            ReactDOM.render.args.find(
              argsForCall => argsForCall[1].id === 'speed_grader_post_grades_menu_mount_point'
            )

          hooks.beforeEach(() => {
            setupFixtures('<div id="speed_grader_post_grades_menu_mount_point"></div>')
            sinon.spy(ReactDOM, 'render')
          })

          hooks.afterEach(() => {
            ReactDOM.render.restore()
          })

          test('renders the Post Grades" menu once', () => {
            SpeedGrader.EG.jsonReady()
            const renderCalls = ReactDOM.render.args.filter(
              argsForCall => argsForCall[1].id === 'speed_grader_post_grades_menu_mount_point'
            )
            strictEqual(renderCalls.length, 1)
          })

          QUnit.module('Posting Grades', ({beforeEach, afterEach}) => {
            let createElementSpy
            let showPostAssignmentGradesTrayStub
            let onPostGrades

            beforeEach(() => {
              createElementSpy = sinon.spy(React, 'createElement')
              SpeedGrader.EG.jsonReady()
              onPostGrades = createElementSpy.args.find(
                argsForCall => argsForCall[0].name === 'SpeedGraderPostGradesMenu'
              )[1].onPostGrades
              showPostAssignmentGradesTrayStub = sinon.stub(
                SpeedGrader.EG.postPolicies,
                'showPostAssignmentGradesTray'
              )
              onPostGrades()
            })

            afterEach(() => {
              showPostAssignmentGradesTrayStub.restore()
              createElementSpy.restore()
            })

            test('onPostGrades calls showPostAssignmentGradesTray', () => {
              strictEqual(showPostAssignmentGradesTrayStub.callCount, 1)
            })

            test('onPostGrades calls showPostAssignmentGradesTray with submissionsMap', () => {
              const {
                firstCall: {
                  args: [{submissionsMap}]
                }
              } = showPostAssignmentGradesTrayStub
              deepEqual(submissionsMap, window.jsonData.submissionsMap)
            })

            test('onPostGrades calls showPostAssignmentGradesTray with submissions', () => {
              const {
                firstCall: {
                  args: [{submissions}]
                }
              } = showPostAssignmentGradesTrayStub
              deepEqual(
                submissions,
                window.jsonData.studentsWithSubmissions.map(student => student.submission)
              )
            })
          })

          QUnit.module('Hiding Grades', ({beforeEach, afterEach}) => {
            let createElementSpy
            let showHideAssignmentGradesTrayStub
            let onHideGrades

            beforeEach(() => {
              createElementSpy = sinon.spy(React, 'createElement')
              SpeedGrader.EG.jsonReady()
              onHideGrades = createElementSpy.args.find(
                argsForCall => argsForCall[0].name === 'SpeedGraderPostGradesMenu'
              )[1].onHideGrades
              showHideAssignmentGradesTrayStub = sinon.stub(
                SpeedGrader.EG.postPolicies,
                'showHideAssignmentGradesTray'
              )
              onHideGrades()
            })

            afterEach(() => {
              showHideAssignmentGradesTrayStub.restore()
              createElementSpy.restore()
            })

            test('onHideGrades calls showHideAssignmentGradesTray', () => {
              strictEqual(showHideAssignmentGradesTrayStub.callCount, 1)
            })

            test('onHideGrades calls showHideAssignmentGradesTray with submissionsMap', () => {
              const {
                firstCall: {
                  args: [{submissionsMap}]
                }
              } = showHideAssignmentGradesTrayStub
              deepEqual(submissionsMap, window.jsonData.submissionsMap)
            })
          })

          test('passes the allowHidingGradesOrComments prop as true if any submissions are posted', () => {
            SpeedGrader.EG.jsonReady()

            const [SpeedGraderPostGradesMenu] = findRenderCall()
            strictEqual(SpeedGraderPostGradesMenu.props.allowHidingGradesOrComments, true)
          })

          test('passes the allowHidingGradesOrComments prop as false if no submissions are posted', () => {
            alphaSubmission.posted_at = null
            omegaSubmission.posted_at = null

            SpeedGrader.EG.jsonReady()

            const [SpeedGraderPostGradesMenu] = findRenderCall()
            strictEqual(SpeedGraderPostGradesMenu.props.allowHidingGradesOrComments, false)
          })

          test('passes the allowPostingGradesOrComments prop as true if any submissions are postable', () => {
            alphaSubmission.posted_at = null
            alphaSubmission.has_postable_comments = true

            SpeedGrader.EG.jsonReady()

            const [SpeedGraderPostGradesMenu] = findRenderCall()
            strictEqual(SpeedGraderPostGradesMenu.props.allowPostingGradesOrComments, true)
          })

          test('passes the allowPostingGradesOrComments prop as false if all submissions are posted', () => {
            SpeedGrader.EG.jsonReady()

            const [SpeedGraderPostGradesMenu] = findRenderCall()
            strictEqual(SpeedGraderPostGradesMenu.props.allowPostingGradesOrComments, false)
          })

          test('passes the hasGradesOrPostableComments prop as true if any submissions are graded', () => {
            SpeedGrader.EG.jsonReady()
            const [SpeedGraderPostGradesMenu] = findRenderCall()
            strictEqual(SpeedGraderPostGradesMenu.props.hasGradesOrPostableComments, true)
          })

          test('passes the hasGradesOrPostableComments prop as false if no submissions are graded', () => {
            alphaSubmission.score = null
            SpeedGrader.EG.jsonReady()
            const [SpeedGraderPostGradesMenu] = findRenderCall()
            strictEqual(SpeedGraderPostGradesMenu.props.hasGradesOrPostableComments, false)
          })
        })

        QUnit.module('when SpeedGrader is loaded with no students', noStudentsHooks => {
          let oldStudentData

          noStudentsHooks.beforeEach(() => {
            oldStudentData = windowJsonData.context.students
            windowJsonData.context.students = []

            sinon.stub(window, 'alert')
          })

          noStudentsHooks.afterEach(() => {
            window.alert.restore()
            windowJsonData.context.students = oldStudentData
          })

          QUnit.module('when not filtering by a section', () => {
            test('displays a message indicating there are no students in the course', () => {
              SpeedGrader.EG.jsonReady()
              const [message] = window.alert.firstCall.args
              ok(message.includes('Sorry, there are either no active students in the course'))
            })

            test('calls back() on the browser history', () => {
              SpeedGrader.EG.jsonReady()
              strictEqual(history.back.callCount, 1)
            })
          })
        })

        QUnit.module('student group change alert', hooks => {
          let changeAlertStub

          hooks.beforeEach(() => {
            fakeENV.setup({
              ...ENV,
              selected_student_group: {name: 'Some Group or Other'},
              student_group_reason_for_change: 'student_not_in_selected_group'
            })

            changeAlertStub = sandbox.stub(SpeedGraderAlerts, 'showStudentGroupChangeAlert')
          })

          hooks.afterEach(() => {
            changeAlertStub.restore()
          })

          test('always calls showStudentGroupChangeAlert during setup', () => {
            SpeedGrader.EG.jsonReady()
            strictEqual(changeAlertStub.callCount, 1)
          })

          test('passes the value of ENV.selected_student_group as selectedStudentGroup', () => {
            SpeedGrader.EG.jsonReady()
            deepEqual(changeAlertStub.firstCall.args[0].selectedStudentGroup, {
              name: 'Some Group or Other'
            })
          })

          test('passes the value of ENV.student_group_reason_for_change as reasonForChange', () => {
            SpeedGrader.EG.jsonReady()
            strictEqual(
              changeAlertStub.firstCall.args[0].reasonForChange,
              'student_not_in_selected_group'
            )
          })
        })
      })

      QUnit.module('#skipRelativeToCurrentIndex', hooks => {
        hooks.beforeEach(function() {
          fakeENV.setup({
            ...ENV,
            assignment_id: '17',
            course_id: '29',
            grading_role: 'moderator',
            help_url: 'example.com/support',
            show_help_menu_item: false
          })
          setupFixtures()
          sinon.stub(SpeedGrader.EG, 'goToStudent')
          SpeedGrader.setup()
          window.jsonData = windowJsonData // setup() resets jsonData
          SpeedGrader.EG.jsonReady()
        })

        hooks.afterEach(function() {
          window.jsonData = originalJsonData
          SpeedGrader.teardown()
          SpeedGrader.EG.goToStudent.restore()
        })

        test('goToStudent is called with next student anonymous_id', () => {
          SpeedGrader.EG.skipRelativeToCurrentIndex(1)
          deepEqual(SpeedGrader.EG.goToStudent.firstCall.args, [alphaStudent.anonymous_id, 'push'])
        })

        test('goToStudent loops back around to previous student anonymous_id', () => {
          SpeedGrader.EG.skipRelativeToCurrentIndex(-1)
          deepEqual(SpeedGrader.EG.goToStudent.firstCall.args, [alphaStudent.anonymous_id, 'push'])
        })

        test('goToStudent is called with the current (first) student anonymous_id', () => {
          SpeedGrader.EG.skipRelativeToCurrentIndex(0)
          deepEqual(SpeedGrader.EG.goToStudent.firstCall.args, [omegaStudent.anonymous_id, 'push'])
        })
      })

      QUnit.module('#handleStatePopped', hooks => {
        hooks.beforeEach(function() {
          fakeENV.setup({
            ...ENV,
            assignment_id: '17',
            course_id: '29',
            grading_role: 'moderator',
            help_url: 'example.com/support',
            show_help_menu_item: false
          })
          setupFixtures()
          SpeedGrader.setup()
          window.jsonData = windowJsonData // setup() resets jsonData
          SpeedGrader.EG.jsonReady()
          sinon.stub(SpeedGrader.EG, 'goToStudent')
        })

        hooks.afterEach(function() {
          SpeedGrader.EG.goToStudent.restore()
          window.jsonData = originalJsonData
          SpeedGrader.teardown()
        })

        test('goToStudent is called with student anonymous_id', () => {
          SpeedGrader.EG.handleStatePopped({state: {anonymous_id: omegaStudent.anonymous_id}})
          deepEqual(SpeedGrader.EG.goToStudent.firstCall.args, [omegaStudent.anonymous_id])
        })

        test('goToStudent is called with the first available student if the requested student does not exist in studentMap', () => {
          delete window.jsonData.studentMap[omegaStudent.anonymous_id]
          SpeedGrader.EG.handleStatePopped({state: {anonymous_id: omegaStudent.anonymous_id}})
          deepEqual(SpeedGrader.EG.goToStudent.firstCall.args, [alphaStudent.anonymous_id])
        })

        test('goToStudent is never called with rep_for_student id', () => {
          window.jsonData.context.rep_for_student = {[omegaStudent.anonymous_id]: {}}
          SpeedGrader.EG.handleStatePopped({state: {anonymous_id: omegaStudent.anonymous_id}})
          deepEqual(SpeedGrader.EG.goToStudent.firstCall.args, [omegaStudent.anonymous_id])
        })

        test('goToStudent is not called if no state is specified', () => {
          SpeedGrader.EG.handleStatePopped({})
          equal(SpeedGrader.EG.goToStudent.callCount, 0)
        })
      })

      QUnit.module('#goToStudent', hooks => {
        hooks.beforeEach(() => {
          fakeENV.setup({
            ...ENV,
            assignment_id: '17',
            course_id: '29',
            grading_role: 'moderator',
            help_url: 'example.com/support',
            show_help_menu_item: false
          })
          setupFixtures(`
          <img id="avatar_image" alt="" />
          <div id="combo_box_container"></div>
        `)
        })

        hooks.afterEach(() => {
          SpeedGrader.teardown()
          window.jsonData = originalJsonData
          document.querySelector('.ui-selectmenu-menu').remove()
        })

        test('default avatar image is hidden', () => {
          SpeedGrader.setup()
          window.jsonData = windowJsonData // setup() resets jsonData
          SpeedGrader.EG.jsonReady()

          SpeedGrader.EG.goToStudent(omegaStudent.anonymous_id)
          const avatarImageStyles = document.getElementById('avatar_image').style
          strictEqual(avatarImageStyles.display, 'none')
        })

        test('selectmenu gets updated with the student anonymous id', () => {
          const handleStudentChanged = sinon.stub(SpeedGrader.EG, 'handleStudentChanged')
          SpeedGrader.setup()
          window.jsonData = windowJsonData // setup() resets jsonData
          SpeedGrader.EG.jsonReady()

          SpeedGrader.EG.goToStudent(omegaStudent.anonymous_id)
          const selectMenuVal = document.getElementById('students_selectmenu').value
          strictEqual(selectMenuVal, omegaStudent.anonymous_id)
          handleStudentChanged.restore()
        })

        test('handleStudentChanged fires', () => {
          SpeedGrader.setup()
          window.jsonData = windowJsonData // setup() resets jsonData
          sinon.stub(SpeedGrader.EG, 'handleStudentChanged')
          SpeedGrader.EG.jsonReady()
          SpeedGrader.EG.handleStudentChanged.restore()
          SpeedGrader.EG.currentStudent = null

          const handleStudentChanged = sinon.stub(SpeedGrader.EG, 'handleStudentChanged')
          SpeedGrader.EG.goToStudent(omegaStudent.anonymous_id)
          strictEqual(handleStudentChanged.callCount, 1)
          handleStudentChanged.restore()
        })
      })

      QUnit.module('#handleStudentChanged', hooks => {
        hooks.beforeEach(() => {
          fakeENV.setup({
            ...ENV,
            assignment_id: '17',
            course_id: '29',
            grading_role: 'moderator',
            help_url: 'example.com/support',
            show_help_menu_item: false
          })
          setupFixtures()
          SpeedGrader.setup()
          window.jsonData = windowJsonData
          sinon.stub(SpeedGrader.EG, 'updateHistoryForCurrentStudent')
          SpeedGrader.EG.jsonReady()
        })

        hooks.afterEach(() => {
          SpeedGrader.EG.updateHistoryForCurrentStudent.restore()
          window.jsonData = originalJsonData
          delete SpeedGrader.EG.currentStudent
          SpeedGrader.teardown()
        })

        test('pushes the current student onto the browser history if "push" is specified as the behavior', () => {
          setupCurrentStudent('push')
          deepEqual(SpeedGrader.EG.updateHistoryForCurrentStudent.firstCall.args, ['push'])
        })

        test('replaces the current history entry with the current student if  "replace" is specified as the behavior', () => {
          setupCurrentStudent('replace')
          deepEqual(SpeedGrader.EG.updateHistoryForCurrentStudent.firstCall.args, ['replace'])
        })

        test('does not attempt to manipulate the history if no behavior is specified', () => {
          setupCurrentStudent()
          equal(SpeedGrader.EG.updateHistoryForCurrentStudent.callCount, 0)
        })

        test('url fetches the anonymous_provisional_grades', () => {
          SpeedGrader.EG.currentStudent = {
            ...alphaStudent,
            submission: alphaSubmission
          }
          setupCurrentStudent()
          const [url] = $.getJSON.firstCall.args
          const {course_id: courseId, assignment_id: assignmentId} = ENV
          const params = `anonymous_id=${alphaStudent.anonymous_id}&last_updated_at=${alphaSubmission.updated_at}`
          strictEqual(
            url,
            `/api/v1/courses/${courseId}/assignments/${assignmentId}/anonymous_provisional_grades/status?${params}`
          )
        })
      })

      QUnit.module('#updateHistoryForCurrentStudent', hooks => {
        let currentStudentUrl
        let currentStudentState

        hooks.beforeEach(() => {
          fakeENV.setup({
            ...ENV,
            assignment_id: '17',
            course_id: '29',
            grading_role: 'moderator',
            help_url: 'example.com/support',
            show_help_menu_item: false
          })
          setupFixtures()
          SpeedGrader.setup()
          window.jsonData = windowJsonData
          SpeedGrader.EG.jsonReady()
          setupCurrentStudent()

          const currentStudent = SpeedGrader.EG.currentStudent
          currentStudentUrl = `?assignment_id=${ENV.assignment_id}&anonymous_id=${currentStudent.anonymous_id}`
          currentStudentState = {anonymous_id: currentStudent.anonymous_id}
        })

        hooks.afterEach(() => {
          window.jsonData = originalJsonData
          delete SpeedGrader.EG.currentStudent
          SpeedGrader.teardown()
        })

        QUnit.module('when a behavior of "push" is specified', () => {
          test('pushes a URL containing the current assignment and student IDs', () => {
            SpeedGrader.EG.updateHistoryForCurrentStudent('push')
            const url = history.pushState.firstCall.args[2]
            strictEqual(url, currentStudentUrl)
          })

          test('pushes an empty string for the title', () => {
            SpeedGrader.EG.updateHistoryForCurrentStudent('push')
            const title = history.pushState.firstCall.args[1]
            strictEqual(title, '')
          })

          test('pushes a state hash containing the current student ID', () => {
            SpeedGrader.EG.updateHistoryForCurrentStudent('push')
            const hash = history.pushState.firstCall.args[0]
            deepEqual(hash, currentStudentState)
          })
        })

        QUnit.module('when a behavior of "replace" is specified', () => {
          test('sets a URL containing the current assignment and student IDs', () => {
            SpeedGrader.EG.updateHistoryForCurrentStudent('replace')
            const url = history.replaceState.firstCall.args[2]
            strictEqual(url, currentStudentUrl)
          })

          test('sets an empty string for the title', () => {
            SpeedGrader.EG.updateHistoryForCurrentStudent('replace')
            const title = history.replaceState.firstCall.args[1]
            strictEqual(title, '')
          })

          test('sets a state hash containing the current student ID', () => {
            SpeedGrader.EG.updateHistoryForCurrentStudent('replace')
            const hash = history.replaceState.firstCall.args[0]
            deepEqual(hash, currentStudentState)
          })
        })
      })

      QUnit.module('#handleSubmissionSelectionChange', hooks => {
        let courses
        let assignments
        let submissions
        let params

        hooks.beforeEach(() => {
          fakeENV.setup({
            ...ENV,
            assignment_id: '17',
            course_id: '29',
            grading_role: 'moderator',
            help_url: 'example.com/support',
            show_help_menu_item: false,
            RUBRIC_ASSESSMENT: {}
          })
          courses = `/courses/${ENV.course_id}`
          assignments = `/assignments/${ENV.assignment_id}`
          submissions = `/anonymous_submissions/{{anonymousId}}`
          params = `?download={{attachmentId}}`
          setupFixtures(`
          <div id="react_pill_container"></div>
          <div id="full_width_container"></div>
          <div id="submission_file_hidden">
            <a
              class="display_name"
              href="${courses}${assignments}${submissions}${params}"
            </a>
          </div>
          <div id="submission_files_list">
            <a class="display_name"></a>
          </div>
          <select id="submission_to_view"><option selected="selected" value="${alphaStudent.anonymous_id}"></option></select>
        `)
          SpeedGrader.setup()
          window.jsonData = windowJsonData
          SpeedGrader.EG.jsonReady()
        })

        hooks.afterEach(() => {
          SpeedGrader.teardown()
          window.jsonData = originalJsonData
          delete SpeedGrader.EG.currentStudent
        })

        test('inactive enrollments notice works with anonymous ids', () => {
          SpeedGrader.EG.currentStudent = alphaStudent
          window.jsonData.context.enrollments[0].workflow_state = 'inactive'
          SpeedGrader.EG.handleSubmissionSelectionChange()
          const {classList} = document.getElementById('full_width_container')
          strictEqual(classList.contains('with_enrollment_notice'), true)
        })

        test('removes existing event listeners for resubmit button', () => {
          const spy = sinon.spy($.prototype, 'off')
          SpeedGrader.EG.currentStudent = alphaStudent
          window.jsonData.context.enrollments[0].workflow_state = 'inactive'
          SpeedGrader.EG.currentStudent.submission.has_originality_score = true
          SpeedGrader.EG.handleSubmissionSelectionChange()
          ok(spy.called)
        })

        test('isStudentConcluded is called with anonymous id', () => {
          SpeedGrader.EG.currentStudent = alphaStudent
          const isStudentConcluded = sinon.stub(SpeedGrader.EG, 'isStudentConcluded')
          SpeedGrader.EG.handleSubmissionSelectionChange()
          deepEqual(isStudentConcluded.firstCall.args, [alpha.anonymous_id])
          isStudentConcluded.restore()
        })

        test('submission files list template is populated with anonymous submission data', () => {
          SpeedGrader.EG.currentStudent = alphaStudent
          SpeedGrader.EG.handleSubmissionSelectionChange()
          const {pathname} = new URL(document.querySelector('#submission_files_list a').href)
          const expectedPathname = `${courses}${assignments}/anonymous_submissions/${alphaSubmission.anonymous_id}`
          equal(pathname, expectedPathname)
        })
      })

      QUnit.module('#initRubricStuff', hooks => {
        const rubricUrl = '/someRubricUrl'

        hooks.beforeEach(() => {
          fakeENV.setup({
            ...ENV,
            assignment_id: '17',
            course_id: '29',
            grading_role: 'moderator',
            help_url: 'example.com/support',
            show_help_menu_item: false,
            RUBRIC_ASSESSMENT: {}
          })
          setupFixtures(`
          <div id="rubric_holder">
            <div class="rubric"></div>
            <div class='update_rubric_assessment_url' href=${rubricUrl}></div>
            <button class='save_rubric_button'></button>
          </div>
        `)
          sinon.stub(SpeedGrader.EG, 'showSubmission')
          sinon.stub($.fn, 'ready')
          SpeedGrader.setup()
          window.jsonData = windowJsonData
          SpeedGrader.EG.jsonReady()
          $.fn.ready.restore()
        })

        hooks.afterEach(() => {
          SpeedGrader.teardown()
          window.jsonData = originalJsonData
          SpeedGrader.EG.showSubmission.restore()
        })

        test('sets graded_anonymously to true for the rubric ajax request', () => {
          SpeedGrader.EG.domReady()
          const save_rubric_button = document.querySelector('.save_rubric_button')
          save_rubric_button.click()
          const {graded_anonymously} = $.ajaxJSON
            .getCalls()
            .find(call => call.args[0] === rubricUrl).args[2]
          strictEqual(graded_anonymously, true)
        })
      })

      QUnit.module('#setOrUpdateSubmission', hooks => {
        function getPostOrHideGradesButton() {
          return document.querySelector(
            '#speed_grader_post_grades_menu_mount_point button[title="Post or Hide Grades"]'
          )
        }

        hooks.beforeEach(() => {
          fakeENV.setup({
            ...ENV,
            assignment_id: '17',
            course_id: '29',
            grading_role: 'moderator',
            help_url: 'example.com/support',
            show_help_menu_item: false
          })
          setupFixtures()
          sinon.stub($.fn, 'ready')
          SpeedGrader.setup()
          window.jsonData = windowJsonData
          SpeedGrader.EG.jsonReady()
          $.fn.ready.restore()
        })

        hooks.afterEach(() => {
          SpeedGrader.teardown()
          window.jsonData = originalJsonData
        })

        function getPostGradesMenuItem() {
          getPostOrHideGradesButton().click()

          const $trigger = getPostOrHideGradesButton()
          const $menuContent = document.querySelector(`[aria-labelledby="${$trigger.id}"]`)
          return $menuContent.querySelector('[role="menuitem"][name="postGrades"]')
        }

        test('fetches student via anonymous_id', () => {
          const {submission} = SpeedGrader.EG.setOrUpdateSubmission(alphaSubmission)
          deepEqual(submission, alphaSubmission)
        })

        test('renders the post/hide grades menu if the updated submission matches an existing one', () => {
          SpeedGrader.EG.setOrUpdateSubmission({
            anonymous_id: alphaStudent.anonymous_id,
            posted_at: new Date().toISOString()
          })
          strictEqual(getPostGradesMenuItem().textContent, 'All Grades Posted')
        })

        test('updates the menu items based on the state of loaded submissions', () => {
          SpeedGrader.EG.setOrUpdateSubmission({
            anonymous_id: alphaStudent.anonymous_id,
            posted_at: null
          })
          strictEqual(getPostGradesMenuItem().textContent, 'Post Grades')
        })
      })

      QUnit.module('#renderAttachment', hooks => {
        hooks.beforeEach(() => {
          fakeENV.setup({
            ...ENV,
            assignment_id: '17',
            course_id: '29',
            grading_role: 'moderator',
            help_url: 'example.com/support',
            show_help_menu_item: false
          })
          setupFixtures()
          SpeedGrader.setup()
          window.jsonData = windowJsonData
          SpeedGrader.EG.jsonReady()
        })

        hooks.afterEach(() => {
          SpeedGrader.teardown()
          window.jsonData = originalJsonData
          delete SpeedGrader.EG.currentStudent
        })

        // it is difficult to test that a bound function is passed the correct parameters without
        // fully simulating SpeedGrader so instead let's ensure that both ajax_valid() is true
        // and currentStudent was not undefined
        test('ajax_valid returns', () => {
          const loadDocPreview = sinon.stub($.fn, 'loadDocPreview')
          SpeedGrader.EG.currentStudent = alphaStudent
          const attachment = {content_type: 'application/rtf'}
          SpeedGrader.EG.renderAttachment(attachment)
          strictEqual(loadDocPreview.firstCall.args[0].ajax_valid(), true)
          loadDocPreview.restore()
        })

        test('currentStudent is present', () => {
          SpeedGrader.EG.currentStudent = alphaStudent
          const attachment = {content_type: 'application/rtf'}
          SpeedGrader.EG.renderAttachment(attachment)
          strictEqual(SpeedGrader.EG.currentStudent.anonymous_id, alphaStudent.anonymous_id)
        })

        test('calls loadDocPreview for canvadoc documents with iframe_min_height set to 0', () => {
          const loadDocPreview = sinon.stub($.fn, 'loadDocPreview')
          SpeedGrader.EG.currentStudent = alphaStudent
          const attachment = {content_type: 'application/pdf', canvadoc_url: 'fake_url'}

          SpeedGrader.EG.renderAttachment(attachment)

          const [documentParams] = loadDocPreview.firstCall.args
          strictEqual(documentParams.iframe_min_height, 0)
          loadDocPreview.restore()
        })
      })

      QUnit.module('#showRubric', hooks => {
        hooks.beforeEach(() => {
          fakeENV.setup({
            ...ENV,
            assignment_id: '17',
            course_id: '29',
            grading_role: 'moderator',
            help_url: 'example.com/support',
            show_help_menu_item: false,
            RUBRIC_ASSESSMENT: {}
          })
          setupFixtures()
          SpeedGrader.setup()
          window.jsonData = windowJsonData
          window.jsonData.rubric_association = {}
          SpeedGrader.EG.jsonReady()
          setupCurrentStudent()
        })

        hooks.afterEach(() => {
          window.jsonData = originalJsonData
          delete SpeedGrader.EG.currentStudent
          SpeedGrader.teardown()
        })

        test('assessment_user_id is set via anonymous id', () => {
          SpeedGrader.EG.showRubric()
          strictEqual(ENV.RUBRIC_ASSESSMENT.assessment_user_id, alphaStudent.anonymous_id)
        })

        test('calls populateNewRubricSummary with editingData set to a non-null value by default', () => {
          sinon.spy(window.rubricAssessment, 'populateNewRubricSummary')
          SpeedGrader.EG.showRubric()

          const [
            ,
            ,
            ,
            editingData
          ] = window.rubricAssessment.populateNewRubricSummary.firstCall.args
          notStrictEqual(editingData, null)
          window.rubricAssessment.populateNewRubricSummary.restore()
        })

        test('calls populateNewRubricSummary with null editingData when validateEnteredData is false', () => {
          sinon.spy(window.rubricAssessment, 'populateNewRubricSummary')
          SpeedGrader.EG.showRubric({validateEnteredData: false})

          const [
            ,
            ,
            ,
            editingData
          ] = window.rubricAssessment.populateNewRubricSummary.firstCall.args
          strictEqual(editingData, null)
          window.rubricAssessment.populateNewRubricSummary.restore()
        })
      })

      QUnit.module('#renderCommentAttachment', hooks => {
        hooks.beforeEach(() => {
          fakeENV.setup({
            ...ENV,
            assignment_id: '17',
            course_id: '29',
            grading_role: 'moderator',
            help_url: 'example.com/support',
            show_help_menu_item: false,
            RUBRIC_ASSESSMENT: {}
          })
          setupFixtures(
            '<div id="comment_attachment_blank"><a id="submitter_id" href="{{submitter_id}}" /></a></div>'
          )
          SpeedGrader.setup()
          window.jsonData = windowJsonData
          window.jsonData.rubric_association = {}
          SpeedGrader.EG.jsonReady()
          setupCurrentStudent()
        })

        hooks.afterEach(() => {
          window.jsonData = originalJsonData
          delete SpeedGrader.EG.currentStudent
          SpeedGrader.teardown()
        })

        test('attachmentElement has submitter_id set to anonymous id', () => {
          const el = SpeedGrader.EG.renderCommentAttachment({id: '1'}, {})
          strictEqual(el.find('a').attr('href'), alphaStudent.anonymous_id)
        })
      })

      QUnit.module('#addCommentDeletionHandler', hooks => {
        hooks.beforeEach(() => {
          fakeENV.setup({
            ...ENV,
            assignment_id: '17',
            course_id: '29',
            grading_role: 'moderator',
            help_url: 'example.com/support',
            show_help_menu_item: false,
            RUBRIC_ASSESSMENT: {}
          })
          setupFixtures()
          SpeedGrader.setup()
          window.jsonData = windowJsonData
          window.jsonData.rubric_association = {}
          SpeedGrader.EG.jsonReady()
          setupCurrentStudent()
        })

        hooks.afterEach(() => {
          window.jsonData = originalJsonData
          delete SpeedGrader.EG.currentStudent
          SpeedGrader.teardown()
        })

        test('calls isStudentConcluded with student looked up by anonymous id', () => {
          const isStudentConcluded = sinon.stub(SpeedGrader.EG, 'isStudentConcluded')
          SpeedGrader.EG.addCommentDeletionHandler($(), {})
          deepEqual(isStudentConcluded.firstCall.args, [alphaStudent.anonymous_id])
          isStudentConcluded.restore()
        })
      })

      QUnit.module('#addSubmissionComment', hooks => {
        const assignmentURL = '/courses/1/assignments/1'

        hooks.beforeEach(() => {
          fakeENV.setup({
            ...ENV,
            assignment_id: '17',
            course_id: '29',
            grading_role: 'moderator',
            help_url: 'example.com/support',
            show_help_menu_item: false
          })
          setupFixtures(`
          <a id="assignment_url" href=${assignmentURL}>Assignment 1<a>
          <textarea id="speed_grader_comment_textarea_mount_point">hi hi</textarea>
        `)
          SpeedGrader.setup()
          window.jsonData = windowJsonData
          window.jsonData.rubric_association = {}
          SpeedGrader.EG.jsonReady()
          // when the textarea is present, setupCurrentStudent invokes addSubmissionComment,
          // however that's what we're testing so let's short circuit that here
          const addSubmissionComment = sinon.stub(SpeedGrader.EG, 'addSubmissionComment')
          setupCurrentStudent()
          addSubmissionComment.restore()
        })

        hooks.afterEach(() => {
          window.jsonData = originalJsonData
          delete SpeedGrader.EG.currentStudent
          SpeedGrader.teardown()
        })

        test('calls ajaxJSON with anonymous submission url with anonymous id', () => {
          SpeedGrader.EG.addSubmissionComment('draft comment')
          const addSubmissionCommentAjaxJSON = $.ajaxJSON
            .getCalls()
            .find(
              call =>
                call.args[0] ===
                `${assignmentURL}/anonymous_submissions/${alphaStudent.anonymous_id}`
            )
          notStrictEqual(addSubmissionCommentAjaxJSON, undefined)
        })

        test('calls ajaxJSON with with anonymous id in data', () => {
          SpeedGrader.EG.addSubmissionComment('draft comment')
          const addSubmissionCommentAjaxJSON = $.ajaxJSON
            .getCalls()
            .find(
              call =>
                call.args[0] ===
                `${assignmentURL}/anonymous_submissions/${alphaStudent.anonymous_id}`
            )
          const [, , formData] = addSubmissionCommentAjaxJSON.args
          strictEqual(formData['submission[anonymous_id]'], alphaStudent.anonymous_id)
        })

        test('calls handleGradingError if an error is encountered', () => {
          $.ajaxJSON.restore()
          sinon.stub($, 'ajaxJSON').callsFake((_url, _method, _form, _success, error) => {
            error()
          })
          const handleGradingError = sinon.stub(SpeedGrader.EG, 'handleGradingError')
          const revertFromFormSubmit = sinon.stub(SpeedGrader.EG, 'revertFromFormSubmit')

          SpeedGrader.EG.addSubmissionComment('terrible failure')
          strictEqual(handleGradingError.callCount, 1)

          revertFromFormSubmit.restore()
          handleGradingError.restore()
        })

        test('calls revertFromFormSubmit to clear the comment if an error is encountered', () => {
          $.ajaxJSON.restore()
          sinon.stub($, 'ajaxJSON').callsFake((_url, _method, _form, _success, error) => {
            error()
          })
          const revertFromFormSubmit = sinon.stub(SpeedGrader.EG, 'revertFromFormSubmit')

          SpeedGrader.EG.addSubmissionComment('terrible failure')
          const [params] = revertFromFormSubmit.firstCall.args
          deepEqual(params, {errorSubmitting: true})

          revertFromFormSubmit.restore()
        })
      })

      QUnit.module('#handleGradeSubmit', hooks => {
        hooks.beforeEach(() => {
          fakeENV.setup({
            ...ENV,
            assignment_id: '17',
            course_id: '29',
            grading_role: 'moderator',
            help_url: 'example.com/support',
            show_help_menu_item: false
          })
          setupFixtures(`
          <div id="grade_container">
            <input />
          </div>
        `)
          SpeedGrader.setup()
          window.jsonData = windowJsonData
          window.jsonData.rubric_association = {}
          SpeedGrader.EG.jsonReady()
          setupCurrentStudent()
        })

        hooks.afterEach(() => {
          window.jsonData = originalJsonData
          delete SpeedGrader.EG.currentStudent
          SpeedGrader.teardown()
        })

        test('calls isStudentConcluded with student looked up by anonymous id', () => {
          const isStudentConcluded = sinon.spy(SpeedGrader.EG, 'isStudentConcluded')
          SpeedGrader.EG.handleGradeSubmit({}, false)
          deepEqual(isStudentConcluded.firstCall.args, [alphaStudent.anonymous_id])
          isStudentConcluded.restore()
        })

        test('calls ajaxJSON with anonymous id in data', () => {
          $.ajaxJSON.restore()
          sinon.stub($, 'ajaxJSON')
          SpeedGrader.EG.handleGradeSubmit({}, false)
          const [, , formData] = $.ajaxJSON.firstCall.args
          strictEqual(formData['submission[anonymous_id]'], alphaStudent.anonymous_id)
        })

        test('calls handleGradingError if an error is encountered', () => {
          $.ajaxJSON.restore()
          sinon.stub($, 'ajaxJSON').callsFake((_url, _method, _form, _success, error) => {
            error()
          })
          const handleGradingError = sinon.stub(SpeedGrader.EG, 'handleGradingError')

          SpeedGrader.EG.handleGradeSubmit({}, false)
          strictEqual(handleGradingError.callCount, 1)

          handleGradingError.restore()
        })

        test('clears the grade input on an error if the user is not a moderator', () => {
          $.ajaxJSON.restore()
          sinon.stub($, 'ajaxJSON').callsFake((_url, _method, _form, _success, error) => {
            error()
          })
          const handleGradingError = sinon.stub(SpeedGrader.EG, 'handleGradingError')
          const showGrade = sinon.stub(SpeedGrader.EG, 'showGrade')
          ENV.grading_role = 'provisional_grader'

          SpeedGrader.EG.handleGradeSubmit({}, false)
          strictEqual(showGrade.callCount, 1)

          showGrade.restore()
          handleGradingError.restore()
        })

        test('clears the grade input on an error if moderating but no provisional grade was chosen', () => {
          const unselectedGrade = {grade: 1, selected: false}
          SpeedGrader.EG.currentStudent.submission.provisional_grades = [unselectedGrade]
          SpeedGrader.EG.setupProvisionalGraderDisplayNames()

          $.ajaxJSON.callsFake((_url, _method, _form, _success, error) => {
            error()
          })
          const handleGradingError = sinon.stub(SpeedGrader.EG, 'handleGradingError')
          const showGrade = sinon.stub(SpeedGrader.EG, 'showGrade')

          ENV.grading_role = 'moderator'
          SpeedGrader.EG.handleGradeSubmit({}, false)
          strictEqual(showGrade.callCount, 1)

          showGrade.restore()
          handleGradingError.restore()
        })

        test('reverts the provisional grade fields on an error if moderating and a provisional grade was chosen', () => {
          const fakeGrade = {grade: 1, selected: true}
          SpeedGrader.EG.currentStudent.submission.provisional_grades = [fakeGrade]
          SpeedGrader.EG.setupProvisionalGraderDisplayNames()

          $.ajaxJSON.callsFake((_url, _method, _form, _success, error) => {
            error()
          })
          const handleGradingError = sinon.stub(SpeedGrader.EG, 'handleGradingError')
          const setActiveProvisionalGradeFields = sinon.stub(
            SpeedGrader.EG,
            'setActiveProvisionalGradeFields'
          )

          ENV.grading_role = 'moderator'
          SpeedGrader.EG.handleGradeSubmit({}, false)

          const [params] = setActiveProvisionalGradeFields.firstCall.args
          strictEqual(params.grade, fakeGrade)

          setActiveProvisionalGradeFields.restore()
          handleGradingError.restore()
        })

        test('submission is always marked as graded anonymously', () => {
          $.ajaxJSON.restore()
          sinon.stub($, 'ajaxJSON')
          SpeedGrader.EG.handleGradeSubmit({}, false)
          const [, , formData] = $.ajaxJSON.firstCall.args
          strictEqual(formData['submission[graded_anonymously]'], true)
        })
      })

      QUnit.module('#updateSelectMenuStatus', hooks => {
        hooks.beforeEach(() => {
          fakeENV.setup({
            ...ENV,
            assignment_id: '17',
            course_id: '29',
            grading_role: 'moderator',
            help_url: 'example.com/support',
            show_help_menu_item: false
          })

          setupFixtures('<div id="combo_box_container"></div>')
          SpeedGrader.setup()
          window.jsonData = windowJsonData
          window.jsonData.rubric_association = {}
          SpeedGrader.EG.jsonReady()
          setupCurrentStudent()
        })

        hooks.afterEach(() => {
          window.jsonData = originalJsonData
          delete SpeedGrader.EG.currentStudent
          SpeedGrader.teardown()
          document.querySelector('.ui-selectmenu-menu').remove()
        })

        test('calls updateSelectMenuStatus with "anonymous_id"', assert => {
          const done = assert.async()
          SpeedGrader.EG.updateSelectMenuStatus({...alphaStudent, submission_state: 'not_graded'})
          setTimeout(() => {
            // the select menu has some sort of time dependent behavior
            deepEqual(
              document.querySelector('#combo_box_container option').innerText,
              'Student 1 - not graded'
            )
            done()
          }, 10)
        })
      })

      QUnit.module('#renderSubmissionPreview', hooks => {
        /* eslint-disable-line qunit/no-identical-names */
        let anonymousId
        let assignmentId
        let courseId

        hooks.beforeEach(() => {
          anonymousId = alphaStudent.anonymous_id
          assignmentId = alphaSubmission.assignment_id
          courseId = windowJsonData.context_id
          fakeENV.setup({
            ...ENV,
            assignment_id: '17',
            course_id: '29',
            grading_role: 'moderator',
            help_url: 'example.com/support',
            show_help_menu_item: false
          })

          setupFixtures('<div id="iframe_holder">not empty</div>')
          SpeedGrader.setup()
          window.jsonData = windowJsonData
          SpeedGrader.EG.jsonReady()
          setupCurrentStudent()
        })

        hooks.afterEach(() => {
          window.jsonData = originalJsonData
          delete SpeedGrader.EG.currentStudent
          SpeedGrader.teardown()
        })

        test("the iframe src points to a user's submission by anonymous_id", () => {
          SpeedGrader.EG.renderSubmissionPreview('div')
          const iframeSrc = document.getElementById('speedgrader_iframe').getAttribute('src')
          const {pathname, search} = new URL(iframeSrc, 'https://someUrl/')
          strictEqual(
            `${pathname}${search}`,
            `/courses/${courseId}/assignments/${assignmentId}/anonymous_submissions/${anonymousId}?preview=true&hide_student_name=1`
          )
        })
      })

      QUnit.module('#attachmentIframeContents', hooks => {
        let anonymousId
        let assignmentId
        let courseId

        hooks.beforeEach(() => {
          anonymousId = alphaStudent.anonymous_id
          assignmentId = alphaSubmission.assignment_id
          courseId = windowJsonData.context_id
          fakeENV.setup({
            ...ENV,
            assignment_id: '17',
            course_id: '29',
            grading_role: 'moderator',
            help_url: 'example.com/support',
            show_help_menu_item: false
          })

          setupFixtures(`
          <div id="submission_file_hidden">
            <a
              class="display_name"
              href="/courses/${courseId}/assignments/${assignmentId}/submissions/{{anonymousId}}?download={{attachmentId}}">
            </a>
          </div>
        `)
          SpeedGrader.setup()
          window.jsonData = windowJsonData
          SpeedGrader.EG.jsonReady()
          setupCurrentStudent()
        })

        hooks.afterEach(() => {
          window.jsonData = originalJsonData
          delete SpeedGrader.EG.currentStudent
          SpeedGrader.teardown()
        })

        test('attachment src points to the submission download url', () => {
          const attachment = {id: '101112'}
          const divContents = SpeedGrader.EG.attachmentIframeContents(attachment, 'div')
          const div = document.createElement('div')
          div.innerHTML = divContents

          strictEqual(
            div.children[0].getAttribute('src'),
            `/courses/${courseId}/assignments/${assignmentId}/submissions/${anonymousId}?download=101112`
          )
        })
      })
    })

    QUnit.module('#showSubmission', hooks => {
      hooks.beforeEach(() => {
        sinon.stub(SpeedGrader.EG, 'showGrade')
        sinon.stub(SpeedGrader.EG, 'showDiscussion')
        sinon.stub(SpeedGrader.EG, 'showRubric')
        sinon.stub(SpeedGrader.EG, 'updateStatsInHeader')
        sinon.stub(SpeedGrader.EG, 'showSubmissionDetails')
        sinon.stub(SpeedGrader.EG, 'refreshFullRubric')
      })

      hooks.afterEach(() => {
        SpeedGrader.EG.showGrade.restore()
        SpeedGrader.EG.showDiscussion.restore()
        SpeedGrader.EG.showRubric.restore()
        SpeedGrader.EG.updateStatsInHeader.restore()
        SpeedGrader.EG.showSubmissionDetails.restore()
        SpeedGrader.EG.refreshFullRubric.restore()
      })

      test('calls showRubric with validateEnteredData set to false', () => {
        SpeedGrader.EG.showSubmission()

        const [params] = SpeedGrader.EG.showRubric.firstCall.args
        strictEqual(params.validateEnteredData, false)
      })
    })

    QUnit.module('#handleGradingError', hooks => {
      hooks.beforeEach(() => {
        sinon.stub($, 'flashError')
      })

      hooks.afterEach(() => {
        $.flashError.restore()
      })

      test('shows an error message in a flash dialog', () => {
        SpeedGrader.EG.handleGradingError({})
        strictEqual($.flashError.callCount, 1)
      })

      test('shows a specific error message if given a MAX_GRADERS_REACHED error code', () => {
        const maxGradersError = {base: 'too many graders', error_code: 'MAX_GRADERS_REACHED'}
        SpeedGrader.EG.handleGradingError({errors: maxGradersError})

        const [errorMessage] = $.flashError.firstCall.args
        strictEqual(
          errorMessage,
          'The maximum number of graders has been reached for this assignment.'
        )
      })

      test('forbears from showing an error message if given a PROVISIONAL_GRADE_INVALID_SCORE error code', () => {
        const maxGradersError = {base: 'bad grade', error_code: 'PROVISIONAL_GRADE_INVALID_SCORE'}
        SpeedGrader.EG.handleGradingError({errors: maxGradersError})

        strictEqual($.flashError.callCount, 0)
      })

      test('shows a generic error message if not given a MAX_GRADERS_REACHED error code', () => {
        SpeedGrader.EG.handleGradingError({})

        const [errorMessage] = $.flashError.firstCall.args
        strictEqual(errorMessage, 'An error occurred updating this assignment.')
      })

      test('warns the user that a selected grade cannot be altered', () => {
        SpeedGrader.EG.handleGradingError({
          errors: {error_code: 'PROVISIONAL_GRADE_MODIFY_SELECTED'}
        })
        const [errorMessage] = $.flashError.firstCall.args
        strictEqual(
          errorMessage,
          'The grade you entered has been selected and can no longer be changed.'
        )
      })
    })

    QUnit.module('#renderProvisionalGradeSelector', function(hooks) {
      const EG = SpeedGrader.EG
      let submission

      hooks.beforeEach(() => {
        ENV.grading_type = 'gpa_scale'
        setupFixtures(`
        <div id='grading_details_mount_point'></div>
        <div id='grading_box_selected_grader'></div>
        <input type='text' id='grade' />
      `)
        ENV.final_grader_id = '1101'

        SpeedGrader.setup()
        EG.currentStudent = {
          submission: {
            provisional_grades: [
              {
                provisional_grade_id: '1',
                readonly: true,
                grade: '1',
                scorer_id: '1101',
                scorer_name: 'Gradual'
              },
              {
                provisional_grade_id: '2',
                readonly: true,
                grade: '2',
                scorer_id: '1102',
                scorer_name: 'Gradus'
              }
            ]
          }
        }
        EG.setupProvisionalGraderDisplayNames()

        submission = EG.currentStudent.submission

        sinon.stub(EG, 'setupProvisionalGraderDisplayNames')
        sinon.stub(ReactDOM, 'render')
        sinon.stub(ReactDOM, 'unmountComponentAtNode')
      })

      hooks.afterEach(() => {
        ReactDOM.unmountComponentAtNode.restore()
        ReactDOM.render.restore()
        EG.setupProvisionalGraderDisplayNames.restore()

        SpeedGrader.teardown()
      })

      test('displays the component if at least one provisional grade is present', () => {
        EG.renderProvisionalGradeSelector()
        strictEqual(ReactDOM.render.callCount, 1)
      })

      test('unmounts the component if no provisional grades are present', () => {
        submission.provisional_grades = []
        EG.renderProvisionalGradeSelector()
        strictEqual(ReactDOM.unmountComponentAtNode.callCount, 1)
      })

      test('passes the final grader id to the component', () => {
        EG.renderProvisionalGradeSelector()

        const [SpeedGraderProvisionalGradeSelector] = ReactDOM.render.firstCall.args
        strictEqual(SpeedGraderProvisionalGradeSelector.props.finalGraderId, '1101')
      })

      test('passes jsonData.points_possible to the component as pointsPossible', () => {
        window.jsonData.points_possible = 12
        EG.renderProvisionalGradeSelector()

        const [SpeedGraderProvisionalGradeSelector] = ReactDOM.render.firstCall.args
        strictEqual(SpeedGraderProvisionalGradeSelector.props.pointsPossible, 12)
      })

      test('passes the assignment grading type to the component as gradingType', () => {
        EG.renderProvisionalGradeSelector()

        const [SpeedGraderProvisionalGradeSelector] = ReactDOM.render.firstCall.args
        strictEqual(SpeedGraderProvisionalGradeSelector.props.gradingType, 'gpa_scale')
      })

      test('passes the list of provisional grades to the component', () => {
        EG.renderProvisionalGradeSelector()

        const [SpeedGraderProvisionalGradeSelector] = ReactDOM.render.firstCall.args
        deepEqual(
          SpeedGraderProvisionalGradeSelector.props.provisionalGrades,
          submission.provisional_grades
        )
      })

      test('passes "Custom" as the display name for the final grader', () => {
        EG.renderProvisionalGradeSelector()

        const [SpeedGraderProvisionalGradeSelector] = ReactDOM.render.firstCall.args
        strictEqual(
          SpeedGraderProvisionalGradeSelector.props.provisionalGraderDisplayNames['1'],
          'Custom'
        )
      })

      test('passes the hash of grader display names to the component', () => {
        EG.renderProvisionalGradeSelector()

        const [SpeedGraderProvisionalGradeSelector] = ReactDOM.render.firstCall.args
        deepEqual(SpeedGraderProvisionalGradeSelector.props.provisionalGraderDisplayNames, {
          1: 'Custom',
          2: 'Gradus'
        })
      })

      test('calls setupProvisionalGraderDisplayNames if showingNewStudent is true', () => {
        SpeedGrader.EG.renderProvisionalGradeSelector({showingNewStudent: true})
        strictEqual(SpeedGrader.EG.setupProvisionalGraderDisplayNames.callCount, 1)
      })

      test('does not call setupProvisionalGraderDisplayNames if showingNewStudent is not true', () => {
        SpeedGrader.EG.renderProvisionalGradeSelector()
        strictEqual(SpeedGrader.EG.setupProvisionalGraderDisplayNames.callCount, 0)
      })
    })

    QUnit.module('#handleProvisionalGradeSelected', function(hooks) {
      const EG = SpeedGrader.EG
      let submission

      hooks.beforeEach(() => {
        setupFixtures(`
        <div id='grading_details_mount_point'></div>
        <div id='grading_box_selected_grader'></div>
        <input type='text' id='grade' />
      `)

        SpeedGrader.setup()
        EG.currentStudent = {
          submission: {
            provisional_grades: [
              {
                provisional_grade_id: '1',
                readonly: true,
                scorer_id: '1101',
                scorer_name: 'Gradual',
                grade: 11
              },
              {
                provisional_grade_id: '2',
                readonly: true,
                scorer_id: '1102',
                scorer_name: 'Gradus',
                grade: 22
              }
            ]
          }
        }
        ENV.final_grader_id = '1101'
        EG.setupProvisionalGraderDisplayNames()

        submission = EG.currentStudent.submission
        sinon.stub(EG, 'selectProvisionalGrade')
        sinon.stub(EG, 'setActiveProvisionalGradeFields')
        sinon.stub(EG, 'renderProvisionalGradeSelector')
      })

      hooks.afterEach(() => {
        EG.renderProvisionalGradeSelector.restore()
        EG.setActiveProvisionalGradeFields.restore()
        EG.selectProvisionalGrade.restore()

        SpeedGrader.teardown()
      })

      test('calls selectProvisionalGrade with the grade ID when selectedGrade is passed', () => {
        EG.handleProvisionalGradeSelected({selectedGrade: submission.provisional_grades[0]})

        const [selectedGradeId] = EG.selectProvisionalGrade.firstCall.args
        strictEqual(selectedGradeId, '1')
      })

      test('calls setActiveProvisionalGradeFields with the selected grade when selectedGrade is passed', () => {
        EG.handleProvisionalGradeSelected({selectedGrade: submission.provisional_grades[0]})

        const {grade} = EG.setActiveProvisionalGradeFields.firstCall.args[0]
        strictEqual(grade.provisional_grade_id, '1')
      })

      test('calls setActiveProvisionalGradeFields with the selected label when selectedGrade is passed', () => {
        EG.handleProvisionalGradeSelected({selectedGrade: submission.provisional_grades[1]})

        const {label} = EG.setActiveProvisionalGradeFields.firstCall.args[0]
        strictEqual(label, 'Gradus')
      })

      test('calls setActiveProvisionalGradeFields with the label "Custom" when isNewGrade is passed', () => {
        EG.handleProvisionalGradeSelected({isNewGrade: true})

        const {label} = EG.setActiveProvisionalGradeFields.firstCall.args[0]
        strictEqual(label, 'Custom')
      })

      test('calls renderProvisionalGradeSelector when isNewGrade is passed', () => {
        EG.handleProvisionalGradeSelected({isNewGrade: true})
        strictEqual(EG.renderProvisionalGradeSelector.callCount, 1)
      })

      test('unselects existing grades when isNewGrade is passed', () => {
        EG.handleProvisionalGradeSelected({isNewGrade: true})
        strictEqual(
          submission.provisional_grades.some(grade => grade.selected),
          false
        )
      })
    })

    QUnit.module('#setActiveProvisionalGradeFields', hooks => {
      const EG = SpeedGrader.EG

      hooks.beforeEach(() => {
        // A lot of these are polluting the space prior to execution, make sure things are clean
        $('.score').remove()
        setupFixtures(`
        <div id='grading_details_mount_point'></div>
        <div id='grading-box-selected-grader'></div>
        <div id='grade_container'>
          <input type='text' id='grading-box-extended' />
          <div class="score"></div>
        </div>
      `)

        SpeedGrader.setup()
        EG.currentStudent = {
          submission: {
            provisional_grades: [
              {
                provisional_grade_id: '1',
                readonly: true,
                scorer_id: '1101',
                scorer_name: 'Gradual',
                grade: 11
              },
              {
                provisional_grade_id: '2',
                readonly: true,
                scorer_id: '1102',
                scorer_name: 'Gradus',
                grade: 22
              }
            ]
          }
        }
        ENV.final_grader_id = '1101'
        EG.setupProvisionalGraderDisplayNames()
      })

      hooks.afterEach(() => {
        SpeedGrader.teardown()
      })

      test('sets the selected grader text to the passed-in label', () => {
        EG.setActiveProvisionalGradeFields({label: 'fred'})
        strictEqual($('#grading-box-selected-grader').text(), 'fred')
      })

      test('sets the selected grader text to empty if no label is passed', () => {
        EG.setActiveProvisionalGradeFields()
        strictEqual($('#grading-box-selected-grader').text(), '')
      })

      test('sets the grade input value to the passed-in grade', () => {
        EG.setActiveProvisionalGradeFields({grade: {grade: 500}})
        strictEqual($('#grading-box-extended').val(), '500')
      })

      test('does not set the grade input value if no grade is passed', () => {
        $('#grading-box-extended').val(234)
        EG.setActiveProvisionalGradeFields()
        strictEqual($('#grading-box-extended').val(), '234')
      })

      test('sets the score field to the score of the passed-in grade', () => {
        EG.setActiveProvisionalGradeFields({grade: {score: 10}})
        strictEqual($('.score').text(), '10')
      })

      test('does not set the score field if no grade is passed', () => {
        $('.score').text('234')
        EG.setActiveProvisionalGradeFields()
        strictEqual($('.score').text(), '234')
      })

      QUnit.module('when the current submission is excused', excusedHooks => {
        let fakeGrade

        excusedHooks.beforeEach(() => {
          EG.currentStudent.submission.excused = true
          fakeGrade = {grade: {score: 100, readonly: false}}
        })

        test('sets the grade field to EX if passed an editable grade', () => {
          EG.setActiveProvisionalGradeFields(fakeGrade)
          strictEqual($('#grading-box-extended').val(), 'EX')
        })

        test('sets the score field to empty if passed an editable grade', () => {
          EG.setActiveProvisionalGradeFields(fakeGrade)
          strictEqual($('.score').text(), '')
        })
      })
    })

    QUnit.module('#fetchProvisionalGrades', hooks => {
      const EG = SpeedGrader.EG

      hooks.beforeEach(() => {
        ENV.grading_role = 'moderator'

        setupFixtures(`
        <div id='grading_details_mount_point'></div>
        <div id='grading-box-selected-grader'></div>
        <div id='grade_container'>
          <input type='text' id='grading-box-extended' />
        </div>
      `)

        SpeedGrader.setup()
        EG.currentStudent = {
          anonymous_id: 'abcde',
          submission: {
            provisional_grades: [
              {
                provisional_grade_id: '1',
                readonly: true,
                scorer_id: '1101',
                scorer_name: 'Gradual',
                grade: 11
              },
              {
                provisional_grade_id: '2',
                readonly: true,
                scorer_id: '1102',
                scorer_name: 'Gradus',
                grade: 22
              }
            ],
            updated_at: 'never'
          }
        }
        ENV.final_grader_id = '1101'
        EG.setupProvisionalGraderDisplayNames()
        ENV.provisional_status_url = 'some_url_or_other'

        sinon.stub(EG, 'onProvisionalGradesFetched')
        $.getJSON.callsFake((url, params, success) => {
          success({needs_provisional_grade: true})
        })
      })

      hooks.afterEach(() => {
        EG.onProvisionalGradesFetched.restore()
        SpeedGrader.teardown()
      })

      test('calls onProvisionalGradesFetched upon fetching data', () => {
        EG.fetchProvisionalGrades()

        const [data] = EG.onProvisionalGradesFetched.firstCall.args
        deepEqual(data, {needs_provisional_grade: true})
      })

      QUnit.module('provisional status URL', () => {
        test('includes the ID of the current student', () => {
          EG.fetchProvisionalGrades()

          const [url] = $.getJSON.firstCall.args
          strictEqual(url.includes('anonymous_id=abcde'), true)
        })

        test('includes the last_updated_at parameter if the user is a moderator', () => {
          EG.fetchProvisionalGrades()

          const [url] = $.getJSON.firstCall.args
          strictEqual(url.includes('last_updated_at=never'), true)
        })

        test('omits the last_updated_at parameter if the user is not a moderator', () => {
          ENV.grading_role = 'provisional_grader'
          EG.fetchProvisionalGrades()

          const [url] = $.getJSON.firstCall.args
          strictEqual(url.includes('last_updated_at=never'), false)
        })
      })
    })

    QUnit.module('#onProvisionalGradesFetched', hooks => {
      const EG = SpeedGrader.EG
      let submission

      hooks.beforeEach(() => {
        setupFixtures(`
        <div id='grading_details_mount_point'></div>
        <div id='grading-box-selected-grader'></div>
        <div id='grade_container'>
          <input type='text' id='grading-box-extended' />
        </div>
      `)

        SpeedGrader.setup()
        EG.currentStudent = {
          anonymous_id: 'abcde',
          submission: {
            provisional_grades: [
              {
                provisional_grade_id: '1',
                readonly: true,
                scorer_id: '1101',
                scorer_name: 'Gradual',
                grade: 11
              },
              {
                provisional_grade_id: '2',
                readonly: true,
                scorer_id: '1102',
                scorer_name: 'Gradus',
                grade: 22
              }
            ],
            updated_at: 'never'
          }
        }
        ENV.final_grader_id = '1101'
        EG.setupProvisionalGraderDisplayNames()

        submission = EG.currentStudent.submission

        sinon.stub(EG, 'showStudent')
        sinon.stub(SpeedGraderHelpers, 'submissionState').callsFake(() => 'not_submitted')
      })

      hooks.afterEach(() => {
        SpeedGraderHelpers.submissionState.restore()
        EG.showStudent.restore()

        SpeedGrader.teardown()
      })

      test('sets needs_provisional_grade to the supplied value', () => {
        EG.onProvisionalGradesFetched({needs_provisional_grade: true})
        strictEqual(EG.currentStudent.needs_provisional_grade, true)
      })

      test('calls SpeedGraderHelpers.submissionState to set currentStudent.submission_state', () => {
        EG.onProvisionalGradesFetched({needs_provisional_grade: true})
        strictEqual(EG.currentStudent.submission_state, 'not_submitted')
      })

      test('calls showStudent', () => {
        EG.onProvisionalGradesFetched({})
        strictEqual(EG.showStudent.callCount, 1)
      })

      QUnit.module('when the user is a moderator and provisional_grades are returned', () => {
        const fakeData = {
          provisional_grades: [{grade: -1}],
          updated_at: 'now',
          final_provisional_grade: {grade: -999}
        }

        test('sets submission.provisional_grades to the supplied value', () => {
          ENV.grading_role = 'moderator'
          EG.onProvisionalGradesFetched(fakeData)
          deepEqual(submission.provisional_grades, [{grade: -1}])
        })

        test('sets submission.updated_at to the supplied value', () => {
          ENV.grading_role = 'moderator'
          EG.onProvisionalGradesFetched(fakeData)
          deepEqual(submission.updated_at, 'now')
        })

        test('sets submission.final_provisional_grade to the supplied value', () => {
          ENV.grading_role = 'moderator'
          EG.onProvisionalGradesFetched(fakeData)
          deepEqual(submission.final_provisional_grade, {grade: -999})
        })
      })
    })

    QUnit.module('#selectProvisionalGrade', hooks => {
      const EG = SpeedGrader.EG

      hooks.beforeEach(() => {
        ENV.provisional_select_url = 'provisional_select_url?{{provisional_grade_id}}'
        setupFixtures(`
        <div id='grading_details_mount_point'></div>
        <div id='grading-box-selected-grader'></div>
        <div id='grade_container'>
          <input type='text' id='grading-box-extended' />
        </div>
      `)
        SpeedGrader.setup()
        EG.currentStudent = {
          anonymous_id: 'abcde',
          submission: {
            provisional_grades: [
              {
                provisional_grade_id: '1',
                readonly: true,
                scorer_id: '1101',
                scorer_name: 'Gradual',
                grade: 11
              },
              {
                provisional_grade_id: '2',
                readonly: true,
                scorer_id: '1102',
                scorer_name: 'Gradus',
                grade: 22
              }
            ],
            updated_at: 'never'
          }
        }
        ENV.final_grader_id = '1101'
        EG.setupProvisionalGraderDisplayNames()

        $.ajaxJSON.callsFake((url, method, params, success) => {
          success(params)
        })
        sinon.stub(EG, 'fetchProvisionalGrades')
        sinon.stub(EG, 'renderProvisionalGradeSelector')
      })

      hooks.afterEach(() => {
        EG.renderProvisionalGradeSelector.restore()
        EG.fetchProvisionalGrades.restore()
        SpeedGrader.teardown()
      })

      test('includes the value of ENV.provisional_select_url and provisionalGradeId in the URL', () => {
        EG.selectProvisionalGrade(123)
        const addSubmissionCommentAjaxJSON = $.ajaxJSON
          .getCalls()
          .find(call => call.args[0] === 'provisional_select_url?123')
        notStrictEqual(addSubmissionCommentAjaxJSON, undefined)
      })

      QUnit.module('when the request completes successfully', () => {
        test('calls fetchProvisionalGrades when refetchOnSuccess is true', () => {
          EG.selectProvisionalGrade(1, true)
          strictEqual(EG.fetchProvisionalGrades.callCount, 1)
        })

        test('calls renderProvisionalGradeSelector when refetchOnSuccess is false', () => {
          EG.selectProvisionalGrade(1, false)
          strictEqual(EG.renderProvisionalGradeSelector.callCount, 1)
        })
      })
    })

    QUnit.module('#loadSubmissionPreview', hooks => {
      const EG = SpeedGrader.EG

      hooks.beforeEach(() => {
        setupFixtures(`
        <div id='this_student_does_not_have_a_submission'></div>
        <div id='iframe_holder'>
          I am an iframe holder!
        </div>
      `)
        SpeedGrader.setup()
        EG.currentStudent = {
          submission: {submission_type: 'quiz', workflow_state: 'unsubmitted'}
        }
      })

      hooks.afterEach(() => {
        SpeedGrader.teardown()
      })

      QUnit.module('when a submission is unsubmitted', () => {
        test('shows the "this student does not have a submission" div', () => {
          const $noSubmission = $('#this_student_does_not_have_a_submission')
          $noSubmission.hide()

          EG.loadSubmissionPreview()
          ok($noSubmission.is(':visible'))
        })

        test('clears the contents of the iframe holder', () => {
          EG.loadSubmissionPreview()

          strictEqual($('#iframe_holder').html(), '')
        })
      })
    })

    QUnit.module('#setInitiallyLoadedStudent', hooks => {
      let windowJsonData
      let queryParamsStub

      hooks.beforeEach(() => {
        fakeENV.setup({
          ...ENV,
          assignment_id: '17',
          course_id: '29',
          help_url: 'example.com/support',
          selected_section_id: '1',
          show_help_menu_item: false,
          RUBRIC_ASSESSMENT: {}
        })

        windowJsonData = {
          context: {
            active_course_sections: ['1'],
            enrollments: [
              {
                course_section_id: '1',
                user_id: '10',
                anonymous_id: 'fffff',
                workflow_state: 'active'
              },
              {
                course_section_id: '1',
                user_id: '20',
                anonymous_id: 'zzzzz',
                workflow_state: 'active'
              },
              {
                course_section_id: '1',
                user_id: '30',
                anonymous_id: 'rrrrr',
                workflow_state: 'active'
              },
              {
                course_section_id: '2',
                user_id: '40',
                anonymous_id: 'vvvvv',
                workflow_state: 'active'
              }
            ],
            rep_for_student: {},
            students: [
              {anonymous_id: 'fffff', id: '10', name: 'Fredegarius, the Default'},
              {anonymous_id: 'zzzzz', id: '20', name: 'Zedegarius, the Ungraded'},
              {anonymous_id: 'rrrrr', id: '30', name: 'Dredegarius, the Representative'},
              {anonymous_id: 'vvvvv', id: '40', name: 'Vedegarius, the Inactive'}
            ]
          },
          gradingPeriods: {},
          id: '17',
          submissions: [
            {user_id: '10', anonymous_id: 'fffff', score: 10, workflow_state: 'graded'},
            {user_id: '20', anonymous_id: 'zzzzz', submission_type: 'online_text_entry'},
            {user_id: '30', anonymous_id: 'rrrrr', score: 20, workflow_state: 'graded'},
            {user_id: '40', anonymous_id: 'vvvvv', score: 20, workflow_state: 'graded'}
          ]
        }
        setupFixtures(`
        <div id="combo_box_container"></div>
      `)
        SpeedGrader.setup()
        sinon.stub(SpeedGrader.EG, 'showStudent')
        queryParamsStub = sinon.stub(SpeedGrader.EG, 'parseDocumentQuery').returns({})
        window.jsonData = windowJsonData
      })

      hooks.afterEach(() => {
        queryParamsStub.restore()
        SpeedGrader.EG.showStudent.restore()
        delete SpeedGrader.EG.currentStudent
        SpeedGrader.teardown()
      })

      QUnit.module('when anonymous grading is not active', nonAnonymousHooks => {
        nonAnonymousHooks.beforeEach(() => {
          SpeedGrader.EG.jsonReady()
        })

        nonAnonymousHooks.afterEach(() => {})

        test('selects the student specified in the query if one is given', () => {
          queryParamsStub.returns({student_id: '10'})
          SpeedGrader.EG.setInitiallyLoadedStudent()
          strictEqual(SpeedGrader.EG.currentStudent.id, '10')
        })

        test('selects the student given in the hash fragment if specified', () => {
          SpeedGraderHelpers.setLocationHash('#{"student_id":"10"}')
          SpeedGrader.EG.setInitiallyLoadedStudent()
          strictEqual(SpeedGrader.EG.currentStudent.id, '10')
        })

        test('accepts non-string student IDs in the hash', () => {
          SpeedGraderHelpers.setLocationHash('#{"student_id":"10"}')
          SpeedGrader.EG.setInitiallyLoadedStudent()
          strictEqual(SpeedGrader.EG.currentStudent.id, '10')
        })

        test('clears the hash fragment if it is non-empty', () => {
          SpeedGraderHelpers.setLocationHash('#not_actually_a_hash')
          SpeedGrader.EG.setInitiallyLoadedStudent()
          strictEqual(SpeedGraderHelpers.getLocationHash(), '')
        })

        test('selects the representative for the specified student if one exists', () => {
          queryParamsStub.returns({student_id: '10'})
          window.jsonData.context.rep_for_student['10'] = '30'
          // rep for student
          SpeedGrader.EG.setInitiallyLoadedStudent()
          strictEqual(SpeedGrader.EG.currentStudent.id, '30')

          delete window.jsonData.context.rep_for_student['10']
        })

        test('defaults to the first ungraded student if no student is specified', () => {
          SpeedGrader.EG.setInitiallyLoadedStudent()
          strictEqual(SpeedGrader.EG.currentStudent.id, '20')
        })

        test('defaults to the first ungraded student if an invalid student is specified', () => {
          queryParamsStub.returns({student_id: '-12121212'})
          SpeedGrader.EG.setInitiallyLoadedStudent()
          strictEqual(SpeedGrader.EG.currentStudent.id, '20')
        })

        test('defaults to the first ungraded student in the section if given a student not in section', () => {
          queryParamsStub.returns({student_id: '40'})
          SpeedGrader.EG.setInitiallyLoadedStudent()
          strictEqual(SpeedGrader.EG.currentStudent.id, '20')
        })
      })

      QUnit.module('when anonymous grading is active', anonymousHooks => {
        anonymousHooks.beforeEach(() => {
          window.jsonData.anonymize_students = true
          SpeedGrader.EG.jsonReady()
        })

        anonymousHooks.afterEach(() => {
          delete window.jsonData.anonymize_students
        })

        test('selects the student specified in the query if there is one', () => {
          queryParamsStub.returns({anonymous_id: 'fffff'})
          SpeedGrader.EG.setInitiallyLoadedStudent()
          strictEqual(SpeedGrader.EG.currentStudent.anonymous_id, 'fffff')
        })

        test('selects the student given in the hash fragment if specified', () => {
          SpeedGraderHelpers.setLocationHash('#{"anonymous_id":"fffff"}')
          SpeedGrader.EG.setInitiallyLoadedStudent()
          strictEqual(SpeedGrader.EG.currentStudent.anonymous_id, 'fffff')
        })

        test('does not attempt to select a representative', () => {
          queryParamsStub.returns({anonymous_id: 'fffff'})
          window.jsonData.context.rep_for_student.fffff = 'rrrrr'
          SpeedGrader.EG.setInitiallyLoadedStudent()
          strictEqual(SpeedGrader.EG.currentStudent.anonymous_id, 'fffff')
          delete window.jsonData.context.rep_for_student.fffff
        })

        test('defaults to the first ungraded student if no student is specified', () => {
          SpeedGrader.EG.setInitiallyLoadedStudent()
          strictEqual(SpeedGrader.EG.currentStudent.anonymous_id, 'zzzzz')
        })

        test('defaults to the first ungraded student if an invalid student is specified', () => {
          queryParamsStub.returns({anonymous_id: '!FRED'})
          SpeedGrader.EG.setInitiallyLoadedStudent()
          strictEqual(SpeedGrader.EG.currentStudent.anonymous_id, 'zzzzz')
        })

        test('selects the first ungraded student in the section if a student not in section is given', () => {
          queryParamsStub.returns({anonymous_id: 'vvvvv'})
          SpeedGrader.EG.setInitiallyLoadedStudent()
          strictEqual(SpeedGrader.EG.currentStudent.anonymous_id, 'zzzzz')
        })
      })
    })

    QUnit.module('when a course has multiple sections', hooks => {
      const sectionSelectPath = '#section-menu li a[data-section-id="2"]'
      const allSectionsSelectPath = '#section-menu li a[data-section-id="all"]'
      let originalWindowJSONData

      hooks.beforeEach(() => {
        setupFixtures(`
        <div id="combo_box_container">
        </div>
        <ul
          id="section-menu"
          class="ui-selectmenu-menu ui-widget ui-widget-content ui-selectmenu-menu-dropdown ui-selectmenu-open"
          style="display:none;" role="listbox" aria-activedescendant="section-menu-link"
        >
          <li role="presentation" class="ui-selectmenu-item">
            <a href="#" tabindex="-1" role="option" aria-selected="true" id="section-menu-link">
              <span>Showing: <span id="section_currently_showing">All Sections</span></span>
            </a>
            <ul>
              <li><a class="selected" data-section-id="all" href="#">Show All Sections</a></li>
            </ul>
          </li>
        </ul>
      `)

        originalWindowJSONData = window.jsonData
        window.jsonData = {
          context: {
            students: [
              {
                id: 4,
                name: 'Guy B. Studying'
              },
              {
                id: 5,
                name: 'Fella B. Indolent'
              }
            ],
            enrollments: [
              {
                user_id: 4,
                workflow_state: 'active',
                course_section_id: 1
              },
              {
                user_id: 4,
                workflow_state: 'active',
                course_section_id: 2
              },
              {
                user_id: 4,
                workflow_state: 'active',
                course_section_id: 3
              },
              {
                user_id: 5,
                workflow_state: 'active',
                course_section_id: 2
              }
            ],
            active_course_sections: [
              {
                id: 1,
                name: 'The First Section'
              },
              {
                id: 2,
                name: 'The Second Section'
              },
              {
                id: 3,
                name: 'The Third Section'
              },
              {
                id: 4,
                name: 'The Lost Section'
              }
            ]
          },

          submissions: [
            {
              grade: null,
              grade_matches_current_submission: false,
              id: '2501',
              score: null,
              submission_history: [],
              submitted_at: '2015-05-05T12:00:00Z',
              user_id: '4',
              workflow_state: 'submitted'
            },

            {
              grade: null,
              grade_matches_current_submission: false,
              id: '2502',
              score: null,
              submission_history: [],
              submitted_at: '2015-05-05T12:00:00Z',
              user_id: '5',
              workflow_state: 'submitted'
            }
          ]
        }

        // This function gets set by a jQuery extension in a way that doesn't
        // appear to happen as part of the testing setup. So far as I can tell
        // it does nothing except return the current jQuery element.
        $.fn.menu = function() {
          return $(this)
        }

        sandbox.stub($, 'post').yields()
        sandbox.stub(userSettings, 'contextSet')
        sandbox.stub(userSettings, 'contextRemove')
        sandbox.stub(userSettings, 'contextGet').returns('3')
      })

      hooks.afterEach(() => {
        userSettings.contextGet.restore()
        userSettings.contextRemove.restore()
        userSettings.contextSet.restore()
        $.post.restore()
        delete $.fn.menu

        document.querySelectorAll('.ui-selectmenu-menu').forEach(element => {
          element.remove()
        })

        SpeedGrader.teardown()
        window.jsonData = originalWindowJSONData
      })

      test('initially selects the section in ENV.selected_section_id', () => {
        window.ENV.selected_section_id = 2

        SpeedGrader.EG.jsonReady()
        SpeedGrader.setup()

        const currentlyShowing = document.querySelector('#section_currently_showing')
        strictEqual(currentlyShowing.innerText, 'The Second Section')

        delete window.ENV.selected_section_id
      })

      test('reloads SpeedGrader when the user selects a new section and ENV.settings_url is set', () => {
        SpeedGrader.EG.jsonReady()
        SpeedGrader.setup()

        $(sectionSelectPath).click()
        strictEqual(SpeedGraderHelpers.reloadPage.callCount, 1)
      })

      test('reloads SpeedGrader when the user selects a new section and ENV.settings_url is not set', () => {
        const settingsURL = window.ENV.settings_url
        delete window.ENV.settings_url

        SpeedGrader.EG.jsonReady()
        SpeedGrader.setup()

        $(sectionSelectPath).click()
        strictEqual(SpeedGraderHelpers.reloadPage.callCount, 1)

        window.ENV.settings_url = settingsURL
      })

      test('posts the selected section to the settings URL when a specific section is selected', () => {
        SpeedGrader.EG.jsonReady()
        SpeedGrader.setup()

        $(sectionSelectPath).click()

        const [, params] = $.post.firstCall.args
        deepEqual(params, {selected_section_id: 2})
      })

      test('posts the value "all" to the settings URL when "all sections" is selected', () => {
        SpeedGrader.EG.jsonReady()
        SpeedGrader.setup()

        $(allSectionsSelectPath).click()

        const [, params] = $.post.firstCall.args
        deepEqual(params, {selected_section_id: 'all'})
      })

      QUnit.module('when a course loads with an empty section selected', emptySectionHooks => {
        emptySectionHooks.beforeEach(() => {
          ENV.selected_section_id = '4'
          sandbox.stub(SpeedGrader.EG, 'changeToSection')
          sandbox.stub(window, 'alert')
        })

        emptySectionHooks.afterEach(() => {
          window.alert.restore()
          SpeedGrader.EG.changeToSection.restore()
          delete ENV.selected_section_id
        })

        test('displays an alert indicating the section has no students', () => {
          SpeedGrader.EG.jsonReady()
          SpeedGrader.setup()

          const [message] = window.alert.firstCall.args
          strictEqual(
            message,
            'Could not find any students in that section, falling back to showing all sections.'
          )
        })

        test('calls changeToSection with the value "all"', () => {
          SpeedGrader.EG.jsonReady()
          SpeedGrader.setup()

          const [sectionId] = SpeedGrader.EG.changeToSection.firstCall.args
          strictEqual(sectionId, 'all')
        })
      })

      QUnit.module('filtering by section', () => {
        test('filters the list of students by the section ID from the env', () => {
          ENV.selected_section_id = '3'
          SpeedGrader.EG.jsonReady()

          strictEqual(window.jsonData.studentsWithSubmissions.length, 1)
          delete ENV.selected_section_id
        })

        test('does not filter the list of students if no section ID is specified', () => {
          SpeedGrader.EG.jsonReady()
          strictEqual(window.jsonData.studentsWithSubmissions.length, 2)
        })
      })
    })

    QUnit.module('a moderated assignment with a rubric', hooks => {
      let originalJsonData
      let moderatorProvisionalGrade
      let provisionalGraderProvisionalGrade
      let otherGraderProvisionalGrade
      let submission
      let student
      let testJsonData

      hooks.beforeEach(() => {
        fakeENV.setup({
          ...ENV,
          anonymous_identities: {
            aaaaa: {id: 'aaaaa', name: 'Grader 1'},
            bbbbb: {id: 'bbbbb', name: 'Grader 2'},
            zzzzz: {id: 'zzzzz', name: 'Grader 3'}
          },
          current_anonymous_id: 'zzzzz',
          current_user_id: '1',
          RUBRIC_ASSESSMENT: {
            assessment_type: 'grading',
            assessor_id: '1'
          }
        })

        moderatorProvisionalGrade = {
          provisional_grade_id: '1',
          scorer_id: '1',
          scorer_name: 'Urd',
          readonly: true,
          rubric_assessments: [
            {
              id: '1',
              assessor_id: '1',
              assessor_name: 'Urd',
              data: [{points: 2, criterion_id: '9'}]
            }
          ]
        }

        provisionalGraderProvisionalGrade = {
          provisional_grade_id: '3',
          scorer_id: '3',
          scorer_name: 'Verdandi',
          readonly: true,
          rubric_assessments: [
            {
              id: '3',
              assessor_id: '3',
              assessor_name: 'Verdandi',
              data: [{points: 4, criterion_id: '9'}]
            }
          ]
        }

        otherGraderProvisionalGrade = {
          provisional_grade_id: '2',
          scorer_id: '2',
          scorer_name: 'Skuld',
          readonly: true,
          rubric_assessments: [
            {
              id: '2',
              assessor_id: '2',
              assessor_name: 'Skuld',
              data: [{points: 4, criterion_id: '9'}]
            }
          ]
        }

        submission = {
          user_id: '10',
          provisional_grades: [
            moderatorProvisionalGrade,
            otherGraderProvisionalGrade,
            provisionalGraderProvisionalGrade
          ],
          submission_history: []
        }

        student = {
          id: '10',
          name: 'Sextus Student',
          rubric_assessments: []
        }

        testJsonData = {
          moderated_grading: true,
          context: {
            students: [student],
            enrollments: [{user_id: '10', workflow_state: 'active', course_setion_id: 1}],
            active_course_sections: [{id: 1, name: 'The Only Section'}]
          },
          submissions: [submission],
          rubric_association: {},
          anonymous_grader_ids: ['zzzzz', 'bbbbb', 'aaaaa']
        }

        originalJsonData = window.jsonData

        setupFixtures(`
        <div id="rubric_summary_holder">
          <div id="rubric_assessments_list_and_edit_button_holder">
            <span id="rubric_assessments_list">
              <select id="rubric_assessments_select"></select>
            </span>
          </div>
          <div id="rubric_summary_container">
            <div class="button-container">
              <div class="edit"></div>
            </div>
          </div>
        </div>
        <select id="rubric_assessments_select">
        </select>
        <div id="rubric_summary_container">
        </div>
      `)

        const getFromCache = sinon.stub(JQuerySelectorCache.prototype, 'get')
        getFromCache.withArgs('#rubric_full').returns($('#rubric_full'))
        getFromCache.withArgs('#rubric_assessments_select').returns($('#rubric_assessments_select'))
      })

      hooks.afterEach(() => {
        JQuerySelectorCache.prototype.get.restore()

        window.jsonData = originalJsonData
        SpeedGrader.teardown()
      })

      QUnit.module('when the viewer is a provisional grader', graderHooks => {
        const finishSetup = () => {
          SpeedGrader.setup()
          window.jsonData = testJsonData
          SpeedGrader.EG.jsonReady()
          SpeedGrader.EG.currentStudent = student
          SpeedGrader.EG.showRubric()
        }

        graderHooks.beforeEach(() => {
          fakeENV.setup({
            ...ENV,
            current_anonymous_id: 'bbbbb',
            current_user_id: '3',
            grading_role: 'provisional_grader'
          })
        })

        test('shows a button to edit the assessment', () => {
          finishSetup()
          ok($('#rubric_assessments_list_and_edit_button_holder .edit').is(':visible'))
        })

        test('hides the dropdown for selecting rubrics', () => {
          finishSetup()
          notOk($('#rubric_assessments_select').is(':visible'))
        })
      })

      QUnit.module('when the viewer is a moderator', graderHooks => {
        const finishSetup = () => {
          SpeedGrader.setup()
          window.jsonData = testJsonData
          SpeedGrader.EG.jsonReady()
          SpeedGrader.EG.currentStudent = testJsonData.context.students[0]
          SpeedGrader.EG.setupProvisionalGraderDisplayNames()
          SpeedGrader.EG.setCurrentStudentRubricAssessments()
          SpeedGrader.EG.showRubric()
        }

        graderHooks.beforeEach(() => {
          fakeENV.setup({
            ...ENV,
            grading_role: 'moderator'
          })
        })

        test('shows all available rubrics in the dropdown', () => {
          finishSetup()
          strictEqual($('#rubric_assessments_select option').length, 3)
        })

        test('includes the moderator-submitted assessment at the top', () => {
          finishSetup()
          strictEqual(
            $('#rubric_assessments_select option')
              .first()
              .val(),
            '1'
          )
        })

        test('includes a blank assessment if the moderator has not submitted one', () => {
          submission.provisional_grades = [
            otherGraderProvisionalGrade,
            provisionalGraderProvisionalGrade
          ]

          finishSetup()
          strictEqual($('#rubric_assessments_select option:first').val(), '')
        })

        test('shows a button to edit if the assessment belonging to the moderator is selected', () => {
          finishSetup()

          $('#rubric_assessments_select')
            .val('1')
            .change()
          ok($('#rubric_assessments_list_and_edit_button_holder .edit').is(':visible'))
        })

        test('does not show a button to edit if a different assessment is selected', () => {
          finishSetup()

          $('#rubric_assessments_select')
            .val('3')
            .change()
          notOk($('#rubric_assessments_list_and_edit_button_holder .edit').is(':visible'))
        })

        test('shows a button to edit', () => {
          finishSetup()

          ok($('#rubric_assessments_list_and_edit_button_holder .edit').is(':visible'))
        })

        test('shows a button to edit if moderated_grading disabled', () => {
          testJsonData.moderated_grading = false
          finishSetup()

          ok($('#rubric_assessments_list_and_edit_button_holder .edit').is(':visible'))
        })

        test('labels the moderator-submitted assessment as "Custom"', () => {
          finishSetup()
          strictEqual($('#rubric_assessments_select option[value="1"]').text(), 'Custom')
        })

        test('appends "Rubric" to the grader name in the dropdown if graders are anonymous', () => {
          testJsonData.anonymize_graders = true
          moderatorProvisionalGrade.anonymous_grader_id = 'zzzzz'
          moderatorProvisionalGrade.rubric_assessments[0].anonymous_assessor_id = 'zzzzz'
          otherGraderProvisionalGrade.anonymous_grader_id = 'aaaaa'
          otherGraderProvisionalGrade.rubric_assessments[0].anonymous_assessor_id = 'aaaaa'
          provisionalGraderProvisionalGrade.anonymous_grader_id = 'bbbbb'
          provisionalGraderProvisionalGrade.rubric_assessments[0].anonymous_assessor_id = 'bbbbb'

          finishSetup()
          strictEqual($('#rubric_assessments_select option[value="3"]').text(), 'Grader 2 Rubric')
        })

        test('does not append "Rubric" to the grader name in the dropdown if grader names are shown', () => {
          finishSetup()
          strictEqual($('#rubric_assessments_select option[value="3"]').text(), 'Verdandi')
        })

        test('defaults to the assessment by the moderator if there is one', () => {
          finishSetup()
          strictEqual($('#rubric_assessments_select').val(), '1')
        })

        test('defaults to the first assessment of type "grading" if the moderator does not have one', () => {
          submission.provisional_grades = [
            otherGraderProvisionalGrade,
            provisionalGraderProvisionalGrade
          ]
          provisionalGraderProvisionalGrade.rubric_assessments[0].assessment_type = 'grading'

          finishSetup()
          strictEqual($('#rubric_assessments_select').val(), '3')
        })
      })
    })

    QUnit.module('originality reports', originalityHooks => {
      const turnitinData = {
        submission_1: {
          similarity_score: '60'
        }
      }
      const vericiteData = {
        provider: 'vericite',
        submission_1: {
          similarity_score: '99'
        }
      }
      const student = {id: '1', name: 'Original and Insightful Scholar'}
      let submission

      const gradeSimilaritySelector =
        '#grade_container .turnitin_score_container .turnitin_similarity_score'
      let testJsonData

      originalityHooks.beforeEach(() => {
        // Both Turnitin and VeriCite use elements with "turnitin" as the class
        setupFixtures(`
        <div id='grade_container'>
          <span class='turnitin_score_container'></span>
          <span class='turnitin_info_container'></span>
        </div>
        <div id='submission_files_container'>
          <div id='submission_files_list'>
            <div id='submission_file_hidden' class='submission-file'>
              <a class='submission-file-download icon-download'></a>
              <span class='turnitin_score_container'></span>
              <a class='display_name no-hover'></a>
              <span id='react_pill_container'></span>
            </div>
          </div>
          <span class='turnitin_info_container'></span>
        </div>
        <a id='assignment_submission_originality_report_url' href='/orig/{{ user_id }}/{{ asset_string }}'></a>
        <a id='assignment_submission_turnitin_report_url' href='/tii/{{ user_id }}/{{ asset_string }}'></a>
        <a id='assignment_submission_vericite_report_url' href='/vericite/{{ user_id }}/{{ asset_string }}'></a>
      `)

        fakeENV.setup({
          current_user_id: '1',
          assignment_id: '17',
          course_id: '29',
          grading_role: 'moderator',
          help_url: 'example.com/support',
          show_help_menu_item: false
        })

        submission = {
          anonymous_id: 'abcde',
          grading_period_id: 8,
          id: '1',
          user_id: '1',
          submission_type: 'online_text_entry',
          submission_history: [
            {
              anonymous_id: 'abcde',
              grading_period_id: 8,
              id: '1',
              user_id: '1',
              submission_type: 'online_text_entry',
              attempt: 2
            }
          ]
        }
        testJsonData = {
          context: {
            active_course_sections: [],
            enrollments: [{user_id: '1', course_section_id: '1'}],
            students: [student]
          },
          gradingPeriods: [],
          submissions: [submission]
        }

        sinon.stub(SpeedGrader.EG, 'loadSubmissionPreview')

        SpeedGrader.setup()
      })

      originalityHooks.afterEach(() => {
        SpeedGrader.EG.loadSubmissionPreview.restore()

        fakeENV.teardown()
        SpeedGrader.teardown()
      })

      QUnit.module('when text entry submission', textEntryHooks => {
        const resubmissionTurnitinData = {
          similarity_score: '80'
        }

        textEntryHooks.beforeEach(() => {
          const originalityData = {...turnitinData}
          originalityData['submission_1_2019-06-05T19:51:35Z'] = originalityData.submission_1
          originalityData['submission_1_2019-07-05T19:51:35Z'] = resubmissionTurnitinData
          delete originalityData.submission_1
          submission.submission_history[0].turnitin_data = originalityData
          submission.submission_history[0].has_originality_score = true
          submission.submission_history[0].submitted_at = '2019-06-05T19:51:35Z'

          window.jsonData = testJsonData
          SpeedGrader.EG.jsonReady()
        })

        QUnit.module('with new plagiarism icons active', newPlagiarismIconHooks => {
          let attemptData
          let oldAttemptData

          const attemptKey = 'submission_1_2019-06-05T19:51:35Z'
          const similarityScoreSelector =
            '#grade_container .similarity_score_container .turnitin_similarity_score'

          const similarityIconSelector = '#grade_container .similarity_score_container i'
          const similarityIconClasses = () => [
            ...document.querySelector(similarityIconSelector).classList
          ]

          newPlagiarismIconHooks.beforeEach(() => {
            ENV.new_gradebook_plagiarism_icons_enabled = true
            oldAttemptData = submission.submission_history[0].turnitin_data[attemptKey]

            attemptData = {
              similarity_score: 60,
              status: 'error'
            }

            submission.submission_history[0].turnitin_data[attemptKey] = attemptData
          })

          newPlagiarismIconHooks.afterEach(() => {
            delete ENV.new_gradebook_plagiarism_icons_enabled
            submission.submission_history[0].turnitin_data[attemptKey] = oldAttemptData
          })

          test('shows a warning icon for plagiarism data in an error state', () => {
            delete attemptData.similarity_score
            attemptData.status = 'error'

            SpeedGrader.EG.currentStudent = {
              ...student,
              submission
            }
            SpeedGrader.EG.handleSubmissionSelectionChange()
            deepEqual(similarityIconClasses(), ['icon-warning'])
          })

          test('shows a clock icon for plagiarism data in a pending state', () => {
            delete attemptData.similarity_score
            attemptData.status = 'pending'

            SpeedGrader.EG.currentStudent = {
              ...student,
              submission
            }
            SpeedGrader.EG.handleSubmissionSelectionChange()
            deepEqual(similarityIconClasses(), ['icon-clock'])
          })

          test('shows a green certified icon if originality score is below 20 percent', () => {
            attemptData.status = 'scored'
            attemptData.similarity_score = 10
            SpeedGrader.EG.currentStudent = {
              ...student,
              submission
            }
            SpeedGrader.EG.handleSubmissionSelectionChange()
            deepEqual(similarityIconClasses(), ['icon-certified', 'icon-Solid'])
          })

          test('shows a half-full oval icon if originality score is between 20 and 60 percent', () => {
            attemptData.status = 'scored'
            attemptData.similarity_score = 40
            SpeedGrader.EG.currentStudent = {
              ...student,
              submission
            }
            SpeedGrader.EG.handleSubmissionSelectionChange()
            deepEqual(similarityIconClasses(), ['icon-oval-half', 'icon-Solid'])
          })

          test('shows a solid empty icon if originality score is above 60 percent', () => {
            attemptData.status = 'scored'
            attemptData.similarity_score = 70
            SpeedGrader.EG.currentStudent = {
              ...student,
              submission
            }
            SpeedGrader.EG.handleSubmissionSelectionChange()
            deepEqual(similarityIconClasses(), ['icon-empty', 'icon-Solid'])
          })

          test('shows the percent score for scored submissions', () => {
            attemptData.status = 'scored'
            attemptData.similarity_score = 70
            SpeedGrader.EG.currentStudent = {
              ...student,
              submission
            }
            SpeedGrader.EG.handleSubmissionSelectionChange()
            strictEqual(document.querySelector(similarityScoreSelector).innerHTML.trim(), '70%')
          })
        })

        QUnit.module('with old plagiarism icons active', () => {
          test('displays the report for the current submission', () => {
            SpeedGrader.EG.currentStudent = {
              ...student,
              submission
            }
            SpeedGrader.EG.handleSubmissionSelectionChange()
            strictEqual(document.querySelector(gradeSimilaritySelector).innerHTML.trim(), '60%')
          })

          test('displays the report for a past submission', () => {
            submission.submission_history[0].submitted_at = '2019-07-05T19:51:35Z'
            SpeedGrader.EG.currentStudent = {
              ...student,
              submission
            }
            SpeedGrader.EG.handleSubmissionSelectionChange()
            strictEqual(document.querySelector(gradeSimilaritySelector).innerHTML.trim(), '80%')
          })
        })
      })

      QUnit.module('with a submission containing attachments', attachmentHooks => {
        const versionedAttachmentData = [
          {
            attachment: {
              display_name: 'fred.txt',
              id: '1234'
            }
          }
        ]

        const attachmentTurnitinData = {
          attachment_1234: {status: 'error'}
        }

        attachmentHooks.beforeEach(() => {
          submission.submission_history[0].versioned_attachments = versionedAttachmentData
          submission.submission_history[0].turnitin_data = attachmentTurnitinData

          window.jsonData = testJsonData
          SpeedGrader.EG.jsonReady()
        })

        QUnit.module('with new plagiarism icons active', newPlagiarismIconHooks => {
          // This is the inner "container" that holds both the icon and (if present) score text,
          // and may be rendered as a link if the a valid report URL exists
          const similarityContainerSelector =
            '#submission_files_list .submission-file .turnitin_score_container .similarity_score_container'

          const similarityScoreSelector =
            '#submission_files_list .submission-file .turnitin_score_container .turnitin_similarity_score'
          const similarityIconSelector =
            '#submission_files_list .submission-file .turnitin_score_container i'

          const similarityIconClasses = () => [
            ...document.querySelector(similarityIconSelector).classList
          ]

          newPlagiarismIconHooks.beforeEach(() => {
            ENV.new_gradebook_plagiarism_icons_enabled = true
          })

          newPlagiarismIconHooks.afterEach(() => {
            delete ENV.new_gradebook_plagiarism_icons_enabled
          })

          test('shows a warning icon for plagiarism data in an error state', () => {
            attachmentTurnitinData.attachment_1234.status = 'error'

            SpeedGrader.EG.currentStudent = {
              ...student,
              submission
            }
            SpeedGrader.EG.handleSubmissionSelectionChange()
            deepEqual(similarityIconClasses(), ['icon-warning'])
          })

          test('shows a clock icon for plagiarism data in a pending state', () => {
            attachmentTurnitinData.attachment_1234.status = 'pending'

            SpeedGrader.EG.currentStudent = {
              ...student,
              submission
            }
            SpeedGrader.EG.handleSubmissionSelectionChange()
            deepEqual(similarityIconClasses(), ['icon-clock'])
          })

          test('shows a green certified icon if originality score is below 20 percent', () => {
            attachmentTurnitinData.attachment_1234 = {
              similarity_score: 10,
              status: 'scored'
            }
            SpeedGrader.EG.currentStudent = {
              ...student,
              submission
            }
            SpeedGrader.EG.handleSubmissionSelectionChange()
            deepEqual(similarityIconClasses(), ['icon-certified', 'icon-Solid'])
          })

          test('shows a half-full oval icon if originality score is between 20 and 60 percent', () => {
            attachmentTurnitinData.attachment_1234 = {
              similarity_score: 40,
              status: 'scored'
            }
            SpeedGrader.EG.currentStudent = {
              ...student,
              submission
            }
            SpeedGrader.EG.handleSubmissionSelectionChange()
            deepEqual(similarityIconClasses(), ['icon-oval-half', 'icon-Solid'])
          })

          test('shows a solid empty icon if originality score is above 60 percent', () => {
            attachmentTurnitinData.attachment_1234 = {
              similarity_score: 70,
              status: 'scored'
            }
            SpeedGrader.EG.currentStudent = {
              ...student,
              submission
            }
            SpeedGrader.EG.handleSubmissionSelectionChange()
            deepEqual(similarityIconClasses(), ['icon-empty', 'icon-Solid'])
          })

          test('shows the percent score for scored submissions', () => {
            attachmentTurnitinData.attachment_1234 = {
              similarity_score: 70,
              status: 'scored'
            }
            SpeedGrader.EG.currentStudent = {
              ...student,
              submission
            }
            SpeedGrader.EG.handleSubmissionSelectionChange()
            strictEqual(document.querySelector(similarityScoreSelector).innerHTML.trim(), '70%')
          })

          test('renders a link if a report URL is passed in', () => {
            attachmentTurnitinData.attachment_1234 = {
              similarity_score: 70,
              status: 'scored'
            }
            SpeedGrader.EG.currentStudent = {
              ...student,
              submission
            }
            SpeedGrader.EG.handleSubmissionSelectionChange()
            strictEqual(document.querySelector(similarityContainerSelector).nodeName, 'A')
          })

          test('renders a non-link element if no report URL is passed in', () => {
            attachmentTurnitinData.attachment_1234 = {
              status: 'error'
            }
            SpeedGrader.EG.currentStudent = {
              ...student,
              submission
            }
            SpeedGrader.EG.handleSubmissionSelectionChange()
            strictEqual(document.querySelector(similarityContainerSelector).nodeName, 'SPAN')
          })
        })

        QUnit.module('with old plagiarism icons active', () => {
          const similarityScoreSelector =
            '#submission_files_list .submission-file .turnitin_score_container .turnitin_similarity_score'

          test('displays the report for the current submission', () => {
            attachmentTurnitinData.attachment_1234 = {
              similarity_score: 70,
              status: 'scored'
            }
            SpeedGrader.EG.currentStudent = {
              ...student,
              submission
            }
            SpeedGrader.EG.handleSubmissionSelectionChange()
            strictEqual(document.querySelector(similarityScoreSelector).innerHTML.trim(), '70%')
          })
        })
      })

      QUnit.module('when anonymous grading is inactive', () => {
        test('links to a detailed report for Turnitin submissions', () => {
          submission.submission_history[0].turnitin_data = turnitinData
          submission.submission_history[0].has_originality_score = true

          window.jsonData = testJsonData
          SpeedGrader.EG.jsonReady()
          SpeedGrader.EG.currentStudent = {
            ...student,
            submission
          }
          SpeedGrader.EG.handleSubmissionSelectionChange()

          strictEqual(document.querySelector(gradeSimilaritySelector).tagName, 'A')
        })

        test('includes the user ID and asset ID in the link for Turnitin submissions', () => {
          submission.submission_history[0].turnitin_data = turnitinData
          submission.submission_history[0].has_originality_score = true

          window.jsonData = testJsonData
          SpeedGrader.EG.jsonReady()
          SpeedGrader.EG.currentStudent = {
            ...student,
            submission
          }
          SpeedGrader.EG.handleSubmissionSelectionChange()

          ok(document.querySelector(gradeSimilaritySelector).href.includes('/tii/1/submission_1'))
        })

        test('includes the attempt ID for Originality Report submissions', () => {
          submission.submission_history[0].turnitin_data = turnitinData
          submission.submission_history[0].has_originality_score = true
          submission.submission_history[0].has_originality_report = true

          window.jsonData = testJsonData
          SpeedGrader.EG.jsonReady()
          SpeedGrader.EG.currentStudent = {
            ...student,
            submission
          }
          SpeedGrader.EG.handleSubmissionSelectionChange()

          const destinationURL = new URL(document.querySelector(gradeSimilaritySelector).href)
          strictEqual(destinationURL.pathname, '/orig/1/submission_1')
          strictEqual(destinationURL.search, '?attempt=2')
        })

        test('links to a detailed report for VeriCite submissions', () => {
          submission.submission_history[0].turnitin_data = vericiteData
          submission.submission_history[0].has_originality_score = true

          window.jsonData = testJsonData
          SpeedGrader.EG.jsonReady()
          SpeedGrader.EG.currentStudent = {
            ...student,
            submission
          }
          SpeedGrader.EG.handleSubmissionSelectionChange()

          strictEqual(document.querySelector(gradeSimilaritySelector).tagName, 'A')
        })
      })

      QUnit.module('when anonymous grading is active', hooks => {
        /* eslint-disable-line qunit/no-identical-names */
        hooks.beforeEach(() => {
          const reportURL = document.querySelector('#assignment_submission_turnitin_report_url')
          reportURL.href = reportURL.href.replace('user_id', 'anonymous_id')

          testJsonData.anonymize_students = true
          testJsonData.context.enrollments[0].anonymous_id = submission.anonymous_id
          student.anonymous_id = submission.anonymous_id
        })

        test('links to a report for Turnitin submissions', () => {
          submission.submission_history[0].turnitin_data = turnitinData
          submission.submission_history[0].has_originality_score = true

          window.jsonData = testJsonData
          SpeedGrader.EG.jsonReady()
          SpeedGrader.EG.currentStudent = {
            ...student,
            submission
          }
          SpeedGrader.EG.handleSubmissionSelectionChange()

          strictEqual(document.querySelector(gradeSimilaritySelector).tagName, 'A')
        })

        test('includes the anonymous submission ID and asset ID in the link for Turnitin submissions', () => {
          submission.submission_history[0].turnitin_data = turnitinData
          submission.submission_history[0].has_originality_score = true

          window.jsonData = testJsonData
          SpeedGrader.EG.jsonReady()
          SpeedGrader.EG.currentStudent = {
            ...student,
            submission
          }
          SpeedGrader.EG.handleSubmissionSelectionChange()

          const destinationURL = new URL(document.querySelector(gradeSimilaritySelector).href)
          strictEqual(destinationURL.pathname, '/tii/abcde/submission_1')
        })

        test('does not link to a report for VeriCite submissions', () => {
          submission.submission_history[0].turnitin_data = vericiteData
          submission.submission_history[0].has_originality_score = true

          window.jsonData = testJsonData
          SpeedGrader.EG.jsonReady()
          SpeedGrader.EG.currentStudent = {
            ...student,
            submission
          }
          SpeedGrader.EG.handleSubmissionSelectionChange()

          strictEqual(document.querySelector(gradeSimilaritySelector).tagName, 'SPAN')
        })
      })

      test('does not show an originality score if originality data is not present', () => {
        window.jsonData = testJsonData
        SpeedGrader.EG.jsonReady()
        SpeedGrader.EG.currentStudent = {
          ...student,
          submission
        }
        SpeedGrader.EG.handleSubmissionSelectionChange()

        strictEqual(document.querySelector(gradeSimilaritySelector), null)
      })
    })

    QUnit.module('#showGrade', showGradeHooks => {
      let jsonData
      showGradeHooks.beforeEach(() => {
        setupFixtures(`
        <div id='grade_container'>
          <input type='text' id='grading-box-extended' />
        </div>
      `)
        sandbox.spy($.fn, 'append')
        this.originalWindowJSONData = window.jsonData
        window.jsonData = jsonData = {
          id: 27,
          GROUP_GRADING_MODE: false,
          points_possible: 10,
          studentsWithSubmissions: [],
          context: {concluded: false}
        }
        this.originalStudent = SpeedGrader.EG.currentStudent
        SpeedGrader.EG.currentStudent = {
          id: '4',
          name: 'Guy B. Studying',
          submission_state: 'not_graded',
          submission: {
            score: 7,
            grade: 'complete',
            entered_grade: 'A',
            submission_comments: [],
            user_id: '4'
          }
        }
        ENV.SUBMISSION = {
          grading_role: 'teacher'
        }
        ENV.RUBRIC_ASSESSMENT = {
          assessment_type: 'grading',
          assessor_id: 1
        }

        sandbox.stub(SpeedGrader.EG, 'updateStatsInHeader')
        SpeedGrader.setup()
        window.jsonData = jsonData
      })

      showGradeHooks.afterEach(() => {
        SpeedGrader.EG.currentStudent = this.originalStudent
        window.jsonData = this.originalWindowJSONData
        SpeedGrader.EG.updateStatsInHeader.restore()
        SpeedGrader.teardown()
      })

      test('uses submission#grade for pass_fail assignments', function() {
        const $grade = sandbox.stub($.fn, 'val')
        SpeedGrader.EG.showGrade()
        ok($grade.calledWith('complete'))
      })

      test('uses submission#entered_grade for other types of assignments', function() {
        const $grade = sandbox.stub($.fn, 'val')
        SpeedGrader.EG.currentStudent.submission.grade = 'B'
        SpeedGrader.EG.showGrade()
        ok($grade.calledWith('A'))
      })

      test('Does not error out if a user has no submission', function() {
        SpeedGrader.EG.currentStudent.submission_state = 'unsubmitted'
        delete SpeedGrader.EG.currentStudent.submission

        SpeedGrader.EG.showGrade()
        ok(true)
      })

      QUnit.module('"Hidden" submission pill', hiddenPillHooks => {
        let $grade
        let mountPoint

        hiddenPillHooks.beforeEach(() => {
          $grade = sandbox.stub($.fn, 'val')
          mountPoint = document.getElementById('speed_grader_hidden_submission_pill_mount_point')
          fakeENV.setup({
            MANAGE_GRADES: true
          })
        })

        hiddenPillHooks.afterEach(() => {
          $grade.restore()
          fakeENV.teardown()
        })

        QUnit.module('when the assignment is manually-posted', manualPostingHooks => {
          manualPostingHooks.beforeEach(() => {
            window.jsonData = jsonData
            window.jsonData.post_manually = true
          })

          manualPostingHooks.afterEach(() => {
            delete window.jsonData.post_manually
          })

          test('shows the selected submission is graded but not posted', () => {
            SpeedGrader.EG.currentStudent.submission.workflow_state = 'graded'
            SpeedGrader.EG.showGrade()

            ok(mountPoint.innerText.includes('HIDDEN'))
          })

          test('is not shown if the selected submission is unsubmitted', () => {
            SpeedGrader.EG.currentStudent.submission.workflow_state = 'unsubmitted'
            SpeedGrader.EG.showGrade()

            notOk(mountPoint.innerText.includes('HIDDEN'))
          })

          test('is not shown if the selected submission is posted', () => {
            SpeedGrader.EG.currentStudent.submission.graded_at = new Date('Jan 1, 2020')
            SpeedGrader.EG.currentStudent.submission.posted_at = new Date('Jan 1, 2020')
            SpeedGrader.EG.showGrade()

            notOk(mountPoint.innerText.includes('HIDDEN'))
          })

          QUnit.module('permissions', permissionsHooks => {
            let originalWorkflowState
            let originalConcluded

            function isPresent(mountPoint) {
              strictEqual(mountPoint.innerText, 'HIDDEN')
            }

            function isNotPresent(mountPoint) {
              strictEqual(mountPoint.innerText, '')
            }

            function pill() {
              return document.getElementById('speed_grader_hidden_submission_pill_mount_point')
            }

            permissionsHooks.beforeEach(() => {
              originalConcluded = window.jsonData.context.concluded
              originalWorflowState = SpeedGrader.EG.currentStudent.submission.workflow_state
              SpeedGrader.EG.currentStudent.submission.workflow_state = 'graded'
            })

            permissionsHooks.afterEach(() => {
              SpeedGrader.EG.currentStudent.submission.workflow_state = originalWorflowState
              window.jsonData.context.concluded = originalConcluded
            })

            test('concluded: false, MANAGE_GRADES: false, READ_AS_ADMIN: false => is not present', () => {
              fakeENV.setup({...ENV, MANAGE_GRADES: false, READ_AS_ADMIN: false})
              window.jsonData.context.concluded = false
              SpeedGrader.EG.showGrade()
              isNotPresent(pill())
            })

            // the formatting of adding an extra space after the true values is to
            // help with reading the output as a lined up gride
            test('concluded: false, MANAGE_GRADES: false, READ_AS_ADMIN: true  => is not present', () => {
              fakeENV.setup({...ENV, MANAGE_GRADES: false, READ_AS_ADMIN: true})
              window.jsonData.context.concluded = false
              SpeedGrader.EG.showGrade()
              isNotPresent(pill())
            })

            test('concluded: false, MANAGE_GRADES: true,  READ_AS_ADMIN: false => is present', () => {
              fakeENV.setup({...ENV, MANAGE_GRADES: true, READ_AS_ADMIN: false})
              window.jsonData.context.concluded = false
              SpeedGrader.EG.showGrade()
              isPresent(pill())
            })

            test('concluded: false, MANAGE_GRADES: true,  READ_AS_ADMIN: true  => is present', () => {
              fakeENV.setup({...ENV, MANAGE_GRADES: true, READ_AS_ADMIN: true})
              window.jsonData.context.concluded = false
              SpeedGrader.EG.showGrade()
              isPresent(pill())
            })

            test('concluded: true,  MANAGE_GRADES: false, READ_AS_ADMIN: false => is not present', () => {
              fakeENV.setup({...ENV, MANAGE_GRADES: false, READ_AS_ADMIN: false})
              window.jsonData.context.concluded = true
              SpeedGrader.EG.showGrade()
              isNotPresent(pill())
            })

            test('concluded: true,  MANAGE_GRADES: false, READ_AS_ADMIN: true  => is present', () => {
              fakeENV.setup({...ENV, MANAGE_GRADES: false, READ_AS_ADMIN: true})
              window.jsonData.context.concluded = true
              SpeedGrader.EG.showGrade()
              isPresent(pill())
            })

            test('concluded: true,  MANAGE_GRADES: true,  READ_AS_ADMIN: false => is present', () => {
              fakeENV.setup({...ENV, MANAGE_GRADES: true, READ_AS_ADMIN: false})
              window.jsonData.context.concluded = true
              SpeedGrader.EG.showGrade()
              isPresent(pill())
            })

            test('concluded: true,  MANAGE_GRADES: true,  READ_AS_ADMIN: true  => is present', () => {
              fakeENV.setup({...ENV, MANAGE_GRADES: true, READ_AS_ADMIN: true})
              window.jsonData.context.concluded = true
              SpeedGrader.EG.showGrade()
              isPresent(pill())
            })
          })
        })

        QUnit.module('when the assignment is auto-posted', () => {
          test('is shown if the selected submission is graded but not posted', () => {
            SpeedGrader.EG.currentStudent.submission.workflow_state = 'graded'
            SpeedGrader.EG.showGrade()
            ok(mountPoint.innerText.includes('HIDDEN'))
          })

          test('is not shown if the selected submission is unsubmitted', () => {
            SpeedGrader.EG.currentStudent.submission.workflow_state = 'unsubmitted'
            SpeedGrader.EG.showGrade()

            notOk(mountPoint.innerText.includes('HIDDEN'))
          })

          test('is not shown if the selected submission is graded and posted', () => {
            SpeedGrader.EG.currentStudent.submission.graded_at = new Date('Jan 1, 2020')
            SpeedGrader.EG.currentStudent.submission.posted_at = new Date('Jan 1, 2020')
            SpeedGrader.EG.showGrade()
            notOk(mountPoint.innerText.includes('HIDDEN'))
          })

          test('is not shown if the selected submission is ungraded', () => {
            SpeedGrader.EG.showGrade()
            notOk(mountPoint.innerText.includes('HIDDEN'))
          })
        })
      })
    })

    QUnit.module('student avatar images', handleStudentChangedHooks => {
      let submissionOne
      let submissionTwo
      let studentOne
      let studentTwo
      let windowJsonData
      let userSettingsStub

      handleStudentChangedHooks.beforeEach(() => {
        studentOne = {id: '1000', avatar_path: '/path/to/an/image'}
        studentTwo = {id: '1001', avatar_path: '/path/to/a/second/image'}
        submissionOne = {id: '1000', user_id: '1000', submission_history: []}
        submissionTwo = {id: '1001', user_id: '1001', submission_history: []}

        windowJsonData = {
          anonymize_students: false,
          context_id: '1',
          context: {
            students: [studentOne, studentTwo],
            enrollments: [
              {user_id: studentOne.id, course_section_id: '1'},
              {user_id: studentTwo.id, course_section_id: '1'}
            ],
            active_course_sections: [],
            rep_for_student: {}
          },
          submissions: [submissionOne, submissionTwo],
          gradingPeriods: []
        }

        setupFixtures(`
        <img id="avatar_image" alt="" />
        <div id="combo_box_container"></div>
      `)

        userSettingsStub = sinon.stub(userSettings, 'get')
        userSettingsStub.returns(false)
        SpeedGrader.setup()
      })

      handleStudentChangedHooks.afterEach(() => {
        SpeedGrader.teardown()
        userSettingsStub.restore()
        document.querySelector('.ui-selectmenu-menu').remove()
      })

      test('avatar is shown if the current student has an avatar and student names are not hidden', () => {
        window.jsonData = windowJsonData
        SpeedGrader.EG.jsonReady()
        SpeedGrader.EG.goToStudent(studentOne.id)

        const avatarImageStyles = document.getElementById('avatar_image').style
        strictEqual(avatarImageStyles.display, 'inline')
      })

      test('avatar reflects the avatar path for the selected student', () => {
        window.jsonData = windowJsonData
        SpeedGrader.EG.jsonReady()
        SpeedGrader.EG.currentStudent = null
        SpeedGrader.EG.goToStudent(studentOne.id)

        const avatarImageSrc = document.getElementById('avatar_image').src
        ok(avatarImageSrc.includes('/path/to/an/image'))
      })

      test('avatar is hidden if the current student has no avatar_path attribute', () => {
        delete studentOne.avatar_path

        window.jsonData = windowJsonData
        SpeedGrader.EG.jsonReady()
        SpeedGrader.EG.currentStudent = null
        SpeedGrader.EG.goToStudent(studentOne.id)

        const avatarImageStyles = document.getElementById('avatar_image').style
        strictEqual(avatarImageStyles.display, 'none')
      })

      test('avatar is hidden if student names are hidden', () => {
        userSettingsStub.returns(true)

        window.jsonData = windowJsonData
        SpeedGrader.EG.jsonReady()
        SpeedGrader.EG.currentStudent = null
        SpeedGrader.EG.goToStudent(studentOne.id)

        const avatarImageStyles = document.getElementById('avatar_image').style
        strictEqual(avatarImageStyles.display, 'none')
      })

      test('avatar is updated when a new student is selected via the select menu', () => {
        window.jsonData = windowJsonData
        SpeedGrader.EG.jsonReady()
        SpeedGrader.EG.currentStudent = null

        const selectMenu = document.getElementById('students_selectmenu')
        selectMenu.value = studentTwo.id
        SpeedGrader.EG.handleStudentChanged()

        const avatarImageSrc = document.getElementById('avatar_image').src
        ok(avatarImageSrc.includes('/path/to/a/second/image'))
      })
    })
  })
})<|MERGE_RESOLUTION|>--- conflicted
+++ resolved
@@ -1074,10 +1074,6 @@
       $.ajaxJSON.restore()
       $.getJSON.restore()
       fakeENV.teardown()
-<<<<<<< HEAD
-      teardownFixtures()
-=======
->>>>>>> 3688da62
 
       ENV.LTI_LAUNCH_FRAME_ALLOWANCES = undefined
     }
