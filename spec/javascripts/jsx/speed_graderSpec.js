/*
 * Copyright (C) 2016 - present Instructure, Inc.
 *
 * This file is part of Canvas.
 *
 * Canvas is free software: you can redistribute it and/or modify it under
 * the terms of the GNU Affero General Public License as published by the Free
 * Software Foundation, version 3 of the License.
 *
 * Canvas is distributed in the hope that it will be useful, but WITHOUT ANY
 * WARRANTY; without even the implied warranty of MERCHANTABILITY or FITNESS FOR
 * A PARTICULAR PURPOSE. See the GNU Affero General Public License for more
 * details.
 *
 * You should have received a copy of the GNU Affero General Public License along
 * with this program. If not, see <http://www.gnu.org/licenses/>.
 */

import $ from 'jquery'
import React from 'react'
import ReactDOM from 'react-dom'
import _ from 'underscore'

import SpeedGrader from 'ui/features/speed_grader/jquery/speed_grader'
import SpeedGraderAlerts from 'ui/features/speed_grader/react/SpeedGraderAlerts'
import SpeedGraderHelpers from 'ui/features/speed_grader/jquery/speed_grader_helpers'
import JQuerySelectorCache from 'ui/features/speed_grader/JQuerySelectorCache'
import moxios from 'moxios'
import fakeENV from 'helpers/fakeENV'
import numberHelper from '@canvas/i18n/numberHelper'
import userSettings from '@canvas/user-settings'
import htmlEscape from 'html-escape'

import '@canvas/jquery/jquery.ajaxJSON'

const {unescape} = htmlEscape

const fixtures = document.getElementById('fixtures')
const setupCurrentStudent = (historyBehavior = null) =>
  SpeedGrader.EG.handleStudentChanged(historyBehavior)
const requiredDOMFixtures = `
  <div id="hide-assignment-grades-tray"></div>
  <div id="post-assignment-grades-tray"></div>
  <div id="speed_grader_assessment_audit_tray_mount_point"></div>
  <span id="speed_grader_post_grades_menu_mount_point"></span>
  <span id="speed_grader_settings_mount_point"></span>
  <div id="speed_grader_assessment_audit_button_mount_point"></div>
  <div id="speed_grader_submission_comments_download_mount_point"></div>
  <div id="speed_grader_hidden_submission_pill_mount_point"></div>
  <div id="grades-loading-spinner"></div>
  <div id="grading"></div>
`

let $div
let disableWhileLoadingStub
let rubricAssessmentDataStub

function setupFixtures(domStrings = '') {
  fixtures.innerHTML = `
    ${requiredDOMFixtures}
    ${domStrings}
  `
  return fixtures
}

function teardownFixtures() {
  // fast remove
  while (fixtures.firstChild) fixtures.removeChild(fixtures.firstChild)
}

QUnit.module('SpeedGrader', rootHooks => {
  let history

  rootHooks.beforeEach(() => {
    let documentLocation = ''
    let documentLocationHash = ''

    history = {
      back: sinon.stub(),
      length: 1,
      popState: sinon.stub(),
      pushState: sinon.stub(),
      replaceState: sinon.stub(),
    }

    sandbox.stub(SpeedGraderHelpers, 'getHistory').returns(history)
    sandbox.stub(SpeedGraderHelpers, 'setLocation').callsFake(url => (documentLocation = url))
    sandbox.stub(SpeedGraderHelpers, 'getLocation').callsFake(() => documentLocation)
    sandbox
      .stub(SpeedGraderHelpers, 'setLocationHash')
      .callsFake(hash => (documentLocationHash = hash))
    sandbox.stub(SpeedGraderHelpers, 'getLocationHash').callsFake(() => documentLocationHash)
    sandbox.stub(SpeedGraderHelpers, 'reloadPage')

    setupFixtures()
    fakeENV.setup({SINGLE_NQ_SESSION_ENABLED: true})
  })

  rootHooks.afterEach(() => {
    teardownFixtures()
    fakeENV.teardown()
  })

  QUnit.module('SpeedGrader#showDiscussion', {
    setup() {
      const commentBlankHtml = `
      <div id="comments">
      </div>
      <div id="comment_blank">
        <a class="play_comment_link"></a>
        <div class="comment">
          <div class="comment_flex">
            <span class="comment"></span>
          </div>
        </div>
      </div>
    `

      fakeENV.setup({
        assignment_id: '17',
        course_id: '29',
        grading_role: 'moderator',
        help_url: 'example.com/support',
        show_help_menu_item: false,
      })
      setupFixtures(commentBlankHtml)
      sandbox.stub($, 'ajaxJSON')
      sandbox.spy($.fn, 'append')
      this.originalWindowJSONData = window.jsonData
      window.jsonData = {
        id: 27,
        GROUP_GRADING_MODE: false,
        points_possible: 10,
      }
      this.originalStudent = SpeedGrader.EG.currentStudent
      SpeedGrader.EG.currentStudent = {
        id: 4,
        name: 'Guy B. Studying',
        submission_state: 'not_graded',
        submission: {
          score: 7,
          grade: 70,
          submission_comments: [
            {
              group_comment_id: null,
              publishable: false,
              anonymous: false,
              assessment_request_id: null,
              attachment_ids: '',
              author_id: 1000,
              author_name: 'An Author',
              comment: 'a comment!',
              context_id: 1,
              context_type: 'Course',
              created_at: '2016-07-12T23:47:34Z',
              hidden: false,
              id: 11,
              media_comment_id: 3,
              media_comment_type: 'video',
              posted_at: 'Jul 12 at 5:47pm',
              submission_id: 1,
              teacher_only_comment: false,
              updated_at: '2016-07-12T23:47:34Z',
            },
          ],
        },
      }
      ENV.SUBMISSION = {
        grading_role: 'teacher',
      }
      ENV.RUBRIC_ASSESSMENT = {
        assessment_type: 'grading',
        assessor_id: 1,
      }

      sinon.stub($, 'getJSON')
      sinon.stub(SpeedGrader.EG, 'domReady')
      SpeedGrader.setup()
    },

    teardown() {
      SpeedGrader.teardown()
      SpeedGrader.EG.domReady.restore()
      $.getJSON.restore()
      SpeedGrader.EG.currentStudent = this.originalStudent
      window.jsonData = this.originalWindowJSONData
      fakeENV.teardown()
    },
  })

  test('showDiscussion should not show private comments for a group assignment', () => {
    const originalKalturaSettings = INST.kalturaSettings
    INST.kalturaSettings = {resource_domain: 'example.com', partner_id: 'asdf'}
    const deferFake = sinon.stub(_, 'defer').callsFake((func, elem, size, keepOriginalText) => {
      func(elem, size, keepOriginalText)
    })
    window.jsonData.GROUP_GRADING_MODE = true
    SpeedGrader.EG.currentStudent.submission.submission_comments[0].group_comment_id = null
    SpeedGrader.EG.showDiscussion()
    sinon.assert.notCalled($.fn.append)
    deferFake.restore()
    INST.kalturaSettings = originalKalturaSettings
  })

  test('showDiscussion should show group comments for group assignments', () => {
    const originalKalturaSettings = INST.kalturaSettings
    INST.kalturaSettings = {resource_domain: 'example.com', partner_id: 'asdf'}
    const deferFake = sinon.stub(_, 'defer').callsFake((func, elem, size, keepOriginalText) => {
      func(elem, size, keepOriginalText)
    })
    window.jsonData.GROUP_GRADING_MODE = true
    SpeedGrader.EG.currentStudent.submission.submission_comments[0].group_comment_id = 'hippo'
    SpeedGrader.EG.showDiscussion()
    strictEqual(document.querySelector('.comment').innerText, 'a comment!')
    deferFake.restore()
    INST.kalturaSettings = originalKalturaSettings
  })

  test('thumbnails of media comments have screenreader text', () => {
    const originalKalturaSettings = INST.kalturaSettings
    INST.kalturaSettings = {resource_domain: 'example.com', partner_id: 'asdf'}
    const deferFake = sinon.stub(_, 'defer').callsFake((func, elem, size, keepOriginalText) => {
      func(elem, size, keepOriginalText)
    })
    SpeedGrader.EG.showDiscussion()
    const screenreaderText = document.querySelector(
      '.play_comment_link .screenreader-only'
    ).innerText
    strictEqual(screenreaderText, 'Play media comment by An Author from Jul 12, 2016 at 11:47pm.')
    deferFake.restore()
    INST.kalturaSettings = originalKalturaSettings
  })

  QUnit.module('SpeedGrader#refreshSubmissionsToView', {
    setup() {
      fakeENV.setup({
        assignment_id: '17',
        course_id: '29',
        grading_role: 'moderator',
        help_url: 'example.com/support',
        show_help_menu_item: false,
      })
      setupFixtures('<span id="multiple_submissions"></span>')
      sandbox.stub($, 'ajaxJSON')
      sandbox.spy($.fn, 'append')
      this.originalWindowJSONData = window.jsonData
      window.jsonData = {
        id: 27,
        GROUP_GRADING_MODE: false,
        points_possible: 10,
        anonymize_students: false,
      }
      this.originalStudent = SpeedGrader.EG.currentStudent
      SpeedGrader.EG.currentStudent = {
        id: 4,
        name: 'Guy B. Studying',
        submission_state: 'not_graded',
        submission: {
          score: 7,
          grade: 70,
          missing: false,
          late: false,
          submission_history: [
            {
              submission_type: 'basic_lti_launch',
              external_tool_url: 'foo',
              submitted_at: new Date('Jan 1, 2010').toISOString(),
              late: false,
              missing: false,
            },
            {
              submission_type: 'basic_lti_launch',
              external_tool_url: 'bar',
              submitted_at: new Date('Feb 1, 2010').toISOString(),
              late: false,
              missing: false,
            },
          ],
        },
      }
      sinon.stub($, 'getJSON')
      sinon.stub(SpeedGrader.EG, 'domReady')
    },

    teardown() {
      SpeedGrader.EG.domReady.restore()
      $.getJSON.restore()
      window.jsonData = this.originalWindowJSONData
      SpeedGrader.EG.currentStudent = this.originalStudent
      fakeENV.teardown()
    },
  })

  test('can handle non-nested submission history', () => {
    SpeedGrader.setup()
    SpeedGrader.EG.refreshSubmissionsToView()
    ok(true, 'should not throw an exception')
    SpeedGrader.teardown()
  })

  test('includes submission time for submissions when not anonymizing', () => {
    SpeedGrader.setup()
    SpeedGrader.EG.refreshSubmissionsToView()

    const submissionDropdown = document.getElementById('multiple_submissions')
    ok(submissionDropdown.innerHTML.includes('Jan 1, 2010'))
    SpeedGrader.teardown()
  })

  test('includes submission time for submissions when the user is an admin', () => {
    ENV.current_user_roles = ['admin']
    window.jsonData.anonymize_students = true
    SpeedGrader.setup()

    SpeedGrader.EG.refreshSubmissionsToView()

    const submissionDropdown = document.getElementById('multiple_submissions')
    ok(submissionDropdown.innerHTML.includes('Jan 1, 2010'))
    SpeedGrader.teardown()
  })

  test('omits submission time for submissions when anonymizing and not an admin', () => {
    ENV.current_user_roles = ['teacher']
    SpeedGrader.setup()

    window.jsonData.anonymize_students = true
    SpeedGrader.EG.refreshSubmissionsToView()

    const submissionDropdown = document.getElementById('multiple_submissions')
    notOk(submissionDropdown.innerHTML.includes('Jan 1, 2010'))
    SpeedGrader.teardown()
  })

  test('sets submission history container content to empty when submission history is blank', () => {
    SpeedGrader.setup()
    SpeedGrader.EG.refreshSubmissionsToView()
    SpeedGrader.EG.currentStudent.submission.submission_history = []
    SpeedGrader.EG.refreshSubmissionsToView()
    const submissionDropdown = document.getElementById('multiple_submissions')
    strictEqual(submissionDropdown.innerHTML, '')
    SpeedGrader.teardown()
  })

  test('first submission that is not late is not tagged as late in the SpeedGrader submission view dropdown', () => {
    SpeedGrader.setup()
    SpeedGrader.EG.currentStudent.submission.late = true
    SpeedGrader.EG.currentStudent.submission.submission_history[1].late = true
    SpeedGrader.EG.refreshSubmissionsToView()
    const submissionDropdown = document.getElementById('multiple_submissions')
    const firstSubmission = submissionDropdown.getElementsByTagName('option')[0]
    notOk(firstSubmission.innerHTML.includes('LATE'))
    SpeedGrader.teardown()
  })

  test('first submission that is not missing is not tagged as missing in the SpeedGrader submission view dropdown', () => {
    SpeedGrader.setup()
    SpeedGrader.EG.currentStudent.submission.missing = true
    SpeedGrader.EG.currentStudent.submission.submission_history[1].missing = true
    SpeedGrader.EG.refreshSubmissionsToView()
    const submissionDropdown = document.getElementById('multiple_submissions')
    const firstSubmission = submissionDropdown.getElementsByTagName('option')[0]
    notOk(firstSubmission.innerHTML.includes('MISSING'))
    SpeedGrader.teardown()
  })

  QUnit.module('#showSubmissionDetails', function (hooks) {
    let originalWindowJSONData
    let originalStudent

    hooks.beforeEach(function () {
      fakeENV.setup({
        assignment_id: '17',
        course_id: '29',
        grading_role: 'moderator',
        help_url: 'example.com/support',
        show_help_menu_item: false,
      })
      sinon.stub(SpeedGrader.EG, 'handleSubmissionSelectionChange')
      originalWindowJSONData = window.jsonData
      window.jsonData = {
        id: 27,
        GROUP_GRADING_MODE: false,
        points_possible: 10,
      }
      originalStudent = SpeedGrader.EG.currentStudent
      SpeedGrader.EG.currentStudent = {
        id: 4,
        submission_state: 'not_graded',
        submission: {score: 7, grade: 70, submission_history: []},
      }
      setupFixtures(`
        <div id="submission_details">
          Submission Details
          <div id="speed_grader_edit_status_mount_point"></div>
          <div id="speed_grader_edit_status_secondary_mount_point"></div>
        </div>
        <div id="reassign_assignment"></div>
      `)
      sinon.stub($, 'getJSON')
      sinon.stub($, 'ajaxJSON')
      sinon.stub(SpeedGrader.EG, 'domReady')
      SpeedGrader.setup()
    })

    hooks.afterEach(function () {
      SpeedGrader.teardown()
      SpeedGrader.EG.domReady.restore()
      $.ajaxJSON.restore()
      $.getJSON.restore()
      window.jsonData = originalWindowJSONData
      SpeedGrader.EG.currentStudent = originalStudent
      SpeedGrader.EG.handleSubmissionSelectionChange.restore()
      fakeENV.teardown()
    })

    test('shows submission details', function () {
      SpeedGrader.EG.showSubmissionDetails()
      strictEqual($('#submission_details').is(':visible'), true)
    })

    test('hides submission details', function () {
      SpeedGrader.EG.currentStudent.submission = {workflow_state: 'unsubmitted'}
      SpeedGrader.EG.showSubmissionDetails()
      strictEqual($('#submission_details').is(':visible'), false)
    })

    test('shows submission details if submission in submission history and missing', function () {
      SpeedGrader.EG.currentStudent.submission = {
        workflow_state: 'unsubmitted',
        submission_history: [{submission: {missing: true}}],
      }
      SpeedGrader.EG.showSubmissionDetails()
      strictEqual($('#submission_details').is(':visible'), true)
    })

    test('shows submission details if submission is missing', function () {
      SpeedGrader.EG.currentStudent.submission = {
        workflow_state: 'unsubmitted',
        submission_history: [{missing: true}],
      }
      SpeedGrader.EG.showSubmissionDetails()
      strictEqual($('#submission_details').is(':visible'), true)
    })

    test('shows the Reassign Assignment button for media recording submissions', function () {
      SpeedGrader.EG.currentStudent.submission = {
        cached_due_date: new Date(2022, 1, 1).toISOString(),
        workflow_state: 'submitted',
        submission_history: [{missing: true}],
        submission_type: 'media_recording',
      }
      SpeedGrader.EG.showSubmissionDetails()
      strictEqual($('#reassign_assignment').is(':visible'), true)
    })

    test('shows the Reassign Assignment button for file upload submissions', function () {
      SpeedGrader.EG.currentStudent.submission = {
        cached_due_date: new Date(2022, 1, 1).toISOString(),
        workflow_state: 'submitted',
        submission_history: [{missing: true}],
        submission_type: 'online_upload',
      }
      SpeedGrader.EG.showSubmissionDetails()
      strictEqual($('#reassign_assignment').is(':visible'), true)
    })

    test('shows the Reassign Assignment button for text entry submissions', function () {
      SpeedGrader.EG.currentStudent.submission = {
        cached_due_date: new Date(2022, 1, 1).toISOString(),
        workflow_state: 'submitted',
        submission_history: [{missing: true}],
        submission_type: 'online_text_entry',
      }
      SpeedGrader.EG.showSubmissionDetails()
      strictEqual($('#reassign_assignment').is(':visible'), true)
    })

    test('shows the Reassign Assignment button for URL submissions', function () {
      SpeedGrader.EG.currentStudent.submission = {
        cached_due_date: new Date(2022, 1, 1).toISOString(),
        workflow_state: 'submitted',
        submission_history: [{missing: true}],
        submission_type: 'online_url',
      }
      SpeedGrader.EG.showSubmissionDetails()
      strictEqual($('#reassign_assignment').is(':visible'), true)
    })

    test('shows the Reassign Assignment button for student annotation submissions', function () {
      SpeedGrader.EG.currentStudent.submission = {
        cached_due_date: new Date(2022, 1, 1).toISOString(),
        workflow_state: 'submitted',
        submission_history: [{missing: true}],
        submission_type: 'student_annotation',
      }
      SpeedGrader.EG.showSubmissionDetails()
      strictEqual($('#reassign_assignment').is(':visible'), true)
    })

    test('does not show the Reassign Assignment button for online quizzes', function () {
      SpeedGrader.EG.currentStudent.submission = {
        cached_due_date: new Date(2022, 1, 1).toISOString(),
        workflow_state: 'submitted',
        submission_history: [{missing: true}],
        submission_type: 'online_quiz',
      }
      SpeedGrader.EG.showSubmissionDetails()
      strictEqual($('#reassign_assignment').is(':visible'), false)
    })

    test('does not show the Reassign Assignment button for submissions without a due date', function () {
      SpeedGrader.EG.currentStudent.submission = {
        workflow_state: 'submitted',
        submission_history: [{missing: true}],
        submission_type: 'online_text_entry',
      }
      SpeedGrader.EG.showSubmissionDetails()
      strictEqual($('#reassign_assignment').is(':visible'), false)
    })

    test('does not show the Reassign Assignment button for unsubmitted submissions', function () {
      SpeedGrader.EG.currentStudent.submission = {
        cached_due_date: new Date(2022, 1, 1).toISOString(),
        workflow_state: 'unsubmitted',
        submission_history: [{missing: true}],
        submission_type: 'online_text_entry',
      }
      SpeedGrader.EG.showSubmissionDetails()
      strictEqual($('#reassign_assignment').is(':visible'), false)
    })

    test('does not show the Reassign Assignment button when the submission history is empty', function () {
      SpeedGrader.EG.currentStudent.submission = {
        cached_due_date: new Date(2022, 1, 1).toISOString(),
        workflow_state: 'unsubmitted',
        submission_history: [],
        submission_type: null,
      }
      SpeedGrader.EG.showSubmissionDetails()
      strictEqual($('#reassign_assignment').is(':visible'), false)
    })
  })

  QUnit.module('#refreshGrades()', contextHooks => {
    let originalWindowJSONData
    let originalStudent

    contextHooks.beforeEach(() => {
      fakeENV.setup()
      sandbox.spy($.fn, 'append')
      originalWindowJSONData = window.jsonData

      window.jsonData = {
        id: '27',
        GROUP_GRADING_MODE: false,
        points_possible: 10,
        context: {
          students: [
            {
              id: '4',
              name: 'Guy B. Studying',
            },
            {
              id: '5',
              name: 'Disciple B. Lackadaisical',
            },
          ],
          enrollments: [
            {
              user_id: '4',
              workflow_state: 'active',
              course_section_id: '1',
            },
            {
              user_id: '5',
              workflow_state: 'active',
              course_section_id: '1',
            },
          ],
          active_course_sections: ['1'],
        },
        submissions: [
          {
            grade: 70,
            score: 7,
            graded_at: '2016-07-11T19:22:14Z',
            user_id: '4',
            assignment_id: '1',
            anonymous_id: 'i9Z1a',
          },
          {
            grade: 10,
            score: 1,
            graded_at: '2016-07-10T19:22:14Z',
            user_id: '5',
            assignment_id: '1',
            anonymous_id: 't4N2y',
          },
        ],
      }

      SpeedGrader.EG.jsonReady()
      originalStudent = SpeedGrader.EG.currentStudent
      SpeedGrader.EG.currentStudent = window.jsonData.studentMap[4]
      const getJSONStub = sinon.stub($, 'getJSON')
      getJSONStub
        .onFirstCall()
        .yields({user_id: '4', score: 2, grade: '20', graded_at: '2016-07-11T19:22:14Z'})
      getJSONStub
        .onSecondCall()
        .yields({user_id: '4', score: 10, grade: '100', graded_at: '2016-07-12T19:22:14Z'})
      getJSONStub
        .onThirdCall()
        .yields({user_id: '4', score: 5, grade: '50', graded_at: '2016-07-13T19:22:14Z'})
      sinon.stub(SpeedGrader.EG, 'updateSelectMenuStatus')
      sinon.stub(SpeedGrader.EG, 'showGrade')
    })

    contextHooks.afterEach(() => {
      window.jsonData = originalWindowJSONData
      SpeedGrader.EG.currentStudent = originalStudent
      fakeENV.teardown()
      SpeedGrader.EG.showGrade.restore()
      SpeedGrader.EG.updateSelectMenuStatus.restore()
      $.getJSON.restore()
    })

    QUnit.module('"Grades Syncing" Spinner', hooks => {
      hooks.beforeEach(() => {
        SpeedGrader.EG.setState({currentStudentId: '4'})
        SpeedGrader.EG.setupGradeLoadingSpinner()
      })

      const spinnerShown = () =>
        document.getElementById('grades-loading-spinner').children.length > 0

      test('shows a spinner while polling', () => {
        const retry = () => true
        SpeedGrader.EG.refreshGrades(null, retry)
        ok(spinnerShown())
      })

      test('hides the spinner when polling completes', () => {
        const retry = (_sub, _originalSub, numRequests) => numRequests <= 1
        SpeedGrader.EG.refreshGrades(null, retry)
        notOk(spinnerShown())
      })

      test('does not show a spinner when no retries are made', () => {
        const retry = () => false
        SpeedGrader.EG.refreshGrades(null, retry)
        notOk(spinnerShown())
      })
    })

    test('makes request to API', () => {
      SpeedGrader.EG.refreshGrades()
      const request = $.getJSON.lastCall
      strictEqual(request.args[1]['include[]'], 'submission_history')
    })

    test('can be configured to keep polling until a condition is met', () => {
      const retry = (sub, originalSub, _numRequests) =>
        Date.parse(sub.graded_at) <= Date.parse(originalSub.graded_at)

      SpeedGrader.EG.refreshGrades(null, retry)
      strictEqual($.getJSON.callCount, 2)
      strictEqual(SpeedGrader.EG.currentStudent.submission.grade, '100')
    })

    test('can be configured to keep polling until a certain number of requests are made', () => {
      const retry = (_sub, _originalSub, numRequests) => numRequests <= 1

      SpeedGrader.EG.refreshGrades(null, retry)
      strictEqual($.getJSON.callCount, 2)
      strictEqual(SpeedGrader.EG.currentStudent.submission.grade, '100')
    })

    test('updates the submission for the requested student', () => {
      SpeedGrader.EG.refreshGrades()
      strictEqual(SpeedGrader.EG.currentStudent.submission.grade, '20')
    })

    test('updates the submission_state for the requested student', () => {
      $.getJSON.onFirstCall().yields({user_id: '4', workflow_state: 'unsubmitted'})
      SpeedGrader.EG.refreshGrades()
      strictEqual(SpeedGrader.EG.currentStudent.submission_state, 'not_submitted')
    })

    test('calls showGrade if the selected student has not changed', () => {
      SpeedGrader.EG.refreshGrades()
      strictEqual(SpeedGrader.EG.showGrade.callCount, 1)
    })

    test('does not call showGrade if a different student has been selected since the request', () => {
      $.getJSON.restore()
      sinon.stub($, 'getJSON').callsFake((url, params, successCallback) => {
        SpeedGrader.EG.currentStudent = window.jsonData.studentMap['5']
        successCallback({user_id: '4', score: 2, grade: '20'})
      })

      SpeedGrader.EG.refreshGrades()
      strictEqual(SpeedGrader.EG.showGrade.callCount, 0)
    })

    test('calls updateSelectMenuStatus', () => {
      SpeedGrader.EG.refreshGrades()
      strictEqual(SpeedGrader.EG.updateSelectMenuStatus.callCount, 1)
    })

    test('passes the student to be refreshed to updateSelectMenuStatus', () => {
      SpeedGrader.EG.refreshGrades()

      const [student] = SpeedGrader.EG.updateSelectMenuStatus.firstCall.args
      strictEqual(student.id, '4')
    })

    test('invokes the callback function if one is provided', () => {
      const callback = sinon.fake()
      SpeedGrader.EG.refreshGrades(callback)

      strictEqual(callback.callCount, 1)
    })

    test('passes the received submission data to the callback', () => {
      const callback = sinon.fake()
      SpeedGrader.EG.refreshGrades(callback)

      const [submission] = callback.firstCall.args
      strictEqual(submission.user_id, '4')
    })
  })

  let commentRenderingOptions
  QUnit.module('SpeedGrader#renderComment', {
    setup() {
      fakeENV.setup()
      this.originalWindowJSONData = window.jsonData
      window.jsonData = {
        id: 27,
        GROUP_GRADING_MODE: false,
        anonymous_grader_ids: ['asdfg', 'mry2b'],
      }
      this.originalStudent = SpeedGrader.EG.currentStudent
      SpeedGrader.EG.currentStudent = {
        id: 4,
        name: 'Guy B. Studying',
        submission_state: 'not_graded',
        submission: {
          score: 7,
          grade: 70,
          submission_comments: [
            {
              group_comment_id: null,
              publishable: false,
              anonymous: false,
              assessment_request_id: null,
              attachment_ids: '',
              author_id: 1000,
              author_name: 'An Author',
              comment: 'test',
              context_id: 1,
              context_type: 'Course',
              created_at: '2016-07-12T23:47:34Z',
              hidden: false,
              id: 11,
              posted_at: 'Jul 12 at 5:47pm',
              submission_id: 1,
              teacher_only_comment: false,
              updated_at: '2016-07-12T23:47:34Z',
            },
            {
              group_comment_id: null,
              publishable: false,
              anonymous: false,
              assessment_request_id: null,
              attachment_ids: '',
              cached_attachments: [
                {
                  attachment: {
                    cloned_item_id: null,
                    content_type: 'video/mp4',
                    context_id: 1,
                    context_type: 'Assignment',
                    could_be_locked: null,
                    created_at: '2017-01-23T22:23:11Z',
                    deleted_at: null,
                    display_name: 'SampleVideo_1280x720_1mb (1).mp4',
                    encoding: null,
                    file_state: 'available',
                    filename: 'SampleVideo_1280x720_1mb.mp4',
                    folder_id: null,
                    id: 21,
                    lock_at: null,
                    locked: false,
                    md5: 'd55bddf8d62910879ed9f605522149a8',
                    media_entry_id: 'maybe',
                    migration_id: null,
                    modified_at: '2017-01-23T22:23:11Z',
                    namespace: '_localstorage_/account_1',
                    need_notify: null,
                    position: null,
                    replacement_attachment_id: null,
                    root_attachment_id: 19,
                    size: 1055736,
                    unlock_at: null,
                    updated_at: '2017-01-23T22:23:11Z',
                    upload_error_message: null,
                    usage_rights_id: null,
                    user_id: 1,
                    uuid: 'zR4YRxttAe8Aw53vmcOmUWCGq8g443Mqb8dr7IsJ',
                    viewed_at: null,
                    workflow_state: 'processed',
                  },
                },
              ],
              author_id: 1000,
              author_name: 'An Author',
              comment: 'test',
              context_id: 1,
              context_type: 'Course',
              created_at: '2016-07-13T23:47:34Z',
              hidden: false,
              id: 12,
              posted_at: 'Jul 12 at 5:47pm',
              submission_id: 1,
              teacher_only_comment: false,
              updated_at: '2016-07-13T23:47:34Z',
            },
          ],
        },
      }
      ENV.RUBRIC_ASSESSMENT = {
        assessment_type: 'grading',
        assessor_id: 1,
      }

      ENV.anonymous_identities = {
        mry2b: {id: 'mry2b', name: 'Grader 2'},
        asdfg: {id: 'asdfg', name: 'Grader 1'},
      }

      const commentBlankHtml = `
      <div class="comment">
        <span class="comment"></span>
        <button class="submit_comment_button">
          <span>Submit</span>
        </button>
        <div class="comment_citation">
          <span class="author_name"></span>
        </div>
        <a class="delete_comment_link icon-x">
          <span class="screenreader-only">Delete comment</span>
        </a>
        <div class="comment_attachments"></div>
      </div>
    `

      const commentAttachmentBlank = `
      <div class="comment_attachment">
        <a href="example.com/{{ submitter_id }}/{{ id }}/{{ comment_id }}"><span class="display_name">&nbsp;</span></a>
      </div>
    `

      commentRenderingOptions = {
        commentBlank: $(commentBlankHtml),
        commentAttachmentBlank: $(commentAttachmentBlank),
      }
    },

    teardown() {
      SpeedGrader.EG.currentStudent = this.originalStudent
      window.jsonData = this.originalWindowJSONData
      fakeENV.teardown()
    },
  })

  test('renderComment renders a comment', () => {
    const commentToRender = SpeedGrader.EG.currentStudent.submission.submission_comments[0]
    const renderedComment = SpeedGrader.EG.renderComment(commentToRender, commentRenderingOptions)
    const commentText = renderedComment.find('span.comment').text()

    equal(commentText, 'test')
  })

  test('renderComment renders a comment with an attachment', () => {
    const commentToRender = SpeedGrader.EG.currentStudent.submission.submission_comments[1]
    const renderedComment = SpeedGrader.EG.renderComment(commentToRender, commentRenderingOptions)
    const commentText = renderedComment.find('.comment_attachment a').text()

    equal(commentText, 'SampleVideo_1280x720_1mb (1).mp4')
  })

  test('renderComment should add the comment text to the delete link for screenreaders', () => {
    const commentToRender = SpeedGrader.EG.currentStudent.submission.submission_comments[0]
    const renderedComment = SpeedGrader.EG.renderComment(commentToRender, commentRenderingOptions)
    const deleteLinkScreenreaderText = renderedComment
      .find('.delete_comment_link .screenreader-only')
      .text()

    equal(deleteLinkScreenreaderText, 'Delete comment: test')
  })

  test('renders a generic grader name when graders cannot view other grader names', () => {
    SpeedGrader.EG.currentStudent = {
      id: '4',
      index: 1,
      name: 'Michael B. Jordan',
      submission: {
        provisional_grades: [
          {
            anonymous_grader_id: 'mry2b',
            final: false,
            provisional_grade_id: '53',
            readonly: true,
            scorer_id: '1101',
          },
        ],
        submission_comments: [
          {
            anonymous_id: 'mry2b',
            comment: 'a comment',
            created_at: '2018-07-30T15:42:14Z',
            id: '44',
          },
        ],
      },
    }
    const commentToRender = SpeedGrader.EG.currentStudent.submission.submission_comments[0]
    const renderedComment = SpeedGrader.EG.renderComment(commentToRender, commentRenderingOptions)
    const authorName = renderedComment.find('.author_name').text()
    strictEqual(authorName, 'Grader 2')
  })

  test('refreshes provisional grader display names when names are stale after switching students', () => {
    const firstStudent = {
      id: '4',
      index: 1,
      name: 'Michael B. Jordan',
      submission: {
        provisional_grades: [
          {
            anonymous_grader_id: 'mry2b',
            final: false,
            provisional_grade_id: '53',
            readonly: true,
            scorer_id: '1101',
          },
        ],
        submission_comments: [
          {
            anonymous_id: 'mry2b',
            comment: 'a comment',
            created_at: '2018-07-30T15:42:14Z',
            id: '44',
          },
        ],
      },
    }
    const secondStudent = {
      id: '5',
      index: 2,
      name: 'Chadwick Boseman',
      submission: {
        provisional_grades: [
          {
            anonymous_grader_id: 'asdfg',
            final: false,
            provisional_grade_id: '54',
            readonly: true,
            scorer_id: '1102',
          },
        ],
        submission_comments: [
          {
            anonymous_id: 'asdfg',
            comment: 'canvas forever',
            created_at: '2018-07-30T15:43:14Z',
            id: '45',
          },
        ],
      },
    }

    SpeedGrader.EG.currentStudent = firstStudent
    SpeedGrader.EG.renderComment(
      SpeedGrader.EG.currentStudent.submission.submission_comments[0],
      commentRenderingOptions
    )

    SpeedGrader.EG.currentStudent = secondStudent
    const commentToRender = SpeedGrader.EG.currentStudent.submission.submission_comments[0]
    const renderedComment = SpeedGrader.EG.renderComment(commentToRender, commentRenderingOptions)
    const authorName = renderedComment.find('.author_name').text()
    strictEqual(authorName, 'Grader 1')
  })

  QUnit.module('SpeedGrader#handleGradeSubmit', hooks => {
    let env
    let originalStudent
    let originalWindowJSONData
    let server

    hooks.beforeEach(() => {
      env = {
        assignment_id: '17',
        course_id: '29',
        grading_role: 'moderator',
        help_url: 'example.com/support',
        show_help_menu_item: false,
        RUBRIC_ASSESSMENT: {},
        update_submission_grade_url: 'my_url.com',
      }
      fakeENV.setup(env)
      sandbox.spy($.fn, 'append')
      sandbox.spy($, 'ajaxJSON')
      sinon.stub($, 'flashError')
      server = sinon.fakeServer.create({respondImmediately: true})
      server.respondWith('POST', 'my_url.com', [
        200,
        {'Content-Type': 'application/json'},
        '[{"submission": {}}]',
      ])
      originalWindowJSONData = window.jsonData
      setupFixtures(`
      <div id="iframe_holder"></div>
      <div id="multiple_submissions"></div>
    `)
      SpeedGrader.setup()
      window.jsonData = {
        gradingPeriods: {},
        id: 27,
        GROUP_GRADING_MODE: false,
        points_possible: 10,
        anonymize_students: false,
        submissions: [
          {
            grade: null,
            grade_matches_current_submission: false,
            id: '2501',
            score: null,
            submission_history: [],
            submitted_at: '2015-05-05T12:00:00Z',
            user_id: '4',
            workflow_state: 'submitted',
          },
        ],
        context: {
          students: [
            {
              id: '4',
              name: 'Guy B. Studying',
            },
          ],
          enrollments: [
            {
              user_id: '4',
              workflow_state: 'active',
              course_section_id: 1,
            },
          ],
          active_course_sections: [1],
        },
        studentMap: {
          4: SpeedGrader.EG.currentStudent,
        },
      }
      originalStudent = SpeedGrader.EG.currentStudent
      SpeedGrader.EG.currentStudent = {
        id: 4,
        name: 'Guy B. Studying',
        submission_state: 'not_graded',
        submission: {
          grading_period_id: 8,
          score: 7,
          grade: 70,
          submission_comments: [
            {
              group_comment_id: null,
              anonymous: false,
              assessment_request_id: null,
              attachment_ids: '',
              author_id: 1000,
              author_name: 'An Author',
              comment: 'test',
              context_id: 1,
              context_type: 'Course',
              created_at: '2016-07-12T23:47:34Z',
              hidden: false,
              id: 11,
              posted_at: 'Jul 12 at 5:47pm',
              submission_id: 1,
              teacher_only_comment: false,
              updated_at: '2016-07-12T23:47:34Z',
            },
          ],
          submission_history: [{}],
        },
      }
      ENV.SUBMISSION = {
        grading_role: 'teacher',
      }
      ENV.RUBRIC_ASSESSMENT = {
        assessment_type: 'grading',
        assessor_id: 1,
      }
    })

    hooks.afterEach(() => {
      SpeedGrader.EG.currentStudent = originalStudent
      window.jsonData = originalWindowJSONData
      SpeedGrader.teardown()
      fakeENV.teardown()
      server.restore()
      $.flashError.restore()
    })

    QUnit.module('when assignment is moderated', contextHooks => {
      let provisionalGrade
      let provisionalSelectUrl

      contextHooks.beforeEach(() => {
        const {submission} = SpeedGrader.EG.currentStudent
        provisionalGrade = {
          grade: '1',
          provisional_grade_id: '1',
          readonly: true,
          scorer_id: '1101',
          scorer_name: 'Thomas',
          selected: false,
        }
        provisionalSelectUrl = 'example.com/provisional_select_url'
        submission.provisional_grades = [provisionalGrade]
        fakeENV.setup({
          ...env,
          current_user_id: '1101',
          final_grader_id: '1101',
          grading_role: 'moderator',
          provisional_select_url: provisionalSelectUrl,
        })
        server.respondWith('POST', provisionalSelectUrl, [
          200,
          {'Content-Type': 'application/json'},
          '{"selected_provisional_grade_id": "1"}',
        ])
        SpeedGrader.EG.jsonReady()
      })

      test('selects the provisional grade if the user is the final grader', () => {
        SpeedGrader.EG.handleGradeSubmit(null, true)
        strictEqual(provisionalGrade.selected, true)
      })

      test('does not select the provisional grade if the user is not the final grader', () => {
        env.current_user_id = '1102'
        fakeENV.setup(env)
        SpeedGrader.EG.handleGradeSubmit(null, true)
        strictEqual(provisionalGrade.selected, false)
      })
    })

    test('hasWarning and flashWarning are called', function () {
      SpeedGrader.EG.jsonReady()
      const flashWarningStub = sandbox.stub($, 'flashWarning')
      sandbox.stub(SpeedGraderHelpers, 'determineGradeToSubmit').returns('15')
      sandbox.stub(SpeedGrader.EG, 'setOrUpdateSubmission')
      sandbox.stub(SpeedGrader.EG, 'refreshSubmissionsToView')
      sandbox.stub(SpeedGrader.EG, 'updateSelectMenuStatus')
      sandbox.stub(SpeedGrader.EG, 'showGrade')
      SpeedGrader.EG.handleGradeSubmit(10, false)
      const [, , , callback] = $.ajaxJSON.getCall(2).args
      const submissions = [
        {
          submission: {user_id: 1, score: 15, excused: false},
        },
      ]
      callback(submissions)
      ok(flashWarningStub.calledOnce)
    })

    test('handleGradeSubmit should submit score if using existing score', () => {
      SpeedGrader.EG.jsonReady()
      SpeedGrader.EG.handleGradeSubmit(null, true)
      equal($.ajaxJSON.getCall(2).args[0], 'my_url.com')
      equal($.ajaxJSON.getCall(2).args[1], 'POST')
      const [, , formData] = $.ajaxJSON.getCall(2).args
      equal(formData['submission[score]'], '7')
      equal(formData['submission[grade]'], undefined)
      equal(formData['submission[user_id]'], 4)
    })

    test('handleGradeSubmit should submit grade if not using existing score', function () {
      SpeedGrader.EG.jsonReady()
      sandbox.stub(SpeedGraderHelpers, 'determineGradeToSubmit').returns('56')
      SpeedGrader.EG.handleGradeSubmit(null, false)
      equal($.ajaxJSON.getCall(2).args[0], 'my_url.com')
      equal($.ajaxJSON.getCall(2).args[1], 'POST')
      const [, , formData] = $.ajaxJSON.getCall(2).args
      equal(formData['submission[score]'], undefined)
      equal(formData['submission[grade]'], '56')
      equal(formData['submission[user_id]'], 4)
      SpeedGraderHelpers.determineGradeToSubmit.restore()
    })

    test('handleGradeSubmit should not submit grade and show a flash message if grade is invalid', function () {
      SpeedGrader.EG.jsonReady()
      sandbox.stub(SpeedGraderHelpers, 'determineGradeToSubmit').returns('NaN')
      SpeedGrader.EG.handleGradeSubmit(null, false)
      strictEqual($.flashError.callCount, 1)
      const [errorMessage] = $.flashError.firstCall.args
      strictEqual(errorMessage, 'Invalid Grade')
      SpeedGraderHelpers.determineGradeToSubmit.restore()
    })

    test('unexcuses the submission if the grade is blank and the assignment is complete/incomplete', function () {
      SpeedGrader.EG.jsonReady()
      sandbox.stub(SpeedGraderHelpers, 'determineGradeToSubmit').returns('')
      window.jsonData.grading_type = 'pass_fail'
      SpeedGrader.EG.currentStudent.submission.excused = true
      SpeedGrader.EG.handleGradeSubmit(null, false)
      const [, , formData] = $.ajaxJSON.getCall(2).args
      strictEqual(formData['submission[excuse]'], false)
      SpeedGraderHelpers.determineGradeToSubmit.restore()
    })
  })

  QUnit.module('attachmentIframeContents', {
    setup() {
      fakeENV.setup({
        assignment_id: '17',
        course_id: '29',
        grading_role: 'moderator',
        help_url: 'example.com/support',
        show_help_menu_item: false,
      })
      setupFixtures()
      sinon.stub($, 'ajaxJSON')
      SpeedGrader.setup()
      this.originalStudent = SpeedGrader.EG.currentStudent
      SpeedGrader.EG.currentStudent = {id: 4, submission: {user_id: 4}}
    },

    teardown() {
      SpeedGrader.EG.currentStudent = this.originalStudent
      SpeedGrader.teardown()
      fakeENV.teardown()
      $.ajaxJSON.restore()
      fakeENV.teardown()
    },
  })

  test('returns an image tag if the attachment is of type "image"', () => {
    const attachment = {id: 1, mime_class: 'image'}
    const contents = SpeedGrader.EG.attachmentIframeContents(attachment)
    strictEqual(/^<img/.test(contents.string), true)
  })

  test('returns an iframe tag if the attachment is not of type "image"', () => {
    const attachment = {id: 1, mime_class: 'text/plain'}
    const contents = SpeedGrader.EG.attachmentIframeContents(attachment)
    strictEqual(/^<iframe/.test(contents.string), true)
  })

  QUnit.module('emptyIframeHolder', {
    setup() {
      fakeENV.setup()
      sandbox.stub($, 'ajaxJSON')
      $div = $("<div id='iframe_holder'>not empty</div>")
      setupFixtures($div)
    },

    teardown() {
      fakeENV.teardown()
    },
  })

  test('clears the contents of the iframe_holder', () => {
    SpeedGrader.EG.emptyIframeHolder($div)
    ok($div.is(':empty'))
  })

  QUnit.module('renderLtiLaunch', {
    setup() {
      fakeENV.setup({
        assignment_id: '17',
        course_id: '29',
        grading_role: 'moderator',
        help_url: 'example.com/support',
        show_help_menu_item: false,
      })
      setupFixtures('<div id="iframe_holder">not empty</div>')
      $div = $(fixtures).find('#iframe_holder')
      sinon.stub($, 'getJSON')
      sinon.stub($, 'ajaxJSON')
      sinon.stub(SpeedGrader.EG, 'domReady')
      SpeedGrader.setup()

      ENV.LTI_LAUNCH_FRAME_ALLOWANCES = ['midi', 'media']
    },

    teardown() {
      SpeedGrader.teardown()
      SpeedGrader.EG.domReady.restore()
      $.ajaxJSON.restore()
      $.getJSON.restore()
      fakeENV.teardown()

      ENV.LTI_LAUNCH_FRAME_ALLOWANCES = undefined
    },
  })

  test('contains iframe with the escaped student submission url', () => {
    let retrieveUrl = '/course/1/external_tools/retrieve?display=borderless&assignment_id=22'
    const url = 'www.example.com/lti/launch/user/4'
    const buildIframeStub = sinon.stub(SpeedGraderHelpers, 'buildIframe')
    const submission = {
      external_tool_url: url,
      resource_link_lookup_uuid: '0b8fbc86-fdd7-4950-852d-ffa789b37ff2',
    }
    SpeedGrader.EG.renderLtiLaunch($div, retrieveUrl, submission)
    const [srcUrl] = buildIframeStub.firstCall.args
    retrieveUrl += '&resource_link_lookup_uuid=0b8fbc86-fdd7-4950-852d-ffa789b37ff2'
    ok(unescape(srcUrl).indexOf(retrieveUrl) > -1)
    ok(unescape(srcUrl).indexOf(encodeURIComponent(url)) > -1)
    buildIframeStub.restore()
  })

  test('can be fullscreened', () => {
    const retrieveUrl =
      'canvas.com/course/1/external_tools/retrieve?display=borderless&assignment_id=22'
    const url = 'www.example.com/lti/launch/user/4'
    const buildIframeStub = sinon.stub(SpeedGraderHelpers, 'buildIframe')
    const submission = {
      url,
      resource_link_lookup_uuid: '0b8fbc86-fdd7-4950-852d-ffa789b37ff2',
    }
    SpeedGrader.EG.renderLtiLaunch($div, retrieveUrl, submission)
    const [, {allowfullscreen}] = buildIframeStub.firstCall.args
    strictEqual(allowfullscreen, true)
    buildIframeStub.restore()
  })

  test('allows options defined in iframeAllowances()', () => {
    const retrieveUrl =
      'canvas.com/course/1/external_tools/retrieve?display=borderless&assignment_id=22'
    const url = 'www.example.com/lti/launch/user/4'
    const buildIframeStub = sinon.stub(SpeedGraderHelpers, 'buildIframe')
    const submission = {
      url,
      resource_link_lookup_uuid: '0b8fbc86-fdd7-4950-852d-ffa789b37ff2',
    }
    SpeedGrader.EG.renderLtiLaunch($div, retrieveUrl, submission)
    const [, {allow}] = buildIframeStub.firstCall.args
    strictEqual(allow, ENV.LTI_LAUNCH_FRAME_ALLOWANCES.join('; '))
    buildIframeStub.restore()
  })

  QUnit.module('speed_grader#getGradeToShow')

  test('returns an empty string for "entered" if submission is null', () => {
    const grade = SpeedGrader.EG.getGradeToShow(null)
    equal(grade.entered, '')
  })

  test('returns an empty string for "entered" if the submission is undefined', () => {
    const grade = SpeedGrader.EG.getGradeToShow(undefined)
    equal(grade.entered, '')
  })

  test('returns an empty string for "entered" if a submission has no excused or grade', () => {
    const grade = SpeedGrader.EG.getGradeToShow({})
    equal(grade.entered, '')
  })

  test('returns excused for "entered" if excused is true', () => {
    const grade = SpeedGrader.EG.getGradeToShow({excused: true})
    equal(grade.entered, 'EX')
  })

  test('returns negated points_deducted for "pointsDeducted"', () => {
    const grade = SpeedGrader.EG.getGradeToShow({
      points_deducted: 123,
    })
    equal(grade.pointsDeducted, '-123')
  })

  test('returns values based on grades if submission has no excused and grade is not a float', () => {
    const grade = SpeedGrader.EG.getGradeToShow({
      grade: 'some_grade',
      entered_grade: 'entered_grade',
    })
    equal(grade.entered, 'entered_grade')
    equal(grade.adjusted, 'some_grade')
  })

  test('returns values based on grades', () => {
    const grade = SpeedGrader.EG.getGradeToShow({
      grade: 15,
      score: 25,
      entered_grade: 30,
      points_deducted: 15,
    })
    equal(grade.entered, '30')
    equal(grade.adjusted, '15')
    equal(grade.pointsDeducted, '-15')
  })

  QUnit.module('speed_grader#skipRelativeToCurrentIndex', suiteHooks => {
    let originalStudent
    let originalWindowJSONData

    suiteHooks.beforeEach(() => {
      originalStudent = SpeedGrader.EG.currentStudent
      originalWindowJSONData = window.jsonData

      window.jsonData = {}
      window.jsonData.studentsWithSubmissions = [
        {
          index: 0,
          id: 1101,
          name: 'Victor McDade',
          submission_state: 'not_graded',
          anonymous_id: '1101',
        },
        {
          index: 1,
          id: 1102,
          name: 'Jack Jarvis',
          submission_state: 'graded',
          anonymous_id: '1102',
        },
        {
          index: 2,
          id: 1103,
          name: 'Isa Brennan',
          submission_state: 'graded',
          anonymous_id: '1103',
        },
      ]
      window.jsonData.context = {
        active_course_sections: ['2001'],
        enrollments: [
          {course_section_id: '2001', user_id: '1101', workflow_state: 'active'},
          {course_section_id: '2001', user_id: '1102', workflow_state: 'active'},
          {course_section_id: '2001', user_id: '1103', workflow_state: 'active'},
        ],
        students: [
          {id: '1101', sortable_name: 'McDade, Victor'},
          {id: '1102', sortable_name: 'Jarvis, Jack'},
          {id: '1103', sortable_name: 'Brennan, Isa'},
        ],
      }
      window.jsonData.submissions = [
        {
          grade: 'B',
          grade_matches_current_submission: false,
          id: '2503',
          score: 0,
          submission_history: [],
          submitted_at: '2021-05-06T12:00:00Z',
          user_id: '1101',
          workflow_state: 'resubmitted',
        },
        {
          grade: 'A',
          grade_matches_current_submission: true,
          id: '2504',
          score: 10,
          submission_history: [],
          submitted_at: '2021-05-04T12:00:00Z',
          user_id: '1102',
          workflow_state: 'graded',
        },
        {
          grade: 'C',
          grade_matches_current_submission: true,
          id: '2505',
          score: 8,
          submission_history: [],
          submitted_at: '2021-05-04T12:00:00Z',
          user_id: '1103',
          workflow_state: 'graded',
        },
      ]

      SpeedGrader.EG.jsonReady()
      SpeedGrader.EG.currentStudent = window.jsonData.studentsWithSubmissions[1]
      sinon.stub(SpeedGrader.EG, 'goToStudent')
      sinon.stub(SpeedGrader.EG, 'anyUnpostedComment').returns(true)
    })

    suiteHooks.afterEach(() => {
      SpeedGrader.teardown()
      SpeedGrader.EG.currentStudent = originalStudent
      window.jsonData = originalWindowJSONData
      SpeedGrader.EG.goToStudent.restore()
      SpeedGrader.EG.anyUnpostedComment.restore()
    })

    test('goToStudent is called with next student id', () => {
      SpeedGrader.EG.anyUnpostedComment.restore()
      sinon.stub(SpeedGrader.EG, 'anyUnpostedComment').returns(false)
      SpeedGrader.EG.skipRelativeToCurrentIndex(1)
      deepEqual(SpeedGrader.EG.goToStudent.firstCall.args, ['1103', 'push'])
    })

    test('goToStudent is called with prev student id', () => {
      SpeedGrader.EG.anyUnpostedComment.restore()
      sinon.stub(SpeedGrader.EG, 'anyUnpostedComment').returns(false)
      SpeedGrader.EG.skipRelativeToCurrentIndex(-1)
      deepEqual(SpeedGrader.EG.goToStudent.firstCall.args, ['1101', 'push'])
    })

    QUnit.module('speed_grader#skipRelativeToCurrentIndex#warning_dialog', () => {
      test('goToStudent is called with prev student id with user setting to not show dialog', () => {
        sandbox.stub(userSettings, 'get').returns(true)

        SpeedGrader.EG.skipRelativeToCurrentIndex(-1)
        deepEqual(SpeedGrader.EG.goToStudent.firstCall.args, ['1101', 'push'])
      })

      test('goToStudent is called with prev student id on clicking proceed', () => {
        SpeedGrader.EG.skipRelativeToCurrentIndex(-1)
        $(document).find('#unposted_comment_proceed').click()
        deepEqual(SpeedGrader.EG.goToStudent.firstCall.args, ['1101', 'push'])
      })

      test('goToStudent is not called on clicking cancel', () => {
        SpeedGrader.EG.skipRelativeToCurrentIndex(-1)
        SpeedGrader.EG.goToStudent.resetHistory()
        $(document).find('#unposted_comment_cancel').click()
        ok(SpeedGrader.EG.goToStudent.notCalled)
      })

      test('dialog does not show when instructor disables warning', () => {
        // warning dialog shows and user selects the checkbox to not show the dialog again
        sandbox.stub(userSettings, 'get').returns(false)
        SpeedGrader.EG.skipRelativeToCurrentIndex(-1)
        $(document).find('.do-not-show-again input').click()
        $(document).find('#unposted_comment_cancel').click()

        // dialog should not show up any more
        userSettings.get.restore()
        sandbox.stub(userSettings, 'get').returns(true)
        SpeedGrader.EG.skipRelativeToCurrentIndex(-1)
        deepEqual(SpeedGrader.EG.goToStudent.firstCall.args, ['1101', 'push'])
      })
    })
  })

  QUnit.module('speed_grader#getStudentNameAndGrade', {
    setup() {
      this.originalStudent = SpeedGrader.EG.currentStudent
      this.originalWindowJSONData = window.jsonData

      window.jsonData = {}
      window.jsonData.studentsWithSubmissions = [
        {
          index: 0,
          id: 4,
          name: 'Guy B. Studying',
          anonymous_name: 'Student 1',
          submission_state: 'not_graded',
        },
        {
          index: 1,
          id: 12,
          name: 'Sil E. Bus',
          anonymous_name: 'Student 2',
          submission_state: 'graded',
        },
      ]

      SpeedGrader.EG.currentStudent = window.jsonData.studentsWithSubmissions[0]
    },

    teardown() {
      SpeedGrader.EG.currentStudent = this.originalStudent
      window.jsonData = this.originalWindowJSONData
    },
  })

  test('returns name and status', () => {
    const result = SpeedGrader.EG.getStudentNameAndGrade()
    equal(result, 'Guy B. Studying - not graded')
  })

  test('hides name if shouldHideStudentNames is true', function () {
    sandbox.stub(userSettings, 'get').returns(true)
    const result = SpeedGrader.EG.getStudentNameAndGrade()
    equal(result, 'Student 1 - not graded')
  })

  test('returns name and status for non-current student', () => {
    const student = window.jsonData.studentsWithSubmissions[1]
    const result = SpeedGrader.EG.getStudentNameAndGrade(student)
    equal(result, 'Sil E. Bus - graded')
  })

  test('hides non-current student name if shouldHideStudentNames is true', function () {
    sandbox.stub(userSettings, 'get').returns(true)
    const student = window.jsonData.studentsWithSubmissions[1]
    const result = SpeedGrader.EG.getStudentNameAndGrade(student)
    equal(result, 'Student 2 - graded')
  })

  QUnit.module('handleSubmissionSelectionChange', contextHooks => {
    let closedGradingPeriodNotice
    let getFromCache
    let originalWindowJSONData
    let originalStudent
    let courses
    let assignments
    let submissions
    let params
    let finishSetup
    let gradedStudentWithNoSubmission

    contextHooks.beforeEach(() => {
      fakeENV.setup({
        assignment_id: '17',
        course_id: '29',
        current_user_roles: ['teacher'],
        grading_role: 'grader',
        help_url: 'helpUrl',
        show_help_menu_item: false,
      })
      originalWindowJSONData = window.jsonData
      originalStudent = SpeedGrader.EG.currentStudent
      courses = `/courses/${ENV.course_id}`
      assignments = `/assignments/${ENV.assignment_id}`
      submissions = `/submissions/{{submissionId}}`
      params = `?download={{attachmentId}}`
      setupFixtures(`
      <div id="combo_box_container"></div>
      <ul
        id="section-menu"
        class="ui-selectmenu-menu ui-widget ui-widget-content ui-selectmenu-menu-dropdown ui-selectmenu-open"
        style="display:none;" role="listbox" aria-activedescendant="section-menu-link"
      >
        <li role="presentation" class="ui-selectmenu-item">
          <a href="#" tabindex="-1" role="option" aria-selected="true" id="section-menu-link">
            <span>Showing: <span id="section_currently_showing">All Sections</span></span>
          </a>
          <ul>
            <li><a class="selected" data-section-id="all" href="#">Show All Sections</a></li>
          </ul>
        </li>
      </ul>
      <div id="iframe_holder"></div>
      <div id="react_pill_container"></div>
      <div id='grade_container'>
        <input type='text' id='grading-box-extended' />
      </div>
      <div id="submission_file_hidden">
        <a
          class="display_name"
          href="${courses}${assignments}${submissions}${params}"
        </a>
      </div>
      <div id="submission_files_list">
        <a class="display_name"></a>
      </div>
      <div id='submission_attachment_viewed_at_container'>
      </div>
      <div id="submission_details">
        Submission Details
        <div id="multiple_submissions"></div>
        <div id="speed_grader_edit_status_mount_point"></div>
        <div id="speed_grader_edit_status_secondary_mount_point"></div>
        <div id="submission_word_count"></div>
      </div>`)
      sinon.stub($, 'ajaxJSON')

      // Defer the rest of the setup until the tests themselves so we can edit
      // environment variables if needed
      finishSetup = () => {
        SpeedGrader.setup()
        SpeedGrader.EG.currentStudent = {
          id: 4,
          name: 'Guy B. Studying',
          enrollments: [
            {
              workflow_state: 'active',
            },
          ],
          submission_state: 'not_graded',
          submission: {
            currentSelectedIndex: 1,
            score: 7,
            grade: 70,
            grading_period_id: 8,
            submission_type: 'basic_lti_launch',
            workflow_state: 'submitted',
            submission_history: [
              {
                submission: {
                  external_tool_url: 'foo',
                  id: 1113,
                  user_id: 4,
                  submission_type: 'basic_lti_launch',
                },
              },
              {
                submission: {
                  external_tool_url: 'bar',
                  id: 1114,
                  user_id: 4,
                  submission_type: 'basic_lti_launch',
                  versioned_attachments: [
                    {
                      attachment: {viewed_at: new Date('Jan 1, 2011').toISOString()},
                    },
                  ],
                  word_count: 24,
                },
              },
            ],
          },
        }

        gradedStudentWithNoSubmission = {
          id: '5',
          name: 'Guy B. Graded Without Having Submitted Anything',
          submission_state: 'graded',
        }

        window.jsonData = {
          id: 27,
          context: {
            active_course_sections: [],
            enrollments: [
              {
                user_id: '4',
                course_section_id: 1,
              },
              {
                user_id: '5',
                course_section_id: 1,
              },
            ],
            students: [
              {
                index: 0,
                id: '4',
                name: 'Guy B. Studying',
                submission_state: 'not_graded',
              },

              {
                index: 1,
                ...gradedStudentWithNoSubmission,
              },
            ],
          },

          gradingPeriods: {
            7: {id: 7, is_closed: false},
            8: {id: 8, is_closed: true},
          },
          GROUP_GRADING_MODE: false,
          points_possible: 10,
          studentMap: {
            4: SpeedGrader.EG.currentStudent,
            5: gradedStudentWithNoSubmission,
          },
          studentsWithSubmissions: [],
          submissions: [
            {
              grade: null,
              grade_matches_current_submission: false,
              id: '2501',
              score: null,
              submission_history: [],
              submitted_at: '2015-05-05T12:00:00Z',
              user_id: '4',
              workflow_state: 'submitted',
            },

            {
              grade: null,
              grade_matches_current_submission: false,
              id: '2502',
              score: null,
              submission_history: [],
              submitted_at: '2015-05-05T12:00:00Z',
              user_id: '5',
              workflow_state: 'submitted',
            },
          ],
        }

        SpeedGrader.EG.jsonReady()

        closedGradingPeriodNotice = {showIf: sinon.stub()}
        getFromCache = sinon.stub(JQuerySelectorCache.prototype, 'get')
        getFromCache.withArgs('#closed_gp_notice').returns(closedGradingPeriodNotice)
      }
    })

    contextHooks.afterEach(() => {
      getFromCache.restore()
      window.jsonData = originalWindowJSONData
      SpeedGrader.EG.currentStudent = originalStudent
      $.ajaxJSON.restore()
      SpeedGrader.teardown()
      fakeENV.teardown()
    })

    function selectStatusMenuOption(index) {
      const button = document.querySelector(
        '#speed_grader_edit_status_secondary_mount_point button'
      )
      button.click()

      const $menuContent = document.querySelector(`[aria-labelledby="${button.id}"]`)
      const menuOption = $menuContent.querySelectorAll('[role="none"]')[index]
      menuOption.children[0].click()
    }

    QUnit.module('SpeedGrader#shouldParseGrade', hooks => {
      hooks.afterEach(() => {
        SpeedGrader.EG.currentStudent.submission.submission_type = 'basic_lti_launch'
      })

      test('does not show the word count for basic lti submission', () => {
        finishSetup()
        SpeedGrader.EG.handleSubmissionSelectionChange()
        strictEqual(document.getElementById('submission_word_count').children.length, 0)
      })

      test('does not show the word count for external tool submission', () => {
        finishSetup()
        SpeedGrader.EG.currentStudent.submission.submission_type = 'external_tool'
        SpeedGrader.EG.handleSubmissionSelectionChange()
        strictEqual(document.getElementById('submission_word_count').children.length, 0)
      })

      test('shows the word count for online text entry submission', () => {
        finishSetup()
        SpeedGrader.EG.currentStudent.submission.submission_type = 'online_text_entry'
        SpeedGrader.EG.handleSubmissionSelectionChange()
        strictEqual(document.getElementById('submission_word_count').children.length, 1)
        strictEqual($('#submission_word_count').text(), 'Word Count: 24 words')
      })

      test('refreshes word count when user changes', () => {
        finishSetup()
        SpeedGrader.EG.currentStudent.submission.submission_type = 'online_text_entry'
        SpeedGrader.EG.handleSubmissionSelectionChange()
        strictEqual(document.getElementById('submission_word_count').children.length, 1)
        strictEqual($('#submission_word_count').text(), 'Word Count: 24 words')
        SpeedGrader.EG.currentStudent = {
          id: 5,
          name: 'Johnny B Goode',
          enrollments: [
            {
              workflow_state: 'active',
            },
          ],
          submission_state: 'not_graded',
          submission: {
            currentSelectedIndex: 1,
            score: 7,
            grade: 70,
            grading_period_id: 8,
            submission_type: 'online_text_entry',
            workflow_state: 'submitted',
            submission_history: [
              {
                submission: {
                  external_tool_url: 'foo',
                  id: 1113,
                  user_id: 4,
                  submission_type: 'basic_lti_launch',
                },
              },
              {
                submission: {
                  external_tool_url: 'bar',
                  id: 1114,
                  user_id: 4,
                  submission_type: 'basic_lti_launch',
                  versioned_attachments: [
                    {
                      attachment: {viewed_at: new Date('Jan 1, 2011').toISOString()},
                    },
                  ],
                  word_count: 50,
                },
              },
            ],
          },
        }
        SpeedGrader.EG.handleSubmissionSelectionChange()
        strictEqual(document.getElementById('submission_word_count').children.length, 1)
        strictEqual($('#submission_word_count').text(), 'Word Count: 50 words')
      })
    })

    test('should use submission history lti launch url', () => {
      finishSetup()
      const renderLtiLaunch = sinon.stub(SpeedGrader.EG, 'renderLtiLaunch')
      const submission = SpeedGrader.EG.currentStudent.submission.submission_history[1].submission
      SpeedGrader.EG.handleSubmissionSelectionChange()
      ok(renderLtiLaunch.calledWith(sinon.match.any, sinon.match.any, submission))
      renderLtiLaunch.restore()
    })

    test('shows a "closed grading period" notice if the submission is in a closed period', () => {
      finishSetup()
      SpeedGrader.EG.handleSubmissionSelectionChange()
      ok(closedGradingPeriodNotice.showIf.calledWithExactly(true))
    })

    test('does not show a "closed grading period" notice if the submission is not in a closed period', () => {
      finishSetup()
      SpeedGrader.EG.currentStudent.submission.grading_period_id = null
      SpeedGrader.EG.handleSubmissionSelectionChange()
      notOk(closedGradingPeriodNotice.showIf.calledWithExactly(true))
    })

    test('hides the status menu component when the current submission is not the newest', () => {
      finishSetup()
      SpeedGrader.EG.currentStudent.submission.currentSelectedIndex = 0
      window.jsonData.gradingPeriods[8].is_closed = false
      SpeedGrader.EG.currentStudent.submission.workflow_state = 'unsubmitted'
      SpeedGrader.EG.showSubmissionDetails()
      const mountPoint = document.getElementById('speed_grader_edit_status_secondary_mount_point')
      strictEqual(mountPoint.children.length, 0)
    })

    test('shows the status menu component when the current submission is the newest', () => {
      finishSetup()
      SpeedGrader.EG.currentStudent.submission.currentSelectedIndex = 1
      window.jsonData.gradingPeriods[8].is_closed = false
      SpeedGrader.EG.currentStudent.submission.workflow_state = 'unsubmitted'
      SpeedGrader.EG.showSubmissionDetails()
      const mountPoint = document.getElementById('speed_grader_edit_status_secondary_mount_point')
      strictEqual(mountPoint.children.length, 1)
    })

    test('hides the status menu component when the current assignment is in a closed grading period', () => {
      finishSetup()
      SpeedGrader.EG.currentStudent.submission.workflow_state = 'unsubmitted'
      SpeedGrader.EG.showSubmissionDetails()
      const mountPoint = document.getElementById('speed_grader_edit_status_secondary_mount_point')
      strictEqual(mountPoint.children.length, 0)
    })

    test('shows the status menu component when the current assignment is not in a closed grading period', () => {
      finishSetup()
      window.jsonData.gradingPeriods[8].is_closed = false
      SpeedGrader.EG.currentStudent.submission.workflow_state = 'unsubmitted'
      SpeedGrader.EG.showSubmissionDetails()
      const mountPoint = document.getElementById('speed_grader_edit_status_secondary_mount_point')
      strictEqual(mountPoint.children.length, 1)
    })

    test('renders StatusMenu component in secondary mount point when the current assignment have a future due date', function () {
      finishSetup()
      SpeedGrader.EG.currentStudent.submission = {
        cached_due_date: new Date(2525, 1, 1).toISOString(),
        workflow_state: 'unsubmitted',
        submission_history: [{missing: false}],
        submission_type: 'online_text_entry',
      }
      SpeedGrader.EG.showSubmissionDetails()
      const mainMountPoint = document.getElementById('speed_grader_edit_status_mount_point')
      const secondaryMountPoint = document.getElementById(
        'speed_grader_edit_status_secondary_mount_point'
      )
      strictEqual(mainMountPoint.children.length, 0)
      strictEqual(secondaryMountPoint.children.length, 1)
    })

    test('renders StatusMenu component in secondary mount point when the current assignment have not a due date', function () {
      finishSetup()
      SpeedGrader.EG.currentStudent.submission = {
        workflow_state: 'unsubmitted',
        submission_history: [{missing: false}],
        submission_type: 'online_text_entry',
      }
      SpeedGrader.EG.showSubmissionDetails()
      const mainMountPoint = document.getElementById('speed_grader_edit_status_mount_point')
      const secondaryMountPoint = document.getElementById(
        'speed_grader_edit_status_secondary_mount_point'
      )
      strictEqual(mainMountPoint.children.length, 0)
      strictEqual(secondaryMountPoint.children.length, 1)
    })

    test('hides the status menu component when the current submission student is concluded', () => {
      finishSetup()
      const studentId = SpeedGrader.EG.currentStudent.id
      window.jsonData.gradingPeriods[8].is_closed = false
      window.jsonData.studentMap[studentId].enrollments[0].workflow_state = 'completed'
      SpeedGrader.EG.handleSubmissionSelectionChange()
      const mountPoint = document.getElementById('speed_grader_edit_status_mount_point')
      strictEqual(mountPoint.children.length, 0)
    })

    test('shows the status menu component when the current submission student is not concluded', () => {
      finishSetup()
      window.jsonData.gradingPeriods[8].is_closed = false
      SpeedGrader.EG.handleSubmissionSelectionChange()
      const mountPoint = document.getElementById('speed_grader_edit_status_mount_point')
      strictEqual(mountPoint.children.length, 1)
    })

    test('hides the status menu component when the current assignment have moderated grading enabled and grades have not been published', () => {
      finishSetup()
      window.jsonData.moderated_grading = true
      window.jsonData.grades_published_at = null
      SpeedGrader.EG.jsonReady()
      SpeedGrader.EG.handleSubmissionSelectionChange()
      const mountPoint = document.getElementById('speed_grader_edit_status_mount_point')
      strictEqual(mountPoint.children.length, 0)
    })

    test('shows the status menu component when the current assignment have moderated grading enabled and grades have been published', () => {
      finishSetup()
      window.jsonData.moderated_grading = true
      window.jsonData.grades_published_at = '2015-05-04T12:00:00.000Z'
      window.jsonData.gradingPeriods[8].is_closed = false
      SpeedGrader.EG.jsonReady()
      SpeedGrader.EG.handleSubmissionSelectionChange()
      const mountPoint = document.getElementById('speed_grader_edit_status_mount_point')
      strictEqual(mountPoint.children.length, 1)
    })

    test('shows the status menu component when the current assignment have moderated grading disabled and grades have not been published', () => {
      finishSetup()
      window.jsonData.moderated_grading = false
      window.jsonData.grades_published_at = null
      window.jsonData.gradingPeriods[8].is_closed = false
      SpeedGrader.EG.jsonReady()
      SpeedGrader.EG.handleSubmissionSelectionChange()
      const mountPoint = document.getElementById('speed_grader_edit_status_mount_point')
      strictEqual(mountPoint.children.length, 1)
    })

    test('displays the late pill after the status has changed through the status menu', assert => {
      const done = assert.async()
      finishSetup()
      SpeedGrader.EG.currentStudent.submission_state = 'not_submitted'
      SpeedGrader.EG.currentStudent.submission = {
        workflow_state: 'unsubmitted',
        submission_history: [{excused: false, late: false, missing: false}],
        submission_type: 'online_text_entry',
        user_id: '4',
        assignment_id: '1',
      }
      window.jsonData.context.students[0] = SpeedGrader.EG.currentStudent
      window.jsonData.studentMap[4] = SpeedGrader.EG.currentStudent
      SpeedGrader.EG.showSubmissionDetails()

      moxios.install()
      const url = `/api/v1/courses/${ENV.course_id}/assignments/${SpeedGrader.EG.currentStudent.submission.assignment_id}/submissions/${SpeedGrader.EG.currentStudent.submission.user_id}`
      moxios.stubRequest(url, {status: 200, response: {}})
      moxios.wait(() => done())

      const responseRefreshRequest = {
        assignment_id: '1',
        id: '1',
        user_id: '4',
        workflow_state: 'graded',
        grade_matches_current_submission: true,
        graded_at: '2021-09-23T14:41:15Z',
        grader_id: '1',
        excused: false,
        points_deducted: 0.0,
        late: true,
        missing: false,
        seconds_late: 0,
        preview_url: '',
        submission_history: [
          {
            id: '1',
            assignment_id: '1',
            user_id: '4',
            workflow_state: 'graded',
            grade_matches_current_submission: true,
            graded_at: '2021-09-23T14:41:15Z',
            grader_id: 1,
            excused: false,
            late: true,
            missing: false,
            seconds_late: 0,
            preview_url: '',
          },
        ],
        anonymous_id: 'yvqp3',
      }

      const optionsIndexes = {
        Late: 1,
        Missing: 2,
        Excused: 3,
        None: 4,
      }
      selectStatusMenuOption(optionsIndexes.Late)

      const getJsonStub = sinon.stub($, 'getJSON').callsFake((_url, _data, successCallback) => {
        successCallback(responseRefreshRequest)

        moxios.uninstall()
        getJsonStub.restore()
        const pill = $('.submission-late-pill')
        ok(pill.is(':visible'))
      })
    })

    test('displays the missing pill after the status has changed through the status menu', assert => {
      const done = assert.async()
      finishSetup()
      SpeedGrader.EG.currentStudent.submission_state = 'not_submitted'
      SpeedGrader.EG.currentStudent.submission = {
        workflow_state: 'unsubmitted',
        submission_history: [{excused: false, late: false, missing: false}],
        submission_type: 'online_text_entry',
        user_id: '4',
        assignment_id: '1',
      }
      window.jsonData.context.students[0] = SpeedGrader.EG.currentStudent
      window.jsonData.studentMap[4] = SpeedGrader.EG.currentStudent
      SpeedGrader.EG.showSubmissionDetails()

      moxios.install()
      const url = `/api/v1/courses/${ENV.course_id}/assignments/${SpeedGrader.EG.currentStudent.submission.assignment_id}/submissions/${SpeedGrader.EG.currentStudent.submission.user_id}`
      moxios.stubRequest(url, {status: 200, response: {}})
      moxios.wait(() => done())

      const responseRefreshRequest = {
        assignment_id: '1',
        id: '1',
        user_id: '4',
        workflow_state: 'graded',
        grade_matches_current_submission: true,
        graded_at: '2021-09-23T14:41:15Z',
        grader_id: '1',
        excused: false,
        points_deducted: 0.0,
        late: false,
        missing: true,
        seconds_late: 0,
        preview_url: '',
        submission_history: [
          {
            id: '1',
            assignment_id: '1',
            user_id: '4',
            workflow_state: 'graded',
            grade_matches_current_submission: true,
            graded_at: '2021-09-23T14:41:15Z',
            grader_id: 1,
            excused: false,
            late: false,
            missing: true,
            seconds_late: 0,
            preview_url: '',
          },
        ],
        anonymous_id: 'yvqp3',
      }

      const optionsIndexes = {
        Late: 1,
        Missing: 2,
        Excused: 3,
        None: 4,
      }
      selectStatusMenuOption(optionsIndexes.Missing)

      const getJsonStub = sinon.stub($, 'getJSON').callsFake((_url, _data, successCallback) => {
        successCallback(responseRefreshRequest)

        moxios.uninstall()
        getJsonStub.restore()
        const pill = $('.submission-missing-pill')
        ok(pill.is(':visible'))
      })
    })

    test('displays the excused pill after the status has changed through the status menu', assert => {
      const done = assert.async()
      finishSetup()
      SpeedGrader.EG.currentStudent.submission_state = 'not_submitted'
      SpeedGrader.EG.currentStudent.submission = {
        workflow_state: 'unsubmitted',
        submission_history: [{excused: false, late: false, missing: false}],
        submission_type: 'online_text_entry',
        user_id: '4',
        assignment_id: '1',
      }
      window.jsonData.context.students[0] = SpeedGrader.EG.currentStudent
      window.jsonData.studentMap[4] = SpeedGrader.EG.currentStudent
      SpeedGrader.EG.showSubmissionDetails()

      moxios.install()
      const url = `/api/v1/courses/${ENV.course_id}/assignments/${SpeedGrader.EG.currentStudent.submission.assignment_id}/submissions/${SpeedGrader.EG.currentStudent.submission.user_id}`
      moxios.stubRequest(url, {status: 200, response: {}})
      moxios.wait(() => done())

      const responseRefreshRequest = {
        assignment_id: '1',
        id: '1',
        user_id: '4',
        workflow_state: 'graded',
        grade_matches_current_submission: true,
        graded_at: '2021-09-23T14:41:15Z',
        grader_id: '1',
        excused: true,
        points_deducted: 0.0,
        late: false,
        missing: false,
        seconds_late: 0,
        preview_url: '',
        submission_history: [
          {
            id: '1',
            assignment_id: '1',
            user_id: '4',
            workflow_state: 'graded',
            grade_matches_current_submission: true,
            graded_at: '2021-09-23T14:41:15Z',
            grader_id: 1,
            excused: true,
            late: false,
            missing: false,
            seconds_late: 0,
            preview_url: '',
          },
        ],
        anonymous_id: 'yvqp3',
      }

      const optionsIndexes = {
        Late: 1,
        Missing: 2,
        Excused: 3,
        None: 4,
      }
      selectStatusMenuOption(optionsIndexes.Excused)

      const getJsonStub = sinon.stub($, 'getJSON').callsFake((_url, _data, successCallback) => {
        successCallback(responseRefreshRequest)

        moxios.uninstall()
        getJsonStub.restore()
        const pill = $('.submission-excused-pill')
        ok(pill.is(':visible'))
      })
    })

    test('includes last-viewed date for attachments if not anonymizing students', () => {
      finishSetup()
      SpeedGrader.EG.handleSubmissionSelectionChange()

      const viewedAtHTML = document.getElementById(
        'submission_attachment_viewed_at_container'
      ).innerHTML

      ok(viewedAtHTML.includes('Jan 1, 2011'))
    })

    test('includes last-viewed date for attachments if viewing as an admin', () => {
      ENV.current_user_roles = ['admin']
      finishSetup()
      window.jsonData.anonymize_students = true
      SpeedGrader.EG.handleSubmissionSelectionChange()

      const viewedAtHTML = document.getElementById(
        'submission_attachment_viewed_at_container'
      ).innerHTML

      ok(viewedAtHTML.includes('Jan 1, 2011'))
    })

    test('omits last-viewed date and relevant text if anonymizing students and not viewing as an admin', () => {
      finishSetup()
      window.jsonData.anonymize_students = true
      SpeedGrader.EG.handleSubmissionSelectionChange()

      const viewedAtHTML = document.getElementById(
        'submission_attachment_viewed_at_container'
      ).innerHTML

      notOk(viewedAtHTML.includes('Jan 1, 2011'))
    })

    test('clears the previous last-viewed date when navigating to a graded student with no attachments', () => {
      finishSetup()
      // View the initial student, who has submissions
      SpeedGrader.EG.handleSubmissionSelectionChange()

      SpeedGrader.EG.currentStudent = gradedStudentWithNoSubmission
      SpeedGrader.EG.handleSubmissionSelectionChange()

      const viewedAtHTML = document.getElementById(
        'submission_attachment_viewed_at_container'
      ).innerHTML

      strictEqual(viewedAtHTML, '')
    })

    QUnit.skip('disables the complete/incomplete select when grading period is closed', () => {
      finishSetup()
      // the select box is not powered by isClosedForSubmission, it's powered by isConcluded
      SpeedGrader.EG.currentStudent.submission.grading_period_id = 8
      SpeedGrader.EG.handleSubmissionSelectionChange()
      const select = document.getElementById('grading-box-extended')
      ok(select.hasAttribute('disabled'))
    })

    QUnit.skip(
      'does not disable the complete/incomplete select when grading period is open',
      () => {
        finishSetup()
        // the select box is not powered by isClosedForSubmission, it's powered by isConcluded
        SpeedGrader.EG.currentStudent.submission.grading_period_id = 7
        SpeedGrader.EG.handleSubmissionSelectionChange()
        const select = document.getElementById('grading-box-extended')
        notOk(select.hasAttribute('disabled'))
      }
    )

    test('submission files list template is populated with anonymous submission data', () => {
      finishSetup()
      SpeedGrader.EG.currentStudent.submission.currentSelectedIndex = 0
      SpeedGrader.EG.currentStudent.submission.submission_history[0].submission.versioned_attachments =
        [
          {
            attachment: {
              id: 1,
              display_name: 'submission.txt',
            },
          },
        ]
      SpeedGrader.EG.handleSubmissionSelectionChange()
      const {pathname} = new URL(document.querySelector('#submission_files_list a').href)
      const expectedPathname = `${courses}${assignments}/submissions/${SpeedGrader.EG.currentStudent.id}`
      equal(pathname, expectedPathname)
    })
  })

  QUnit.module('SpeedGrader#isGradingTypePercent', {
    setup() {
      fakeENV.setup()
    },
    teardown() {
      fakeENV.teardown()
    },
  })

  test('should return true when grading type is percent', () => {
    ENV.grading_type = 'percent'
    const result = SpeedGrader.EG.isGradingTypePercent()
    ok(result)
  })

  test('should return false when grading type is not percent', () => {
    ENV.grading_type = 'foo'
    const result = SpeedGrader.EG.isGradingTypePercent()
    notOk(result)
  })

  QUnit.module('SpeedGrader#shouldParseGrade', {
    setup() {
      fakeENV.setup()
    },
    teardown() {
      fakeENV.teardown()
    },
  })

  test('should return true when grading type is percent', () => {
    ENV.grading_type = 'percent'
    const result = SpeedGrader.EG.shouldParseGrade()
    ok(result)
  })

  test('should return true when grading type is points', () => {
    ENV.grading_type = 'points'
    const result = SpeedGrader.EG.shouldParseGrade()
    ok(result)
  })

  test('should return false when grading type is neither percent nor points', () => {
    ENV.grading_type = 'foo'
    const result = SpeedGrader.EG.shouldParseGrade()
    notOk(result)
  })

  QUnit.module('SpeedGrader#formatGradeForSubmission', {
    setup() {
      fakeENV.setup()
      sandbox.stub(numberHelper, 'parse').returns(42)
    },

    teardown() {
      fakeENV.teardown()
    },
  })

  test('returns empty string if input is empty string', () => {
    strictEqual(SpeedGrader.EG.formatGradeForSubmission(''), '')
  })

  test('should call numberHelper#parse if grading type is points', () => {
    ENV.grading_type = 'points'
    const result = SpeedGrader.EG.formatGradeForSubmission('1,000')
    equal(numberHelper.parse.callCount, 1)
    strictEqual(result, '42')
  })

  test('should call numberHelper#parse if grading type is a percentage', () => {
    ENV.grading_type = 'percent'
    const result = SpeedGrader.EG.formatGradeForSubmission('75%')
    equal(numberHelper.parse.callCount, 1)
    strictEqual(result, '42%')
  })

  test('should not call numberHelper#parse if grading type is neither points nor percentage', () => {
    ENV.grading_type = 'foo'
    const result = SpeedGrader.EG.formatGradeForSubmission('A')
    ok(numberHelper.parse.notCalled)
    equal(result, 'A')
  })

  QUnit.module('SpeedGrader (2)', suiteHooks => {
    suiteHooks.beforeEach(() => {
      setupFixtures(`
      <div id="combo_box_container"></div>
      <div id="iframe_holder"></div>
    `)

      sandbox.stub($, 'ajaxJSON')
      fakeENV.setup({
        RUBRIC_ASSESSMENT: {},
        assignment_id: '2301',
        course_id: '1201',
        help_url: '',
        show_help_menu_item: false,
      })

      sandbox.stub(userSettings, 'get')
    })

    suiteHooks.afterEach(() => {
      fakeENV.teardown()
    })

    QUnit.module('Student Order', hooks => {
      hooks.beforeEach(() => {
        SpeedGrader.setup()

        window.jsonData = {
          GROUP_GRADING_MODE: false,
          anonymize_students: false,
          gradingPeriods: {},
          id: 27,
          points_possible: 10,
          submissions: [],
        }

        userSettings.get.withArgs('eg_sort_by').returns('alphabetically')
      })

      hooks.afterEach(() => {
        SpeedGrader.teardown()
      })

      QUnit.module('when students are not anonymous', contextHooks => {
        contextHooks.beforeEach(() => {
          window.jsonData.context = {
            active_course_sections: ['2001'],
            enrollments: [
              {course_section_id: '2001', user_id: '1101', workflow_state: 'active'},
              {course_section_id: '2001', user_id: '1102', workflow_state: 'active'},
              {course_section_id: '2001', user_id: '1103', workflow_state: 'active'},
              {course_section_id: '2001', user_id: '1104', workflow_state: 'active'},
            ],
            students: [
              {id: '1101', sortable_name: 'Jones, Adam'},
              {id: '1102', sortable_name: 'Ford, Betty'},
              {id: '1103', sortable_name: 'Xi, Charlie'},
              {id: '1104', sortable_name: 'Smith, Dana'},
            ],
          }

          window.jsonData.submissions = [
            {
              grade: null,
              grade_matches_current_submission: false,
              id: '2501',
              score: null,
              submission_history: [],
              submitted_at: '2015-05-05T12:00:00Z',
              user_id: '1101',
              workflow_state: 'submitted',
            },

            {
              grade: null,
              grade_matches_current_submission: false,
              id: '2502',
              score: null,
              submission_history: [],
              submitted_at: null,
              user_id: '1102',
              workflow_state: 'unsubmitted',
            },

            {
              grade: 'F',
              grade_matches_current_submission: false,
              id: '14',
              score: 0,
              submission_history: [],
              submitted_at: '2015-05-06T12:00:00Z',
              user_id: '1103',
              workflow_state: 'resubmitted',
            },

            {
              grade: 'A',
              grade_matches_current_submission: true,
              id: '2504',
              score: 10,
              submission_history: [],
              submitted_at: '2015-05-04T12:00:00Z',
              user_id: '1104',
              workflow_state: 'graded',
            },
          ]
        })

        test('filters out students that do not have submissions', () => {
          window.jsonData.submissions.shift()
          SpeedGrader.EG.jsonReady()
          const ids = window.jsonData.studentsWithSubmissions.map(student => student.id)
          deepEqual(ids, ['1102', '1103', '1104'])
        })

        test('preserves student order (from server) when sorting alphabetically', () => {
          SpeedGrader.EG.jsonReady()
          const ids = window.jsonData.studentsWithSubmissions.map(student => student.id)
          deepEqual(ids, ['1101', '1102', '1103', '1104'])
        })

        test('preserves student order (from server) when no sorting preference is set', () => {
          userSettings.get.withArgs('eg_sort_by').returns(undefined)
          SpeedGrader.EG.jsonReady()
          const ids = window.jsonData.studentsWithSubmissions.map(student => student.id)
          deepEqual(ids, ['1101', '1102', '1103', '1104'])
        })

        test('sorts students by submission "submitted_at" when sorting by submission date', () => {
          userSettings.get.withArgs('eg_sort_by').returns('submitted_at')
          SpeedGrader.EG.jsonReady()
          const ids = window.jsonData.studentsWithSubmissions.map(student => student.id)
          deepEqual(ids, ['1104', '1101', '1103', '1102'])
        })

        test('sorts students by sortable_name when submission "submitted_at" dates match', () => {
          window.jsonData.submissions[0].submitted_at = window.jsonData.submissions[1].submitted_at
          userSettings.get.withArgs('eg_sort_by').returns('submitted_at')
          SpeedGrader.EG.jsonReady()
          const ids = window.jsonData.studentsWithSubmissions.map(student => student.id)
          deepEqual(ids, ['1104', '1103', '1102', '1101'])
        })

        test('sorts students by submission status', () => {
          userSettings.get.withArgs('eg_sort_by').returns('submission_status')
          SpeedGrader.EG.jsonReady()
          const ids = window.jsonData.studentsWithSubmissions.map(student => student.id)
          deepEqual(ids, ['1101', '1103', '1102', '1104'])
        })

        test('sorts students by their assigned index when names are hidden', () => {
          userSettings.get.withArgs('eg_hide_student_names').returns(true)
          SpeedGrader.EG.jsonReady()
          const ids = window.jsonData.studentsWithSubmissions.map(student => student.id)
          deepEqual(ids, ['1101', '1102', '1103', '1104'])
        })

        test('sorts students by sortable_name when submission statuses match', () => {
          Object.assign(window.jsonData.submissions[1], {
            grade: null,
            score: null,
            workflow_state: 'submitted',
          })
          userSettings.get.withArgs('eg_sort_by').returns('submission_status')
          SpeedGrader.EG.jsonReady()
          const ids = window.jsonData.studentsWithSubmissions.map(student => student.id)
          deepEqual(ids, ['1102', '1101', '1103', '1104'])
        })
      })

      QUnit.module('when students are anonymous', contextHooks => {
        const alpha = {anonymous_id: '00000', anonymous_name_position: 1}
        const beta = {anonymous_id: '99999', anonymous_name_position: 2}
        const gamma = {anonymous_id: 'aaaaa', anonymous_name_position: 3}
        const delta = {anonymous_id: 'zzzzz', anonymous_name_position: 4}

        contextHooks.beforeEach(() => {
          window.jsonData.anonymize_students = true
          window.jsonData.context = {
            active_course_sections: ['2001'],
            enrollments: [
              {course_section_id: '2001', workflow_state: 'active', ...alpha},
              {course_section_id: '2001', workflow_state: 'active', ...beta},
              {course_section_id: '2001', workflow_state: 'active', ...gamma},
              {course_section_id: '2001', workflow_state: 'active', ...delta},
            ],
            students: [beta, alpha, gamma, delta],
          }

          window.jsonData.submissions = [
            {
              grade: null,
              grade_matches_current_submission: false,
              id: '2501',
              score: null,
              submission_history: [],
              submitted_at: '2015-05-05T12:00:00Z',
              workflow_state: 'submitted',
              ...beta,
            },
            {
              grade: null,
              grade_matches_current_submission: false,
              id: '2502',
              score: null,
              submission_history: [],
              submitted_at: null,
              workflow_state: 'unsubmitted',
              ...alpha,
            },
            {
              grade: 'F',
              grade_matches_current_submission: false,
              id: '2503',
              score: 0,
              submission_history: [],
              submitted_at: '2015-05-06T12:00:00Z',
              workflow_state: 'resubmitted',
              ...delta,
            },
            {
              grade: 'A',
              grade_matches_current_submission: true,
              id: '2504',
              score: 10,
              submission_history: [],
              submitted_at: '2015-05-04T12:00:00Z',
              workflow_state: 'graded',
              ...gamma,
            },
          ]
        })

        test('sorts students by anonymous_id when sorting alphabetically', () => {
          SpeedGrader.EG.jsonReady()
          const ids = window.jsonData.studentsWithSubmissions.map(student => student.anonymous_id)
          const expectedIds = [alpha, beta, gamma, delta].map(student => student.anonymous_id)
          deepEqual(ids, expectedIds)
        })

        test('sorts students by anonymous_id when no sorting preference is set', () => {
          userSettings.get.withArgs('eg_sort_by').returns(undefined)
          SpeedGrader.EG.jsonReady()
          const ids = window.jsonData.studentsWithSubmissions.map(student => student.anonymous_id)
          const expectedIds = [alpha, beta, gamma, delta].map(student => student.anonymous_id)
          deepEqual(ids, expectedIds)
        })

        test('sorts students by submission "submitted_at" when sorting by submission date', () => {
          userSettings.get.withArgs('eg_sort_by').returns('submitted_at')
          SpeedGrader.EG.jsonReady()
          const ids = window.jsonData.studentsWithSubmissions.map(student => student.anonymous_id)
          const expectedIds = [gamma, beta, delta, alpha].map(student => student.anonymous_id)
          deepEqual(ids, expectedIds)
        })

        test('sorts students by anonymous_id when submission "submitted_at" dates match', () => {
          window.jsonData.submissions[0].submitted_at = window.jsonData.submissions[1].submitted_at
          userSettings.get.withArgs('eg_sort_by').returns('submitted_at')
          SpeedGrader.EG.jsonReady()
          const ids = window.jsonData.studentsWithSubmissions.map(student => student.anonymous_id)
          const expectedIds = [gamma, delta, alpha, beta].map(student => student.anonymous_id)
          deepEqual(ids, expectedIds)
        })

        test('sorts students by submission status', () => {
          userSettings.get.withArgs('eg_sort_by').returns('submission_status')
          SpeedGrader.EG.jsonReady()
          const ids = window.jsonData.studentsWithSubmissions.map(student => student.anonymous_id)
          const expectedIds = [beta, delta, alpha, gamma].map(student => student.anonymous_id)
          deepEqual(ids, expectedIds)
        })

        test('sorts students by anonymous_id when submission statuses match', () => {
          Object.assign(window.jsonData.submissions[1], {
            grade: null,
            score: null,
            workflow_state: 'submitted',
          })
          userSettings.get.withArgs('eg_sort_by').returns('submission_status')
          SpeedGrader.EG.jsonReady()
          const ids = window.jsonData.studentsWithSubmissions.map(student => student.anonymous_id)
          const expectedIds = [alpha, beta, delta, gamma].map(student => student.anonymous_id)
          deepEqual(ids, expectedIds)
        })
      })
    })

    QUnit.module('"Assessment Audit" button', hooks => {
      hooks.beforeEach(() => {
        ENV.can_view_audit_trail = true
      })

      hooks.afterEach(() => {
        SpeedGrader.teardown()
      })

      function setUpSpeedGrader() {
        SpeedGrader.EG.currentStudent = {
          id: '1101',
          name: 'Adam Jones',
          submission_state: 'graded',
          submission: {
            grade: 'A',
            id: '2501',
            score: 9.1,
            submission_comments: [],
          },
        }

        SpeedGrader.setup()

        window.jsonData = {
          GROUP_GRADING_MODE: false,
          anonymize_students: false,
          grades_published_at: '2015-05-04T12:00:00.000Z',
          gradingPeriods: {},
          id: 27,
          points_possible: 10,
          submissions: [],
        }
      }

      function getAssessmentAuditButton() {
        return [...fixtures.querySelectorAll('button')].find(
          $button => $button.textContent === 'Assessment audit'
        )
      }

      test('is present when the current user can view the audit trail', () => {
        setUpSpeedGrader()
        ok(getAssessmentAuditButton())
      })

      test('is not present when the current user cannot view the audit trail', () => {
        ENV.can_view_audit_trail = false
        setUpSpeedGrader()
        notOk(getAssessmentAuditButton())
      })

      test('opens the "Assessment Audit" tray when clicked', () => {
        setUpSpeedGrader()
        sandbox.stub(SpeedGrader.EG.assessmentAuditTray, 'show')
        getAssessmentAuditButton().click()
        strictEqual(SpeedGrader.EG.assessmentAuditTray.show.callCount, 1)
      })

      QUnit.module('when opening the "Assessment Audit" tray', contextHooks => {
        let context

        contextHooks.beforeEach(() => {
          setUpSpeedGrader()
          sandbox.stub(SpeedGrader.EG.assessmentAuditTray, 'show')
          getAssessmentAuditButton().click()
          context = SpeedGrader.EG.assessmentAuditTray.show.lastCall.args[0]
        })

        test('includes .assignment.gradesPublishedAt in the context', () => {
          equal(context.assignment.gradesPublishedAt, '2015-05-04T12:00:00.000Z')
        })

        test('includes .assignment.id in the context', () => {
          strictEqual(context.assignment.id, '2301')
        })

        test('includes .assignment.pointsPossible in the context', () => {
          strictEqual(context.assignment.pointsPossible, 10)
        })

        test('includes .courseId in the context', () => {
          strictEqual(context.courseId, '1201')
        })

        test('includes .submission.id in the context', () => {
          strictEqual(context.submission.id, '2501')
        })

        test('includes .submission.score in the context', () => {
          strictEqual(context.submission.score, 9.1)
        })
      })
    })

    QUnit.module('"Post Policies"', hooks => {
      function postAndHideGradesButton() {
        return document.querySelector('span#speed_grader_post_grades_menu_mount_point button')
      }

      function hideGradesMenuItem() {
        return document.querySelector('[name="hideGrades"]')
      }

      function postGradesMenuItem() {
        return document.querySelector('[name="postGrades"]')
      }

      let showHideAssignmentGradesTray
      let showPostAssignmentGradesTray
      let setOrUpdateSubmission
      let showGrade
      let postedSubmission
      let unpostedSubmission

      hooks.beforeEach(() => {
        fakeENV.setup({
          assignment_id: '17',
          course_id: '29',
          grading_role: 'moderator',
          help_url: 'example.com/support',
          show_help_menu_item: false,
        })
        postedSubmission = {
          posted_at: new Date().toISOString(),
          score: 10,
          user_id: '1101',
          workflow_state: 'graded',
        }
        unpostedSubmission = {posted_at: null, score: 10, user_id: '1102', workflow_state: 'graded'}

        SpeedGrader.setup()
        window.jsonData = {
          context: {
            students: [{id: '1101'}, {id: '1102'}],
            enrollments: [{user_id: '1101'}, {user_id: '1102'}],
            active_course_sections: [],
          },
          submissions: [postedSubmission, unpostedSubmission],
        }
        SpeedGrader.EG.jsonReady()
        showHideAssignmentGradesTray = sinon.stub(
          SpeedGrader.EG.postPolicies,
          'showHideAssignmentGradesTray'
        )
        showPostAssignmentGradesTray = sinon.stub(
          SpeedGrader.EG.postPolicies,
          'showPostAssignmentGradesTray'
        )
        setOrUpdateSubmission = sinon.stub(SpeedGrader.EG, 'setOrUpdateSubmission')
        showGrade = sinon.stub(SpeedGrader.EG, 'showGrade')
        postAndHideGradesButton().click()
      })

      hooks.afterEach(() => {
        showGrade.restore()
        setOrUpdateSubmission.restore()
        showPostAssignmentGradesTray.restore()
        showHideAssignmentGradesTray.restore()
        delete window.jsonData
        fakeENV.teardown()
        SpeedGrader.teardown()
      })

      QUnit.module('Post Grades', () => {
        test('shows the Post Assignment Grades Tray', () => {
          postGradesMenuItem().click()
          strictEqual(showPostAssignmentGradesTray.callCount, 1)
        })

        test('passes the submissions to showPostAssignmentGradesTray', () => {
          postGradesMenuItem().click()
          deepEqual(
            showPostAssignmentGradesTray.firstCall.args[0].submissions,
            window.jsonData.submissions
          )
        })
      })

      QUnit.module('Hide Grades', () => {
        test('shows the Hide Assignment Grades Tray', () => {
          hideGradesMenuItem().click()
          strictEqual(showHideAssignmentGradesTray.callCount, 1)
        })
      })
    })
  })

  QUnit.module('when the gateway times out', contextHooks => {
    let server

    contextHooks.beforeEach(() => {
      fakeENV.setup({
        assignment_id: '17',
        course_id: '29',
        grading_role: 'moderator',
        help_url: 'example.com/support',
        show_help_menu_item: false,
      })

      server = sinon.fakeServer.create({respondImmediately: true})
      // in production, json responses that timeout receive html content type responses unfortunately
      server.respondWith('GET', `${window.location.pathname}.json${window.location.search}`, [
        504,
        {'Content-Type': 'text/html'},
        '',
      ])
      setupFixtures('<div id="speed_grader_timeout_alert"></div>')

      sandbox.stub(SpeedGrader.EG, 'domReady')
      ENV.assignment_title = 'Assignment Title'
    })

    contextHooks.afterEach(() => {
      SpeedGrader.teardown()
      server.restore()
      fakeENV.teardown()
    })

    test('shows an error', () => {
      SpeedGrader.setup()
      notEqual($('#speed_grader_timeout_alert').text(), '')
    })

    QUnit.module('when the filter_speed_grader_by_student_group feature is enabled', () => {
      test('includes a link to the "large course" setting when the setting is not enabled', () => {
        ENV.filter_speed_grader_by_student_group_feature_enabled = true
        ENV.filter_speed_grader_by_student_group = false
        SpeedGrader.setup()
        const $link = $('#speed_grader_timeout_alert a')
        const url = new URL($link[0].href)
        strictEqual(url.pathname, '/courses/29/settings')
      })

      test('excludes a link to the "large course" setting when the setting is already enabled', () => {
        ENV.filter_speed_grader_by_student_group_feature_enabled = true
        ENV.filter_speed_grader_by_student_group = true
        SpeedGrader.setup()
        strictEqual($('#speed_grader_timeout_alert a').length, 0)
      })
    })

    test('excludes a link to the "large course" setting when the filter_speed_grader_by_student_group feature is disabled', () => {
      ENV.filter_speed_grader_by_student_group_feature_enabled = false
      SpeedGrader.setup()
      strictEqual($('#speed_grader_timeout_alert a').length, 0)
    })
  })

  QUnit.module('SpeedGrader - clicking save rubric button', function (hooks) {
    const assignment = {}
    const student = {
      id: '1',
      submission_history: [],
      rubric_assessments: [],
    }
    const student2 = {
      id: '2',
      submission_history: [],
      rubric_assessments: [],
    }
    const enrollment = {user_id: student.id, course_section_id: '1'}
    const enrollment2 = {user_id: student2.id, course_section_id: '1'}
    const submissionComment = {
      created_at: new Date().toISOString(),
      publishable: false,
      comment: 'a comment',
      author_id: 1,
      author_name: 'an author',
    }
    const submission = {
      id: '3',
      user_id: '1',
      grade_matches_current_submission: true,
      workflow_state: 'active',
      submitted_at: new Date().toISOString(),
      grade: 'A',
      assignment_id: '456',
      submission_comments: [submissionComment],
      submission_history: [],
    }
    const submission2 = {
      id: '4',
      user_id: student2.id,
      grade_matches_current_submission: true,
      workflow_state: 'active',
      submitted_at: new Date().toISOString(),
      grade: 'A',
      assignment_id: '456',
      submission_comments: [],
      submission_history: [],
    }
    const windowJsonData = {
      ...assignment,
      context_id: '123',
      context: {
        students: [student, student2],
        enrollments: [enrollment, enrollment2],
        active_course_sections: [],
        rep_for_student: {},
      },
      submissions: [submission, submission2],
      gradingPeriods: [],
    }

    hooks.beforeEach(function () {
      sinon.stub($, 'ajaxJSON')
      sinon.stub($.fn, 'ready')
      disableWhileLoadingStub = sinon.stub($.fn, 'disableWhileLoading')
      fakeENV.setup({
        assignment_id: '27',
        course_id: '3',
        help_url: '',
        show_help_menu_item: false,
        RUBRIC_ASSESSMENT: {},
        force_anonymous_grading: false,
      })
      setupFixtures(`
      <button class="save_rubric_button"></button>
      <div id="speed_grader_comment_textarea_mount_point"></div>
      <div id="combo_box_container"></div>
    `)
      SpeedGrader.setup()
      window.jsonData = windowJsonData
      SpeedGrader.EG.jsonReady()
      setupCurrentStudent()
      window.jsonData.anonymize_students = false
      SpeedGrader.EG.domReady()
    })

    hooks.afterEach(function () {
      delete window.jsonData
      SpeedGrader.teardown()
      fakeENV.teardown()
      disableWhileLoadingStub.restore()
      $.ajaxJSON.restore()
      $.fn.ready.restore()
    })

    test('disables the button', function () {
      $('.save_rubric_button').trigger('click')
      strictEqual(disableWhileLoadingStub.callCount, 1)
    })

    test('sends the user ID in rubric_assessment[user_id] if the assignment is not anonymous', () => {
      sinon
        .stub(window.rubricAssessment, 'assessmentData')
        .returns({'rubric_assessment[user_id]': '1234'})
      $('.save_rubric_button').trigger('click')

      const [, , data] = $.ajaxJSON.lastCall.args
      strictEqual(data['rubric_assessment[user_id]'], '1234')
      window.rubricAssessment.assessmentData.restore()
    })

    test('does not update the assessments for the current student if it belongs to another student', function () {
      const fakeResponse = {
        artifact: {user_id: student2.id},
        related_group_submissions_and_assessments: [],
      }
      $.ajaxJSON.yields(fakeResponse)
      sinon.spy(SpeedGrader.EG, 'showRubric')

      $('.save_rubric_button').trigger('click')

      strictEqual(SpeedGrader.EG.currentStudent.rubric_assessments.length, 0)

      SpeedGrader.EG.showRubric.restore()
      $.ajaxJSON.reset()
    })

    test('updates the assessments for the current student if it belongs to another student', function () {
      const fakeResponse = {
        artifact: {user_id: student2.id},
        related_group_submissions_and_assessments: [],
      }
      $.ajaxJSON.yields(fakeResponse)
      sinon.spy(SpeedGrader.EG, 'showRubric')

      $('.save_rubric_button').trigger('click')

      SpeedGrader.EG.goToStudent(student2.id)
      deepEqual(SpeedGrader.EG.currentStudent.rubric_assessments[0], fakeResponse)

      SpeedGrader.EG.showRubric.restore()
      $.ajaxJSON.reset()
    })
  })

  QUnit.module('SpeedGrader - clicking save rubric button for an anonymous assignment', hooks => {
    const originalWindowJsonData = window.jsonData
    const originalSpeedGraderEGCurrentStudent = SpeedGrader.EG.currentStudent

    hooks.beforeEach(() => {
      sinon.stub($, 'ajaxJSON')
      disableWhileLoadingStub = sinon.stub($.fn, 'disableWhileLoading')
      fakeENV.setup({
        assignment_id: '27',
        course_id: '3',
        help_url: '',
        show_help_menu_item: false,
        SUBMISSION: {grading_role: 'teacher'},
        RUBRIC_ASSESSMENT: {
          assessment_type: 'grading',
          assessor_id: 1,
        },
      })

      rubricAssessmentDataStub = sinon
        .stub(window.rubricAssessment, 'assessmentData')
        .returns({'rubric_assessment[user_id]': 'abcde'})

      setupFixtures(`
      <button class="save_rubric_button"></button>
      <div id="speed_grader_comment_textarea_mount_point"></div>
      <select id="rubric_assessments_select"></select>
      <div id="rubric_assessments_list"></div>
    `)
      SpeedGrader.setup()
      SpeedGrader.EG.currentStudent = {
        anonymous_id: 'a1b2c',
        rubric_assessments: [],
        submission_state: 'not_graded',
        submission: {
          grading_period_id: 8,
          score: 7,
          grade: 70,
          submission_comments: [],
          submission_history: [{}],
        },
      }
      window.jsonData = {
        gradingPeriods: {},
        id: 27,
        GROUP_GRADING_MODE: false,
        points_possible: 10,
        anonymize_students: true,

        submissions: [
          {
            grade: null,
            grade_matches_current_submission: false,
            id: '2501',
            score: null,
            submission_history: [],
            submitted_at: '2015-05-05T12:00:00Z',
            anonymous_id: 'a1b2c',
            workflow_state: 'submitted',
          },
        ],

        context: {
          students: [
            {
              anonymous_id: 'a1b2c',
              name: 'P. Sextus Rubricius',
              rubric_assessments: [],
            },
          ],
          enrollments: [
            {
              anonymous_id: 'a1b2c',
              workflow_state: 'active',
              course_section_id: 1,
            },
          ],
          active_course_sections: [1],
        },
        studentMap: {
          a1b2c: SpeedGrader.EG.currentStudent,
        },
      }

      SpeedGrader.EG.jsonReady()
    })

    hooks.afterEach(() => {
      window.jsonData = originalWindowJsonData
      SpeedGrader.EG.currentStudent = originalSpeedGraderEGCurrentStudent
      SpeedGrader.teardown()
      fakeENV.teardown()
      rubricAssessmentDataStub.restore()
      disableWhileLoadingStub.restore()
      $.ajaxJSON.restore()
    })

    test('sends the anonymous submission ID in rubric_assessment[anonymous_id] if the assignment is anonymous', () => {
      $('.save_rubric_button').trigger('click')

      const [, , data] = $.ajaxJSON.lastCall.args
      strictEqual(data['rubric_assessment[anonymous_id]'], 'abcde')
    })

    test('omits rubric_assessment[user_id] if the assignment is anonymous', () => {
      $('.save_rubric_button').trigger('click')

      const [, , data] = $.ajaxJSON.lastCall.args
      notOk('rubric_assessment[user_id]' in data)
    })

    test('calls showRubric with no arguments upon receiving a successful response', () => {
      const fakeResponse = {
        artifact: {anonymous_id: 'a1b2c', user_id: 4},
        related_group_submissions_and_assessments: [],
      }
      $.ajaxJSON.yields(fakeResponse)
      sinon.spy(SpeedGrader.EG, 'showRubric')

      $('.save_rubric_button').trigger('click')

      strictEqual(SpeedGrader.EG.showRubric.firstCall.args.length, 0)

      SpeedGrader.EG.showRubric.restore()
      $.ajaxJSON.reset()
    })
  })

  QUnit.module('SpeedGrader - no gateway timeout', {
    setup() {
      fakeENV.setup({
        assignment_id: '17',
        course_id: '29',
        grading_role: 'moderator',
        help_url: 'example.com/support',
        show_help_menu_item: false,
      })
      this.server = sinon.fakeServer.create({respondImmediately: true})
      this.server.respondWith('GET', `${window.location.pathname}.json${window.location.search}`, [
        200,
        {'Content-Type': 'application/json'},
        '{ hello: "world"}',
      ])
      setupFixtures('<div id="speed_grader_timeout_alert"></div>')
    },

    teardown() {
      this.server.restore()
      fakeENV.teardown()
    },
  })

  test('does not show an error when the gateway times out', function () {
    const domReadyStub = sinon.stub(SpeedGrader.EG, 'domReady')
    ENV.assignment_title = 'Assignment Title'
    SpeedGrader.setup()
    strictEqual($('#speed_grader_timeout_alert').text(), '')
    domReadyStub.restore()
    SpeedGrader.teardown()
  })

  QUnit.module('SpeedGrader (3)', function (suiteHooks) {
    suiteHooks.beforeEach(() => {
      fakeENV.setup({
        assignment_id: '2',
        course_id: '7',
        help_url: 'example.com/foo',
        settings_url: 'example.com/settings',
        show_help_menu_item: false,
<<<<<<< HEAD
=======
        SINGLE_NQ_SESSION_ENABLED: true,
>>>>>>> 16101d78
      })
      sinon.stub($, 'getJSON')
      sinon.stub($, 'ajaxJSON')
      setupFixtures()
    })

    suiteHooks.afterEach(() => {
      $.getJSON.restore()
      $.ajaxJSON.restore()
      fakeENV.teardown()
    })

    QUnit.module('#refreshFullRubric', function (hooks) {
      let speedGraderCurrentStudent
      let jsonData
      const rubricHTML = `
      <select id="rubric_assessments_select">
        <option value="3">an assessor</option>
      </select>
      <div id="rubric_full"></div>
    `

      hooks.beforeEach(function () {
        setupFixtures(rubricHTML)
        fakeENV.setup({...window.ENV, RUBRIC_ASSESSMENT: {assessment_type: 'peer_review'}})
        ;({jsonData} = window)
        speedGraderCurrentStudent = SpeedGrader.EG.currentStudent
        window.jsonData = {rubric_association: {}}
        SpeedGrader.EG.currentStudent = {
          rubric_assessments: [{id: '3', assessor_id: '5', data: [{points: 2, criterion_id: '9'}]}],
        }
        const getFromCache = sinon.stub(JQuerySelectorCache.prototype, 'get')
        getFromCache.withArgs('#rubric_full').returns($('#rubric_full'))
        getFromCache.withArgs('#rubric_assessments_select').returns($('#rubric_assessments_select'))
        sinon.stub(window.rubricAssessment, 'populateRubric')
      })

      hooks.afterEach(function () {
        window.rubricAssessment.populateRubric.restore()
        JQuerySelectorCache.prototype.get.restore()
        SpeedGrader.EG.currentStudent = speedGraderCurrentStudent
        window.jsonData = jsonData
      })

      QUnit.module(
        'when the assessment is a grading assessment and the user is a grader',
        function (contextHooks) {
          contextHooks.beforeEach(function () {
            SpeedGrader.EG.currentStudent.rubric_assessments[0].assessment_type = 'grading'
            fakeENV.setup({
              ...window.ENV,
              current_user_id: '7',
              RUBRIC_ASSESSMENT: {assessment_type: 'grading'},
            })
          })

          contextHooks.afterEach(function () {
            delete SpeedGrader.EG.currentStudent.rubric_assessments[0].assessment_type
          })

          test('populates the rubric with data even if the user is not the selected assessor', function () {
            SpeedGrader.EG.refreshFullRubric()
            const {data} = window.rubricAssessment.populateRubric.getCall(0).args[1]
            propEqual(data, [{points: 2, criterion_id: '9'}])
          })

          test('populates the rubric with data if the user is the selected assessor', function () {
            SpeedGrader.EG.refreshFullRubric()
            const {data} = window.rubricAssessment.populateRubric.getCall(0).args[1]
            propEqual(data, [{points: 2, criterion_id: '9'}])
          })
        }
      )

      QUnit.module('when the assessment is a peer review assessment', function (contextHooks) {
        contextHooks.beforeEach(function () {
          SpeedGrader.EG.currentStudent.rubric_assessments[0].assessment_type = 'peer_review'
        })

        test('populates the rubric without data if the user is not the selected assessor', function () {
          SpeedGrader.EG.refreshFullRubric()
          const assessmentData = window.rubricAssessment.populateRubric.getCall(0).args[1]
          propEqual(assessmentData, {})
        })

        test('populates the rubric with data if the user is the selected assessor', function () {
          ENV.current_user_id = '5'
          SpeedGrader.EG.refreshFullRubric()
          const {data} = window.rubricAssessment.populateRubric.getCall(0).args[1]
          propEqual(data, [{points: 2, criterion_id: '9'}])
        })
      })
    })

    QUnit.module('#renderProgressIcon', function (hooks) {
      const assignment = {}
      const student = {
        id: '1',
        submission_history: [],
      }
      const enrollment = {user_id: student.id, course_section_id: '1'}
      const submissionComment = {
        created_at: new Date().toISOString(),
        publishable: false,
        comment: 'a comment',
        author_id: 1,
        author_name: 'an author',
      }
      const submission = {
        id: '3',
        user_id: '1',
        grade_matches_current_submission: true,
        workflow_state: 'active',
        submitted_at: new Date().toISOString(),
        grade: 'A',
        assignment_id: '456',
        submission_comments: [submissionComment],
      }
      const windowJsonData = {
        ...assignment,
        context_id: '123',
        context: {
          students: [student],
          enrollments: [enrollment],
          active_course_sections: [],
          rep_for_student: {},
        },
        submissions: [submission],
        gradingPeriods: [],
      }

      let jsonData
      let commentToRender

      const commentBlankHtml = `
      <div class="comment">
        <span class="comment"></span>
        <button class="submit_comment_button">
          <span>Submit</span>
        </button>
        <a class="delete_comment_link icon-x">
          <span class="screenreader-only">Delete comment</span>
        </a>
        <div class="comment_attachments"></div>
      </div>
    `

      const commentAttachmentBlank = `
      <div class="comment_attachment">
        <a href="example.com/{{ submitter_id }}/{{ id }}/{{ comment_id }}"><span class="display_name">&nbsp;</span></a>
      </div>
    `

      hooks.beforeEach(() => {
        ;({jsonData} = window)
        fakeENV.setup({
          ...ENV,
          assignment_id: '17',
          course_id: '29',
          grading_role: 'moderator',
          help_url: 'example.com/support',
          show_help_menu_item: false,
          current_user_id: '1',
          RUBRIC_ASSESSMENT: {},
        })

        setupFixtures(`
        <div id="react_pill_container"></div>
      `)
        SpeedGrader.setup()
        window.jsonData = windowJsonData
        SpeedGrader.EG.jsonReady()
        setupCurrentStudent()
        commentToRender = {...submissionComment}
        commentToRender.draft = true

        commentRenderingOptions = {
          commentBlank: $(commentBlankHtml),
          commentAttachmentBlank: $(commentAttachmentBlank),
        }
      })

      hooks.afterEach(() => {
        delete SpeedGrader.EG.currentStudent
        window.jsonData = jsonData
        SpeedGrader.teardown()
      })

      test('mounts the progressIcon when attachment upload_status is pending', function () {
        const attachment = {content_type: 'application/rtf', upload_status: 'pending'}
        SpeedGrader.EG.renderAttachment(attachment)

        strictEqual(document.getElementById('react_pill_container').children.length, 0)
      })

      test('mounts the progressIcon when attachment uplod_status is failed', function () {
        const attachment = {content_type: 'application/rtf', upload_status: 'failed'}
        SpeedGrader.EG.renderAttachment(attachment)

        strictEqual(document.getElementById('react_pill_container').children.length, 0)
      })

      test('mounts the file name preview when attachment uplod_status is success', function () {
        const attachment = {content_type: 'application/rtf', upload_status: 'success'}
        SpeedGrader.EG.renderAttachment(attachment)

        strictEqual(document.getElementById('react_pill_container').children.length, 0)
      })
    })

    QUnit.module('#renderCommentTextArea', function (hooks) {
      hooks.beforeEach(function () {
        setupFixtures('<div id="speed_grader_comment_textarea_mount_point"/>')
      })

      hooks.afterEach(function () {
        SpeedGrader.teardown()
      })

      test('mounts the comment text area when there is an element to mount it in', function () {
        ENV.can_comment_on_submission = true
        SpeedGrader.setup()

        notStrictEqual(
          document.getElementById('speed_grader_comment_textarea_mount_point').children.length,
          0
        )
      })

      test('does not mount the comment text area when there is no element to mount it in', function () {
        ENV.can_comment_on_submission = false
        SpeedGrader.setup()

        strictEqual(
          document.getElementById('speed_grader_comment_textarea_mount_point').children.length,
          0
        )
      })
    })

    QUnit.module('#setup', hooks => {
      let assignment
      let student
      let enrollment
      let submissionComment
      let submission
      let windowJsonData

      hooks.beforeEach(() => {
        assignment = {
          anonymous_grading: false,
          title: 'An Assigment',
        }
        student = {
          id: '1',
          submission_history: [],
        }
        enrollment = {user_id: student.id, course_section_id: '1'}
        submissionComment = {
          created_at: new Date().toISOString(),
          publishable: false,
          comment: 'a comment',
          author_id: 1,
          author_name: 'an author',
        }
        submission = {
          id: '3',
          user_id: '1',
          grade_matches_current_submission: true,
          workflow_state: 'active',
          submitted_at: new Date().toISOString(),
          grade: 'A',
          assignment_id: '456',
          submission_history: [],
          submission_comments: [submissionComment],
        }
        windowJsonData = {
          ...assignment,
          context_id: '123',
          context: {
            students: [student],
            enrollments: [enrollment],
            active_course_sections: [],
            rep_for_student: {},
          },
          submissions: [submission],
          gradingPeriods: [],
        }

        fakeENV.setup({
          ...window.ENV,
          assignment_id: '17',
          course_id: '29',
          grading_role: 'moderator',
          help_url: 'example.com/support',
          show_help_menu_item: false,
        })

        setupFixtures()
      })

      hooks.afterEach(function () {
        SpeedGrader.teardown()
        $('.ui-dialog').remove()
      })

      QUnit.module('PostPolicy setup', ({beforeEach, afterEach}) => {
        let setOrUpdateSubmission
        let showGrade
        let show
        let render

        beforeEach(() => {
          fakeENV.setup({
            ...ENV,
            grading_role: undefined,
            RUBRIC_ASSESSMENT: {},
          })
          setOrUpdateSubmission = sinon.spy(SpeedGrader.EG, 'setOrUpdateSubmission')
          SpeedGrader.setup()
          window.jsonData = windowJsonData
          SpeedGrader.EG.jsonReady()
          setupCurrentStudent()
          show = sinon.spy(SpeedGrader.EG.postPolicies._postAssignmentGradesTray, 'show')
          const {
            jsonData: {submissionsMap, submissions},
          } = window
          SpeedGrader.EG.postPolicies.showPostAssignmentGradesTray({submissionsMap, submissions})
          const {
            firstCall: {
              args: [{onPosted}],
            },
          } = show
          showGrade = sinon.spy(SpeedGrader.EG, 'showGrade')
          render = sinon.spy(ReactDOM, 'render')
          onPosted({postedAt: new Date().toISOString(), userIds: [Object.keys(submissionsMap)]})
        })

        afterEach(() => {
          render.restore()
          showGrade.restore()
          show.restore()
          setOrUpdateSubmission.restore()
          fakeENV.teardown()
        })

        test('updateSubmissions calls setOrUpdateSubmission', () => {
          strictEqual(setOrUpdateSubmission.callCount, 1)
        })

        test('updateSubmissions re-renders SpeedGraderPostGradesMenu', () => {
          const callCount = render
            .getCalls()
            .filter(call => call.args[0].type.name === 'SpeedGraderPostGradesMenu').length
          strictEqual(callCount, 1)
        })

        test('afterUpdateSubmissions calls showGrade', () => {
          strictEqual(showGrade.callCount, 1)
        })
      })

      test('populates the settings mount point', () => {
        SpeedGrader.setup()
        const mountPoint = document.getElementById('speed_grader_settings_mount_point')
        strictEqual(mountPoint.textContent, 'SpeedGrader Settings')
      })
    })

    QUnit.module('#renderSubmissionPreview', hooks => {
      const assignment = {}
      const student = {
        id: '1',
        submission_history: [],
      }
      const enrollment = {user_id: student.id, course_section_id: '1'}
      const submissionComment = {
        created_at: new Date().toISOString(),
        publishable: false,
        comment: 'a comment',
        author_id: 1,
        author_name: 'an author',
      }
      const submission = {
        id: '3',
        user_id: '1',
        grade_matches_current_submission: true,
        workflow_state: 'active',
        submitted_at: new Date().toISOString(),
        grade: 'A',
        assignment_id: '456',
        submission_comments: [submissionComment],
      }
      const windowJsonData = {
        ...assignment,
        context_id: '123',
        context: {
          students: [student],
          enrollments: [enrollment],
          active_course_sections: [],
          rep_for_student: {},
        },
        submissions: [submission],
        gradingPeriods: [],
      }

      let jsonData
      let commentToRender

      const commentBlankHtml = `
      <div class="comment">
        <span class="comment"></span>
        <button class="submit_comment_button">
          <span>Submit</span>
        </button>
        <a class="delete_comment_link icon-x">
          <span class="screenreader-only">Delete comment</span>
        </a>
        <div class="comment_attachments"></div>
      </div>
    `

      const commentAttachmentBlank = `
      <div class="comment_attachment">
        <a href="example.com/{{ submitter_id }}/{{ id }}/{{ comment_id }}"><span class="display_name">&nbsp;</span></a>
      </div>
    `

      hooks.beforeEach(() => {
        ;({jsonData} = window)
        fakeENV.setup({
          ...ENV,
          assignment_id: '17',
          course_id: '29',
          grading_role: 'moderator',
          help_url: 'example.com/support',
          show_help_menu_item: false,
          current_user_id: '1',
          RUBRIC_ASSESSMENT: {},
        })

        setupFixtures(`
        <div id="combo_box_container"></div>
        <div id="iframe_holder"></div>
      `)
        SpeedGrader.setup()
        window.jsonData = windowJsonData
        SpeedGrader.EG.jsonReady()
        setupCurrentStudent()
        commentToRender = {...submissionComment}
        commentToRender.draft = true

        commentRenderingOptions = {
          commentBlank: $(commentBlankHtml),
          commentAttachmentBlank: $(commentAttachmentBlank),
        }
      })

      hooks.afterEach(() => {
        delete SpeedGrader.EG.currentStudent
        window.jsonData = jsonData
        SpeedGrader.teardown()
        document.querySelector('.ui-selectmenu-menu').remove()
      })

      test("the iframe src points to a user's submission", () => {
        SpeedGrader.EG.renderSubmissionPreview('div')
        const iframeSrc = document.getElementById('speedgrader_iframe').getAttribute('src')
        const {pathname, search} = new URL(iframeSrc, 'https://someUrl/')
        const {context_id: course_id} = window.jsonData
        const {assignment_id, user_id} = submission
        strictEqual(
          `${pathname}${search}`,
          `/courses/${course_id}/assignments/${assignment_id}/submissions/${user_id}?preview=true`
        )
      })

      test('renderComment adds the comment text to the submit button for draft comments', () => {
        const renderedComment = SpeedGrader.EG.renderComment(
          commentToRender,
          commentRenderingOptions
        )
        const submitLinkScreenreaderText = renderedComment
          .find('.submit_comment_button')
          .attr('aria-label')

        equal(submitLinkScreenreaderText, 'Submit comment: a comment')
      })

      test('renderComment displays the submit button for draft comments that are publishable', () => {
        commentToRender.publishable = true
        const renderedComment = SpeedGrader.EG.renderComment(
          commentToRender,
          commentRenderingOptions
        )
        const button = renderedComment.find('.submit_comment_button')
        notStrictEqual(button.css('display'), 'none')
      })

      test('renderComment hides the submit button for draft comments that are not publishable', () => {
        commentToRender.publishable = false
        const renderedComment = SpeedGrader.EG.renderComment(
          commentToRender,
          commentRenderingOptions
        )
        const button = renderedComment.find('.submit_comment_button')
        strictEqual(button.css('display'), 'none')
      })
    })

    QUnit.module('#addCommentSubmissionHandler', () => {
      const originalJsonData = window.jsonData
      const alphaIdPair = {id: '1'}
      const omegaIdPair = {id: '9'}
      const alphaAnonymousIdPair = {anonymous_id: '00000', anonymous_name_position: 1}
      const omegaAnonymousIdPair = {anonymous_id: 'ZZZZZ', anonymous_name_position: 2}

      const baseAssignment = {}
      const assignment = {
        ...baseAssignment,
        ...alphaIdPair,
        anonymize_students: false,
        muted: false,
      }
      const anonymousAssignment = {
        ...baseAssignment,
        ...alphaAnonymousIdPair,
        anonymize_students: true,
        muted: true,
      }
      const alphaStudent = {
        ...alphaIdPair,
        submission_history: [],
        rubric_assessments: [],
      }
      const alphaAnonymousStudent = {
        ...alphaAnonymousIdPair,
        submission_history: [],
        rubric_assessments: [],
      }
      const omegaStudent = {...omegaIdPair}
      const omegaAnonymousStudent = {...omegaAnonymousIdPair}
      const sortedPair = [alphaStudent, omegaStudent]
      const sortedAnonymousPair = [alphaAnonymousStudent, omegaAnonymousStudent]
      const alphaEnrollment = {user_id: alphaIdPair.id, course_section_id: '1'}
      const omegaEnrollment = {user_id: omegaIdPair.id, course_section_id: '1'}
      const alphaAnonymousEnrollment = {...alphaAnonymousIdPair, course_section_id: '1'}
      const omegaAnonymousEnrollment = {...omegaAnonymousIdPair, course_section_id: '1'}
      const alphaSubmissionComment = {
        ...alphaIdPair,
        created_at: new Date().toISOString(),
        publishable: false,
        comment: 'a comment',
        author_name: 'an author',
      }
      const alphaAnonymousSubmissionComment = {
        ...alphaAnonymousIdPair,
        created_at: new Date().toISOString(),
        publishable: false,
        comment: 'a comment',
      }
      const alphaSubmission = {
        ...alphaIdPair,
        user_id: alphaStudent.id,
        grade_matches_current_submission: true,
        workflow_state: 'active',
        submitted_at: new Date().toISOString(),
        updated_at: new Date().toISOString(),
        grade: 'A',
        assignment_id: '456',
        versioned_attachments: [
          {
            attachment: {
              id: 1,
              display_name: 'submission.txt',
            },
          },
        ],
        submission_comments: [alphaSubmissionComment],
      }
      alphaSubmission.submission_history = [{...alphaSubmission}]
      const omegaSubmission = {
        ...alphaSubmission,
        ...omegaIdPair,
        user_id: omegaStudent.id,
      }
      omegaSubmission.submission_history = [{...omegaSubmission}]
      const alphaAnonymousSubmission = {
        ...alphaAnonymousIdPair,
        grade_matches_current_submission: true,
        workflow_state: 'active',
        submitted_at: new Date().toISOString(),
        updated_at: new Date().toISOString(),
        grade: 'A',
        assignment_id: '456',
        versioned_attachments: [
          {
            attachment: {
              id: 1,
              display_name: 'submission.txt',
            },
          },
        ],
        submission_comments: [alphaAnonymousSubmissionComment],
      }
      const omegaAnonymousSubmission = {
        ...alphaAnonymousSubmission,
        ...omegaAnonymousIdPair,
      }
      omegaAnonymousSubmission.submission_history = [{...omegaAnonymousSubmission}]
      const anonymousWindowJsonData = {
        ...anonymousAssignment,
        context_id: '123',
        context: {
          students: sortedAnonymousPair,
          enrollments: [alphaAnonymousEnrollment, omegaAnonymousEnrollment],
          active_course_sections: [],
          rep_for_student: {},
        },
        submissions: [alphaAnonymousSubmission, omegaAnonymousSubmission],
        gradingPeriods: [],
      }
      const windowJsonData = {
        ...assignment,
        context_id: '123',
        context: {
          students: sortedPair,
          enrollments: [alphaEnrollment, omegaEnrollment],
          active_course_sections: [],
          rep_for_student: {},
        },
        submissions: [alphaSubmission, omegaSubmission],
        gradingPeriods: [],
      }
      let commentElement
      let originalWorkflowState

      QUnit.module('Anonymous Disabled', anonymousDisabledHooks => {
        anonymousDisabledHooks.beforeEach(() => {
          fakeENV.setup({
            ...ENV,
            assignment_id: '17',
            course_id: '29',
            grading_role: 'moderator',
            help_url: 'example.com/support',
            show_help_menu_item: false,
            RUBRIC_ASSESSMENT: {},
          })

          setupFixtures(`
          <div id="combo_box_container"></div>
          <div id="react_pill_container"></div>
          <div class="comment" id="comment_fixture" style="display: none;">
            <button class="submit_comment_button"/></button>
          </div>
        `)
          SpeedGrader.setup()
          window.jsonData = windowJsonData
          SpeedGrader.EG.jsonReady()
          setupCurrentStudent()
          // use a different ID in test because the app code detaches the element from the DOM
          // which we can't directly test
          commentElement = $('#comment_fixture')
        })

        anonymousDisabledHooks.afterEach(() => {
          delete SpeedGrader.EG.currentStudent
          window.jsonData = originalJsonData
          SpeedGrader.teardown()
          fakeENV.teardown()
        })

        QUnit.module('download submission comments link', hooks => {
          hooks.beforeEach(() => {
            SpeedGrader.EG.handleSubmissionSelectionChange()
          })

          test('when students are not anonymized a link is shown', () => {
            const node = document
              .getElementById('speed_grader_submission_comments_download_mount_point')
              .querySelector('a')
            strictEqual(
              new URL(node.href).pathname,
              `/submissions/${alphaSubmission.id}/comments.pdf`
            )
          })
        })

        QUnit.module('given a non-concluded enrollment', () => {
          test('button is shown when comment is publishable', () => {
            SpeedGrader.EG.addCommentSubmissionHandler(commentElement, {publishable: true})
            const submitButtons = document.querySelectorAll('.submit_comment_button')
            submitButtons.forEach(submitButton => strictEqual(submitButton.style.display, ''))
          })

          test('button is hidden when comment is not publishable', () => {
            SpeedGrader.EG.addCommentSubmissionHandler(commentElement, {publishable: false})
            const submitButtons = document.querySelectorAll('.submit_comment_button')
            submitButtons.forEach(submitButton => strictEqual(submitButton.style.display, 'none'))
          })
        })

        QUnit.module('given a concluded enrollment', concludedHooks => {
          concludedHooks.beforeEach(() => {
            originalWorkflowState =
              window.jsonData.studentMap[alphaStudent.id].enrollments[0].workflow_state
            window.jsonData.studentMap[alphaStudent.id].enrollments[0].workflow_state = 'completed'
          })

          concludedHooks.afterEach(() => {
            window.jsonData.studentMap[alphaStudent.id].enrollments[0].workflow_state =
              originalWorkflowState
          })

          test('button is hidden when comment is publishable', () => {
            SpeedGrader.EG.addCommentSubmissionHandler(commentElement, {publishable: true})
            const submitButtons = document.querySelectorAll('.submit_comment_button')
            submitButtons.forEach(submitButton => strictEqual(submitButton.style.display, 'none'))
          })

          test('button is hidden when comment is not publishable', () => {
            SpeedGrader.EG.addCommentSubmissionHandler(commentElement, {publishable: false})
            const submitButtons = document.querySelectorAll('.submit_comment_button')
            submitButtons.forEach(submitButton => strictEqual(submitButton.style.display, 'none'))
          })
        })
      })

      QUnit.module('Anonymous Enabled', anonymousEnabledHooks => {
        anonymousEnabledHooks.beforeEach(() => {
          fakeENV.setup({
            ...ENV,
            assignment_id: '17',
            course_id: '29',
            grading_role: 'moderator',
            help_url: 'example.com/support',
            show_help_menu_item: false,
            RUBRIC_ASSESSMENT: {},
          })

          setupFixtures(`
          <div class="comment" id="comment_fixture" style="display: none;">
            <button class="submit_comment_button"/></button>
          </div>
        `)
          SpeedGrader.setup()
          window.jsonData = anonymousWindowJsonData
          SpeedGrader.EG.jsonReady()
          setupCurrentStudent()
          // use a different ID in test because the app code detaches the element from the DOM
          // which we can't directly test
          commentElement = $('#comment_fixture')
        })

        anonymousEnabledHooks.afterEach(() => {
          delete SpeedGrader.EG.currentStudent
          window.jsonData = originalJsonData
          SpeedGrader.teardown()
          fakeENV.teardown()
        })

        QUnit.module('given a non-concluded enrollment (2)', () => {
          test('button is shown when comment is publishable', () => {
            SpeedGrader.EG.addCommentSubmissionHandler(commentElement, {publishable: true})
            const submitButtons = document.querySelectorAll('.submit_comment_button')
            submitButtons.forEach(submitButton => strictEqual(submitButton.style.display, ''))
          })

          test('button is hidden when comment is not publishable', () => {
            SpeedGrader.EG.addCommentSubmissionHandler(commentElement, {publishable: false})
            const submitButtons = document.querySelectorAll('.submit_comment_button')
            submitButtons.forEach(submitButton => strictEqual(submitButton.style.display, 'none'))
          })
        })

        QUnit.module('given a concluded enrollment (2)', concludedHooks => {
          concludedHooks.beforeEach(() => {
            originalWorkflowState =
              window.jsonData.studentMap[alphaAnonymousStudent.anonymous_id].enrollments[0]
                .workflow_state
            window.jsonData.studentMap[
              alphaAnonymousStudent.anonymous_id
            ].enrollments[0].workflow_state = 'completed'
          })

          concludedHooks.afterEach(() => {
            window.jsonData.studentMap[
              alphaAnonymousStudent.anonymous_id
            ].enrollments[0].workflow_state = originalWorkflowState
          })

          test('button is hidden when comment is publishable', () => {
            SpeedGrader.EG.addCommentSubmissionHandler(commentElement, {publishable: true})
            const submitButtons = document.querySelectorAll('.submit_comment_button')
            submitButtons.forEach(submitButton => strictEqual(submitButton.style.display, 'none'))
          })

          test('button is hidden when comment is not publishable', () => {
            SpeedGrader.EG.addCommentSubmissionHandler(commentElement, {publishable: false})
            const submitButtons = document.querySelectorAll('.submit_comment_button')
            submitButtons.forEach(submitButton => strictEqual(submitButton.style.display, 'none'))
          })
        })
      })
    })

    QUnit.module('Anonymous Assignments', anonymousHooks => {
      let assignment
      let originalJsonData
      let alpha
      let omega
      let alphaStudent
      let omegaStudent
      let studentAnonymousIds
      let sortedPair
      let unsortedPair
      let alphaEnrollment
      let omegaEnrollment
      let alphaSubmissionComment
      let omegaSubmissionComment
      let alphaSubmission
      let omegaSubmission
      let windowJsonData

      anonymousHooks.beforeEach(() => {
        assignment = {anonymize_students: true}
        originalJsonData = window.jsonData
        alpha = {anonymous_id: '00000', anonymous_name: 'Student 1', anonymous_name_position: 1}
        omega = {anonymous_id: 'zzzzz', anonymous_name: 'Student 2', anonymous_name_position: 2}
        alphaStudent = {
          ...alpha,
          submission_history: [],
          rubric_assessments: [],
        }
        omegaStudent = {...omega}
        studentAnonymousIds = [alphaStudent.anonymous_id, omegaStudent.anonymous_id]
        sortedPair = [alphaStudent, omegaStudent]
        unsortedPair = [omegaStudent, alphaStudent]
        alphaEnrollment = {...alpha, course_section_id: '1'}
        omegaEnrollment = {...omega, course_section_id: '1'}
        alphaSubmissionComment = {
          created_at: new Date().toISOString(),
          publishable: false,
          comment: 'a comment',
          ...alpha,
        }
        omegaSubmissionComment = {
          created_at: new Date().toISOString(),
          publishable: false,
          comment: 'another comment',
          ...omega,
        }
        alphaSubmission = {
          ...alpha,
          grade_matches_current_submission: true,
          workflow_state: 'graded',
          submitted_at: new Date().toISOString(),
          posted_at: new Date().toISOString(),
          updated_at: new Date().toISOString(),
          score: 10,
          grade: 'A',
          assignment_id: '456',
          versioned_attachments: [
            {
              attachment: {
                id: 1,
                display_name: 'submission.txt',
              },
            },
          ],
          submission_comments: [alphaSubmissionComment, omegaSubmissionComment],
        }
        alphaSubmission.submission_history = [{...alphaSubmission}]
        omegaSubmission = {
          ...alphaSubmission,
          ...omega,
          workflow_state: 'submitted',
          score: null,
          grade: null,
        }
        omegaSubmission.submission_history = [{...omegaSubmission}]
        windowJsonData = {
          ...assignment,
          context_id: '123',
          context: {
            students: sortedPair,
            enrollments: [alphaEnrollment, omegaEnrollment],
            active_course_sections: [],
            rep_for_student: {},
          },
          submissions: [alphaSubmission, omegaSubmission],
          gradingPeriods: [],
        }

        fakeENV.setup({...window.ENV, force_anonymous_grading: true})
        window.jsonData = windowJsonData
      })

      anonymousHooks.afterEach(() => {
        window.jsonData = originalJsonData
      })

      QUnit.module('download submission comments', hooks => {
        hooks.beforeEach(() => {
          fakeENV.setup({
            ...ENV,
            assignment_id: '17',
            course_id: '29',
            grading_role: 'moderator',
            help_url: 'example.com/support',
            show_help_menu_item: false,
            RUBRIC_ASSESSMENT: {},
          })

          setupFixtures(`
          <div id="react_pill_container"></div>
        `)

          SpeedGrader.setup()
          window.jsonData = windowJsonData
          SpeedGrader.EG.jsonReady()
          setupCurrentStudent()
          SpeedGrader.EG.handleSubmissionSelectionChange()
        })

        hooks.afterEach(() => {
          window.jsonData = originalJsonData
          delete SpeedGrader.EG.currentStudent
          SpeedGrader.teardown()
          fakeENV.teardown()
        })

        test('when students are anonymized no link is shown', () => {
          strictEqual(
            document.getElementById('speed_grader_submission_comments_download_mount_point')
              .children.length,
            0
          )
        })
      })

      QUnit.module('renderComment', hooks => {
        const commentBlankHtml = `
        <div class="comment">
          <div class="comment_flex">
            <div class="comment_citation">
              <span class="author_name"></span>
            </div>
          </div>
          <span class="comment"></span>
          <button class="submit_comment_button">
            <span>Submit</span>
          </button>
          <a class="delete_comment_link icon-x">
            <span class="screenreader-only">Delete comment</span>
          </a>
          <div class="comment_attachments"></div>
          <a href="#" class="play_comment_link media-comment" style="display:none;" aria-label="Play media comment">
            click to view
          </a>
        </div>
      `

        const commentAttachmentBlank = `
        <div class="comment_attachment">
          <a href="example.com/{{ submitter_id }}/{{ id }}/{{ comment_id }}"><span class="display_name">&nbsp;</span></a>
        </div>
      `

        hooks.beforeEach(() => {
          fakeENV.setup({
            ...ENV,
            assignment_id: '17',
            course_id: '29',
            grading_role: 'moderator',
            help_url: 'example.com/support',
            show_help_menu_item: false,
            RUBRIC_ASSESSMENT: {},
          })

          commentRenderingOptions = {
            commentBlank: $(commentBlankHtml),
            commentAttachmentBlank: $(commentAttachmentBlank),
            hideStudentNames: true,
          }

          setupFixtures(`<div id="right_side"></div>`)
          SpeedGrader.setup()
          window.jsonData = windowJsonData
          SpeedGrader.EG.jsonReady()
          setupCurrentStudent()
        })

        hooks.afterEach(() => {
          window.jsonData = originalJsonData
          delete SpeedGrader.EG.currentStudent
          SpeedGrader.teardown()
          fakeENV.teardown()
        })

        test('renderComment adds the comment text to the submit button for draft comments', () => {
          const commentToRender = SpeedGrader.EG.currentStudent.submission.submission_comments[0]
          SpeedGrader.EG.currentStudent.submission.provisional_grades = [
            {
              anonymous_grader_id: commentToRender.anonymous_id,
            },
          ]
          commentToRender.draft = true
          const renderedComment = SpeedGrader.EG.renderComment(
            commentToRender,
            commentRenderingOptions
          )
          const submitLinkScreenreaderText = renderedComment
            .find('.submit_comment_button')
            .attr('aria-label')

          equal(submitLinkScreenreaderText, 'Submit comment: a comment')
        })

        test('renderComment displays the submit button for draft comments that are publishable', () => {
          const commentToRender = SpeedGrader.EG.currentStudent.submission.submission_comments[0]
          SpeedGrader.EG.currentStudent.submission.provisional_grades = [
            {
              anonymous_grader_id: commentToRender.anonymous_id,
            },
          ]
          commentToRender.draft = true
          commentToRender.publishable = true
          const renderedComment = SpeedGrader.EG.renderComment(
            commentToRender,
            commentRenderingOptions
          )
          const button = renderedComment.find('.submit_comment_button')
          notStrictEqual(button.css('display'), 'none')
        })

        test('renderComment hides the submit button for draft comments that are not publishable', () => {
          const commentToRender = SpeedGrader.EG.currentStudent.submission.submission_comments[0]
          SpeedGrader.EG.currentStudent.submission.provisional_grades = [
            {
              anonymous_grader_id: commentToRender.anonymous_id,
            },
          ]
          commentToRender.draft = true
          commentToRender.publishable = false
          const renderedComment = SpeedGrader.EG.renderComment(
            commentToRender,
            commentRenderingOptions
          )
          const button = renderedComment.find('.submit_comment_button')
          strictEqual(button.css('display'), 'none')
        })

        test('renderComment uses an anonymous name', () => {
          const firstStudentComment =
            SpeedGrader.EG.currentStudent.submission.submission_comments[0]
          const renderedFirst = SpeedGrader.EG.renderComment(
            firstStudentComment,
            commentRenderingOptions
          )
          strictEqual(renderedFirst.find('.author_name').text(), 'Student 1')
        })

        test('renderComment uses a second anonymous student name', () => {
          const secondStudentComment =
            SpeedGrader.EG.currentStudent.submission.submission_comments[1]
          const renderedSecond = SpeedGrader.EG.renderComment(
            secondStudentComment,
            commentRenderingOptions
          )
          strictEqual(renderedSecond.find('.author_name').text(), 'Student 2')
        })

        QUnit.module('comment with a media object attached', mediaCommentHooks => {
          let studentComment

          mediaCommentHooks.beforeEach(() => {
            studentComment = SpeedGrader.EG.currentStudent.submission.submission_comments[1]
            studentComment.media_comment_id = 1
            studentComment.media_comment_type = 'video'

            sandbox.stub($.fn, 'mediaComment')
          })

          mediaCommentHooks.afterEach(() => {
            $.fn.mediaComment.restore()

            delete studentComment.media_comment_id
            delete studentComment.media_comment_type
          })

          test('shows the play_comment_link element when rendered', () => {
            const renderedComment = SpeedGrader.EG.renderComment(
              studentComment,
              commentRenderingOptions
            )
            renderedComment.appendTo('#right_side')

            ok(renderedComment.find('.play_comment_link').is(':visible'))
          })

          test('passes the clicked element to the comment dialog when clicked', () => {
            const renderedComment = SpeedGrader.EG.renderComment(
              studentComment,
              commentRenderingOptions
            )
            renderedComment.appendTo('#right_side')
            renderedComment.find('.play_comment_link').click()

            const playCommentLink = $(renderedComment).find('.play_comment_link').get(0)
            const [, , , openingElement] = $.fn.mediaComment.firstCall.args
            strictEqual(openingElement, playCommentLink)
          })
        })
      })

      QUnit.module('#jsonReady', contextHooks => {
        contextHooks.beforeEach(() => {
          sinon.stub(SpeedGrader.EG, 'goToStudent')
        })

        contextHooks.afterEach(() => {
          SpeedGrader.EG.goToStudent.restore()
        })

        // part of jsonReady is a bunch of mutations on jsonData global so
        // to these next few tests are here adequately unit test them
        QUnit.module('jsonData Global', () => {
          test('studentEnrollmentMap is keyed by anonymous id', () => {
            SpeedGrader.EG.jsonReady()
            const studentEnrollmentMapKeys = Object.keys(window.jsonData.studentEnrollmentMap)
            deepEqual(studentEnrollmentMapKeys, studentAnonymousIds)
          })

          test('studentSectionIdsMap is keyed by anonymous id', () => {
            SpeedGrader.EG.jsonReady()
            const studentSectionIdsMapKeys = Object.keys(window.jsonData.studentSectionIdsMap)
            deepEqual(studentSectionIdsMapKeys, studentAnonymousIds)
          })

          test('submissionMap is keyed by anonymous id', () => {
            SpeedGrader.EG.jsonReady()
            const submissionsMapKeys = Object.keys(window.jsonData.submissionsMap)
            deepEqual(submissionsMapKeys, studentAnonymousIds)
          })

          test('studentMap is keyed by anonymous id', () => {
            SpeedGrader.EG.jsonReady()
            const studentMapKeys = Object.keys(window.jsonData.studentMap)
            deepEqual(studentMapKeys, studentAnonymousIds)
          })

          test('studentsWithSubmission.enrollments is present', () => {
            SpeedGrader.EG.jsonReady()
            const reducer = (acc, student) => acc.concat(student.enrollments)
            const enrollments = Object.values(window.jsonData.studentsWithSubmissions).reduce(
              reducer,
              []
            )
            deepEqual(enrollments, [alphaEnrollment, omegaEnrollment])
          })

          test('studentsWithSubmission.section_ids is present', () => {
            SpeedGrader.EG.jsonReady()
            const reducer = (acc, student) => acc.concat(student.section_ids)
            const section_ids = Object.values(window.jsonData.studentsWithSubmissions).reduce(
              reducer,
              []
            )
            const expectedCourseSectionIds = [alphaEnrollment, omegaEnrollment].map(
              e => e.course_section_id
            )
            deepEqual(section_ids, expectedCourseSectionIds)
          })

          test('studentsWithSubmission.submission is present', () => {
            SpeedGrader.EG.jsonReady()
            const reducer = (acc, student) => acc.concat(student.submission)
            const submissions = Object.values(window.jsonData.studentsWithSubmissions).reduce(
              reducer,
              []
            )
            deepEqual(submissions, [alphaSubmission, omegaSubmission])
          })

          test('studentsWithSubmission.studentMap is keyed by anonymous id', () => {
            SpeedGrader.EG.jsonReady()
            const reducer = (acc, student) => acc.concat(student.submission)
            const submissions = Object.values(window.jsonData.studentsWithSubmissions).reduce(
              reducer,
              []
            )
            deepEqual(submissions, [alphaSubmission, omegaSubmission])
          })

          test('studentsWithSubmissions is sorted by anonymous ids', () => {
            window.jsonData.context.students = unsortedPair
            SpeedGrader.EG.jsonReady()
            const anonymous_ids = window.jsonData.studentsWithSubmissions.map(
              student => student.anonymous_id
            )
            deepEqual(anonymous_ids, [alpha.anonymous_id, omega.anonymous_id])
          })
        })

        QUnit.module('initDropdown', hooks => {
          hooks.beforeEach(() => {
            setupFixtures('<div id="combo_box_container"></div>')
          })

          hooks.afterEach(() => {
            document.querySelector('.ui-selectmenu-menu').remove()
          })

          test('Students are listed anonymously', () => {
            SpeedGrader.EG.jsonReady()
            const entries = []
            fixtures.querySelectorAll('option').forEach(el => entries.push(el.innerText.trim()))
            deepEqual(entries, ['Student 1 – graded', 'Student 2 – not graded'])
          })

          test('Students are sorted by anonymous id when out of order in the select menu', () => {
            window.jsonData.context.students = unsortedPair
            SpeedGrader.EG.jsonReady()
            const anonymousIds = Object.values(fixtures.querySelectorAll('option')).map(
              el => el.value
            )
            deepEqual(anonymousIds, studentAnonymousIds)
          })

          test('Students are sorted by anonymous id when in order in the select menu', () => {
            SpeedGrader.EG.jsonReady()
            const anonymousIds = Object.values(fixtures.querySelectorAll('option')).map(
              el => el.value
            )
            deepEqual(anonymousIds, studentAnonymousIds)
          })
        })

        QUnit.module('Post Grades Menu', hooks => {
          const findRenderCall = () =>
            ReactDOM.render.args.find(
              argsForCall => argsForCall[1].id === 'speed_grader_post_grades_menu_mount_point'
            )

          hooks.beforeEach(() => {
            setupFixtures('<div id="speed_grader_post_grades_menu_mount_point"></div>')
            sinon.spy(ReactDOM, 'render')
          })

          hooks.afterEach(() => {
            ReactDOM.render.restore()
          })

          test('renders the Post Grades" menu once', () => {
            SpeedGrader.EG.jsonReady()
            const renderCalls = ReactDOM.render.args.filter(
              argsForCall => argsForCall[1].id === 'speed_grader_post_grades_menu_mount_point'
            )
            strictEqual(renderCalls.length, 1)
          })

          QUnit.module('Posting Grades', ({beforeEach, afterEach}) => {
            let createElementSpy
            let showPostAssignmentGradesTrayStub
            let onPostGrades

            beforeEach(() => {
              createElementSpy = sinon.spy(React, 'createElement')
              SpeedGrader.EG.jsonReady()
              onPostGrades = createElementSpy.args.find(
                argsForCall => argsForCall[0].name === 'SpeedGraderPostGradesMenu'
              )[1].onPostGrades
              showPostAssignmentGradesTrayStub = sinon.stub(
                SpeedGrader.EG.postPolicies,
                'showPostAssignmentGradesTray'
              )
              onPostGrades()
            })

            afterEach(() => {
              showPostAssignmentGradesTrayStub.restore()
              createElementSpy.restore()
            })

            test('onPostGrades calls showPostAssignmentGradesTray', () => {
              strictEqual(showPostAssignmentGradesTrayStub.callCount, 1)
            })

            test('onPostGrades calls showPostAssignmentGradesTray with submissionsMap', () => {
              const {
                firstCall: {
                  args: [{submissionsMap}],
                },
              } = showPostAssignmentGradesTrayStub
              deepEqual(submissionsMap, window.jsonData.submissionsMap)
            })

            test('onPostGrades calls showPostAssignmentGradesTray with submissions', () => {
              const {
                firstCall: {
                  args: [{submissions}],
                },
              } = showPostAssignmentGradesTrayStub
              deepEqual(
                submissions,
                window.jsonData.studentsWithSubmissions.map(student => student.submission)
              )
            })
          })

          QUnit.module('Hiding Grades', ({beforeEach, afterEach}) => {
            let createElementSpy
            let showHideAssignmentGradesTrayStub
            let onHideGrades

            beforeEach(() => {
              createElementSpy = sinon.spy(React, 'createElement')
              SpeedGrader.EG.jsonReady()
              onHideGrades = createElementSpy.args.find(
                argsForCall => argsForCall[0].name === 'SpeedGraderPostGradesMenu'
              )[1].onHideGrades
              showHideAssignmentGradesTrayStub = sinon.stub(
                SpeedGrader.EG.postPolicies,
                'showHideAssignmentGradesTray'
              )
              onHideGrades()
            })

            afterEach(() => {
              showHideAssignmentGradesTrayStub.restore()
              createElementSpy.restore()
            })

            test('onHideGrades calls showHideAssignmentGradesTray', () => {
              strictEqual(showHideAssignmentGradesTrayStub.callCount, 1)
            })

            test('onHideGrades calls showHideAssignmentGradesTray with submissionsMap', () => {
              const {
                firstCall: {
                  args: [{submissionsMap}],
                },
              } = showHideAssignmentGradesTrayStub
              deepEqual(submissionsMap, window.jsonData.submissionsMap)
            })
          })

          test('passes the allowHidingGradesOrComments prop as true if any submissions are posted', () => {
            SpeedGrader.EG.jsonReady()

            const [SpeedGraderPostGradesMenu] = findRenderCall()
            strictEqual(SpeedGraderPostGradesMenu.props.allowHidingGradesOrComments, true)
          })

          test('passes the allowHidingGradesOrComments prop as false if no submissions are posted', () => {
            alphaSubmission.posted_at = null
            omegaSubmission.posted_at = null

            SpeedGrader.EG.jsonReady()

            const [SpeedGraderPostGradesMenu] = findRenderCall()
            strictEqual(SpeedGraderPostGradesMenu.props.allowHidingGradesOrComments, false)
          })

          test('passes the allowPostingGradesOrComments prop as true if any submissions are postable', () => {
            alphaSubmission.posted_at = null
            alphaSubmission.has_postable_comments = true

            SpeedGrader.EG.jsonReady()

            const [SpeedGraderPostGradesMenu] = findRenderCall()
            strictEqual(SpeedGraderPostGradesMenu.props.allowPostingGradesOrComments, true)
          })

          test('passes the allowPostingGradesOrComments prop as false if all submissions are posted', () => {
            SpeedGrader.EG.jsonReady()

            const [SpeedGraderPostGradesMenu] = findRenderCall()
            strictEqual(SpeedGraderPostGradesMenu.props.allowPostingGradesOrComments, false)
          })

          test('passes the hasGradesOrPostableComments prop as true if any submissions are graded', () => {
            SpeedGrader.EG.jsonReady()
            const [SpeedGraderPostGradesMenu] = findRenderCall()
            strictEqual(SpeedGraderPostGradesMenu.props.hasGradesOrPostableComments, true)
          })

          test('passes the hasGradesOrPostableComments prop as false if no submissions are graded', () => {
            alphaSubmission.score = null
            SpeedGrader.EG.jsonReady()
            const [SpeedGraderPostGradesMenu] = findRenderCall()
            strictEqual(SpeedGraderPostGradesMenu.props.hasGradesOrPostableComments, false)
          })
        })

        QUnit.module('when SpeedGrader is loaded with no students', noStudentsHooks => {
          let oldStudentData

          noStudentsHooks.beforeEach(() => {
            oldStudentData = windowJsonData.context.students
            windowJsonData.context.students = []

            sinon.stub(window, 'alert')
          })

          noStudentsHooks.afterEach(() => {
            window.alert.restore()
            windowJsonData.context.students = oldStudentData
          })

          QUnit.module('when not filtering by a section', () => {
            test('displays a message indicating there are no students in the course', () => {
              SpeedGrader.EG.jsonReady()
              const [message] = window.alert.firstCall.args
              ok(message.includes('Sorry, there are either no active students in the course'))
            })

            test('calls back() on the browser history', () => {
              SpeedGrader.EG.jsonReady()
              strictEqual(history.back.callCount, 1)
            })
          })
        })

        QUnit.module('student group change alert', hooks => {
          let changeAlertStub

          hooks.beforeEach(() => {
            fakeENV.setup({
              ...ENV,
              selected_student_group: {name: 'Some Group or Other'},
              student_group_reason_for_change: 'student_not_in_selected_group',
            })

            changeAlertStub = sandbox.stub(SpeedGraderAlerts, 'showStudentGroupChangeAlert')
          })

          hooks.afterEach(() => {
            changeAlertStub.restore()
          })

          test('always calls showStudentGroupChangeAlert during setup', () => {
            SpeedGrader.EG.jsonReady()
            strictEqual(changeAlertStub.callCount, 1)
          })

          test('passes the value of ENV.selected_student_group as selectedStudentGroup', () => {
            SpeedGrader.EG.jsonReady()
            deepEqual(changeAlertStub.firstCall.args[0].selectedStudentGroup, {
              name: 'Some Group or Other',
            })
          })

          test('passes the value of ENV.student_group_reason_for_change as reasonForChange', () => {
            SpeedGrader.EG.jsonReady()
            strictEqual(
              changeAlertStub.firstCall.args[0].reasonForChange,
              'student_not_in_selected_group'
            )
          })
        })
      })

      QUnit.module('#skipRelativeToCurrentIndex', hooks => {
        hooks.beforeEach(function () {
          fakeENV.setup({
            ...ENV,
            assignment_id: '17',
            course_id: '29',
            grading_role: 'moderator',
            help_url: 'example.com/support',
            show_help_menu_item: false,
          })
          setupFixtures()
          sinon.stub(SpeedGrader.EG, 'goToStudent')
          SpeedGrader.setup()
          window.jsonData = windowJsonData // setup() resets jsonData
          SpeedGrader.EG.jsonReady()
        })

        hooks.afterEach(function () {
          window.jsonData = originalJsonData
          SpeedGrader.teardown()
          SpeedGrader.EG.goToStudent.restore()
        })

        test('goToStudent is called with next student anonymous_id', () => {
          SpeedGrader.EG.skipRelativeToCurrentIndex(1)
          deepEqual(SpeedGrader.EG.goToStudent.firstCall.args, [alphaStudent.anonymous_id, 'push'])
        })

        test('goToStudent loops back around to previous student anonymous_id', () => {
          SpeedGrader.EG.skipRelativeToCurrentIndex(-1)
          deepEqual(SpeedGrader.EG.goToStudent.firstCall.args, [alphaStudent.anonymous_id, 'push'])
        })

        test('goToStudent is called with the current (first) student anonymous_id', () => {
          SpeedGrader.EG.skipRelativeToCurrentIndex(0)
          deepEqual(SpeedGrader.EG.goToStudent.firstCall.args, [omegaStudent.anonymous_id, 'push'])
        })
      })

      QUnit.module('#handleStatePopped', hooks => {
        hooks.beforeEach(function () {
          fakeENV.setup({
            ...ENV,
            assignment_id: '17',
            course_id: '29',
            grading_role: 'moderator',
            help_url: 'example.com/support',
            show_help_menu_item: false,
          })
          setupFixtures()
          SpeedGrader.setup()
          window.jsonData = windowJsonData // setup() resets jsonData
          SpeedGrader.EG.jsonReady()
          sinon.stub(SpeedGrader.EG, 'goToStudent')
        })

        hooks.afterEach(function () {
          SpeedGrader.EG.goToStudent.restore()
          window.jsonData = originalJsonData
          SpeedGrader.teardown()
        })

        test('goToStudent is called with student anonymous_id', () => {
          SpeedGrader.EG.handleStatePopped({state: {anonymous_id: omegaStudent.anonymous_id}})
          deepEqual(SpeedGrader.EG.goToStudent.firstCall.args, [omegaStudent.anonymous_id])
        })

        test('goToStudent is called with the first available student if the requested student does not exist in studentMap', () => {
          delete window.jsonData.studentMap[omegaStudent.anonymous_id]
          SpeedGrader.EG.handleStatePopped({state: {anonymous_id: omegaStudent.anonymous_id}})
          deepEqual(SpeedGrader.EG.goToStudent.firstCall.args, [alphaStudent.anonymous_id])
        })

        test('goToStudent is never called with rep_for_student id', () => {
          window.jsonData.context.rep_for_student = {[omegaStudent.anonymous_id]: {}}
          SpeedGrader.EG.handleStatePopped({state: {anonymous_id: omegaStudent.anonymous_id}})
          deepEqual(SpeedGrader.EG.goToStudent.firstCall.args, [omegaStudent.anonymous_id])
        })

        test('goToStudent is not called if no state is specified', () => {
          SpeedGrader.EG.handleStatePopped({})
          equal(SpeedGrader.EG.goToStudent.callCount, 0)
        })
      })

      QUnit.module('#goToStudent', hooks => {
        hooks.beforeEach(() => {
          fakeENV.setup({
            ...ENV,
            assignment_id: '17',
            course_id: '29',
            grading_role: 'moderator',
            help_url: 'example.com/support',
            show_help_menu_item: false,
            RUBRIC_ASSESSMENT: {},
          })
          setupFixtures(`
          <img id="avatar_image" alt="" />
          <div id="combo_box_container"></div>
        `)
        })

        hooks.afterEach(() => {
          SpeedGrader.teardown()
          window.jsonData = originalJsonData
          document.querySelector('.ui-selectmenu-menu').remove()
        })

        test('default avatar image is hidden', () => {
          SpeedGrader.setup()
          window.jsonData = windowJsonData // setup() resets jsonData
          SpeedGrader.EG.jsonReady()

          SpeedGrader.EG.goToStudent(omegaStudent.anonymous_id)
          const avatarImageStyles = document.getElementById('avatar_image').style
          strictEqual(avatarImageStyles.display, 'none')
        })

        test('selectmenu gets updated with the student anonymous id', () => {
          const handleStudentChanged = sinon.stub(SpeedGrader.EG, 'handleStudentChanged')
          SpeedGrader.setup()
          window.jsonData = windowJsonData // setup() resets jsonData
          SpeedGrader.EG.jsonReady()

          SpeedGrader.EG.goToStudent(omegaStudent.anonymous_id)
          const selectMenuVal = document.getElementById('students_selectmenu').value
          strictEqual(selectMenuVal, omegaStudent.anonymous_id)
          handleStudentChanged.restore()
        })

        test('handleStudentChanged fires', () => {
          SpeedGrader.setup()
          window.jsonData = windowJsonData // setup() resets jsonData
          sinon.stub(SpeedGrader.EG, 'handleStudentChanged')
          SpeedGrader.EG.jsonReady()
          SpeedGrader.EG.handleStudentChanged.restore()
          SpeedGrader.EG.currentStudent = null

          const handleStudentChanged = sinon.stub(SpeedGrader.EG, 'handleStudentChanged')
          SpeedGrader.EG.goToStudent(omegaStudent.anonymous_id)
          strictEqual(handleStudentChanged.callCount, 1)
          handleStudentChanged.restore()
        })
      })

      QUnit.module('#handleStudentChanged', hooks => {
        hooks.beforeEach(() => {
          fakeENV.setup({
            ...ENV,
            assignment_id: '17',
            course_id: '29',
            grading_role: 'moderator',
            help_url: 'example.com/support',
            show_help_menu_item: false,
            RUBRIC_ASSESSMENT: {},
          })
          setupFixtures()
          SpeedGrader.setup()
          window.jsonData = windowJsonData
          sinon.stub(SpeedGrader.EG, 'updateHistoryForCurrentStudent')
          SpeedGrader.EG.jsonReady()
        })

        hooks.afterEach(() => {
          SpeedGrader.EG.updateHistoryForCurrentStudent.restore()
          window.jsonData = originalJsonData
          delete SpeedGrader.EG.currentStudent
          SpeedGrader.teardown()
        })

        test('pushes the current student onto the browser history if "push" is specified as the behavior', () => {
          setupCurrentStudent('push')
          deepEqual(SpeedGrader.EG.updateHistoryForCurrentStudent.firstCall.args, ['push'])
        })

        test('replaces the current history entry with the current student if  "replace" is specified as the behavior', () => {
          setupCurrentStudent('replace')
          deepEqual(SpeedGrader.EG.updateHistoryForCurrentStudent.firstCall.args, ['replace'])
        })

        test('does not attempt to manipulate the history if no behavior is specified', () => {
          setupCurrentStudent()
          equal(SpeedGrader.EG.updateHistoryForCurrentStudent.callCount, 0)
        })

        test('url fetches the anonymous_provisional_grades', () => {
          SpeedGrader.EG.currentStudent = {
            ...alphaStudent,
            submission: alphaSubmission,
          }
          setupCurrentStudent()
          const [url] = $.getJSON.firstCall.args
          const {course_id: courseId, assignment_id: assignmentId} = ENV
          const params = `anonymous_id=${alphaStudent.anonymous_id}&last_updated_at=${alphaSubmission.updated_at}`
          strictEqual(
            url,
            `/api/v1/courses/${courseId}/assignments/${assignmentId}/anonymous_provisional_grades/status?${params}`
          )
        })
      })

      QUnit.module('#updateHistoryForCurrentStudent', hooks => {
        let currentStudentUrl
        let currentStudentState

        hooks.beforeEach(() => {
          fakeENV.setup({
            ...ENV,
            assignment_id: '17',
            course_id: '29',
            grading_role: 'moderator',
            help_url: 'example.com/support',
            show_help_menu_item: false,
          })
          setupFixtures()
          SpeedGrader.setup()
          window.jsonData = windowJsonData
          SpeedGrader.EG.jsonReady()
          setupCurrentStudent()

          const currentStudent = SpeedGrader.EG.currentStudent
          currentStudentUrl = `?assignment_id=${ENV.assignment_id}&anonymous_id=${currentStudent.anonymous_id}`
          currentStudentState = {anonymous_id: currentStudent.anonymous_id}
        })

        hooks.afterEach(() => {
          window.jsonData = originalJsonData
          delete SpeedGrader.EG.currentStudent
          SpeedGrader.teardown()
        })

        QUnit.module('when a behavior of "push" is specified', () => {
          test('pushes a URL containing the current assignment and student IDs', () => {
            SpeedGrader.EG.updateHistoryForCurrentStudent('push')
            const url = history.pushState.firstCall.args[2]
            strictEqual(url, currentStudentUrl)
          })

          test('pushes an empty string for the title', () => {
            SpeedGrader.EG.updateHistoryForCurrentStudent('push')
            const title = history.pushState.firstCall.args[1]
            strictEqual(title, '')
          })

          test('pushes a state hash containing the current student ID', () => {
            SpeedGrader.EG.updateHistoryForCurrentStudent('push')
            const hash = history.pushState.firstCall.args[0]
            deepEqual(hash, currentStudentState)
          })
        })

        QUnit.module('when a behavior of "replace" is specified', () => {
          test('sets a URL containing the current assignment and student IDs', () => {
            SpeedGrader.EG.updateHistoryForCurrentStudent('replace')
            const url = history.replaceState.firstCall.args[2]
            strictEqual(url, currentStudentUrl)
          })

          test('sets an empty string for the title', () => {
            SpeedGrader.EG.updateHistoryForCurrentStudent('replace')
            const title = history.replaceState.firstCall.args[1]
            strictEqual(title, '')
          })

          test('sets a state hash containing the current student ID', () => {
            SpeedGrader.EG.updateHistoryForCurrentStudent('replace')
            const hash = history.replaceState.firstCall.args[0]
            deepEqual(hash, currentStudentState)
          })
        })
      })

      QUnit.module('#handleSubmissionSelectionChange', hooks => {
        let courses
        let assignments
        let submissions
        let params

        hooks.beforeEach(() => {
          fakeENV.setup({
            ...ENV,
            assignment_id: '17',
            course_id: '29',
            grading_role: 'moderator',
            help_url: 'example.com/support',
            show_help_menu_item: false,
            RUBRIC_ASSESSMENT: {},
          })
          courses = `/courses/${ENV.course_id}`
          assignments = `/assignments/${ENV.assignment_id}`
          submissions = `/anonymous_submissions/{{anonymousId}}`
          params = `?download={{attachmentId}}`
          setupFixtures(`
          <div id="react_pill_container"></div>
          <div id="full_width_container"></div>
          <div id="submission_file_hidden">
            <a
              class="display_name"
              href="${courses}${assignments}${submissions}${params}"
            </a>
          </div>
          <div id="submission_files_list">
            <a class="display_name"></a>
          </div>
          <select id="submission_to_view"><option selected="selected" value="${alphaStudent.anonymous_id}"></option></select>
        `)
          SpeedGrader.setup()
          window.jsonData = windowJsonData
          SpeedGrader.EG.jsonReady()
        })

        hooks.afterEach(() => {
          SpeedGrader.teardown()
          window.jsonData = originalJsonData
          delete SpeedGrader.EG.currentStudent
        })

        test('inactive enrollments notice works with anonymous ids', () => {
          SpeedGrader.EG.currentStudent = alphaStudent
          window.jsonData.context.enrollments[0].workflow_state = 'inactive'
          SpeedGrader.EG.handleSubmissionSelectionChange()
          const {classList} = document.getElementById('full_width_container')
          strictEqual(classList.contains('with_enrollment_notice'), true)
        })

        test('removes existing event listeners for resubmit button', () => {
          const spy = sinon.spy($.prototype, 'off')
          SpeedGrader.EG.currentStudent = alphaStudent
          window.jsonData.context.enrollments[0].workflow_state = 'inactive'
          SpeedGrader.EG.currentStudent.submission.has_originality_score = true
          SpeedGrader.EG.handleSubmissionSelectionChange()
          ok(spy.called)
        })

        test('isStudentConcluded is called with anonymous id', () => {
          SpeedGrader.EG.currentStudent = alphaStudent
          const isStudentConcluded = sinon.stub(SpeedGrader.EG, 'isStudentConcluded')
          SpeedGrader.EG.handleSubmissionSelectionChange()
          deepEqual(isStudentConcluded.firstCall.args, [alpha.anonymous_id])
          isStudentConcluded.restore()
        })

        test('submission files list template is populated with anonymous submission data', () => {
          SpeedGrader.EG.currentStudent = alphaStudent
          SpeedGrader.EG.handleSubmissionSelectionChange()
          const {pathname} = new URL(document.querySelector('#submission_files_list a').href)
          const expectedPathname = `${courses}${assignments}/anonymous_submissions/${alphaSubmission.anonymous_id}`
          equal(pathname, expectedPathname)
        })
      })

      QUnit.module('#initRubricStuff', hooks => {
        const rubricUrl = '/someRubricUrl'

        hooks.beforeEach(() => {
          fakeENV.setup({
            ...ENV,
            assignment_id: '17',
            course_id: '29',
            grading_role: 'moderator',
            help_url: 'example.com/support',
            show_help_menu_item: false,
            RUBRIC_ASSESSMENT: {},
            update_rubric_assessment_url: rubricUrl,
          })
          setupFixtures(`
          <div id="rubric_holder">
            <div class="rubric"></div>
            <button class='save_rubric_button'></button>
          </div>
        `)
          sinon.stub(SpeedGrader.EG, 'showSubmission')
          sinon.stub($.fn, 'ready')
          SpeedGrader.setup()
          window.jsonData = windowJsonData
          SpeedGrader.EG.jsonReady()
          $.fn.ready.restore()
        })

        hooks.afterEach(() => {
          SpeedGrader.teardown()
          window.jsonData = originalJsonData
          SpeedGrader.EG.showSubmission.restore()
        })

        test('sets graded_anonymously to true for the rubric ajax request', () => {
          SpeedGrader.EG.domReady()
          const save_rubric_button = document.querySelector('.save_rubric_button')
          save_rubric_button.click()
          const {graded_anonymously} = $.ajaxJSON
            .getCalls()
            .find(call => call.args[0] === rubricUrl).args[2]
          strictEqual(graded_anonymously, true)
        })
      })

      QUnit.module('#setOrUpdateSubmission', hooks => {
        function getPostOrHideGradesButton() {
          return document.querySelector('#speed_grader_post_grades_menu_mount_point button')
        }

        hooks.beforeEach(() => {
          fakeENV.setup({
            ...ENV,
            assignment_id: '17',
            course_id: '29',
            grading_role: 'moderator',
            help_url: 'example.com/support',
            show_help_menu_item: false,
          })
          setupFixtures()
          sinon.stub($.fn, 'ready')
          SpeedGrader.setup()
          window.jsonData = windowJsonData
          SpeedGrader.EG.jsonReady()
          $.fn.ready.restore()
        })

        hooks.afterEach(() => {
          SpeedGrader.teardown()
          window.jsonData = originalJsonData
        })

        function getPostGradesMenuItem() {
          getPostOrHideGradesButton().click()

          const $trigger = getPostOrHideGradesButton()
          const $menuContent = document.querySelector(`[aria-labelledby="${$trigger.id}"]`)
          return $menuContent.querySelector('[role="menuitem"][name="postGrades"]')
        }

        test('fetches student via anonymous_id', () => {
          const {submission} = SpeedGrader.EG.setOrUpdateSubmission(alphaSubmission)
          deepEqual(submission, alphaSubmission)
        })

        test('renders the post/hide grades menu if the updated submission matches an existing one', () => {
          SpeedGrader.EG.setOrUpdateSubmission({
            anonymous_id: alphaStudent.anonymous_id,
            posted_at: new Date().toISOString(),
          })
          strictEqual(getPostGradesMenuItem().textContent, 'All Grades Posted')
        })

        test('updates the menu items based on the state of loaded submissions', () => {
          SpeedGrader.EG.setOrUpdateSubmission({
            anonymous_id: alphaStudent.anonymous_id,
            posted_at: null,
          })
          strictEqual(getPostGradesMenuItem().textContent, 'Post Grades')
        })

        test('includes previous versioned_attachments in submission_history', () => {
          const versionedAttachments = [...alphaSubmission.versioned_attachments]
          delete alphaSubmission.versioned_attachments
          const {submission} = SpeedGrader.EG.setOrUpdateSubmission(alphaSubmission)
          deepEqual(submission.submission_history[0].versioned_attachments, versionedAttachments)
        })

        test('does not thoughtlessly alter the submission field of the first attempt of the existing submission object if the passed-in submission has no attempt field', () => {
          alphaSubmission.submission_history[0].submission = {grade: 'please spare me'}

          const fakeSubmission = {
            ...alphaSubmission,
            score: '10',
          }
          SpeedGrader.EG.setOrUpdateSubmission(fakeSubmission)

          strictEqual(alphaSubmission.submission_history[0].submission.grade, 'please spare me')
        })
      })

      QUnit.module('#renderAttachment', hooks => {
        hooks.beforeEach(() => {
          fakeENV.setup({
            ...ENV,
            assignment_id: '17',
            course_id: '29',
            grading_role: 'moderator',
            help_url: 'example.com/support',
            show_help_menu_item: false,
          })
          setupFixtures()
          SpeedGrader.setup()
          window.jsonData = windowJsonData
          SpeedGrader.EG.jsonReady()
        })

        hooks.afterEach(() => {
          SpeedGrader.teardown()
          window.jsonData = originalJsonData
          delete SpeedGrader.EG.currentStudent
        })

        // it is difficult to test that a bound function is passed the correct parameters without
        // fully simulating SpeedGrader so instead let's ensure that both ajax_valid() is true
        // and currentStudent was not undefined
        test('ajax_valid returns', () => {
          const loadDocPreview = sinon.stub($.fn, 'loadDocPreview')
          SpeedGrader.EG.currentStudent = alphaStudent
          const attachment = {content_type: 'application/rtf'}
          SpeedGrader.EG.renderAttachment(attachment)
          strictEqual(loadDocPreview.firstCall.args[0].ajax_valid(), true)
          loadDocPreview.restore()
        })

        test('currentStudent is present', () => {
          SpeedGrader.EG.currentStudent = alphaStudent
          const attachment = {content_type: 'application/rtf'}
          SpeedGrader.EG.renderAttachment(attachment)
          strictEqual(SpeedGrader.EG.currentStudent.anonymous_id, alphaStudent.anonymous_id)
        })

        test('calls loadDocPreview for canvadoc documents with iframe_min_height set to 0', () => {
          const loadDocPreview = sinon.stub($.fn, 'loadDocPreview')
          SpeedGrader.EG.currentStudent = alphaStudent
          const attachment = {content_type: 'application/pdf', canvadoc_url: 'fake_url'}

          SpeedGrader.EG.renderAttachment(attachment)

          const [documentParams] = loadDocPreview.firstCall.args
          strictEqual(documentParams.iframe_min_height, 0)
          loadDocPreview.restore()
        })
      })

      QUnit.module('#showRubric', hooks => {
        hooks.beforeEach(() => {
          fakeENV.setup({
            ...ENV,
            assignment_id: '17',
            course_id: '29',
            grading_role: 'moderator',
            help_url: 'example.com/support',
            show_help_menu_item: false,
            RUBRIC_ASSESSMENT: {assessment_user_id: '123', assessment_type: 'grading'},
          })
          setupFixtures()
          SpeedGrader.setup()
          window.jsonData = windowJsonData
          window.jsonData.rubric_association = {}
          SpeedGrader.EG.jsonReady()
          setupCurrentStudent()
        })

        hooks.afterEach(() => {
          window.jsonData = originalJsonData
          delete SpeedGrader.EG.currentStudent
          SpeedGrader.teardown()
        })

        test('assessment_user_id is set via anonymous id', () => {
          SpeedGrader.EG.showRubric()
          strictEqual(ENV.RUBRIC_ASSESSMENT.assessment_user_id, alphaStudent.anonymous_id)
        })

        test('calls populateNewRubricSummary with editingData set to a non-null value by default', () => {
          sinon.spy(window.rubricAssessment, 'populateNewRubricSummary')
          SpeedGrader.EG.showRubric()

          const [, , , editingData] =
            window.rubricAssessment.populateNewRubricSummary.firstCall.args
          notStrictEqual(editingData, null)
          window.rubricAssessment.populateNewRubricSummary.restore()
        })

        test('calls populateNewRubricSummary with null editingData when validateEnteredData is false', () => {
          sinon.spy(window.rubricAssessment, 'populateNewRubricSummary')
          SpeedGrader.EG.showRubric({validateEnteredData: false})

          const [, , , editingData] =
            window.rubricAssessment.populateNewRubricSummary.firstCall.args
          strictEqual(editingData, null)
          window.rubricAssessment.populateNewRubricSummary.restore()
        })
      })

      QUnit.module('#renderCommentAttachment', hooks => {
        hooks.beforeEach(() => {
          fakeENV.setup({
            ...ENV,
            assignment_id: '17',
            course_id: '29',
            grading_role: 'moderator',
            help_url: 'example.com/support',
            show_help_menu_item: false,
            RUBRIC_ASSESSMENT: {assessment_user_id: '123', assessment_type: 'grading'},
          })
          setupFixtures(
            '<div id="comment_attachment_blank"><a id="submitter_id" href="{{submitter_id}}" /></a></div>'
          )
          SpeedGrader.setup()
          window.jsonData = windowJsonData
          window.jsonData.rubric_association = {}
          SpeedGrader.EG.jsonReady()
          setupCurrentStudent()
        })

        hooks.afterEach(() => {
          window.jsonData = originalJsonData
          delete SpeedGrader.EG.currentStudent
          SpeedGrader.teardown()
        })

        test('attachmentElement has submitter_id set to anonymous id', () => {
          const el = SpeedGrader.EG.renderCommentAttachment({id: '1'}, {})
          strictEqual(el.find('a').attr('href'), alphaStudent.anonymous_id)
        })
      })

      QUnit.module('#addCommentDeletionHandler', hooks => {
        hooks.beforeEach(() => {
          fakeENV.setup({
            ...ENV,
            assignment_id: '17',
            course_id: '29',
            grading_role: 'moderator',
            help_url: 'example.com/support',
            show_help_menu_item: false,
            RUBRIC_ASSESSMENT: {assessment_user_id: '123', assessment_type: 'grading'},
          })
          setupFixtures()
          SpeedGrader.setup()
          window.jsonData = windowJsonData
          window.jsonData.rubric_association = {}
          SpeedGrader.EG.jsonReady()
          setupCurrentStudent()
        })

        hooks.afterEach(() => {
          window.jsonData = originalJsonData
          delete SpeedGrader.EG.currentStudent
          SpeedGrader.teardown()
        })

        test('calls isStudentConcluded with student looked up by anonymous id', () => {
          const isStudentConcluded = sinon.stub(SpeedGrader.EG, 'isStudentConcluded')
          SpeedGrader.EG.addCommentDeletionHandler($(), {})
          deepEqual(isStudentConcluded.firstCall.args, [alphaStudent.anonymous_id])
          isStudentConcluded.restore()
        })
      })

      QUnit.module('#addSubmissionComment', hooks => {
        const assignmentURL = '/courses/1/assignments/1'

        hooks.beforeEach(() => {
          fakeENV.setup({
            ...ENV,
            assignment_id: '17',
            course_id: '29',
            grading_role: 'moderator',
            help_url: 'example.com/support',
            show_help_menu_item: false,
            RUBRIC_ASSESSMENT: {assessment_user_id: '123', assessment_type: 'grading'},
          })
          setupFixtures(`
          <a id="assignment_url" href=${assignmentURL}>Assignment 1<a>
          <textarea id="speed_grader_comment_textarea_mount_point">hi hi</textarea>
        `)
          SpeedGrader.setup()
          window.jsonData = windowJsonData
          window.jsonData.rubric_association = {}
          SpeedGrader.EG.jsonReady()
          // when the textarea is present, setupCurrentStudent invokes addSubmissionComment,
          // however that's what we're testing so let's short circuit that here
          const addSubmissionComment = sinon.stub(SpeedGrader.EG, 'addSubmissionComment')
          setupCurrentStudent()
          addSubmissionComment.restore()
        })

        hooks.afterEach(() => {
          window.jsonData = originalJsonData
          delete SpeedGrader.EG.currentStudent
          SpeedGrader.teardown()
        })

        test('calls ajaxJSON with anonymous submission url with anonymous id', () => {
          SpeedGrader.EG.addSubmissionComment('draft comment')
          const addSubmissionCommentAjaxJSON = $.ajaxJSON
            .getCalls()
            .find(
              call =>
                call.args[0] ===
                `${assignmentURL}/anonymous_submissions/${alphaStudent.anonymous_id}`
            )
          notStrictEqual(addSubmissionCommentAjaxJSON, undefined)
        })

        test('calls ajaxJSON with with anonymous id in data', () => {
          SpeedGrader.EG.addSubmissionComment('draft comment')
          const addSubmissionCommentAjaxJSON = $.ajaxJSON
            .getCalls()
            .find(
              call =>
                call.args[0] ===
                `${assignmentURL}/anonymous_submissions/${alphaStudent.anonymous_id}`
            )
          const [, , formData] = addSubmissionCommentAjaxJSON.args
          strictEqual(formData['submission[anonymous_id]'], alphaStudent.anonymous_id)
        })

        test('calls handleGradingError if an error is encountered', () => {
          $.ajaxJSON.restore()
          sinon.stub($, 'ajaxJSON').callsFake((_url, _method, _form, _success, error) => {
            error()
          })
          const handleGradingError = sinon.stub(SpeedGrader.EG, 'handleGradingError')
          const revertFromFormSubmit = sinon.stub(SpeedGrader.EG, 'revertFromFormSubmit')

          SpeedGrader.EG.addSubmissionComment('terrible failure')
          strictEqual(handleGradingError.callCount, 1)

          revertFromFormSubmit.restore()
          handleGradingError.restore()
        })

        test('calls revertFromFormSubmit to clear the comment if an error is encountered', () => {
          $.ajaxJSON.restore()
          sinon.stub($, 'ajaxJSON').callsFake((_url, _method, _form, _success, error) => {
            error()
          })
          const revertFromFormSubmit = sinon.stub(SpeedGrader.EG, 'revertFromFormSubmit')

          SpeedGrader.EG.addSubmissionComment('terrible failure')
          const [params] = revertFromFormSubmit.firstCall.args
          deepEqual(params, {errorSubmitting: true})

          revertFromFormSubmit.restore()
        })

        test('does not submit a comment request if one is already in progress', () => {
          $.ajaxJSON.resetHistory()

          SpeedGrader.EG.addSubmissionComment('hello')
          SpeedGrader.EG.addSubmissionComment('hello???')
          strictEqual($.ajaxJSON.callCount, 1)
        })

        test('submits a comment request if the preceding request succeeded', () => {
          $.ajaxJSON.resetHistory()
          $.ajaxJSON.callsFake((_url, _method, _form, success, _error) => {
            sinon.stub(SpeedGrader.EG, 'revertFromFormSubmit')
            sinon.stub(window, 'setTimeout')

            success([])

            window.setTimeout.restore()
            SpeedGrader.EG.revertFromFormSubmit.restore()
          })

          SpeedGrader.EG.addSubmissionComment('ok')
          SpeedGrader.EG.addSubmissionComment('ok!')
          strictEqual($.ajaxJSON.callCount, 2)
        })

        test('submits a comment request if the preceding request failed', () => {
          $.ajaxJSON.resetHistory()
          $.ajaxJSON.callsFake((_url, _method, _form, _success, error) => {
            sinon.stub(SpeedGrader.EG, 'revertFromFormSubmit')
            sinon.stub(SpeedGrader.EG, 'handleGradingError')

            error()

            SpeedGrader.EG.handleGradingError.restore()
            SpeedGrader.EG.revertFromFormSubmit.restore()
          })

          SpeedGrader.EG.addSubmissionComment('no')
          SpeedGrader.EG.addSubmissionComment('noooooo')
          strictEqual($.ajaxJSON.callCount, 2)
        })
      })

      QUnit.module('#handleGradeSubmit', hooks => {
        hooks.beforeEach(() => {
          fakeENV.setup({
            ...ENV,
            assignment_id: '17',
            course_id: '29',
            grading_role: 'moderator',
            help_url: 'example.com/support',
            show_help_menu_item: false,
            RUBRIC_ASSESSMENT: {assessment_user_id: '123', assessment_type: 'grading'},
          })
          setupFixtures(`
          <div id="grade_container">
            <input />
          </div>
        `)
          SpeedGrader.setup()
          window.jsonData = windowJsonData
          window.jsonData.rubric_association = {}
          SpeedGrader.EG.jsonReady()
          setupCurrentStudent()
        })

        hooks.afterEach(() => {
          window.jsonData = originalJsonData
          delete SpeedGrader.EG.currentStudent
          SpeedGrader.teardown()
        })

        test('calls isStudentConcluded with student looked up by anonymous id', () => {
          const isStudentConcluded = sinon.spy(SpeedGrader.EG, 'isStudentConcluded')
          SpeedGrader.EG.handleGradeSubmit({}, false)
          deepEqual(isStudentConcluded.firstCall.args, [alphaStudent.anonymous_id])
          isStudentConcluded.restore()
        })

        test('calls ajaxJSON with anonymous id in data', () => {
          $.ajaxJSON.restore()
          sinon.stub($, 'ajaxJSON')
          SpeedGrader.EG.handleGradeSubmit({}, false)
          const [, , formData] = $.ajaxJSON.firstCall.args
          strictEqual(formData['submission[anonymous_id]'], alphaStudent.anonymous_id)
        })

        test('calls handleGradingError if an error is encountered', () => {
          $.ajaxJSON.restore()
          sinon.stub($, 'ajaxJSON').callsFake((_url, _method, _form, _success, error) => {
            error()
          })
          const handleGradingError = sinon.stub(SpeedGrader.EG, 'handleGradingError')

          SpeedGrader.EG.handleGradeSubmit({}, false)
          strictEqual(handleGradingError.callCount, 1)

          handleGradingError.restore()
        })

        test('clears the grade input on an error if the user is not a moderator', () => {
          $.ajaxJSON.restore()
          sinon.stub($, 'ajaxJSON').callsFake((_url, _method, _form, _success, error) => {
            error()
          })
          const handleGradingError = sinon.stub(SpeedGrader.EG, 'handleGradingError')
          const showGrade = sinon.stub(SpeedGrader.EG, 'showGrade')
          ENV.grading_role = 'provisional_grader'

          SpeedGrader.EG.handleGradeSubmit({}, false)
          strictEqual(showGrade.callCount, 1)

          showGrade.restore()
          handleGradingError.restore()
        })

        test('clears the grade input on an error if moderating but no provisional grade was chosen', () => {
          const unselectedGrade = {grade: 1, selected: false}
          SpeedGrader.EG.currentStudent.submission.provisional_grades = [unselectedGrade]
          SpeedGrader.EG.setupProvisionalGraderDisplayNames()

          $.ajaxJSON.callsFake((_url, _method, _form, _success, error) => {
            error()
          })
          const handleGradingError = sinon.stub(SpeedGrader.EG, 'handleGradingError')
          const showGrade = sinon.stub(SpeedGrader.EG, 'showGrade')

          ENV.grading_role = 'moderator'
          SpeedGrader.EG.handleGradeSubmit({}, false)
          strictEqual(showGrade.callCount, 1)

          showGrade.restore()
          handleGradingError.restore()
        })

        test('reverts the provisional grade fields on an error if moderating and a provisional grade was chosen', () => {
          const fakeGrade = {grade: 1, selected: true}
          SpeedGrader.EG.currentStudent.submission.provisional_grades = [fakeGrade]
          SpeedGrader.EG.setupProvisionalGraderDisplayNames()

          $.ajaxJSON.callsFake((_url, _method, _form, _success, error) => {
            error()
          })
          const handleGradingError = sinon.stub(SpeedGrader.EG, 'handleGradingError')
          const setActiveProvisionalGradeFields = sinon.stub(
            SpeedGrader.EG,
            'setActiveProvisionalGradeFields'
          )

          ENV.grading_role = 'moderator'
          SpeedGrader.EG.handleGradeSubmit({}, false)

          const [params] = setActiveProvisionalGradeFields.firstCall.args
          strictEqual(params.grade, fakeGrade)

          setActiveProvisionalGradeFields.restore()
          handleGradingError.restore()
        })

        test('submission is always marked as graded anonymously', () => {
          $.ajaxJSON.restore()
          sinon.stub($, 'ajaxJSON')
          SpeedGrader.EG.handleGradeSubmit({}, false)
          const [, , formData] = $.ajaxJSON.firstCall.args
          strictEqual(formData['submission[graded_anonymously]'], true)
        })
      })

      QUnit.module('#updateSelectMenuStatus', hooks => {
        hooks.beforeEach(() => {
          fakeENV.setup({
            ...ENV,
            assignment_id: '17',
            course_id: '29',
            grading_role: 'moderator',
            help_url: 'example.com/support',
            show_help_menu_item: false,
            RUBRIC_ASSESSMENT: {assessment_user_id: '123', assessment_type: 'grading'},
          })

          setupFixtures('<div id="combo_box_container"></div>')
          SpeedGrader.setup()
          window.jsonData = windowJsonData
          window.jsonData.rubric_association = {}
          SpeedGrader.EG.jsonReady()
          setupCurrentStudent()
        })

        hooks.afterEach(() => {
          window.jsonData = originalJsonData
          delete SpeedGrader.EG.currentStudent
          SpeedGrader.teardown()
          document.querySelector('.ui-selectmenu-menu').remove()
        })

        test('calls updateSelectMenuStatus with "anonymous_id"', assert => {
          const done = assert.async()
          SpeedGrader.EG.updateSelectMenuStatus({...alphaStudent, submission_state: 'not_graded'})
          setTimeout(() => {
            // the select menu has some sort of time dependent behavior
            deepEqual(
              document.querySelector('#combo_box_container option').innerText,
              'Student 1 - not graded'
            )
            done()
          }, 10)
        })
      })

      QUnit.module('#renderSubmissionPreview (2)', hooks => {
        let anonymousId
        let assignmentId
        let courseId

        hooks.beforeEach(() => {
          anonymousId = alphaStudent.anonymous_id
          assignmentId = alphaSubmission.assignment_id
          courseId = windowJsonData.context_id
          fakeENV.setup({
            ...ENV,
            assignment_id: '17',
            course_id: '29',
            grading_role: 'moderator',
            help_url: 'example.com/support',
            show_help_menu_item: false,
          })

          setupFixtures('<div id="iframe_holder">not empty</div>')
          SpeedGrader.setup()
          window.jsonData = windowJsonData
          SpeedGrader.EG.jsonReady()
          setupCurrentStudent()
        })

        hooks.afterEach(() => {
          window.jsonData = originalJsonData
          delete SpeedGrader.EG.currentStudent
          SpeedGrader.teardown()
        })

        test("the iframe src points to a user's submission by anonymous_id", () => {
          SpeedGrader.EG.renderSubmissionPreview('div')
          const iframeSrc = document.getElementById('speedgrader_iframe').getAttribute('src')
          const {pathname, search} = new URL(iframeSrc, 'https://someUrl/')
          strictEqual(
            `${pathname}${search}`,
            `/courses/${courseId}/assignments/${assignmentId}/anonymous_submissions/${anonymousId}?preview=true&hide_student_name=1`
          )
        })
      })

      QUnit.module('#attachmentIframeContents', hooks => {
        let anonymousId
        let assignmentId
        let courseId

        hooks.beforeEach(() => {
          anonymousId = alphaStudent.anonymous_id
          assignmentId = alphaSubmission.assignment_id
          courseId = windowJsonData.context_id
          fakeENV.setup({
            ...ENV,
            assignment_id: '17',
            course_id: '29',
            grading_role: 'moderator',
            help_url: 'example.com/support',
            show_help_menu_item: false,
          })

          setupFixtures(`
          <div id="submission_file_hidden">
            <a
              class="display_name"
              href="/courses/${courseId}/assignments/${assignmentId}/submissions/{{anonymousId}}?download={{attachmentId}}">
            </a>
          </div>
        `)
          SpeedGrader.setup()
          window.jsonData = windowJsonData
          SpeedGrader.EG.jsonReady()
          setupCurrentStudent()
        })

        hooks.afterEach(() => {
          window.jsonData = originalJsonData
          delete SpeedGrader.EG.currentStudent
          SpeedGrader.teardown()
        })

        test('attachment src points to the submission download url', () => {
          const attachment = {id: '101112'}
          const divContents = SpeedGrader.EG.attachmentIframeContents(attachment, 'div')
          const div = document.createElement('div')
          div.innerHTML = divContents

          strictEqual(
            div.children[0].getAttribute('src'),
            `/courses/${courseId}/assignments/${assignmentId}/submissions/${anonymousId}?download=101112`
          )
        })
      })
    })

    QUnit.module('#showSubmission', hooks => {
      hooks.beforeEach(() => {
        sinon.stub(SpeedGrader.EG, 'showGrade')
        sinon.stub(SpeedGrader.EG, 'showDiscussion')
        sinon.stub(SpeedGrader.EG, 'showRubric')
        sinon.stub(SpeedGrader.EG, 'updateStatsInHeader')
        sinon.stub(SpeedGrader.EG, 'showSubmissionDetails')
        sinon.stub(SpeedGrader.EG, 'refreshFullRubric')
      })

      hooks.afterEach(() => {
        SpeedGrader.EG.showGrade.restore()
        SpeedGrader.EG.showDiscussion.restore()
        SpeedGrader.EG.showRubric.restore()
        SpeedGrader.EG.updateStatsInHeader.restore()
        SpeedGrader.EG.showSubmissionDetails.restore()
        SpeedGrader.EG.refreshFullRubric.restore()
      })

      test('calls showRubric with validateEnteredData set to false', () => {
        SpeedGrader.EG.showSubmission()

        const [params] = SpeedGrader.EG.showRubric.firstCall.args
        strictEqual(params.validateEnteredData, false)
      })
    })

    QUnit.module('#handleGradingError', hooks => {
      hooks.beforeEach(() => {
        sinon.stub($, 'flashError')
      })

      hooks.afterEach(() => {
        $.flashError.restore()
      })

      test('shows an error message in a flash dialog', () => {
        SpeedGrader.EG.handleGradingError({})
        strictEqual($.flashError.callCount, 1)
      })

      test('shows a specific error message if given a MAX_GRADERS_REACHED error code', () => {
        const maxGradersError = {base: 'too many graders', error_code: 'MAX_GRADERS_REACHED'}
        SpeedGrader.EG.handleGradingError({errors: maxGradersError})

        const [errorMessage] = $.flashError.firstCall.args
        strictEqual(
          errorMessage,
          'The maximum number of graders has been reached for this assignment.'
        )
      })

      test('shows a specific error message if given an ASSIGNMENT_LOCKED error code', () => {
        SpeedGrader.EG.handleGradingError({errors: {error_code: 'ASSIGNMENT_LOCKED'}})

        const [errorMessage] = $.flashError.firstCall.args
        strictEqual(errorMessage, 'This assignment is locked and cannot be reassigned.')
      })

      test('forbears from showing an error message if given a PROVISIONAL_GRADE_INVALID_SCORE error code', () => {
        const maxGradersError = {base: 'bad grade', error_code: 'PROVISIONAL_GRADE_INVALID_SCORE'}
        SpeedGrader.EG.handleGradingError({errors: maxGradersError})

        strictEqual($.flashError.callCount, 0)
      })

      test('shows a generic error message if not given a MAX_GRADERS_REACHED error code', () => {
        SpeedGrader.EG.handleGradingError({})

        const [errorMessage] = $.flashError.firstCall.args
        strictEqual(errorMessage, 'An error occurred updating this assignment.')
      })

      test('warns the user that a selected grade cannot be altered', () => {
        SpeedGrader.EG.handleGradingError({
          errors: {error_code: 'PROVISIONAL_GRADE_MODIFY_SELECTED'},
        })
        const [errorMessage] = $.flashError.firstCall.args
        strictEqual(
          errorMessage,
          'The grade you entered has been selected and can no longer be changed.'
        )
      })
    })

    QUnit.module('#renderProvisionalGradeSelector', function (hooks) {
      const EG = SpeedGrader.EG
      let submission

      hooks.beforeEach(() => {
        ENV.grading_type = 'gpa_scale'
        setupFixtures(`
        <div id='grading_details_mount_point'></div>
        <div id='grading_box_selected_grader'></div>
        <input type='text' id='grade' />
      `)
        ENV.final_grader_id = '1101'

        SpeedGrader.setup()
        EG.currentStudent = {
          submission: {
            provisional_grades: [
              {
                provisional_grade_id: '1',
                readonly: true,
                grade: '1',
                scorer_id: '1101',
                scorer_name: 'Gradual',
              },
              {
                provisional_grade_id: '2',
                readonly: true,
                grade: '2',
                scorer_id: '1102',
                scorer_name: 'Gradus',
              },
            ],
          },
        }
        EG.setupProvisionalGraderDisplayNames()

        submission = EG.currentStudent.submission

        sinon.stub(EG, 'setupProvisionalGraderDisplayNames')
        sinon.stub(ReactDOM, 'render')
        sinon.stub(ReactDOM, 'unmountComponentAtNode')
      })

      hooks.afterEach(() => {
        ReactDOM.unmountComponentAtNode.restore()
        ReactDOM.render.restore()
        EG.setupProvisionalGraderDisplayNames.restore()

        SpeedGrader.teardown()
      })

      test('displays the component if at least one provisional grade is present', () => {
        EG.renderProvisionalGradeSelector()
        strictEqual(ReactDOM.render.callCount, 1)
      })

      test('unmounts the component if no provisional grades are present', () => {
        submission.provisional_grades = []
        EG.renderProvisionalGradeSelector()
        strictEqual(ReactDOM.unmountComponentAtNode.callCount, 1)
      })

      test('passes the final grader id to the component', () => {
        EG.renderProvisionalGradeSelector()

        const [SpeedGraderProvisionalGradeSelector] = ReactDOM.render.firstCall.args
        strictEqual(SpeedGraderProvisionalGradeSelector.props.finalGraderId, '1101')
      })

      test('passes jsonData.points_possible to the component as pointsPossible', () => {
        window.jsonData.points_possible = 12
        EG.renderProvisionalGradeSelector()

        const [SpeedGraderProvisionalGradeSelector] = ReactDOM.render.firstCall.args
        strictEqual(SpeedGraderProvisionalGradeSelector.props.pointsPossible, 12)
      })

      test('passes the assignment grading type to the component as gradingType', () => {
        EG.renderProvisionalGradeSelector()

        const [SpeedGraderProvisionalGradeSelector] = ReactDOM.render.firstCall.args
        strictEqual(SpeedGraderProvisionalGradeSelector.props.gradingType, 'gpa_scale')
      })

      test('passes the list of provisional grades to the component', () => {
        EG.renderProvisionalGradeSelector()

        const [SpeedGraderProvisionalGradeSelector] = ReactDOM.render.firstCall.args
        deepEqual(
          SpeedGraderProvisionalGradeSelector.props.provisionalGrades,
          submission.provisional_grades
        )
      })

      test('passes "Custom" as the display name for the final grader', () => {
        EG.renderProvisionalGradeSelector()

        const [SpeedGraderProvisionalGradeSelector] = ReactDOM.render.firstCall.args
        strictEqual(
          SpeedGraderProvisionalGradeSelector.props.provisionalGraderDisplayNames['1'],
          'Custom'
        )
      })

      test('passes the hash of grader display names to the component', () => {
        EG.renderProvisionalGradeSelector()

        const [SpeedGraderProvisionalGradeSelector] = ReactDOM.render.firstCall.args
        deepEqual(SpeedGraderProvisionalGradeSelector.props.provisionalGraderDisplayNames, {
          1: 'Custom',
          2: 'Gradus',
        })
      })

      test('calls setupProvisionalGraderDisplayNames if showingNewStudent is true', () => {
        SpeedGrader.EG.renderProvisionalGradeSelector({showingNewStudent: true})
        strictEqual(SpeedGrader.EG.setupProvisionalGraderDisplayNames.callCount, 1)
      })

      test('does not call setupProvisionalGraderDisplayNames if showingNewStudent is not true', () => {
        SpeedGrader.EG.renderProvisionalGradeSelector()
        strictEqual(SpeedGrader.EG.setupProvisionalGraderDisplayNames.callCount, 0)
      })
    })

    QUnit.module('#handleProvisionalGradeSelected', function (hooks) {
      const EG = SpeedGrader.EG
      let submission

      hooks.beforeEach(() => {
        setupFixtures(`
        <div id='grading_details_mount_point'></div>
        <div id='grading_box_selected_grader'></div>
        <input type='text' id='grade' />
      `)

        SpeedGrader.setup()
        EG.currentStudent = {
          submission: {
            provisional_grades: [
              {
                provisional_grade_id: '1',
                readonly: true,
                scorer_id: '1101',
                scorer_name: 'Gradual',
                grade: 11,
              },
              {
                provisional_grade_id: '2',
                readonly: true,
                scorer_id: '1102',
                scorer_name: 'Gradus',
                grade: 22,
              },
            ],
          },
        }
        ENV.final_grader_id = '1101'
        EG.setupProvisionalGraderDisplayNames()

        submission = EG.currentStudent.submission
        sinon.stub(EG, 'selectProvisionalGrade')
        sinon.stub(EG, 'setActiveProvisionalGradeFields')
        sinon.stub(EG, 'renderProvisionalGradeSelector')
      })

      hooks.afterEach(() => {
        EG.renderProvisionalGradeSelector.restore()
        EG.setActiveProvisionalGradeFields.restore()
        EG.selectProvisionalGrade.restore()

        SpeedGrader.teardown()
      })

      test('calls selectProvisionalGrade with the grade ID when selectedGrade is passed', () => {
        EG.handleProvisionalGradeSelected({selectedGrade: submission.provisional_grades[0]})

        const [selectedGradeId] = EG.selectProvisionalGrade.firstCall.args
        strictEqual(selectedGradeId, '1')
      })

      test('calls setActiveProvisionalGradeFields with the selected grade when selectedGrade is passed', () => {
        EG.handleProvisionalGradeSelected({selectedGrade: submission.provisional_grades[0]})

        const {grade} = EG.setActiveProvisionalGradeFields.firstCall.args[0]
        strictEqual(grade.provisional_grade_id, '1')
      })

      test('calls setActiveProvisionalGradeFields with the selected label when selectedGrade is passed', () => {
        EG.handleProvisionalGradeSelected({selectedGrade: submission.provisional_grades[1]})

        const {label} = EG.setActiveProvisionalGradeFields.firstCall.args[0]
        strictEqual(label, 'Gradus')
      })

      test('calls setActiveProvisionalGradeFields with the label "Custom" when isNewGrade is passed', () => {
        EG.handleProvisionalGradeSelected({isNewGrade: true})

        const {label} = EG.setActiveProvisionalGradeFields.firstCall.args[0]
        strictEqual(label, 'Custom')
      })

      test('calls renderProvisionalGradeSelector when isNewGrade is passed', () => {
        EG.handleProvisionalGradeSelected({isNewGrade: true})
        strictEqual(EG.renderProvisionalGradeSelector.callCount, 1)
      })

      test('unselects existing grades when isNewGrade is passed', () => {
        EG.handleProvisionalGradeSelected({isNewGrade: true})
        strictEqual(
          submission.provisional_grades.some(grade => grade.selected),
          false
        )
      })
    })

    QUnit.module('#setActiveProvisionalGradeFields', hooks => {
      const EG = SpeedGrader.EG

      hooks.beforeEach(() => {
        // A lot of these are polluting the space prior to execution, make sure things are clean
        $('.score').remove()
        setupFixtures(`
        <div id='grading_details_mount_point'></div>
        <div id='grading-box-selected-grader'></div>
        <div id='grade_container'>
          <input type='text' id='grading-box-extended' />
          <div class="score"></div>
        </div>
      `)

        SpeedGrader.setup()
        EG.currentStudent = {
          submission: {
            provisional_grades: [
              {
                provisional_grade_id: '1',
                readonly: true,
                scorer_id: '1101',
                scorer_name: 'Gradual',
                grade: 11,
              },
              {
                provisional_grade_id: '2',
                readonly: true,
                scorer_id: '1102',
                scorer_name: 'Gradus',
                grade: 22,
              },
            ],
          },
        }
        ENV.final_grader_id = '1101'
        EG.setupProvisionalGraderDisplayNames()
      })

      hooks.afterEach(() => {
        SpeedGrader.teardown()
      })

      test('sets the selected grader text to the passed-in label', () => {
        EG.setActiveProvisionalGradeFields({label: 'fred'})
        strictEqual($('#grading-box-selected-grader').text(), 'fred')
      })

      test('sets the selected grader text to empty if no label is passed', () => {
        EG.setActiveProvisionalGradeFields()
        strictEqual($('#grading-box-selected-grader').text(), '')
      })

      test('sets the grade input value to the passed-in grade', () => {
        EG.setActiveProvisionalGradeFields({grade: {grade: 500}})
        strictEqual($('#grading-box-extended').val(), '500')
      })

      test('does not set the grade input value if no grade is passed', () => {
        $('#grading-box-extended').val(234)
        EG.setActiveProvisionalGradeFields()
        strictEqual($('#grading-box-extended').val(), '234')
      })

      test('sets the score field to the score of the passed-in grade', () => {
        EG.setActiveProvisionalGradeFields({grade: {score: 10}})
        strictEqual($('.score').text(), '10')
      })

      test('does not set the score field if no grade is passed', () => {
        $('.score').text('234')
        EG.setActiveProvisionalGradeFields()
        strictEqual($('.score').text(), '234')
      })

      QUnit.module('when the current submission is excused', excusedHooks => {
        let fakeGrade

        excusedHooks.beforeEach(() => {
          EG.currentStudent.submission.excused = true
          fakeGrade = {grade: {score: 100, readonly: false}}
        })

        test('sets the grade field to EX if passed an editable grade', () => {
          EG.setActiveProvisionalGradeFields(fakeGrade)
          strictEqual($('#grading-box-extended').val(), 'EX')
        })

        test('sets the score field to empty if passed an editable grade', () => {
          EG.setActiveProvisionalGradeFields(fakeGrade)
          strictEqual($('.score').text(), '')
        })
      })
    })

    QUnit.module('#fetchProvisionalGrades', hooks => {
      const EG = SpeedGrader.EG

      hooks.beforeEach(() => {
        ENV.grading_role = 'moderator'

        setupFixtures(`
        <div id='grading_details_mount_point'></div>
        <div id='grading-box-selected-grader'></div>
        <div id='grade_container'>
          <input type='text' id='grading-box-extended' />
        </div>
      `)

        SpeedGrader.setup()
        EG.currentStudent = {
          anonymous_id: 'abcde',
          submission: {
            provisional_grades: [
              {
                provisional_grade_id: '1',
                readonly: true,
                scorer_id: '1101',
                scorer_name: 'Gradual',
                grade: 11,
              },
              {
                provisional_grade_id: '2',
                readonly: true,
                scorer_id: '1102',
                scorer_name: 'Gradus',
                grade: 22,
              },
            ],
            updated_at: 'never',
          },
        }
        ENV.final_grader_id = '1101'
        EG.setupProvisionalGraderDisplayNames()
        ENV.provisional_status_url = 'some_url_or_other'

        sinon.stub(EG, 'onProvisionalGradesFetched')
        $.getJSON.callsFake((url, params, success) => {
          success({needs_provisional_grade: true})
        })
      })

      hooks.afterEach(() => {
        EG.onProvisionalGradesFetched.restore()
        SpeedGrader.teardown()
      })

      test('calls onProvisionalGradesFetched upon fetching data', () => {
        EG.fetchProvisionalGrades()

        const [data] = EG.onProvisionalGradesFetched.firstCall.args
        deepEqual(data, {needs_provisional_grade: true})
      })

      QUnit.module('provisional status URL', () => {
        test('includes the ID of the current student', () => {
          EG.fetchProvisionalGrades()

          const [url] = $.getJSON.firstCall.args
          strictEqual(url.includes('anonymous_id=abcde'), true)
        })

        test('includes the last_updated_at parameter if the user is a moderator', () => {
          EG.fetchProvisionalGrades()

          const [url] = $.getJSON.firstCall.args
          strictEqual(url.includes('last_updated_at=never'), true)
        })

        test('omits the last_updated_at parameter if the user is not a moderator', () => {
          ENV.grading_role = 'provisional_grader'
          EG.fetchProvisionalGrades()

          const [url] = $.getJSON.firstCall.args
          strictEqual(url.includes('last_updated_at=never'), false)
        })
      })
    })

    QUnit.module('#onProvisionalGradesFetched', hooks => {
      const EG = SpeedGrader.EG
      let submission

      hooks.beforeEach(() => {
        setupFixtures(`
        <div id='grading_details_mount_point'></div>
        <div id='grading-box-selected-grader'></div>
        <div id='grade_container'>
          <input type='text' id='grading-box-extended' />
        </div>
      `)

        SpeedGrader.setup()
        EG.currentStudent = {
          anonymous_id: 'abcde',
          submission: {
            provisional_grades: [
              {
                provisional_grade_id: '1',
                readonly: true,
                scorer_id: '1101',
                scorer_name: 'Gradual',
                grade: 11,
              },
              {
                provisional_grade_id: '2',
                readonly: true,
                scorer_id: '1102',
                scorer_name: 'Gradus',
                grade: 22,
              },
            ],
            updated_at: 'never',
          },
        }
        ENV.final_grader_id = '1101'
        EG.setupProvisionalGraderDisplayNames()

        submission = EG.currentStudent.submission

        sinon.stub(EG, 'showStudent')
        sinon.stub(SpeedGraderHelpers, 'submissionState').callsFake(() => 'not_submitted')
      })

      hooks.afterEach(() => {
        SpeedGraderHelpers.submissionState.restore()
        EG.showStudent.restore()

        SpeedGrader.teardown()
      })

      test('sets needs_provisional_grade to the supplied value', () => {
        EG.onProvisionalGradesFetched({needs_provisional_grade: true})
        strictEqual(EG.currentStudent.needs_provisional_grade, true)
      })

      test('calls SpeedGraderHelpers.submissionState to set currentStudent.submission_state', () => {
        EG.onProvisionalGradesFetched({needs_provisional_grade: true})
        strictEqual(EG.currentStudent.submission_state, 'not_submitted')
      })

      test('calls showStudent', () => {
        EG.onProvisionalGradesFetched({})
        strictEqual(EG.showStudent.callCount, 1)
      })

      QUnit.module('when the user is a moderator and provisional_grades are returned', () => {
        const fakeData = {
          provisional_grades: [{grade: -1}],
          updated_at: 'now',
          final_provisional_grade: {grade: -999},
        }

        test('sets submission.provisional_grades to the supplied value', () => {
          ENV.grading_role = 'moderator'
          EG.onProvisionalGradesFetched(fakeData)
          deepEqual(submission.provisional_grades, [{grade: -1}])
        })

        test('sets submission.updated_at to the supplied value', () => {
          ENV.grading_role = 'moderator'
          EG.onProvisionalGradesFetched(fakeData)
          deepEqual(submission.updated_at, 'now')
        })

        test('sets submission.final_provisional_grade to the supplied value', () => {
          ENV.grading_role = 'moderator'
          EG.onProvisionalGradesFetched(fakeData)
          deepEqual(submission.final_provisional_grade, {grade: -999})
        })
      })
    })

    QUnit.module('#selectProvisionalGrade', hooks => {
      const EG = SpeedGrader.EG

      hooks.beforeEach(() => {
        ENV.provisional_select_url = 'provisional_select_url?{{provisional_grade_id}}'
        setupFixtures(`
        <div id='grading_details_mount_point'></div>
        <div id='grading-box-selected-grader'></div>
        <div id='grade_container'>
          <input type='text' id='grading-box-extended' />
        </div>
      `)
        SpeedGrader.setup()
        EG.currentStudent = {
          anonymous_id: 'abcde',
          submission: {
            provisional_grades: [
              {
                provisional_grade_id: '1',
                readonly: true,
                scorer_id: '1101',
                scorer_name: 'Gradual',
                grade: 11,
              },
              {
                provisional_grade_id: '2',
                readonly: true,
                scorer_id: '1102',
                scorer_name: 'Gradus',
                grade: 22,
              },
            ],
            updated_at: 'never',
          },
        }
        ENV.final_grader_id = '1101'
        EG.setupProvisionalGraderDisplayNames()

        $.ajaxJSON.callsFake((url, method, params, success) => {
          success(params)
        })
        sinon.stub(EG, 'fetchProvisionalGrades')
        sinon.stub(EG, 'renderProvisionalGradeSelector')
      })

      hooks.afterEach(() => {
        EG.renderProvisionalGradeSelector.restore()
        EG.fetchProvisionalGrades.restore()
        SpeedGrader.teardown()
      })

      test('includes the value of ENV.provisional_select_url and provisionalGradeId in the URL', () => {
        EG.selectProvisionalGrade(123)
        const addSubmissionCommentAjaxJSON = $.ajaxJSON
          .getCalls()
          .find(call => call.args[0] === 'provisional_select_url?123')
        notStrictEqual(addSubmissionCommentAjaxJSON, undefined)
      })

      QUnit.module('when the request completes successfully', () => {
        test('calls fetchProvisionalGrades when refetchOnSuccess is true', () => {
          EG.selectProvisionalGrade(1, true)
          strictEqual(EG.fetchProvisionalGrades.callCount, 1)
        })

        test('calls renderProvisionalGradeSelector when refetchOnSuccess is false', () => {
          EG.selectProvisionalGrade(1, false)
          strictEqual(EG.renderProvisionalGradeSelector.callCount, 1)
        })
      })
    })

    QUnit.module('#loadSubmissionPreview', contextHooks => {
      const EG = SpeedGrader.EG
      async function postMessage(message, targetOrigin) {
        await new Promise(resolve => {
          const listen = () => {
            window.removeEventListener('message', listen, false)
            resolve()
          }

          window.addEventListener('message', listen, false)
          window.postMessage(message, targetOrigin)
        })
      }

      contextHooks.beforeEach(() => {
        setupFixtures(`
        <div id='this_student_does_not_have_a_submission'></div>
        <div id='iframe_holder'>
          I am an iframe holder!
        </div>
      `)
        SpeedGrader.setup()
        EG.currentStudent = {
          submission: {submission_type: 'quiz', workflow_state: 'unsubmitted'},
        }
      })

      contextHooks.afterEach(() => {
        SpeedGrader.teardown()
      })

      QUnit.module('when the student has submitted for a quizzesNext quiz', hooks => {
        let submission
        hooks.beforeEach(() => {
          EG.currentStudent.submission = {
            submission_type: 'basic_lti_launch',
            workflow_state: 'pending_review',
          }
          submission = {submission_type: 'basic_lti_launch'}
        })

        test('launches a quizzesNext session if it has not yet been launched', async () => {
          await postMessage({subject: 'quizzesNext.register'}, '*')
          const ltiLaunchStub = sandbox.stub(EG, 'renderLtiLaunch')
          EG.loadSubmissionPreview(null, submission)
          ok(ltiLaunchStub.calledOnce)
        })

        QUnit.module('when a quizzesNext session has already been launched', () => {
          test('does not launch a new quizzesNext session when in "single session" mode', async () => {
            await postMessage({subject: 'quizzesNext.register'}, '*')
            EG.loadSubmissionPreview(null, submission)
            const ltiLaunchStub = sandbox.stub(EG, 'renderLtiLaunch')
            EG.loadSubmissionPreview(null, submission)
            ok(ltiLaunchStub.notCalled)
          })

          test('launches a new quizzesNext session when in "session per student" mode', async () => {
            await postMessage(
              {
                subject: 'quizzesNext.register',
                payload: {singleLtiLaunch: false},
              },
              '*'
            )
            EG.loadSubmissionPreview(null, submission)
            const ltiLaunchStub = sandbox.stub(EG, 'renderLtiLaunch')
            EG.loadSubmissionPreview(null, submission)
            ok(ltiLaunchStub.calledOnce)
          })
        })
      })

      QUnit.module('when the student has not submitted', () => {
        test('shows the "this student does not have a submission" div', () => {
          const $noSubmission = $('#this_student_does_not_have_a_submission')
          $noSubmission.hide()

          EG.loadSubmissionPreview()
          ok($noSubmission.is(':visible'))
        })

        test('clears the contents of the iframe holder', () => {
          EG.loadSubmissionPreview()

          strictEqual($('#iframe_holder').html(), '')
        })

        QUnit.module('when quizzesNext is loaded', () => {
          test('does not empty the iframe when operating in "single session" mode', async () => {
            await postMessage(
              {subject: 'quizzesNext.register', payload: {singleLtiLaunch: true}},
              '*'
            )
            EG.loadSubmissionPreview()
            ok($('#iframe_holder').text().includes('I am an iframe holder!'))
          })

          test('operates in "single session" mode by default for quizzesNext', async () => {
            await postMessage({subject: 'quizzesNext.register'}, '*')
            EG.loadSubmissionPreview()
            ok($('#iframe_holder').text().includes('I am an iframe holder!'))
          })

          test('empties the iframe when operating in "session per student" mode', async () => {
            await postMessage(
              {subject: 'quizzesNext.register', payload: {singleLtiLaunch: false}},
              '*'
            )
            EG.loadSubmissionPreview()
            notOk($('#iframe_holder').text().includes('I am an iframe holder!'))
          })
        })
      })
    })

    QUnit.module('#setInitiallyLoadedStudent', hooks => {
      let windowJsonData
      let queryParamsStub

      hooks.beforeEach(() => {
        fakeENV.setup({
          ...ENV,
          assignment_id: '17',
          course_id: '29',
          help_url: 'example.com/support',
          selected_section_id: '1',
          show_help_menu_item: false,
          RUBRIC_ASSESSMENT: {},
        })

        windowJsonData = {
          context: {
            active_course_sections: ['1'],
            enrollments: [
              {
                course_section_id: '1',
                user_id: '10',
                anonymous_id: 'fffff',
                workflow_state: 'active',
              },
              {
                course_section_id: '1',
                user_id: '20',
                anonymous_id: 'zzzzz',
                workflow_state: 'active',
              },
              {
                course_section_id: '1',
                user_id: '30',
                anonymous_id: 'rrrrr',
                workflow_state: 'active',
              },
              {
                course_section_id: '2',
                user_id: '40',
                anonymous_id: 'vvvvv',
                workflow_state: 'active',
              },
            ],
            rep_for_student: {},
            students: [
              {anonymous_id: 'fffff', id: '10', name: 'Fredegarius, the Default'},
              {anonymous_id: 'zzzzz', id: '20', name: 'Zedegarius, the Ungraded'},
              {anonymous_id: 'rrrrr', id: '30', name: 'Dredegarius, the Representative'},
              {anonymous_id: 'vvvvv', id: '40', name: 'Vedegarius, the Inactive'},
            ],
          },
          gradingPeriods: {},
          id: '17',
          submissions: [
            {user_id: '10', anonymous_id: 'fffff', score: 10, workflow_state: 'graded'},
            {user_id: '20', anonymous_id: 'zzzzz', submission_type: 'online_text_entry'},
            {user_id: '30', anonymous_id: 'rrrrr', score: 20, workflow_state: 'graded'},
            {user_id: '40', anonymous_id: 'vvvvv', score: 20, workflow_state: 'graded'},
          ],
        }

        setupFixtures(`
        <div id="combo_box_container"></div>
      `)
        SpeedGrader.setup()
        sinon.stub(SpeedGrader.EG, 'showStudent')
        queryParamsStub = sinon.stub(SpeedGrader.EG, 'parseDocumentQuery').returns({})
        window.jsonData = windowJsonData
      })

      hooks.afterEach(() => {
        queryParamsStub.restore()
        SpeedGrader.EG.showStudent.restore()
        delete SpeedGrader.EG.currentStudent
        SpeedGrader.teardown()
      })

      QUnit.module('when anonymous grading is not active', nonAnonymousHooks => {
        nonAnonymousHooks.beforeEach(() => {
          SpeedGrader.EG.jsonReady()
        })

        nonAnonymousHooks.afterEach(() => {})

        test('selects the student specified in the query if one is given', () => {
          queryParamsStub.returns({student_id: '10'})
          SpeedGrader.EG.setInitiallyLoadedStudent()
          strictEqual(SpeedGrader.EG.currentStudent.id, '10')
        })

        test('selects the student given in the hash fragment if specified', () => {
          SpeedGraderHelpers.setLocationHash('#{"student_id":"10"}')
          SpeedGrader.EG.setInitiallyLoadedStudent()
          strictEqual(SpeedGrader.EG.currentStudent.id, '10')
        })

        test('accepts non-string student IDs in the hash', () => {
          SpeedGraderHelpers.setLocationHash('#{"student_id":"10"}')
          SpeedGrader.EG.setInitiallyLoadedStudent()
          strictEqual(SpeedGrader.EG.currentStudent.id, '10')
        })

        test('clears the hash fragment if it is non-empty', () => {
          SpeedGraderHelpers.setLocationHash('#not_actually_a_hash')
          SpeedGrader.EG.setInitiallyLoadedStudent()
          strictEqual(SpeedGraderHelpers.getLocationHash(), '')
        })

        test('selects the representative for the specified student if one exists', () => {
          queryParamsStub.returns({student_id: '10'})
          window.jsonData.context.rep_for_student['10'] = '30'
          // rep for student
          SpeedGrader.EG.setInitiallyLoadedStudent()
          strictEqual(SpeedGrader.EG.currentStudent.id, '30')

          delete window.jsonData.context.rep_for_student['10']
        })

        test('defaults to the first ungraded student if no student is specified', () => {
          SpeedGrader.EG.setInitiallyLoadedStudent()
          strictEqual(SpeedGrader.EG.currentStudent.id, '20')
        })

        test('defaults to the first ungraded student if an invalid student is specified', () => {
          queryParamsStub.returns({student_id: '-12121212'})
          SpeedGrader.EG.setInitiallyLoadedStudent()
          strictEqual(SpeedGrader.EG.currentStudent.id, '20')
        })

        test('defaults to the first ungraded student in the section if given a student not in section', () => {
          queryParamsStub.returns({student_id: '40'})
          SpeedGrader.EG.setInitiallyLoadedStudent()
          strictEqual(SpeedGrader.EG.currentStudent.id, '20')
        })
      })

      QUnit.module('when anonymous grading is active', anonymousHooks => {
        anonymousHooks.beforeEach(() => {
          window.jsonData.anonymize_students = true
          SpeedGrader.EG.jsonReady()
        })

        anonymousHooks.afterEach(() => {
          delete window.jsonData.anonymize_students
        })

        test('selects the student specified in the query if there is one', () => {
          queryParamsStub.returns({anonymous_id: 'fffff'})
          SpeedGrader.EG.setInitiallyLoadedStudent()
          strictEqual(SpeedGrader.EG.currentStudent.anonymous_id, 'fffff')
        })

        test('selects the student given in the hash fragment if specified', () => {
          SpeedGraderHelpers.setLocationHash('#{"anonymous_id":"fffff"}')
          SpeedGrader.EG.setInitiallyLoadedStudent()
          strictEqual(SpeedGrader.EG.currentStudent.anonymous_id, 'fffff')
        })

        test('does not attempt to select a representative', () => {
          queryParamsStub.returns({anonymous_id: 'fffff'})
          window.jsonData.context.rep_for_student.fffff = 'rrrrr'
          SpeedGrader.EG.setInitiallyLoadedStudent()
          strictEqual(SpeedGrader.EG.currentStudent.anonymous_id, 'fffff')
          delete window.jsonData.context.rep_for_student.fffff
        })

        test('defaults to the first ungraded student if no student is specified', () => {
          SpeedGrader.EG.setInitiallyLoadedStudent()
          strictEqual(SpeedGrader.EG.currentStudent.anonymous_id, 'zzzzz')
        })

        test('defaults to the first ungraded student if an invalid student is specified', () => {
          queryParamsStub.returns({anonymous_id: '!FRED'})
          SpeedGrader.EG.setInitiallyLoadedStudent()
          strictEqual(SpeedGrader.EG.currentStudent.anonymous_id, 'zzzzz')
        })

        test('selects the first ungraded student in the section if a student not in section is given', () => {
          queryParamsStub.returns({anonymous_id: 'vvvvv'})
          SpeedGrader.EG.setInitiallyLoadedStudent()
          strictEqual(SpeedGrader.EG.currentStudent.anonymous_id, 'zzzzz')
        })
      })

      QUnit.module('when moderated grading is active', moderatedHooks => {
        moderatedHooks.beforeEach(() => {
          window.jsonData.moderated_grading = true
          SpeedGrader.EG.jsonReady()
        })
        moderatedHooks.afterEach(() => {
          delete window.jsonData.moderated_grading
        })
        test('defaults to the first ungraded student', () => {
          SpeedGrader.EG.setInitiallyLoadedStudent()
          strictEqual(SpeedGrader.EG.currentStudent.id, '20')
        })
      })
    })

    QUnit.module('when a course has multiple sections', hooks => {
      const sectionSelectPath = '#section-menu li a[data-section-id="2"]'
      const allSectionsSelectPath = '#section-menu li a[data-section-id="all"]'
      let originalWindowJSONData

      hooks.beforeEach(() => {
        setupFixtures(`
        <div id="combo_box_container">
        </div>
        <ul
          id="section-menu"
          class="ui-selectmenu-menu ui-widget ui-widget-content ui-selectmenu-menu-dropdown ui-selectmenu-open"
          style="display:none;" role="listbox" aria-activedescendant="section-menu-link"
        >
          <li role="presentation" class="ui-selectmenu-item">
            <a href="#" tabindex="-1" role="option" aria-selected="true" id="section-menu-link">
              <span>Showing: <span id="section_currently_showing">All Sections</span></span>
            </a>
            <ul>
              <li><a class="selected" data-section-id="all" href="#">Show All Sections</a></li>
            </ul>
          </li>
        </ul>
      `)

        originalWindowJSONData = window.jsonData
        window.jsonData = {
          context: {
            students: [
              {
                id: 4,
                name: 'Guy B. Studying',
              },
              {
                id: 5,
                name: 'Fella B. Indolent',
              },
            ],
            enrollments: [
              {
                user_id: 4,
                workflow_state: 'active',
                course_section_id: 1,
              },
              {
                user_id: 4,
                workflow_state: 'active',
                course_section_id: 2,
              },
              {
                user_id: 4,
                workflow_state: 'active',
                course_section_id: 3,
              },
              {
                user_id: 5,
                workflow_state: 'active',
                course_section_id: 2,
              },
            ],
            active_course_sections: [
              {
                id: 1,
                name: 'The First Section',
              },
              {
                id: 2,
                name: 'The Second Section',
              },
              {
                id: 3,
                name: 'The Third Section',
              },
              {
                id: 4,
                name: 'The Lost Section',
              },
            ],
          },

          submissions: [
            {
              grade: null,
              grade_matches_current_submission: false,
              id: '2501',
              score: null,
              submission_history: [],
              submitted_at: '2015-05-05T12:00:00Z',
              user_id: '4',
              workflow_state: 'submitted',
            },

            {
              grade: null,
              grade_matches_current_submission: false,
              id: '2502',
              score: null,
              submission_history: [],
              submitted_at: '2015-05-05T12:00:00Z',
              user_id: '5',
              workflow_state: 'submitted',
            },
          ],
        }

        // This function gets set by a jQuery extension in a way that doesn't
        // appear to happen as part of the testing setup. So far as I can tell
        // it does nothing except return the current jQuery element.
        $.fn.menu = function () {
          return $(this)
        }

        sandbox.stub($, 'post').yields()
        sandbox.stub(userSettings, 'contextSet')
        sandbox.stub(userSettings, 'contextRemove')
        sandbox.stub(userSettings, 'contextGet').returns('3')
      })

      hooks.afterEach(() => {
        userSettings.contextGet.restore()
        userSettings.contextRemove.restore()
        userSettings.contextSet.restore()
        $.post.restore()
        delete $.fn.menu

        document.querySelectorAll('.ui-selectmenu-menu').forEach(element => {
          element.remove()
        })

        SpeedGrader.teardown()
        window.jsonData = originalWindowJSONData
      })

      test('initially selects the section in ENV.selected_section_id', () => {
        window.ENV.selected_section_id = 2

        SpeedGrader.EG.jsonReady()
        SpeedGrader.setup()

        const currentlyShowing = document.querySelector('#section_currently_showing')
        strictEqual(currentlyShowing.innerText, 'The Second Section')

        delete window.ENV.selected_section_id
      })

      test('reloads SpeedGrader when the user selects a new section and ENV.settings_url is set', () => {
        SpeedGrader.EG.jsonReady()
        SpeedGrader.setup()

        $(sectionSelectPath).click()
        strictEqual(SpeedGraderHelpers.reloadPage.callCount, 1)
      })

      test('reloads SpeedGrader when the user selects a new section and ENV.settings_url is not set', () => {
        const settingsURL = window.ENV.settings_url
        delete window.ENV.settings_url

        SpeedGrader.EG.jsonReady()
        SpeedGrader.setup()

        $(sectionSelectPath).click()
        strictEqual(SpeedGraderHelpers.reloadPage.callCount, 1)

        window.ENV.settings_url = settingsURL
      })

      test('posts the selected section to the settings URL when a specific section is selected', () => {
        SpeedGrader.EG.jsonReady()
        SpeedGrader.setup()

        $(sectionSelectPath).click()

        const [, params] = $.post.firstCall.args
        deepEqual(params, {selected_section_id: 2})
      })

      test('posts the value "all" to the settings URL when "all sections" is selected', () => {
        SpeedGrader.EG.jsonReady()
        SpeedGrader.setup()

        $(allSectionsSelectPath).click()

        const [, params] = $.post.firstCall.args
        deepEqual(params, {selected_section_id: 'all'})
      })

      QUnit.module('when a course loads with an empty section selected', emptySectionHooks => {
        emptySectionHooks.beforeEach(() => {
          ENV.selected_section_id = '4'
          sandbox.stub(SpeedGrader.EG, 'changeToSection')
          sandbox.stub(window, 'alert')
        })

        emptySectionHooks.afterEach(() => {
          window.alert.restore()
          SpeedGrader.EG.changeToSection.restore()
          delete ENV.selected_section_id
        })

        test('displays an alert indicating the section has no students', () => {
          SpeedGrader.EG.jsonReady()
          SpeedGrader.setup()

          const [message] = window.alert.firstCall.args
          strictEqual(
            message,
            'Could not find any students in that section, falling back to showing all sections.'
          )
        })

        test('calls changeToSection with the value "all"', () => {
          SpeedGrader.EG.jsonReady()
          SpeedGrader.setup()

          const [sectionId] = SpeedGrader.EG.changeToSection.firstCall.args
          strictEqual(sectionId, 'all')
        })
      })

      QUnit.module('filtering by section', () => {
        test('filters the list of students by the section ID from the env', () => {
          ENV.selected_section_id = '3'
          SpeedGrader.EG.jsonReady()

          strictEqual(window.jsonData.studentsWithSubmissions.length, 1)
          delete ENV.selected_section_id
        })

        test('does not filter the list of students if no section ID is specified', () => {
          SpeedGrader.EG.jsonReady()
          strictEqual(window.jsonData.studentsWithSubmissions.length, 2)
        })
      })
    })

    QUnit.module('a moderated assignment with a rubric', hooks => {
      let originalJsonData
      let moderatorProvisionalGrade
      let provisionalGraderProvisionalGrade
      let otherGraderProvisionalGrade
      let submission
      let student
      let testJsonData

      hooks.beforeEach(() => {
        fakeENV.setup({
          ...ENV,
          anonymous_identities: {
            aaaaa: {id: 'aaaaa', name: 'Grader 1'},
            bbbbb: {id: 'bbbbb', name: 'Grader 2'},
            zzzzz: {id: 'zzzzz', name: 'Grader 3'},
          },
          current_anonymous_id: 'zzzzz',
          current_user_id: '1',
          RUBRIC_ASSESSMENT: {
            assessment_type: 'grading',
            assessor_id: '1',
          },
        })

        moderatorProvisionalGrade = {
          provisional_grade_id: '1',
          scorer_id: '1',
          scorer_name: 'Urd',
          readonly: true,
          rubric_assessments: [
            {
              id: '1',
              assessor_id: '1',
              assessor_name: 'Urd',
              data: [{points: 2, criterion_id: '9'}],
            },
          ],
        }

        provisionalGraderProvisionalGrade = {
          provisional_grade_id: '3',
          scorer_id: '3',
          scorer_name: 'Verdandi',
          readonly: true,
          rubric_assessments: [
            {
              id: '3',
              assessor_id: '3',
              assessor_name: 'Verdandi',
              data: [{points: 4, criterion_id: '9'}],
            },
          ],
        }

        otherGraderProvisionalGrade = {
          provisional_grade_id: '2',
          scorer_id: '2',
          scorer_name: 'Skuld',
          readonly: true,
          rubric_assessments: [
            {
              id: '2',
              assessor_id: '2',
              assessor_name: 'Skuld',
              data: [{points: 4, criterion_id: '9'}],
            },
          ],
        }

        submission = {
          user_id: '10',
          provisional_grades: [
            moderatorProvisionalGrade,
            otherGraderProvisionalGrade,
            provisionalGraderProvisionalGrade,
          ],
          submission_history: [],
        }

        student = {
          id: '10',
          name: 'Sextus Student',
          rubric_assessments: [],
        }

        testJsonData = {
          moderated_grading: true,
          context: {
            students: [student],
            enrollments: [{user_id: '10', workflow_state: 'active', course_setion_id: 1}],
            active_course_sections: [{id: 1, name: 'The Only Section'}],
          },
          submissions: [submission],
          rubric_association: {},
          anonymous_grader_ids: ['zzzzz', 'bbbbb', 'aaaaa'],
        }

        originalJsonData = window.jsonData

        setupFixtures(`
        <div id="rubric_summary_holder">
          <div id="rubric_assessments_list_and_edit_button_holder">
            <span id="rubric_assessments_list">
              <select id="rubric_assessments_select"></select>
            </span>
          </div>
          <div id="rubric_summary_container">
            <div class="button-container">
              <div class="edit"></div>
            </div>
          </div>
        </div>
        <select id="rubric_assessments_select">
        </select>
        <div id="rubric_summary_container">
        </div>
      `)

        const getFromCache = sinon.stub(JQuerySelectorCache.prototype, 'get')
        getFromCache.withArgs('#rubric_full').returns($('#rubric_full'))
        getFromCache.withArgs('#rubric_assessments_select').returns($('#rubric_assessments_select'))
      })

      hooks.afterEach(() => {
        JQuerySelectorCache.prototype.get.restore()

        window.jsonData = originalJsonData
        SpeedGrader.teardown()
      })

      QUnit.module('when the viewer is a provisional grader', graderHooks => {
        const finishSetup = () => {
          SpeedGrader.setup()
          window.jsonData = testJsonData
          SpeedGrader.EG.jsonReady()
          SpeedGrader.EG.currentStudent = student
          SpeedGrader.EG.showRubric()
        }

        graderHooks.beforeEach(() => {
          fakeENV.setup({
            ...ENV,
            current_anonymous_id: 'bbbbb',
            current_user_id: '3',
            grading_role: 'provisional_grader',
          })
        })

        test('shows a button to edit the assessment', () => {
          finishSetup()
          ok($('#rubric_assessments_list_and_edit_button_holder .edit').is(':visible'))
        })

        test('hides the dropdown for selecting rubrics', () => {
          finishSetup()
          notOk($('#rubric_assessments_select').is(':visible'))
        })
      })

      QUnit.module('when the viewer is a moderator', graderHooks => {
        const finishSetup = () => {
          SpeedGrader.setup()
          window.jsonData = testJsonData
          SpeedGrader.EG.jsonReady()
          SpeedGrader.EG.currentStudent = testJsonData.context.students[0]
          SpeedGrader.EG.setupProvisionalGraderDisplayNames()
          SpeedGrader.EG.setCurrentStudentRubricAssessments()
          SpeedGrader.EG.showRubric()
        }

        graderHooks.beforeEach(() => {
          fakeENV.setup({
            ...ENV,
            grading_role: 'moderator',
          })
        })

        test('shows all available rubrics in the dropdown', () => {
          finishSetup()
          strictEqual($('#rubric_assessments_select option').length, 3)
        })

        test('includes the moderator-submitted assessment at the top', () => {
          finishSetup()
          strictEqual($('#rubric_assessments_select option').first().val(), '1')
        })

        test('includes a blank assessment if the moderator has not submitted one', () => {
          submission.provisional_grades = [
            otherGraderProvisionalGrade,
            provisionalGraderProvisionalGrade,
          ]

          finishSetup()
          strictEqual($('#rubric_assessments_select option:first').val(), '')
        })

        test('shows a button to edit if the assessment belonging to the moderator is selected', () => {
          finishSetup()

          $('#rubric_assessments_select').val('1').change()
          ok($('#rubric_assessments_list_and_edit_button_holder .edit').is(':visible'))
        })

        test('does not show a button to edit if a different assessment is selected', () => {
          finishSetup()

          $('#rubric_assessments_select').val('3').change()
          notOk($('#rubric_assessments_list_and_edit_button_holder .edit').is(':visible'))
        })

        test('shows a button to edit', () => {
          finishSetup()

          ok($('#rubric_assessments_list_and_edit_button_holder .edit').is(':visible'))
        })

        test('shows a button to edit if moderated_grading disabled', () => {
          testJsonData.moderated_grading = false
          finishSetup()

          ok($('#rubric_assessments_list_and_edit_button_holder .edit').is(':visible'))
        })

        test('labels the moderator-submitted assessment as "Custom"', () => {
          finishSetup()
          strictEqual($('#rubric_assessments_select option[value="1"]').text(), 'Custom')
        })

        test('appends "Rubric" to the grader name in the dropdown if graders are anonymous', () => {
          testJsonData.anonymize_graders = true
          moderatorProvisionalGrade.anonymous_grader_id = 'zzzzz'
          moderatorProvisionalGrade.rubric_assessments[0].anonymous_assessor_id = 'zzzzz'
          otherGraderProvisionalGrade.anonymous_grader_id = 'aaaaa'
          otherGraderProvisionalGrade.rubric_assessments[0].anonymous_assessor_id = 'aaaaa'
          provisionalGraderProvisionalGrade.anonymous_grader_id = 'bbbbb'
          provisionalGraderProvisionalGrade.rubric_assessments[0].anonymous_assessor_id = 'bbbbb'

          finishSetup()
          strictEqual($('#rubric_assessments_select option[value="3"]').text(), 'Grader 2 Rubric')
        })

        test('does not append "Rubric" to the grader name in the dropdown if grader names are shown', () => {
          finishSetup()
          strictEqual($('#rubric_assessments_select option[value="3"]').text(), 'Verdandi')
        })

        test('defaults to the assessment by the moderator if there is one', () => {
          finishSetup()
          strictEqual($('#rubric_assessments_select').val(), '1')
        })

        test('defaults to the first assessment of type "grading" if the moderator does not have one', () => {
          submission.provisional_grades = [
            otherGraderProvisionalGrade,
            provisionalGraderProvisionalGrade,
          ]
          provisionalGraderProvisionalGrade.rubric_assessments[0].assessment_type = 'grading'

          finishSetup()
          strictEqual($('#rubric_assessments_select').val(), '3')
        })
      })
    })

    QUnit.module('originality reports', originalityHooks => {
      const turnitinData = {
        submission_1: {
          similarity_score: '60',
        },
      }
      const vericiteData = {
        provider: 'vericite',
        submission_1: {
          similarity_score: '99',
        },
      }
      const student = {id: '1', name: 'Original and Insightful Scholar'}
      let submission

      const gradeSimilaritySelector =
        '#grade_container .turnitin_score_container .turnitin_similarity_score'
      let testJsonData

      originalityHooks.beforeEach(() => {
        // Both Turnitin and VeriCite use elements with "turnitin" as the class
        setupFixtures(`
        <div id='grade_container'>
          <span class='turnitin_score_container'></span>
          <span class='turnitin_info_container'></span>
        </div>
        <div id='submission_files_container'>
          <div id='submission_files_list'>
            <div id='submission_file_hidden' class='submission-file'>
              <a class='submission-file-download icon-download'></a>
              <span class='turnitin_score_container'></span>
              <a class='display_name no-hover'></a>
              <span id='react_pill_container'></span>
            </div>
          </div>
          <span class='turnitin_info_container'></span>
        </div>
        <a id='assignment_submission_originality_report_url' href='/orig/{{ user_id }}/{{ asset_string }}'></a>
        <a id='assignment_submission_turnitin_report_url' href='/tii/{{ user_id }}/{{ asset_string }}'></a>
        <a id='assignment_submission_vericite_report_url' href='/vericite/{{ user_id }}/{{ asset_string }}'></a>
      `)

        fakeENV.setup({
          current_user_id: '1',
          assignment_id: '17',
          course_id: '29',
          grading_role: 'moderator',
          help_url: 'example.com/support',
          show_help_menu_item: false,
        })

        submission = {
          anonymous_id: 'abcde',
          grading_period_id: 8,
          id: '1',
          user_id: '1',
          submission_type: 'online_text_entry',
          submission_history: [
            {
              anonymous_id: 'abcde',
              grading_period_id: 8,
              id: '1',
              user_id: '1',
              submission_type: 'online_text_entry',
              attempt: 2,
            },
          ],
        }
        testJsonData = {
          context: {
            active_course_sections: [],
            enrollments: [{user_id: '1', course_section_id: '1'}],
            students: [student],
          },
          gradingPeriods: [],
          submissions: [submission],
        }

        sinon.stub(SpeedGrader.EG, 'loadSubmissionPreview')

        SpeedGrader.setup()
      })

      originalityHooks.afterEach(() => {
        SpeedGrader.EG.loadSubmissionPreview.restore()

        fakeENV.teardown()
        SpeedGrader.teardown()
      })

      QUnit.module('when text entry submission', textEntryHooks => {
        const resubmissionTurnitinData = {
          similarity_score: '80',
        }

        textEntryHooks.beforeEach(() => {
          const originalityData = {...turnitinData}
          originalityData['submission_1_2019-06-05T19:51:35Z'] = originalityData.submission_1
          originalityData['submission_1_2019-07-05T19:51:35Z'] = resubmissionTurnitinData
          delete originalityData.submission_1
          submission.submission_history[0].turnitin_data = originalityData
          submission.submission_history[0].has_originality_score = true
          submission.submission_history[0].submitted_at = '2019-06-05T19:51:35Z'

          window.jsonData = testJsonData
          SpeedGrader.EG.jsonReady()
        })

        QUnit.module('with new plagiarism icons active', newPlagiarismIconHooks => {
          let attemptData
          let oldAttemptData

          const attemptKey = 'submission_1_2019-06-05T19:51:35Z'
          const similarityScoreSelector =
            '#grade_container .similarity_score_container .turnitin_similarity_score'

          const similarityIconSelector = '#grade_container .similarity_score_container i'
          const similarityIconClasses = () => [
            ...document.querySelector(similarityIconSelector).classList,
          ]

          newPlagiarismIconHooks.beforeEach(() => {
            ENV.new_gradebook_plagiarism_icons_enabled = true
            oldAttemptData = submission.submission_history[0].turnitin_data[attemptKey]

            attemptData = {
              similarity_score: 60,
              status: 'error',
            }

            submission.submission_history[0].turnitin_data[attemptKey] = attemptData
          })

          newPlagiarismIconHooks.afterEach(() => {
            delete ENV.new_gradebook_plagiarism_icons_enabled
            submission.submission_history[0].turnitin_data[attemptKey] = oldAttemptData
          })

          test('shows a warning icon for plagiarism data in an error state', () => {
            delete attemptData.similarity_score
            attemptData.status = 'error'

            SpeedGrader.EG.currentStudent = {
              ...student,
              submission,
            }
            SpeedGrader.EG.handleSubmissionSelectionChange()
            deepEqual(similarityIconClasses(), ['icon-warning'])
          })

          test('shows a clock icon for plagiarism data in a pending state', () => {
            delete attemptData.similarity_score
            attemptData.status = 'pending'

            SpeedGrader.EG.currentStudent = {
              ...student,
              submission,
            }
            SpeedGrader.EG.handleSubmissionSelectionChange()
            deepEqual(similarityIconClasses(), ['icon-clock'])
          })

          test('shows a green certified icon if originality score is below 20 percent', () => {
            attemptData.status = 'scored'
            attemptData.similarity_score = 10
            SpeedGrader.EG.currentStudent = {
              ...student,
              submission,
            }
            SpeedGrader.EG.handleSubmissionSelectionChange()
            deepEqual(similarityIconClasses(), ['icon-certified', 'icon-Solid'])
          })

          test('shows a half-full oval icon if originality score is between 20 and 60 percent', () => {
            attemptData.status = 'scored'
            attemptData.similarity_score = 40
            SpeedGrader.EG.currentStudent = {
              ...student,
              submission,
            }
            SpeedGrader.EG.handleSubmissionSelectionChange()
            deepEqual(similarityIconClasses(), ['icon-oval-half', 'icon-Solid'])
          })

          test('shows a solid empty icon if originality score is above 60 percent', () => {
            attemptData.status = 'scored'
            attemptData.similarity_score = 70
            SpeedGrader.EG.currentStudent = {
              ...student,
              submission,
            }
            SpeedGrader.EG.handleSubmissionSelectionChange()
            deepEqual(similarityIconClasses(), ['icon-empty', 'icon-Solid'])
          })

          test('shows the percent score for scored submissions', () => {
            attemptData.status = 'scored'
            attemptData.similarity_score = 70
            SpeedGrader.EG.currentStudent = {
              ...student,
              submission,
            }
            SpeedGrader.EG.handleSubmissionSelectionChange()
            strictEqual(document.querySelector(similarityScoreSelector).innerHTML.trim(), '70%')
          })
        })

        QUnit.module('with old plagiarism icons active', () => {
          test('displays the report for the current submission', () => {
            SpeedGrader.EG.currentStudent = {
              ...student,
              submission,
            }
            SpeedGrader.EG.handleSubmissionSelectionChange()
            strictEqual(document.querySelector(gradeSimilaritySelector).innerHTML.trim(), '60%')
          })

          test('displays the report for a past submission', () => {
            submission.submission_history[0].submitted_at = '2019-07-05T19:51:35Z'
            SpeedGrader.EG.currentStudent = {
              ...student,
              submission,
            }
            SpeedGrader.EG.handleSubmissionSelectionChange()
            strictEqual(document.querySelector(gradeSimilaritySelector).innerHTML.trim(), '80%')
          })
        })
      })

      QUnit.module('with a submission containing attachments', attachmentHooks => {
        const versionedAttachmentData = [
          {
            attachment: {
              display_name: 'fred.txt',
              id: '1234',
            },
          },
        ]

        const attachmentTurnitinData = {
          attachment_1234: {status: 'error'},
        }

        attachmentHooks.beforeEach(() => {
          submission.submission_history[0].versioned_attachments = versionedAttachmentData
          submission.submission_history[0].turnitin_data = attachmentTurnitinData

          window.jsonData = testJsonData
          SpeedGrader.EG.jsonReady()
        })

        QUnit.module('with new plagiarism icons active (2)', newPlagiarismIconHooks => {
          // This is the inner "container" that holds both the icon and (if present) score text,
          // and may be rendered as a link if the a valid report URL exists
          const similarityContainerSelector =
            '#submission_files_list .submission-file .turnitin_score_container .similarity_score_container'

          const similarityScoreSelector =
            '#submission_files_list .submission-file .turnitin_score_container .turnitin_similarity_score'
          const similarityIconSelector =
            '#submission_files_list .submission-file .turnitin_score_container i'

          const similarityIconClasses = () => [
            ...document.querySelector(similarityIconSelector).classList,
          ]

          newPlagiarismIconHooks.beforeEach(() => {
            ENV.new_gradebook_plagiarism_icons_enabled = true
          })

          newPlagiarismIconHooks.afterEach(() => {
            delete ENV.new_gradebook_plagiarism_icons_enabled
          })

          test('shows a warning icon for plagiarism data in an error state', () => {
            attachmentTurnitinData.attachment_1234.status = 'error'

            SpeedGrader.EG.currentStudent = {
              ...student,
              submission,
            }
            SpeedGrader.EG.handleSubmissionSelectionChange()
            deepEqual(similarityIconClasses(), ['icon-warning'])
          })

          test('shows a clock icon for plagiarism data in a pending state', () => {
            attachmentTurnitinData.attachment_1234.status = 'pending'

            SpeedGrader.EG.currentStudent = {
              ...student,
              submission,
            }
            SpeedGrader.EG.handleSubmissionSelectionChange()
            deepEqual(similarityIconClasses(), ['icon-clock'])
          })

          test('shows a green certified icon if originality score is below 20 percent', () => {
            attachmentTurnitinData.attachment_1234 = {
              similarity_score: 10,
              status: 'scored',
            }
            SpeedGrader.EG.currentStudent = {
              ...student,
              submission,
            }
            SpeedGrader.EG.handleSubmissionSelectionChange()
            deepEqual(similarityIconClasses(), ['icon-certified', 'icon-Solid'])
          })

          test('shows a half-full oval icon if originality score is between 20 and 60 percent', () => {
            attachmentTurnitinData.attachment_1234 = {
              similarity_score: 40,
              status: 'scored',
            }
            SpeedGrader.EG.currentStudent = {
              ...student,
              submission,
            }
            SpeedGrader.EG.handleSubmissionSelectionChange()
            deepEqual(similarityIconClasses(), ['icon-oval-half', 'icon-Solid'])
          })

          test('shows a solid empty icon if originality score is above 60 percent', () => {
            attachmentTurnitinData.attachment_1234 = {
              similarity_score: 70,
              status: 'scored',
            }
            SpeedGrader.EG.currentStudent = {
              ...student,
              submission,
            }
            SpeedGrader.EG.handleSubmissionSelectionChange()
            deepEqual(similarityIconClasses(), ['icon-empty', 'icon-Solid'])
          })

          test('shows the percent score for scored submissions', () => {
            attachmentTurnitinData.attachment_1234 = {
              similarity_score: 70,
              status: 'scored',
            }
            SpeedGrader.EG.currentStudent = {
              ...student,
              submission,
            }
            SpeedGrader.EG.handleSubmissionSelectionChange()
            strictEqual(document.querySelector(similarityScoreSelector).innerHTML.trim(), '70%')
          })

          test('renders a link if a report URL is passed in', () => {
            attachmentTurnitinData.attachment_1234 = {
              similarity_score: 70,
              status: 'scored',
            }
            SpeedGrader.EG.currentStudent = {
              ...student,
              submission,
            }
            SpeedGrader.EG.handleSubmissionSelectionChange()
            strictEqual(document.querySelector(similarityContainerSelector).nodeName, 'A')
          })

          test('renders a non-link element if no report URL is passed in', () => {
            attachmentTurnitinData.attachment_1234 = {
              status: 'error',
            }
            SpeedGrader.EG.currentStudent = {
              ...student,
              submission,
            }
            SpeedGrader.EG.handleSubmissionSelectionChange()
            strictEqual(document.querySelector(similarityContainerSelector).nodeName, 'SPAN')
          })
        })

        QUnit.module('with old plagiarism icons active (2)', () => {
          const similarityScoreSelector =
            '#submission_files_list .submission-file .turnitin_score_container .turnitin_similarity_score'

          test('displays the report for the current submission', () => {
            attachmentTurnitinData.attachment_1234 = {
              similarity_score: 70,
              status: 'scored',
            }
            SpeedGrader.EG.currentStudent = {
              ...student,
              submission,
            }
            SpeedGrader.EG.handleSubmissionSelectionChange()
            strictEqual(document.querySelector(similarityScoreSelector).innerHTML.trim(), '70%')
          })
        })
      })

      QUnit.module('when anonymous grading is inactive', () => {
        test('links to a detailed report for Turnitin submissions', () => {
          submission.submission_history[0].turnitin_data = turnitinData
          submission.submission_history[0].has_originality_score = true

          window.jsonData = testJsonData
          SpeedGrader.EG.jsonReady()
          SpeedGrader.EG.currentStudent = {
            ...student,
            submission,
          }
          SpeedGrader.EG.handleSubmissionSelectionChange()

          strictEqual(document.querySelector(gradeSimilaritySelector).tagName, 'A')
        })

        test('includes the user ID and asset ID in the link for Turnitin submissions', () => {
          submission.submission_history[0].turnitin_data = turnitinData
          submission.submission_history[0].has_originality_score = true

          window.jsonData = testJsonData
          SpeedGrader.EG.jsonReady()
          SpeedGrader.EG.currentStudent = {
            ...student,
            submission,
          }
          SpeedGrader.EG.handleSubmissionSelectionChange()

          ok(document.querySelector(gradeSimilaritySelector).href.includes('/tii/1/submission_1'))
        })

        test('includes the attempt ID for Originality Report submissions', () => {
          submission.submission_history[0].turnitin_data = turnitinData
          submission.submission_history[0].has_originality_score = true
          submission.submission_history[0].has_originality_report = true

          window.jsonData = testJsonData
          SpeedGrader.EG.jsonReady()
          SpeedGrader.EG.currentStudent = {
            ...student,
            submission,
          }
          SpeedGrader.EG.handleSubmissionSelectionChange()

          const destinationURL = new URL(document.querySelector(gradeSimilaritySelector).href)
          strictEqual(destinationURL.pathname, '/orig/1/submission_1')
          strictEqual(destinationURL.search, '?attempt=2')
        })

        test('links to a detailed report for VeriCite submissions', () => {
          submission.submission_history[0].turnitin_data = vericiteData
          submission.submission_history[0].has_originality_score = true

          window.jsonData = testJsonData
          SpeedGrader.EG.jsonReady()
          SpeedGrader.EG.currentStudent = {
            ...student,
            submission,
          }
          SpeedGrader.EG.handleSubmissionSelectionChange()

          strictEqual(document.querySelector(gradeSimilaritySelector).tagName, 'A')
        })
      })

      QUnit.module('when anonymous grading is active (2)', hooks => {
        hooks.beforeEach(() => {
          const reportURL = document.querySelector('#assignment_submission_turnitin_report_url')
          reportURL.href = reportURL.href.replace('user_id', 'anonymous_id')

          testJsonData.anonymize_students = true
          testJsonData.context.enrollments[0].anonymous_id = submission.anonymous_id
          student.anonymous_id = submission.anonymous_id
        })

        test('links to a report for Turnitin submissions', () => {
          submission.submission_history[0].turnitin_data = turnitinData
          submission.submission_history[0].has_originality_score = true

          window.jsonData = testJsonData
          SpeedGrader.EG.jsonReady()
          SpeedGrader.EG.currentStudent = {
            ...student,
            submission,
          }
          SpeedGrader.EG.handleSubmissionSelectionChange()

          strictEqual(document.querySelector(gradeSimilaritySelector).tagName, 'A')
        })

        test('includes the anonymous submission ID and asset ID in the link for Turnitin submissions', () => {
          submission.submission_history[0].turnitin_data = turnitinData
          submission.submission_history[0].has_originality_score = true

          window.jsonData = testJsonData
          SpeedGrader.EG.jsonReady()
          SpeedGrader.EG.currentStudent = {
            ...student,
            submission,
          }
          SpeedGrader.EG.handleSubmissionSelectionChange()

          const destinationURL = new URL(document.querySelector(gradeSimilaritySelector).href)
          strictEqual(destinationURL.pathname, '/tii/abcde/submission_1')
        })

        test('does not link to a report for VeriCite submissions', () => {
          submission.submission_history[0].turnitin_data = vericiteData
          submission.submission_history[0].has_originality_score = true

          window.jsonData = testJsonData
          SpeedGrader.EG.jsonReady()
          SpeedGrader.EG.currentStudent = {
            ...student,
            submission,
          }
          SpeedGrader.EG.handleSubmissionSelectionChange()

          strictEqual(document.querySelector(gradeSimilaritySelector).tagName, 'SPAN')
        })
      })

      test('does not show an originality score if originality data is not present', () => {
        window.jsonData = testJsonData
        SpeedGrader.EG.jsonReady()
        SpeedGrader.EG.currentStudent = {
          ...student,
          submission,
        }
        SpeedGrader.EG.handleSubmissionSelectionChange()

        strictEqual(document.querySelector(gradeSimilaritySelector), null)
      })
    })

    QUnit.module('#showGrade', showGradeHooks => {
      let jsonData
      showGradeHooks.beforeEach(() => {
        setupFixtures(`
        <div id='grade_container'>
          <input type='text' id='grading-box-extended' />
        </div>
      `)
        sandbox.spy($.fn, 'append')
        this.originalWindowJSONData = window.jsonData
        window.jsonData = jsonData = {
          id: 27,
          GROUP_GRADING_MODE: false,
          points_possible: 10,
          studentsWithSubmissions: [],
          context: {concluded: false},
        }
        this.originalStudent = SpeedGrader.EG.currentStudent
        SpeedGrader.EG.currentStudent = {
          id: '4',
          name: 'Guy B. Studying',
          submission_state: 'not_graded',
          submission: {
            score: 7,
            grade: 'complete',
            entered_grade: 'A',
            submission_comments: [],
            user_id: '4',
          },
        }
        ENV.SUBMISSION = {
          grading_role: 'teacher',
        }
        ENV.RUBRIC_ASSESSMENT = {
          assessment_type: 'grading',
          assessor_id: 1,
        }

        sandbox.stub(SpeedGrader.EG, 'updateStatsInHeader')
        SpeedGrader.setup()
        window.jsonData = jsonData
      })

      showGradeHooks.afterEach(() => {
        SpeedGrader.EG.currentStudent = this.originalStudent
        window.jsonData = this.originalWindowJSONData
        SpeedGrader.EG.updateStatsInHeader.restore()
        SpeedGrader.teardown()
      })

      test('uses submission#grade for pass_fail assignments', function () {
        const $grade = sandbox.stub($.fn, 'val')
        SpeedGrader.EG.showGrade()
        ok($grade.calledWith('complete'))
      })

      test('uses submission#entered_grade for other types of assignments', function () {
        const $grade = sandbox.stub($.fn, 'val')
        SpeedGrader.EG.currentStudent.submission.grade = 'B'
        SpeedGrader.EG.showGrade()
        ok($grade.calledWith('A'))
      })

      test('Does not error out if a user has no submission', function () {
        SpeedGrader.EG.currentStudent.submission_state = 'unsubmitted'
        delete SpeedGrader.EG.currentStudent.submission

        SpeedGrader.EG.showGrade()
        ok(true)
      })

      QUnit.module('"Hidden" submission pill', hiddenPillHooks => {
        let $grade
        let mountPoint

        hiddenPillHooks.beforeEach(() => {
          $grade = sandbox.stub($.fn, 'val')
          mountPoint = document.getElementById('speed_grader_hidden_submission_pill_mount_point')
          fakeENV.setup({
            MANAGE_GRADES: true,
          })
        })

        hiddenPillHooks.afterEach(() => {
          $grade.restore()
          fakeENV.teardown()
        })

        QUnit.module('when the assignment is manually-posted', manualPostingHooks => {
          manualPostingHooks.beforeEach(() => {
            window.jsonData = jsonData
            window.jsonData.post_manually = true
          })

          manualPostingHooks.afterEach(() => {
            delete window.jsonData.post_manually
          })

          test('shows the selected submission is graded but not posted', () => {
            SpeedGrader.EG.currentStudent.submission.workflow_state = 'graded'
            SpeedGrader.EG.showGrade()

            ok(mountPoint.innerText.includes('HIDDEN'))
          })

          test('is not shown if the selected submission is unsubmitted', () => {
            SpeedGrader.EG.currentStudent.submission.workflow_state = 'unsubmitted'
            SpeedGrader.EG.showGrade()

            notOk(mountPoint.innerText.includes('HIDDEN'))
          })

          test('is not shown if the selected submission is posted', () => {
            SpeedGrader.EG.currentStudent.submission.graded_at = new Date('Jan 1, 2020')
            SpeedGrader.EG.currentStudent.submission.posted_at = new Date('Jan 1, 2020')
            SpeedGrader.EG.showGrade()

            notOk(mountPoint.innerText.includes('HIDDEN'))
          })

          QUnit.module('permissions', permissionsHooks => {
            let originalWorkflowState
            let originalConcluded

            function isPresent(mountPoint_) {
              strictEqual(mountPoint_.innerText, 'HIDDEN')
            }

            function isNotPresent(mountPoint_) {
              strictEqual(mountPoint_.innerText, '')
            }

            function pill() {
              return document.getElementById('speed_grader_hidden_submission_pill_mount_point')
            }

            permissionsHooks.beforeEach(() => {
              originalConcluded = window.jsonData.context.concluded
              originalWorkflowState = SpeedGrader.EG.currentStudent.submission.workflow_state
              SpeedGrader.EG.currentStudent.submission.workflow_state = 'graded'
            })

            permissionsHooks.afterEach(() => {
              SpeedGrader.EG.currentStudent.submission.workflow_state = originalWorkflowState
              window.jsonData.context.concluded = originalConcluded
            })

            test('concluded: false, MANAGE_GRADES: false, READ_AS_ADMIN: false => is not present', () => {
              fakeENV.setup({...ENV, MANAGE_GRADES: false, READ_AS_ADMIN: false})
              window.jsonData.context.concluded = false
              SpeedGrader.EG.showGrade()
              isNotPresent(pill())
            })

            // the formatting of adding an extra space after the true values is to
            // help with reading the output as a lined up gride
            test('concluded: false, MANAGE_GRADES: false, READ_AS_ADMIN: true  => is not present', () => {
              fakeENV.setup({...ENV, MANAGE_GRADES: false, READ_AS_ADMIN: true})
              window.jsonData.context.concluded = false
              SpeedGrader.EG.showGrade()
              isNotPresent(pill())
            })

            test('concluded: false, MANAGE_GRADES: true,  READ_AS_ADMIN: false => is present', () => {
              fakeENV.setup({...ENV, MANAGE_GRADES: true, READ_AS_ADMIN: false})
              window.jsonData.context.concluded = false
              SpeedGrader.EG.showGrade()
              isPresent(pill())
            })

            test('concluded: false, MANAGE_GRADES: true,  READ_AS_ADMIN: true  => is present', () => {
              fakeENV.setup({...ENV, MANAGE_GRADES: true, READ_AS_ADMIN: true})
              window.jsonData.context.concluded = false
              SpeedGrader.EG.showGrade()
              isPresent(pill())
            })

            test('concluded: true,  MANAGE_GRADES: false, READ_AS_ADMIN: false => is not present', () => {
              fakeENV.setup({...ENV, MANAGE_GRADES: false, READ_AS_ADMIN: false})
              window.jsonData.context.concluded = true
              SpeedGrader.EG.showGrade()
              isNotPresent(pill())
            })

            test('concluded: true,  MANAGE_GRADES: false, READ_AS_ADMIN: true  => is present', () => {
              fakeENV.setup({...ENV, MANAGE_GRADES: false, READ_AS_ADMIN: true})
              window.jsonData.context.concluded = true
              SpeedGrader.EG.showGrade()
              isPresent(pill())
            })

            test('concluded: true,  MANAGE_GRADES: true,  READ_AS_ADMIN: false => is present', () => {
              fakeENV.setup({...ENV, MANAGE_GRADES: true, READ_AS_ADMIN: false})
              window.jsonData.context.concluded = true
              SpeedGrader.EG.showGrade()
              isPresent(pill())
            })

            test('concluded: true,  MANAGE_GRADES: true,  READ_AS_ADMIN: true  => is present', () => {
              fakeENV.setup({...ENV, MANAGE_GRADES: true, READ_AS_ADMIN: true})
              window.jsonData.context.concluded = true
              SpeedGrader.EG.showGrade()
              isPresent(pill())
            })
          })
        })

        QUnit.module('when the assignment is auto-posted', () => {
          test('is shown if the selected submission is graded but not posted', () => {
            SpeedGrader.EG.currentStudent.submission.workflow_state = 'graded'
            SpeedGrader.EG.showGrade()
            ok(mountPoint.innerText.includes('HIDDEN'))
          })

          test('is not shown if the selected submission is unsubmitted', () => {
            SpeedGrader.EG.currentStudent.submission.workflow_state = 'unsubmitted'
            SpeedGrader.EG.showGrade()

            notOk(mountPoint.innerText.includes('HIDDEN'))
          })

          test('is not shown if the selected submission is graded and posted', () => {
            SpeedGrader.EG.currentStudent.submission.graded_at = new Date('Jan 1, 2020')
            SpeedGrader.EG.currentStudent.submission.posted_at = new Date('Jan 1, 2020')
            SpeedGrader.EG.showGrade()
            notOk(mountPoint.innerText.includes('HIDDEN'))
          })

          test('is not shown if the selected submission is ungraded', () => {
            SpeedGrader.EG.showGrade()
            notOk(mountPoint.innerText.includes('HIDDEN'))
          })
        })
      })
    })

    QUnit.module('student avatar images', handleStudentChangedHooks => {
      let submissionOne
      let submissionTwo
      let studentOne
      let studentTwo
      let windowJsonData
      let userSettingsStub

      handleStudentChangedHooks.beforeEach(() => {
        studentOne = {id: '1000', avatar_path: '/path/to/an/image'}
        studentTwo = {id: '1001', avatar_path: '/path/to/a/second/image'}
        submissionOne = {id: '1000', user_id: '1000', submission_history: []}
        submissionTwo = {id: '1001', user_id: '1001', submission_history: []}

        windowJsonData = {
          anonymize_students: false,
          context_id: '1',
          context: {
            students: [studentOne, studentTwo],
            enrollments: [
              {user_id: studentOne.id, course_section_id: '1'},
              {user_id: studentTwo.id, course_section_id: '1'},
            ],
            active_course_sections: [],
            rep_for_student: {},
          },
          submissions: [submissionOne, submissionTwo],
          gradingPeriods: [],
        }

        setupFixtures(`
        <img id="avatar_image" alt="" />
        <div id="combo_box_container"></div>
      `)

        userSettingsStub = sinon.stub(userSettings, 'get')
        userSettingsStub.returns(false)
        SpeedGrader.setup()
      })

      handleStudentChangedHooks.afterEach(() => {
        SpeedGrader.teardown()
        userSettingsStub.restore()
        document.querySelector('.ui-selectmenu-menu').remove()
      })

      test('avatar is shown if the current student has an avatar and student names are not hidden', () => {
        window.jsonData = windowJsonData
        SpeedGrader.EG.jsonReady()
        SpeedGrader.EG.goToStudent(studentOne.id)

        const avatarImageStyles = document.getElementById('avatar_image').style
        strictEqual(avatarImageStyles.display, 'inline')
      })

      test('avatar reflects the avatar path for the selected student', () => {
        window.jsonData = windowJsonData
        SpeedGrader.EG.jsonReady()
        SpeedGrader.EG.currentStudent = null
        SpeedGrader.EG.goToStudent(studentOne.id)

        const avatarImageSrc = document.getElementById('avatar_image').src
        ok(avatarImageSrc.includes('/path/to/an/image'))
      })

      test('avatar is hidden if the current student has no avatar_path attribute', () => {
        delete studentOne.avatar_path

        window.jsonData = windowJsonData
        SpeedGrader.EG.jsonReady()
        SpeedGrader.EG.currentStudent = null
        SpeedGrader.EG.goToStudent(studentOne.id)

        const avatarImageStyles = document.getElementById('avatar_image').style
        strictEqual(avatarImageStyles.display, 'none')
      })

      test('avatar is hidden if student names are hidden', () => {
        userSettingsStub.returns(true)

        window.jsonData = windowJsonData
        SpeedGrader.EG.jsonReady()
        SpeedGrader.EG.currentStudent = null
        SpeedGrader.EG.goToStudent(studentOne.id)

        const avatarImageStyles = document.getElementById('avatar_image').style
        strictEqual(avatarImageStyles.display, 'none')
      })

      test('avatar is updated when a new student is selected via the select menu', () => {
        window.jsonData = windowJsonData
        SpeedGrader.EG.jsonReady()
        SpeedGrader.EG.currentStudent = null

        const selectMenu = document.getElementById('students_selectmenu')
        selectMenu.value = studentTwo.id
        SpeedGrader.EG.handleStudentChanged()

        const avatarImageSrc = document.getElementById('avatar_image').src
        ok(avatarImageSrc.includes('/path/to/a/second/image'))
      })
    })
  })

  QUnit.module('SpeedGrader - warning when rubric not saved', function (hooks) {
    hooks.beforeEach(() => {
      fakeENV.setup({
        ...ENV,
        assignment_id: '17',
        course_id: '29',
        RUBRIC_ASSESSMENT: {},
        rubric: {
          criteria: [
            {
              points: 5,
              id: '123',
              ratings: [
                {points: 5, criterion_id: '123', id: '1'},
                {points: 0, criterion_id: '123', id: '2'},
              ],
              long_description: '',
            },
          ],
          points_possible: 5,
          title: 'Homework 1',
          free_form_criterion_comments: false,
        },
        nonScoringRubrics: true,
      })
      setupFixtures(`
      <div id="rubric_full">
      <div id="rubric_holder">
        <div class="rubric assessing"></div>
        <button class='save_rubric_button'></button>
      </div>
      </div>
      `)
      const windowJsonData = {
        rubric_association: {},
      }
      window.jsonData = windowJsonData
    })

    test('hasUnSubmittedRubric returns true when user attempts to leave page and a change is made', function () {
      let originalRubric = null
      const assessment = {
        data: [{criterion_id: '123', points: 4}],
      }
      $('#rubric_full').hide()
      const $container = $('#rubric_full').find('.rubric')
      window.rubricAssessment.populateNewRubric($container, assessment)

      originalRubric = SpeedGrader.EG.getOriginalRubricInfo()

      const changed_assessment = {
        data: [{criterion_id: '123', points: 2}],
      }

      window.rubricAssessment.populateNewRubric($container, changed_assessment)
      $('#rubric_full').show()
      equal(SpeedGrader.EG.hasUnsubmittedRubric(originalRubric), true)
    })

    test('hasUnSubmittedRubric returns false when user attempts to leave page and no change is made', function () {
      let originalRubric = null
      const assessment = {
        data: [{criterion_id: '123', points: 4}],
      }
      $('#rubric_full').hide()
      const $container = $('#rubric_full').find('.rubric')
      window.rubricAssessment.populateNewRubric($container, assessment)

      originalRubric = SpeedGrader.EG.getOriginalRubricInfo()

      const changed_assessment = {
        data: [{criterion_id: '123', points: 4}],
      }

      window.rubricAssessment.populateNewRubric($container, changed_assessment)
      $('#rubric_full').show()
      equal(SpeedGrader.EG.hasUnsubmittedRubric(originalRubric), false)
    })
  })
})<|MERGE_RESOLUTION|>--- conflicted
+++ resolved
@@ -3274,10 +3274,7 @@
         help_url: 'example.com/foo',
         settings_url: 'example.com/settings',
         show_help_menu_item: false,
-<<<<<<< HEAD
-=======
         SINGLE_NQ_SESSION_ENABLED: true,
->>>>>>> 16101d78
       })
       sinon.stub($, 'getJSON')
       sinon.stub($, 'ajaxJSON')
