--- conflicted
+++ resolved
@@ -199,15 +199,6 @@
     '<div class="mini_month"><div class="day_wrapper" id="mini_day_2023_10_31_1"><div class="mini_calendar_day" id="mini_day_2023_10_31_1, id=[<img src=x onerror=\'alert(`${document.domain}:${document.cookie}`)\' />]">Click me to trigger XSS</div></div></div>'
   )
   SyllabusBehaviors.bindToMiniCalendar()
-<<<<<<< HEAD
-  $('.mini_calendar_day').trigger('click')
-  const selectorValue = spy.firstCall.thisValue.selector
-  equal(
-    selectorValue,
-    // eslint-disable-next-line no-template-curly-in-string
-    '.events_2023_10_31_1, id=[&lt;img src=x onerror=&#39;alert(`${document.domain}:${document.cookie}`)&#39; &gt;&lt;/div&gt;]'
-  )
-=======
   let errorThrown = false
   let error = null
   try {
@@ -234,6 +225,5 @@
       'Expected escaped/sanitized selector value in jQuery < 1.8'
     )
   }
->>>>>>> db6a4b12
   $.fn.ifExists = restoreFn
 })