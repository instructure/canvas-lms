/*
 * Copyright (C) 2014 - present Instructure, Inc.
 *
 * This file is part of Canvas.
 *
 * Canvas is free software: you can redistribute it and/or modify it under
 * the terms of the GNU Affero General Public License as published by the Free
 * Software Foundation, version 3 of the License.
 *
 * Canvas is distributed in the hope that it will be useful, but WITHOUT ANY
 * WARRANTY; without even the implied warranty of MERCHANTABILITY or FITNESS FOR
 * A PARTICULAR PURPOSE. See the GNU Affero General Public License for more
 * details.
 *
 * You should have received a copy of the GNU Affero General Public License along
 * with this program. If not, see <http://www.gnu.org/licenses/>.
 */

import React from 'react'
import ReactDOM from 'react-dom'
import TestUtils from 'react-dom/test-utils'
import Modal from '@canvas/react-modal'
import AddApp from 'ui/features/external_apps/react/components/AddApp'

const {Simulate} = TestUtils
const wrapper = document.getElementById('fixtures')
Modal.setAppElement(wrapper)
const handleToolInstalled = () => ok(true, 'handleToolInstalled called successfully')
const createElement = data => (
  <AddApp handleToolInstalled={data.handleToolInstalled} app={data.app} />
)
const renderComponent = data => ReactDOM.render(createElement(data), wrapper)
const getDOMNodes = function (data) {
  const component = renderComponent(data)
  const addToolButtonNode = component.refs.addTool
  const modalNode = component.refs.modal
  return [component, addToolButtonNode, modalNode]
}

QUnit.module('ExternalApps.AddApp', {
  setup() {
    this.app = {
      config_options: [],
      config_xml_url: 'https://www.eduappcenter.com/configurations/g7lthtepu68qhchz.xml',
      description: 'Acclaim is the easiest way to organize and annotate videos for class.',
      id: 289,
      is_installed: false,
      name: 'Acclaim',
      requires_secret: true,
      short_name: 'acclaim_app',
      status: 'active',
    }
  },
  teardown() {
    ReactDOM.unmountComponentAtNode(wrapper)
  },
})

test('renders', function () {
  const data = {
    handleToolInstalled,
    app: this.app,
  }
  const [component, addToolButtonNode, modalNode] = Array.from(getDOMNodes(data))
  ok(component)
  ok(TestUtils.isCompositeComponentWithType(component, AddApp))
})

test('configOptions', function () {
  const data = {
    handleToolInstalled,
    app: this.app,
  }
  const [component, addToolButtonNode, modalNode] = Array.from(getDOMNodes(data))
  const options = component.configOptions()
  equal(options[0].props.name, 'name')
  equal(options[1].props.name, 'consumer_key')
  equal(options[2].props.name, 'shared_secret')
})

test('configSettings', function () {
  this.app.config_options = [{name: 'param1', param_type: 'text', default_value: 'val1'}]
  const data = {
    handleToolInstalled,
    app: this.app,
  }
  const [component, addToolButtonNode, modalNode] = Array.from(getDOMNodes(data))
  const correctSettings = {
    param1: 'val1',
    name: 'Acclaim',
  }
  deepEqual(component.configSettings(), correctSettings)
})

test('mounting sets fields onto state', function () {
  const data = {
    handleToolInstalled,
    app: this.app,
  }
  const component = renderComponent(data)
  deepEqual(component.state, {
    errorMessage: null,
    fields: {
      consumer_key: {description: 'Consumer Key', required: true, type: 'text', value: ''},
      name: {description: 'Name', required: true, type: 'text', value: 'Acclaim'},
      shared_secret: {description: 'Shared Secret', required: true, type: 'text', value: ''},
    },
    invalidFields: ['consumer_key', 'shared_secret'],
<<<<<<< HEAD
    isValid: false,
=======
>>>>>>> 16101d78
    modalIsOpen: false,
  })
})<|MERGE_RESOLUTION|>--- conflicted
+++ resolved
@@ -106,10 +106,6 @@
       shared_secret: {description: 'Shared Secret', required: true, type: 'text', value: ''},
     },
     invalidFields: ['consumer_key', 'shared_secret'],
-<<<<<<< HEAD
-    isValid: false,
-=======
->>>>>>> 16101d78
     modalIsOpen: false,
   })
 })