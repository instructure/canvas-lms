--- conflicted
+++ resolved
@@ -201,8 +201,6 @@
     strictEqual(speedGraderLink, speedGraderUrl);
   });
 
-<<<<<<< HEAD
-=======
   test('invokes "onAnonymousSpeedGraderClick" when the SpeedGrader link is clicked ' +
   'if the assignment is anonymous and Anonymous Moderated Marking is enabled', function () {
     const props = {
@@ -222,7 +220,6 @@
     strictEqual(props.onAnonymousSpeedGraderClick.callCount, 1)
   })
 
->>>>>>> 088da57b
   test('omits student_id from SpeedGrader link if enabled and assignment is ' +
   'anonymously graded and anonymous moderated marking is enabled', function() {
     mountComponent({anonymousModeratedMarkingEnabled: true, assignment: {anonymousGrading: true}});
