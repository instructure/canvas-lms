/*
 * Copyright (C) 2018 - present Instructure, Inc.
 *
 * This file is part of Canvas.
 *
 * Canvas is free software: you can redistribute it and/or modify it under
 * the terms of the GNU Affero General Public License as published by the Free
 * Software Foundation, version 3 of the License.
 *
 * Canvas is distributed in the hope that it will be useful, but WITHOUT ANY
 * WARRANTY; without even the implied warranty of MERCHANTABILITY or FITNESS FOR
 * A PARTICULAR PURPOSE. See the GNU Affero General Public License for more
 * details.
 *
 * You should have received a copy of the GNU Affero General Public License along
 * with this program. If not, see <http://www.gnu.org/licenses/>.
 */

import React from 'react'
import {mount} from 'enzyme'
import GradeInput from 'jsx/gradezilla/default_gradebook/GradebookGrid/editors/AssignmentCellEditor/GradeInput'

/* eslint-disable qunit/no-identical-names */

QUnit.module('GradeInput', suiteHooks => {
  let $container
  let props
  let wrapper

  suiteHooks.beforeEach(() => {
    const assignment = {
      pointsPossible: 10
    }
    const submission = {
      enteredGrade: null,
      enteredScore: null,
      excused: false,
      id: '2501'
    }
    const gradingScheme = [['A', 0.9], ['B', 0.8], ['C', 0.7], ['D', 0.6], ['F', 0]]
    props = {
      assignment,
      enterGradesAs: 'points',
      disabled: false,
      gradingScheme,
      submission
    }

    $container = document.createElement('div')
    document.body.appendChild($container)
  })

  suiteHooks.afterEach(() => {
    wrapper.unmount()
    $container.remove()
  })

  function mountComponent() {
    wrapper = mount(<GradeInput {...props} />, {attachTo: $container})
  }

  function getTextInputValue() {
    return wrapper.find('input').getDOMNode().value
  }

  test('displays a screenreader-only label of "Grade"', () => {
    mountComponent()
    const label = wrapper.find('label ScreenReaderContent').at(0)
    equal(label.text(), 'Grade')
  })

  test('sets the input value to the grade of the pending grade info, when present', () => {
    props.pendingGradeInfo = {excused: false, grade: 'invalid', valid: false}
    mountComponent()
    strictEqual(getTextInputValue(), 'invalid')
  })

  test('clears the grade input when the pending grade is cleared', () => {
    props.pendingGradeInfo = {excused: false, grade: null, valid: true}
    mountComponent()
    strictEqual(getTextInputValue(), '')
  })

  test('displays "Excused" when the pending grade is "Excused"', () => {
    props.pendingGradeInfo = {excused: true, grade: null, valid: true}
    mountComponent()
    strictEqual(getTextInputValue(), 'Excused')
  })

  QUnit.module('when the "enter grades as" setting is "passFail"', contextHooks => {
    const getInputValue = () =>
      wrapper.find('.Grid__AssignmentRowCell__CompleteIncompleteValue').node.textContent

    contextHooks.beforeEach(() => {
      props.enterGradesAs = 'passFail'
      props.submission.enteredGrade = 'complete'
      props.submission.enteredScore = 10
    })

    test('renders a button trigger for the menu', () => {
      mountComponent()
      const button = wrapper.find('.Grid__AssignmentRowCell__CompleteIncompleteMenu button')
      strictEqual(button.length, 1)
    })

    test('sets the input value to "–" when the submission is not graded and not excused', () => {
      props.submission.enteredGrade = null
      props.submission.enteredScore = null
      mountComponent()
      strictEqual(getInputValue(), '–')
    })

    test('sets the input value to "Excused" when the submission is excused', () => {
      props.submission.enteredGrade = null
      props.submission.enteredScore = null
      props.submission.excused = true
      mountComponent()
      strictEqual(getInputValue(), 'Excused')
    })

    test('sets the value to "Complete" when the submission is complete', () => {
      mountComponent()
      strictEqual(getInputValue(), 'Complete')
    })

    test('sets the value to "Incomplete" when the submission is inccomplete', () => {
      props.submission.enteredGrade = 'incomplete'
      props.submission.enteredScore = 0
      mountComponent()
      strictEqual(getInputValue(), 'Incomplete')
    })
  })

  QUnit.module('when the "enter grades as" setting is "points"', contextHooks => {
    contextHooks.beforeEach(() => {
      props.enterGradesAs = 'points'
      props.submission.enteredGrade = '78%'
      props.submission.enteredScore = 7.8
    })

    test('adds the PointsInput-suffix class to the container', () => {
      mountComponent()
      strictEqual(wrapper.hasClass('Grid__AssignmentRowCell__PointsInput'), true)
    })

    test('renders a text input', () => {
      mountComponent()
      const input = wrapper.find('input[type="text"]')
      strictEqual(input.length, 1)
    })

    test('optionally disables the input', () => {
      props.disabled = true
      mountComponent()
      const input = wrapper.find('input[type="text"]')
      strictEqual(input.prop('disabled'), true)
    })

    test('sets the input value to the entered score of the submission', () => {
      props.submission.enteredGrade = '78%'
      mountComponent()
      strictEqual(getTextInputValue(), '7.8')
    })

    test('rounds the input value to two decimal places', () => {
      props.submission.enteredScore = 7.816
      mountComponent()
      strictEqual(getTextInputValue(), '7.82')
    })

    test('strips insignificant zeros', () => {
      props.submission.enteredScore = 8.0
      mountComponent()
      strictEqual(getTextInputValue(), '8')
    })

    test('keeps the input blank when the submission is not graded', () => {
      props.submission.enteredScore = null
      mountComponent()
      strictEqual(getTextInputValue(), '')
    })

    test('displays "Excused" as the input value when the submission is excused', () => {
      props.submission.excused = true
      mountComponent()
      strictEqual(getTextInputValue(), 'Excused')
    })
  })

  QUnit.module('when the "enter grades as" setting is "percent"', contextHooks => {
    contextHooks.beforeEach(() => {
      props.submission.enteredGrade = '7.8'
      props.submission.enteredScore = 7.8
      props.enterGradesAs = 'percent'
    })

    test('adds the PercentInput-suffix class to the container', () => {
      mountComponent()
      strictEqual(wrapper.hasClass('Grid__AssignmentRowCell__PercentInput'), true)
    })

    test('renders a text input', () => {
      mountComponent()
      const input = wrapper.find('input[type="text"]')
      strictEqual(input.length, 1)
    })

    test('optionally disables the input', () => {
      props.disabled = true
      mountComponent()
      const input = wrapper.find('input[type="text"]')
      strictEqual(input.prop('disabled'), true)
    })

    test('sets the input value to the percentage value of the entered score of the submission', () => {
      mountComponent()
      strictEqual(getTextInputValue(), '78%')
    })

    test('rounds the input value to two decimal places', () => {
      props.submission.enteredScore = 7.8916
      mountComponent()
      strictEqual(getTextInputValue(), '78.92%')
    })

    test('strips insignificant zeros', () => {
      props.submission.enteredScore = 8.0
      mountComponent()
      strictEqual(getTextInputValue(), '80%')
    })

    test('keeps the input blank when the submission is not graded', () => {
      props.submission.enteredScore = null
      mountComponent()
      strictEqual(getTextInputValue(), '')
    })

    test('displays "Excused" as the input value when the submission is excused', () => {
      props.submission.excused = true
      mountComponent()
      strictEqual(getTextInputValue(), 'Excused')
    })
  })

  QUnit.module('#componentWillReceiveProps()', () => {
    test('sets the input value to the entered score of the updated submission', () => {
      mountComponent()
      wrapper.setProps({submission: {...props.submission, enteredScore: 8.0, enteredGrade: '8.00'}})
      strictEqual(getTextInputValue(), '8')
    })

    test('displays "Excused" as the input value when the updated submission is excused', () => {
      mountComponent()
      wrapper.setProps({
        submission: {...props.submission, excused: true, enteredScore: null, enteredGrade: null}
      })
      strictEqual(getTextInputValue(), 'Excused')
    })

    test('does not update the input value when the input has focus', () => {
      mountComponent()
      wrapper
        .find('input[type="text"]')
        .get(0)
        .focus()
      wrapper.setProps({submission: {...props.submission, enteredScore: 8.0, enteredGrade: '8.00'}})
      strictEqual(getTextInputValue(), '')
    })
  })

  QUnit.module('#gradeInfo', () => {
    function getGradeInfo() {
      return wrapper.instance().gradeInfo
    }

    QUnit.module('when the submission is ungraded', hooks => {
      hooks.beforeEach(() => {
        mountComponent()
      })

      test('sets grade to null', () => {
        strictEqual(getGradeInfo().grade, null)
      })

      test('sets score to null', () => {
        strictEqual(getGradeInfo().score, null)
      })

      test('sets enteredAs to null', () => {
        equal(getGradeInfo().enteredAs, null)
      })

      test('sets excused to false', () => {
        strictEqual(getGradeInfo().excused, false)
      })
    })

    QUnit.module('when "enterGradesAs" is "points" and the submission is graded', hooks => {
      hooks.beforeEach(() => {
        props.enterGradesAs = 'points'
        props.submission = {...props.submission, enteredGrade: '7.6', enteredScore: 7.6}
        mountComponent()
      })

      test('sets grade to the points form of the entered grade', () => {
        equal(getGradeInfo().grade, '7.6')
      })

      test('sets score to the score form of the entered grade', () => {
        strictEqual(getGradeInfo().score, 7.6)
      })

      test('sets enteredAs to "points"', () => {
        equal(getGradeInfo().enteredAs, 'points')
      })

      test('sets excused to false', () => {
        strictEqual(getGradeInfo().excused, false)
      })
    })

    QUnit.module('when "enterGradesAs" is "percent" and the submission is graded', hooks => {
      hooks.beforeEach(() => {
        props.enterGradesAs = 'percent'
        props.submission = {...props.submission, enteredGrade: '76%', enteredScore: 7.6}
        mountComponent()
      })

      test('sets grade to the percent form of the entered grade', () => {
        equal(getGradeInfo().grade, '76%')
      })

      test('sets score to the score form of the entered grade', () => {
        strictEqual(getGradeInfo().score, 7.6)
      })

      test('sets enteredAs to "percent"', () => {
        equal(getGradeInfo().enteredAs, 'percent')
      })

      test('sets excused to false', () => {
        strictEqual(getGradeInfo().excused, false)
      })
    })

    QUnit.module('when the submission is excused', hooks => {
      hooks.beforeEach(() => {
        props.submission = {...props.submission, excused: true}
        mountComponent()
      })

      test('sets grade to null', () => {
        strictEqual(getGradeInfo().grade, null)
      })

      test('sets score to null', () => {
        strictEqual(getGradeInfo().score, null)
      })

      test('sets enteredAs to "excused"', () => {
        equal(getGradeInfo().enteredAs, 'excused')
      })

      test('sets excused to true', () => {
        strictEqual(getGradeInfo().excused, true)
      })
    })

    QUnit.module('when the submission has a pending grade', hooks => {
      hooks.beforeEach(() => {
        props.pendingGradeInfo = {
          enteredAs: 'points',
          excused: false,
          grade: 'B',
          score: 8.6,
          valid: true
        }
        mountComponent()
      })

      test('sets grade to the grade of the pending grade', () => {
        equal(getGradeInfo().grade, 'B')
      })

      test('sets score to the score of the pending grade', () => {
        strictEqual(getGradeInfo().score, 8.6)
      })

      test('sets enteredAs to the value of the pending grade', () => {
        equal(getGradeInfo().enteredAs, 'points')
      })

      test('sets excused to false', () => {
        strictEqual(getGradeInfo().excused, false)
      })
    })

    test('trims whitespace from changed input values', () => {
      mountComponent()
      wrapper.find('input').simulate('change', {target: {value: ' 8.9 '}})
      strictEqual(getGradeInfo().grade, '8.9')
    })

    test('is excused when the input changes to "EX"', () => {
      mountComponent()
      wrapper.find('input').simulate('change', {target: {value: 'EX'}})
      strictEqual(getGradeInfo().excused, true)
    })

    test('clears the grade when the input is cleared', () => {
      mountComponent()
      wrapper.find('input').simulate('change', {target: {value: '8.9'}})
      wrapper.find('input').simulate('change', {target: {value: ''}})
      strictEqual(getGradeInfo().grade, null)
    })

    test('clears the score when the input is cleared', () => {
      mountComponent()
      wrapper.find('input').simulate('change', {target: {value: '8.9'}})
      wrapper.find('input').simulate('change', {target: {value: ''}})
      strictEqual(getGradeInfo().score, null)
    })

    QUnit.module('when "enterGradesAs" is "points"', contextHooks => {
      contextHooks.beforeEach(() => {
        props.enterGradesAs = 'points'
        mountComponent()
      })

      QUnit.module('when a point value is entered', hooks => {
        hooks.beforeEach(() => {
          wrapper.find('input').simulate('change', {target: {value: '8.9'}})
        })

        test('sets grade to the entered grade', () => {
          strictEqual(getGradeInfo().grade, '8.9')
        })

        test('sets score to the score form of the entered grade', () => {
          strictEqual(getGradeInfo().score, 8.9)
        })

        test('sets enteredAs to "points"', () => {
          strictEqual(getGradeInfo().enteredAs, 'points')
        })
      })

      QUnit.module('when a percent value is entered', hooks => {
        hooks.beforeEach(() => {
          wrapper.find('input').simulate('change', {target: {value: '89%'}})
        })

        test('sets grade to the points form of the entered grade', () => {
          strictEqual(getGradeInfo().grade, '8.9')
        })

        test('sets score to the score form of the entered grade', () => {
          strictEqual(getGradeInfo().score, 8.9)
        })

        test('sets enteredAs to "percent"', () => {
          strictEqual(getGradeInfo().enteredAs, 'percent')
        })
      })

      QUnit.module('when a grading scheme value is entered', hooks => {
        hooks.beforeEach(() => {
          wrapper.find('input').simulate('change', {target: {value: 'B'}})
        })

        test('sets grade to the points form of the entered grade', () => {
          strictEqual(getGradeInfo().grade, '8.9')
        })

        test('sets score to the score form of the entered grade', () => {
          strictEqual(getGradeInfo().score, 8.9)
        })

        test('sets enteredAs to "gradingScheme"', () => {
          strictEqual(getGradeInfo().enteredAs, 'gradingScheme')
        })
      })
    })

    QUnit.module('when "enterGradesAs" is "percent"', contextHooks => {
      contextHooks.beforeEach(() => {
        props.enterGradesAs = 'percent'
        mountComponent()
      })

      QUnit.module('when a point value is entered', hooks => {
        hooks.beforeEach(() => {
          wrapper.find('input').simulate('change', {target: {value: '8.9'}})
        })

        test('sets grade to the percent form of the entered grade', () => {
          strictEqual(getGradeInfo().grade, '8.9%')
        })

        test('sets score to the score form of the entered grade', () => {
          strictEqual(getGradeInfo().score, 0.89)
        })

        test('sets enteredAs to "percent"', () => {
          strictEqual(getGradeInfo().enteredAs, 'percent')
        })
      })

      QUnit.module('when a percent value is entered', hooks => {
        hooks.beforeEach(() => {
          wrapper.find('input').simulate('change', {target: {value: '89%'}})
        })

        test('sets grade to the entered grade', () => {
          strictEqual(getGradeInfo().grade, '89%')
        })

        test('sets score to the score form of the entered grade', () => {
          strictEqual(getGradeInfo().score, 8.9)
        })

        test('sets enteredAs to "percent"', () => {
          strictEqual(getGradeInfo().enteredAs, 'percent')
        })
      })

      QUnit.module('when a grading scheme value is entered', hooks => {
        hooks.beforeEach(() => {
          wrapper.find('input').simulate('change', {target: {value: 'B'}})
        })

        test('sets grade to the percent form of the entered grade', () => {
          strictEqual(getGradeInfo().grade, '89%')
        })

        test('sets score to the score form of the entered grade', () => {
          strictEqual(getGradeInfo().score, 8.9)
        })

        test('sets enteredAs to "gradingScheme"', () => {
          strictEqual(getGradeInfo().enteredAs, 'gradingScheme')
        })
      })
    })
  })

  QUnit.module('#focus()', () => {
    test('sets focus on the input', () => {
      mountComponent()
      wrapper.instance().focus()
      strictEqual(document.activeElement, wrapper.find('input[type="text"]').get(0))
    })

    test('selects the content of the input', () => {
      props.submission = {...props.submission, enteredScore: 8.13, enteredGrade: '8.13'}
      mountComponent()
      wrapper.instance().focus()
      strictEqual(document.getSelection().toString(), '8.13')
    })
  })

  QUnit.module('#handleKeyDown()', () => {
    test('always returns undefined', () => {
      mountComponent()
      const result = wrapper.instance().handleKeyDown({shiftKey: false, which: 9})
      equal(typeof result, 'undefined')
    })
  })

  QUnit.module('#hasGradeChanged()', () => {
    function hasGradeChanged() {
      return wrapper.instance().hasGradeChanged()
    }

    test('returns true when an invalid grade is entered', () => {
      mountComponent()
      wrapper.find('input').simulate('change', {target: {value: 'invalid'}})
      strictEqual(hasGradeChanged(), true)
    })

    test('returns false when an invalid grade is entered without change', () => {
      props.pendingGradeInfo = {excused: false, grade: 'invalid', valid: false}
      mountComponent()
      wrapper.find('input').simulate('change', {target: {value: 'invalid'}})
      strictEqual(hasGradeChanged(), false)
    })

    test('ignores whitespace when comparing an invalid grade', () => {
      props.pendingGradeInfo = {excused: false, grade: 'invalid', valid: false}
      mountComponent()
      wrapper.find('input').simulate('change', {target: {value: '  invalid  '}})
      strictEqual(hasGradeChanged(), false)
    })

    test('returns true when an invalid grade is changed to a different invalid grade', () => {
      mountComponent()
      wrapper.find('input').simulate('change', {target: {value: 'also invalid'}})
      strictEqual(hasGradeChanged(), true)
    })

    test('returns true when an invalid grade is cleared', () => {
      props.pendingGradeInfo = {excused: false, grade: 'invalid', valid: false}
      mountComponent()
      wrapper.find('input').simulate('change', {target: {value: ''}})
      strictEqual(hasGradeChanged(), true)
    })

    test('returns false when a valid grade is pending', () => {
      props.pendingGradeInfo = {excused: false, grade: '8.9', valid: true}
      mountComponent()
      // with valid pending grades, the input is disabled
      // changing grades is not allowed at this time
      wrapper.find('input').simulate('change', {target: {value: 'invalid'}})
      strictEqual(hasGradeChanged(), false)
    })

<<<<<<< HEAD
=======
    test('returns false when a null grade is unchanged', () => {
      mountComponent()
      strictEqual(hasGradeChanged(), false)
    })

>>>>>>> 01c9fe11
    QUnit.module('when the "enter grades as" setting is "points"', () => {
      test('returns true when the grade has changed', () => {
        props.submission = {...props.submission, enteredGrade: '7.6', enteredScore: 7.6}
        mountComponent()
        wrapper.find('input').simulate('change', {target: {value: '8.9'}})
        strictEqual(hasGradeChanged(), true)
      })

      test('returns true when the submission becomes excused', () => {
        props.submission = {...props.submission, enteredGrade: '7.6', enteredScore: 7.6}
        mountComponent()
        wrapper.find('input').simulate('change', {target: {value: 'EX'}})
        strictEqual(hasGradeChanged(), true)
      })

      test('returns false when the grade has not changed', () => {
        mountComponent()
        strictEqual(hasGradeChanged(), false)
      })

      test('returns false when the grade has not changed to a different value', () => {
        props.submission = {...props.submission, enteredGrade: '7.6', enteredScore: 7.6}
        mountComponent()
        wrapper.find('input').simulate('change', {target: {value: '7.6'}})
        strictEqual(hasGradeChanged(), false)
      })

      test('returns false when the grade has changed to the same value in "percent"', () => {
        props.submission = {...props.submission, enteredGrade: '7.6', enteredScore: 7.6}
        mountComponent()
        wrapper.find('input').simulate('change', {target: {value: '76%'}})
        strictEqual(hasGradeChanged(), false)
      })

      test('returns false when the grade has changed to the same value in the grading scheme', () => {
        props.submission = {...props.submission, enteredGrade: '7.9', enteredScore: 7.9}
        mountComponent()
        wrapper.find('input').simulate('change', {target: {value: 'C'}})
        strictEqual(hasGradeChanged(), false)
      })

      test('returns true when the grade has changed to a different value for the same grading scheme key', () => {
        props.submission = {...props.submission, enteredGrade: '7.8', enteredScore: 7.8}
        mountComponent()
        wrapper.find('input').simulate('change', {target: {value: 'C'}})
        strictEqual(hasGradeChanged(), true)
      })

      test('returns false when the grade is stored as the same value in "percent"', () => {
        props.submission = {...props.submission, enteredGrade: '76%', enteredScore: 7.6}
        mountComponent()
        wrapper.find('input').simulate('change', {target: {value: '7.6'}})
        strictEqual(hasGradeChanged(), false)
      })

      test('returns false when the grade is stored as the same value in "gradingScheme"', () => {
        props.submission = {...props.submission, enteredGrade: 'C', enteredScore: 7.6}
        mountComponent()
        wrapper.find('input').simulate('change', {target: {value: '7.6'}})
        strictEqual(hasGradeChanged(), false)
      })

      test('returns true when an invalid grade is corrected', () => {
        props.pendingGradeInfo = {excused: false, grade: 'invalid', valid: false}
        mountComponent()
        wrapper.find('input').simulate('change', {target: {value: '8.9'}})
        strictEqual(hasGradeChanged(), true)
      })
    })

    QUnit.module('when the "enter grades as" setting is "percent"', contextHooks => {
      contextHooks.beforeEach(() => {
        props.enterGradesAs = 'percent'
      })

      test('returns true when the grade has changed', () => {
        props.submission = {...props.submission, enteredGrade: '76%', enteredScore: 7.6}
        mountComponent()
        wrapper.find('input').simulate('change', {target: {value: '89%'}})
        strictEqual(hasGradeChanged(), true)
      })

      test('returns true when the submission becomes excused', () => {
        props.submission = {...props.submission, enteredGrade: '76%', enteredScore: 7.6}
        mountComponent()
        wrapper.find('input').simulate('change', {target: {value: 'EX'}})
        strictEqual(hasGradeChanged(), true)
      })

      test('returns false when the grade has not changed', () => {
        mountComponent()
        strictEqual(hasGradeChanged(), false)
      })

      test('returns false when the grade has not changed to a different value', () => {
        props.submission = {...props.submission, enteredGrade: '76%', enteredScore: 7.6}
        mountComponent()
        wrapper.find('input').simulate('change', {target: {value: '76%'}})
        strictEqual(hasGradeChanged(), false)
      })

      test('returns false when the grade has changed to the same value in "points"', () => {
        props.submission = {...props.submission, enteredGrade: '76%', enteredScore: 7.6}
        mountComponent()
        wrapper.find('input').simulate('change', {target: {value: '76'}})
        strictEqual(hasGradeChanged(), false)
      })

      test('returns false when the grade has changed to the same value in the grading scheme', () => {
        props.submission = {...props.submission, enteredGrade: '79%', enteredScore: 7.9}
        mountComponent()
        wrapper.find('input').simulate('change', {target: {value: 'C'}})
        strictEqual(hasGradeChanged(), false)
      })

      test('returns true when the grade has changed to a different value for the same grading scheme key', () => {
        props.submission = {...props.submission, enteredGrade: '78%', enteredScore: 7.8}
        mountComponent()
        wrapper.find('input').simulate('change', {target: {value: 'C'}})
        strictEqual(hasGradeChanged(), true)
      })

      test('returns false when the grade is stored as the same value in "points"', () => {
        props.submission = {...props.submission, enteredGrade: '7.6', enteredScore: 7.6}
        mountComponent()
        wrapper.find('input').simulate('change', {target: {value: '76%'}})
        strictEqual(hasGradeChanged(), false)
      })

      test('returns false when the grade is stored as the same value in "gradingScheme"', () => {
        props.submission = {...props.submission, enteredGrade: 'C', enteredScore: 7.6}
        mountComponent()
        wrapper.find('input').simulate('change', {target: {value: '76%'}})
        strictEqual(hasGradeChanged(), false)
      })

      test('returns true when an invalid grade is corrected', () => {
        props.pendingGradeInfo = {excused: false, grade: 'invalid', valid: false}
        mountComponent()
        wrapper.find('input').simulate('change', {target: {value: '89%'}})
        strictEqual(hasGradeChanged(), true)
      })
    })

    QUnit.module('when the submission is excused', contextHooks => {
      contextHooks.beforeEach(() => {
        props.submission = {...props.submission, excused: true}
        mountComponent()
      })

      test('returns false when the input is unchanged', () => {
        strictEqual(hasGradeChanged(), false)
      })

      test('returns false when "EX" is entered', () => {
        wrapper.find('input').simulate('change', {target: {value: 'EX'}})
        strictEqual(hasGradeChanged(), false)
      })

      test('returns false when the input adds only whitespace', () => {
        wrapper.find('input').simulate('change', {target: {value: '   Excused   '}})
        strictEqual(hasGradeChanged(), false)
      })
    })

    QUnit.module('when the submission is excused', contextHooks => {
      contextHooks.beforeEach(() => {
        props.submission = {...props.submission, excused: true}
        mountComponent()
      })

      test('returns false when the input is unchanged', () => {
        strictEqual(hasGradeChanged(), false)
      })

      test('returns false when "EX" is entered', () => {
        wrapper.find('input').simulate('change', {target: {value: 'EX'}})
        strictEqual(hasGradeChanged(), false)
      })

      test('returns false when the input adds only whitespace', () => {
        wrapper.find('input').simulate('change', {target: {value: '   Excused   '}})
        strictEqual(hasGradeChanged(), false)
      })
    })

    test('returns false when the grade has changed back to the original value', () => {
      mountComponent()
      wrapper.find('input').simulate('change', {target: {value: '8.9'}})
      wrapper.find('input').simulate('change', {target: {value: ''}})
      strictEqual(hasGradeChanged(), false)
    })

    test('ignores whitespace in the entered grade', () => {
      props.submission = {...props.submission, enteredGrade: '7.6', enteredScore: 7.6}
      mountComponent()
      wrapper.find('input').simulate('change', {target: {value: '  7.6  '}})
      strictEqual(hasGradeChanged(), false)
    })

    test('ignores unnecessary zeros in the entered grade', () => {
      props.submission = {...props.submission, enteredGrade: '7.6', enteredScore: 7.6}
      mountComponent()
      wrapper.find('input').simulate('change', {target: {value: '7.600'}})
      strictEqual(hasGradeChanged(), false)
    })
  })
})<|MERGE_RESOLUTION|>--- conflicted
+++ resolved
@@ -614,14 +614,11 @@
       strictEqual(hasGradeChanged(), false)
     })
 
-<<<<<<< HEAD
-=======
     test('returns false when a null grade is unchanged', () => {
       mountComponent()
       strictEqual(hasGradeChanged(), false)
     })
 
->>>>>>> 01c9fe11
     QUnit.module('when the "enter grades as" setting is "points"', () => {
       test('returns true when the grade has changed', () => {
         props.submission = {...props.submission, enteredGrade: '7.6', enteredScore: 7.6}
@@ -787,27 +784,6 @@
       })
     })
 
-    QUnit.module('when the submission is excused', contextHooks => {
-      contextHooks.beforeEach(() => {
-        props.submission = {...props.submission, excused: true}
-        mountComponent()
-      })
-
-      test('returns false when the input is unchanged', () => {
-        strictEqual(hasGradeChanged(), false)
-      })
-
-      test('returns false when "EX" is entered', () => {
-        wrapper.find('input').simulate('change', {target: {value: 'EX'}})
-        strictEqual(hasGradeChanged(), false)
-      })
-
-      test('returns false when the input adds only whitespace', () => {
-        wrapper.find('input').simulate('change', {target: {value: '   Excused   '}})
-        strictEqual(hasGradeChanged(), false)
-      })
-    })
-
     test('returns false when the grade has changed back to the original value', () => {
       mountComponent()
       wrapper.find('input').simulate('change', {target: {value: '8.9'}})
