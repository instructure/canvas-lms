define([
  'underscore',
  'timezone',
  'jsx/gradezilla/SubmissionStateMap'
], (_, tz, SubmissionStateMap) => {
  const student = {
    id: '1',
    group_ids: ['1'],
    sections: ['1']
  };

  const tooltipKeys = {
    NOT_IN_ANY_GP: "not_in_any_grading_period",
    IN_ANOTHER_GP: "in_another_grading_period",
    IN_CLOSED_GP: "in_closed_grading_period",
    NONE: null
  };

  function createMap(opts={}) {
    const defaults = {
      hasGradingPeriods: false,
      selectedGradingPeriodID: '0',
      isAdmin: false,
      gradingPeriods: []
    };

    const params = Object.assign(defaults, opts);
    return new SubmissionStateMap(params);
  }

  function createAndSetupMap(assignment, opts={}) {
    const map = createMap(opts);
    const assignments = {};
    assignments[assignment.id] = assignment;
    map.setup([student], assignments);
    return map;
  }

  // TODO: the spec setup above should live in a spec helper -- at the
  // time this is being written a significant amount of work is needed
  // to be able to require javascript files that live in the spec directory

<<<<<<< HEAD
  module('SubmissionStateMap without grading periods');
=======
  QUnit.module('SubmissionStateMap with MGP disabled');
>>>>>>> 8eb0f69e

  test('submission has no tooltip for a student without assignment visibility', function() {
    const assignment = { id: '1', effectiveDueDates: {}, only_visible_to_overrides: true };
    const map = createAndSetupMap(assignment, { hasGradingPeriods: false });
    const state = map.getSubmissionState({ user_id: student.id, assignment_id: assignment.id });
    equal(state.tooltip, tooltipKeys.NONE);
  });

  test('submission has no tooltip for a student with visibility', function() {
    const assignment = { id: '1', effectiveDueDates: {} };
    assignment.effectiveDueDates[student.id] = {
      due_at: null,
      grading_period_id: null,
      in_closed_grading_period: false
    };

    const map = createAndSetupMap(assignment, { hasGradingPeriods: false });
    const state = map.getSubmissionState({ user_id: student.id, assignment_id: assignment.id });
    equal(state.tooltip, tooltipKeys.NONE);
  });

<<<<<<< HEAD
  module('SubmissionStateMap with grading periods and all grading periods selected', {
=======
  QUnit.module('SubmissionStateMap with MGP enabled and all grading periods selected', {
>>>>>>> 8eb0f69e
    setup() {
      this.DATE_IN_CLOSED_PERIOD = '2015-07-15';
      this.DATE_NOT_IN_CLOSED_PERIOD = '2015-08-15';
      this.mapOptions = { hasGradingPeriods: true, selectedGradingPeriodID: '0' };
    }
  });

  test('submission has no tooltip for a student without assignment visibility', function() {
    const assignment = { id: '1', effectiveDueDates: {}, only_visible_to_overrides: true };
    const map = createAndSetupMap(assignment, this.mapOptions);
    const state = map.getSubmissionState({ user_id: student.id, assignment_id: assignment.id });
    equal(state.tooltip, tooltipKeys.NONE);
  });

  test('submission shows "in closed period" tooltip for an assigned student with assignment due in a closed grading period', function() {
    const assignment = { id: '1', effectiveDueDates: {} };
    assignment.effectiveDueDates[student.id] = {
      due_at: this.DATE_IN_CLOSED_PERIOD,
      grading_period_id: '1',
      in_closed_grading_period: true
    };

    const map = createAndSetupMap(assignment, this.mapOptions);
    const state = map.getSubmissionState({ user_id: student.id, assignment_id: assignment.id });
    equal(state.tooltip, tooltipKeys.IN_CLOSED_GP);
  });

  test('user is admin: submission has no tooltip for an assigned student with assignment due in a closed grading period', function() {
    const assignment = { id: '1', effectiveDueDates: {} };
    assignment.effectiveDueDates[student.id] = {
      due_at: this.DATE_IN_CLOSED_PERIOD,
      grading_period_id: '1',
      in_closed_grading_period: true
    };

    const mapOptions = Object.assign(this.mapOptions, { isAdmin: true });
    const map = createAndSetupMap(assignment, mapOptions);
    const state = map.getSubmissionState({ user_id: student.id, assignment_id: assignment.id });
    equal(state.tooltip, tooltipKeys.NONE);
  });

  test('submission has no tooltip for an assigned student with assignment due outside of a closed grading period', function() {
    const assignment = { id: '1', effectiveDueDates: {} };
    assignment.effectiveDueDates[student.id] = {
      due_at: this.DATE_NOT_IN_CLOSED_PERIOD,
      grading_period_id: '2',
      in_closed_grading_period: false
    };

    const map = createAndSetupMap(assignment, this.mapOptions);
    const state = map.getSubmissionState({ user_id: student.id, assignment_id: assignment.id });
    equal(state.tooltip, tooltipKeys.NONE);
  });

<<<<<<< HEAD
  module('SubmissionStateMap with grading periods and a non-closed grading period selected', {
=======
  QUnit.module('SubmissionStateMap with MGP enabled and a non-closed grading period selected', {
>>>>>>> 8eb0f69e
    setup() {
      this.SELECTED_PERIOD_ID = '1';
      this.DATE_IN_SELECTED_PERIOD = '2015-06-15';
      this.DATE_NOT_IN_SELECTED_PERIOD = '2015-07-15';
      this.mapOptions = { hasGradingPeriods: true, selectedGradingPeriodID: this.SELECTED_PERIOD_ID };
    }
  });

  test('submission has no tooltip for an assigned student with assignment due in the selected grading period', function() {
    const assignment = { id: '1', effectiveDueDates: {} };
    assignment.effectiveDueDates[student.id] = {
      due_at: this.DATE_IN_SELECTED_PERIOD,
      grading_period_id: this.SELECTED_PERIOD_ID,
      in_closed_grading_period: false
    };

    const map = createAndSetupMap(assignment, this.mapOptions);
    const state = map.getSubmissionState({ user_id: student.id, assignment_id: assignment.id });
    equal(state.tooltip, tooltipKeys.NONE);
  });

  test('submission has no tooltip for a student without assignment visibility', function() {
    const assignment = { id: '1', effectiveDueDates: {}, only_visible_to_overrides: true };
    const map = createAndSetupMap(assignment, this.mapOptions);
    const state = map.getSubmissionState({ user_id: student.id, assignment_id: assignment.id });
    equal(state.tooltip, tooltipKeys.NONE);
  });

  test('submission shows "not in any period" tooltip for an assigned student with a submission not in any grading period', function() {
    const assignment = { id: '1', effectiveDueDates: {} };
    assignment.effectiveDueDates[student.id] = {
      due_at: this.DATE_NOT_IN_SELECTED_PERIOD,
      grading_period_id: null,
      in_closed_grading_period: false
    };

    const map = createAndSetupMap(assignment, this.mapOptions);
    const state = map.getSubmissionState({ user_id: student.id, assignment_id: assignment.id });
    equal(state.tooltip, tooltipKeys.NOT_IN_ANY_GP);
  });

  test('submission shows "in another period" tooltip for an assigned student with assignment due in a non-selected grading period', function() {
    const assignment = { id: '1', effectiveDueDates: {} };
    assignment.effectiveDueDates[student.id] = {
      due_at: this.DATE_NOT_IN_SELECTED_PERIOD,
      grading_period_id: '2',
      in_closed_grading_period: false
    };

    const map = createAndSetupMap(assignment, this.mapOptions);
    const state = map.getSubmissionState({ user_id: student.id, assignment_id: assignment.id });
    equal(state.tooltip, tooltipKeys.IN_ANOTHER_GP);
  });

<<<<<<< HEAD
  module('SubmissionStateMap with grading periods and a closed grading period selected', {
=======
  QUnit.module('SubmissionStateMap with MGP enabled and a closed grading period selected', {
>>>>>>> 8eb0f69e
    setup() {
      this.SELECTED_PERIOD_ID = '1';
      this.DATE_IN_SELECTED_PERIOD = '2015-07-15';
      this.DATE_NOT_IN_SELECTED_PERIOD = '2015-08-15';
      this.mapOptions = { hasGradingPeriods: true, selectedGradingPeriodID: this.SELECTED_PERIOD_ID };
    }
  });

  test('submission has no tooltip for a student without assignment visibility', function() {
    const assignment = { id: '1', effectiveDueDates: {}, only_visible_to_overrides: true };
    const map = createAndSetupMap(assignment, this.mapOptions);
    const state = map.getSubmissionState({ user_id: student.id, assignment_id: assignment.id });
    equal(state.tooltip, tooltipKeys.NONE);
  });

  test('submission shows "in another period" tooltip for an assigned student with assignment due in a non-selected grading period', function() {
    const assignment = { id: '1', effectiveDueDates: {} };
    assignment.effectiveDueDates[student.id] = {
      due_at: this.DATE_NOT_IN_SELECTED_PERIOD,
      grading_period_id: '2',
      in_closed_grading_period: false
    };

    const map = createAndSetupMap(assignment, this.mapOptions);
    const state = map.getSubmissionState({ user_id: student.id, assignment_id: assignment.id });
    equal(state.tooltip, tooltipKeys.IN_ANOTHER_GP);
  });

  test('submission shows "not in any period" tooltip for an assigned student with assignment due in no grading period', function() {
    const assignment = { id: '1', effectiveDueDates: {} };
    assignment.effectiveDueDates[student.id] = {
      due_at: this.DATE_NOT_IN_SELECTED_PERIOD,
      grading_period_id: null,
      in_closed_grading_period: false
    };

    const map = createAndSetupMap(assignment, this.mapOptions);
    const state = map.getSubmissionState({ user_id: student.id, assignment_id: assignment.id });
    equal(state.tooltip, tooltipKeys.NOT_IN_ANY_GP);
  });

  test('submission shows "in closed period" tooltip for an assigned student with assignment due in the selected grading period', function() {
    const assignment = { id: '1', effectiveDueDates: {} };
    assignment.effectiveDueDates[student.id] = {
      due_at: this.DATE_IN_SELECTED_PERIOD,
      grading_period_id: this.SELECTED_PERIOD_ID,
      in_closed_grading_period: true
    };

    const map = createAndSetupMap(assignment, this.mapOptions);
    const state = map.getSubmissionState({ user_id: student.id, assignment_id: assignment.id });
    equal(state.tooltip, tooltipKeys.IN_CLOSED_GP);
  });

  test('user is admin: submission has no tooltip for an assigned student with assignment due in the selected grading period', function() {
    const assignment = { id: '1', effectiveDueDates: {} };
    assignment.effectiveDueDates[student.id] = {
      due_at: this.DATE_IN_SELECTED_PERIOD,
      grading_period_id: this.SELECTED_PERIOD_ID,
      in_closed_grading_period: true
    };

    const mapOptions = { ...this.mapOptions, isAdmin: true };
    const map = createAndSetupMap(assignment, mapOptions);
    const state = map.getSubmissionState({ user_id: student.id, assignment_id: assignment.id });
    equal(state.tooltip, tooltipKeys.NONE);
  });
});<|MERGE_RESOLUTION|>--- conflicted
+++ resolved
@@ -40,11 +40,7 @@
   // time this is being written a significant amount of work is needed
   // to be able to require javascript files that live in the spec directory
 
-<<<<<<< HEAD
-  module('SubmissionStateMap without grading periods');
-=======
-  QUnit.module('SubmissionStateMap with MGP disabled');
->>>>>>> 8eb0f69e
+  QUnit.module('SubmissionStateMap without grading periods');
 
   test('submission has no tooltip for a student without assignment visibility', function() {
     const assignment = { id: '1', effectiveDueDates: {}, only_visible_to_overrides: true };
@@ -66,11 +62,7 @@
     equal(state.tooltip, tooltipKeys.NONE);
   });
 
-<<<<<<< HEAD
-  module('SubmissionStateMap with grading periods and all grading periods selected', {
-=======
-  QUnit.module('SubmissionStateMap with MGP enabled and all grading periods selected', {
->>>>>>> 8eb0f69e
+  QUnit.module('SubmissionStateMap with grading periods and all grading periods selected', {
     setup() {
       this.DATE_IN_CLOSED_PERIOD = '2015-07-15';
       this.DATE_NOT_IN_CLOSED_PERIOD = '2015-08-15';
@@ -125,11 +117,7 @@
     equal(state.tooltip, tooltipKeys.NONE);
   });
 
-<<<<<<< HEAD
-  module('SubmissionStateMap with grading periods and a non-closed grading period selected', {
-=======
-  QUnit.module('SubmissionStateMap with MGP enabled and a non-closed grading period selected', {
->>>>>>> 8eb0f69e
+  QUnit.module('SubmissionStateMap with grading periods and a non-closed grading period selected', {
     setup() {
       this.SELECTED_PERIOD_ID = '1';
       this.DATE_IN_SELECTED_PERIOD = '2015-06-15';
@@ -184,11 +172,7 @@
     equal(state.tooltip, tooltipKeys.IN_ANOTHER_GP);
   });
 
-<<<<<<< HEAD
-  module('SubmissionStateMap with grading periods and a closed grading period selected', {
-=======
-  QUnit.module('SubmissionStateMap with MGP enabled and a closed grading period selected', {
->>>>>>> 8eb0f69e
+  QUnit.module('SubmissionStateMap with grading periods and a closed grading period selected', {
     setup() {
       this.SELECTED_PERIOD_ID = '1';
       this.DATE_IN_SELECTED_PERIOD = '2015-07-15';
