--- conflicted
+++ resolved
@@ -153,11 +153,7 @@
         end
 
         it "does not emit a live event" do
-<<<<<<< HEAD
-          allow(course).to receive_messages(lti_context_id: "course_lti_context_123", id: 1)
-=======
           allow(course).to receive_messages(global_id: "course_global_id_123", id: 1)
->>>>>>> cb9e0c9a
           expect(Canvas::LiveEvents).not_to receive(:scan_youtube_links)
 
           described_class.scan(progress)
@@ -169,11 +165,8 @@
         active_relation = double("active_relation")
         quiz_relation = double("quiz_relation")
         except_relation = double("except_relation")
-<<<<<<< HEAD
-=======
         last_assignment = double("last_assignment")
         external_tool_tag = double("external_tool_tag")
->>>>>>> cb9e0c9a
 
         allow(course).to receive(:assignments).and_return(assignment_relation)
         allow(assignment_relation).to receive(:active).and_return(active_relation)
@@ -181,11 +174,6 @@
           type_quiz_lti: quiz_relation,
           except: except_relation
         )
-<<<<<<< HEAD
-        allow(quiz_relation).to receive(:any?).and_return(true)
-        allow(except_relation).to receive(:find_each).and_return([])
-        allow(course).to receive_messages(lti_context_id: "course_lti_context_123", id: 1)
-=======
         allow(quiz_relation).to receive_messages(
           any?: true,
           last: last_assignment
@@ -194,21 +182,14 @@
         allow(external_tool_tag).to receive(:content_id).and_return("external_tool_123")
         allow(except_relation).to receive(:find_each).and_return([])
         allow(course).to receive_messages(global_id: "course_global_id_123", id: 1)
->>>>>>> cb9e0c9a
 
         expect(Canvas::LiveEvents).to receive(:scan_youtube_links) do |payload|
           expect(payload.scan_id).to eq(Progress.last.id)
           expect(payload.course_id).to eq(course.id)
-<<<<<<< HEAD
-          expect(payload.external_context_id).to eq(course.lti_context_id)
-        end
-
-=======
           expect(payload.external_tool_id).to eq("external_tool_123")
         end
 
         progress.start!
->>>>>>> cb9e0c9a
         described_class.scan(progress)
       end
     end
@@ -2286,8 +2267,6 @@
       end
     end
 
-<<<<<<< HEAD
-=======
     describe "#process_new_quizzes_scan_update" do
       let(:scan_progress) do
         Progress.create!(
@@ -2444,7 +2423,6 @@
       end
     end
 
->>>>>>> cb9e0c9a
     describe "JWT token generation with user_uuid" do
       let(:user) { user_factory(active_all: true) }
       let(:user_uuid) { user.uuid }
