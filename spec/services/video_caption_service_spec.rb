# frozen_string_literal: true

# Copyright (C) 2024 - present Instructure, Inc.
#
# This file is part of Canvas.
#
# Canvas is free software: you can redistribute it and/or modify it under
# the terms of the GNU Affero General Public License as published by the Free
# Software Foundation, version 3 of the License.
#
# Canvas is distributed in the hope that it will be useful, but WITHOUT ANY
# WARRANTY; without even the implied warranty of MERCHANTABILITY or FITNESS FOR
# A PARTICULAR PURPOSE. See the GNU Affero General Public License for more
# details.
#
# You should have received a copy of the GNU Affero General Public License along
# with this program. If not, see <http://www.gnu.org/licenses/>.

RSpec.describe VideoCaptionService, type: :service do
  let(:media_object) { media_object_model }
  let(:service) { VideoCaptionService.new(media_object, skip_polling: true) }

  describe "#call" do
    context "when media type is video and media id is present" do
      before do
        allow(service).to receive_messages(
          url: "https://example.com/video.mp4",
          request_handoff: { "media" => { "id" => "1234" } },
<<<<<<< HEAD
          request_caption: double("Response", code: 200, body: "Captions requested"),
          media: { "media" => { "captions" => [{ "language" => "en", "status" => "succeeded" }] } },
          collect_captions: double("Response", code: 200, body: "Captions for the video"),
=======
          request_caption: double("Response", code: 200),
          media: { "media" => { "captions" => [{ "language" => "en", "status" => "succeeded" }] } },
          grab_captions: "Captions for the video",
>>>>>>> 19b70d1c
          config: { "app-host" => "https://example.com" },
          auth_token: "token"
        )
      end

      it "creates a media track with captions" do
        expect { service.call }.to change { MediaTrack.count }.by(1)
      end

      it "does not create an additional media track on subsequent calls" do
        expect { service.call }.to change { MediaTrack.count }.by(1)
        expect { service.call }.not_to change { MediaTrack.count }
      end

      it "sets auto_caption_status to complete" do
        service.call
        expect(media_object.auto_caption_status).to eq("complete")
      end
    end

    context "when media type is not video" do
      before do
        allow(media_object).to receive(:media_type).and_return("image/jpeg")
      end

      it "does not create a media track" do
        expect { service.call }.not_to change { MediaTrack.count }
      end

      it "sets auto_caption_status to failed_initial_validation" do
        service.call
        expect(media_object.auto_caption_status).to eq("failed_initial_validation")
      end
    end

    context "when media id is not present" do
      before do
        allow(media_object).to receive(:media_id).and_return(nil)
      end

      it "does not create a media track" do
        expect { service.call }.not_to change { MediaTrack.count }
      end

      it "sets auto_caption_status to failed_initial_validation" do
        service.call
        expect(media_object.auto_caption_status).to eq("failed_initial_validation")
      end
    end

    context "when URL is not available" do
      before do
        allow(service).to receive(:url).and_return(nil)
      end

      it "does not create a media track" do
        expect { service.call }.not_to change { MediaTrack.count }
      end

      it "sets auto_caption_status to failed_initial_validation" do
        service.call
        expect(media_object.auto_caption_status).to eq("failed_initial_validation")
      end
    end

    context "when handoff request fails" do
      before do
        allow(service).to receive_messages(
          url: "https://example.com/video.mp4",
          request_handoff: nil,
          config: { "app-host" => "https://example.com" },
          auth_token: "token"
        )
        allow(media_object).to receive_messages(media_type: "video", media_id: "valid_media_id")
      end

      it "does not create a media track" do
        expect { service.call }.not_to change { MediaTrack.count }
      end

      it "sets auto_caption_status to failed_handoff" do
        service.call
        expect(media_object.auto_caption_status).to eq("failed_handoff")
      end
    end

    context "when caption request fails" do
      before do
        allow(service).to receive_messages(
          url: "https://example.com/video.mp4",
          request_handoff: { "media" => { "id" => "1234" } },
          request_caption: double("Response", code: 500),
          config: { "app-host" => "https://example.com" },
          auth_token: "token"
        )
        allow(media_object).to receive_messages(media_type: "video", media_id: "valid_media_id")
      end

      it "does not create a media track" do
        expect { service.call }.not_to change { MediaTrack.count }
      end

      it "sets auto_caption_status to failed_request" do
        service.call
        expect(media_object.auto_caption_status).to eq("failed_request")
      end
    end

    context "when captions are not ready" do
      before do
        allow(service).to receive_messages(
          url: "https://example.com/video.mp4",
          request_handoff: { "media" => { "id" => "1234" } },
          request_caption: double("Response", code: 200),
          media: { "media" => { "captions" => [{ "status" => "in_progress" }] } },
          config: { "app-host" => "https://example.com" },
          auth_token: "token"
        )
        allow(media_object).to receive_messages(media_type: "video", media_id: "valid_media_id")
      end

      it "does not create a media track" do
        expect { service.call }.not_to change { MediaTrack.count }
      end

      it "sets auto_caption_status to failed_captions" do
        service.call
        expect(media_object.auto_caption_status).to eq("failed_captions")
      end
    end

    context "when non-English language is detected" do
      before do
        allow(service).to receive_messages(
          url: "https://example.com/video.mp4",
          request_handoff: { "media" => { "id" => "1234" } },
          request_caption: double("Response", code: 200),
          media: { "media" => { "captions" => [{ "language" => "es", "status" => "succeeded" }] } },
          config: { "app-host" => "https://example.com" },
          auth_token: "token"
        )
        allow(media_object).to receive_messages(media_type: "video", media_id: "valid_media_id")
      end

      it "does not create a media track" do
        expect { service.call }.not_to change { MediaTrack.count }
      end

      it "sets auto_caption_status to non_english_captions" do
        service.call
        expect(media_object.auto_caption_status).to eq("non_english_captions")
      end
    end

    context "when captions cannot be pulled" do
      before do
        allow(service).to receive_messages(
          url: "https://example.com/video.mp4",
          request_handoff: { "media" => { "id" => "1234" } },
          request_caption: double("Response", code: 200),
          media: { "media" => { "captions" => [{ "language" => "en", "status" => "succeeded" }] } },
          grab_captions: nil,
          config: { "app-host" => "https://example.com" },
          auth_token: "token"
        )
        allow(media_object).to receive_messages(media_type: "video", media_id: "valid_media_id")
      end

      it "does not create a media track" do
        expect { service.call }.not_to change { MediaTrack.count }
      end

      it "sets auto_caption_status to failed_to_pull" do
        service.call
        expect(media_object.auto_caption_status).to eq("failed_to_pull")
      end
    end
  end
end<|MERGE_RESOLUTION|>--- conflicted
+++ resolved
@@ -26,15 +26,9 @@
         allow(service).to receive_messages(
           url: "https://example.com/video.mp4",
           request_handoff: { "media" => { "id" => "1234" } },
-<<<<<<< HEAD
-          request_caption: double("Response", code: 200, body: "Captions requested"),
-          media: { "media" => { "captions" => [{ "language" => "en", "status" => "succeeded" }] } },
-          collect_captions: double("Response", code: 200, body: "Captions for the video"),
-=======
           request_caption: double("Response", code: 200),
           media: { "media" => { "captions" => [{ "language" => "en", "status" => "succeeded" }] } },
           grab_captions: "Captions for the video",
->>>>>>> 19b70d1c
           config: { "app-host" => "https://example.com" },
           auth_token: "token"
         )
