--- conflicted
+++ resolved
@@ -385,8 +385,6 @@
           Constants::App::CAREER_LEARNING_PROVIDER
         )
       end
-<<<<<<< HEAD
-=======
     end
 
     describe "self.career_affiliated_institution?" do
@@ -409,7 +407,6 @@
       it "returns false when root account is nil" do
         expect(ExperienceResolver.career_affiliated_institution?(nil)).to be false
       end
->>>>>>> 2ec7b1b5
     end
   end
 end