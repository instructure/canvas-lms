# frozen_string_literal: true

#
# Copyright (C) 2025 - present Instructure, Inc.
#
# This file is part of Canvas.
#
# Canvas is free software: you can redistribute it and/or modify it under
# the terms of the GNU Affero General Public License as published by the Free
# Software Foundation, version 3 of the License.
#
# Canvas is distributed in the hope that it will be useful, but WITHOUT ANY
# WARRANTY; without even the implied warranty of MERCHANTABILITY or FITNESS FOR
# A PARTICULAR PURPOSE. See the GNU Affero General Public License for more
# details.
#
# You should have received a copy of the GNU Affero General Public License along
# with this program. If not, see <http://www.gnu.org/licenses/>.

require "spec_helper"

RSpec.describe PeerReview::PeerReviewUpdaterService do
  include PeerReviewHelpers

  let(:course) { course_model(name: "Course with Assignment") }
  let(:parent_assignment) do
    assignment_model(
      course:,
      title: "Parent Assignment",
      points_possible: 10,
      grading_type: "points",
      due_at: 1.week.from_now,
      unlock_at: 1.day.from_now,
      lock_at: 2.weeks.from_now,
      peer_review_count: 2,
      peer_reviews: true,
      submission_types: "online_text_entry,online_upload"
    )
  end

  let!(:existing_peer_review_sub_assignment) do
    PeerReviewSubAssignment.create!(
      parent_assignment:,
      context: course,
      title: "Test Peer Review",
      points_possible: 10,
      grading_type: "points"
    )
  end

  let(:updated_points_possible) { 15 }
  let(:updated_grading_type) { "letter_grade" }
  let(:updated_due_at) { 3.days.from_now }
  let(:updated_unlock_at) { 2.days.from_now }
  let(:updated_lock_at) { 1.week.from_now }

  let(:service) do
    described_class.new(
      parent_assignment:,
      points_possible: updated_points_possible,
      grading_type: updated_grading_type,
      due_at: updated_due_at,
      unlock_at: updated_unlock_at,
      lock_at: updated_lock_at
    )
  end

  let(:service_with_all_attributes_due_at) { 5.days.from_now }
  let(:service_with_all_attributes_unlock_at) { 4.days.from_now }
  let(:service_with_all_attributes_lock_at) { 10.days.from_now }

  let(:service_with_all_attributes) do
    described_class.new(
      parent_assignment:,
      points_possible: 20,
      grading_type: "points",
      due_at: service_with_all_attributes_due_at,
      unlock_at: service_with_all_attributes_unlock_at,
      lock_at: service_with_all_attributes_lock_at
    )
  end

  before do
    course.enable_feature!(:peer_review_allocation_and_grading)
  end

  describe "#initialize" do
    it "sets the instance variables correctly" do
      expect(service.instance_variable_get(:@parent_assignment)).to eq(parent_assignment)
      expect(service.instance_variable_get(:@points_possible)).to eq(updated_points_possible)
      expect(service.instance_variable_get(:@grading_type)).to eq(updated_grading_type)
      expect(service.instance_variable_get(:@due_at)).to eq(updated_due_at)
      expect(service.instance_variable_get(:@unlock_at)).to eq(updated_unlock_at)
      expect(service.instance_variable_get(:@lock_at)).to eq(updated_lock_at)
    end

    it "allows nil values for optional parameters" do
      simple_service = described_class.new(parent_assignment:)
      expect(simple_service.instance_variable_get(:@parent_assignment)).to eq(parent_assignment)
      expect(simple_service.instance_variable_get(:@points_possible)).to be_nil
      expect(simple_service.instance_variable_get(:@grading_type)).to be_nil
      expect(simple_service.instance_variable_get(:@due_at)).to be_nil
      expect(simple_service.instance_variable_get(:@unlock_at)).to be_nil
      expect(simple_service.instance_variable_get(:@lock_at)).to be_nil
    end
  end

  describe "#call" do
    before do
      allow(PeerReviewSubAssignment).to receive(:clear_cache_keys)
      allow(SubmissionLifecycleManager).to receive(:recompute)
    end

    context "with valid inputs and existing peer review sub assignment" do
      it "successfully updates the peer review sub assignment" do
        result = service.call

        expect(result).to eq(existing_peer_review_sub_assignment)
        expect(result.points_possible).to eq(updated_points_possible)
        expect(result.grading_type).to eq(updated_grading_type)
        expect(result.due_at).to eq(updated_due_at)
        expect(result.unlock_at).to eq(updated_unlock_at)
        expect(result.lock_at).to eq(updated_lock_at)
      end

      it "saves the peer review sub assignment" do
        expect(existing_peer_review_sub_assignment).to receive(:save!)
        service.call
      end

      it "recomputes due dates after updating the sub assignment" do
        expect(PeerReviewSubAssignment).to receive(:clear_cache_keys)
          .with(existing_peer_review_sub_assignment, :availability)
        expect(SubmissionLifecycleManager).to receive(:recompute)
          .with(existing_peer_review_sub_assignment, update_grades: true, create_sub_assignment_submissions: false)

        service.call
      end

      it "returns the updated peer review sub assignment" do
        result = service.call
        expect(result).to be_a(PeerReviewSubAssignment)
        expect(result.id).to eq(existing_peer_review_sub_assignment.id)
      end

      it "updates all provided attributes on the peer review sub assignment" do
        result = service_with_all_attributes.call

        expect(result.points_possible).to eq(20)
        expect(result.grading_type).to eq("points")
        expect(result.due_at.to_i).to eq(service_with_all_attributes_due_at.to_i)
        expect(result.unlock_at.to_i).to eq(service_with_all_attributes_unlock_at.to_i)
        expect(result.lock_at.to_i).to eq(service_with_all_attributes_lock_at.to_i)
      end

      it "maintains inherited attributes from parent assignment" do
        result = service_with_all_attributes.call

        expect(result.context_id).to eq(parent_assignment.context_id)
        expect(result.assignment_group_id).to eq(parent_assignment.assignment_group_id)
        expect(result.parent_assignment_id).to eq(parent_assignment.id)
        expect(result.title).to include("Peer Review")
      end

      it "updates the title when parent assignment title changes" do
        parent_assignment.update!(title: "Updated Parent Assignment")

        result = service.call

        expect(result.title).to eq(expected_peer_review_title("Updated Parent Assignment", parent_assignment.peer_review_count))
      end

      it "updates title even when peer review sub assignment has incorrect title" do
        existing_peer_review_sub_assignment.update!(title: "Wrong Title")

        result = service.call

        expect(result.title).to eq(expected_peer_review_title(parent_assignment.title, parent_assignment.peer_review_count))
      end

      it "updates group_category_id when parent assignment group_category_id changes" do
        group_category = course.group_categories.create!(name: "Test Group Category")
        parent_assignment.update!(group_category_id: group_category.id)

        result = service.call

        expect(result.group_category_id).to eq(group_category.id)
      end

      it "syncs context_id and context_type from parent assignment" do
        new_course = course_factory(active_all: true)
<<<<<<< HEAD
        new_course.enable_feature!(:peer_review_grading)
=======
        new_course.enable_feature!(:peer_review_allocation_and_grading)
>>>>>>> 40dcc2b7

        # Move the parent assignment to a new context
        # (This is unusual but testing the sync mechanism)
        parent_assignment.update!(context: new_course)

        # Call the updater service to trigger the sync
        PeerReview::PeerReviewUpdaterService.call(parent_assignment:)

        # Now check that the peer review sub assignment was synced
        existing_peer_review_sub_assignment.reload
        expect(existing_peer_review_sub_assignment.context_id).to eq(new_course.id)
        expect(existing_peer_review_sub_assignment.context_type).to eq("Course")
      end
<<<<<<< HEAD
=======

      it "updates peer_review_submission_required when parent assignment changes" do
        existing_peer_review_sub_assignment.update!(peer_review_submission_required: true)
        parent_assignment.update!(peer_review_submission_required: false)

        result = service.call

        expect(result.peer_review_submission_required).to be false
      end

      it "updates peer_review_across_sections when parent assignment changes" do
        existing_peer_review_sub_assignment.update!(peer_review_across_sections: true)
        parent_assignment.update!(peer_review_across_sections: false)

        result = service.call

        expect(result.peer_review_across_sections).to be false
      end

      it "updates both peer_review_submission_required and peer_review_across_sections together" do
        existing_peer_review_sub_assignment.update!(
          peer_review_submission_required: false,
          peer_review_across_sections: false
        )
        parent_assignment.update!(
          peer_review_submission_required: true,
          peer_review_across_sections: true
        )

        result = service.call

        expect(result.peer_review_submission_required).to be true
        expect(result.peer_review_across_sections).to be true
      end
>>>>>>> 40dcc2b7
    end

    context "with partial updates" do
      let(:partial_service) do
        described_class.new(
          parent_assignment:,
          points_possible: updated_points_possible
        )
      end

      it "updates only the provided attributes" do
        original_grading_type = existing_peer_review_sub_assignment.grading_type
        original_due_at = existing_peer_review_sub_assignment.due_at

        result = partial_service.call

        expect(result.points_possible).to eq(updated_points_possible)
        expect(result.grading_type).to eq(original_grading_type)
        expect(result.due_at).to eq(original_due_at)
      end
    end

    context "when validations fail" do
      it "raises error when parent assignment is nil" do
        service.instance_variable_set(:@parent_assignment, nil)
        expect { service.call }.to raise_error(
          PeerReview::InvalidParentAssignmentError,
          "Invalid parent assignment"
        )
      end

      it "raises error when parent assignment is not persisted" do
        new_assignment = Assignment.new(context: course, title: "New Assignment")
        service.instance_variable_set(:@parent_assignment, new_assignment)
        expect { service.call }.to raise_error(
          PeerReview::InvalidParentAssignmentError,
          "Invalid parent assignment"
        )
      end

      it "raises error when parent assignment is external tool assignment" do
        external_tool_assignment = assignment_model(
          course:,
          title: "External Tool Assignment",
          submission_types: "external_tool"
        )
        service.instance_variable_set(:@parent_assignment, external_tool_assignment)

        expect { service.call }.to raise_error(
          PeerReview::InvalidAssignmentSubmissionTypesError,
          "Peer reviews cannot be used with External Tool assignments"
        )
      end

      it "raises error when parent assignment is discussion topic assignment" do
        discussion_topic_assignment = assignment_model(
          course:,
          title: "Discussion Topic Assignment",
          submission_types: "discussion_topic"
        )
        service.instance_variable_set(:@parent_assignment, discussion_topic_assignment)

        expect { service.call }.to raise_error(
          PeerReview::InvalidAssignmentSubmissionTypesError,
          "Peer reviews cannot be used with Discussion Topic assignments"
        )
      end

      it "raises error when feature is disabled" do
        course.disable_feature!(:peer_review_allocation_and_grading)
        expect { service.call }.to raise_error(
          PeerReview::FeatureDisabledError,
          "Peer Review Allocation and Grading feature flag is disabled"
        )
      end

      it "raises error when peer review sub assignment does not exist" do
        existing_peer_review_sub_assignment.destroy!
        parent_assignment.reload

        service_without_sub_assignment = described_class.new(
          parent_assignment:,
          points_possible: updated_points_possible
        )

        expect { service_without_sub_assignment.call }.to raise_error(
          PeerReview::SubAssignmentNotExistError,
          "Peer review sub assignment does not exist"
        )
      end
    end

    context "when validating peer review dates against parent assignment" do
      let(:parent_with_boundaries) do
        assignment_model(
          course:,
          title: "Parent with Date Boundaries",
          unlock_at: 2.days.from_now,
          due_at: 1.week.from_now,
          lock_at: 2.weeks.from_now,
          peer_reviews: true
        )
      end

      before do
        PeerReview::PeerReviewCreatorService.new(parent_assignment: parent_with_boundaries).call
        parent_with_boundaries.reload
      end

      context "with valid dates" do
        it "updates peer review when dates are within parent boundaries" do
          service = described_class.new(
            parent_assignment: parent_with_boundaries,
            unlock_at: 3.days.from_now,
            due_at: 1.week.from_now,
            lock_at: 10.days.from_now
          )

          expect { service.call }.not_to raise_error
        end

        it "updates peer review when dates are at exact parent boundaries" do
          service = described_class.new(
            parent_assignment: parent_with_boundaries,
            unlock_at: parent_with_boundaries.unlock_at,
            due_at: 1.week.from_now,
            lock_at: parent_with_boundaries.lock_at
          )

          expect { service.call }.not_to raise_error
        end

        it "updates peer review with partial dates" do
          service = described_class.new(
            parent_assignment: parent_with_boundaries,
            due_at: 1.week.from_now
          )

          expect { service.call }.not_to raise_error
        end

        it "updates peer review when no custom dates provided" do
          service = described_class.new(parent_assignment: parent_with_boundaries)

          expect { service.call }.not_to raise_error
        end
      end

      context "with invalid dates" do
        it "raises InvalidDatesError when unlock_at is before parent unlock_at" do
          service = described_class.new(
            parent_assignment: parent_with_boundaries,
            unlock_at: 1.day.from_now
          )

          expect { service.call }.to raise_error(
            PeerReview::InvalidDatesError,
            /Peer review unlock date cannot be before assignment unlock date/
          )
        end

        it "raises InvalidDatesError when due_at is before parent unlock_at" do
          service = described_class.new(
            parent_assignment: parent_with_boundaries,
            due_at: 1.day.from_now
          )

          expect { service.call }.to raise_error(
            PeerReview::InvalidDatesError,
            /Peer review due date cannot be before assignment unlock date/
          )
        end

        it "raises InvalidDatesError when due_at is after parent lock_at" do
          service = described_class.new(
            parent_assignment: parent_with_boundaries,
            due_at: 3.weeks.from_now
          )

          expect { service.call }.to raise_error(
            PeerReview::InvalidDatesError,
            /Peer review due date cannot be after assignment lock date/
          )
        end

        it "raises InvalidDatesError when lock_at is after parent lock_at" do
          service = described_class.new(
            parent_assignment: parent_with_boundaries,
            lock_at: 3.weeks.from_now
          )

          expect { service.call }.to raise_error(
            PeerReview::InvalidDatesError,
            /Peer review lock date cannot be after assignment lock date/
          )
        end

        it "raises InvalidDatesError when due_at is before unlock_at" do
          service = described_class.new(
            parent_assignment: parent_with_boundaries,
            unlock_at: 1.week.from_now,
            due_at: 5.days.from_now
          )

          expect { service.call }.to raise_error(
            PeerReview::InvalidDatesError,
            /Due date cannot be before unlock date/
          )
        end

        it "raises InvalidDatesError when due_at is after lock_at" do
          service = described_class.new(
            parent_assignment: parent_with_boundaries,
            due_at: 1.week.from_now,
            lock_at: 5.days.from_now
          )

          expect { service.call }.to raise_error(
            PeerReview::InvalidDatesError,
            /Due date cannot be after lock date/
          )
        end

        it "raises InvalidDatesError when unlock_at is after lock_at" do
          service = described_class.new(
            parent_assignment: parent_with_boundaries,
            unlock_at: 1.week.from_now,
            lock_at: 5.days.from_now
          )

          expect { service.call }.to raise_error(
            PeerReview::InvalidDatesError,
            /Unlock date cannot be after lock date/
          )
        end
      end
    end
  end

  describe "#run_validations" do
    it "calls all required validation methods" do
      expect(service).to receive(:validate_parent_assignment)
      expect(service).to receive(:validate_assignment_submission_types)
      expect(service).to receive(:validate_feature_enabled)
      expect(service).to receive(:validate_peer_review_sub_assignment_exists)

      service.send(:run_validations)
    end
  end

  describe "#update_peer_review_sub_assignment" do
    context "with all update parameters" do
      it "updates all provided attributes on the peer review sub assignment" do
        result = service.send(:update_peer_review_sub_assignment)

        expect(result).to eq(existing_peer_review_sub_assignment)
        expect(result.points_possible).to eq(updated_points_possible)
        expect(result.grading_type).to eq(updated_grading_type)
        expect(result.due_at).to eq(updated_due_at)
        expect(result.unlock_at).to eq(updated_unlock_at)
        expect(result.lock_at).to eq(updated_lock_at)
      end

      it "suspends due date caching during updates" do
        expect(AbstractAssignment).to receive(:suspend_due_date_caching).and_yield
        service.send(:update_peer_review_sub_assignment)
      end

      it "returns the peer review sub assignment" do
        result = service.send(:update_peer_review_sub_assignment)
        expect(result).to be_a(PeerReviewSubAssignment)
        expect(result.id).to eq(existing_peer_review_sub_assignment.id)
      end
    end

    context "with partial update parameters" do
      let(:partial_service) do
        described_class.new(
          parent_assignment:,
          points_possible: updated_points_possible,
          grading_type: updated_grading_type
        )
      end

      it "updates only the provided attributes" do
        original_due_at = existing_peer_review_sub_assignment.due_at
        original_unlock_at = existing_peer_review_sub_assignment.unlock_at
        original_lock_at = existing_peer_review_sub_assignment.lock_at

        result = partial_service.send(:update_peer_review_sub_assignment)

        expect(result.points_possible).to eq(updated_points_possible)
        expect(result.grading_type).to eq(updated_grading_type)
        expect(result.due_at).to eq(original_due_at)
        expect(result.unlock_at).to eq(original_unlock_at)
        expect(result.lock_at).to eq(original_lock_at)
      end

      it "suspends due date caching when attributes are updated" do
        expect(AbstractAssignment).to receive(:suspend_due_date_caching).and_yield
        partial_service.send(:update_peer_review_sub_assignment)
      end
    end

    context "with no update parameters" do
      let(:no_update_service) { described_class.new(parent_assignment:) }

      it "syncs inherited attributes from parent and returns the peer review sub assignment" do
        result = no_update_service.send(:update_peer_review_sub_assignment)

        expect(result).to eq(existing_peer_review_sub_assignment)
        expect(result.description).to eq(parent_assignment.description)
        expect(result.peer_review_count).to eq(parent_assignment.peer_review_count)
        expect(result.peer_reviews).to eq(parent_assignment.peer_reviews)
        expect(result.submission_types).to eq("online_text_entry")
      end

      it "suspends due date caching when inherited attributes are synced" do
        expect(AbstractAssignment).to receive(:suspend_due_date_caching).and_yield
        no_update_service.send(:update_peer_review_sub_assignment)
      end
    end
  end
end<|MERGE_RESOLUTION|>--- conflicted
+++ resolved
@@ -189,11 +189,7 @@
 
       it "syncs context_id and context_type from parent assignment" do
         new_course = course_factory(active_all: true)
-<<<<<<< HEAD
-        new_course.enable_feature!(:peer_review_grading)
-=======
         new_course.enable_feature!(:peer_review_allocation_and_grading)
->>>>>>> 40dcc2b7
 
         # Move the parent assignment to a new context
         # (This is unusual but testing the sync mechanism)
@@ -207,8 +203,6 @@
         expect(existing_peer_review_sub_assignment.context_id).to eq(new_course.id)
         expect(existing_peer_review_sub_assignment.context_type).to eq("Course")
       end
-<<<<<<< HEAD
-=======
 
       it "updates peer_review_submission_required when parent assignment changes" do
         existing_peer_review_sub_assignment.update!(peer_review_submission_required: true)
@@ -243,7 +237,6 @@
         expect(result.peer_review_submission_required).to be true
         expect(result.peer_review_across_sections).to be true
       end
->>>>>>> 40dcc2b7
     end
 
     context "with partial updates" do
