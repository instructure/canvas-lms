--- conflicted
+++ resolved
@@ -53,23 +53,14 @@
       expect(services).to eq({
                                "ADHOC" => PeerReview::AdhocOverrideUpdaterService,
                                "CourseSection" => PeerReview::SectionOverrideUpdaterService,
-<<<<<<< HEAD
-                               "Group" => PeerReview::GroupOverrideUpdaterService
-=======
                                "Group" => PeerReview::GroupOverrideUpdaterService,
                                "Course" => PeerReview::CourseOverrideUpdaterService
->>>>>>> 99838eca
                              })
     end
 
     it "includes supported set types" do
-<<<<<<< HEAD
-      expect(services.keys).to contain_exactly("ADHOC", "CourseSection", "Group")
-      expect(services.values).to contain_exactly(PeerReview::AdhocOverrideUpdaterService, PeerReview::SectionOverrideUpdaterService, PeerReview::GroupOverrideUpdaterService)
-=======
       expect(services.keys).to contain_exactly("ADHOC", "CourseSection", "Group", "Course")
       expect(services.values).to contain_exactly(PeerReview::AdhocOverrideUpdaterService, PeerReview::SectionOverrideUpdaterService, PeerReview::GroupOverrideUpdaterService, PeerReview::CourseOverrideUpdaterService)
->>>>>>> 99838eca
     end
   end
 
@@ -80,35 +71,6 @@
 
     before do
       course.enable_feature!(:peer_review_grading)
-    end
-
-    context "with ADHOC override" do
-      let(:students) { create_users_in_course(course, 2, return_type: :record) }
-      let(:override_params) do
-        {
-          id: 456,
-          set_type: "ADHOC",
-          student_ids: students.map(&:id),
-          due_at: 1.week.from_now
-        }
-      end
-
-      let(:service) do
-        described_class.new(
-          peer_review_sub_assignment:,
-          overrides: [override_params]
-        )
-      end
-
-      it "delegates to AdhocOverrideUpdaterService" do
-        expect(PeerReview::AdhocOverrideUpdaterService).to receive(:call)
-          .with(
-            peer_review_sub_assignment:,
-            override: override_params
-          )
-
-        service.call
-      end
     end
 
     context "with ADHOC override" do
@@ -265,11 +227,7 @@
       it "raises SetTypeNotSupportedError" do
         expect { service.call }.to raise_error(
           PeerReview::SetTypeNotSupportedError,
-<<<<<<< HEAD
-          "Set type 'UnsupportedType' is not supported. Supported types are: ADHOC, CourseSection, Group"
-=======
           "Set type 'UnsupportedType' is not supported. Supported types are: ADHOC, CourseSection, Group, Course"
->>>>>>> 99838eca
         )
       end
     end
