--- conflicted
+++ resolved
@@ -1036,8 +1036,6 @@
     end
   end
 
-<<<<<<< HEAD
-=======
   describe "#validate_override_dates_against_parent_override" do
     let(:parent_override) do
       double(
@@ -2007,7 +2005,6 @@
     end
   end
 
->>>>>>> 40dcc2b7
   describe "integration with module inclusion" do
     it "includes the validation methods in the service class" do
       expect(service).to respond_to(:validate_parent_assignment)
@@ -2028,10 +2025,7 @@
       expect(service).to respond_to(:validate_course_parent_override_exists)
       expect(service).to respond_to(:validate_group_parent_override_exists)
       expect(service).to respond_to(:validate_section_parent_override_exists)
-<<<<<<< HEAD
-=======
       expect(service).to respond_to(:validate_override_dates_against_parent_override)
->>>>>>> 40dcc2b7
     end
 
     it "properly accesses instance variables set in the including class" do
