# frozen_string_literal: true

#
# Copyright (C) 2022 - present Instructure, Inc.
#
# This file is part of Canvas.
#
# Canvas is free software: you can redistribute it and/or modify it under
# the terms of the GNU Affero General Public License as published by the Free
# Software Foundation, version 3 of the License.
#
# Canvas is distributed in the hope that it will be useful, but WITHOUT ANY
# WARRANTY; without even the implied warranty of MERCHANTABILITY or FITNESS FOR
# A PARTICULAR PURPOSE. See the GNU Affero General Public License for more
# details.
#
# You should have received a copy of the GNU Affero General Public License along
# with this program. If not, see <http://www.gnu.org/licenses/>.

describe CoursePacing::PaceService do
  describe ".for" do
    let(:course) { course_model }

    it "returns a reference to CoursePacing::CoursePaceService for a Course" do
      expect(
        CoursePacing::PaceService.for(course)
      ).to be CoursePacing::CoursePaceService
    end

    it "returns a reference to CoursePacing::SectionPaceService for a CourseSection" do
      expect(
        CoursePacing::PaceService.for(add_section("Section", course:))
      ).to be CoursePacing::SectionPaceService
    end

    it "returns a reference to CoursePacing::StudentEnrollmentPaceService for a StudentEnrollment" do
      expect(
        CoursePacing::PaceService.for(course.enroll_student(user_model, enrollment_state: "active"))
      ).to be CoursePacing::StudentEnrollmentPaceService
    end

    it "raises for an invalid type" do
      expect { CoursePacing::PaceService.for("foobar") }.to raise_error(ArgumentError)
    end
  end

  describe ".paces_in_course" do
    it "requires implementation" do
      expect { CoursePacing::PaceService.paces_in_course(double) }.to raise_error(NotImplementedError)
    end
  end

  describe ".pace_for" do
    context "when context is invalid" do
      before do
        allow(CoursePacing::PaceService).to receive_messages(valid_context?: false, pace_in_context: "invalid context")
      end

      it "returns nil if invalid context" do
        expect(CoursePacing::PaceService.pace_for(double)).to be_nil
      end
    end

    context "when there is an existing pace within the context" do
      before { allow(CoursePacing::PaceService).to receive(:pace_in_context).and_return("foobar") }

      it "returns the pace in the context" do
        expect(CoursePacing::PaceService.pace_for(double)).to eq "foobar"
      end
    end

    context "when there is no existing pace within the context" do
      before do
        allow(CoursePacing::PaceService).to receive_messages(pace_in_context: nil, template_pace_for: nil)
      end

      it "returns nil" do
        expect(CoursePacing::PaceService.pace_for(double)).to be_nil
      end

      context "when there is an existing template to fall back to" do
        let(:template) { double }

        before { allow(CoursePacing::PaceService).to receive(:template_pace_for).and_return(template) }

        it "returns the existing template" do
          expect(CoursePacing::PaceService.pace_for(double)).to eq template
        end

        context "when the should_duplicate option is set to true" do
          it "duplicates the template within the context" do
            expect(template).to receive(:duplicate)
            CoursePacing::PaceService.pace_for(double, should_duplicate: true)
          end
        end
      end
    end
  end

  describe ".pace_in_context" do
    it "requires implementation" do
      expect do
        CoursePacing::PaceService.pace_in_context(double)
      end.to raise_error NotImplementedError
    end
  end

  describe ".create_in_context" do
    context "when context is invalid" do
      before { allow(CoursePacing::PaceService).to receive(:valid_context?).and_return(false) }

      let(:context) { double(course_paces: double(not_deleted: double(take: "invalid context"))) }

      it "returns nil if invalid context" do
        expect(CoursePacing::PaceService.create_in_context(context)).to be_nil
      end
    end

    context "when the context already has a pace" do
      let(:context) { double(course_paces: double(not_deleted: double(take: "foobar"))) }

      it "returns the pace" do
        expect(CoursePacing::PaceService.create_in_context(context)).to eq "foobar"
      end
    end

    context "when the context does not have a pace" do
      let(:context) { double(course_paces: double(not_deleted: double(take: nil))) }

      it "requires implementation" do
        expect do
          CoursePacing::PaceService.create_in_context(context)
        end.to raise_error NotImplementedError
      end
<<<<<<< HEAD
=======
    end
  end

  describe ".update_pace" do
    context "the update is successful add_selected_days_to_skip_param is enabled" do
      let(:pace) { course_pace_model(selected_days_to_skip: %w[mon tue wed fri]) }
      let(:update_params) { { selected_days_to_skip: %w[sat sun] } }

      before do
        pace.course.root_account.enable_feature!(:course_paces_skip_selected_days)
      end

      it "returns the updated pace" do
        expect do
          expect(
            CoursePacing::PaceService.update_pace(pace, update_params)
          ).to eq pace
        end.to change {
          pace.selected_days_to_skip
        }.to %w[sat sun]
      end
>>>>>>> 80d4da09
    end

    context "the update is successful add_selected_days_to_skip_param is disabled" do
      let(:pace) { course_pace_model(exclude_weekends: true) }
      let(:update_params) { { exclude_weekends: false } }

      before do
        pace.course.root_account.disable_feature!(:course_paces_skip_selected_days)
      end

      it "returns the updated pace" do
        expect do
          expect(
            CoursePacing::PaceService.update_pace(pace, update_params)
          ).to eq pace
        end.to change {
          pace.exclude_weekends
        }.to false
      end
    end

    context "the update failed" do
      let(:pace) { double }
      let(:update_params) { { exclude_weekends: false } }

      it "returns false" do
        allow(pace).to receive(:update).and_return false
        expect(
          CoursePacing::PaceService.update_pace(pace, update_params)
        ).to be false
      end
    end
  end

  describe ".delete_in_context" do
    it "requires implementation" do
      expect do
        CoursePacing::PaceService.delete_in_context(double)
      end.to raise_error NotImplementedError
    end
  end
end<|MERGE_RESOLUTION|>--- conflicted
+++ resolved
@@ -132,8 +132,6 @@
           CoursePacing::PaceService.create_in_context(context)
         end.to raise_error NotImplementedError
       end
-<<<<<<< HEAD
-=======
     end
   end
 
@@ -155,7 +153,6 @@
           pace.selected_days_to_skip
         }.to %w[sat sun]
       end
->>>>>>> 80d4da09
     end
 
     context "the update is successful add_selected_days_to_skip_param is disabled" do
