# frozen_string_literal: true

#
# Copyright (C) 2025 - present Instructure, Inc.
#
# This file is part of Canvas.
#
# Canvas is free software: you can redistribute it and/or modify it under
# the terms of the GNU Affero General Public License as published by the Free
# Software Foundation, version 3 of the License.
#
# Canvas is distributed in the hope that it will be useful, but WITHOUT ANY
# WARRANTY; without even the implied warranty of MERCHANTABILITY or FITNESS FOR
# A PARTICULAR PURPOSE. See the GNU Affero General Public License for more
# details.
#
# You should have received a copy of the GNU Affero General Public License along
# with this program. If not, see <http://www.gnu.org/licenses/>.

describe Outcomes::StudentOutcomeRollupCalculationService do
  subject { Outcomes::StudentOutcomeRollupCalculationService.new(course_id: course.id, student_id: student.id) }

  let(:course) { course_model }
  let(:student) { user_model }

  describe ".calculate_for_student" do
    let(:delay_mock) { double("delay") }

    before do
      allow(Outcomes::StudentOutcomeRollupCalculationService).to receive(:delay).and_return(delay_mock)
      allow(delay_mock).to receive(:call)
    end

    it "enqueues a delayed job to calculate student outcome rollups" do
      Timecop.freeze do
        delay_args = {
          run_at: 1.minute.from_now,
          on_conflict: :overwrite,
          singleton: "calculate_for_student:#{course.id}:#{student.id}"
        }

        expect(Outcomes::StudentOutcomeRollupCalculationService).to receive(:delay).with(delay_args).and_return(delay_mock)
        expect(delay_mock).to receive(:call).with(course_id: course.id, student_id: student.id)

        Outcomes::StudentOutcomeRollupCalculationService.calculate_for_student(course_id: course.id, student_id: student.id)
      end
    end
  end

  describe ".calculate_for_course" do
    let(:students) { Array.new(15) { user_model } }

    before do
      # Enroll 15 students in the course
      students.each { |student| course.enroll_student(student) }
    end

    it "calls calculate_for_student for each student in the course" do
      # Create a list of expected parameters using map
      expected_params = students.map do |student|
        { course_id: course.id, student_id: student.id }
      end

      # Expect calculate_for_student to be called exactly once for each student
      expected_params.each do |params|
        expect(Outcomes::StudentOutcomeRollupCalculationService).to receive(:calculate_for_student)
          .with(params).once
      end

      Outcomes::StudentOutcomeRollupCalculationService.calculate_for_course(course_id: course.id)
    end

    it "finds the course by ID" do
      expect(Course).to receive(:find).with(course.id).and_return(course)

      # We need to stub calculate_for_student here to prevent actual calls
      allow(Outcomes::StudentOutcomeRollupCalculationService).to receive(:calculate_for_student)

      Outcomes::StudentOutcomeRollupCalculationService.calculate_for_course(course_id: course.id)
    end

    it "calls the students method on the course" do
      # Set up Course.find to return our course
      expect(Course).to receive(:find).with(course.id).and_return(course)

      # Expect the students method to be called on the course and allow it to return its normal value
      expect(course).to receive(:students).and_call_original

      # We need to stub calculate_for_student to prevent actual calls
      allow(Outcomes::StudentOutcomeRollupCalculationService).to receive(:calculate_for_student)

      Outcomes::StudentOutcomeRollupCalculationService.calculate_for_course(course_id: course.id)
    end
  end

  describe "#initialize" do
    it "loads the course and student after initialization" do
      expect(subject.course).to eq(course)
      expect(subject.student).to eq(student)
    end
  end

  describe "#fetch_canvas_results" do
    let(:outcome) { outcome_model(context: course) }
    let(:assignment) { assignment_model(context: course) }
    let(:alignment) { outcome.align(assignment, course) }

    it "returns an empty relation when no results exist" do
      results = subject.send(:fetch_canvas_results)
      expect(results).to be_empty
    end

    context "with learning outcome results" do
      let(:user2) { user_model }

      before do
        [student, user2].each do |user|
          LearningOutcomeResult.create!(
            learning_outcome: outcome,
            user:,
            context: course,
            alignment:
          )
        end
      end

      it "returns learning outcome results associated to the user" do
        results = subject.send(:fetch_canvas_results)
        expect(results.count).to eq(1)
        expect(results.first.user_id).to eq(student.id)
      end
    end

    context "with results in different states" do
      let(:outcome1) { outcome_model(context: course) }
      let(:outcome2) { outcome_model(context: course) }
      let(:assignment1) { assignment_model(context: course) }
      let(:assignment2) { assignment_model(context: course) }
      let(:alignment1) { outcome1.align(assignment1, course) }
      let(:alignment2) { outcome2.align(assignment2, course) }
      let(:other_user) { user_model }

      before do
        @active_result = LearningOutcomeResult.create!(
          learning_outcome: outcome1,
          user: student,
          context: course,
          alignment: alignment1,
          score: 3,
          possible: 5,
          workflow_state: "active",
          hidden: false
        )

        # Hidden result (should be excluded)
        @hidden_result = LearningOutcomeResult.create!(
          learning_outcome: outcome1,
          user: student,
          context: course,
          alignment: alignment1,
          score: 4,
          possible: 5,
          workflow_state: "active",
          hidden: true
        )

        # Deleted result (should be excluded)
        @deleted_result = LearningOutcomeResult.create!(
          learning_outcome: outcome1,
          user: student,
          context: course,
          alignment: alignment1,
          score: 2,
          possible: 5,
          workflow_state: "deleted",
          hidden: false
        )

        # Result with deleted alignment (should be excluded)
        alignment2.update!(workflow_state: "deleted")
        @deleted_link_result = LearningOutcomeResult.create!(
          learning_outcome: outcome2,
          user: student,
          context: course,
          alignment: alignment2,
          score: 5,
          possible: 5,
          workflow_state: "active",
          hidden: false
        )

        # Result for different user (should be excluded)
        @other_user_result = LearningOutcomeResult.create!(
          learning_outcome: outcome1,
          user: other_user,
          context: course,
          alignment: alignment1,
          score: 1,
          possible: 5,
          workflow_state: "active",
          hidden: false
        )
      end

      it "only returns active results with active links" do
        results = subject.send(:fetch_canvas_results)

        # Verify results - should only include the active result with active link
        expect(results.count).to eq(1)
        expect(results.first).to eq(@active_result)
        expect(results.first.workflow_state).to eq("active")
        expect(results.first.hidden).to be false
        expect(results.first.user_id).to eq(student.id)
        expect(results.first.alignment.workflow_state).to eq("active")
      end
    end
  end

  describe "#combine_results" do
<<<<<<< HEAD
    let(:outcome) { outcome_model(context: course) }
    let(:outcome2) { outcome_model(context: course) }
    let(:assignment) { assignment_model(context: course) }
    let(:assignment2) { assignment_model(context: course) }

    it "returns canvas results when outcomes service results are empty" do
      canvas_results = [LearningOutcomeResult.new]
      result = subject.send(:combine_results, canvas_results, [])
      expect(result).to eq(canvas_results)

      relation = instance_double(ActiveRecord::Relation)
      allow(relation).to receive(:to_a).and_return(canvas_results)
      result = subject.send(:combine_results, relation, [])
      expect(result).to eq(canvas_results)
    end

    it "returns outcomes service results when canvas results are empty" do
      os_results = [LearningOutcomeResult.new]
      result = subject.send(:combine_results, [], os_results)
      expect(result).to eq(os_results)
    end

    it "handles nil parameters by treating them as empty arrays" do
      canvas_results = [LearningOutcomeResult.new]
      result = subject.send(:combine_results, canvas_results, nil)
      expect(result).to eq(canvas_results)

      os_results = [LearningOutcomeResult.new]
      result = subject.send(:combine_results, nil, os_results)
      expect(result).to eq(os_results)
    end

    context "with results from both sources" do
      let(:canvas_result) { LearningOutcomeResult.new(learning_outcome_id: outcome.id) }
      let(:os_result) { LearningOutcomeResult.new(learning_outcome_id: outcome2.id) }

      it "combines results from both sources" do
        result = subject.send(:combine_results, [canvas_result], [os_result])
        expect(result.length).to eq(2)
        expect(result).to include(canvas_result)
        expect(result).to include(os_result)
      end
    end

    context "with duplicate results" do
      let(:canvas_result) do
        LearningOutcomeResult.new(
          learning_outcome_id: outcome.id,
          user_uuid: student.uuid,
          associated_asset_id: assignment.id
        )
      end

      let(:os_result) do
        LearningOutcomeResult.new(
          learning_outcome_id: outcome.id,
          user_uuid: student.uuid,
          associated_asset_id: assignment.id
        )
      end

      it "deduplicates results with same outcome, user, and assignment" do
        result = subject.send(:combine_results, [canvas_result], [os_result])
        expect(result.length).to eq(1)
        # Canvas results should be preferred over OS results when keys are identical
        expect(result.first).to eq(canvas_result)
      end
    end

    context "with different outcomes" do
      let(:canvas_result) do
        LearningOutcomeResult.new(
          learning_outcome_id: outcome.id,
          user_uuid: student.uuid,
          associated_asset_id: assignment.id
        )
      end

      let(:os_result) do
        LearningOutcomeResult.new(
          learning_outcome_id: outcome2.id,
          user_uuid: student.uuid,
          associated_asset_id: assignment.id
        )
      end

      it "keeps results with different outcomes" do
        result = subject.send(:combine_results, [canvas_result], [os_result])
        expect(result.length).to eq(2)
      end
    end

    context "with different assignments" do
      let(:canvas_result) do
        LearningOutcomeResult.new(
          learning_outcome_id: outcome.id,
          user_uuid: student.uuid,
          associated_asset_id: assignment.id
        )
      end

      let(:os_result) do
        LearningOutcomeResult.new(
          learning_outcome_id: outcome.id,
          user_uuid: student.uuid,
          associated_asset_id: assignment2.id
        )
      end

      it "keeps results with different assignments" do
        result = subject.send(:combine_results, [canvas_result], [os_result])
        expect(result.length).to eq(2)
      end
    end
  end

  describe "#call" do
    let(:outcome) { outcome_model(context: course) }
    let(:assignment) { assignment_model(context: course) }
    let(:alignment) { outcome.align(assignment, course) }
    let(:rubric) { rubric_model(context: course) }
    let(:rubric_association) { rubric.associate_with(assignment, course, purpose: "grading") }

    it "returns an empty array when no results exist" do
      results = subject.call
      expect(results).to be_an(Array)
      expect(results).to be_empty
=======
    let(:outcome) { outcome_model(context: course) }
    let(:outcome2) { outcome_model(context: course) }
    let(:assignment) { assignment_model(context: course) }
    let(:assignment2) { assignment_model(context: course) }

    it "returns canvas results when outcomes service results are empty" do
      canvas_results = [LearningOutcomeResult.new]
      result = subject.send(:combine_results, canvas_results, [])
      expect(result).to eq(canvas_results)

      relation = instance_double(ActiveRecord::Relation)
      allow(relation).to receive(:to_a).and_return(canvas_results)
      result = subject.send(:combine_results, relation, [])
      expect(result).to eq(canvas_results)
    end

    it "returns outcomes service results when canvas results are empty" do
      os_results = [LearningOutcomeResult.new]
      result = subject.send(:combine_results, [], os_results)
      expect(result).to eq(os_results)
    end

    it "handles nil parameters by treating them as empty arrays" do
      canvas_results = [LearningOutcomeResult.new]
      result = subject.send(:combine_results, canvas_results, nil)
      expect(result).to eq(canvas_results)

      os_results = [LearningOutcomeResult.new]
      result = subject.send(:combine_results, nil, os_results)
      expect(result).to eq(os_results)
    end

    context "with results from both sources" do
      let(:canvas_result) { LearningOutcomeResult.new(learning_outcome_id: outcome.id) }
      let(:os_result) { LearningOutcomeResult.new(learning_outcome_id: outcome2.id) }

      it "combines results from both sources" do
        result = subject.send(:combine_results, [canvas_result], [os_result])
        expect(result.length).to eq(2)
        expect(result).to include(canvas_result)
        expect(result).to include(os_result)
      end
    end

    context "with duplicate results" do
      let(:canvas_result) do
        LearningOutcomeResult.new(
          learning_outcome_id: outcome.id,
          user_uuid: student.uuid,
          associated_asset_id: assignment.id
        )
      end

      let(:os_result) do
        LearningOutcomeResult.new(
          learning_outcome_id: outcome.id,
          user_uuid: student.uuid,
          associated_asset_id: assignment.id
        )
      end

      it "deduplicates results with same outcome, user, and assignment" do
        result = subject.send(:combine_results, [canvas_result], [os_result])
        expect(result.length).to eq(1)
        # Canvas results should be preferred over OS results when keys are identical
        expect(result.first).to eq(canvas_result)
      end
    end

    context "with different outcomes" do
      let(:canvas_result) do
        LearningOutcomeResult.new(
          learning_outcome_id: outcome.id,
          user_uuid: student.uuid,
          associated_asset_id: assignment.id
        )
      end

      let(:os_result) do
        LearningOutcomeResult.new(
          learning_outcome_id: outcome2.id,
          user_uuid: student.uuid,
          associated_asset_id: assignment.id
        )
      end

      it "keeps results with different outcomes" do
        result = subject.send(:combine_results, [canvas_result], [os_result])
        expect(result.length).to eq(2)
      end
    end

    context "with different assignments" do
      let(:canvas_result) do
        LearningOutcomeResult.new(
          learning_outcome_id: outcome.id,
          user_uuid: student.uuid,
          associated_asset_id: assignment.id
        )
      end

      let(:os_result) do
        LearningOutcomeResult.new(
          learning_outcome_id: outcome.id,
          user_uuid: student.uuid,
          associated_asset_id: assignment2.id
        )
      end

      it "keeps results with different assignments" do
        result = subject.send(:combine_results, [canvas_result], [os_result])
        expect(result.length).to eq(2)
      end
>>>>>>> b04c431f
    end
  end

<<<<<<< HEAD
    context "with outcome results" do
      before do
        # Set up the outcome with proper rubric criterion
        outcome.rubric_criterion = {
          mastery_points: 3,
          points_possible: 5,
          ratings: [
            { points: 5, description: "Exceeds" },
            { points: 3, description: "Meets" },
            { points: 0, description: "Does Not Meet" }
          ]
        }
        outcome.calculation_method = "highest"
        outcome.save!

=======
  describe "#call" do
    let(:outcome) { outcome_model(context: course) }
    let(:assignment) { assignment_model(context: course) }
    let(:alignment) { outcome.align(assignment, course) }
    let(:rubric) { rubric_model(context: course) }
    let(:rubric_association) { rubric.associate_with(assignment, course, purpose: "grading") }

    it "returns an empty relation when no results exist" do
      results = subject.call
      expect(results).to be_empty
    end

    context "with outcome results" do
      before do
        # Set up the outcome with proper rubric criterion
        outcome.rubric_criterion = {
          mastery_points: 3,
          points_possible: 5,
          ratings: [
            { points: 5, description: "Exceeds" },
            { points: 3, description: "Meets" },
            { points: 0, description: "Does Not Meet" }
          ]
        }
        outcome.calculation_method = "highest"
        outcome.save!

>>>>>>> b04c431f
        # Create an outcome result for the student
        LearningOutcomeResult.create!(
          learning_outcome: outcome,
          user: student,
          context: course,
          alignment:,
          score: 3,
          possible: 5
        )
      end

      it "returns rollups with the correct structure" do
        rollups = subject.call

        # Verify the structure
<<<<<<< HEAD
        expect(rollups).to be_an(Array)
        expect(rollups.size).to eq(1)

        rollup = rollups.first
        expect(rollup.scores).to be_an(Array)
        expect(rollup.scores.size).to eq(1)

        score = rollup.scores.find { |rs| rs.outcome.id == outcome.id }
        expect(score.outcome).to eq(outcome)
        expect(score.score).to eq(3)
=======
        expect(rollups.size).to eq(1)

        rollup = rollups.first
        expect(rollup).to be_an(OutcomeRollup)
        expect(rollup.outcome_id).to eq(outcome.id)
        expect(rollup.aggregate_score).to eq(3)
>>>>>>> b04c431f
      end
    end

    context "combining Canvas and Outcomes Service results" do
<<<<<<< HEAD
=======
      before do
        # Set up the outcome with proper rubric criterion and calculation method
        outcome.rubric_criterion = {
          mastery_points: 3,
          points_possible: 5,
          ratings: [
            { points: 5, description: "Exceeds" },
            { points: 3, description: "Meets" },
            { points: 0, description: "Does Not Meet" }
          ]
        }
        outcome.calculation_method = "highest"
        outcome.save!
      end

>>>>>>> b04c431f
      let(:canvas_result) do
        LearningOutcomeResult.create!(
          learning_outcome: outcome,
          user: student,
          context: course,
          alignment:,
          score: 3,
          possible: 5
        )
      end

      let(:os_result) do
        LearningOutcomeResult.new(
          learning_outcome: outcome,
          user: student,
          context: course,
          alignment:,
          score: 4,
          possible: 5,
          associated_asset_id: assignment.id + 1
        )
      end

      before do
        canvas_result # Create the canvas result
        # Mock the fetching of Outcomes Service results
        allow(subject).to receive(:fetch_outcomes_service_results).and_return([os_result])
      end

      it "combines Canvas and Outcomes Service results" do
        rollups = subject.call

<<<<<<< HEAD
        # We should get one rollup with two scores
        expect(rollups.size).to eq(1)
        expect(rollups.first.scores.size).to eq(1)
        score = rollups.first.scores.find { |rs| rs.outcome.id == outcome.id }

        # The outcome_results should include both results
        expect(score.outcome_results).to include(canvas_result)
        expect(score.outcome_results).to include(os_result)
=======
        # We should get one rollup
        expect(rollups).to be_an(ActiveRecord::Relation)
        expect(rollups.size).to eq(1)

        rollup = rollups.find_by(outcome_id: outcome.id)
        expect(rollup).to be_present
        expect(rollup.aggregate_score).to eq(4)
      end

      context "with different outcomes in Canvas and Outcomes Service" do
        let(:outcome2) { outcome_model(context: course) }
        let(:assignment2) { assignment_model(context: course) }
        let(:alignment2) { outcome2.align(assignment2, course) }

        let(:canvas_result) do
          LearningOutcomeResult.create!(
            learning_outcome: outcome,
            user: student,
            context: course,
            alignment:,
            score: 3,
            possible: 5
          )
        end

        let(:os_result) do
          LearningOutcomeResult.new(
            learning_outcome: outcome2,
            user: student,
            context: course,
            alignment: alignment2,
            score: 4,
            possible: 5,
            associated_asset_id: assignment2.id
          )
        end

        before do
          # Set up second outcome with proper rubric criterion and calculation method
          outcome2.rubric_criterion = {
            mastery_points: 3,
            points_possible: 5,
            ratings: [
              { points: 5, description: "Exceeds" },
              { points: 3, description: "Meets" },
              { points: 0, description: "Does Not Meet" }
            ]
          }
          outcome2.calculation_method = "highest"
          outcome2.save!

          canvas_result # Create the canvas result
          # Mock the fetching of Outcomes Service results
          allow(subject).to receive(:fetch_outcomes_service_results).and_return([os_result])
        end

        it "creates separate rollups for different outcomes" do
          rollups = subject.call

          # We should get two rollups, one for each outcome
          expect(rollups.size).to eq(2)

          outcome1_rollup = rollups.find_by(outcome_id: outcome.id)
          outcome2_rollup = rollups.find_by(outcome_id: outcome2.id)

          expect(outcome1_rollup).to be_present
          expect(outcome1_rollup.aggregate_score).to eq(3) # Canvas result score

          expect(outcome2_rollup).to be_present
          expect(outcome2_rollup.aggregate_score).to eq(4) # OS result score
        end
>>>>>>> b04c431f
      end
    end
  end

  describe "#generate_student_rollups" do
    let(:outcome1) { outcome_model(context: course) }
    let(:outcome2) { outcome_model(context: course) }
    let(:assignment) { assignment_model(context: course) }

    it "returns an empty array when no results are provided" do
      rollups = subject.send(:generate_student_rollups, [])
      expect(rollups).to be_an(Array)
      expect(rollups).to be_empty
    end

    context "with multiple outcomes" do
      let(:alignment1) { outcome1.align(assignment, course) }
      let(:alignment2) { outcome2.align(assignment, course) }

      before do
        # Set up the outcomes with proper rubric criterion and calculation methods
        [outcome1, outcome2].each do |outcome|
          outcome.rubric_criterion = {
            mastery_points: 3,
            points_possible: 5,
            ratings: [
              { points: 5, description: "Exceeds" },
              { points: 3, description: "Meets" },
              { points: 0, description: "Does Not Meet" }
            ]
          }
          outcome.calculation_method = "highest"
          outcome.save!
        end

        # Create learning outcome results for different outcomes
        @result1 = LearningOutcomeResult.create!(
          learning_outcome: outcome1,
          user: student,
          context: course,
          alignment: alignment1,
          score: 3,
          possible: 5
        )

        @result2 = LearningOutcomeResult.create!(
          learning_outcome: outcome2,
          user: student,
          context: course,
          alignment: alignment2,
          score: 4,
          possible: 5
        )
      end

      it "correctly groups results by outcome" do
        # Generate rollups
        rollups = subject.send(:generate_student_rollups, [@result1, @result2])

        # We should have one rollup for the student
        expect(rollups.size).to eq(1)

        # The rollup should have two scores (one for each outcome)
        expect(rollups.first.scores.size).to eq(2)

        # Verify each outcome has the correct score
        outcome1_score = rollups.first.scores.find { |s| s.outcome.id == outcome1.id }
        outcome2_score = rollups.first.scores.find { |s| s.outcome.id == outcome2.id }

        expect(outcome1_score.score).to eq(3)
        expect(outcome2_score.score).to eq(4)
      end
    end
  end

  describe "error handling" do
    subject { Outcomes::StudentOutcomeRollupCalculationService.new(course_id: course.id, student_id: student.id) }

    let(:course) { course_model }
    let(:student) { user_model }
    let(:outcome) { outcome_model(context: course) }
    let(:assignment) { assignment_model(context: course) }
    let(:alignment) { outcome.align(assignment, course) }

    context "with Outcomes Service errors" do
      let(:quiz_assignment) { assignment_model(context: course) }

      before do
        # Mock only the quiz_lti scope to return our quiz assignment
        where_scope = double("where_scope")
        active_scope = double("active_scope")

        allow(Assignment).to receive(:active).and_return(active_scope)
        allow(active_scope).to receive(:where).and_return(where_scope)
        allow(where_scope).to receive(:quiz_lti).and_return([quiz_assignment])

        # Stub course.linked_learning_outcomes to return our outcome
        allow(course).to receive(:linked_learning_outcomes).and_return([outcome])

        # Create a Canvas result first
        @canvas_result = LearningOutcomeResult.create!(
          learning_outcome: outcome,
          user: student,
          context: course,
          alignment:,
          score: 3,
          possible: 5
        )
      end

      it "raises an error when Outcomes Service fails to prevent inaccurate rollups" do
        # Mock the outcomes service to throw an error
        allow(subject).to receive(:get_lmgb_results).and_raise(StandardError, "API error")

        # Service should fail when OS call fails to prevent inaccurate rollups
        expect { subject.call }.to raise_error(StandardError, "API error")
      end
    end
  end

  describe "edge cases" do
    subject { Outcomes::StudentOutcomeRollupCalculationService.new(course_id: course.id, student_id: student.id) }

    let(:course) { course_model }
    let(:student) { user_model }

    context "with large number of outcomes" do
      before do
        # Create a large number of outcomes and results
        @outcomes = []
        5.times do |i|
          outcome = outcome_model(context: course)
          outcome.rubric_criterion = {
            mastery_points: 3,
            points_possible: 5,
            ratings: [
              { points: 5, description: "Exceeds" },
              { points: 3, description: "Meets" },
              { points: 0, description: "Does Not Meet" }
            ]
          }
          outcome.save!
          @outcomes << outcome

          assignment = assignment_model(context: course)
          alignment = outcome.align(assignment, course)

          LearningOutcomeResult.create!(
            learning_outcome: outcome,
            user: student,
            context: course,
            alignment:,
            score: i,
            possible: 5
          )
        end
      end

      it "handles a large number of outcomes" do
        # Service should handle multiple outcomes
        rollups = subject.call
<<<<<<< HEAD
        expect(rollups.size).to eq(1) # One rollup for the student
        expect(rollups.first.scores.size).to eq(5) # Five scores, one per outcome
=======
        expect(rollups.size).to eq(5) # Five rollups, one per outcome
>>>>>>> b04c431f
      end
    end
  end

  describe "calculation scenarios" do
    let(:outcome) { outcome_model(context: course) }
    let(:assignment) { assignment_model(context: course) }
    let(:alignment) { outcome.align(assignment, course) }

    let(:common_scores) { [1.0, 2.0, 3.0, 4.0, 5.0] }
    let(:assignments) { Array.new(5) { assignment_model(context: course) } }
    let(:alignments) { assignments.map { |a| outcome.align(a, course) } }

    before do
      outcome.rubric_criterion = {
        mastery_points: 3,
        points_possible: 5,
        ratings: [
          { points: 5, description: "Exceeds" },
          { points: 3, description: "Meets" },
          { points: 0, description: "Does Not Meet" }
        ]
      }
      outcome.save!
    end

    context "calculation methods" do
      context "with highest calculation method" do
        before do
          outcome.calculation_method = "highest"
          outcome.save!

          # Create results with common scores: [1, 2, 3, 4, 5]
          common_scores.each_with_index do |score_value, i|
            LearningOutcomeResult.create!(
              learning_outcome: outcome,
              user: student,
              context: course,
              alignment: alignments[i],
              score: score_value,
              possible: 5,
              created_at: (5 - i).days.ago # oldest to newest
            )
          end
        end

        it "uses highest score when calculation method is 'highest'" do
          rollups = subject.call

<<<<<<< HEAD
          expect(rollups.size).to eq(1)
          score = rollups.first.scores.find { |rs| rs.outcome.id == outcome.id }
          expect(score.score).to eq(5) # Highest from [1, 2, 3, 4, 5]
          expect(score.count).to eq(5)
=======
          expect(rollups).to be_an(ActiveRecord::Relation)
          expect(rollups.size).to eq(1)
          rollup = rollups.find_by(outcome_id: outcome.id)
          expect(rollup.aggregate_score).to eq(5) # Highest from [1, 2, 3, 4, 5]
>>>>>>> b04c431f
        end
      end

      context "with latest calculation method" do
        before do
          outcome.calculation_method = "latest"
          outcome.save!

          scores_with_timestamps = [
            { score: 1, days_ago: 5 },
            { score: 2, days_ago: 4 },
            { score: 4, days_ago: 3 },
            { score: 5, days_ago: 2 },
            { score: 3, days_ago: 1 }
          ]

          scores_with_timestamps.each_with_index do |score_data, i|
            LearningOutcomeResult.create!(
              learning_outcome: outcome,
              user: student,
              context: course,
              alignment: alignments[i],
              score: score_data[:score],
              possible: 5,
              created_at: score_data[:days_ago].days.ago
            )
          end
        end

        it "uses latest score when calculation method is 'latest'" do
          rollups = subject.call

          expect(rollups.size).to eq(1)
<<<<<<< HEAD
          score = rollups.first.scores.find { |rs| rs.outcome.id == outcome.id }
          expect(score.score).to eq(3) # Latest (most recent) from [1, 2, 4, 5, 3]
          expect(score.count).to eq(5)
=======
          rollup = rollups.find_by(outcome_id: outcome.id)
          expect(rollup.aggregate_score).to eq(3) # Latest (most recent) from [1, 2, 4, 5, 3]
>>>>>>> b04c431f
        end
      end

      context "with average calculation method" do
        before do
          outcome.calculation_method = "average"
          outcome.save!

          # Create results with common scores: [1, 2, 3, 4, 5]
          common_scores.each_with_index do |score_value, i|
            LearningOutcomeResult.create!(
              learning_outcome: outcome,
              user: student,
              context: course,
              alignment: alignments[i],
              score: score_value,
              possible: 5,
              created_at: i.hours.ago
            )
          end
        end

        it "calculates average across multiple assignments" do
          rollups = subject.call
<<<<<<< HEAD
          score = rollups.first.scores.find { |rs| rs.outcome.id == outcome.id }

          # Average of [1, 2, 3, 4, 5] = 15/5 = 3.0
          expect(score.score).to eq(3.0)
          expect(score.count).to eq(5)
=======
          rollup = rollups.find_by(outcome_id: outcome.id)

          # Average of [1, 2, 3, 4, 5] = 15/5 = 3.0
          expect(rollup.aggregate_score).to eq(3.0)
>>>>>>> b04c431f
        end
      end

      context "with decaying average calculation method" do
        before do
          # Disable the feature flag to use the legacy decaying average calculation
          course.root_account.disable_feature!(:outcomes_new_decaying_average_calculation)

          outcome.calculation_method = "decaying_average"
          outcome.calculation_int = 65
          outcome.save!

          # Create results with common scores: [1, 2, 3, 4, 5] - newer results should have more weight
          # Use fixed timestamps with sufficient gaps to ensure consistent ordering
          base_time = 10.days.ago
          common_scores.each_with_index do |score_value, i|
            LearningOutcomeResult.create!(
              learning_outcome: outcome,
              user: student,
              context: course,
              alignment: alignments[i],
              score: score_value,
              possible: 5,
              created_at: base_time + (i * 1.day) # oldest to newest: 1 is oldest, 5 is newest
            )
          end
        end

        it "calculates decaying average with more weight on recent scores" do
          rollups = subject.call
<<<<<<< HEAD
          score = rollups.first.scores.find { |rs| rs.outcome.id == outcome.id }
          # Legacy decaying average: (5 * 0.65) + ((1+2+3+4)/4 * 0.35) = 3.25 + 0.875 = 4.125
          expect(score.score).to be 4.13
=======
          rollup = rollups.find_by(outcome_id: outcome.id)
          # Legacy decaying average: (5 * 0.65) + ((1+2+3+4)/4 * 0.35) = 3.25 + 0.875 = 4.125
          expect(rollup.aggregate_score).to be 4.13
>>>>>>> b04c431f
        end
      end

      context "with standard_decaying_average calculation method" do
        before do
          # Enable the feature flag to use the new decaying average calculation
          course.root_account.enable_feature!(:outcomes_new_decaying_average_calculation)

          outcome.calculation_method = "standard_decaying_average"
          outcome.calculation_int = 65
          outcome.save!

          # Create results with common scores: [1, 2, 3, 4, 5]
          # Use fixed timestamps with sufficient gaps to ensure consistent ordering
          base_time = 10.days.ago
          common_scores.each_with_index do |score_value, i|
            LearningOutcomeResult.create!(
              learning_outcome: outcome,
              user: student,
              context: course,
              alignment: alignments[i],
              score: score_value,
              possible: 5,
              created_at: base_time + (i * 1.day) # oldest to newest with 1 day gaps
            )
          end
        end

        it "calculates standard_decaying_average with newer scores weighted more" do
          rollups = subject.call
<<<<<<< HEAD
          score = rollups.first.scores.find { |rs| rs.outcome.id == outcome.id }
          # True decaying average: iterative decay through pairs
          # [1,2] -> 1.65, [1.65,3] -> 2.5275, [2.5275,4] -> 3.485, [3.485,5] -> 4.47
          expect(score.score).to be 4.47
          expect(score.count).to eq(5)
=======
          rollup = rollups.find_by(outcome_id: outcome.id)
          # True decaying average: iterative decay through pairs
          # [1,2] -> 1.65, [1.65,3] -> 2.5275, [2.5275,4] -> 3.485, [3.485,5] -> 4.47
          expect(rollup.aggregate_score).to be 4.47
>>>>>>> b04c431f
        end
      end

      context "with n_mastery calculation method" do
        before do
          outcome.calculation_method = "n_mastery"
          outcome.calculation_int = 3 # Need 3 mastery scores (>= 3 points)
          outcome.save!

          # Create results with common scores: [1, 2, 3, 4, 5]
          # Mastery scores (>= 3): [3, 4, 5] = 3 scores meet mastery
          common_scores.each_with_index do |score_value, i|
            LearningOutcomeResult.create!(
              learning_outcome: outcome,
              user: student,
              context: course,
              alignment: alignments[i],
              score: score_value,
              possible: 5,
              created_at: i.hours.ago
            )
          end
        end

        it "calculates n_mastery when sufficient mastery attempts exist" do
          rollups = subject.call
<<<<<<< HEAD
          score = rollups.first.scores.find { |rs| rs.outcome.id == outcome.id }

          # From [1, 2, 3, 4, 5], mastery scores are [3, 4, 5]
          expect(score.score).to eq(4)
          expect(score.count).to eq(5)
=======
          rollup = rollups.find_by(outcome_id: outcome.id)

          # From [1, 2, 3, 4, 5], mastery scores are [3, 4, 5]
          expect(rollup.aggregate_score).to eq(4)
>>>>>>> b04c431f
        end
      end

      context "with n_mastery insufficient attempts" do
        before do
          outcome.calculation_method = "n_mastery"
          outcome.calculation_int = 4 # Need 4 mastery scores (>= 3 points)
          outcome.save!

          # Create results with common scores: [1, 2, 3, 4, 5]
          # Mastery scores (>= 3): [3, 4, 5] = only 3 scores meet mastery (need 4)
          common_scores.each_with_index do |score_value, i|
            LearningOutcomeResult.create!(
              learning_outcome: outcome,
              user: student,
              context: course,
              alignment: alignments[i],
              score: score_value,
              possible: 5,
              created_at: i.hours.ago
            )
          end
        end

<<<<<<< HEAD
        it "returns nil when insufficient mastery attempts exist" do
          rollups = subject.call
          score = rollups.first.scores.find { |rs| rs.outcome.id == outcome.id }

          # Should return nil since only 3 scores meet mastery (need 4)
          expect(score.score).to be_nil
          expect(score.count).to eq(5)
=======
        it "returns no rollup when insufficient mastery attempts exist" do
          rollups = subject.call

          # Should return no rollups since the score is nil (insufficient mastery attempts)
          # and nil scores are filtered out by our implementation
          expect(rollups).to be_empty
>>>>>>> b04c431f
        end
      end
    end

    context "with nil or zero scores" do
      context "with nil score" do
        before do
          outcome.calculation_method = "highest"
          outcome.save!

          # Create a result with nil score
          @result = LearningOutcomeResult.create!(
            learning_outcome: outcome,
            user: student,
            context: course,
            alignment:,
            score: nil,
            possible: 5
          )
        end

        it "excludes results with nil scores from rollup calculations" do
          rollups = subject.call

<<<<<<< HEAD
          # Should still have rollups but without any scores for this outcome
          expect(rollups.size).to eq(1)

          # The outcome with nil score should be excluded from rollups
          score = rollups.first.scores.find { |rs| rs.outcome.id == outcome.id }
          expect(score).to be_nil

          # Verify the rollup has no scores since the only result had a nil score
          expect(rollups.first.scores).to be_empty
=======
          # Should return no rollups since the only result had a nil score
          # and nil scores are filtered out by our implementation
          expect(rollups).to be_empty
>>>>>>> b04c431f
        end
      end

      context "with zero score" do
        before do
          outcome.calculation_method = "highest"
          outcome.save!

          # Create a result with zero score
          @result = LearningOutcomeResult.create!(
            learning_outcome: outcome,
            user: student,
            context: course,
            alignment:,
            score: 0,
            possible: 5
          )
        end

        it "handles zero scores correctly" do
          rollups = subject.call

          # Should handle zero scores correctly
          expect(rollups.size).to eq(1)
<<<<<<< HEAD
          score = rollups.first.scores.find { |rs| rs.outcome.id == outcome.id }
          expect(score.score).to eq(0)
=======
          rollup = rollups.find_by(outcome_id: outcome.id)
          expect(rollup.aggregate_score).to eq(0)
>>>>>>> b04c431f
        end
      end
    end

    context "with mastery scale integration" do
      let(:account) { course.account }

      context "with outcome proficiency enabled" do
        let(:proficiency_ratings) do
          [
            OutcomeProficiencyRating.new(points: 4, color: "127A1B", description: "Exceeds Mastery", mastery: false),
            OutcomeProficiencyRating.new(points: 3, color: "0B874B", description: "Mastery", mastery: true),
            OutcomeProficiencyRating.new(points: 2, color: "FC5E13", description: "Near Mastery", mastery: false),
            OutcomeProficiencyRating.new(points: 1, color: "E0061F", description: "Below Mastery", mastery: false)
          ]
        end

        let(:proficiency) do
          OutcomeProficiency.new(
            account:,
            outcome_proficiency_ratings: proficiency_ratings
          )
        end

        before do
          # Enable the feature and set up proficiency
          account.root_account.enable_feature!(:account_level_mastery_scales)

          # Mock the account's resolved_outcome_proficiency to return our proficiency
          allow(account).to receive(:resolved_outcome_proficiency).and_return(proficiency)
          allow(course).to receive(:resolved_outcome_proficiency).and_return(proficiency)

          outcome.rubric_criterion = {
            mastery_points: 3,
            points_possible: 5,
            ratings: proficiency_ratings.map do |rating|
              { points: rating.points, description: rating.description }
            end
          }
          outcome.calculation_method = "highest"
          outcome.save!

          LearningOutcomeResult.create!(
            learning_outcome: outcome,
            user: student,
            context: course,
            alignment:,
            score: 2,
            possible: 5
          )
        end

        it "uses outcome proficiency for score scaling when feature is enabled" do
          rollups = subject.call
<<<<<<< HEAD
          score = rollups.first.scores.find { |rs| rs.outcome.id == outcome.id }

          # Score should be scaled according to outcome proficiency
          # With a score of 2 out of 5, and proficiency max of 4, scaled score should be (2/5) * 4 = 1.6
          expect(score.score).to eq(1.6) # Canvas scales based on outcome proficiency
=======
          rollup = rollups.find_by(outcome_id: outcome.id)

          # Score should be scaled according to outcome proficiency
          # With a score of 2 out of 5, and proficiency max of 4, scaled score should be (2/5) * 4 = 1.6
          expect(rollup.aggregate_score).to eq(1.6) # Canvas scales based on outcome proficiency
>>>>>>> b04c431f
        end
      end

      context "with no account proficiency" do
        before do
          account.root_account.disable_feature!(:account_level_mastery_scales)

          outcome.rubric_criterion = {
            mastery_points: 3,
            points_possible: 5,
            ratings: [
              { points: 5, description: "Exceeds" },
              { points: 3, description: "Meets" },
              { points: 0, description: "Does Not Meet" }
            ]
          }
          outcome.calculation_method = "highest"
          outcome.save!

          LearningOutcomeResult.create!(
            learning_outcome: outcome,
            user: student,
            context: course,
            alignment:,
            score: 4,
            possible: 5
          )
        end

        it "falls back to outcome settings when no account proficiency exists" do
          rollups = subject.call
<<<<<<< HEAD
          score = rollups.first.scores.find { |rs| rs.outcome.id == outcome.id }

          # Should use the outcome's own rubric criterion
          expect(score.score).to eq(4)
=======
          rollup = rollups.find_by(outcome_id: outcome.id)

          # Should use the outcome's own rubric criterion
          expect(rollup.aggregate_score).to eq(4)
>>>>>>> b04c431f
        end
      end
    end

    context "with cross-assignment results for same outcome" do
      let(:assignment2) { assignment_model(context: course) }
      let(:assignment3) { assignment_model(context: course) }
      let(:alignment2) { outcome.align(assignment2, course) }
      let(:alignment3) { outcome.align(assignment3, course) }

      before do
        outcome.rubric_criterion = {
          mastery_points: 3,
          points_possible: 5,
          ratings: [
            { points: 5, description: "Exceeds" },
            { points: 3, description: "Meets" },
            { points: 0, description: "Does Not Meet" }
          ]
        }
        outcome.save!
      end

      context "with highest calculation method" do
        before do
          outcome.calculation_method = "highest"
          outcome.save!

          # Results from different assignments using subset of common scores: [2, 4, 3]
          @result1 = LearningOutcomeResult.create!(
            learning_outcome: outcome,
            user: student,
            context: course,
            alignment:,
            score: 2,
            possible: 5,
            created_at: 3.days.ago
          )

          @result2 = LearningOutcomeResult.create!(
            learning_outcome: outcome,
            user: student,
            context: course,
            alignment: alignment2,
            score: 4,
            possible: 5,
            created_at: 2.days.ago
          )

          @result3 = LearningOutcomeResult.create!(
            learning_outcome: outcome,
            user: student,
            context: course,
            alignment: alignment3,
            score: 3,
            possible: 5,
            created_at: 1.day.ago
          )
        end

        it "combines results from different assignments for the same outcome using highest method" do
          rollups = subject.call
          expect(rollups.size).to eq(1)

<<<<<<< HEAD
          score = rollups.first.scores.find { |rs| rs.outcome.id == outcome.id }
          expect(score.outcome).to eq(outcome)
          expect(score.outcome_results).to include(@result1, @result2, @result3)

          # With highest calculation method, should use the highest score from [2, 4, 3] = 4
          expect(score.score).to eq(4)
=======
          rollup = rollups.find_by(outcome_id: outcome.id)
          expect(rollup).to be_present

          # With highest calculation method, should use the highest score from [2, 4, 3] = 4
          expect(rollup.aggregate_score).to eq(4)
>>>>>>> b04c431f
        end
      end

      context "with average calculation method" do
        before do
          outcome.calculation_method = "average"
          outcome.save!

          # Results from different assignments using subset of common scores: [2, 4, 3]
          LearningOutcomeResult.create!(
            learning_outcome: outcome,
            user: student,
            context: course,
            alignment:,
            score: 2,
            possible: 5
          )

          LearningOutcomeResult.create!(
            learning_outcome: outcome,
            user: student,
            context: course,
            alignment: alignment2,
            score: 4,
            possible: 5
          )

          LearningOutcomeResult.create!(
            learning_outcome: outcome,
            user: student,
            context: course,
            alignment: alignment3,
            score: 3,
            possible: 5
          )
        end

        it "properly calculates average across multiple assignments" do
          rollups = subject.call
<<<<<<< HEAD
          score = rollups.first.scores.find { |rs| rs.outcome.id == outcome.id }

          # Average of [2, 4, 3] = 9/3 = 3.0
          expect(score.score).to eq(3.0)
          expect(score.count).to eq(3)
=======
          rollup = rollups.find_by(outcome_id: outcome.id)

          # Average of [2, 4, 3] = 9/3 = 3.0
          expect(rollup.aggregate_score).to eq(3.0)
>>>>>>> b04c431f
        end
      end

      context "with mixed assignment types" do
        let(:quiz_assignment) { assignment_model(context: course) }
        let(:quiz_alignment) { outcome.align(quiz_assignment, course) }

        before do
          outcome.calculation_method = "highest"
          outcome.save!

          # Mock only the quiz_lti scope to return our quiz assignment
          where_scope = double("where_scope")
          active_scope = double("active_scope")

          allow(Assignment).to receive(:active).and_return(active_scope)
          allow(active_scope).to receive(:where).and_return(where_scope)
          allow(where_scope).to receive(:quiz_lti).and_return([quiz_assignment])

          # Regular Canvas result - using score from our common set
          @canvas_result = LearningOutcomeResult.create!(
            learning_outcome: outcome,
            user: student,
            context: course,
            alignment:,
            score: 3,
            possible: 5
          )

          # Mock an Outcomes Service result from quiz - using score from our common set
          @os_result = LearningOutcomeResult.new(
            learning_outcome: outcome,
            user: student,
            context: course,
            alignment: quiz_alignment,
            score: 4,
            possible: 5,
            user_uuid: student.uuid,
            associated_asset_id: quiz_assignment.id
          )

          # Mock the Outcomes Service call
          allow(subject).to receive(:fetch_outcomes_service_results).and_return([@os_result])
        end

        it "handles mixed assignment types (regular and quiz LTI)" do
          rollups = subject.call
<<<<<<< HEAD
          score = rollups.first.scores.find { |rs| rs.outcome.id == outcome.id }

          # Should combine both results [3, 4] and use highest (4)
          expect(score.score).to eq(4)
          expect(score.outcome_results).to include(@canvas_result)
          expect(score.outcome_results).to include(@os_result)
=======
          rollup = rollups.find_by(outcome_id: outcome.id)

          # Should combine both results [3, 4] and use highest (4)
          expect(rollup.aggregate_score).to eq(4)
>>>>>>> b04c431f
        end
      end
    end

    context "with Canvas and Outcomes Service integration" do
      let(:quiz_assignment) { assignment_model(context: course) }
      let(:quiz_alignment) { outcome.align(quiz_assignment, course) }

      before do
        outcome.rubric_criterion = {
          mastery_points: 3,
          points_possible: 5,
          ratings: [
            { points: 5, description: "Exceeds" },
            { points: 3, description: "Meets" },
            { points: 0, description: "Does Not Meet" }
          ]
        }
        outcome.calculation_method = "highest"
        outcome.save!

        where_scope = double("where_scope")
        active_scope = double("active_scope")

        allow(Assignment).to receive(:active).and_return(active_scope)
        allow(active_scope).to receive(:where).and_return(where_scope)
        allow(where_scope).to receive(:quiz_lti).and_return([quiz_assignment])
      end

      context "with deduplication and multiple outcomes" do
        let(:outcome2) { outcome_model(context: course) }
        let(:assignment2) { assignment_model(context: course) }

        before do
          # Set up second outcome with average calculation
          outcome2.rubric_criterion = {
            mastery_points: 3,
            points_possible: 5,
            ratings: [
              { points: 5, description: "Exceeds" },
              { points: 3, description: "Meets" },
              { points: 0, description: "Does Not Meet" }
            ]
          }
          outcome2.calculation_method = "average"
          outcome2.save!

          # Create Canvas results using our common scores
          LearningOutcomeResult.create!(
            learning_outcome: outcome,
            user: student,
            context: course,
            alignment: outcome.align(assignment, course),
            score: 3,
            possible: 5
          )

          LearningOutcomeResult.create!(
            learning_outcome: outcome2,
            user: student,
            context: course,
            alignment: outcome2.align(assignment2, course),
            score: 2,
            possible: 5
          )

          # Mock Outcomes Service results (one unique per outcome) using our common scores
          os_results = [
            LearningOutcomeResult.new(
              learning_outcome: outcome,
              user: student,
              context: course,
              score: 5,
              possible: 5,
              user_uuid: student.uuid,
              associated_asset_id: quiz_assignment.id
            ),
            LearningOutcomeResult.new(
              learning_outcome: outcome2,
              user: student,
              context: course,
              score: 4,
              possible: 5,
              user_uuid: student.uuid,
              associated_asset_id: quiz_assignment.id
            )
          ]
          allow(subject).to receive(:fetch_outcomes_service_results).and_return(os_results)
        end

        it "combines results from Canvas and Outcomes Service for multiple outcomes" do
          rollups = subject.call
<<<<<<< HEAD
          expect(rollups.size).to eq(1)

          outcome1_score = rollups.first.scores.find { |s| s.outcome.id == outcome.id }
          outcome2_score = rollups.first.scores.find { |s| s.outcome.id == outcome2.id }

          # Outcome1: Canvas(3) + OS(5) with highest method = 5
          expect(outcome1_score.score).to eq(5)

          # Outcome2: Canvas(2) + OS(4) with average method = (2+4)/2 = 3.0
          expect(outcome2_score.score).to eq(3.0)
        end
      end
=======
          expect(rollups.size).to eq(2) # Two rollups, one per outcome

          outcome1_rollup = rollups.find_by(outcome_id: outcome.id)
          outcome2_rollup = rollups.find_by(outcome_id: outcome2.id)

          # Outcome1: Canvas(3) + OS(5) with highest method = 5
          expect(outcome1_rollup.aggregate_score).to eq(5)

          # Outcome2: Canvas(2) + OS(4) with average method = (2+4)/2 = 3.0
          expect(outcome2_rollup.aggregate_score).to eq(3.0)
        end
      end
    end
  end

  describe "#store_rollups" do
    let(:outcome1) { outcome_model(context: course) }
    let(:outcome2) { outcome_model(context: course) }

    # Helper to create a RollupScore using a LearningOutcomeResult objects
    def create_rollup_score(outcome, score_value, calculation_method = "average")
      # Set up the outcome with proper calculation method
      outcome.calculation_method = calculation_method
      outcome.rubric_criterion = {
        mastery_points: 3,
        points_possible: 5,
        ratings: [
          { points: 5, description: "Exceeds" },
          { points: 3, description: "Meets" },
          { points: 0, description: "Does Not Meet" }
        ]
      }
      outcome.save!

      assignment = assignment_model(context: course)
      alignment = outcome.align(assignment, course)
      result = LearningOutcomeResult.create!(
        learning_outcome: outcome,
        user: student,
        context: course,
        alignment:,
        score: score_value,
        possible: 5
      )

      RollupScore.new(outcome_results: [result])
    end

    def create_rollup_collection_with_scores(context, rollup_scores)
      Outcomes::ResultAnalytics::Rollup.new(context, rollup_scores)
    end

    it "creates new OutcomeRollup records" do
      rollup_score = create_rollup_score(outcome1, 2.0, "average")
      rollup_collection = create_rollup_collection_with_scores(student, [rollup_score])

      expect do
        subject.send(:store_rollups, [rollup_collection])
      end.to change {
        OutcomeRollup.where(course_id: course.id, user_id: student.id).count
      }.from(0).to(1)

      stored_rollup = OutcomeRollup.find_by(course_id: course.id, user_id: student.id, outcome_id: outcome1.id)
      expect(stored_rollup.aggregate_score).to eq(2.0)
    end

    it "updates an existing rollup instead of inserting a duplicate" do
      existing = OutcomeRollup.create!(
        root_account_id: course.root_account_id,
        course_id: course.id,
        user_id: student.id,
        outcome_id: outcome1.id,
        calculation_method: "average",
        aggregate_score: 1.0,
        last_calculated_at: 1.hour.ago
      )

      rollup_score = create_rollup_score(outcome1, 3.0, "average")
      rollup_collection = create_rollup_collection_with_scores(student, [rollup_score])

      expect do
        subject.send(:store_rollups, [rollup_collection])
      end.not_to change { OutcomeRollup.count }

      expect(existing.reload.aggregate_score).to eq(3.0)
    end

    it "removes stale rollups not included in the current batch" do
      stale = OutcomeRollup.create!(
        root_account_id: course.root_account_id,
        course_id: course.id,
        user_id: student.id,
        outcome_id: outcome1.id,
        calculation_method: "average",
        aggregate_score: 1.0,
        last_calculated_at: Time.current
      )

      fresh_rollup_score = create_rollup_score(outcome2, 4.0, "highest")
      fresh_rollup_collection = create_rollup_collection_with_scores(student, [fresh_rollup_score])
      subject.send(:store_rollups, [fresh_rollup_collection])

      expect(stale.reload.workflow_state).to eq("deleted")
      expect(
        OutcomeRollup.active.where(course_id: course.id, user_id: student.id).pluck(:outcome_id)
      ).to contain_exactly(outcome2.id)
    end

    it "handles multiple scores in a single rollup" do
      rollup_score1 = create_rollup_score(outcome1, 2.0, "average")
      rollup_score2 = create_rollup_score(outcome2, 4.0, "highest")
      rollup_collection = create_rollup_collection_with_scores(student, [rollup_score1, rollup_score2])

      expect do
        subject.send(:store_rollups, [rollup_collection])
      end.to change {
        OutcomeRollup.where(course_id: course.id, user_id: student.id).count
      }.from(0).to(2)

      stored_rollup1 = OutcomeRollup.find_by(course_id: course.id, user_id: student.id, outcome_id: outcome1.id)
      stored_rollup2 = OutcomeRollup.find_by(course_id: course.id, user_id: student.id, outcome_id: outcome2.id)

      expect(stored_rollup1.aggregate_score).to eq(2.0)
      expect(stored_rollup1.calculation_method).to eq("average")
      expect(stored_rollup2.aggregate_score).to eq(4.0)
      expect(stored_rollup2.calculation_method).to eq("highest")
    end

    it "handles empty rollups array" do
      expect(subject.send(:store_rollups, [])).to eq([])
    end

    it "handles transaction rollback on error" do
      score = create_rollup_score(outcome1, 2.0, "average")
      rollup = create_rollup_collection_with_scores(student, [score])

      # Mock upsert_all to raise an error
      allow(OutcomeRollup).to receive(:upsert_all).and_raise(StandardError, "Database error")

      expect do
        subject.send(:store_rollups, [rollup])
      end.to raise_error(StandardError, "Database error")

      # Should not have created any rollups due to transaction rollback
      expect(OutcomeRollup.where(course_id: course.id, user_id: student.id).count).to eq(0)
    end

    it "sets all existing rollups to deleted when no current rollups" do
      # Create some existing rollups
      existing1 = OutcomeRollup.create!(
        root_account_id: course.root_account_id,
        course_id: course.id,
        user_id: student.id,
        outcome_id: outcome1.id,
        calculation_method: "average",
        aggregate_score: 1.0,
        last_calculated_at: 1.hour.ago
      )

      existing2 = OutcomeRollup.create!(
        root_account_id: course.root_account_id,
        course_id: course.id,
        user_id: student.id,
        outcome_id: outcome2.id,
        calculation_method: "highest",
        aggregate_score: 2.0,
        last_calculated_at: 1.hour.ago
      )

      # Store empty rollups (no current scores)
      empty_rollup_collection = create_rollup_collection_with_scores(student, [])
      subject.send(:store_rollups, [empty_rollup_collection])

      # All existing rollups should be marked as deleted
      expect(existing1.reload.workflow_state).to eq("deleted")
      expect(existing2.reload.workflow_state).to eq("deleted")
    end

    it "correctly identifies and preserves active rollups for same outcomes" do
      # Create existing rollups for outcome1 and outcome2
      existing1 = OutcomeRollup.create!(
        root_account_id: course.root_account_id,
        course_id: course.id,
        user_id: student.id,
        outcome_id: outcome1.id,
        calculation_method: "average",
        aggregate_score: 1.0,
        last_calculated_at: 1.hour.ago
      )

      existing2 = OutcomeRollup.create!(
        root_account_id: course.root_account_id,
        course_id: course.id,
        user_id: student.id,
        outcome_id: outcome2.id,
        calculation_method: "highest",
        aggregate_score: 2.0,
        last_calculated_at: 1.hour.ago
      )

      # Store rollups for outcome1 and outcome2 (updating both)
      rollup_score1 = create_rollup_score(outcome1, 3.0, "average")
      rollup_score2 = create_rollup_score(outcome2, 4.0, "highest")
      rollup_collection = create_rollup_collection_with_scores(student, [rollup_score1, rollup_score2])
      subject.send(:store_rollups, [rollup_collection])

      # Both should be updated, neither marked as deleted
      expect(existing1.reload.workflow_state).to eq("active")
      expect(existing1.aggregate_score).to eq(3.0)
      expect(existing2.reload.workflow_state).to eq("active")
      expect(existing2.aggregate_score).to eq(4.0)
    end

    it "returns an array of OutcomeRollup objects that were upserted" do
      rollup_score1 = create_rollup_score(outcome1, 2.5, "average")
      rollup_score2 = create_rollup_score(outcome2, 3.5, "highest")
      rollup_collection = create_rollup_collection_with_scores(student, [rollup_score1, rollup_score2])

      result = subject.send(:store_rollups, [rollup_collection])

      expect(result.size).to eq(2)
      expect(result).to all(be_an(OutcomeRollup))

      # Should include the correct outcome IDs
      returned_outcome_ids = result.map(&:outcome_id)
      expect(returned_outcome_ids).to contain_exactly(outcome1.id, outcome2.id)

      # Should have the correct scores
      outcome1_rollup = result.find { |r| r.outcome_id == outcome1.id }
      outcome2_rollup = result.find { |r| r.outcome_id == outcome2.id }

      expect(outcome1_rollup.aggregate_score).to eq(2.5)
      expect(outcome1_rollup.calculation_method).to eq("average")
      expect(outcome2_rollup.aggregate_score).to eq(3.5)
      expect(outcome2_rollup.calculation_method).to eq("highest")
>>>>>>> b04c431f
    end
  end
end<|MERGE_RESOLUTION|>--- conflicted
+++ resolved
@@ -217,7 +217,6 @@
   end
 
   describe "#combine_results" do
-<<<<<<< HEAD
     let(:outcome) { outcome_model(context: course) }
     let(:outcome2) { outcome_model(context: course) }
     let(:assignment) { assignment_model(context: course) }
@@ -341,129 +340,11 @@
     let(:rubric) { rubric_model(context: course) }
     let(:rubric_association) { rubric.associate_with(assignment, course, purpose: "grading") }
 
-    it "returns an empty array when no results exist" do
+    it "returns an empty relation when no results exist" do
       results = subject.call
-      expect(results).to be_an(Array)
       expect(results).to be_empty
-=======
-    let(:outcome) { outcome_model(context: course) }
-    let(:outcome2) { outcome_model(context: course) }
-    let(:assignment) { assignment_model(context: course) }
-    let(:assignment2) { assignment_model(context: course) }
-
-    it "returns canvas results when outcomes service results are empty" do
-      canvas_results = [LearningOutcomeResult.new]
-      result = subject.send(:combine_results, canvas_results, [])
-      expect(result).to eq(canvas_results)
-
-      relation = instance_double(ActiveRecord::Relation)
-      allow(relation).to receive(:to_a).and_return(canvas_results)
-      result = subject.send(:combine_results, relation, [])
-      expect(result).to eq(canvas_results)
-    end
-
-    it "returns outcomes service results when canvas results are empty" do
-      os_results = [LearningOutcomeResult.new]
-      result = subject.send(:combine_results, [], os_results)
-      expect(result).to eq(os_results)
-    end
-
-    it "handles nil parameters by treating them as empty arrays" do
-      canvas_results = [LearningOutcomeResult.new]
-      result = subject.send(:combine_results, canvas_results, nil)
-      expect(result).to eq(canvas_results)
-
-      os_results = [LearningOutcomeResult.new]
-      result = subject.send(:combine_results, nil, os_results)
-      expect(result).to eq(os_results)
-    end
-
-    context "with results from both sources" do
-      let(:canvas_result) { LearningOutcomeResult.new(learning_outcome_id: outcome.id) }
-      let(:os_result) { LearningOutcomeResult.new(learning_outcome_id: outcome2.id) }
-
-      it "combines results from both sources" do
-        result = subject.send(:combine_results, [canvas_result], [os_result])
-        expect(result.length).to eq(2)
-        expect(result).to include(canvas_result)
-        expect(result).to include(os_result)
-      end
-    end
-
-    context "with duplicate results" do
-      let(:canvas_result) do
-        LearningOutcomeResult.new(
-          learning_outcome_id: outcome.id,
-          user_uuid: student.uuid,
-          associated_asset_id: assignment.id
-        )
-      end
-
-      let(:os_result) do
-        LearningOutcomeResult.new(
-          learning_outcome_id: outcome.id,
-          user_uuid: student.uuid,
-          associated_asset_id: assignment.id
-        )
-      end
-
-      it "deduplicates results with same outcome, user, and assignment" do
-        result = subject.send(:combine_results, [canvas_result], [os_result])
-        expect(result.length).to eq(1)
-        # Canvas results should be preferred over OS results when keys are identical
-        expect(result.first).to eq(canvas_result)
-      end
-    end
-
-    context "with different outcomes" do
-      let(:canvas_result) do
-        LearningOutcomeResult.new(
-          learning_outcome_id: outcome.id,
-          user_uuid: student.uuid,
-          associated_asset_id: assignment.id
-        )
-      end
-
-      let(:os_result) do
-        LearningOutcomeResult.new(
-          learning_outcome_id: outcome2.id,
-          user_uuid: student.uuid,
-          associated_asset_id: assignment.id
-        )
-      end
-
-      it "keeps results with different outcomes" do
-        result = subject.send(:combine_results, [canvas_result], [os_result])
-        expect(result.length).to eq(2)
-      end
-    end
-
-    context "with different assignments" do
-      let(:canvas_result) do
-        LearningOutcomeResult.new(
-          learning_outcome_id: outcome.id,
-          user_uuid: student.uuid,
-          associated_asset_id: assignment.id
-        )
-      end
-
-      let(:os_result) do
-        LearningOutcomeResult.new(
-          learning_outcome_id: outcome.id,
-          user_uuid: student.uuid,
-          associated_asset_id: assignment2.id
-        )
-      end
-
-      it "keeps results with different assignments" do
-        result = subject.send(:combine_results, [canvas_result], [os_result])
-        expect(result.length).to eq(2)
-      end
->>>>>>> b04c431f
-    end
-  end
-
-<<<<<<< HEAD
+    end
+
     context "with outcome results" do
       before do
         # Set up the outcome with proper rubric criterion
@@ -479,35 +360,6 @@
         outcome.calculation_method = "highest"
         outcome.save!
 
-=======
-  describe "#call" do
-    let(:outcome) { outcome_model(context: course) }
-    let(:assignment) { assignment_model(context: course) }
-    let(:alignment) { outcome.align(assignment, course) }
-    let(:rubric) { rubric_model(context: course) }
-    let(:rubric_association) { rubric.associate_with(assignment, course, purpose: "grading") }
-
-    it "returns an empty relation when no results exist" do
-      results = subject.call
-      expect(results).to be_empty
-    end
-
-    context "with outcome results" do
-      before do
-        # Set up the outcome with proper rubric criterion
-        outcome.rubric_criterion = {
-          mastery_points: 3,
-          points_possible: 5,
-          ratings: [
-            { points: 5, description: "Exceeds" },
-            { points: 3, description: "Meets" },
-            { points: 0, description: "Does Not Meet" }
-          ]
-        }
-        outcome.calculation_method = "highest"
-        outcome.save!
-
->>>>>>> b04c431f
         # Create an outcome result for the student
         LearningOutcomeResult.create!(
           learning_outcome: outcome,
@@ -523,31 +375,16 @@
         rollups = subject.call
 
         # Verify the structure
-<<<<<<< HEAD
-        expect(rollups).to be_an(Array)
-        expect(rollups.size).to eq(1)
-
-        rollup = rollups.first
-        expect(rollup.scores).to be_an(Array)
-        expect(rollup.scores.size).to eq(1)
-
-        score = rollup.scores.find { |rs| rs.outcome.id == outcome.id }
-        expect(score.outcome).to eq(outcome)
-        expect(score.score).to eq(3)
-=======
         expect(rollups.size).to eq(1)
 
         rollup = rollups.first
         expect(rollup).to be_an(OutcomeRollup)
         expect(rollup.outcome_id).to eq(outcome.id)
         expect(rollup.aggregate_score).to eq(3)
->>>>>>> b04c431f
       end
     end
 
     context "combining Canvas and Outcomes Service results" do
-<<<<<<< HEAD
-=======
       before do
         # Set up the outcome with proper rubric criterion and calculation method
         outcome.rubric_criterion = {
@@ -563,7 +400,6 @@
         outcome.save!
       end
 
->>>>>>> b04c431f
       let(:canvas_result) do
         LearningOutcomeResult.create!(
           learning_outcome: outcome,
@@ -596,16 +432,6 @@
       it "combines Canvas and Outcomes Service results" do
         rollups = subject.call
 
-<<<<<<< HEAD
-        # We should get one rollup with two scores
-        expect(rollups.size).to eq(1)
-        expect(rollups.first.scores.size).to eq(1)
-        score = rollups.first.scores.find { |rs| rs.outcome.id == outcome.id }
-
-        # The outcome_results should include both results
-        expect(score.outcome_results).to include(canvas_result)
-        expect(score.outcome_results).to include(os_result)
-=======
         # We should get one rollup
         expect(rollups).to be_an(ActiveRecord::Relation)
         expect(rollups.size).to eq(1)
@@ -677,7 +503,6 @@
           expect(outcome2_rollup).to be_present
           expect(outcome2_rollup.aggregate_score).to eq(4) # OS result score
         end
->>>>>>> b04c431f
       end
     end
   end
@@ -839,12 +664,7 @@
       it "handles a large number of outcomes" do
         # Service should handle multiple outcomes
         rollups = subject.call
-<<<<<<< HEAD
-        expect(rollups.size).to eq(1) # One rollup for the student
-        expect(rollups.first.scores.size).to eq(5) # Five scores, one per outcome
-=======
         expect(rollups.size).to eq(5) # Five rollups, one per outcome
->>>>>>> b04c431f
       end
     end
   end
@@ -894,17 +714,10 @@
         it "uses highest score when calculation method is 'highest'" do
           rollups = subject.call
 
-<<<<<<< HEAD
-          expect(rollups.size).to eq(1)
-          score = rollups.first.scores.find { |rs| rs.outcome.id == outcome.id }
-          expect(score.score).to eq(5) # Highest from [1, 2, 3, 4, 5]
-          expect(score.count).to eq(5)
-=======
           expect(rollups).to be_an(ActiveRecord::Relation)
           expect(rollups.size).to eq(1)
           rollup = rollups.find_by(outcome_id: outcome.id)
           expect(rollup.aggregate_score).to eq(5) # Highest from [1, 2, 3, 4, 5]
->>>>>>> b04c431f
         end
       end
 
@@ -938,14 +751,8 @@
           rollups = subject.call
 
           expect(rollups.size).to eq(1)
-<<<<<<< HEAD
-          score = rollups.first.scores.find { |rs| rs.outcome.id == outcome.id }
-          expect(score.score).to eq(3) # Latest (most recent) from [1, 2, 4, 5, 3]
-          expect(score.count).to eq(5)
-=======
           rollup = rollups.find_by(outcome_id: outcome.id)
           expect(rollup.aggregate_score).to eq(3) # Latest (most recent) from [1, 2, 4, 5, 3]
->>>>>>> b04c431f
         end
       end
 
@@ -970,18 +777,10 @@
 
         it "calculates average across multiple assignments" do
           rollups = subject.call
-<<<<<<< HEAD
-          score = rollups.first.scores.find { |rs| rs.outcome.id == outcome.id }
-
-          # Average of [1, 2, 3, 4, 5] = 15/5 = 3.0
-          expect(score.score).to eq(3.0)
-          expect(score.count).to eq(5)
-=======
           rollup = rollups.find_by(outcome_id: outcome.id)
 
           # Average of [1, 2, 3, 4, 5] = 15/5 = 3.0
           expect(rollup.aggregate_score).to eq(3.0)
->>>>>>> b04c431f
         end
       end
 
@@ -1012,15 +811,9 @@
 
         it "calculates decaying average with more weight on recent scores" do
           rollups = subject.call
-<<<<<<< HEAD
-          score = rollups.first.scores.find { |rs| rs.outcome.id == outcome.id }
-          # Legacy decaying average: (5 * 0.65) + ((1+2+3+4)/4 * 0.35) = 3.25 + 0.875 = 4.125
-          expect(score.score).to be 4.13
-=======
           rollup = rollups.find_by(outcome_id: outcome.id)
           # Legacy decaying average: (5 * 0.65) + ((1+2+3+4)/4 * 0.35) = 3.25 + 0.875 = 4.125
           expect(rollup.aggregate_score).to be 4.13
->>>>>>> b04c431f
         end
       end
 
@@ -1051,18 +844,10 @@
 
         it "calculates standard_decaying_average with newer scores weighted more" do
           rollups = subject.call
-<<<<<<< HEAD
-          score = rollups.first.scores.find { |rs| rs.outcome.id == outcome.id }
-          # True decaying average: iterative decay through pairs
-          # [1,2] -> 1.65, [1.65,3] -> 2.5275, [2.5275,4] -> 3.485, [3.485,5] -> 4.47
-          expect(score.score).to be 4.47
-          expect(score.count).to eq(5)
-=======
           rollup = rollups.find_by(outcome_id: outcome.id)
           # True decaying average: iterative decay through pairs
           # [1,2] -> 1.65, [1.65,3] -> 2.5275, [2.5275,4] -> 3.485, [3.485,5] -> 4.47
           expect(rollup.aggregate_score).to be 4.47
->>>>>>> b04c431f
         end
       end
 
@@ -1089,18 +874,10 @@
 
         it "calculates n_mastery when sufficient mastery attempts exist" do
           rollups = subject.call
-<<<<<<< HEAD
-          score = rollups.first.scores.find { |rs| rs.outcome.id == outcome.id }
-
-          # From [1, 2, 3, 4, 5], mastery scores are [3, 4, 5]
-          expect(score.score).to eq(4)
-          expect(score.count).to eq(5)
-=======
           rollup = rollups.find_by(outcome_id: outcome.id)
 
           # From [1, 2, 3, 4, 5], mastery scores are [3, 4, 5]
           expect(rollup.aggregate_score).to eq(4)
->>>>>>> b04c431f
         end
       end
 
@@ -1125,22 +902,12 @@
           end
         end
 
-<<<<<<< HEAD
-        it "returns nil when insufficient mastery attempts exist" do
-          rollups = subject.call
-          score = rollups.first.scores.find { |rs| rs.outcome.id == outcome.id }
-
-          # Should return nil since only 3 scores meet mastery (need 4)
-          expect(score.score).to be_nil
-          expect(score.count).to eq(5)
-=======
         it "returns no rollup when insufficient mastery attempts exist" do
           rollups = subject.call
 
           # Should return no rollups since the score is nil (insufficient mastery attempts)
           # and nil scores are filtered out by our implementation
           expect(rollups).to be_empty
->>>>>>> b04c431f
         end
       end
     end
@@ -1165,21 +932,9 @@
         it "excludes results with nil scores from rollup calculations" do
           rollups = subject.call
 
-<<<<<<< HEAD
-          # Should still have rollups but without any scores for this outcome
-          expect(rollups.size).to eq(1)
-
-          # The outcome with nil score should be excluded from rollups
-          score = rollups.first.scores.find { |rs| rs.outcome.id == outcome.id }
-          expect(score).to be_nil
-
-          # Verify the rollup has no scores since the only result had a nil score
-          expect(rollups.first.scores).to be_empty
-=======
           # Should return no rollups since the only result had a nil score
           # and nil scores are filtered out by our implementation
           expect(rollups).to be_empty
->>>>>>> b04c431f
         end
       end
 
@@ -1204,13 +959,8 @@
 
           # Should handle zero scores correctly
           expect(rollups.size).to eq(1)
-<<<<<<< HEAD
-          score = rollups.first.scores.find { |rs| rs.outcome.id == outcome.id }
-          expect(score.score).to eq(0)
-=======
           rollup = rollups.find_by(outcome_id: outcome.id)
           expect(rollup.aggregate_score).to eq(0)
->>>>>>> b04c431f
         end
       end
     end
@@ -1265,19 +1015,11 @@
 
         it "uses outcome proficiency for score scaling when feature is enabled" do
           rollups = subject.call
-<<<<<<< HEAD
-          score = rollups.first.scores.find { |rs| rs.outcome.id == outcome.id }
-
-          # Score should be scaled according to outcome proficiency
-          # With a score of 2 out of 5, and proficiency max of 4, scaled score should be (2/5) * 4 = 1.6
-          expect(score.score).to eq(1.6) # Canvas scales based on outcome proficiency
-=======
           rollup = rollups.find_by(outcome_id: outcome.id)
 
           # Score should be scaled according to outcome proficiency
           # With a score of 2 out of 5, and proficiency max of 4, scaled score should be (2/5) * 4 = 1.6
           expect(rollup.aggregate_score).to eq(1.6) # Canvas scales based on outcome proficiency
->>>>>>> b04c431f
         end
       end
 
@@ -1309,17 +1051,10 @@
 
         it "falls back to outcome settings when no account proficiency exists" do
           rollups = subject.call
-<<<<<<< HEAD
-          score = rollups.first.scores.find { |rs| rs.outcome.id == outcome.id }
-
-          # Should use the outcome's own rubric criterion
-          expect(score.score).to eq(4)
-=======
           rollup = rollups.find_by(outcome_id: outcome.id)
 
           # Should use the outcome's own rubric criterion
           expect(rollup.aggregate_score).to eq(4)
->>>>>>> b04c431f
         end
       end
     end
@@ -1384,20 +1119,11 @@
           rollups = subject.call
           expect(rollups.size).to eq(1)
 
-<<<<<<< HEAD
-          score = rollups.first.scores.find { |rs| rs.outcome.id == outcome.id }
-          expect(score.outcome).to eq(outcome)
-          expect(score.outcome_results).to include(@result1, @result2, @result3)
-
-          # With highest calculation method, should use the highest score from [2, 4, 3] = 4
-          expect(score.score).to eq(4)
-=======
           rollup = rollups.find_by(outcome_id: outcome.id)
           expect(rollup).to be_present
 
           # With highest calculation method, should use the highest score from [2, 4, 3] = 4
           expect(rollup.aggregate_score).to eq(4)
->>>>>>> b04c431f
         end
       end
 
@@ -1437,18 +1163,10 @@
 
         it "properly calculates average across multiple assignments" do
           rollups = subject.call
-<<<<<<< HEAD
-          score = rollups.first.scores.find { |rs| rs.outcome.id == outcome.id }
-
-          # Average of [2, 4, 3] = 9/3 = 3.0
-          expect(score.score).to eq(3.0)
-          expect(score.count).to eq(3)
-=======
           rollup = rollups.find_by(outcome_id: outcome.id)
 
           # Average of [2, 4, 3] = 9/3 = 3.0
           expect(rollup.aggregate_score).to eq(3.0)
->>>>>>> b04c431f
         end
       end
 
@@ -1496,19 +1214,10 @@
 
         it "handles mixed assignment types (regular and quiz LTI)" do
           rollups = subject.call
-<<<<<<< HEAD
-          score = rollups.first.scores.find { |rs| rs.outcome.id == outcome.id }
-
-          # Should combine both results [3, 4] and use highest (4)
-          expect(score.score).to eq(4)
-          expect(score.outcome_results).to include(@canvas_result)
-          expect(score.outcome_results).to include(@os_result)
-=======
           rollup = rollups.find_by(outcome_id: outcome.id)
 
           # Should combine both results [3, 4] and use highest (4)
           expect(rollup.aggregate_score).to eq(4)
->>>>>>> b04c431f
         end
       end
     end
@@ -1601,20 +1310,6 @@
 
         it "combines results from Canvas and Outcomes Service for multiple outcomes" do
           rollups = subject.call
-<<<<<<< HEAD
-          expect(rollups.size).to eq(1)
-
-          outcome1_score = rollups.first.scores.find { |s| s.outcome.id == outcome.id }
-          outcome2_score = rollups.first.scores.find { |s| s.outcome.id == outcome2.id }
-
-          # Outcome1: Canvas(3) + OS(5) with highest method = 5
-          expect(outcome1_score.score).to eq(5)
-
-          # Outcome2: Canvas(2) + OS(4) with average method = (2+4)/2 = 3.0
-          expect(outcome2_score.score).to eq(3.0)
-        end
-      end
-=======
           expect(rollups.size).to eq(2) # Two rollups, one per outcome
 
           outcome1_rollup = rollups.find_by(outcome_id: outcome.id)
@@ -1850,7 +1545,6 @@
       expect(outcome1_rollup.calculation_method).to eq("average")
       expect(outcome2_rollup.aggregate_score).to eq(3.5)
       expect(outcome2_rollup.calculation_method).to eq("highest")
->>>>>>> b04c431f
     end
   end
 end