# frozen_string_literal: true

#
# Copyright (C) 2025 - present Instructure, Inc.
#
# This file is part of Canvas.
#
# Canvas is free software: you can redistribute it and/or modify it under
# the terms of the GNU Affero General Public License as published by the Free
# Software Foundation, version 3 of the License.
#
# Canvas is distributed in the hope that it will be useful, but WITHOUT ANY
# WARRANTY; without even the implied warranty of MERCHANTABILITY or FITNESS FOR
# A PARTICULAR PURPOSE. See the GNU Affero General Public License for more
# details.
#
# You should have received a copy of the GNU Affero General Public License along
# with this program. If not, see <http://www.gnu.org/licenses/>.

describe Outcomes::StudentOutcomeRollupCalculationService do
  subject { Outcomes::StudentOutcomeRollupCalculationService.new(course_id: course.id, student_id: student.id) }

  let(:course) { course_model }
  let(:student) { user_model }

  before do
    course.enroll_student(student, enrollment_state: "active")
  end
<<<<<<< HEAD

  describe ".calculate_for_student" do
    let(:delay_mock) { double("delay") }
=======
>>>>>>> 5b970e1a

  describe ".calculate_for_student" do
    let(:delay_mock) { class_double(described_class) }

    it "enqueues a delayed job to calculate student outcome rollups" do
      Timecop.freeze do
        delay_args = {
          run_at: 1.minute.from_now,
          on_conflict: :overwrite,
          singleton: "calculate_for_student:#{course.id}:#{student.id}"
        }

        expect(Outcomes::StudentOutcomeRollupCalculationService).to receive(:delay).with(delay_args).and_return(delay_mock)
        expect(delay_mock).to receive(:call).with(course_id: course.id, student_id: student.id)

        Outcomes::StudentOutcomeRollupCalculationService.calculate_for_student(course_id: course.id, student_id: student.id)
      end
    end
  end

  describe ".calculate_for_course" do
    let(:students) { Array.new(15) { user_model } }

    before do
      # Enroll 15 students in the course
      students.each { |student| course.enroll_student(student) }
    end

    it "calls calculate_for_student for each student in the course" do
      # Get all enrolled student IDs to account for any existing enrollments
      enrolled_student_ids = course.students.pluck(:id)

      # Expect calculate_for_student to be called exactly once for each enrolled student
      expect(Outcomes::StudentOutcomeRollupCalculationService).to receive(:calculate_for_student)
        .exactly(enrolled_student_ids.count).times do |args|
        expect(args[:course_id]).to eq(course.id)
        expect(enrolled_student_ids).to include(args[:student_id])
      end

      Outcomes::StudentOutcomeRollupCalculationService.calculate_for_course(course_id: course.id)
    end

    it "finds the course by ID" do
      expect(Course).to receive(:find).with(course.id).and_return(course)

      # We need to stub calculate_for_student here to prevent actual calls
      allow(Outcomes::StudentOutcomeRollupCalculationService).to receive(:calculate_for_student)

      Outcomes::StudentOutcomeRollupCalculationService.calculate_for_course(course_id: course.id)
    end

    it "calls the students method on the course" do
      # Set up Course.find to return our course
      expect(Course).to receive(:find).with(course.id).and_return(course)

      # Expect the students method to be called on the course and allow it to return its normal value
      expect(course).to receive(:students).and_call_original

      # We need to stub calculate_for_student to prevent actual calls
      allow(Outcomes::StudentOutcomeRollupCalculationService).to receive(:calculate_for_student)

      Outcomes::StudentOutcomeRollupCalculationService.calculate_for_course(course_id: course.id)
    end
  end

  describe "#initialize" do
    it "loads the course and student after initialization" do
      expect(subject.course).to eq(course)
      expect(subject.student).to eq(student)
    end

    it "raises ArgumentError when course_id is invalid" do
      expect do
        Outcomes::StudentOutcomeRollupCalculationService.new(course_id: -1, student_id: student.id)
      end.to raise_error(ArgumentError, /Invalid course_id \(-1\) or student_id \(#{student.id}\)/)
    end

    it "raises ArgumentError when student_id is invalid" do
      expect do
        Outcomes::StudentOutcomeRollupCalculationService.new(course_id: course.id, student_id: -1)
      end.to raise_error(ArgumentError, /Invalid course_id \(#{course.id}\) or student_id \(-1\)/)
    end

    it "raises ArgumentError when both course_id and student_id are invalid" do
      expect do
        Outcomes::StudentOutcomeRollupCalculationService.new(course_id: -1, student_id: -1)
      end.to raise_error(ArgumentError, /Invalid course_id \(-1\) or student_id \(-1\)/)
    end

    it "raises ArgumentError when student is not enrolled in the course" do
      other_student = user_model
      expect do
        Outcomes::StudentOutcomeRollupCalculationService.new(course_id: course.id, student_id: other_student.id)
      end.to raise_error(ArgumentError, /Invalid course_id \(#{course.id}\) or student_id \(#{other_student.id}\)/)
    end
  end

  describe "#fetch_canvas_results" do
    let(:outcome) { outcome_model(context: course) }
    let(:assignment) { assignment_model(context: course) }
    let(:alignment) { outcome.align(assignment, course) }

    it "returns an empty relation when no results exist" do
      results = subject.send(:fetch_canvas_results)
      expect(results).to be_empty
    end

    context "with learning outcome results" do
      let(:user2) { user_model }

      before do
        [student, user2].each do |user|
          LearningOutcomeResult.create!(
            learning_outcome: outcome,
            user:,
            context: course,
            alignment:
          )
        end
      end

      it "returns learning outcome results associated to the user" do
        results = subject.send(:fetch_canvas_results)
        expect(results.count).to eq(1)
        expect(results.first.user_id).to eq(student.id)
      end
    end

    context "with results in different states" do
      let(:outcome1) { outcome_model(context: course) }
      let(:outcome2) { outcome_model(context: course) }
      let(:assignment1) { assignment_model(context: course) }
      let(:assignment2) { assignment_model(context: course) }
      let(:alignment1) { outcome1.align(assignment1, course) }
      let(:alignment2) { outcome2.align(assignment2, course) }
      let(:other_user) { user_model }

      before do
        @active_result = LearningOutcomeResult.create!(
          learning_outcome: outcome1,
          user: student,
          context: course,
          alignment: alignment1,
          score: 3,
          possible: 5,
          workflow_state: "active",
          hidden: false
        )

        # Hidden result (should be excluded)
        @hidden_result = LearningOutcomeResult.create!(
          learning_outcome: outcome1,
          user: student,
          context: course,
          alignment: alignment1,
          score: 4,
          possible: 5,
          workflow_state: "active",
          hidden: true
        )

        # Deleted result (should be excluded)
        @deleted_result = LearningOutcomeResult.create!(
          learning_outcome: outcome1,
          user: student,
          context: course,
          alignment: alignment1,
          score: 2,
          possible: 5,
          workflow_state: "deleted",
          hidden: false
        )

        # Result with deleted alignment (should be excluded)
        alignment2.update!(workflow_state: "deleted")
        @deleted_link_result = LearningOutcomeResult.create!(
          learning_outcome: outcome2,
          user: student,
          context: course,
          alignment: alignment2,
          score: 5,
          possible: 5,
          workflow_state: "active",
          hidden: false
        )

        # Result for different user (should be excluded)
        @other_user_result = LearningOutcomeResult.create!(
          learning_outcome: outcome1,
          user: other_user,
          context: course,
          alignment: alignment1,
          score: 1,
          possible: 5,
          workflow_state: "active",
          hidden: false
        )
      end

      it "only returns active results with active links" do
        results = subject.send(:fetch_canvas_results)

        # Verify results - should only include the active result with active link
        expect(results.count).to eq(1)
        expect(results.first).to eq(@active_result)
        expect(results.first.workflow_state).to eq("active")
        expect(results.first.hidden).to be false
        expect(results.first.user_id).to eq(student.id)
        expect(results.first.alignment.workflow_state).to eq("active")
      end
    end
  end

  describe "#combine_results" do
    let(:outcome) { outcome_model(context: course) }
    let(:outcome2) { outcome_model(context: course) }
    let(:assignment) { assignment_model(context: course) }
    let(:assignment2) { assignment_model(context: course) }

    it "returns canvas results when outcomes service results are empty" do
      canvas_results = [LearningOutcomeResult.new]
      result = subject.send(:combine_results, canvas_results, [])
      expect(result).to eq(canvas_results)

      relation = instance_double(ActiveRecord::Relation)
      allow(relation).to receive(:to_a).and_return(canvas_results)
      result = subject.send(:combine_results, relation, [])
      expect(result).to eq(canvas_results)
    end

    it "returns outcomes service results when canvas results are empty" do
      os_results = [LearningOutcomeResult.new]
      result = subject.send(:combine_results, [], os_results)
      expect(result).to eq(os_results)
    end

    it "handles nil parameters by treating them as empty arrays" do
      canvas_results = [LearningOutcomeResult.new]
      result = subject.send(:combine_results, canvas_results, nil)
      expect(result).to eq(canvas_results)

      os_results = [LearningOutcomeResult.new]
      result = subject.send(:combine_results, nil, os_results)
      expect(result).to eq(os_results)
    end

    context "with results from both sources" do
      let(:canvas_result) { LearningOutcomeResult.new(learning_outcome_id: outcome.id) }
      let(:os_result) { LearningOutcomeResult.new(learning_outcome_id: outcome2.id) }

      it "combines results from both sources" do
        result = subject.send(:combine_results, [canvas_result], [os_result])
        expect(result.length).to eq(2)
        expect(result).to include(canvas_result)
        expect(result).to include(os_result)
      end
    end

    context "with duplicate results" do
      let(:canvas_result) do
        LearningOutcomeResult.new(
          learning_outcome_id: outcome.id,
          user_uuid: student.uuid,
          associated_asset_id: assignment.id
        )
      end

      let(:os_result) do
        LearningOutcomeResult.new(
          learning_outcome_id: outcome.id,
          user_uuid: student.uuid,
          associated_asset_id: assignment.id
        )
      end

      it "deduplicates results with same outcome, user, and assignment" do
        result = subject.send(:combine_results, [canvas_result], [os_result])
        expect(result.length).to eq(1)
        # Canvas results should be preferred over OS results when keys are identical
        expect(result.first).to eq(canvas_result)
      end
    end

    context "with different outcomes" do
      let(:canvas_result) do
        LearningOutcomeResult.new(
          learning_outcome_id: outcome.id,
          user_uuid: student.uuid,
          associated_asset_id: assignment.id
        )
      end

      let(:os_result) do
        LearningOutcomeResult.new(
          learning_outcome_id: outcome2.id,
          user_uuid: student.uuid,
          associated_asset_id: assignment.id
        )
      end

      it "keeps results with different outcomes" do
        result = subject.send(:combine_results, [canvas_result], [os_result])
        expect(result.length).to eq(2)
      end
    end

    context "with different assignments" do
      let(:canvas_result) do
        LearningOutcomeResult.new(
          learning_outcome_id: outcome.id,
          user_uuid: student.uuid,
          associated_asset_id: assignment.id
        )
      end

      let(:os_result) do
        LearningOutcomeResult.new(
          learning_outcome_id: outcome.id,
          user_uuid: student.uuid,
          associated_asset_id: assignment2.id
        )
      end

      it "keeps results with different assignments" do
        result = subject.send(:combine_results, [canvas_result], [os_result])
        expect(result.length).to eq(2)
      end
    end
  end

  describe "#call" do
    let(:outcome) { outcome_model(context: course) }
    let(:assignment) { assignment_model(context: course) }
    let(:alignment) { outcome.align(assignment, course) }
    let(:rubric) { rubric_model(context: course) }
    let(:rubric_association) { rubric.associate_with(assignment, course, purpose: "grading") }

    it "returns an empty relation when no results exist" do
      results = subject.call
      expect(results).to be_empty
    end

    context "with outcome results" do
      before do
        # Set up the outcome with proper rubric criterion
        outcome.rubric_criterion = {
          mastery_points: 3,
          points_possible: 5,
          ratings: [
            { points: 5, description: "Exceeds" },
            { points: 3, description: "Meets" },
            { points: 0, description: "Does Not Meet" }
          ]
        }
        outcome.calculation_method = "highest"
        outcome.save!

        # Create an outcome result for the student
        LearningOutcomeResult.create!(
          learning_outcome: outcome,
          user: student,
          context: course,
          alignment:,
          score: 3,
          possible: 5
        )
      end

      it "returns rollups with the correct structure" do
        rollups = subject.call

        # Verify the structure
        expect(rollups.size).to eq(1)

        rollup = rollups.first
        expect(rollup).to be_an(OutcomeRollup)
        expect(rollup.outcome_id).to eq(outcome.id)
        expect(rollup.aggregate_score).to eq(3)
      end
    end

    context "combining Canvas and Outcomes Service results" do
      before do
        # Set up the outcome with proper rubric criterion and calculation method
        outcome.rubric_criterion = {
          mastery_points: 3,
          points_possible: 5,
          ratings: [
            { points: 5, description: "Exceeds" },
            { points: 3, description: "Meets" },
            { points: 0, description: "Does Not Meet" }
          ]
        }
        outcome.calculation_method = "highest"
        outcome.save!
      end

      let(:canvas_result) do
        LearningOutcomeResult.create!(
          learning_outcome: outcome,
          user: student,
          context: course,
          alignment:,
          score: 3,
          possible: 5
        )
      end

      let(:os_result) do
        LearningOutcomeResult.new(
          learning_outcome: outcome,
          user: student,
          context: course,
          alignment:,
          score: 4,
          possible: 5,
          associated_asset_id: assignment.id + 1
        )
      end

      before do
        canvas_result # Create the canvas result
        # Mock the fetching of Outcomes Service results
        allow(subject).to receive(:fetch_outcomes_service_results).and_return([os_result])
      end

      it "combines Canvas and Outcomes Service results" do
        rollups = subject.call

        # We should get one rollup
        expect(rollups).to be_an(ActiveRecord::Relation)
        expect(rollups.size).to eq(1)

        rollup = rollups.find_by(outcome_id: outcome.id)
        expect(rollup).to be_present
        expect(rollup.aggregate_score).to eq(4)
      end

      context "with different outcomes in Canvas and Outcomes Service" do
        let(:outcome2) { outcome_model(context: course) }
        let(:assignment2) { assignment_model(context: course) }
        let(:alignment2) { outcome2.align(assignment2, course) }

        let(:canvas_result) do
          LearningOutcomeResult.create!(
            learning_outcome: outcome,
            user: student,
            context: course,
            alignment:,
            score: 3,
            possible: 5
          )
        end

        let(:os_result) do
          LearningOutcomeResult.new(
            learning_outcome: outcome2,
            user: student,
            context: course,
            alignment: alignment2,
            score: 4,
            possible: 5,
            associated_asset_id: assignment2.id
          )
        end

        before do
          # Set up second outcome with proper rubric criterion and calculation method
          outcome2.rubric_criterion = {
            mastery_points: 3,
            points_possible: 5,
            ratings: [
              { points: 5, description: "Exceeds" },
              { points: 3, description: "Meets" },
              { points: 0, description: "Does Not Meet" }
            ]
          }
          outcome2.calculation_method = "highest"
          outcome2.save!

          canvas_result # Create the canvas result
          # Mock the fetching of Outcomes Service results
          allow(subject).to receive(:fetch_outcomes_service_results).and_return([os_result])
        end

        it "creates separate rollups for different outcomes" do
          rollups = subject.call

          # We should get two rollups, one for each outcome
          expect(rollups.size).to eq(2)

          outcome1_rollup = rollups.find_by(outcome_id: outcome.id)
          outcome2_rollup = rollups.find_by(outcome_id: outcome2.id)

          expect(outcome1_rollup).to be_present
          expect(outcome1_rollup.aggregate_score).to eq(3) # Canvas result score

          expect(outcome2_rollup).to be_present
          expect(outcome2_rollup.aggregate_score).to eq(4) # OS result score
        end
      end
    end
  end

  describe "#generate_student_rollups" do
    let(:outcome1) { outcome_model(context: course) }
    let(:outcome2) { outcome_model(context: course) }
    let(:assignment) { assignment_model(context: course) }

    it "returns an empty array when no results are provided" do
      rollups = subject.send(:generate_student_rollups, [])
      expect(rollups).to be_an(Array)
      expect(rollups).to be_empty
    end

    context "with multiple outcomes" do
      let(:alignment1) { outcome1.align(assignment, course) }
      let(:alignment2) { outcome2.align(assignment, course) }

      before do
        # Set up the outcomes with proper rubric criterion and calculation methods
        [outcome1, outcome2].each do |outcome|
          outcome.rubric_criterion = {
            mastery_points: 3,
            points_possible: 5,
            ratings: [
              { points: 5, description: "Exceeds" },
              { points: 3, description: "Meets" },
              { points: 0, description: "Does Not Meet" }
            ]
          }
          outcome.calculation_method = "highest"
          outcome.save!
        end

        # Create learning outcome results for different outcomes
        @result1 = LearningOutcomeResult.create!(
          learning_outcome: outcome1,
          user: student,
          context: course,
          alignment: alignment1,
          score: 3,
          possible: 5
        )

        @result2 = LearningOutcomeResult.create!(
          learning_outcome: outcome2,
          user: student,
          context: course,
          alignment: alignment2,
          score: 4,
          possible: 5
        )
      end

      it "correctly groups results by outcome" do
        # Generate rollups
        rollups = subject.send(:generate_student_rollups, [@result1, @result2])

        # We should have one rollup for the student
        expect(rollups.size).to eq(1)

        # The rollup should have two scores (one for each outcome)
        expect(rollups.first.scores.size).to eq(2)

        # Verify each outcome has the correct score
        outcome1_score = rollups.first.scores.find { |s| s.outcome.id == outcome1.id }
        outcome2_score = rollups.first.scores.find { |s| s.outcome.id == outcome2.id }

        expect(outcome1_score.score).to eq(3)
        expect(outcome2_score.score).to eq(4)
      end
    end
  end

  describe "error handling" do
    subject { Outcomes::StudentOutcomeRollupCalculationService.new(course_id: course.id, student_id: student.id) }

    let(:course) { course_model }
    let(:student) { user_model }
    let(:outcome) { outcome_model(context: course) }
    let(:assignment) { assignment_model(context: course) }
    let(:alignment) { outcome.align(assignment, course) }

    context "with Outcomes Service errors" do
      let(:quiz_assignment) { assignment_model(context: course) }

      before do
        # Mock only the quiz_lti scope to return our quiz assignment
        where_scope = class_double(Assignment)
        active_scope = class_double(Assignment)

        allow(Assignment).to receive(:active).and_return(active_scope)
        allow(active_scope).to receive(:where).and_return(where_scope)
        allow(where_scope).to receive(:quiz_lti).and_return([quiz_assignment])

        # Stub course.linked_learning_outcomes to return our outcome
        allow(course).to receive(:linked_learning_outcomes).and_return([outcome])

        # Create a Canvas result first
        @canvas_result = LearningOutcomeResult.create!(
          learning_outcome: outcome,
          user: student,
          context: course,
          alignment:,
          score: 3,
          possible: 5
        )
      end

      it "raises an error when Outcomes Service fails to prevent inaccurate rollups" do
        # Mock the outcomes service to throw an error
        allow(subject).to receive(:get_lmgb_results).and_raise(StandardError, "API error")

        # Service should fail when OS call fails to prevent inaccurate rollups
        expect { subject.call }.to raise_error(StandardError, "API error")
      end
    end
  end

  describe "instrumentation metrics" do
    subject { Outcomes::StudentOutcomeRollupCalculationService.new(course_id: course.id, student_id: student.id) }

    let(:course) { course_model }
    let(:student) { user_model }
    let(:outcome) { outcome_model(context: course) }
    let(:assignment) { assignment_model(context: course) }
    let(:alignment) { outcome.align(assignment, course) }

    before do
      outcome.rubric_criterion = {
        mastery_points: 3,
        points_possible: 5,
        ratings: [
          { points: 5, description: "Exceeds" },
          { points: 3, description: "Meets" },
          { points: 0, description: "Does Not Meet" }
        ]
      }
      outcome.calculation_method = "highest"
      outcome.save!
    end

    it "records all metrics on successful execution" do
      LearningOutcomeResult.create!(
        learning_outcome: outcome,
        user: student,
        context: course,
        alignment:,
        score: 3,
        possible: 5
      )

      expect(Utils::InstStatsdUtils::Timing).to receive(:track).with("rollup.student.runtime").and_call_original
      expect(InstStatsd::Statsd).to receive(:distributed_increment).with("rollup.student.success", tags: { course_id: course.id }).at_least(:once)
      expect(InstStatsd::Statsd).to receive(:count).with("rollup.student.records_processed", 1, tags: { course_id: course.id }).at_least(:once)
      allow(InstStatsd::Statsd).to receive(:distributed_increment)

      subject.call
    end

    it "records metrics on error" do
      allow(subject).to receive(:fetch_canvas_results).and_raise(StandardError, "Database error")

      expect(Utils::InstStatsdUtils::Timing).to receive(:track).with("rollup.student.runtime").and_call_original
      expect(InstStatsd::Statsd).to receive(:distributed_increment).with("rollup.student.error", tags: { course_id: course.id }).at_least(:once)
      expect(InstStatsd::Statsd).to receive(:count).with("rollup.student.records_processed", 0, tags: { course_id: course.id }).at_least(:once)
      allow(InstStatsd::Statsd).to receive(:distributed_increment)

      expect { subject.call }.to raise_error(StandardError, "Database error")
    end

    it "records metrics for empty results" do
      expect(Utils::InstStatsdUtils::Timing).to receive(:track).with("rollup.student.runtime").and_call_original
      expect(InstStatsd::Statsd).to receive(:distributed_increment).with("rollup.student.success", tags: { course_id: course.id }).at_least(:once)
      expect(InstStatsd::Statsd).to receive(:count).with("rollup.student.records_processed", 0, tags: { course_id: course.id }).at_least(:once)
      allow(InstStatsd::Statsd).to receive(:distributed_increment)

      subject.call
    end
  end

  describe "edge cases" do
    subject { Outcomes::StudentOutcomeRollupCalculationService.new(course_id: course.id, student_id: student.id) }

    let(:course) { course_model }
    let(:student) { user_model }

    context "with large number of outcomes" do
      before do
        # Create a large number of outcomes and results
        @outcomes = []
        5.times do |i|
          outcome = outcome_model(context: course)
          outcome.rubric_criterion = {
            mastery_points: 3,
            points_possible: 5,
            ratings: [
              { points: 5, description: "Exceeds" },
              { points: 3, description: "Meets" },
              { points: 0, description: "Does Not Meet" }
            ]
          }
          outcome.save!
          @outcomes << outcome

          assignment = assignment_model(context: course)
          alignment = outcome.align(assignment, course)

          LearningOutcomeResult.create!(
            learning_outcome: outcome,
            user: student,
            context: course,
            alignment:,
            score: i,
            possible: 5
          )
        end
      end

      it "handles a large number of outcomes" do
        # Service should handle multiple outcomes
        rollups = subject.call
        expect(rollups.size).to eq(5) # Five rollups, one per outcome
      end
    end
  end

  describe "calculation scenarios" do
    let(:outcome) { outcome_model(context: course) }
    let(:assignment) { assignment_model(context: course) }
    let(:alignment) { outcome.align(assignment, course) }

    let(:common_scores) { [1.0, 2.0, 3.0, 4.0, 5.0] }
    let(:assignments) { Array.new(5) { assignment_model(context: course) } }
    let(:alignments) { assignments.map { |a| outcome.align(a, course) } }

    before do
      outcome.rubric_criterion = {
        mastery_points: 3,
        points_possible: 5,
        ratings: [
          { points: 5, description: "Exceeds" },
          { points: 3, description: "Meets" },
          { points: 0, description: "Does Not Meet" }
        ]
      }
      outcome.save!
    end

    context "calculation methods" do
      context "with highest calculation method" do
        before do
          outcome.calculation_method = "highest"
          outcome.save!

          # Create results with common scores: [1, 2, 3, 4, 5]
          common_scores.each_with_index do |score_value, i|
            LearningOutcomeResult.create!(
              learning_outcome: outcome,
              user: student,
              context: course,
              alignment: alignments[i],
              score: score_value,
              possible: 5,
              created_at: (5 - i).days.ago # oldest to newest
            )
          end
        end

        it "uses highest score when calculation method is 'highest'" do
          rollups = subject.call

          expect(rollups).to be_an(ActiveRecord::Relation)
          expect(rollups.size).to eq(1)
          rollup = rollups.find_by(outcome_id: outcome.id)
          expect(rollup.aggregate_score).to eq(5) # Highest from [1, 2, 3, 4, 5]
        end
      end

      context "with latest calculation method" do
        before do
          outcome.calculation_method = "latest"
          outcome.save!

          scores_with_timestamps = [
            { score: 1, days_ago: 5 },
            { score: 2, days_ago: 4 },
            { score: 4, days_ago: 3 },
            { score: 5, days_ago: 2 },
            { score: 3, days_ago: 1 }
          ]

          scores_with_timestamps.each_with_index do |score_data, i|
            LearningOutcomeResult.create!(
              learning_outcome: outcome,
              user: student,
              context: course,
              alignment: alignments[i],
              score: score_data[:score],
              possible: 5,
              created_at: score_data[:days_ago].days.ago
            )
          end
        end

        it "uses latest score when calculation method is 'latest'" do
          rollups = subject.call

          expect(rollups.size).to eq(1)
          rollup = rollups.find_by(outcome_id: outcome.id)
          expect(rollup.aggregate_score).to eq(3) # Latest (most recent) from [1, 2, 4, 5, 3]
        end
      end

      context "with average calculation method" do
        before do
          outcome.calculation_method = "average"
          outcome.save!

          # Create results with common scores: [1, 2, 3, 4, 5]
          common_scores.each_with_index do |score_value, i|
            LearningOutcomeResult.create!(
              learning_outcome: outcome,
              user: student,
              context: course,
              alignment: alignments[i],
              score: score_value,
              possible: 5,
              created_at: i.hours.ago
            )
          end
        end

        it "calculates average across multiple assignments" do
          rollups = subject.call
          rollup = rollups.find_by(outcome_id: outcome.id)

          # Average of [1, 2, 3, 4, 5] = 15/5 = 3.0
          expect(rollup.aggregate_score).to eq(3.0)
        end
      end

      context "with decaying average calculation method" do
        before do
          # Disable the feature flag to use the legacy decaying average calculation
          course.root_account.disable_feature!(:outcomes_new_decaying_average_calculation)

          outcome.calculation_method = "decaying_average"
          outcome.calculation_int = 65
          outcome.save!

          # Create results with common scores: [1, 2, 3, 4, 5] - newer results should have more weight
          # Use fixed timestamps with sufficient gaps to ensure consistent ordering
          base_time = 10.days.ago
          common_scores.each_with_index do |score_value, i|
            LearningOutcomeResult.create!(
              learning_outcome: outcome,
              user: student,
              context: course,
              alignment: alignments[i],
              score: score_value,
              possible: 5,
              created_at: base_time + (i * 1.day) # oldest to newest: 1 is oldest, 5 is newest
            )
          end
        end

        it "calculates decaying average with more weight on recent scores" do
          rollups = subject.call
          rollup = rollups.find_by(outcome_id: outcome.id)
          # Legacy decaying average: (5 * 0.65) + ((1+2+3+4)/4 * 0.35) = 3.25 + 0.875 = 4.125
          expect(rollup.aggregate_score).to be 4.13
        end
      end

      context "with standard_decaying_average calculation method" do
        before do
          # Enable the feature flag to use the new decaying average calculation
          course.root_account.enable_feature!(:outcomes_new_decaying_average_calculation)

          outcome.calculation_method = "standard_decaying_average"
          outcome.calculation_int = 65
          outcome.save!

          # Create results with common scores: [1, 2, 3, 4, 5]
          # Use fixed timestamps with sufficient gaps to ensure consistent ordering
          base_time = 10.days.ago
          common_scores.each_with_index do |score_value, i|
            LearningOutcomeResult.create!(
              learning_outcome: outcome,
              user: student,
              context: course,
              alignment: alignments[i],
              score: score_value,
              possible: 5,
              created_at: base_time + (i * 1.day) # oldest to newest with 1 day gaps
            )
          end
        end

        it "calculates standard_decaying_average with newer scores weighted more" do
          rollups = subject.call
          rollup = rollups.find_by(outcome_id: outcome.id)
          # True decaying average: iterative decay through pairs
          # [1,2] -> 1.65, [1.65,3] -> 2.5275, [2.5275,4] -> 3.485, [3.485,5] -> 4.47
          expect(rollup.aggregate_score).to be 4.47
        end
      end

      context "with n_mastery calculation method" do
        before do
          outcome.calculation_method = "n_mastery"
          outcome.calculation_int = 3 # Need 3 mastery scores (>= 3 points)
          outcome.save!

          # Create results with common scores: [1, 2, 3, 4, 5]
          # Mastery scores (>= 3): [3, 4, 5] = 3 scores meet mastery
          common_scores.each_with_index do |score_value, i|
            LearningOutcomeResult.create!(
              learning_outcome: outcome,
              user: student,
              context: course,
              alignment: alignments[i],
              score: score_value,
              possible: 5,
              created_at: i.hours.ago
            )
          end
        end

        it "calculates n_mastery when sufficient mastery attempts exist" do
          rollups = subject.call
          rollup = rollups.find_by(outcome_id: outcome.id)

          # From [1, 2, 3, 4, 5], mastery scores are [3, 4, 5]
          expect(rollup.aggregate_score).to eq(4)
        end
      end

      context "with n_mastery insufficient attempts" do
        before do
          outcome.calculation_method = "n_mastery"
          outcome.calculation_int = 4 # Need 4 mastery scores (>= 3 points)
          outcome.save!

          # Create results with common scores: [1, 2, 3, 4, 5]
          # Mastery scores (>= 3): [3, 4, 5] = only 3 scores meet mastery (need 4)
          common_scores.each_with_index do |score_value, i|
            LearningOutcomeResult.create!(
              learning_outcome: outcome,
              user: student,
              context: course,
              alignment: alignments[i],
              score: score_value,
              possible: 5,
              created_at: i.hours.ago
            )
          end
        end

        it "returns no rollup when insufficient mastery attempts exist" do
          rollups = subject.call

          # Should return no rollups since the score is nil (insufficient mastery attempts)
          # and nil scores are filtered out by our implementation
          expect(rollups).to be_empty
        end
      end
    end

    context "with nil or zero scores" do
      context "with nil score" do
        before do
          outcome.calculation_method = "highest"
          outcome.save!

          # Create a result with nil score
          @result = LearningOutcomeResult.create!(
            learning_outcome: outcome,
            user: student,
            context: course,
            alignment:,
            score: nil,
            possible: 5
          )
        end

        it "excludes results with nil scores from rollup calculations" do
          rollups = subject.call

          # Should return no rollups since the only result had a nil score
          # and nil scores are filtered out by our implementation
          expect(rollups).to be_empty
        end
      end

      context "with zero score" do
        before do
          outcome.calculation_method = "highest"
          outcome.save!

          # Create a result with zero score
          @result = LearningOutcomeResult.create!(
            learning_outcome: outcome,
            user: student,
            context: course,
            alignment:,
            score: 0,
            possible: 5
          )
        end

        it "handles zero scores correctly" do
          rollups = subject.call

          # Should handle zero scores correctly
          expect(rollups.size).to eq(1)
          rollup = rollups.find_by(outcome_id: outcome.id)
          expect(rollup.aggregate_score).to eq(0)
        end
      end
    end

    context "with mastery scale integration" do
      let(:account) { course.account }

      context "with outcome proficiency enabled" do
        let(:proficiency_ratings) do
          [
            OutcomeProficiencyRating.new(points: 4, color: "127A1B", description: "Exceeds Mastery", mastery: false),
            OutcomeProficiencyRating.new(points: 3, color: "0B874B", description: "Mastery", mastery: true),
            OutcomeProficiencyRating.new(points: 2, color: "FC5E13", description: "Near Mastery", mastery: false),
            OutcomeProficiencyRating.new(points: 1, color: "E0061F", description: "Below Mastery", mastery: false)
          ]
        end

        let(:proficiency) do
          OutcomeProficiency.new(
            account:,
            outcome_proficiency_ratings: proficiency_ratings
          )
        end

        before do
          # Enable the feature and set up proficiency
          account.root_account.enable_feature!(:account_level_mastery_scales)

          # Mock the account's resolved_outcome_proficiency to return our proficiency
          allow(account).to receive(:resolved_outcome_proficiency).and_return(proficiency)
          allow(course).to receive(:resolved_outcome_proficiency).and_return(proficiency)

          outcome.rubric_criterion = {
            mastery_points: 3,
            points_possible: 5,
            ratings: proficiency_ratings.map do |rating|
              { points: rating.points, description: rating.description }
            end
          }
          outcome.calculation_method = "highest"
          outcome.save!

          LearningOutcomeResult.create!(
            learning_outcome: outcome,
            user: student,
            context: course,
            alignment:,
            score: 2,
            possible: 5
          )
        end

        it "uses outcome proficiency for score scaling when feature is enabled" do
          rollups = subject.call
          rollup = rollups.find_by(outcome_id: outcome.id)

          # Score should be scaled according to outcome proficiency
          # With a score of 2 out of 5, and proficiency max of 4, scaled score should be (2/5) * 4 = 1.6
          expect(rollup.aggregate_score).to eq(1.6) # Canvas scales based on outcome proficiency
        end
      end

      context "with no account proficiency" do
        before do
          account.root_account.disable_feature!(:account_level_mastery_scales)

          outcome.rubric_criterion = {
            mastery_points: 3,
            points_possible: 5,
            ratings: [
              { points: 5, description: "Exceeds" },
              { points: 3, description: "Meets" },
              { points: 0, description: "Does Not Meet" }
            ]
          }
          outcome.calculation_method = "highest"
          outcome.save!

          LearningOutcomeResult.create!(
            learning_outcome: outcome,
            user: student,
            context: course,
            alignment:,
            score: 4,
            possible: 5
          )
        end

        it "falls back to outcome settings when no account proficiency exists" do
          rollups = subject.call
          rollup = rollups.find_by(outcome_id: outcome.id)

          # Should use the outcome's own rubric criterion
          expect(rollup.aggregate_score).to eq(4)
        end
      end
    end

    context "with cross-assignment results for same outcome" do
      let(:assignment2) { assignment_model(context: course) }
      let(:assignment3) { assignment_model(context: course) }
      let(:alignment2) { outcome.align(assignment2, course) }
      let(:alignment3) { outcome.align(assignment3, course) }

      before do
        outcome.rubric_criterion = {
          mastery_points: 3,
          points_possible: 5,
          ratings: [
            { points: 5, description: "Exceeds" },
            { points: 3, description: "Meets" },
            { points: 0, description: "Does Not Meet" }
          ]
        }
        outcome.save!
      end

      context "with highest calculation method" do
        before do
          outcome.calculation_method = "highest"
          outcome.save!

          # Results from different assignments using subset of common scores: [2, 4, 3]
          @result1 = LearningOutcomeResult.create!(
            learning_outcome: outcome,
            user: student,
            context: course,
            alignment:,
            score: 2,
            possible: 5,
            created_at: 3.days.ago
          )

          @result2 = LearningOutcomeResult.create!(
            learning_outcome: outcome,
            user: student,
            context: course,
            alignment: alignment2,
            score: 4,
            possible: 5,
            created_at: 2.days.ago
          )

          @result3 = LearningOutcomeResult.create!(
            learning_outcome: outcome,
            user: student,
            context: course,
            alignment: alignment3,
            score: 3,
            possible: 5,
            created_at: 1.day.ago
          )
        end

        it "combines results from different assignments for the same outcome using highest method" do
          rollups = subject.call
          expect(rollups.size).to eq(1)

          rollup = rollups.find_by(outcome_id: outcome.id)
          expect(rollup).to be_present

          # With highest calculation method, should use the highest score from [2, 4, 3] = 4
          expect(rollup.aggregate_score).to eq(4)
        end
      end

      context "with average calculation method" do
        before do
          outcome.calculation_method = "average"
          outcome.save!

          # Results from different assignments using subset of common scores: [2, 4, 3]
          LearningOutcomeResult.create!(
            learning_outcome: outcome,
            user: student,
            context: course,
            alignment:,
            score: 2,
            possible: 5
          )

          LearningOutcomeResult.create!(
            learning_outcome: outcome,
            user: student,
            context: course,
            alignment: alignment2,
            score: 4,
            possible: 5
          )

          LearningOutcomeResult.create!(
            learning_outcome: outcome,
            user: student,
            context: course,
            alignment: alignment3,
            score: 3,
            possible: 5
          )
        end

        it "properly calculates average across multiple assignments" do
          rollups = subject.call
          rollup = rollups.find_by(outcome_id: outcome.id)

          # Average of [2, 4, 3] = 9/3 = 3.0
          expect(rollup.aggregate_score).to eq(3.0)
        end
      end

      context "with mixed assignment types" do
        let(:quiz_assignment) { assignment_model(context: course) }
        let(:quiz_alignment) { outcome.align(quiz_assignment, course) }

        before do
          outcome.calculation_method = "highest"
          outcome.save!

          # Mock only the quiz_lti scope to return our quiz assignment
          where_scope = class_double(Assignment)
          active_scope = class_double(Assignment)

          allow(Assignment).to receive(:active).and_return(active_scope)
          allow(active_scope).to receive(:where).and_return(where_scope)
          allow(where_scope).to receive(:quiz_lti).and_return([quiz_assignment])

          # Regular Canvas result - using score from our common set
          @canvas_result = LearningOutcomeResult.create!(
            learning_outcome: outcome,
            user: student,
            context: course,
            alignment:,
            score: 3,
            possible: 5
          )

          # Mock an Outcomes Service result from quiz - using score from our common set
          @os_result = LearningOutcomeResult.new(
            learning_outcome: outcome,
            user: student,
            context: course,
            alignment: quiz_alignment,
            score: 4,
            possible: 5,
            user_uuid: student.uuid,
            associated_asset_id: quiz_assignment.id
          )

          # Mock the Outcomes Service call
          allow(subject).to receive(:fetch_outcomes_service_results).and_return([@os_result])
        end

        it "handles mixed assignment types (regular and quiz LTI)" do
          rollups = subject.call
          rollup = rollups.find_by(outcome_id: outcome.id)

          # Should combine both results [3, 4] and use highest (4)
          expect(rollup.aggregate_score).to eq(4)
        end
      end
    end

    context "with Canvas and Outcomes Service integration" do
      let(:quiz_assignment) { assignment_model(context: course) }
      let(:quiz_alignment) { outcome.align(quiz_assignment, course) }

      before do
        outcome.rubric_criterion = {
          mastery_points: 3,
          points_possible: 5,
          ratings: [
            { points: 5, description: "Exceeds" },
            { points: 3, description: "Meets" },
            { points: 0, description: "Does Not Meet" }
          ]
        }
        outcome.calculation_method = "highest"
        outcome.save!

        where_scope = class_double(Assignment)
        active_scope = class_double(Assignment)

        allow(Assignment).to receive(:active).and_return(active_scope)
        allow(active_scope).to receive(:where).and_return(where_scope)
        allow(where_scope).to receive(:quiz_lti).and_return([quiz_assignment])
      end

      context "with deduplication and multiple outcomes" do
        let(:outcome2) { outcome_model(context: course) }
        let(:assignment2) { assignment_model(context: course) }

        before do
          # Set up second outcome with average calculation
          outcome2.rubric_criterion = {
            mastery_points: 3,
            points_possible: 5,
            ratings: [
              { points: 5, description: "Exceeds" },
              { points: 3, description: "Meets" },
              { points: 0, description: "Does Not Meet" }
            ]
          }
          outcome2.calculation_method = "average"
          outcome2.save!

          # Create Canvas results using our common scores
          LearningOutcomeResult.create!(
            learning_outcome: outcome,
            user: student,
            context: course,
            alignment: outcome.align(assignment, course),
            score: 3,
            possible: 5
          )

          LearningOutcomeResult.create!(
            learning_outcome: outcome2,
            user: student,
            context: course,
            alignment: outcome2.align(assignment2, course),
            score: 2,
            possible: 5
          )

          # Mock Outcomes Service results (one unique per outcome) using our common scores
          os_results = [
            LearningOutcomeResult.new(
              learning_outcome: outcome,
              user: student,
              context: course,
              score: 5,
              possible: 5,
              user_uuid: student.uuid,
              associated_asset_id: quiz_assignment.id
            ),
            LearningOutcomeResult.new(
              learning_outcome: outcome2,
              user: student,
              context: course,
              score: 4,
              possible: 5,
              user_uuid: student.uuid,
              associated_asset_id: quiz_assignment.id
            )
          ]
          allow(subject).to receive(:fetch_outcomes_service_results).and_return(os_results)
        end

        it "combines results from Canvas and Outcomes Service for multiple outcomes" do
          rollups = subject.call
          expect(rollups.size).to eq(2) # Two rollups, one per outcome

          outcome1_rollup = rollups.find_by(outcome_id: outcome.id)
          outcome2_rollup = rollups.find_by(outcome_id: outcome2.id)

          # Outcome1: Canvas(3) + OS(5) with highest method = 5
          expect(outcome1_rollup.aggregate_score).to eq(5)

          # Outcome2: Canvas(2) + OS(4) with average method = (2+4)/2 = 3.0
          expect(outcome2_rollup.aggregate_score).to eq(3.0)
        end
      end
    end
  end

  describe "#store_rollups" do
    let(:outcome1) { outcome_model(context: course) }
    let(:outcome2) { outcome_model(context: course) }

    # Helper to create a RollupScore using a LearningOutcomeResult objects
    def create_rollup_score(outcome, score_value, calculation_method = "average")
      # Set up the outcome with proper calculation method
      outcome.calculation_method = calculation_method
      outcome.rubric_criterion = {
        mastery_points: 3,
        points_possible: 5,
        ratings: [
          { points: 5, description: "Exceeds" },
          { points: 3, description: "Meets" },
          { points: 0, description: "Does Not Meet" }
        ]
      }
      outcome.save!

      assignment = assignment_model(context: course)
      alignment = outcome.align(assignment, course)
      result = LearningOutcomeResult.create!(
        learning_outcome: outcome,
        user: student,
        context: course,
        alignment:,
        score: score_value,
        possible: 5
      )

      RollupScore.new(outcome_results: [result])
    end

    def create_rollup_collection_with_scores(context, rollup_scores)
      Outcomes::ResultAnalytics::Rollup.new(context, rollup_scores)
    end

    it "creates new OutcomeRollup records" do
      rollup_score = create_rollup_score(outcome1, 2.0, "average")
      rollup_collection = create_rollup_collection_with_scores(student, [rollup_score])

      expect do
        subject.send(:store_rollups, [rollup_collection])
      end.to change {
        OutcomeRollup.where(course_id: course.id, user_id: student.id).count
      }.from(0).to(1)

      stored_rollup = OutcomeRollup.find_by(course_id: course.id, user_id: student.id, outcome_id: outcome1.id)
      expect(stored_rollup.aggregate_score).to eq(2.0)
    end

    it "updates an existing rollup instead of inserting a duplicate" do
      existing = OutcomeRollup.create!(
        root_account_id: course.root_account_id,
        course_id: course.id,
        user_id: student.id,
        outcome_id: outcome1.id,
        calculation_method: "average",
        aggregate_score: 1.0,
        last_calculated_at: 1.hour.ago
      )

      rollup_score = create_rollup_score(outcome1, 3.0, "average")
      rollup_collection = create_rollup_collection_with_scores(student, [rollup_score])

      expect do
        subject.send(:store_rollups, [rollup_collection])
      end.not_to change { OutcomeRollup.count }

      expect(existing.reload.aggregate_score).to eq(3.0)
    end

    it "removes stale rollups not included in the current batch" do
      stale = OutcomeRollup.create!(
        root_account_id: course.root_account_id,
        course_id: course.id,
        user_id: student.id,
        outcome_id: outcome1.id,
        calculation_method: "average",
        aggregate_score: 1.0,
        last_calculated_at: Time.current
      )

      fresh_rollup_score = create_rollup_score(outcome2, 4.0, "highest")
      fresh_rollup_collection = create_rollup_collection_with_scores(student, [fresh_rollup_score])
      subject.send(:store_rollups, [fresh_rollup_collection])

      expect(stale.reload.workflow_state).to eq("deleted")
      expect(
        OutcomeRollup.active.where(course_id: course.id, user_id: student.id).pluck(:outcome_id)
      ).to contain_exactly(outcome2.id)
    end

    it "handles multiple scores in a single rollup" do
      rollup_score1 = create_rollup_score(outcome1, 2.0, "average")
      rollup_score2 = create_rollup_score(outcome2, 4.0, "highest")
      rollup_collection = create_rollup_collection_with_scores(student, [rollup_score1, rollup_score2])

      expect do
        subject.send(:store_rollups, [rollup_collection])
      end.to change {
        OutcomeRollup.where(course_id: course.id, user_id: student.id).count
      }.from(0).to(2)

      stored_rollup1 = OutcomeRollup.find_by(course_id: course.id, user_id: student.id, outcome_id: outcome1.id)
      stored_rollup2 = OutcomeRollup.find_by(course_id: course.id, user_id: student.id, outcome_id: outcome2.id)

      expect(stored_rollup1.aggregate_score).to eq(2.0)
      expect(stored_rollup1.calculation_method).to eq("average")
      expect(stored_rollup2.aggregate_score).to eq(4.0)
      expect(stored_rollup2.calculation_method).to eq("highest")
    end

    it "handles empty rollups array" do
      expect(subject.send(:store_rollups, [])).to eq([])
    end

    it "handles transaction rollback on error" do
      score = create_rollup_score(outcome1, 2.0, "average")
      rollup = create_rollup_collection_with_scores(student, [score])

      # Mock upsert_all to raise an error
      allow(OutcomeRollup).to receive(:upsert_all).and_raise(StandardError, "Database error")

      expect do
        subject.send(:store_rollups, [rollup])
      end.to raise_error(StandardError, "Database error")

      # Should not have created any rollups due to transaction rollback
      expect(OutcomeRollup.where(course_id: course.id, user_id: student.id).count).to eq(0)
    end

    it "sets all existing rollups to deleted when no current rollups" do
      # Create some existing rollups
      existing1 = OutcomeRollup.create!(
        root_account_id: course.root_account_id,
        course_id: course.id,
        user_id: student.id,
        outcome_id: outcome1.id,
        calculation_method: "average",
        aggregate_score: 1.0,
        last_calculated_at: 1.hour.ago
      )

      existing2 = OutcomeRollup.create!(
        root_account_id: course.root_account_id,
        course_id: course.id,
        user_id: student.id,
        outcome_id: outcome2.id,
        calculation_method: "highest",
        aggregate_score: 2.0,
        last_calculated_at: 1.hour.ago
      )

      # Store empty rollups (no current scores)
      empty_rollup_collection = create_rollup_collection_with_scores(student, [])
      subject.send(:store_rollups, [empty_rollup_collection])

      # All existing rollups should be marked as deleted
      expect(existing1.reload.workflow_state).to eq("deleted")
      expect(existing2.reload.workflow_state).to eq("deleted")
    end

    it "correctly identifies and preserves active rollups for same outcomes" do
      # Create existing rollups for outcome1 and outcome2
      existing1 = OutcomeRollup.create!(
        root_account_id: course.root_account_id,
        course_id: course.id,
        user_id: student.id,
        outcome_id: outcome1.id,
        calculation_method: "average",
        aggregate_score: 1.0,
        last_calculated_at: 1.hour.ago
      )

      existing2 = OutcomeRollup.create!(
        root_account_id: course.root_account_id,
        course_id: course.id,
        user_id: student.id,
        outcome_id: outcome2.id,
        calculation_method: "highest",
        aggregate_score: 2.0,
        last_calculated_at: 1.hour.ago
      )

      # Store rollups for outcome1 and outcome2 (updating both)
      rollup_score1 = create_rollup_score(outcome1, 3.0, "average")
      rollup_score2 = create_rollup_score(outcome2, 4.0, "highest")
      rollup_collection = create_rollup_collection_with_scores(student, [rollup_score1, rollup_score2])
      subject.send(:store_rollups, [rollup_collection])

      # Both should be updated, neither marked as deleted
      expect(existing1.reload.workflow_state).to eq("active")
      expect(existing1.aggregate_score).to eq(3.0)
      expect(existing2.reload.workflow_state).to eq("active")
      expect(existing2.aggregate_score).to eq(4.0)
    end

    it "returns an array of OutcomeRollup objects that were upserted" do
      rollup_score1 = create_rollup_score(outcome1, 2.5, "average")
      rollup_score2 = create_rollup_score(outcome2, 3.5, "highest")
      rollup_collection = create_rollup_collection_with_scores(student, [rollup_score1, rollup_score2])

      result = subject.send(:store_rollups, [rollup_collection])

      expect(result.size).to eq(2)
      expect(result).to all(be_an(OutcomeRollup))

      # Should include the correct outcome IDs
      returned_outcome_ids = result.map(&:outcome_id)
      expect(returned_outcome_ids).to contain_exactly(outcome1.id, outcome2.id)

      # Should have the correct scores
      outcome1_rollup = result.find { |r| r.outcome_id == outcome1.id }
      outcome2_rollup = result.find { |r| r.outcome_id == outcome2.id }

      expect(outcome1_rollup.aggregate_score).to eq(2.5)
      expect(outcome1_rollup.calculation_method).to eq("average")
      expect(outcome2_rollup.aggregate_score).to eq(3.5)
      expect(outcome2_rollup.calculation_method).to eq("highest")
    end
  end
end<|MERGE_RESOLUTION|>--- conflicted
+++ resolved
@@ -26,12 +26,6 @@
   before do
     course.enroll_student(student, enrollment_state: "active")
   end
-<<<<<<< HEAD
-
-  describe ".calculate_for_student" do
-    let(:delay_mock) { double("delay") }
-=======
->>>>>>> 5b970e1a
 
   describe ".calculate_for_student" do
     let(:delay_mock) { class_double(described_class) }
