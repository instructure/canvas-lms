--- conflicted
+++ resolved
@@ -675,8 +675,6 @@
       end
     end
 
-<<<<<<< HEAD
-=======
     context "with caching" do
       specs_require_cache(:redis_cache_store)
 
@@ -694,7 +692,6 @@
       end
     end
 
->>>>>>> 7fab6966
     describe AssignmentVisibility do
       let!(:course) do
         course = Course.create!
