# frozen_string_literal: true

#
# Copyright (C) 2024 - present Instructure, Inc.
#
# This file is part of Canvas.
#
# Canvas is free software: you can redistribute it and/or modify it under
# the terms of the GNU Affero General Public License as published by the Free
# Software Foundation, version 3 of the License.
#
# Canvas is distributed in the hope that it will be useful, but WITHOUT ANY
# WARRANTY; without even the implied warranty of MERCHANTABILITY or FITNESS FOR
# A PARTICULAR PURPOSE. See the GNU Affero General Public License for more
# details.
#
# You should have received a copy of the GNU Affero General Public License along
# with this program. If not, see <http://www.gnu.org/licenses/>.

describe Checkpoints::DiscussionCheckpointUpdaterService do
  describe ".call" do
    before(:once) do
      course = course_model
      course.account.enable_feature!(:discussion_checkpoints)
      @topic = DiscussionTopic.create_graded_topic!(course:, title: "graded topic")
    end

    let(:creator_service) { Checkpoints::DiscussionCheckpointCreatorService }

    let(:updater_service) { Checkpoints::DiscussionCheckpointUpdaterService }

    it "raises a FlagDisabledError when the checkpoints feature flag is disabled" do
      @topic.context.account.disable_feature!(:discussion_checkpoints)

      expect do
        updater_service.call(
          discussion_topic: @topic,
          checkpoint_label: CheckpointLabels::REPLY_TO_TOPIC,
          dates: [{ type: "everyone", due_at: 2.days.from_now }],
          points_possible: 6
        )
      end.to raise_error(Checkpoints::FlagDisabledError)
    end

    it "raises a DateTypeRequiredError when a type is not specified on a date" do
      expect do
        updater_service.call(
          discussion_topic: @topic,
          checkpoint_label: CheckpointLabels::REPLY_TO_TOPIC,
          dates: [{ due_at: 2.days.from_now }],
          points_possible: 6
        )
      end.to raise_error(Checkpoints::DateTypeRequiredError)
    end

    it "does not raise an error when points_possible is not provided for the updater service" do
      creator_service.call(
        discussion_topic: @topic,
        checkpoint_label: CheckpointLabels::REPLY_TO_ENTRY,
        dates: [{ type: "everyone", due_at: 2.days.from_now }],
        points_possible: 6,
        replies_required: 3
      )

      expect do
        updater_service.call(
          discussion_topic: @topic,
          checkpoint_label: CheckpointLabels::REPLY_TO_ENTRY,
          dates: [{ type: "everyone", due_at: 2.days.from_now }],
          replies_required: 6
        )
      end.not_to raise_error
    end

    it "updates the reply_to_entry_required_count on the topic when creating a reply to entry checkpoint and then updates it" do
      expect do
        creator_service.call(
          discussion_topic: @topic,
          checkpoint_label: CheckpointLabels::REPLY_TO_ENTRY,
          dates: [{ type: "everyone", due_at: 2.days.from_now }],
          points_possible: 6,
          replies_required: 3
        )
      end.to change { @topic.reload.reply_to_entry_required_count }.from(0).to(3)

      expect do
        updater_service.call(
          discussion_topic: @topic,
          checkpoint_label: CheckpointLabels::REPLY_TO_ENTRY,
          dates: [{ type: "everyone", due_at: 2.days.from_now }],
          points_possible: 6,
          replies_required: 6
        )
      end.to change { @topic.reload.reply_to_entry_required_count }.from(3).to(6)
    end

    it "creates a checkpoint with the specified label, points_possible, and dates and then updates it" do
      due_at = 2.days.from_now
      creator_service.call(
        discussion_topic: @topic,
        checkpoint_label: CheckpointLabels::REPLY_TO_TOPIC,
        dates: [{ type: "everyone", due_at: }],
        points_possible: 6
      )

      new_due_at = 3.days.from_now
      updated_checkpoint = updater_service.call(
        discussion_topic: @topic,
        checkpoint_label: CheckpointLabels::REPLY_TO_TOPIC,
        dates: [{ type: "everyone", due_at: new_due_at }],
        points_possible: 9
      )

      aggregate_failures do
        expect(updated_checkpoint.sub_assignment_tag).to eq CheckpointLabels::REPLY_TO_TOPIC
        expect(updated_checkpoint.points_possible).to eq 9
        expect(updated_checkpoint.due_at).to eq new_due_at
      end
    end

    it "propagates unlock_at and lock_at changes to all checkpoints and the parent assignment" do
      now = Time.zone.now.change(usec: 0)
      initial_unlock_at = 1.day.from_now(now)
      initial_lock_at = 5.days.from_now(now)

      # Create the first checkpoint
      first_checkpoint = creator_service.call(
        discussion_topic: @topic,
        checkpoint_label: CheckpointLabels::REPLY_TO_TOPIC,
        dates: [{ type: "everyone", due_at: 2.days.from_now(now), unlock_at: initial_unlock_at, lock_at: initial_lock_at }],
        points_possible: 5
      )

      # Create the second checkpoint
      second_checkpoint = creator_service.call(
        discussion_topic: @topic,
        checkpoint_label: CheckpointLabels::REPLY_TO_ENTRY,
        dates: [{ type: "everyone", due_at: 3.days.from_now(now), unlock_at: initial_unlock_at, lock_at: initial_lock_at }],
        points_possible: 5
      )

      # Update the first checkpoint with new unlock_at and lock_at times
      new_unlock_at = 2.days.from_now(now)
      new_lock_at = 6.days.from_now(now)
      updater_service.call(
        discussion_topic: @topic,
        checkpoint_label: CheckpointLabels::REPLY_TO_TOPIC,
        dates: [{ type: "everyone", due_at: 2.days.from_now(now), unlock_at: new_unlock_at, lock_at: new_lock_at }],
        points_possible: 5
      )

      # Reload all assignments
      parent_assignment = first_checkpoint.parent_assignment.reload
      first_checkpoint.reload
      second_checkpoint.reload

      aggregate_failures do
        # Check that the parent assignment's unlock_at and lock_at are updated
        expect(parent_assignment.unlock_at).to eq new_unlock_at
        expect(parent_assignment.lock_at).to eq new_lock_at

        # Check that both checkpoints have the updated unlock_at and lock_at
        expect(first_checkpoint.unlock_at).to eq new_unlock_at
        expect(first_checkpoint.lock_at).to eq new_lock_at
        expect(second_checkpoint.unlock_at).to eq new_unlock_at
        expect(second_checkpoint.lock_at).to eq new_lock_at

        # Ensure that the due_at dates remain different
        expect(first_checkpoint.due_at).to be < second_checkpoint.due_at
      end
    end

    describe "assignment overrides" do
      it "can create adhoc overrides and update them" do
        students = []
        6.times do
          students << student_in_course(course: @topic.course, active_all: true).user
        end

        # Create original checkpoint with an ADHOC override for students 0 and 1

        original_due_at = 2.days.from_now
        original_unlock_at = 0.days.from_now
        original_lock_at = 2.days.from_now

        original_checkpoint = creator_service.call(
          discussion_topic: @topic,
          checkpoint_label: CheckpointLabels::REPLY_TO_TOPIC,
          dates: [{ type: "override", set_type: "ADHOC", student_ids: [students[0].id, students[1].id], due_at: original_due_at, unlock_at: original_unlock_at, lock_at: original_lock_at }],
          points_possible: 6
        )

        original_assignment_override = original_checkpoint.assignment_overrides.first
        original_student_ids = original_assignment_override.assignment_override_students.pluck(:user_id)

        expect(original_assignment_override.set_type).to eq "ADHOC"
        expect(original_assignment_override.due_at).to be_within(1.second).of(original_due_at)
        expect(original_assignment_override.unlock_at).to be_within(1.second).of(original_unlock_at)
        expect(original_assignment_override.lock_at).to be_within(1.second).of(original_lock_at)
        expect(original_student_ids).to match_array([students[0].id, students[1].id])
        expect(original_assignment_override.title).to eq "2 students"

        original_parent_override = original_assignment_override.parent_override

        # Make sure unlock_at and lock_at are aggregated into the parent override
        expect(original_parent_override.unlock_at).to be_within(1.second).of(original_unlock_at)
        expect(original_parent_override.lock_at).to be_within(1.second).of(original_lock_at)

        # Updates the ADHOC override removing student 0, adding 2-4, and updating the due_at

        updated_due_at = 3.days.from_now
        updated_unlock_at = 1.day.from_now
        updated_lock_at = 3.days.from_now

        updated_checkpoint = updater_service.call(
          discussion_topic: @topic,
          checkpoint_label: CheckpointLabels::REPLY_TO_TOPIC,
          dates: [{ type: "override", id: original_assignment_override.id, set_type: "ADHOC", student_ids: [students[1].id, students[2].id, students[3].id, students[4].id], due_at: updated_due_at, unlock_at: updated_unlock_at, lock_at: updated_lock_at }],
          points_possible: 6
        )

        updated_assignment_override = updated_checkpoint.assignment_overrides.first
        updated_student_ids = updated_assignment_override.assignment_override_students.pluck(:user_id)

        expect(updated_assignment_override.set_type).to eq "ADHOC"
        expect(updated_assignment_override.due_at).to be_within(1.second).of(updated_due_at)
        expect(updated_assignment_override.unlock_at).to be_within(1.second).of(updated_unlock_at)
        expect(updated_assignment_override.lock_at).to be_within(1.second).of(updated_lock_at)
        expect(updated_student_ids).to match_array([students[1].id, students[2].id, students[3].id, students[4].id])

        updated_parent_override = updated_assignment_override.parent_override

        # Make sure unlock_at and lock_at are aggregated into the parent override
        expect(updated_parent_override.unlock_at).to be_within(1.second).of(updated_unlock_at)
        expect(updated_parent_override.lock_at).to be_within(1.second).of(updated_lock_at)

        # Calls the updater again, adding a new ADHOC override for student 5 and moving student 1 to it

        student_5_due_at = 4.days.from_now

        updated_checkpoint2 = updater_service.call(
          discussion_topic: @topic,
          checkpoint_label: CheckpointLabels::REPLY_TO_TOPIC,
          dates: [{ type: "override", id: original_assignment_override.id, set_type: "ADHOC", student_ids: [students[2].id, students[3].id, students[4].id], due_at: updated_due_at },
                  { type: "override", set_type: "ADHOC", student_ids: [students[1].id, students[5].id], due_at: student_5_due_at }],
          points_possible: 6
        )

        expect(updated_checkpoint2.assignment_overrides.count).to eq 2

        updated_assignment_override1 = updated_checkpoint2.assignment_overrides.first
        updated_student_ids1 = updated_assignment_override1.assignment_override_students.pluck(:user_id)

        expect(updated_assignment_override1.set_type).to eq "ADHOC"
        expect(updated_assignment_override1.due_at).to be_within(1.second).of(updated_due_at)
        expect(updated_student_ids1).to match_array([students[2].id, students[3].id, students[4].id])

        updated_assignment_override2 = updated_checkpoint2.assignment_overrides.last
        updated_student_ids2 = updated_assignment_override2.assignment_override_students.pluck(:user_id)

        expect(updated_assignment_override2.set_type).to eq "ADHOC"
        expect(updated_assignment_override2.due_at).to be_within(1.second).of(student_5_due_at)
        expect(updated_student_ids2).to match_array([students[1].id, students[5].id])

        updated_parent_override1 = updated_assignment_override1.parent_override
        updated_parent_student_ids1 = updated_parent_override1.assignment_override_students.pluck(:user_id)
        updated_parent_override2 = updated_assignment_override2.parent_override
        updated_parent_student_ids2 = updated_parent_override2.assignment_override_students.pluck(:user_id)

        expect(updated_parent_student_ids1).to match_array([students[2].id, students[3].id, students[4].id])
        expect(updated_parent_student_ids2).to match_array([students[1].id, students[5].id])

        # Calls the updater again, removing the ADHOC override for student 5
        updated_checkpoint3 = updater_service.call(
          discussion_topic: @topic,
          checkpoint_label: CheckpointLabels::REPLY_TO_TOPIC,
          dates: [{ type: "override", id: original_assignment_override.id, set_type: "ADHOC", student_ids: [students[1].id, students[2].id, students[3].id, students[4].id], due_at: updated_due_at }],
          points_possible: 6
        )

        assignment_overrides = updated_checkpoint3.assignment_overrides.active

        expect(assignment_overrides.count).to eq 1
        expect(assignment_overrides.first.title).to eq "4 students"
      end

      it "can create section overrides and update them" do
        section1 = @topic.course.course_sections.create!
        section2 = @topic.course.course_sections.create!

        due_at = 2.days.from_now
        unlock_at = 0.days.from_now
        lock_at = 2.days.from_now

        # Create checkpoint with section override for section 1

        checkpoint = creator_service.call(
          discussion_topic: @topic,
          checkpoint_label: CheckpointLabels::REPLY_TO_TOPIC,
          dates: [{ type: "override", set_type: "CourseSection", set_id: section1.id, due_at:, unlock_at:, lock_at: }],
          points_possible: 6
        )

        expect(checkpoint.assignment_overrides.count).to eq 1

        assignment_override = checkpoint.assignment_overrides.first
        expect(assignment_override.set_type).to eq "CourseSection"
        expect(assignment_override.set_id).to eq section1.id
        expect(assignment_override.due_at).to be_within(1.second).of(due_at)
        expect(assignment_override.unlock_at).to be_within(1.second).of(unlock_at)
        expect(assignment_override.lock_at).to be_within(1.second).of(lock_at)

        parent_override = assignment_override.parent_override
        expect(parent_override.unlock_at).to be_within(1.second).of(unlock_at)
        expect(parent_override.lock_at).to be_within(1.second).of(lock_at)

        # Updates checkpoint with section override to set a new due date for section 1.

        new_due_at = 5.days.from_now
        new_unlock_at = 3.days.from_now
        new_lock_at = 5.days.from_now

        updated_checkpoint = updater_service.call(
          discussion_topic: @topic,
          checkpoint_label: CheckpointLabels::REPLY_TO_TOPIC,
          dates: [{ type: "override", id: assignment_override.id, set_type: "CourseSection", set_id: section1.id, due_at: new_due_at, unlock_at: new_unlock_at, lock_at: new_lock_at }],
          points_possible: 6
        )

        expect(updated_checkpoint.assignment_overrides.count).to eq 1

        updated_assignment_override = updated_checkpoint.assignment_overrides.first
        expect(updated_assignment_override.set_type).to eq "CourseSection"
        expect(updated_assignment_override.set_id).to eq section1.id
        expect(updated_assignment_override.due_at).to be_within(1.second).of(new_due_at)
        expect(updated_assignment_override.unlock_at).to be_within(1.second).of(new_unlock_at)
        expect(updated_assignment_override.lock_at).to be_within(1.second).of(new_lock_at)
        expect(updated_assignment_override.id).to eq assignment_override.id

        updated_parent_override = updated_assignment_override.parent_override

        # Make sure unlock_at and lock_at are aggregated into the parent override
        expect(updated_parent_override.unlock_at).to be_within(1.second).of(new_unlock_at)
        expect(updated_parent_override.lock_at).to be_within(1.second).of(new_lock_at)

        # Updates checkpoint with section override to add a new section override for section 2.

        updated_checkpoint2 = updater_service.call(
          discussion_topic: @topic,
          checkpoint_label: CheckpointLabels::REPLY_TO_TOPIC,
          dates: [{ type: "override", id: assignment_override.id, set_type: "CourseSection", set_id: section1.id, due_at: new_due_at },
                  { type: "override", set_type: "CourseSection", set_id: section2.id, due_at: new_due_at }],
          points_possible: 6
        )

        expect(updated_checkpoint2.assignment_overrides.count).to eq 2

        updated_assignment_override1 = updated_checkpoint2.assignment_overrides.first
        expect(updated_assignment_override1.set_type).to eq "CourseSection"
        expect(updated_assignment_override1.set_id).to eq section1.id
        expect(updated_assignment_override1.due_at).to be_within(1.second).of(new_due_at)
        expect(updated_assignment_override1.id).to eq assignment_override.id

        updated_assignment_override2 = updated_checkpoint2.assignment_overrides.last
        expect(updated_assignment_override2.set_type).to eq "CourseSection"
        expect(updated_assignment_override2.set_id).to eq section2.id
        expect(updated_assignment_override2.due_at).to be_within(1.second).of(new_due_at)

        # Updates checkpoint with section override to remove the section override for section 1 and keep section 2.

        updated_checkpoint3 = updater_service.call(
          discussion_topic: @topic,
          checkpoint_label: CheckpointLabels::REPLY_TO_TOPIC,
          dates: [{ type: "override", id: updated_assignment_override2.id, set_type: "CourseSection", set_id: section2.id, due_at: new_due_at }],
          points_possible: 6
        )

        expect(updated_checkpoint3.assignment_overrides.count).to eq 2
        expect(updated_checkpoint3.assignment_overrides.active.count).to eq 1

        updated_assignment_override3 = updated_checkpoint3.assignment_overrides.active.first
        expect(updated_assignment_override3.set_type).to eq "CourseSection"
        expect(updated_assignment_override3.set_id).to eq section2.id
        expect(updated_assignment_override3.due_at).to be_within(1.second).of(new_due_at)
      end

      it "can create group overrides and update them" do
        group1 = @topic.course.groups.create!
        group2 = @topic.course.groups.create!

        due_at = 2.days.from_now
        unlock_at = 0.days.from_now
        lock_at = 2.days.from_now

        @topic.update!(group_category: group1.group_category)

        # Create checkpoint with group override for group 1

        checkpoint = creator_service.call(
          discussion_topic: @topic,
          checkpoint_label: CheckpointLabels::REPLY_TO_TOPIC,
          dates: [{ type: "override", set_type: "Group", set_id: group1.id, due_at:, unlock_at:, lock_at: }],
          points_possible: 6
        )

        expect(checkpoint.assignment_overrides.count).to eq 1

        assignment_override = checkpoint.assignment_overrides.first

        expect(assignment_override.set_type).to eq "Group"
        expect(assignment_override.set_id).to eq group1.id
        expect(assignment_override.due_at).to be_within(1.second).of(due_at)
        expect(assignment_override.unlock_at).to be_within(1.second).of(unlock_at)
        expect(assignment_override.lock_at).to be_within(1.second).of(lock_at)

        parent_override = assignment_override.parent_override
        expect(parent_override.unlock_at).to be_within(1.second).of(unlock_at)
        expect(parent_override.lock_at).to be_within(1.second).of(lock_at)

        # Updates checkpoint with group override to set a new due date for group 1.

        new_due_at = 5.days.from_now
        new_unlock_at = 3.days.from_now
        new_lock_at = 5.days.from_now

        updated_checkpoint = updater_service.call(
          discussion_topic: @topic,
          checkpoint_label: CheckpointLabels::REPLY_TO_TOPIC,
          dates: [{ type: "override", id: assignment_override.id, set_type: "Group", set_id: group1.id, due_at: new_due_at, unlock_at: new_unlock_at, lock_at: new_lock_at }],
          points_possible: 6
        )

        expect(updated_checkpoint.assignment_overrides.count).to eq 1

        updated_assignment_override = updated_checkpoint.assignment_overrides.first

        expect(updated_assignment_override.set_type).to eq "Group"
        expect(updated_assignment_override.set_id).to eq group1.id
        expect(updated_assignment_override.due_at).to be_within(1.second).of(new_due_at)
        expect(updated_assignment_override.id).to eq assignment_override.id

        updated_parent_override = updated_assignment_override.parent_override

        # Make sure unlock_at and lock_at are aggregated into the parent override
        expect(updated_parent_override.unlock_at).to be_within(1.second).of(new_unlock_at)
        expect(updated_parent_override.lock_at).to be_within(1.second).of(new_lock_at)

        # Updates checkpoint with group override to add a new group override for group 2.

        updated_checkpoint2 = updater_service.call(
          discussion_topic: @topic,
          checkpoint_label: CheckpointLabels::REPLY_TO_TOPIC,
          dates: [{ type: "override", id: assignment_override.id, set_type: "Group", set_id: group1.id, due_at: new_due_at },
                  { type: "override", set_type: "Group", set_id: group2.id, due_at: new_due_at }],
          points_possible: 6
        )

        expect(updated_checkpoint2.assignment_overrides.count).to eq 2

        updated_assignment_override1 = updated_checkpoint2.assignment_overrides.first
        expect(updated_assignment_override1.set_type).to eq "Group"
        expect(updated_assignment_override1.set_id).to eq group1.id
        expect(updated_assignment_override1.due_at).to be_within(1.second).of(new_due_at)
        expect(updated_assignment_override1.id).to eq assignment_override.id

        updated_assignment_override2 = updated_checkpoint2.assignment_overrides.last
        expect(updated_assignment_override2.set_type).to eq "Group"
        expect(updated_assignment_override2.set_id).to eq group2.id
        expect(updated_assignment_override2.due_at).to be_within(1.second).of(new_due_at)

        # Updates checkpoint with group override to remove the group override for group 1 and keep group 2.

        updated_checkpoint3 = updater_service.call(
          discussion_topic: @topic,
          checkpoint_label: CheckpointLabels::REPLY_TO_TOPIC,
          dates: [{ type: "override", id: updated_assignment_override2.id, set_type: "Group", set_id: group2.id, due_at: new_due_at }],
          points_possible: 6
        )

        expect(updated_checkpoint3.assignment_overrides.count).to eq 2
        expect(updated_checkpoint3.assignment_overrides.active.count).to eq 1

        updated_assignment_override3 = updated_checkpoint3.assignment_overrides.active.first
        expect(updated_assignment_override3.set_type).to eq "Group"
        expect(updated_assignment_override3.set_id).to eq group2.id
        expect(updated_assignment_override3.due_at).to be_within(1.second).of(new_due_at)
      end

      it "creates 2 checkpoints with 2 adhoc overrides each, and can update the correct sub_assignment assignment_overrides" do
        @students = create_users(2, return_type: :record)
        @students.each { |student| student_in_course(course: @topic.course, user: student, active_all: true) }
        now = Time.zone.now.change(usec: 0)
        original_due_at_1 = 3.days.from_now(now)
        original_due_at_2 = 4.days.from_now(now)
        original_unlock_at_1 = 1.day.from_now(now)
        original_unlock_at_2 = 2.days.from_now(now)
        original_lock_at_1 = 10.days.from_now(now)
        original_lock_at_2 = 10.days.from_now(now)

        # Create first checkpoint with two adhoc overrides
        first_checkpoint = creator_service.call(
          discussion_topic: @topic,
          checkpoint_label: CheckpointLabels::REPLY_TO_TOPIC,
          dates: [
            { type: "override", set_type: "ADHOC", student_ids: [@students[0].id], due_at: original_due_at_1, unlock_at: original_unlock_at_1, lock_at: original_lock_at_1 },
            { type: "override", set_type: "ADHOC", student_ids: [@students[1].id], due_at: original_due_at_2, unlock_at: original_unlock_at_2, lock_at: original_lock_at_2 }
          ],
          points_possible: 4
        )

        # Create second checkpoint with two adhoc overrides
        second_checkpoint = creator_service.call(
          discussion_topic: @topic,
          checkpoint_label: CheckpointLabels::REPLY_TO_ENTRY,
          dates: [
            { type: "override", set_type: "ADHOC", student_ids: [@students[0].id], due_at: original_due_at_1, unlock_at: original_unlock_at_1, lock_at: original_lock_at_1 },
            { type: "override", set_type: "ADHOC", student_ids: [@students[1].id], due_at: original_due_at_2, unlock_at: original_unlock_at_2, lock_at: original_lock_at_2 }
          ],
          points_possible: 5
        )

        # Update due_at and unlock_at for first checkpoint's adhoc overrides
        new_due_at_1 = 5.days.from_now(now)
        new_due_at_2 = 6.days.from_now(now)
        updated_first_checkpoint = updater_service.call(
          discussion_topic: @topic,
          checkpoint_label: CheckpointLabels::REPLY_TO_TOPIC,
          dates: [
            { type: "override", id: first_checkpoint.assignment_overrides.first.id, due_at: new_due_at_1 },
            { type: "override", id: first_checkpoint.assignment_overrides.second.id, due_at: new_due_at_2 }
          ]
        )

        # Update due_at and unlock_at for second checkpoint's adhoc overrides
        updated_second_checkpoint = updater_service.call(
          discussion_topic: @topic,
          checkpoint_label: CheckpointLabels::REPLY_TO_ENTRY,
          dates: [
            { type: "override", id: second_checkpoint.assignment_overrides.first.id, due_at: new_due_at_1 },
            { type: "override", id: second_checkpoint.assignment_overrides.second.id, due_at: new_due_at_2 }
          ]
        )

        # Verify updates for first checkpoint
        first_override_1 = updated_first_checkpoint.assignment_overrides.first
        first_override_2 = updated_first_checkpoint.assignment_overrides.second
        expect(updated_first_checkpoint.points_possible).to eq 4
        expect(first_override_1.set_type).to eq "ADHOC"
        expect(first_override_1.due_at).to be_within(1.second).of(new_due_at_1)
        expect(first_override_1.unlock_at).to be_within(1.second).of(original_unlock_at_1)
        expect(first_override_1.lock_at).to be_within(1.second).of(original_lock_at_1)
        expect(first_override_1.assignment_override_students.pluck(:user_id)).to match_array([@students[0].id])

        expect(first_override_2.set_type).to eq "ADHOC"
        expect(first_override_2.due_at).to be_within(1.second).of(new_due_at_2)
        expect(first_override_2.unlock_at).to be_within(1.second).of(original_unlock_at_2)
        expect(first_override_2.lock_at).to be_within(1.second).of(original_lock_at_2)
        expect(first_override_2.assignment_override_students.pluck(:user_id)).to match_array([@students[1].id])

        # Verify updates for second checkpoint
        second_override_1 = updated_second_checkpoint.assignment_overrides.first
        second_override_2 = updated_second_checkpoint.assignment_overrides.second
        expect(updated_second_checkpoint.points_possible).to eq 5
        expect(second_override_1.set_type).to eq "ADHOC"
        expect(second_override_1.due_at).to be_within(1.second).of(new_due_at_1)
        expect(second_override_1.unlock_at).to be_within(1.second).of(original_unlock_at_1)
        expect(second_override_1.lock_at).to be_within(1.second).of(original_lock_at_1)
        expect(second_override_1.assignment_override_students.pluck(:user_id)).to match_array([@students[0].id])

        expect(second_override_2.set_type).to eq "ADHOC"
        expect(second_override_2.due_at).to be_within(1.second).of(new_due_at_2)
        expect(second_override_2.unlock_at).to be_within(1.second).of(original_unlock_at_2)
        expect(second_override_2.lock_at).to be_within(1.second).of(original_lock_at_2)
        expect(second_override_2.assignment_override_students.pluck(:user_id)).to match_array([@students[1].id])
      end

      it "can create discussion with checkpoints with Everyone and then update them with student overrides and remove Everyone" do
        reply_to_topic_due_at = 7.days.from_now
        reply_to_entry_due_at = 14.days.from_now

        # Create checkpoints with Everyone due dates
        reply_to_topic_checkpoint = creator_service.call(
          discussion_topic: @topic,
          checkpoint_label: CheckpointLabels::REPLY_TO_TOPIC,
          dates: [{ type: "everyone", due_at: reply_to_topic_due_at }],
          points_possible: 5
        )

        reply_to_entry_checkpoint = creator_service.call(
          discussion_topic: @topic,
          checkpoint_label: CheckpointLabels::REPLY_TO_ENTRY,
          dates: [{ type: "everyone", due_at: reply_to_entry_due_at }],
          points_possible: 15
        )

        expect(reply_to_topic_checkpoint.due_at).to be_within(1.second).of(reply_to_topic_due_at)
        expect(reply_to_entry_checkpoint.due_at).to be_within(1.second).of(reply_to_entry_due_at)
        expect(reply_to_topic_checkpoint.only_visible_to_overrides).to be_falsey
        expect(reply_to_entry_checkpoint.only_visible_to_overrides).to be_falsey

        # Update checkpoints with student overrides and not define Everyone dates
        students = create_users(2, return_type: :record)
        students.each { |student| student_in_course(course: @topic.course, user: student, active_all: true) }
        student_ids = students.map(&:id)

        reply_to_topic_due_at_2 = 14.days.from_now
        reply_to_entry_due_at_2 = 21.days.from_now

        updated_reply_to_topic_checkpoint = updater_service.call(
          discussion_topic: @topic,
          checkpoint_label: CheckpointLabels::REPLY_TO_TOPIC,
          dates: [{ type: "override", set_type: "ADHOC", student_ids:, due_at: reply_to_topic_due_at_2 }],
          points_possible: 5
        )

        updated_reply_to_entry_checkpoint = updater_service.call(
          discussion_topic: @topic,
          checkpoint_label: CheckpointLabels::REPLY_TO_ENTRY,
          dates: [{ type: "override", set_type: "ADHOC", student_ids:, due_at: reply_to_entry_due_at_2 }],
          points_possible: 15
        )

        expect(updated_reply_to_topic_checkpoint.due_at).to be_nil
        expect(updated_reply_to_entry_checkpoint.due_at).to be_nil

        expect(updated_reply_to_topic_checkpoint.only_visible_to_overrides).to be_truthy
        expect(updated_reply_to_entry_checkpoint.only_visible_to_overrides).to be_truthy

        expect(updated_reply_to_topic_checkpoint.assignment_overrides.count).to eq 1
        expect(updated_reply_to_entry_checkpoint.assignment_overrides.count).to eq 1

        updated_reply_to_topic_checkpoint.assignment_overrides.each do |assignment_override|
          expect(assignment_override.set_type).to eq "ADHOC"
          expect(assignment_override.due_at).to be_within(1.second).of(reply_to_topic_due_at_2)
          expect(assignment_override.assignment_override_students.pluck(:user_id)).to match_array(student_ids)
        end

        updated_reply_to_entry_checkpoint.assignment_overrides.each do |assignment_override|
          expect(assignment_override.set_type).to eq "ADHOC"
          expect(assignment_override.due_at).to be_within(1.second).of(reply_to_entry_due_at_2)
          expect(assignment_override.assignment_override_students.pluck(:user_id)).to match_array(student_ids)
        end
      end

      context "differentiation tags" do
        before do
          account = @topic.course.account
          account.enable_feature!(:assign_to_differentiation_tags)
          account.enable_feature!(:differentiation_tags)
          account.tap do |a|
<<<<<<< HEAD
            a.settings[:allow_assign_to_differentiation_tags] = true
=======
            a.settings[:allow_assign_to_differentiation_tags] = { value: true }
>>>>>>> 1b4a2133
            a.save!
          end

          @differentiation_tag_category = @topic.course.group_categories.create!(name: "Differentiation Tag Category", non_collaborative: true)
          @diff_tag1 = @topic.course.groups.create!(name: "Diff Tag 1", group_category: @differentiation_tag_category, non_collaborative: true)
        end

        it "can create differentiation tag overrides and update them" do
          due_at = 2.days.from_now
          unlock_at = 0.days.from_now
          lock_at = 2.days.from_now

          # Create checkpoint with differentiation tag override for diff tag 1

          checkpoint = creator_service.call(
            discussion_topic: @topic,
            checkpoint_label: CheckpointLabels::REPLY_TO_TOPIC,
            dates: [{ type: "override", set_type: "Group", set_id: @diff_tag1.id, due_at:, unlock_at:, lock_at: }],
            points_possible: 6
          )

          expect(checkpoint.assignment_overrides.count).to eq 1

          assignment_override = checkpoint.assignment_overrides.first

          expect(assignment_override.set_type).to eq "Group"
          expect(assignment_override.set_id).to eq @diff_tag1.id
          expect(assignment_override.due_at).to be_within(1.second).of(due_at)
          expect(assignment_override.unlock_at).to be_within(1.second).of(unlock_at)
          expect(assignment_override.lock_at).to be_within(1.second).of(lock_at)

          parent_override = assignment_override.parent_override
          expect(parent_override.unlock_at).to be_within(1.second).of(unlock_at)
          expect(parent_override.lock_at).to be_within(1.second).of(lock_at)

          # Updates checkpoint with differentiation tag override to set a new due date for diff tag 1.

          new_due_at = 5.days.from_now
          new_unlock_at = 3.days.from_now
          new_lock_at = 5.days.from_now

          updated_checkpoint = updater_service.call(
            discussion_topic: @topic,
            checkpoint_label: CheckpointLabels::REPLY_TO_TOPIC,
            dates: [{ type: "override", id: assignment_override.id, set_type: "Group", set_id: @diff_tag1.id, due_at: new_due_at, unlock_at: new_unlock_at, lock_at: new_lock_at }],
            points_possible: 6
          )

          expect(updated_checkpoint.assignment_overrides.count).to eq 1

          updated_assignment_override = updated_checkpoint.assignment_overrides.first

          expect(updated_assignment_override.set_type).to eq "Group"
          expect(updated_assignment_override.set_id).to eq @diff_tag1.id
          expect(updated_assignment_override.due_at).to be_within(1.second).of(new_due_at)
          expect(updated_assignment_override.unlock_at).to be_within(1.second).of(new_unlock_at)
          expect(updated_assignment_override.lock_at).to be_within(1.second).of(new_lock_at)
        end
      end
    end
  end
end<|MERGE_RESOLUTION|>--- conflicted
+++ resolved
@@ -648,11 +648,7 @@
           account.enable_feature!(:assign_to_differentiation_tags)
           account.enable_feature!(:differentiation_tags)
           account.tap do |a|
-<<<<<<< HEAD
-            a.settings[:allow_assign_to_differentiation_tags] = true
-=======
             a.settings[:allow_assign_to_differentiation_tags] = { value: true }
->>>>>>> 1b4a2133
             a.save!
           end
 
