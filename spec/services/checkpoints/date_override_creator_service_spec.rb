# frozen_string_literal: true

#
# Copyright (C) 2023 - present Instructure, Inc.
#
# This file is part of Canvas.
#
# Canvas is free software: you can redistribute it and/or modify it under
# the terms of the GNU Affero General Public License as published by the Free
# Software Foundation, version 3 of the License.
#
# Canvas is distributed in the hope that it will be useful, but WITHOUT ANY
# WARRANTY; without even the implied warranty of MERCHANTABILITY or FITNESS FOR
# A PARTICULAR PURPOSE. See the GNU Affero General Public License for more
# details.
#
# You should have received a copy of the GNU Affero General Public License along
# with this program. If not, see <http://www.gnu.org/licenses/>.

describe Checkpoints::DateOverrideCreatorService do
  describe ".call" do
    before(:once) do
      course = course_model
      course.root_account.enable_feature!(:discussion_checkpoints)
      topic = DiscussionTopic.create_graded_topic!(course:, title: "graded topic")
      topic.create_checkpoints(reply_to_topic_points: 3, reply_to_entry_points: 7)
      @checkpoint = topic.reply_to_topic_checkpoint
    end

    let(:service) { Checkpoints::DateOverrideCreatorService }

    it "raises a SetTypeRequiredError when a provided date is missing a set_type" do
      overrides = [{ type: "override", due_at: 2.days.from_now }]
      expect do
        service.call(checkpoint: @checkpoint, overrides:)
      end.to raise_error(Checkpoints::SetTypeRequiredError)
    end

    it "raises a SetTypeNotSupportedError when a provided date has an unsupported set_type" do
      overrides = [{ type: "override", set_type: "Potato", due_at: 2.days.from_now }]
      expect do
        service.call(checkpoint: @checkpoint, overrides:)
      end.to raise_error(Checkpoints::SetTypeNotSupportedError)
    end

    it "calls the SectionOverrideCreatorService to create a section override" do
      section = @checkpoint.course.default_section
      overrides = [{ type: "override", set_type: "CourseSection", set_id: section.id, due_at: 2.days.from_now }]
      expect(Checkpoints::SectionOverrideCreatorService).to receive(:call).once
      service.call(checkpoint: @checkpoint, overrides:)
    end

    it "calls the GroupOverrideCreatorService to create a group override" do
      group = @checkpoint.course.groups.create!
      @checkpoint.parent_assignment.discussion_topic.update!(group_category: group.group_category)
      overrides = [{ type: "override", set_type: "Group", set_id: group.id, due_at: 2.days.from_now }]
      expect(Checkpoints::GroupOverrideCreatorService).to receive(:call).once
      service.call(checkpoint: @checkpoint, overrides:)
    end

    it "calls the AdhocOverrideCreatorService to create an adhoc override" do
      student = student_in_course(course: @checkpoint.course, active_all: true).user
      overrides = [{ type: "override", set_type: "ADHOC", due_at: 2.days.from_now, student_ids: [student.id] }]
      expect(Checkpoints::AdhocOverrideCreatorService).to receive(:call).once
      service.call(checkpoint: @checkpoint, overrides:)
    end

    context "with shell overrides" do
      let(:section) { @checkpoint.course.default_section }
      let(:override_params) do
        {
          type: "override",
          set_type: "CourseSection",
          set_id: section.id,
          due_at: 2.days.from_now,
          unlock_at: 1.day.from_now,
          lock_at: 3.days.from_now
        }
      end

      it "creates a shell override for the parent assignment with nil due_at" do
<<<<<<< HEAD
        expect(Checkpoints::SectionOverrideCreatorService).to receive(:call) do |params|
          expect(params[:checkpoint]).to eq(@checkpoint)
          expect(params[:override]).to eq(override_params)

          # Simulate the behavior of SectionOverrideCreatorService
          checkpoint_override = @checkpoint.assignment_overrides.create!(set: section)
          checkpoint_override.override_due_at(override_params[:due_at])
          checkpoint_override.override_unlock_at(override_params[:unlock_at])
          checkpoint_override.override_lock_at(override_params[:lock_at])

          parent_override = @checkpoint.parent_assignment.assignment_overrides.create!(set: section)
          parent_override.override_due_at(nil)
          parent_override.override_unlock_at(override_params[:unlock_at])
          parent_override.override_lock_at(override_params[:lock_at])
        end

        service.call(checkpoint: @checkpoint, overrides: [override_params])

        parent_override = @checkpoint.parent_assignment.assignment_overrides.last
=======
        Checkpoints::SectionOverrideCreatorService.call(checkpoint: @checkpoint, override: override_params)

        # Fetch the last created override for the parent assignment
        parent_override = @checkpoint.parent_assignment.assignment_overrides.last

        # Assert that the parent override's due_at is nil and other dates are set correctly
>>>>>>> f00ce2da
        expect(parent_override.due_at).to be_nil
        expect(parent_override.unlock_at.to_s).to eq(override_params[:unlock_at].to_s)
        expect(parent_override.lock_at.to_s).to eq(override_params[:lock_at].to_s)
      end

      it "creates a non-shell override for the checkpoint with all dates set" do
        service.call(checkpoint: @checkpoint, overrides: [override_params])

        checkpoint_override = @checkpoint.assignment_overrides.last
        expect(checkpoint_override.due_at.to_s).to eq(override_params[:due_at].to_s)
        expect(checkpoint_override.unlock_at.to_s).to eq(override_params[:unlock_at].to_s)
        expect(checkpoint_override.lock_at.to_s).to eq(override_params[:lock_at].to_s)
      end
    end
  end
end<|MERGE_RESOLUTION|>--- conflicted
+++ resolved
@@ -79,34 +79,12 @@
       end
 
       it "creates a shell override for the parent assignment with nil due_at" do
-<<<<<<< HEAD
-        expect(Checkpoints::SectionOverrideCreatorService).to receive(:call) do |params|
-          expect(params[:checkpoint]).to eq(@checkpoint)
-          expect(params[:override]).to eq(override_params)
-
-          # Simulate the behavior of SectionOverrideCreatorService
-          checkpoint_override = @checkpoint.assignment_overrides.create!(set: section)
-          checkpoint_override.override_due_at(override_params[:due_at])
-          checkpoint_override.override_unlock_at(override_params[:unlock_at])
-          checkpoint_override.override_lock_at(override_params[:lock_at])
-
-          parent_override = @checkpoint.parent_assignment.assignment_overrides.create!(set: section)
-          parent_override.override_due_at(nil)
-          parent_override.override_unlock_at(override_params[:unlock_at])
-          parent_override.override_lock_at(override_params[:lock_at])
-        end
-
-        service.call(checkpoint: @checkpoint, overrides: [override_params])
-
-        parent_override = @checkpoint.parent_assignment.assignment_overrides.last
-=======
         Checkpoints::SectionOverrideCreatorService.call(checkpoint: @checkpoint, override: override_params)
 
         # Fetch the last created override for the parent assignment
         parent_override = @checkpoint.parent_assignment.assignment_overrides.last
 
         # Assert that the parent override's due_at is nil and other dates are set correctly
->>>>>>> f00ce2da
         expect(parent_override.due_at).to be_nil
         expect(parent_override.unlock_at.to_s).to eq(override_params[:unlock_at].to_s)
         expect(parent_override.lock_at.to_s).to eq(override_params[:lock_at].to_s)
