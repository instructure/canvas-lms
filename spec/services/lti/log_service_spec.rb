# frozen_string_literal: true

#
# Copyright (C) 2023 - present Instructure, Inc.
#
# This file is part of Canvas.
#
# Canvas is free software: you can redistribute it and/or modify it under
# the terms of the GNU Affero General Public License as published by the Free
# Software Foundation, version 3 of the License.
#
# Canvas is distributed in the hope that it will be useful, but WITHOUT ANY
# WARRANTY; without even the implied warranty of MERCHANTABILITY or FITNESS FOR
# A PARTICULAR PURPOSE. See the GNU Affero General Public License for more
# details.
#
# You should have received a copy of the GNU Affero General Public License along
# with this program. If not, see <http://www.gnu.org/licenses/>.

describe Lti::LogService do
  let(:service) do
    Lti::LogService.new(tool:, context:, user:, session_id:, placement:, launch_type:)
  end

  let_once(:session_id) { SecureRandom.hex }
<<<<<<< HEAD
  let_once(:tool) { external_tool_model }
=======
  let_once(:tool) { external_tool_model(opts: { unified_tool_id: "unified_tool_id" }) }
>>>>>>> 3a2a498e
  let_once(:user) { user_model }
  let_once(:account) { account_model }
  let_once(:context) { course_model(root_account: account) }
  let_once(:placement) { :course_navigation }
  let_once(:launch_type) { :direct_link }

  describe ".new" do
    context "when context is not valid type" do
      let(:context) { user_model }

      it "raises an ArgumentError" do
        expect { service }.to raise_error(ArgumentError, "context must be a Course, Account, or Group")
      end
    end

    context "when launch_type is not valid" do
      let(:launch_type) { :foo }

      it "raises an ArgumentError" do
        expect { service }.to raise_error(ArgumentError, /launch_type must be one of/)
      end
    end
  end

  describe "#call" do
    subject { service.call }

    let_once(:data) { { foo: "bar" } }

    before do
      allow(PandataEvents).to receive(:send_event)
      allow(service).to receive(:log_data).and_return(data)
    end

    context "when account-level flag is disabled" do
      before do
        account.disable_feature!(:lti_log_launches)
      end

      it "does not send an event to PandataEvents" do
        subject
        expect(PandataEvents).not_to have_received(:send_event)
      end
    end

    context "when site-admin-level flag is disabled" do
      before do
        Account.site_admin.disable_feature!(:lti_log_launches_site_admin)
      end

      it "does not send an event to PandataEvents" do
        subject
        expect(PandataEvents).not_to have_received(:send_event)
      end
    end

    context "when both flags are enabled" do
      before do
        account.enable_feature!(:lti_log_launches)
        Account.site_admin.enable_feature!(:lti_log_launches_site_admin)
      end

      it "sends an event to PandataEvents" do
        subject
        expect(PandataEvents).to have_received(:send_event).with(:lti_launch, data, for_user_id: user.global_id)
      end

      context "without user" do
        let(:user) { nil }

        it "sends event without sub" do
          subject
          expect(PandataEvents).to have_received(:send_event).with(:lti_launch, data, for_user_id: nil)
        end
      end
    end
  end

  describe "#log_data" do
    subject { service.log_data }

    let_once(:user_relationship) { ["StudentEnrollment"] }

    before do
      allow(service).to receive(:user_relationship).and_return(user_relationship)
    end

    it "includes the correct data" do
      expect(subject).to eq({
<<<<<<< HEAD
                              unified_tool_id: nil,
=======
                              unified_tool_id: tool.unified_tool_id,
>>>>>>> 3a2a498e
                              tool_id: tool.id.to_s,
                              tool_provided_id: tool.tool_id,
                              tool_domain: tool.domain,
                              tool_url: tool.url,
                              tool_name: tool.name,
                              tool_version: tool.lti_version,
                              tool_client_id: tool.global_developer_key_id.to_s,
                              account_id: account.id.to_s,
                              root_account_uuid: account.uuid,
                              launch_type:,
                              message_type: service.message_type,
                              placement:,
                              context_id: context.id.to_s,
                              context_type: context.class.name,
                              user_id: user.id.to_s,
                              session_id:,
                              shard_id: Shard.current.id.to_s,
                              user_relationship:
                            })
    end

    context "when the context is a course" do
      let_once(:context) { course_model(root_account: account) }

      it "includes the associated account id and root account uuid" do
        expect(subject[:account_id]).to eq(account.id.to_s)
        expect(subject[:root_account_uuid]).to eq(account.uuid)
      end
    end

    context "when the context is an account" do
      let_once(:context) { account }

      it "includes the associated account id and root account uuid" do
        expect(subject[:account_id]).to eq(context.id.to_s)
        expect(subject[:root_account_uuid]).to eq(account.uuid)
      end
    end

    context "when the context is a group" do
      let_once(:context) { group_model(context: course, root_account: account) }
      let_once(:course) { course_model(root_account: account) }

      it "includes the associated account id" do
        expect(subject[:account_id]).to eq(account.id.to_s)
        expect(subject[:root_account_uuid]).to eq(account.uuid)
      end

      context "the group belongs to an account" do
        let_once(:context) { group_model(context: account, root_account: account) }

        it "includes the associated account id" do
          expect(subject[:account_id]).to eq(account.id.to_s)
          expect(subject[:root_account_uuid]).to eq(account.uuid)
        end
      end
    end
  end

  describe "#user_relationship" do
    subject { service.user_relationship }

    let(:account_admin_role) { Role.get_built_in_role("AccountAdmin", root_account_id: account.id) }
    let(:account) { account_model }

    before do
      context.root_account.account_users.create!(user:, role: account_admin_role) if user
    end

    context "without user" do
      let(:user) { nil }

      it "returns an empty string" do
        expect(subject).to eq("")
      end
    end

    context "when context is a Group" do
      let(:context) { group_model(context: course, root_account: account) }
      let(:course) { course_model(root_account: account) }

      before do
        context.add_user(user)
        course.enroll_user(user, "StudentEnrollment")
        course.enroll_user(user, "TaEnrollment")
      end

      it "includes group membership for user" do
        expect(subject).to include("GroupMembership")
      end

      it "includes course enrollment types for user" do
        expect(subject).to include("StudentEnrollment", "TaEnrollment")
      end

      it "includes account roles for user" do
        expect(subject).to include("AccountAdmin")
      end

      context "the group belongs to an account" do
        let(:context) { group_model(context: account, root_account: account) }

        it "includes only account and group level roles for user" do
          expect(subject.split(",")).to contain_exactly("AccountAdmin", "GroupMembership")
        end
      end
    end

    context "when context is a Course" do
      let_once(:context) { course_model(root_account: account) }

      before(:once) do
        context.enroll_user(user, "StudentEnrollment")
        context.enroll_user(user, "TaEnrollment")
      end

      it "includes course enrollment types for user" do
        expect(subject).to include("StudentEnrollment", "TaEnrollment")
      end

      it "includes account roles for user" do
        expect(subject).to include("AccountAdmin")
      end
    end

    context "when context is an Account" do
      let(:context) { account }

      it "includes account roles for user" do
        expect(subject).to include("AccountAdmin")
      end
    end

    context "when account chain has multiple accounts" do
      let(:a1) { account_model }
      let(:a2) { account_model(parent_account: a1, root_account: a1) }
      let(:context) { course_model(account: a2, root_account: a1) }

      it "includes roles from top-level account" do
        expect(subject).to include("AccountAdmin")
      end
    end
  end

  describe "#message_type" do
    subject { service.message_type }

    context "when placement is not nil" do
      it "returns the tool's message type for the placement" do
        expect(subject).to eq(tool.extension_setting(placement, :message_type))
      end
    end

    context "when placement is nil" do
      let(:placement) { nil }

      context "when tool is LTI 1.3" do
        before do
          tool.update!(lti_version: "1.3")
        end

        it "returns LtiResourceLinkRequest" do
          expect(subject).to eq("LtiResourceLinkRequest")
        end
      end

      context "when tool is not LTI 1.3" do
        before do
          tool.update!(lti_version: "1.1")
        end

        it "returns basic-lti-launch-request" do
          expect(subject).to eq("basic-lti-launch-request")
        end
      end
    end
  end
end<|MERGE_RESOLUTION|>--- conflicted
+++ resolved
@@ -23,11 +23,7 @@
   end
 
   let_once(:session_id) { SecureRandom.hex }
-<<<<<<< HEAD
-  let_once(:tool) { external_tool_model }
-=======
   let_once(:tool) { external_tool_model(opts: { unified_tool_id: "unified_tool_id" }) }
->>>>>>> 3a2a498e
   let_once(:user) { user_model }
   let_once(:account) { account_model }
   let_once(:context) { course_model(root_account: account) }
@@ -117,11 +113,7 @@
 
     it "includes the correct data" do
       expect(subject).to eq({
-<<<<<<< HEAD
-                              unified_tool_id: nil,
-=======
                               unified_tool_id: tool.unified_tool_id,
->>>>>>> 3a2a498e
                               tool_id: tool.id.to_s,
                               tool_provided_id: tool.tool_id,
                               tool_domain: tool.domain,
