# frozen_string_literal: true

#
# Copyright (C) 2024 - present Instructure, Inc.
#
# This file is part of Canvas.
#
# Canvas is free software: you can redistribute it and/or modify it under
# the terms of the GNU Affero General Public License as published by the Free
# Software Foundation, version 3 of the License.
#
# Canvas is distributed in the hope that it will be useful, but WITHOUT ANY
# WARRANTY; without even the implied warranty of MERCHANTABILITY or FITNESS FOR
# A PARTICULAR PURPOSE. See the GNU Affero General Public License for more
# details.
#
# You should have received a copy of the GNU Affero General Public License along
# with this program. If not, see <http://www.gnu.org/licenses/>.
require_relative "../../spec_helper"

describe Lti::PlatformNotificationService do
  let(:developer_key) { DeveloperKey.create! }
  let(:tool) do
    ContextExternalTool.create!(
      context: Account.default,
      consumer_key: "key",
      shared_secret: "secret",
      name: "test tool",
      url: "http://www.tool.com/launch",
      developer_key:,
      lti_version: "1.3",
      root_account: Account.default
    )
  end
  let(:builder) { Lti::Pns::LtiHelloWorldNoticeBuilder.new }

  before do
<<<<<<< HEAD
    @valid_notice_type = "Notice2"
    @hello_world_notice_type = "LtiHelloWorldNotice"
=======
    # A valid type besides LtiHelloWorldNotice (subscribing to that will try to
    # send a test notice, require public keys/lti_1_3_spec_helper, etc.)
    @valid_notice_type = "LtiAssetProcessorSubmissionNotice"
>>>>>>> 3c9ff88d
    @invalid_notice_type = "InvalidNoticeType"
    @valid_handler_url = tool.url + "/handler"
    @invalid_handler_url = "invalid_url"
    stub_const("Lti::Pns::NoticeTypes::ALL", [@hello_world_notice_type, @valid_notice_type])
  end

  describe "subscribe_tool_for_notice" do
    def subscribe!(**overrides)
      Lti::PlatformNotificationService.subscribe_tool_for_notice(
        tool:,
        notice_type: @valid_notice_type,
        handler_url: @valid_handler_url,
        max_batch_size: nil,
        **overrides
      )
    end

    context "with valid parameters" do
      it "creates a new notice handler" do
        expect { subscribe! }.to change { Lti::NoticeHandler.count }.by(1)
      end

      it "returns API JSON of the created notice handler" do
        handler = subscribe!
        expect(handler).to eq({ notice_type: @valid_notice_type, handler: @valid_handler_url })
      end

      it "sends out test notice for hello_world notice_type" do
        expect(Lti::Pns::LtiHelloWorldNoticeBuilder).to receive(:new).and_return(builder)
        expect(builder).to receive(:build).and_return({ jwt: "jwt" })
        expect(Services::NotificationService).to receive(:process).and_return("response")
<<<<<<< HEAD
        handler = Lti::PlatformNotificationService.subscribe_tool_for_notice(
          tool:,
          notice_type: @hello_world_notice_type,
          handler_url: @valid_handler_url
        )
        expect(handler).to eq({ notice_type: @hello_world_notice_type, handler: @valid_handler_url })
=======
        handler = subscribe!(notice_type: "LtiHelloWorldNotice")
        expect(handler).to eq({ notice_type: "LtiHelloWorldNotice", handler: @valid_handler_url })
      end

      it "accepts a number for max_batch_size" do
        handler = subscribe!(max_batch_size: 20)
        expect(handler).to eq({ notice_type: @valid_notice_type, handler: @valid_handler_url, max_batch_size: 20 })
      end
    end

    context "with non-integer max_batch_size" do
      it "raises an InvalidNoticeHandler" do
        expect { subscribe!(max_batch_size: "1.4") }.to \
          raise_error(described_class::InvalidNoticeHandler, /max.batch.size must be an integer/i)

        expect { subscribe!(max_batch_size: "foo") }.to \
          raise_error(described_class::InvalidNoticeHandler, /max.batch.size is not a number/i)
      end
    end

    context "with a number below the minimum max_batch_size" do
      it "raises an InvalidNoticeHandler" do
        expect { subscribe!(max_batch_size: Lti::NoticeHandler::MIN_MAX_BATCH_SIZE - 1) }.to \
          raise_error(described_class::InvalidNoticeHandler, /max.batch.size must be greater than or equal to 10/i)
        expect { subscribe!(max_batch_size: 0) }.to \
          raise_error(described_class::InvalidNoticeHandler, /max.batch.size must be greater than or equal to 10/i)
        expect { subscribe!(max_batch_size: -1) }.to \
          raise_error(described_class::InvalidNoticeHandler, /max.batch.size must be greater than or equal to 10/i)
        expect(Lti::NoticeHandler.count).to eq(0)
>>>>>>> 3c9ff88d
      end
    end

    context "with invalid notice_type" do
<<<<<<< HEAD
      it "raises an ArgumentError" do
        expect do
          Lti::PlatformNotificationService.subscribe_tool_for_notice(
            tool:,
            notice_type: @invalid_notice_type,
            handler_url: @valid_handler_url
          )
        end.to raise_error(ArgumentError, "unknown notice_type, it must be one of [#{Lti::Pns::NoticeTypes::ALL.join(", ")}]")
=======
      it "raises an InvalidNoticeHandler" do
        expect { subscribe!(notice_type: @invalid_notice_type) }.to \
          raise_error(described_class::InvalidNoticeHandler, "Validation failed: Notice type unknown, must be one of [#{Lti::Pns::NoticeTypes::ALL.join(", ")}]")
        expect(Lti::NoticeHandler.count).to eq(0)
>>>>>>> 3c9ff88d
      end
    end

    context "with invalid handler_url" do
      it "raises an InvalidNoticeHandler" do
        expect { subscribe!(handler_url: @invalid_handler_url) }.to \
          raise_error(described_class::InvalidNoticeHandler, "Validation failed: Url is not a valid URL")
        expect(Lti::NoticeHandler.count).to eq(0)
      end
    end

    context "when handler_url does not match tool's host" do
      it "raises an InvalidNoticeHandler" do
        expect { subscribe!(handler_url: "http://www.invalid.com/handler") }.to \
          raise_error(described_class::InvalidNoticeHandler, "Validation failed: Url should match tool's domain")
        expect(Lti::NoticeHandler.count).to eq(0)
      end
    end
  end

  describe "unsubscribe_tool_for_notice" do
    context "with valid parameters" do
      before do
        Lti::NoticeHandler.create!(
          context_external_tool_id: tool.id,
          notice_type: @valid_notice_type,
          url: @valid_handler_url,
          root_account: tool.root_account,
          account: tool.account
        )
      end

      it "removes the notice handler" do
        expect do
          Lti::PlatformNotificationService.unsubscribe_tool_for_notice(
            tool:,
            notice_type: @valid_notice_type
          )
        end.to change { Lti::NoticeHandler.active.count }.by(-1)
      end

      it "returns an empty api json" do
        expect(Lti::PlatformNotificationService.unsubscribe_tool_for_notice(
                 tool:,
                 notice_type: @valid_notice_type
               )).to eq({ notice_type: @valid_notice_type, handler: "" })
      end
    end

    context "with invalid notice_type" do
      it "raises an InvalidNoticeHandler" do
        expect do
          Lti::PlatformNotificationService.unsubscribe_tool_for_notice(
            tool:,
            notice_type: @invalid_notice_type
          )
<<<<<<< HEAD
        end.to raise_error(ArgumentError, "unknown notice_type, it must be one of [#{Lti::Pns::NoticeTypes::ALL.join(", ")}]")
=======
        end.to raise_error(described_class::InvalidNoticeHandler, "Validation failed: Notice type unknown, must be one of [#{Lti::Pns::NoticeTypes::ALL.join(", ")}]")
      end
    end
  end

  describe "notify_tools" do
    let(:builder) { Lti::Pns::LtiHelloWorldNoticeBuilder.new({ custom: 1 }) }
    let(:builder2) { Lti::Pns::LtiHelloWorldNoticeBuilder.new({ custom: 2 }) }

    def make_notice_handler!(**opts)
      Lti::NoticeHandler.create!(
        context_external_tool_id: tool.id,
        notice_type: "LtiHelloWorldNotice",
        url: @valid_handler_url,
        root_account: tool.root_account,
        account: tool.account,
        **opts
      )
    end

    it "sends out notification_service webhook requests" do
      make_notice_handler!
      allow(builder).to receive(:build).and_return({ jwt: "jwt" })
      allow(SecureRandom).to receive(:uuid).and_return("uuid")
      expect(Services::NotificationService).to receive(:process).with(
        "pns-notify/uuid",
        '{"notices":[{"jwt":"jwt"}]}',
        "webhook",
        '{"url":"http://www.tool.com/launch/handler"}'
      )
      Lti::PlatformNotificationService.notify_tools(tool.account, builder)
    end

    it "raises an ArgumentError when builders have different notice_types" do
      allow(builder).to receive(:build).and_return('{"jwt":"jwt"}')
      allow(builder2).to receive_messages(build: '{"jwt":"jwt"}', notice_type: "OtherNoticeType")
      allow(LtiAdvantage::Messages::JwtMessage).to receive(:create_jws).and_return("signed_jwt")
      expect do
        Lti::PlatformNotificationService.notify_tools(tool.account, builder, builder2)
      end.to raise_error(ArgumentError, "builders must have the same notice_type")
    end

    it "batches notifications according to the max_batch_size of the handler" do
      handler = make_notice_handler!
      handler.max_batch_size = 2
      handler.save!(validate: false)
      builders = (1..5).map do |i|
        builder = Lti::Pns::LtiHelloWorldNoticeBuilder.new({ custom: i })
        allow(builder).to receive(:build).and_return({ jwt: "jwt#{i}" })
        builder
      end
      allow(SecureRandom).to receive(:uuid).and_return("uuid")
      [%w[jwt1 jwt2], %w[jwt3 jwt4], %w[jwt5]].each do |batch|
        expect(Services::NotificationService).to receive(:process).with(
          "pns-notify/uuid",
          { notices: batch.map { |jwt| { jwt: } } }.to_json,
          "webhook",
          { url: "http://www.tool.com/launch/handler" }.to_json
        )
>>>>>>> 3c9ff88d
      end
      Lti::PlatformNotificationService.notify_tools(tool.account, *builders)
    end
  end

  describe "notify_tools" do
    let(:builder) { Lti::Pns::LtiHelloWorldNoticeBuilder.new({ custom: 1 }) }
    let(:builder2) { Lti::Pns::LtiHelloWorldNoticeBuilder.new({ custom: 2 }) }

    it "sends out notification_service webhook requests" do
      Lti::NoticeHandler.create!(
        context_external_tool_id: tool.id,
        notice_type: "LtiHelloWorldNotice",
        url: @valid_handler_url,
        root_account: tool.root_account,
        account: tool.account
      )
      allow(builder).to receive(:build).and_return({ jwt: "jwt" })
      allow(SecureRandom).to receive(:uuid).and_return("uuid")
      expect(Services::NotificationService).to receive(:process).with(
        "pns-notify/uuid",
        '{"notices":[{"jwt":"jwt"}]}',
        "webhook",
        '{"url":"http://www.tool.com/launch/handler"}'
      )
      Lti::PlatformNotificationService.notify_tools(tool.account, builder)
    end

    it "raises an ArgumentError when builders have different notice_types" do
      allow(builder).to receive(:build).and_return('{"jwt":"jwt"}')
      allow(builder2).to receive_messages(build: '{"jwt":"jwt"}', notice_type: "OtherNoticeType")
      allow(LtiAdvantage::Messages::JwtMessage).to receive(:create_jws).and_return("signed_jwt")
      expect do
        Lti::PlatformNotificationService.notify_tools(tool.account, builder, builder2)
      end.to raise_error(ArgumentError, "builders must have the same notice_type")
    end
  end
end<|MERGE_RESOLUTION|>--- conflicted
+++ resolved
@@ -35,18 +35,12 @@
   let(:builder) { Lti::Pns::LtiHelloWorldNoticeBuilder.new }
 
   before do
-<<<<<<< HEAD
-    @valid_notice_type = "Notice2"
-    @hello_world_notice_type = "LtiHelloWorldNotice"
-=======
     # A valid type besides LtiHelloWorldNotice (subscribing to that will try to
     # send a test notice, require public keys/lti_1_3_spec_helper, etc.)
     @valid_notice_type = "LtiAssetProcessorSubmissionNotice"
->>>>>>> 3c9ff88d
     @invalid_notice_type = "InvalidNoticeType"
     @valid_handler_url = tool.url + "/handler"
     @invalid_handler_url = "invalid_url"
-    stub_const("Lti::Pns::NoticeTypes::ALL", [@hello_world_notice_type, @valid_notice_type])
   end
 
   describe "subscribe_tool_for_notice" do
@@ -74,14 +68,6 @@
         expect(Lti::Pns::LtiHelloWorldNoticeBuilder).to receive(:new).and_return(builder)
         expect(builder).to receive(:build).and_return({ jwt: "jwt" })
         expect(Services::NotificationService).to receive(:process).and_return("response")
-<<<<<<< HEAD
-        handler = Lti::PlatformNotificationService.subscribe_tool_for_notice(
-          tool:,
-          notice_type: @hello_world_notice_type,
-          handler_url: @valid_handler_url
-        )
-        expect(handler).to eq({ notice_type: @hello_world_notice_type, handler: @valid_handler_url })
-=======
         handler = subscribe!(notice_type: "LtiHelloWorldNotice")
         expect(handler).to eq({ notice_type: "LtiHelloWorldNotice", handler: @valid_handler_url })
       end
@@ -111,26 +97,14 @@
         expect { subscribe!(max_batch_size: -1) }.to \
           raise_error(described_class::InvalidNoticeHandler, /max.batch.size must be greater than or equal to 10/i)
         expect(Lti::NoticeHandler.count).to eq(0)
->>>>>>> 3c9ff88d
       end
     end
 
     context "with invalid notice_type" do
-<<<<<<< HEAD
-      it "raises an ArgumentError" do
-        expect do
-          Lti::PlatformNotificationService.subscribe_tool_for_notice(
-            tool:,
-            notice_type: @invalid_notice_type,
-            handler_url: @valid_handler_url
-          )
-        end.to raise_error(ArgumentError, "unknown notice_type, it must be one of [#{Lti::Pns::NoticeTypes::ALL.join(", ")}]")
-=======
       it "raises an InvalidNoticeHandler" do
         expect { subscribe!(notice_type: @invalid_notice_type) }.to \
           raise_error(described_class::InvalidNoticeHandler, "Validation failed: Notice type unknown, must be one of [#{Lti::Pns::NoticeTypes::ALL.join(", ")}]")
         expect(Lti::NoticeHandler.count).to eq(0)
->>>>>>> 3c9ff88d
       end
     end
 
@@ -187,9 +161,6 @@
             tool:,
             notice_type: @invalid_notice_type
           )
-<<<<<<< HEAD
-        end.to raise_error(ArgumentError, "unknown notice_type, it must be one of [#{Lti::Pns::NoticeTypes::ALL.join(", ")}]")
-=======
         end.to raise_error(described_class::InvalidNoticeHandler, "Validation failed: Notice type unknown, must be one of [#{Lti::Pns::NoticeTypes::ALL.join(", ")}]")
       end
     end
@@ -249,42 +220,8 @@
           "webhook",
           { url: "http://www.tool.com/launch/handler" }.to_json
         )
->>>>>>> 3c9ff88d
       end
       Lti::PlatformNotificationService.notify_tools(tool.account, *builders)
     end
   end
-
-  describe "notify_tools" do
-    let(:builder) { Lti::Pns::LtiHelloWorldNoticeBuilder.new({ custom: 1 }) }
-    let(:builder2) { Lti::Pns::LtiHelloWorldNoticeBuilder.new({ custom: 2 }) }
-
-    it "sends out notification_service webhook requests" do
-      Lti::NoticeHandler.create!(
-        context_external_tool_id: tool.id,
-        notice_type: "LtiHelloWorldNotice",
-        url: @valid_handler_url,
-        root_account: tool.root_account,
-        account: tool.account
-      )
-      allow(builder).to receive(:build).and_return({ jwt: "jwt" })
-      allow(SecureRandom).to receive(:uuid).and_return("uuid")
-      expect(Services::NotificationService).to receive(:process).with(
-        "pns-notify/uuid",
-        '{"notices":[{"jwt":"jwt"}]}',
-        "webhook",
-        '{"url":"http://www.tool.com/launch/handler"}'
-      )
-      Lti::PlatformNotificationService.notify_tools(tool.account, builder)
-    end
-
-    it "raises an ArgumentError when builders have different notice_types" do
-      allow(builder).to receive(:build).and_return('{"jwt":"jwt"}')
-      allow(builder2).to receive_messages(build: '{"jwt":"jwt"}', notice_type: "OtherNoticeType")
-      allow(LtiAdvantage::Messages::JwtMessage).to receive(:create_jws).and_return("signed_jwt")
-      expect do
-        Lti::PlatformNotificationService.notify_tools(tool.account, builder, builder2)
-      end.to raise_error(ArgumentError, "builders must have the same notice_type")
-    end
-  end
 end