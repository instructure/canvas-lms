--- conflicted
+++ resolved
@@ -184,11 +184,7 @@
         subject { described_class.new(resource: assignment) }
 
         let(:assignment) { assignment_model(course:) }
-<<<<<<< HEAD
-        let!(:scan) { accessibility_resource_scan_model(course:, assignment:) }
-=======
         let!(:scan) { accessibility_resource_scan_model(course:, context: assignment) }
->>>>>>> 27a9ef75
 
         before do
           assignment.update!(description: "a" * (Accessibility::ResourceScannerService::MAX_HTML_SIZE + 1))
@@ -208,11 +204,7 @@
         subject { described_class.new(resource: attachment) }
 
         let(:attachment) { attachment_model(course:, content_type: "application/pdf") }
-<<<<<<< HEAD
-        let!(:scan) { accessibility_resource_scan_model(course:, attachment:) }
-=======
         let!(:scan) { accessibility_resource_scan_model(course:, context: attachment) }
->>>>>>> 27a9ef75
 
         before do
           allow(attachment).to receive(:size).and_return(Accessibility::ResourceScannerService::MAX_PDF_SIZE + 1)
