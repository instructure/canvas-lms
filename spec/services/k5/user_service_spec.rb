--- conflicted
+++ resolved
@@ -300,11 +300,7 @@
       toggle_classic_font_setting(@k5_account)
       service = K5::UserService.new(@student1, @root_account, nil)
       allow(service).to receive(:k5_user?).and_return(false)
-<<<<<<< HEAD
-      expect(service.send(:use_classic_font?)).to eq false
-=======
-      expect(service.send(:use_classic_font?)).to be false
->>>>>>> eb82fcc9
+      expect(service.send(:use_classic_font?)).to be false
     end
 
     it "returns false if the user is not associated with a classic font k5 account" do
