--- conflicted
+++ resolved
@@ -137,15 +137,11 @@
 
   def graded_discussion_topic_with_checkpoints(opts = {})
     @context = opts[:context] || @context || course_factory(active_all: true)
-<<<<<<< HEAD
-    @topic = discussion_topic_model(opts.merge!(title: opts[:title] || "graded discussion with checkpoints"))
-=======
     topic_opts = {}
     topic_opts.merge!(opts)
     topic_opts[:title] = opts[:title] || "graded discussion with checkpoints"
     topic_opts.reject! { |k| [:due_date_reply_to_topic, :due_date_reply_to_entry].include?(k) }
     @topic = discussion_topic_model(topic_opts)
->>>>>>> f00ce2da
     @assignment = @topic.context.assignments.build(submission_types: "discussion_topic", title: @topic.title)
     @assignment.infer_times
     @assignment.saved_by = :discussion_topic
