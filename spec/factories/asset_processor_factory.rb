--- conflicted
+++ resolved
@@ -94,11 +94,7 @@
     props[:submission] ||= submission_model
     if props[:submission].submission_type == "online_text_entry"
       props[:submission_attempt] ||= props[:submission].attempt
-<<<<<<< HEAD
-    else
-=======
     elsif props[:submission_attempt].blank?
->>>>>>> 5493525b
       props[:attachment] ||= attachment_model
     end
     Lti::Asset.create!(**props)
