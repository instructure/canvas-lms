# frozen_string_literal: true

#
# Copyright (C) 2018 - present Instructure, Inc.
#
# This file is part of Canvas.
#
# Canvas is free software: you can redistribute it and/or modify it under
# the terms of the GNU Affero General Public License as published by the Free
# Software Foundation, version 3 of the License.
#
# Canvas is distributed in the hope that it will be useful, but WITHOUT ANY
# WARRANTY; without even the implied warranty of MERCHANTABILITY or FITNESS FOR
# A PARTICULAR PURPOSE. See the GNU Affero General Public License for more
# details.
#
# You should have received a copy of the GNU Affero General Public License along
# with this program. If not, see <http://www.gnu.org/licenses/>.
#

module Factories
  def resource_link_model(overrides: {})
<<<<<<< HEAD
    overrides[:resource_link_id] = overrides[:resource_link_uuid] if overrides.key?(:resource_link_uuid) # we'll remove this on part 4 commit
=======
>>>>>>> 3b5effc7
    return Lti::ResourceLink.find_by!(resource_link_uuid: overrides[:resource_link_uuid]) if overrides.key?(:resource_link_uuid)

    context ||= Course.create!(name: 'Course')
    assignment = Assignment.create!(course: context, name: 'Assignment')

    params = {
      context: assignment,
      context_external_tool: overrides.fetch(:with_context_external_tool) do |_|
        external_tool_model(context: overrides[:context], opts: overrides.fetch(:context_external_tool, {}))
      end
    }

    Lti::ResourceLink.create!(params)
  end
end<|MERGE_RESOLUTION|>--- conflicted
+++ resolved
@@ -20,10 +20,6 @@
 
 module Factories
   def resource_link_model(overrides: {})
-<<<<<<< HEAD
-    overrides[:resource_link_id] = overrides[:resource_link_uuid] if overrides.key?(:resource_link_uuid) # we'll remove this on part 4 commit
-=======
->>>>>>> 3b5effc7
     return Lti::ResourceLink.find_by!(resource_link_uuid: overrides[:resource_link_uuid]) if overrides.key?(:resource_link_uuid)
 
     context ||= Course.create!(name: 'Course')
