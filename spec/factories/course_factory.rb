--- conflicted
+++ resolved
@@ -19,7 +19,7 @@
 #
 
 module Factories
-  def course_factory(opts={})
+  def course_factory(opts = {})
     account = opts[:account] || Account.default
     account.shard.activate do
       @course = Course.create!(
@@ -45,7 +45,7 @@
     @course
   end
 
-  def course_model(opts={})
+  def course_model(opts = {})
     allow_reusable = opts.delete :reusable
     @course = factory_with_protected_attributes(Course, course_valid_attributes.merge(opts))
     @teacher = user_model
@@ -66,7 +66,7 @@
     }
   end
 
-  def course_with_user(enrollment_type, opts={})
+  def course_with_user(enrollment_type, opts = {})
     @course = opts[:course] || course_factory(opts)
     @user = opts[:user] || @course.shard.activate { user_factory(opts) }
     @enrollment = @course.enroll_user(@user, enrollment_type, opts)
@@ -80,52 +80,52 @@
     @enrollment
   end
 
-  def course_with_student(opts={})
+  def course_with_student(opts = {})
     course_with_user('StudentEnrollment', opts)
     @student = @user
     @enrollment
   end
 
-  def course_with_ta(opts={})
+  def course_with_ta(opts = {})
     course_with_user("TaEnrollment", opts)
     @ta = @user
     @enrollment
   end
 
-  def course_with_student_logged_in(opts={})
+  def course_with_student_logged_in(opts = {})
     course_with_student(opts)
     user_session(@user)
   end
 
-  def course_with_teacher(opts={})
+  def course_with_teacher(opts = {})
     course_with_user('TeacherEnrollment', opts)
     @teacher = @user
     @enrollment
   end
 
-  def course_with_designer(opts={})
+  def course_with_designer(opts = {})
     course_with_user('DesignerEnrollment', opts)
     @designer = @user
     @enrollment
   end
 
-  def course_with_teacher_logged_in(opts={})
+  def course_with_teacher_logged_in(opts = {})
     course_with_teacher(opts)
     user_session(@user)
   end
 
-  def course_with_observer(opts={})
+  def course_with_observer(opts = {})
     course_with_user('ObserverEnrollment', opts)
     @observer = @user
     @enrollment
   end
 
-  def course_with_observer_logged_in(opts={})
+  def course_with_observer_logged_in(opts = {})
     course_with_observer(opts)
     user_session(@user)
   end
 
-  def course_with_student_submissions(opts={})
+  def course_with_student_submissions(opts = {})
     course_with_teacher_logged_in(opts)
     student_in_course
     @course.claim! if opts[:unpublished]
@@ -139,7 +139,7 @@
 
   # quickly create a course, bypassing all that AR crap
   def create_course(options = {})
-    create_courses(1, options.merge({return_type: :record}))[0]
+    create_courses(1, options.merge({ return_type: :record }))[0]
   end
 
   # create a bunch of courses at once, optionally enrolling a user in them
@@ -147,7 +147,7 @@
   # hashes of attributes you want to insert
   def create_courses(records, options = {})
     account = options[:account] || Account.default
-    records = records.times.map{ |i| { name: "Course #{i}" } } if records.is_a?(Integer)
+    records = records.times.map { |i| { name: "Course #{i}" } } if records.is_a?(Integer)
     now = Time.now.utc
     records = records.map { |record| course_valid_attributes.merge(account_id: account.id, root_account_id: account.id, workflow_state: 'available', enrollment_term_id: account.default_enrollment_term.id, created_at: now, updated_at: now).merge(record) }
     course_data = create_records(Course, records, options[:return_type])
@@ -156,19 +156,14 @@
       course_data
 
     if options[:account_associations]
-      create_records(CourseAccountAssociation, course_ids.map{ |id| {account_id: account.id, course_id: id, depth: 0, root_account_id: account.resolved_root_account_id, created_at: now, updated_at: now }})
+      create_records(CourseAccountAssociation, course_ids.map { |id| { account_id: account.id, course_id: id, depth: 0, root_account_id: account.resolved_root_account_id, created_at: now, updated_at: now } })
     end
-<<<<<<< HEAD
-    if user = options[:enroll_user]
-      section_ids = create_records(CourseSection, course_ids.map{ |id| {course_id: id, root_account_id: account.id, name: "Default Section", default_section: true, created_at: now, updated_at: now}})
-=======
     if (user = options[:enroll_user])
       section_ids = create_records(CourseSection, course_ids.map { |id| { course_id: id, root_account_id: account.id, name: "Default Section", default_section: true, created_at: now, updated_at: now } })
->>>>>>> 2d51e8e7
       type = options[:enrollment_type] || "TeacherEnrollment"
       role_id = Role.get_built_in_role(type, root_account_id: account.resolved_root_account_id).id
-      result = create_records(Enrollment, course_ids.each_with_index.map{ |id, i| {course_id: id, user_id: user.id, type: type, course_section_id: section_ids[i], root_account_id: account.id, workflow_state: 'active', role_id: role_id, created_at: now, updated_at: now}})
-      create_enrollment_states(result, {state: "active", root_account_id: account.id})
+      result = create_records(Enrollment, course_ids.each_with_index.map { |id, i| { course_id: id, user_id: user.id, type: type, course_section_id: section_ids[i], root_account_id: account.id, workflow_state: 'active', role_id: role_id, created_at: now, updated_at: now } })
+      create_enrollment_states(result, { state: "active", root_account_id: account.id })
     end
     course_data
   end
@@ -178,12 +173,12 @@
     @teacher = @user
     student_in_course(active_all: true)
     @assignment = @course.assignments.create!({
-      title: "some assignment",
-      submission_types: "online_url,online_upload"
-    })
+                                                title: "some assignment",
+                                                submission_types: "online_url,online_upload"
+                                              })
     @submission = @assignment.submit_homework(@user, {
-      submission_type: "online_url",
-      url: "http://www.google.com"
-    })
+                                                submission_type: "online_url",
+                                                url: "http://www.google.com"
+                                              })
   end
 end