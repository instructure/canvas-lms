# frozen_string_literal: true

#
# Copyright (C) 2025 - present Instructure, Inc.
#
# This file is part of Canvas.
#
# Canvas is free software: you can redistribute it and/or modify it under
# the terms of the GNU Affero General Public License as published by the Free
# Software Foundation, version 3 of the License.
#
# Canvas is distributed in the hope that it will be useful, but WITHOUT ANY
# WARRANTY; without even the implied warranty of MERCHANTABILITY or FITNESS FOR
# A PARTICULAR PURPOSE. See the GNU Affero General Public License for more
# details.
#
# You should have received a copy of the GNU Affero General Public License along
# with this program. If not, see <http://www.gnu.org/licenses/>.
#
module Factories
  def accessibility_resource_scan_model(opts = {})
    opts[:course] ||= course_model
<<<<<<< HEAD
    if !opts[:context] && !opts[:wiki_page] && !opts[:assignment] && !opts[:attachment]
      opts[:wiki_page] = wiki_page_model(course: opts[:course])
    end
=======
    opts[:context] ||= wiki_page_model(course: opts[:course])
>>>>>>> 27a9ef75

    AccessibilityResourceScan.create!(opts)
  end
end<|MERGE_RESOLUTION|>--- conflicted
+++ resolved
@@ -20,13 +20,7 @@
 module Factories
   def accessibility_resource_scan_model(opts = {})
     opts[:course] ||= course_model
-<<<<<<< HEAD
-    if !opts[:context] && !opts[:wiki_page] && !opts[:assignment] && !opts[:attachment]
-      opts[:wiki_page] = wiki_page_model(course: opts[:course])
-    end
-=======
     opts[:context] ||= wiki_page_model(course: opts[:course])
->>>>>>> 27a9ef75
 
     AccessibilityResourceScan.create!(opts)
   end
