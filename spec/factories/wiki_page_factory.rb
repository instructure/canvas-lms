--- conflicted
+++ resolved
@@ -21,11 +21,7 @@
 module Factories
   def wiki_page_model(opts = {})
     context = opts.delete(:course) || opts.delete(:context) || @course || (course_with_student(active_all: true) && @course)
-<<<<<<< HEAD
-    opts = opts.slice(:title, :body, :url, :user_id, :user, :saving_user, :editing_roles, :notify_of_update, :todo_date)
-=======
     opts = opts.slice(:title, :body, :url, :user_id, :user, :saving_user, :updating_user, :editing_roles, :notify_of_update, :todo_date)
->>>>>>> 70ef2fec
     @page = context.wiki_pages.create!(valid_wiki_page_attributes.merge(opts))
   end
 
