--- conflicted
+++ resolved
@@ -64,30 +64,6 @@
   def largest_rubric_data
     [
       { description: "small Crit1",
-<<<<<<< HEAD
-        points: 10,
-        id: "crit3",
-        ratings: [
-          { description: "A", points: 10, id: "rat1", criterion_id: "crit3" },
-          { description: "B", points: 7, id: "rat2", criterion_id: "crit3" },
-          { description: "F", points: 0, id: "rat3", criterion_id: "crit3" }
-        ] },
-      { description: "samll Crit2",
-        points: 10,
-        id: "crit4",
-        ratings: [
-          { description: "A", points: 10, id: "rat1", criterion_id: "crit4" },
-          { description: "B", points: 7, id: "rat2", criterion_id: "crit4" },
-          { description: "F", points: 0, id: "rat3", criterion_id: "crit4" }
-        ] },
-      { description: "samll Crit2",
-        points: 10,
-        id: "crit5",
-        ratings: [
-          { description: "A", points: 10, id: "rat1", criterion_id: "crit5" },
-          { description: "B", points: 7, id: "rat2", criterion_id: "crit5" },
-          { description: "F", points: 0, id: "rat3", criterion_id: "crit5" }
-=======
         long_description: "This is a long description 1",
         points: 10,
         id: "crit3",
@@ -113,7 +89,6 @@
           { description: "A", points: 10, id: "rat1-3", criterion_id: "crit5" },
           { description: "B", points: 7, id: "rat2-3", criterion_id: "crit5" },
           { description: "F", points: 0, id: "rat3-3", criterion_id: "crit5" }
->>>>>>> 6d644d6a
         ] },
     ]
   end
