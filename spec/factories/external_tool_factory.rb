# frozen_string_literal: true

#
# Copyright (C) 2017 - present Instructure, Inc.
#
# This file is part of Canvas.
#
# Canvas is free software: you can redistribute it and/or modify it under
# the terms of the GNU Affero General Public License as published by the Free
# Software Foundation, version 3 of the License.
#
# Canvas is distributed in the hope that it will be useful, but WITHOUT ANY
# WARRANTY; without even the implied warranty of MERCHANTABILITY or FITNESS FOR
# A PARTICULAR PURPOSE. See the GNU Affero General Public License for more
# details.
#
# You should have received a copy of the GNU Affero General Public License along
# with this program. If not, see <http://www.gnu.org/licenses/>.
#

module Factories
  BASE_ATTRS = {
    name: "a",
    url: "http://google.com",
    consumer_key: "12345",
    shared_secret: "secret"
  }.freeze

  def external_tool_model(context: nil, opts: {})
    context ||= course_model
    context.context_external_tools.create(
      BASE_ATTRS.merge(opts)
    )
  end

  def external_tool_1_3_model(context: nil, opts: {}, developer_key: nil)
    developer_key ||= DeveloperKey.create!
<<<<<<< HEAD
    opts = { developer_key_id: developer_key.id, use_1_3: true, lti_version: "1.3" }.merge(opts)
=======
    opts = { developer_key_id: developer_key.id, lti_version: "1.3" }.merge(opts)
>>>>>>> ab1df14f
    external_tool_model(context: context, opts: opts)
  end
end<|MERGE_RESOLUTION|>--- conflicted
+++ resolved
@@ -35,11 +35,7 @@
 
   def external_tool_1_3_model(context: nil, opts: {}, developer_key: nil)
     developer_key ||= DeveloperKey.create!
-<<<<<<< HEAD
-    opts = { developer_key_id: developer_key.id, use_1_3: true, lti_version: "1.3" }.merge(opts)
-=======
     opts = { developer_key_id: developer_key.id, lti_version: "1.3" }.merge(opts)
->>>>>>> ab1df14f
     external_tool_model(context: context, opts: opts)
   end
 end