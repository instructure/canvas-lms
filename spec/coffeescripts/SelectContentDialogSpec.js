/*
 * Copyright (C) 2016 - present Instructure, Inc.
 *
 * This file is part of Canvas.
 *
 * Canvas is free software: you can redistribute it and/or modify it under
 * the terms of the GNU Affero General Public License as published by the Free
 * Software Foundation, version 3 of the License.
 *
 * Canvas is distributed in the hope that it will be useful, but WITHOUT ANY
 * WARRANTY; without even the implied warranty of MERCHANTABILITY or FITNESS FOR
 * A PARTICULAR PURPOSE. See the GNU Affero General Public License for more
 * details.
 *
 * You should have received a copy of the GNU Affero General Public License along
 * with this program. If not, see <http://www.gnu.org/licenses/>.
 */

import {
  Events,
  externalContentReadyHandler,
  deepLinkingResponseHandler,
  extractContextExternalToolItemData,
  resetExternalToolFields,
  selectContentDialog,
} from '@canvas/select-content-dialog'
import $ from 'jquery'

let fixtures = null
let clickEvent = {}

QUnit.module('SelectContentDialog', {
  setup() {
    this.allowances = ['midi', 'media']
    ENV.LTI_LAUNCH_FRAME_ALLOWANCES = this.allowances
    fixtures = document.getElementById('fixtures')
    fixtures.innerHTML = `<div id="context_external_tools_select"> \
<div class="tools"><div id="test-tool" class="tool resource_selection"></div></div></div>`
    const $l = $(document.getElementById('test-tool'))
    clickEvent = {
      originalEvent: MouseEvent,
      type: 'click',
      timeStamp: 1433863761376,
      jQuery17209791898143012077: true,
      preventDefault() {},
    }
    $l.data('tool', {name: 'mytool', placements: {resource_selection: {}}})
    sandbox.stub(window, 'confirm').returns(true)
  },
  teardown() {
    ENV.LTI_LAUNCH_FRAME_ALLOWANCES = undefined
    $(window).off('beforeunload')
    clickEvent = {}
    fixtures.innerHTML = ''
    $('#resource_selection_dialog').parent().remove()
  },
})

test('it creates a confirm alert before closing the modal', () => {
  const l = document.getElementById('test-tool')
  Events.onContextExternalToolSelect.bind(l)(clickEvent)
  const $dialog = $('#resource_selection_dialog')
  $dialog.dialog('close')
  strictEqual(window.confirm.callCount, 1)
})

test('sets the iframe allowances', function () {
  const l = document.getElementById('test-tool')
  Events.onContextExternalToolSelect.bind(l)(clickEvent)
  const $dialog = $('#resource_selection_dialog')
  equal($dialog.find('#resource_selection_iframe').attr('allow'), this.allowances.join('; '))
})

test('sets the iframe "data-lti-launch" attribute', function () {
  const l = document.getElementById('test-tool')
  Events.onContextExternalToolSelect.bind(l)(clickEvent)
  const $dialog = $('#resource_selection_dialog')
  equal($dialog.find('#resource_selection_iframe').attr('data-lti-launch'), 'true')
  equal($dialog.find('#resource_selection_iframe').attr('title'), 'mytool')
})

test('close dialog when 1.1 content items are empty', () => {
  const l = document.getElementById('test-tool')
  Events.onContextExternalToolSelect.bind(l)(clickEvent)
  const $dialog = $('#resource_selection_dialog')
  strictEqual($dialog.is(':visible'), true)
  const externalContentReadyEvent = {
    data: {
      subject: 'externalContentReady',
      contentItems: [
        {
          '@type': 'LtiLinkItem',
          url: 'http://canvas.instructure.com/test',
          placementAdvice: {presentationDocumentTarget: ''},
        },
      ],
    },
  }
  externalContentReadyHandler(externalContentReadyEvent, l)
  strictEqual($dialog.is(':visible'), false)
  strictEqual(window.confirm.callCount, 0)
})

test('close dialog when 1.3 content items are empty', async () => {
  const $testTool = document.getElementById('test-tool')
  Events.onContextExternalToolSelect.bind($testTool)(clickEvent)

  const $resourceSelectionDialog = $('#resource_selection_dialog')

  strictEqual($resourceSelectionDialog.is(':visible'), true)

  const deepLinkingEvent = {
    data: {
      subject: 'LtiDeepLinkingResponse',
      content_items: [],
      ltiEndpoint: 'https://canvas.instructure.com/api/lti/deep_linking',
    },
  }

<<<<<<< HEAD
  await deepLinkingResponseHandler(deepLinkingEvent)
=======
  deepLinkingResponseHandler(deepLinkingEvent)
>>>>>>> b546d3a2

  strictEqual($resourceSelectionDialog.is(':visible'), false)
  strictEqual(window.confirm.callCount, 0)
})

QUnit.module('SelectContentDialog: Dialog options', {
  setup() {
    sandbox.spy($.fn, 'dialog')
    $('#fixtures').html("<div id='select_context_content_dialog'></div>")
  },
  teardown() {
    $('.ui-dialog').remove()
    $('#fixtures').html('')
  },
})

test('opens a dialog with the width option', () => {
  const width = 500
  selectContentDialog({width})
  equal($.fn.dialog.getCall(0).args[0].width, width)
})

test('opens a dialog with the height option', () => {
  const height = 100
  selectContentDialog({height})
  equal($.fn.dialog.getCall(0).args[0].height, height)
})

test('opens a dialog with the dialog_title option', () => {
  const dialogTitle = 'To be, or not to be?'
  selectContentDialog({dialog_title: dialogTitle})
  equal($.fn.dialog.getCall(0).args[0].title, dialogTitle)
})

QUnit.module('SelectContentDialog: deepLinkingResponseHandler', {
  setup() {
    $('#fixtures').html(`
      <div>
<<<<<<< HEAD
        <div id='select_context_content_dialog'></div>
        <div id='resource_selection_dialog'></div>
        <input type='text' id='external_tool_create_url' />
        <input type='text' id='external_tool_create_title' />
        <input type='text' id='external_tool_create_custom_params' />
        <input type='text' id='external_tool_create_line_item' />
        <input type='text' id='external_tool_create_description' />
        <input type='text' id='external_tool_create_available' />
        <input type='text' id='external_tool_create_submission' />
        <input type='text' id='external_tool_create_assignment_id' />
        <input type='text' id='external_tool_create_iframe_width' />
        <input type='text' id='external_tool_create_iframe_height' />
        <input type='checkbox' id='external_tool_create_new_tab' />
        <div id='context_external_tools_select'>
          <span class='domain_message' />
          <div class='tools'>
            <div class='tool selected'></div>
=======
        <div id='select_context_content_dialog'>
          <div id='resource_selection_dialog'></div>
          <input type='text' id='external_tool_create_url' />
          <div class='select_item_name'>
            <input type='text' id='external_tool_create_title' />
          </div>
          <input type='text' id='external_tool_create_custom_params' />
          <input type='text' id='external_tool_create_line_item' />
          <input type='text' id='external_tool_create_description' />
          <input type='text' id='external_tool_create_available' />
          <input type='text' id='external_tool_create_submission' />
          <input type='text' id='external_tool_create_assignment_id' />
          <input type='text' id='external_tool_create_iframe_width' />
          <input type='text' id='external_tool_create_iframe_height' />
          <input type='checkbox' id='external_tool_create_new_tab' />
          <div id='context_external_tools_select'>
            <span class='domain_message' />
            <div class='tools'>
              <div class='tool selected'></div>
            </div>
>>>>>>> b546d3a2
          </div>
        </div>
      </div>
    `)

    const $selectContextContentDialog = $('#select_context_content_dialog')
    const $resourceSelectionDialog = $('#resource_selection_dialog')
    const options = {
      autoOpen: false,
      modal: true,
    }

    const tool = $('#context_external_tools_select .tools .tool.selected')
    tool.data('tool', {name: 'mytool', definition_id: 0, placements: {resource_selection: {}}})

    $selectContextContentDialog.dialog(options).dialog('open')
    $resourceSelectionDialog.dialog(options).dialog('open')
  },
  teardown() {
    $('.ui-dialog').remove()
    $('#fixtures').html('')
  },
})

const customParams = {
  root_account_id: '$Canvas.rootAccount.id',
  referer: 'LTI test tool example',
}

const contentItem = {
  type: 'ltiResourceLink',
  url: 'https://www.my-tool.com/launch-url',
  new_tab: '0',
  custom: customParams,
  iframe: {
    width: 123,
    height: 456,
  },
  lineItem: {scoreMaximum: 4},
  available: {startDateTime: '2023-04-12T00:00:00.000Z', endDateTime: '2023-04-22T00:00:00.000Z'},
  submission: {startDateTime: '2023-04-12T00:00:00.000Z', endDateTime: '2023-04-21T00:00:00.000Z'},
  text: 'Description text',
}
const makeDeepLinkingEvent = (additionalContentItemFields = {}) => {
  return {
    data: {
      subject: 'LtiDeepLinkingResponse',
      content_items: [{...contentItem, ...additionalContentItemFields}],
      ltiEndpoint: 'https://canvas.instructure.com/api/lti/deep_linking',
    },
  }
}
const deepLinkingEventWithoutTitle = makeDeepLinkingEvent()
const deepLinkingEvent = makeDeepLinkingEvent({title: 'My Tool'})

const assignmentId = '42'
const deepLinkingEventWithAssignmentId = makeDeepLinkingEvent({
  title: 'My Tool',
  assignment_id: assignmentId,
})

test('sets the tool url', async () => {
<<<<<<< HEAD
  await deepLinkingResponseHandler(deepLinkingEvent)
=======
  deepLinkingResponseHandler(deepLinkingEvent)
>>>>>>> b546d3a2
  const {url} = deepLinkingEvent.data.content_items[0]
  equal($('#external_tool_create_url').val(), url)
})

test('sets the tool url without the optional title', async () => {
<<<<<<< HEAD
  await deepLinkingResponseHandler(deepLinkingEventWithoutTitle)
=======
  deepLinkingResponseHandler(deepLinkingEventWithoutTitle)
>>>>>>> b546d3a2
  const {url} = deepLinkingEvent.data.content_items[0]
  equal($('#external_tool_create_url').val(), url)
})

test('sets the tool title', async () => {
<<<<<<< HEAD
  await deepLinkingResponseHandler(deepLinkingEvent)
=======
  deepLinkingResponseHandler(deepLinkingEvent)
>>>>>>> b546d3a2
  const {title} = deepLinkingEvent.data.content_items[0]
  equal($('#external_tool_create_title').val(), title)
})

test('sets the tool title to the tool name if no content_item title is given', async () => {
  deepLinkingResponseHandler(makeDeepLinkingEvent())
  equal($('#external_tool_create_title').val(), 'mytool')
})

test('does not set the tool title to the tool name if no content_item title is given with no_name_input set', async () => {
  selectContentDialog({
    no_name_input: true
  })
  deepLinkingResponseHandler(makeDeepLinkingEvent())
  equal($('#external_tool_create_title').val(), '')
})

test('sets the tool custom params', async () => {
<<<<<<< HEAD
  await deepLinkingResponseHandler(deepLinkingEvent)
=======
  deepLinkingResponseHandler(deepLinkingEvent)
>>>>>>> b546d3a2

  equal($('#external_tool_create_custom_params').val(), JSON.stringify(customParams))
})

test('sets the content item assignment id if given', async () => {
<<<<<<< HEAD
  await deepLinkingResponseHandler(deepLinkingEventWithAssignmentId)
=======
  deepLinkingResponseHandler(deepLinkingEventWithAssignmentId)
>>>>>>> b546d3a2
  equal($('#external_tool_create_assignment_id').val(), assignmentId)
})

test('sets the iframe width', async () => {
<<<<<<< HEAD
  await deepLinkingResponseHandler(deepLinkingEvent)
=======
  deepLinkingResponseHandler(deepLinkingEvent)
>>>>>>> b546d3a2
  equal($('#external_tool_create_iframe_height').val(), 456)
})

test('sets the iframe height', async () => {
<<<<<<< HEAD
  await deepLinkingResponseHandler(deepLinkingEvent)
=======
  deepLinkingResponseHandler(deepLinkingEvent)
>>>>>>> b546d3a2
  equal($('#external_tool_create_iframe_width').val(), 123)
})

test('recover item data from context external tool item', async () => {
<<<<<<< HEAD
  await deepLinkingResponseHandler(deepLinkingEvent)
=======
  deepLinkingResponseHandler(deepLinkingEvent)
>>>>>>> b546d3a2

  const data = extractContextExternalToolItemData()

  equal(data['item[type]'], 'context_external_tool')
  equal(data['item[id]'], 0)
  equal(data['item[new_tab]'], '0')
  equal(data['item[indent]'], undefined)
  equal(data['item[url]'], 'https://www.my-tool.com/launch-url')
  equal(data['item[title]'], 'My Tool')
  equal(data['item[custom_params]'], JSON.stringify(customParams))
  equal(data['item[iframe][width]'], 123)
  equal(data['item[iframe][height]'], 456)
  equal(data['item[line_item]'], '{"scoreMaximum":4}')
  equal(
    data['item[available]'],
    '{"startDateTime":"2023-04-12T00:00:00.000Z","endDateTime":"2023-04-22T00:00:00.000Z"}'
  )
  equal(
    data['item[submission]'],
    '{"startDateTime":"2023-04-12T00:00:00.000Z","endDateTime":"2023-04-21T00:00:00.000Z"}'
  )
  equal(data['item[description]'], 'Description text')
})

test('recover assignment id from context external tool item data if given', async () => {
<<<<<<< HEAD
  await deepLinkingResponseHandler(deepLinkingEventWithAssignmentId)
=======
  deepLinkingResponseHandler(deepLinkingEventWithAssignmentId)
>>>>>>> b546d3a2

  const data = extractContextExternalToolItemData()
  equal(data['item[assignment_id]'], assignmentId)
})

test('checks the new tab checkbox if content item window.targetName is _blank', async () => {
<<<<<<< HEAD
  await deepLinkingResponseHandler(makeDeepLinkingEvent({window: {targetName: '_blank'}}))
=======
  deepLinkingResponseHandler(makeDeepLinkingEvent({window: {targetName: '_blank'}}))
>>>>>>> b546d3a2

  const data = extractContextExternalToolItemData()
  equal(data['item[new_tab]'], '1')
})

test('reset external tool fields', async () => {
  $('#external_tool_create_url').val('Sample')
  $('#external_tool_create_title').val('Sample')
  $('#external_tool_create_custom_params').val('Sample')
  $('#external_tool_create_assignment_id').val('Sample')
  $('#external_tool_create_iframe_width').val('Sample')
  $('#external_tool_create_iframe_height').val('Sample')

  equal($('#external_tool_create_url').val(), 'Sample')
  equal($('#external_tool_create_title').val(), 'Sample')
  equal($('#external_tool_create_custom_params').val(), 'Sample')
  equal($('#external_tool_create_assignment_id').val(), 'Sample')
  equal($('#external_tool_create_iframe_width').val(), 'Sample')
  equal($('#external_tool_create_iframe_height').val(), 'Sample')

  resetExternalToolFields()

  equal($('#external_tool_create_url').val(), '')
  equal($('#external_tool_create_title').val(), '')
  equal($('#external_tool_create_custom_params').val(), '')
  equal($('#external_tool_create_assignment_id').val(), '')
  equal($('#external_tool_create_iframe_width').val(), '')
  equal($('#external_tool_create_iframe_height').val(), '')
})

test('close all dialogs when content items attribute is empty', async () => {
  const deepLinkingEvent = {
    data: {
      subject: 'LtiDeepLinkingResponse',
      content_items: [],
      ltiEndpoint: 'https://canvas.instructure.com/api/lti/deep_linking',
    },
  }

<<<<<<< HEAD
  await deepLinkingResponseHandler(deepLinkingEvent)
=======
  deepLinkingResponseHandler(deepLinkingEvent)
>>>>>>> b546d3a2

  strictEqual($('#select_context_content_dialog').is(':visible'), false)
  strictEqual($('#resource_selection_dialog').is(':visible'), false)
})<|MERGE_RESOLUTION|>--- conflicted
+++ resolved
@@ -117,11 +117,7 @@
     },
   }
 
-<<<<<<< HEAD
-  await deepLinkingResponseHandler(deepLinkingEvent)
-=======
-  deepLinkingResponseHandler(deepLinkingEvent)
->>>>>>> b546d3a2
+  deepLinkingResponseHandler(deepLinkingEvent)
 
   strictEqual($resourceSelectionDialog.is(':visible'), false)
   strictEqual(window.confirm.callCount, 0)
@@ -160,25 +156,6 @@
   setup() {
     $('#fixtures').html(`
       <div>
-<<<<<<< HEAD
-        <div id='select_context_content_dialog'></div>
-        <div id='resource_selection_dialog'></div>
-        <input type='text' id='external_tool_create_url' />
-        <input type='text' id='external_tool_create_title' />
-        <input type='text' id='external_tool_create_custom_params' />
-        <input type='text' id='external_tool_create_line_item' />
-        <input type='text' id='external_tool_create_description' />
-        <input type='text' id='external_tool_create_available' />
-        <input type='text' id='external_tool_create_submission' />
-        <input type='text' id='external_tool_create_assignment_id' />
-        <input type='text' id='external_tool_create_iframe_width' />
-        <input type='text' id='external_tool_create_iframe_height' />
-        <input type='checkbox' id='external_tool_create_new_tab' />
-        <div id='context_external_tools_select'>
-          <span class='domain_message' />
-          <div class='tools'>
-            <div class='tool selected'></div>
-=======
         <div id='select_context_content_dialog'>
           <div id='resource_selection_dialog'></div>
           <input type='text' id='external_tool_create_url' />
@@ -199,7 +176,6 @@
             <div class='tools'>
               <div class='tool selected'></div>
             </div>
->>>>>>> b546d3a2
           </div>
         </div>
       </div>
@@ -262,31 +238,19 @@
 })
 
 test('sets the tool url', async () => {
-<<<<<<< HEAD
-  await deepLinkingResponseHandler(deepLinkingEvent)
-=======
-  deepLinkingResponseHandler(deepLinkingEvent)
->>>>>>> b546d3a2
+  deepLinkingResponseHandler(deepLinkingEvent)
   const {url} = deepLinkingEvent.data.content_items[0]
   equal($('#external_tool_create_url').val(), url)
 })
 
 test('sets the tool url without the optional title', async () => {
-<<<<<<< HEAD
-  await deepLinkingResponseHandler(deepLinkingEventWithoutTitle)
-=======
   deepLinkingResponseHandler(deepLinkingEventWithoutTitle)
->>>>>>> b546d3a2
   const {url} = deepLinkingEvent.data.content_items[0]
   equal($('#external_tool_create_url').val(), url)
 })
 
 test('sets the tool title', async () => {
-<<<<<<< HEAD
-  await deepLinkingResponseHandler(deepLinkingEvent)
-=======
-  deepLinkingResponseHandler(deepLinkingEvent)
->>>>>>> b546d3a2
+  deepLinkingResponseHandler(deepLinkingEvent)
   const {title} = deepLinkingEvent.data.content_items[0]
   equal($('#external_tool_create_title').val(), title)
 })
@@ -305,48 +269,28 @@
 })
 
 test('sets the tool custom params', async () => {
-<<<<<<< HEAD
-  await deepLinkingResponseHandler(deepLinkingEvent)
-=======
-  deepLinkingResponseHandler(deepLinkingEvent)
->>>>>>> b546d3a2
+  deepLinkingResponseHandler(deepLinkingEvent)
 
   equal($('#external_tool_create_custom_params').val(), JSON.stringify(customParams))
 })
 
 test('sets the content item assignment id if given', async () => {
-<<<<<<< HEAD
-  await deepLinkingResponseHandler(deepLinkingEventWithAssignmentId)
-=======
   deepLinkingResponseHandler(deepLinkingEventWithAssignmentId)
->>>>>>> b546d3a2
   equal($('#external_tool_create_assignment_id').val(), assignmentId)
 })
 
 test('sets the iframe width', async () => {
-<<<<<<< HEAD
-  await deepLinkingResponseHandler(deepLinkingEvent)
-=======
-  deepLinkingResponseHandler(deepLinkingEvent)
->>>>>>> b546d3a2
+  deepLinkingResponseHandler(deepLinkingEvent)
   equal($('#external_tool_create_iframe_height').val(), 456)
 })
 
 test('sets the iframe height', async () => {
-<<<<<<< HEAD
-  await deepLinkingResponseHandler(deepLinkingEvent)
-=======
-  deepLinkingResponseHandler(deepLinkingEvent)
->>>>>>> b546d3a2
+  deepLinkingResponseHandler(deepLinkingEvent)
   equal($('#external_tool_create_iframe_width').val(), 123)
 })
 
 test('recover item data from context external tool item', async () => {
-<<<<<<< HEAD
-  await deepLinkingResponseHandler(deepLinkingEvent)
-=======
-  deepLinkingResponseHandler(deepLinkingEvent)
->>>>>>> b546d3a2
+  deepLinkingResponseHandler(deepLinkingEvent)
 
   const data = extractContextExternalToolItemData()
 
@@ -372,22 +316,14 @@
 })
 
 test('recover assignment id from context external tool item data if given', async () => {
-<<<<<<< HEAD
-  await deepLinkingResponseHandler(deepLinkingEventWithAssignmentId)
-=======
   deepLinkingResponseHandler(deepLinkingEventWithAssignmentId)
->>>>>>> b546d3a2
 
   const data = extractContextExternalToolItemData()
   equal(data['item[assignment_id]'], assignmentId)
 })
 
 test('checks the new tab checkbox if content item window.targetName is _blank', async () => {
-<<<<<<< HEAD
-  await deepLinkingResponseHandler(makeDeepLinkingEvent({window: {targetName: '_blank'}}))
-=======
   deepLinkingResponseHandler(makeDeepLinkingEvent({window: {targetName: '_blank'}}))
->>>>>>> b546d3a2
 
   const data = extractContextExternalToolItemData()
   equal(data['item[new_tab]'], '1')
@@ -427,11 +363,7 @@
     },
   }
 
-<<<<<<< HEAD
-  await deepLinkingResponseHandler(deepLinkingEvent)
-=======
-  deepLinkingResponseHandler(deepLinkingEvent)
->>>>>>> b546d3a2
+  deepLinkingResponseHandler(deepLinkingEvent)
 
   strictEqual($('#select_context_content_dialog').is(':visible'), false)
   strictEqual($('#resource_selection_dialog').is(':visible'), false)
