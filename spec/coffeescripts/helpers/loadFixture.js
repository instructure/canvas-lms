--- conflicted
+++ resolved
@@ -17,10 +17,7 @@
  */
 
 import $ from 'jquery'
-<<<<<<< HEAD
-=======
 import 'jquery-migrate'
->>>>>>> e0cb78f8
 
 const $fixtures = $('#fixtures')
 const fixtures = {}
