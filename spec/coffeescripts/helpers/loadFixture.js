--- conflicted
+++ resolved
@@ -17,10 +17,7 @@
  */
 
 import $ from 'jquery'
-<<<<<<< HEAD
-=======
 import 'jquery-migrate'
->>>>>>> 2a5b008b
 
 const $fixtures = $('#fixtures')
 const fixtures = {}
