#
# Copyright (C) 2016 - 2017 Instructure, Inc.
#
# This file is part of Canvas.
#
# Canvas is free software: you can redistribute it and/or modify it under
# the terms of the GNU Affero General Public License as published by the Free
# Software Foundation, version 3 of the License.
#
# Canvas is distributed in the hope that it will be useful, but WITHOUT ANY
# WARRANTY; without even the implied warranty of MERCHANTABILITY or FITNESS FOR
# A PARTICULAR PURPOSE. See the GNU Affero General Public License for more
# details.
#
# You should have received a copy of the GNU Affero General Public License along
# with this program. If not, see <http://www.gnu.org/licenses/>.
#

define [
  'spec/jsx/gradebook/GradeCalculatorSpecHelper'
  'compiled/gradezilla/Gradebook'
  'jsx/gradezilla/DataLoader'
  'underscore'
  'timezone'
  'compiled/SubmissionDetailsDialog'
<<<<<<< HEAD
  'jsx/gradebook/CourseGradeCalculator'
], (GradeCalculatorSpecHelper, Gradebook, DataLoader, _, tz, SubmissionDetailsDialog, CourseGradeCalculator) ->
  exampleGradebookOptions =
    settings:
      show_concluded_enrollments: 'true'
      show_inactive_enrollments: 'true'
    sections: []

  createExampleGrades = GradeCalculatorSpecHelper.createCourseGradesWithGradingPeriods

  module 'Gradebook'

  test 'normalizes the grading period set from the env', ->
    options = _.extend {}, exampleGradebookOptions,
      grading_period_set:
        id: '1501'
        grading_periods: [{ id: '701', weight: 50 }, { id: '702', weight: 50 }]
        weighted: true
    gradingPeriodSet = new Gradebook(options).gradingPeriodSet
    deepEqual(gradingPeriodSet.id, '1501')
    equal(gradingPeriodSet.gradingPeriods.length, 2)
    deepEqual(_.map(gradingPeriodSet.gradingPeriods, 'id'), ['701', '702'])

  test 'sets grading period set to null when not defined in the env', ->
    gradingPeriodSet = new Gradebook(exampleGradebookOptions).gradingPeriodSet
    deepEqual(gradingPeriodSet, null)

  module 'Gradebook#calculateStudentGrade',
    setupThis:(options = {}) ->
      assignments = [{ id: 201, points_possible: 10, omit_from_final_grade: false }]
      submissions = [{ assignment_id: 201, score: 10 }]
      defaults = {
        gradingPeriodToShow: '0'
        isAllGradingPeriods: Gradebook.prototype.isAllGradingPeriods
        assignmentGroups: [{ id: 301, group_weight: 60, rules: {}, assignments }]
        options: { group_weighting_scheme: 'points' }
        gradingPeriods: [{ id: 701, weight: 50 }, { id: 702, weight: 50 }]
        gradingPeriodSet:
          id: '1501'
          gradingPeriods: [{ id: '701', weight: 50 }, { id: '702', weight: 50 }]
          weighted: true
        effectiveDueDates: { 201: { 101: { grading_period_id: '701' } } }
        submissionsForStudent: () ->
          submissions
        addDroppedClass: () ->
      }
      _.defaults options, defaults

    setup: ->
      @calculate = Gradebook.prototype.calculateStudentGrade

  test 'calculates grades using properties from the gradebook', ->
    self = @setupThis()
    @stub(CourseGradeCalculator, 'calculate').returns(createExampleGrades())
    @calculate.call(self, id: '101', loaded: true, initialized: true)
    args = CourseGradeCalculator.calculate.getCall(0).args
    equal(args[0], self.submissionsForStudent())
    equal(args[1], self.assignmentGroups)
    equal(args[2], self.options.group_weighting_scheme)
    equal(args[3], self.gradingPeriodSet)

  test 'scopes effective due dates to the user', ->
    self = @setupThis()
    @stub(CourseGradeCalculator, 'calculate').returns(createExampleGrades())
    @calculate.call(self, id: '101', loaded: true, initialized: true)
    dueDates = CourseGradeCalculator.calculate.getCall(0).args[4]
    deepEqual(dueDates, 201: { grading_period_id: '701' })

  test 'calculates grades without grading period data when grading period set is null', ->
    self = @setupThis(gradingPeriodSet: null)
    @stub(CourseGradeCalculator, 'calculate').returns(createExampleGrades())
    @calculate.call(self, id: '101', loaded: true, initialized: true)
    args = CourseGradeCalculator.calculate.getCall(0).args
    equal(args[0], self.submissionsForStudent())
    equal(args[1], self.assignmentGroups)
    equal(args[2], self.options.group_weighting_scheme)
    equal(typeof args[3], 'undefined')
    equal(typeof args[4], 'undefined')

  test 'calculates grades without grading period data when effective due dates are not defined', ->
    self = @setupThis(effectiveDueDates: null)
    @stub(CourseGradeCalculator, 'calculate').returns(createExampleGrades())
    @calculate.call(self, id: '101', loaded: true, initialized: true)
    args = CourseGradeCalculator.calculate.getCall(0).args
    equal(args[0], self.submissionsForStudent())
    equal(args[1], self.assignmentGroups)
    equal(args[2], self.options.group_weighting_scheme)
    equal(typeof args[3], 'undefined')
    equal(typeof args[4], 'undefined')

  test 'stores the current grade on the student when not including ungraded assignments', ->
    exampleGrades = createExampleGrades()
    self = @setupThis(include_ungraded_assignments: false)
    @stub(CourseGradeCalculator, 'calculate').returns(exampleGrades)
    student = { id: '101', loaded: true, initialized: true }
    @calculate.call(self, student)
    equal(student.total_grade, exampleGrades.current)

  test 'stores the final grade on the student when including ungraded assignments', ->
    exampleGrades = createExampleGrades()
    self = @setupThis(include_ungraded_assignments: true)
    @stub(CourseGradeCalculator, 'calculate').returns(exampleGrades)
    student = { id: '101', loaded: true, initialized: true }
    @calculate.call(self, student)
    equal(student.total_grade, exampleGrades.final)

  test 'stores the current grade from the selected grading period when not including ungraded assignments', ->
    exampleGrades = createExampleGrades()
    self = @setupThis(gradingPeriodToShow: 701, include_ungraded_assignments: false)
    @stub(CourseGradeCalculator, 'calculate').returns(exampleGrades)
    student = { id: '101', loaded: true, initialized: true }
    @calculate.call(self, student)
    equal(student.total_grade, exampleGrades.gradingPeriods[701].current)

  test 'stores the final grade from the selected grading period when including ungraded assignments', ->
    exampleGrades = createExampleGrades()
    self = @setupThis(gradingPeriodToShow: 701, include_ungraded_assignments: true)
    @stub(CourseGradeCalculator, 'calculate').returns(exampleGrades)
    student = { id: '101', loaded: true, initialized: true }
    @calculate.call(self, student)
    equal(student.total_grade, exampleGrades.gradingPeriods[701].final)

  test 'does not calculate when the student is not loaded', ->
    self = @setupThis()
    @stub(CourseGradeCalculator, 'calculate').returns(createExampleGrades())
    @calculate.call(self, id: '101', loaded: false, initialized: true)
    notOk(CourseGradeCalculator.calculate.called)

  test 'does not calculate when the student is not initialized', ->
    self = @setupThis()
    @stub(CourseGradeCalculator, 'calculate').returns(createExampleGrades())
    @calculate.call(self, id: '101', loaded: true, initialized: false)
    notOk(CourseGradeCalculator.calculate.called)
=======
  'compiled/util/natcompare'
], (Gradebook, DataLoader, _, tz, SubmissionDetailsDialog, natcompare) ->
  QUnit.module "Gradebook#localeSort"

  test "delegates to natcompare.strings", ->
    natCompareSpy = @spy(natcompare, 'strings')
    Gradebook.prototype.localeSort('a', 'b')
    ok natCompareSpy.calledWith('a', 'b')

  test "substitutes falsy args with empty string", ->
    natCompareSpy = @spy(natcompare, 'strings')
    Gradebook.prototype.localeSort(0, false)
    ok natCompareSpy.calledWith('', '')

  QUnit.module "Gradebook#gradeSort"
>>>>>>> 8eb0f69e

  module 'Gradebook#gradeSort'

  test 'gradeSort - total_grade', ->
    gradeSort = (showTotalGradeAsPoints, a, b, field, asc) ->
      asc = true unless asc?

      Gradebook.prototype.gradeSort.call options:
        show_total_grade_as_points: showTotalGradeAsPoints
      , a, b, field, asc

    ok gradeSort(false
    , {total_grade: {score: 10, possible: 20}}
    , {total_grade: {score: 5, possible: 10}}
    , 'total_grade') == 0
    , 'total_grade sorts by percent (normally)'

    ok gradeSort(true
    , {total_grade: {score: 10, possible: 20}}
    , {total_grade: {score: 5, possible: 10}}
    , 'total_grade') > 0
    , 'total_grade sorts by score when if show_total_grade_as_points'

    ok gradeSort(true
    , {assignment_group_1: {score: 10, possible: 20}}
    , {assignment_group_1: {score: 5, possible: 10}}
    , 'assignment_group_1') == 0
    , 'assignment groups are always sorted by percent'

    ok gradeSort(false
    , {assignment1: {score: 5, possible: 10}}
    , {assignment1: {score: 10, possible: 20}}
    , 'assignment1') < 0
    , 'other fields are sorted by score'

  QUnit.module "Gradebook#hideAggregateColumns",
    gradebookStubs: ->
      indexedOverrides: Gradebook.prototype.indexedOverrides
      indexedGradingPeriods: _.indexBy(@gradingPeriods, 'id')

<<<<<<< HEAD
  module 'Gradebook#hideAggregateColumns',
=======
>>>>>>> 8eb0f69e
    setupThis: (options) ->
      customOptions = options || {}
      defaults =
        hasGradingPeriods: true
        getGradingPeriodToShow: -> '1'
        options:
          all_grading_periods_totals: false

      _.defaults customOptions, defaults, @gradebookStubs()

    setup: ->
      @hideAggregateColumns = Gradebook.prototype.hideAggregateColumns
    teardown: ->

  test 'returns false if there are no grading periods', ->
    self = @setupThis(hasGradingPeriods: false, isAllGradingPeriods: -> false)
    notOk @hideAggregateColumns.call(self)

  test 'returns false if there are no grading periods, even if isAllGradingPeriods is true', ->
    self = @setupThis
      hasGradingPeriods: false
      getGradingPeriodToShow: -> '0'
      isAllGradingPeriods: -> true

    notOk @hideAggregateColumns.call(self)

  test 'returns false if "All Grading Periods" is not selected', ->
    self = @setupThis(isAllGradingPeriods: -> false)
    notOk @hideAggregateColumns.call(self)

  test 'returns true if "All Grading Periods" is selected', ->
    self = @setupThis
      getGradingPeriodToShow: -> '0'
      isAllGradingPeriods: -> true

    ok @hideAggregateColumns.call(self)

  test 'returns false if "All Grading Periods" is selected and the feature' +
  'flag is turned on for "Display Totals for All Grading Periods"', ->
    self = @setupThis
      getGradingPeriodToShow: -> '0'
      isAllGradingPeriods: -> true
      options:
        all_grading_periods_totals: true

    notOk @hideAggregateColumns.call(self)

  QUnit.module 'Gradebook#getVisibleGradeGridColumns',
    setup: ->
      @getVisibleGradeGridColumns = Gradebook.prototype.getVisibleGradeGridColumns
      @makeColumnSortFn = Gradebook.prototype.makeColumnSortFn
      @compareAssignmentPositions = Gradebook.prototype.compareAssignmentPositions
      @compareAssignmentDueDates = Gradebook.prototype.compareAssignmentDueDates
      @wrapColumnSortFn = Gradebook.prototype.wrapColumnSortFn
      @getStoredSortOrder = Gradebook.prototype.getStoredSortOrder
      @defaultSortType = 'assignment_group'
      @allAssignmentColumns = [
          { object: { assignment_group: { position: 1 }, position: 1, name: 'first' } },
          { object: { assignment_group: { position: 1 }, position: 2, name: 'second' } },
          { object: { assignment_group: { position: 1 }, position: 3, name: 'third' } }
        ]
      @aggregateColumns = []
      @parentColumns = []
      @customColumnDefinitions = -> []
      @spy(this, 'makeColumnSortFn')
    teardown: ->

  test 'It sorts columns when there is a valid sortType', ->
    @isInvalidCustomSort = -> false
    @columnOrderHasNotBeenSaved = -> false
    @gradebookColumnOrderSettings = { sortType: 'due_date' }
    @getVisibleGradeGridColumns()
    ok @makeColumnSortFn.calledWith { sortType: 'due_date' }

  test 'It falls back to the default sort type if the custom sort type does not have a customOrder property', ->
    @isInvalidCustomSort = -> true
    @gradebookColumnOrderSettings = { sortType: 'custom' }
    @makeCompareAssignmentCustomOrderFn = Gradebook.prototype.makeCompareAssignmentCustomOrderFn
    @getVisibleGradeGridColumns()
    ok @makeColumnSortFn.calledWith { sortType: 'assignment_group' }

  test 'It does not sort columns when gradebookColumnOrderSettings is undefined', ->
    @gradebookColumnOrderSettings = undefined
    @getVisibleGradeGridColumns()
    notOk @makeColumnSortFn.called

  QUnit.module 'Gradebook#fieldsToExcludeFromAssignments',
    setup: ->
      @excludedFields = Gradebook.prototype.fieldsToExcludeFromAssignments

  test 'includes "description" in the response', ->
    ok _.contains(@excludedFields, 'description')

  test 'includes "needs_grading_count" in the response', ->
    ok _.contains(@excludedFields, 'needs_grading_count')

<<<<<<< HEAD
  module 'Gradebook#submissionsForStudent',
=======
  QUnit.module "Gradebook#submissionsForStudent",
>>>>>>> 8eb0f69e
    setupThis: (options = {}) ->
      effectiveDueDates = {
        1: { 1: { grading_period_id: '1' } },
        2: { 1: { grading_period_id: '2' } }
      }

      defaults = {
        hasGradingPeriods: false,
        gradingPeriodToShow: null,
        isAllGradingPeriods: -> false,
        effectiveDueDates
      }
      _.defaults options, defaults

    setup: ->
      @student =
        id: '1'
        assignment_1: { assignment_id: '1', user_id: '1', name: 'yolo' }
        assignment_2: { assignment_id: '2', user_id: '1', name: 'froyo' }
      @submissionsForStudent = Gradebook.prototype.submissionsForStudent

  test 'returns all submissions for the student when there are no grading periods', ->
    self = @setupThis()
    submissions = @submissionsForStudent.call(self, @student)
    propEqual _.pluck(submissions, 'assignment_id'), ['1', '2']

  test 'returns all submissions if "All Grading Periods" is selected', ->
    self = @setupThis(
      hasGradingPeriods: true,
      gradingPeriodToShow: '0',
      isAllGradingPeriods: -> true
    )
    submissions = @submissionsForStudent.call(self, @student)
    propEqual _.pluck(submissions, 'assignment_id'), ['1', '2']

  test 'only returns submissions due for the student in the selected grading period', ->
    self = @setupThis(
      hasGradingPeriods: true,
      gradingPeriodToShow: '2'
    )
    submissions = @submissionsForStudent.call(self, @student)
    propEqual _.pluck(submissions, 'assignment_id'), ['2']

  QUnit.module 'Gradebook#studentsUrl',
    setupThis:(options) ->
      options = options || {}
      defaults = {
        showConcludedEnrollments: false
        showInactiveEnrollments: false
      }
      _.defaults options, defaults

    setup: ->
      @studentsUrl = Gradebook.prototype.studentsUrl

  test 'enrollmentUrl returns "students_url"', ->
    equal @studentsUrl.call(@setupThis()), 'students_url'

  test 'when concluded only, enrollmentUrl returns "students_with_concluded_enrollments_url"', ->
    self = @setupThis(showConcludedEnrollments: true)
    equal @studentsUrl.call(self), 'students_with_concluded_enrollments_url'

  test 'when inactive only, enrollmentUrl returns "students_with_inactive_enrollments_url"', ->
    self = @setupThis(showInactiveEnrollments: true)
    equal @studentsUrl.call(self), 'students_with_inactive_enrollments_url'

  test 'when show concluded and hide inactive are true, enrollmentUrl returns "students_with_concluded_and_inactive_enrollments_url"', ->
    self = @setupThis(showConcludedEnrollments: true, showInactiveEnrollments: true)
    equal @studentsUrl.call(self), 'students_with_concluded_and_inactive_enrollments_url'

<<<<<<< HEAD
  module 'Gradebook#weightedGroups',
    setup: ->
      @weightedGroups = Gradebook.prototype.weightedGroups

  test 'returns true when group_weighting_scheme is "percent"', ->
    equal @weightedGroups.call(options: { group_weighting_scheme: 'percent' }), true

  test 'returns false when group_weighting_scheme is not "percent"', ->
    equal @weightedGroups.call(options: { group_weighting_scheme: 'points' }), false
    equal @weightedGroups.call(options: { group_weighting_scheme: null }), false

  module 'Gradebook#weightedGrades',
    setupThis:(group_weighting_scheme, gradingPeriodSet) ->
      { options: { group_weighting_scheme }, gradingPeriodSet }
    setup: ->
      @weightedGrades = Gradebook.prototype.weightedGrades

  test 'returns true when group_weighting_scheme is "percent"', ->
    self = @setupThis('percent', { weighted: false })
    equal @weightedGrades.call(self), true

  test 'returns true when the gradingPeriodSet is weighted', ->
    self = @setupThis('points', { weighted: true })
    equal @weightedGrades.call(self), true

  test 'returns false when group_weighting_scheme is not "percent" and gradingPeriodSet is not weighted', ->
    self = @setupThis('points', { weighted: false })
    equal @weightedGrades.call(self), false

  test 'returns false when group_weighting_scheme is not "percent" and gradingPeriodSet is not defined', ->
    self = @setupThis('points', null)
    equal @weightedGrades.call(self), false

  module 'Gradebook#displayPointTotals',
    setupThis:(show_total_grade_as_points, weightedGrades) ->
      options: { show_total_grade_as_points }
      weightedGrades: () -> weightedGrades
    setup: ->
      @displayPointTotals = Gradebook.prototype.displayPointTotals

  test 'returns true when grades are not weighted and show_total_grade_as_points is true', ->
    self = @setupThis(true, false)
    equal @displayPointTotals.call(self), true

  test 'returns false when grades are weighted', ->
    self = @setupThis(true, true)
    equal @displayPointTotals.call(self), false

  test 'returns false when show_total_grade_as_points is false', ->
    self = @setupThis(false, false)
    equal @displayPointTotals.call(self), false

  module 'Gradebook#showNotesColumn',
=======
  QUnit.module 'Gradebook#showNotesColumn',
>>>>>>> 8eb0f69e
    setup: ->
      @loadNotes = @stub(DataLoader, 'getDataForColumn')

    setupShowNotesColumn: (opts) ->
      defaultOptions =
        options: {}
        toggleNotesColumn: ->
      self = _.defaults(opts || {}, defaultOptions)
      @showNotesColumn = Gradebook.prototype.showNotesColumn.bind(self)

  test 'loads the notes if they have not yet been loaded', ->
    @setupShowNotesColumn(teacherNotesNotYetLoaded: true)
    @showNotesColumn()
    ok @loadNotes.calledOnce

  test 'does not load the notes if they are already loaded', ->
    @setupShowNotesColumn(teacherNotesNotYetLoaded: false)
    @showNotesColumn()
    ok @loadNotes.notCalled

  QUnit.module 'Gradebook#cellCommentClickHandler',
    setup: ->
      @cellCommentClickHandler = Gradebook.prototype.cellCommentClickHandler
      @assignments = {
        '61890000000013319': { name: 'Assignment #1' }
      }
      @student = @stub().returns({})
      @options = {}

      @fixture = document.createElement('div')
      @fixture.className = 'editable'
      @fixture.setAttribute('data-assignment-id', '61890000000013319')
      @fixture.setAttribute('data-user-id', '61890000000013319')

      @fixtureParent = document.getElementById('fixtures')
      @fixtureParent.appendChild(@fixture)

      @submissionDialogArgs = undefined

      @fakeSubmissionDetailsDialog = @stub SubmissionDetailsDialog, 'open', =>
        @submissionDialogArgs = arguments

      @event = {
        preventDefault: @stub(),
        currentTarget: @fixture
      }
      @grid = {
        getActiveCellNode: @stub().returns(@fixture)
      }

    teardown: ->
      @fixtureParent.innerHTML = ''
      @fixture = undefined
      @fakeSubmissionDetailsDialog.restore()

  test 'when not editable, returns false if the active cell node has the "cannot_edit" class', ->
    @fixture.className = 'cannot_edit'

    result = @cellCommentClickHandler(@event)

    equal result, false
    ok @event.preventDefault.called

  test 'when editable, removes the "editable" class from the active cell', ->
    @cellCommentClickHandler(@event)

    equal '', @fixture.className
    ok @event.preventDefault.called

  test 'when editable, calls @student with the user id as a string', ->
    @cellCommentClickHandler(@event)

    ok @student.calledWith('61890000000013319')

  test 'when editable, calls SubmissionDetailsDialog', ->
    @cellCommentClickHandler(@event)

    expectedArguments = {
      0: { name: 'Assignment #1' },
      1: {},
      2: {}
    }

    ok @fakeSubmissionDetailsDialog.called
    deepEqual expectedArguments, @submissionDialogArgs

  QUnit.module 'Menus',
    setup: ->
      @fixtures = document.getElementById("fixtures")
    teardown: ->
      @fixtures.innerHTML = ''
      window.ENV = {}

  test 'ViewOptionsMenu is rendered on renderViewOptionsMenu', ->
    @fixtures.innerHTML = '<span data-component="ViewOptionsMenu"></span>'
    Gradebook.prototype.renderViewOptionsMenu.call()
    buttonText = document.querySelector('[data-component="ViewOptionsMenu"] Button').innerText.trim()
    equal(buttonText, 'View')

  test 'ActionMenu is rendered on renderActionMenu', ->
    @fixtures.innerHTML = '<span data-component="ActionMenu"></span>'
    window.ENV = { current_user_id: '1' }
    self = options:
      gradebook_is_editable: true
      context_allows_gradebook_uploads: true
      gradebook_import_url: 'http://someUrl'
      export_gradebook_csv_url: 'http://someUrl'
    Gradebook.prototype.renderActionMenu.apply(self)
    buttonText = document.querySelector('[data-component="ActionMenu"] Button').innerText.trim()
    equal(buttonText, 'Actions')

  test 'GradebookMenu is rendered on renderGradebookMenu', ->
    @fixtures.innerHTML = '<span data-component="GradebookMenu" data-variant="DefaultGradebook"></span>'
    window.ENV = { GRADEBOOK_OPTIONS: { context_url: 'http://someUrl/', outcome_gradebook_enabled: true }}
    self = options: { assignmentOrOutcome: 'assignment', navigate: -> }
    Gradebook.prototype.renderGradebookMenu.apply(self)
    buttonText = document.querySelector('[data-component="GradebookMenu"] Button').innerText.trim()
    equal(buttonText, 'Gradebook')<|MERGE_RESOLUTION|>--- conflicted
+++ resolved
@@ -22,10 +22,12 @@
   'jsx/gradezilla/DataLoader'
   'underscore'
   'timezone'
+  'compiled/util/natcompare'
   'compiled/SubmissionDetailsDialog'
-<<<<<<< HEAD
   'jsx/gradebook/CourseGradeCalculator'
-], (GradeCalculatorSpecHelper, Gradebook, DataLoader, _, tz, SubmissionDetailsDialog, CourseGradeCalculator) ->
+], (
+  GradeCalculatorSpecHelper, Gradebook, DataLoader, _, tz, natcompare, SubmissionDetailsDialog, CourseGradeCalculator
+) ->
   exampleGradebookOptions =
     settings:
       show_concluded_enrollments: 'true'
@@ -34,7 +36,7 @@
 
   createExampleGrades = GradeCalculatorSpecHelper.createCourseGradesWithGradingPeriods
 
-  module 'Gradebook'
+  QUnit.module 'Gradebook'
 
   test 'normalizes the grading period set from the env', ->
     options = _.extend {}, exampleGradebookOptions,
@@ -51,7 +53,7 @@
     gradingPeriodSet = new Gradebook(exampleGradebookOptions).gradingPeriodSet
     deepEqual(gradingPeriodSet, null)
 
-  module 'Gradebook#calculateStudentGrade',
+  QUnit.module 'Gradebook#calculateStudentGrade',
     setupThis:(options = {}) ->
       assignments = [{ id: 201, points_possible: 10, omit_from_final_grade: false }]
       submissions = [{ assignment_id: 201, score: 10 }]
@@ -157,9 +159,7 @@
     @stub(CourseGradeCalculator, 'calculate').returns(createExampleGrades())
     @calculate.call(self, id: '101', loaded: true, initialized: false)
     notOk(CourseGradeCalculator.calculate.called)
-=======
-  'compiled/util/natcompare'
-], (Gradebook, DataLoader, _, tz, SubmissionDetailsDialog, natcompare) ->
+
   QUnit.module "Gradebook#localeSort"
 
   test "delegates to natcompare.strings", ->
@@ -172,10 +172,7 @@
     Gradebook.prototype.localeSort(0, false)
     ok natCompareSpy.calledWith('', '')
 
-  QUnit.module "Gradebook#gradeSort"
->>>>>>> 8eb0f69e
-
-  module 'Gradebook#gradeSort'
+  QUnit.module 'Gradebook#gradeSort'
 
   test 'gradeSort - total_grade', ->
     gradeSort = (showTotalGradeAsPoints, a, b, field, asc) ->
@@ -209,15 +206,11 @@
     , 'assignment1') < 0
     , 'other fields are sorted by score'
 
-  QUnit.module "Gradebook#hideAggregateColumns",
+  QUnit.module 'Gradebook#hideAggregateColumns',
     gradebookStubs: ->
       indexedOverrides: Gradebook.prototype.indexedOverrides
       indexedGradingPeriods: _.indexBy(@gradingPeriods, 'id')
 
-<<<<<<< HEAD
-  module 'Gradebook#hideAggregateColumns',
-=======
->>>>>>> 8eb0f69e
     setupThis: (options) ->
       customOptions = options || {}
       defaults =
@@ -314,11 +307,7 @@
   test 'includes "needs_grading_count" in the response', ->
     ok _.contains(@excludedFields, 'needs_grading_count')
 
-<<<<<<< HEAD
-  module 'Gradebook#submissionsForStudent',
-=======
-  QUnit.module "Gradebook#submissionsForStudent",
->>>>>>> 8eb0f69e
+  QUnit.module 'Gradebook#submissionsForStudent',
     setupThis: (options = {}) ->
       effectiveDueDates = {
         1: { 1: { grading_period_id: '1' } },
@@ -389,8 +378,7 @@
     self = @setupThis(showConcludedEnrollments: true, showInactiveEnrollments: true)
     equal @studentsUrl.call(self), 'students_with_concluded_and_inactive_enrollments_url'
 
-<<<<<<< HEAD
-  module 'Gradebook#weightedGroups',
+  QUnit.module 'Gradebook#weightedGroups',
     setup: ->
       @weightedGroups = Gradebook.prototype.weightedGroups
 
@@ -401,7 +389,7 @@
     equal @weightedGroups.call(options: { group_weighting_scheme: 'points' }), false
     equal @weightedGroups.call(options: { group_weighting_scheme: null }), false
 
-  module 'Gradebook#weightedGrades',
+  QUnit.module 'Gradebook#weightedGrades',
     setupThis:(group_weighting_scheme, gradingPeriodSet) ->
       { options: { group_weighting_scheme }, gradingPeriodSet }
     setup: ->
@@ -423,7 +411,7 @@
     self = @setupThis('points', null)
     equal @weightedGrades.call(self), false
 
-  module 'Gradebook#displayPointTotals',
+  QUnit.module 'Gradebook#displayPointTotals',
     setupThis:(show_total_grade_as_points, weightedGrades) ->
       options: { show_total_grade_as_points }
       weightedGrades: () -> weightedGrades
@@ -442,10 +430,7 @@
     self = @setupThis(false, false)
     equal @displayPointTotals.call(self), false
 
-  module 'Gradebook#showNotesColumn',
-=======
   QUnit.module 'Gradebook#showNotesColumn',
->>>>>>> 8eb0f69e
     setup: ->
       @loadNotes = @stub(DataLoader, 'getDataForColumn')
 
