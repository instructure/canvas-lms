--- conflicted
+++ resolved
@@ -29,12 +29,9 @@
     model = new Model count: 10
     model.decrement 'count', 7
     equal model.get('count'), 3
-<<<<<<< HEAD
-=======
 
   test '#deepGet returns nested attributes', -> 
     @model.attributes = {foo: {bar: {zing: 'cats'}}}
 
     value = @model.deepGet 'foo.bar.zing'
-    equal value, 'cats', 'gets a nested attribute'
->>>>>>> 7c52c656
+    equal value, 'cats', 'gets a nested attribute'