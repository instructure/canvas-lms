--- conflicted
+++ resolved
@@ -7,14 +7,7 @@
   'jsx/due_dates/StudentGroupStore'
   'compiled/models/AssignmentOverride',
   'helpers/fakeENV'
-<<<<<<< HEAD
-], (React, _, DueDates, OverrideStudentStore, StudentGroupStore, AssignmentOverride, fakeENV) ->
-
-  Simulate = React.addons.TestUtils.Simulate
-  SimulateNative = React.addons.TestUtils.SimulateNative
-=======
 ], (React, ReactDOM, _, DueDates, OverrideStudentStore, StudentGroupStore, AssignmentOverride, fakeENV) ->
->>>>>>> 4cc38f9a
 
   module 'DueDates',
     setup: ->
