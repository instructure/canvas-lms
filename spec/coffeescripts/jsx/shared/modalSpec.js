/*
 * Copyright (C) 2015 - present Instructure, Inc.
 *
 * This file is part of Canvas.
 *
 * Canvas is free software: you can redistribute it and/or modify it under
 * the terms of the GNU Affero General Public License as published by the Free
 * Software Foundation, version 3 of the License.
 *
 * Canvas is distributed in the hope that it will be useful, but WITHOUT ANY
 * WARRANTY; without even the implied warranty of MERCHANTABILITY or FITNESS FOR
 * A PARTICULAR PURPOSE. See the GNU Affero General Public License for more
 * details.
 *
 * You should have received a copy of the GNU Affero General Public License along
 * with this program. If not, see <http://www.gnu.org/licenses/>.
 */

import $ from 'jquery'
import Modal from '@canvas/modal'
import React from 'react'
import ReactDOM from 'react-dom'
import TestUtils from 'react-dom/test-utils'
import ModalContent from '@canvas/modal/react/content'
import ModalButtons from '@canvas/modal/react/buttons'

QUnit.module('Modal', {
  setup() {
    return $('body').append('<div id=application />')
  },
  teardown() {
    ReactDOM.unmountComponentAtNode(ReactDOM.findDOMNode(this.component).parentNode)
    return $('#application').remove()
  },
})

test('has a default class of, "ReactModal__Content--canvas"', function () {
  const ModalElement = (
    <Modal isOpen={true} title="Hello">
      inner content
    </Modal>
  )
  this.component = TestUtils.renderIntoDocument(ModalElement)
  strictEqual($('.ReactModalPortal').find('.ReactModal__Content--canvas').length, 1)
})

test('can create a custom content class', function () {
  this.component = TestUtils.renderIntoDocument(
    <Modal isOpen={true} className="custom_class_name" title="Hello">
      Inner content
    </Modal>
  )
  strictEqual(
    $('.ReactModalPortal').find('.custom_class_name').length,
    1,
    'allows custom content class name'
  )
})

test('can create a custom overlay class name', function () {
  this.component = TestUtils.renderIntoDocument(
    <Modal isOpen overlayClassName="custom_overlay_class_name" title="Hello">
      Inner content
    </Modal>
  )
  strictEqual(
    $('.ReactModalPortal').find('.custom_overlay_class_name').length,
    1,
    'allows custom overlay class name'
  )
})

test('renders ModalContent inside of modal', function () {
  this.component = TestUtils.renderIntoDocument(
    <Modal isOpen overlayClassName="custom_overlay_class_name" title="Hello">
      <ModalContent className="childContent">word</ModalContent>
    </Modal>
  )
  strictEqual(
    $('.ReactModalPortal').find('.childContent').length,
    1,
    'puts child content in the modal'
  )
})

test('renders ModalButtons inside of modal', function () {
  this.component = TestUtils.renderIntoDocument(
    <Modal isOpen overlayClassName="custom_overlay_class_name" title="Hello">
      <ModalButtons className="buttonContent">buttons here</ModalButtons>
    </Modal>
  )
  strictEqual(
    $('.ReactModalPortal').find('.buttonContent').length,
    1,
    'puts button component in the modal'
  )
})

test('closes the modal with the X function when the X is pressed', function () {
  let functionCalled = false
  const mockFunction = () => (functionCalled = true)
  this.component = TestUtils.renderIntoDocument(
    <Modal isOpen onRequestClose={function () {}} title="Hello" closeWithX={mockFunction}>
      <ModalButtons className="buttonContent">buttons here</ModalButtons>
    </Modal>
  )
  TestUtils.Simulate.click(this.component.closeBtn)
  ok(functionCalled, 'calls closeWithX')
  equal(this.component.state.modalIsOpen, false, 'modal open state is false')
  equal($('.ReactModal__Layout').length, 0, "html elements aren't on the page")
})

test('updates modalIsOpen when props change', function () {
  this.component = TestUtils.renderIntoDocument(
    <Modal isOpen={false} onRequestClose={function () {}} title="Hello">
      <ModalButtons className="buttonContent">buttons here</ModalButtons>
    </Modal>
  )
  equal(this.component.state.modalIsOpen, false, 'props are false')
  this.component.UNSAFE_componentWillReceiveProps({isOpen: true})
  ok(this.component.state.modalIsOpen, 'props change to true')
})

test('Sets the iframe allowances', function () {
<<<<<<< HEAD
=======
  // eslint-disable-next-line qunit/no-global-expect, jest/valid-expect
>>>>>>> 16101d78
  expect(1)
  const spy = sinon.spy()
  this.component = TestUtils.renderIntoDocument(
    <Modal
      isOpen
      onRequestClose={function () {}}
      title="Hello"
      closeWithX={function () {}}
      onAfterOpen={spy}
    >
      <ModalButtons className="buttonContent">buttons here</ModalButtons>
    </Modal>
  )

  return new Promise(resolve => {
    // see https://github.com/reactjs/react-modal/pull/887
    // and https://github.com/facebook/jest/issues/5147
    requestAnimationFrame(() => {
      ok(spy.called)
      resolve()
    })
  })
})

test('closeModal() set modal open state to false and calls onRequestClose', function () {
  let calledOnRequestClose = false
  const oRC = () => (calledOnRequestClose = true)
  this.component = TestUtils.renderIntoDocument(
    <Modal isOpen onRequestClose={oRC} title="Hello">
      <ModalButtons className="buttonContent">buttons here</ModalButtons>
    </Modal>
  )
  this.component.closeModal()
  equal(this.component.state.modalIsOpen, false, 'closes modal')
  ok(calledOnRequestClose, 'calls on request close')
})

test("doesn't default to attaching to body", function () {
  this.component = TestUtils.renderIntoDocument(
    <Modal isOpen className="custom_class_name" title="Hello">
      Inner content
    </Modal>
  )
  equal($('body').attr('aria-hidden'), undefined, "doesn't attach aria-hidden to body")
})

test('defaults to attaching to #application', function () {
  this.component = TestUtils.renderIntoDocument(
    <Modal isOpen className="custom_class_name" title="Hello">
      Inner content
    </Modal>
  )
  equal($('#application').attr('aria-hidden'), 'true', 'attaches to application')
})

test('removes aria-hidden from #application when closed', function () {
  this.component = TestUtils.renderIntoDocument(
    <Modal onRequestClose={function () {}} isOpen className="custom_class_name" title="Hello">
      Inner content
    </Modal>
  )
  this.component.closeModal()
  equal($('#application').attr('aria-hidden'), undefined, 'removes aria-hidden attribute')
})

test('appElement sets react modals app element', function () {
  this.component = TestUtils.renderIntoDocument(
    <Modal appElement={$('#fixtures')[0]} isOpen className="custom_class_name" title="Hello">
      Inner content
    </Modal>
  )
  equal($('#fixtures').attr('aria-hidden'), 'true', 'attaches to the specified dom element')
})

test('removes aria-hidden from custom setElement property when closed', function () {
  this.component = TestUtils.renderIntoDocument(
    <Modal
      onRequestClose={function () {}}
      appElement={$('#fixtures')[0]}
      isOpen
      className="custom_class_name"
      title="Hello"
    >
      Inner content
    </Modal>
  )
  this.component.closeModal()
  equal($('#fixtures').attr('aria-hidden'), undefined, 'no aria-hidden attribute on element')
})<|MERGE_RESOLUTION|>--- conflicted
+++ resolved
@@ -122,10 +122,7 @@
 })
 
 test('Sets the iframe allowances', function () {
-<<<<<<< HEAD
-=======
   // eslint-disable-next-line qunit/no-global-expect, jest/valid-expect
->>>>>>> 16101d78
   expect(1)
   const spy = sinon.spy()
   this.component = TestUtils.renderIntoDocument(
