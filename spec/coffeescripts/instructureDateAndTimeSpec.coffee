define [
  'jquery'
  'timezone'
  'vendor/timezone/America/Detroit'
  'vendor/timezone/America/Juneau'
<<<<<<< HEAD
  'jquery.instructure_date_and_time'
], ($, tz, detroit, juneau) ->
=======
  'vendor/timezone/pt_PT'
  'i18nObj'
  'jquery.instructure_date_and_time'
], ($, tz, detroit, juneau, portuguese, I18n) ->
>>>>>>> 46fffffd
  module 'fudgeDateForProfileTimezone',
    setup: ->
      @snapshot = tz.snapshot()
      @original = new Date(expectedTimestamp = Date.UTC(2013, 8, 1))

    teardown: ->
      tz.restore(@snapshot)

  test 'should produce a date that formats via toString same as the original formats via tz', ->
    fudged = $.fudgeDateForProfileTimezone(@original)
    equal fudged.toString('yyyy-MM-dd HH:mm:ss'), tz.format(@original, '%F %T')

  test 'should work on non-date date-like values', ->
    fudged = $.fudgeDateForProfileTimezone(+@original)
    equal fudged.toString('yyyy-MM-dd HH:mm:ss'), tz.format(@original, '%F %T')

    fudged = $.fudgeDateForProfileTimezone(@original.toISOString())
    equal fudged.toString('yyyy-MM-dd HH:mm:ss'), tz.format(@original, '%F %T')

  test 'should return null for invalid values', ->
    equal $.fudgeDateForProfileTimezone(null), null
    equal $.fudgeDateForProfileTimezone(''), null
    equal $.fudgeDateForProfileTimezone('bogus'), null

  test 'should not return treat 0 as invalid', ->
    equal +$.fudgeDateForProfileTimezone(0), +$.fudgeDateForProfileTimezone(new Date(0))

  test 'should be sensitive to profile time zone', ->
    tz.changeZone(detroit, 'America/Detroit')
    fudged = $.fudgeDateForProfileTimezone(@original)
    equal fudged.toString('yyyy-MM-dd HH:mm:ss'), tz.format(@original, '%F %T')

    tz.changeZone(juneau, 'America/Juneau')
    fudged = $.fudgeDateForProfileTimezone(@original)
    equal fudged.toString('yyyy-MM-dd HH:mm:ss'), tz.format(@original, '%F %T')

  module 'unfudgeDateForProfileTimezone',
    setup: ->
      @snapshot = tz.snapshot()
      @original = new Date(expectedTimestamp = Date.UTC(2013, 8, 1))

    teardown: ->
      tz.restore(@snapshot)

  test 'should produce a date that formats via tz same as the original formats via toString()', ->
    unfudged = $.unfudgeDateForProfileTimezone(@original)
    equal tz.format(unfudged, '%F %T'), @original.toString('yyyy-MM-dd HH:mm:ss')

  test 'should work on non-date date-like values', ->
    unfudged = $.unfudgeDateForProfileTimezone(+@original)
    equal tz.format(unfudged, '%F %T'), @original.toString('yyyy-MM-dd HH:mm:ss')

    unfudged = $.unfudgeDateForProfileTimezone(@original.toISOString())
    equal tz.format(unfudged, '%F %T'), @original.toString('yyyy-MM-dd HH:mm:ss')

  test 'should return null for invalid values', ->
    equal $.unfudgeDateForProfileTimezone(null), null
    equal $.unfudgeDateForProfileTimezone(''), null
    equal $.unfudgeDateForProfileTimezone('bogus'), null

  test 'should not return treat 0 as invalid', ->
    equal +$.unfudgeDateForProfileTimezone(0), +$.unfudgeDateForProfileTimezone(new Date(0))

  test 'should be sensitive to profile time zone', ->
    tz.changeZone(detroit, 'America/Detroit')
    unfudged = $.unfudgeDateForProfileTimezone(@original)
    equal tz.format(unfudged, '%F %T'), @original.toString('yyyy-MM-dd HH:mm:ss')

    tz.changeZone(juneau, 'America/Juneau')
    unfudged = $.unfudgeDateForProfileTimezone(@original)
    equal tz.format(unfudged, '%F %T'), @original.toString('yyyy-MM-dd HH:mm:ss')

  module 'sameYear',
    setup: -> @snapshot = tz.snapshot()
    teardown: -> tz.restore(@snapshot)

  test 'should return true iff both dates from same year', ->
    date1 = new Date(0)
    date2 = new Date(+date1 + 86400000)
    date3 = new Date(+date1 - 86400000)
    ok $.sameYear(date1, date2)
    ok !$.sameYear(date1, date3)

  test 'should compare relative to profile timezone', ->
    tz.changeZone(detroit, 'America/Detroit')
    date1 = new Date(5 * 3600000) # 5am UTC = 12am EST
    date2 = new Date(+date1 + 1000) # Dec 31, 1969 at 11:59:59pm EST
    date3 = new Date(+date1 - 1000) # Jan 1, 1970 at 00:00:01am EST
    ok $.sameYear(date1, date2)
    ok !$.sameYear(date1, date3)

  module 'sameDate',
    setup: -> @snapshot = tz.snapshot()
    teardown: -> tz.restore(@snapshot)

  test 'should return true iff both times from same day', ->
    date1 = new Date(86400000)
    date2 = new Date(+date1 + 3600000)
    date3 = new Date(+date1 - 3600000)
    ok $.sameDate(date1, date2)
    ok !$.sameDate(date1, date3)

  test 'should compare relative to profile timezone', ->
    tz.changeZone(detroit, 'America/Detroit')
    date1 = new Date(86400000 + 5 * 3600000) # 5am UTC = 12am EST
    date2 = new Date(+date1 + 1000) # Jan 1, 1970 at 11:59:59pm EST
    date3 = new Date(+date1 - 1000) # Jan 2, 1970 at 00:00:01am EST
    ok $.sameDate(date1, date2)
    ok !$.sameDate(date1, date3)

  module 'midnight',
    setup: -> @snapshot = tz.snapshot()
    teardown: -> tz.restore(@snapshot)

  test 'should return true iff the time is midnight', ->
    date1 = new Date(0)
    date2 = new Date(60000)
    ok $.midnight(date1)
    ok !$.midnight(date2)

  test 'should check time relative to profile timezone', ->
    tz.changeZone(detroit, 'America/Detroit')
    date1 = new Date(0) # 12am UTC = 7pm EST
    date2 = new Date(5 * 3600000) # 5am UTC = 00:00am EST
    date3 = new Date(+date2 + 60000) # 00:01am EST
    ok !$.midnight(date1)
    ok $.midnight(date2)
    ok !$.midnight(date3)

  module 'dateString',
    setup: -> @snapshot = tz.snapshot()
    teardown: -> tz.restore(@snapshot)

  test 'should format in profile timezone', ->
    tz.changeZone(detroit, 'America/Detroit')
    equal $.dateString(new Date(0)), 'Dec 31, 1969'

  module 'timeString',
    setup: -> @snapshot = tz.snapshot()
    teardown: -> tz.restore(@snapshot)

  test 'should format in profile timezone', ->
    tz.changeZone(detroit, 'America/Detroit')
    equal $.timeString(new Date(0)), ' 7:00pm'

  module 'datetimeString',
<<<<<<< HEAD
    setup: -> @snapshot = tz.snapshot()
    teardown: -> tz.restore(@snapshot)

  test 'should format in profile timezone', ->
    tz.changeZone(detroit, 'America/Detroit')
    equal $.datetimeString(new Date(0)), 'Dec 31, 1969 at  7:00pm'
=======
    setup: ->
      @snapshot = tz.snapshot()
      @localeWas = I18n.locale
      @translationsWas = I18n.translations
      I18n.translations = {'pt': {'time': {'event': "%{date} em %{time}"}}}
    teardown: ->
      tz.restore(@snapshot)
      I18n.locale = @localeWas
      I18n.translations = @translationsWas

  test 'should format in profile timezone', ->
    tz.changeZone(detroit, 'America/Detroit')
    equal $.datetimeString(new Date(0)), 'Dec 31, 1969 at  7:00pm'

  test 'should translate into the profile locale', ->
    # this matches current behavior, but is incorrect behavior. having the
    # 12-hour 3:00 without a pm indicator doesn't allow it to be distinguished
    # from 3:00am. leaving it to be fixed in an upcoming patchset
    tz.changeLocale(portuguese, 'pt_PT')
    I18n.locale = 'pt'
    equal $.datetimeString('1970-01-01 15:00:00Z'), "Jan 1, 1970 em  3:00"

  # TODO: remove these second argument specs once the pickers know how to parse
  # localized datetimes
  test 'should not localize if second argument is false', ->
    tz.changeLocale(portuguese, 'pt_PT')
    I18n.locale = 'pt'
    equal $.datetimeString('1970-01-01 15:00:00Z', false), "Jan 1, 1970 at 3:00pm"

  test 'should still apply profile timezone when second argument is false', ->
    tz.changeZone(detroit, 'America/Detroit')
    tz.changeLocale(portuguese, 'pt_PT')
    I18n.locale = 'pt'
    equal $.datetimeString(new Date(0), false), 'Dec 31, 1969 at 7:00pm'
>>>>>>> 46fffffd
<|MERGE_RESOLUTION|>--- conflicted
+++ resolved
@@ -3,15 +3,10 @@
   'timezone'
   'vendor/timezone/America/Detroit'
   'vendor/timezone/America/Juneau'
-<<<<<<< HEAD
-  'jquery.instructure_date_and_time'
-], ($, tz, detroit, juneau) ->
-=======
   'vendor/timezone/pt_PT'
   'i18nObj'
   'jquery.instructure_date_and_time'
 ], ($, tz, detroit, juneau, portuguese, I18n) ->
->>>>>>> 46fffffd
   module 'fudgeDateForProfileTimezone',
     setup: ->
       @snapshot = tz.snapshot()
@@ -158,14 +153,6 @@
     equal $.timeString(new Date(0)), ' 7:00pm'
 
   module 'datetimeString',
-<<<<<<< HEAD
-    setup: -> @snapshot = tz.snapshot()
-    teardown: -> tz.restore(@snapshot)
-
-  test 'should format in profile timezone', ->
-    tz.changeZone(detroit, 'America/Detroit')
-    equal $.datetimeString(new Date(0)), 'Dec 31, 1969 at  7:00pm'
-=======
     setup: ->
       @snapshot = tz.snapshot()
       @localeWas = I18n.locale
@@ -199,5 +186,4 @@
     tz.changeZone(detroit, 'America/Detroit')
     tz.changeLocale(portuguese, 'pt_PT')
     I18n.locale = 'pt'
-    equal $.datetimeString(new Date(0), false), 'Dec 31, 1969 at 7:00pm'
->>>>>>> 46fffffd
+    equal $.datetimeString(new Date(0), false), 'Dec 31, 1969 at 7:00pm'