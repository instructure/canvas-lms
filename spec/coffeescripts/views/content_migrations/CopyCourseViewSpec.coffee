--- conflicted
+++ resolved
@@ -10,14 +10,8 @@
     copyCourseView = new CopyCourseView
                          courseFindSelect: new Backbone.View
                          dateShift: new DateShiftView
-<<<<<<< HEAD
-                            model: new ContentMigration
-
-
-=======
                             collection: new Backbone.Collection
                             model: new ContentMigration
->>>>>>> de48f2b4
 
     $('#fixtures').html copyCourseView.render().el
     sinonSpy = sinon.spy(copyCourseView.dateShift, 'updateNewDates')
