define [
  'jquery'
  'underscore'
  'compiled/collections/SectionCollection'
  'compiled/models/Assignment'
  'compiled/models/DueDateList'
  'compiled/models/Section'
  'compiled/views/assignments/AssignmentGroupSelector'
  'compiled/views/assignments/DueDateOverride'
  'compiled/views/assignments/EditView'
  'compiled/views/assignments/GradingTypeSelector'
  'compiled/views/assignments/GroupCategorySelector'
  'compiled/views/assignments/PeerReviewsSelector'
  'helpers/fakeENV'
  'compiled/userSettings'
  'helpers/jquery.simulate'
], ($, _, SectionCollection, Assignment, DueDateList, Section,
  AssignmentGroupSelector, DueDateOverrideView, EditView,
  GradingTypeSelector, GroupCategorySelector, PeerReviewsSelector, fakeENV,
  userSettings) ->

  s_params = 'some super secure params'

  editView = (assignmentOpts = {}) ->
    defaultAssignmentOpts =
      name: 'Test Assignment'
      secure_params: s_params
      assignment_overrides: []

    assignmentOpts = _.extend {}, assignmentOpts, defaultAssignmentOpts
    assignment = new Assignment assignmentOpts

    sectionList = new SectionCollection [Section.defaultDueDateSection()]
    dueDateList = new DueDateList assignment.get('assignment_overrides'), sectionList, assignment

    assignmentGroupSelector = new AssignmentGroupSelector
      parentModel: assignment
      assignmentGroups: ENV?.ASSIGNMENT_GROUPS || []
    gradingTypeSelector = new GradingTypeSelector
      parentModel: assignment
    groupCategorySelector = new GroupCategorySelector
      parentModel: assignment
      groupCategories: ENV?.GROUP_CATEGORIES || []
      inClosedGradingPeriod: assignment.inClosedGradingPeriod()
    peerReviewsSelector = new PeerReviewsSelector
      parentModel: assignment

    app = new EditView
      model: assignment
      assignmentGroupSelector: assignmentGroupSelector
      gradingTypeSelector: gradingTypeSelector
      groupCategorySelector: groupCategorySelector
      peerReviewsSelector: peerReviewsSelector
      views:
        'js-assignment-overrides': new DueDateOverrideView
          model: dueDateList
          views: {}

    app.render()

  module 'EditView',
    setup: ->
      fakeENV.setup({
        current_user_roles: ['teacher'],
        VALID_DATE_RANGE: {},
        COURSE_ID: 1,
      })
<<<<<<< HEAD
=======
      @server = sinon.fakeServer.create()
>>>>>>> 72110e60

    teardown: ->
      @server.restore()
      fakeENV.teardown()
      $(".ui-dialog").remove()
      $("ul[id^=ui-id-]").remove()
      $(".form-dialog").remove()
      document.getElementById("fixtures").innerHTML = ""

    editView: ->
      editView.apply(this, arguments)

  test 'renders', ->
    view = @editView()
    equal view.$('#assignment_name').val(), 'Test Assignment'

  test 'rejects missing group set for group assignment', ->
    view = @editView()
    data = { group_category_id: 'blank' }
    errors = view.validateBeforeSave(data, [])
    equal errors['newGroupCategory'][0]['message'], 'Please create a group set'

  test 'rejects a letter for points_possible', ->
    view = @editView()
    data = points_possible: 'a'
    errors = view.validateBeforeSave(data, [])
    equal errors['points_possible'][0]['message'], 'Points possible must be a number'

  test 'does not allow group assignment for large rosters', ->
    ENV.IS_LARGE_ROSTER = true
    view = @editView()
    equal view.$("#group_category_selector").length, 0

  test 'does not allow peer review for large rosters', ->
    ENV.IS_LARGE_ROSTER = true
    view = @editView()
    equal view.$("#assignment_peer_reviews_fields").length, 0

  test 'adds and removes student group', ->
    ENV.GROUP_CATEGORIES = [{id: 1, name: "fun group"}]
    ENV.ASSIGNMENT_GROUPS = [{id: 1, name: "assignment group 1"}]
    view = @editView()
    equal view.assignment.toView()['groupCategoryId'], null

  test 'does not allow point value of -1 or less if grading type is letter', ->
    view = @editView()
    data = points_possible: '-1', grading_type: 'letter_grade'
    errors = view._validatePointsRequired(data, [])
    equal errors['points_possible'][0]['message'], 'Points possible must be 0 or more for selected grading type'

  test "requires name to save assignment", ->
    view = @editView()
    data =
      name: ""
    errors = view.validateBeforeSave(data, [])

    ok errors["name"]
    equal errors["name"].length, 1
    equal errors["name"][0]["message"], "Name is required!"

  test "requires a name < 255 chars to save assignment", ->
    view = @editView()
    l1 = 'aaaaaaaaaa'
    l2 = l1 + l1 + l1 + l1 + l1 + l1
    l3 = l2 + l2 + l2 + l2 + l2 + l2
    ok l3.length > 255

    errors = view.validateBeforeSave(name: l3, [])
    ok errors["name"]
    equal errors["name"].length, 1
    equal errors["name"][0]["message"], "Name is too long"

  test "don't validate name if it is frozen", ->
    view = @editView()
    view.model.set('frozen_attributes', ['title'])

    errors = view.validateBeforeSave({}, [])
    notOk errors["name"]

  test "renders a hidden secure_params field", ->
    view = @editView()
    secure_params = view.$('#secure_params')

    equal secure_params.attr('type'), 'hidden'
    equal secure_params.val(), s_params

  test 'does show error message on assignment point change with submissions', ->
    view = @editView has_submitted_submissions: true
    view.$el.appendTo $('#fixtures')
    notOk view.$el.find('#point_change_warning:visible').attr('aria-expanded')
    view.$el.find('#assignment_points_possible').val(1)
    view.$el.find('#assignment_points_possible').trigger("change")
    ok view.$el.find('#point_change_warning:visible').attr('aria-expanded')
    view.$el.find('#assignment_points_possible').val(0)
    view.$el.find('#assignment_points_possible').trigger("change")
    notOk view.$el.find('#point_change_warning:visible').attr('aria-expanded')

  test 'does show error message on assignment point change without submissions', ->
    view = @editView has_submitted_submissions: false
    view.$el.appendTo $('#fixtures')
    notOk view.$el.find('#point_change_warning:visible').attr('aria-expanded')
    view.$el.find('#assignment_points_possible').val(1)
    view.$el.find('#assignment_points_possible').trigger("change")
    notOk view.$el.find('#point_change_warning:visible').attr('aria-expanded')

  test 'does not allow point value of "" if grading type is letter', ->
    view = @editView()
    data = points_possible: '', grading_type: 'letter_grade'
    errors = view._validatePointsRequired(data, [])
    equal errors['points_possible'][0]['message'], 'Points possible must be 0 or more for selected grading type'

    #removes student group
    view.$('#has_group_category').click()
    equal view.getFormData()['groupCategoryId'], null

  test 'does not allow blank external tool url', ->
    view = @editView()
    data = submission_type: 'external_tool'
    errors = view._validateExternalTool(data, [])
    equal errors["external_tool_tag_attributes[url]"][0]['message'], 'External Tool URL cannot be left blank'

  test 'does not validate allowed extensions if file uploads is not a submission type', ->
    view = @editView()
    data = submission_types: ["online_url"], allowed_extensions: []
    errors = view._validateAllowedExtensions(data, [])
    equal errors["allowed_extensions"], null

  test 'removes group_category_id if an external tool is selected', ->
    view = @editView()
    data = {
      submission_type: 'external_tool'
      group_category_id: '1'
    }
    data = view._unsetGroupsIfExternalTool(data)
    equal data.group_category_id, null

  test 'renders escaped angle brackets properly', ->
    desc = "<p>&lt;E&gt;</p>"
    view = @editView description: "<p>&lt;E&gt;</p>"
    equal view.$description.val().match(desc), desc

  test 'allows changing moderation setting if no graded submissions exist', ->
    ENV.HAS_GRADED_SUBMISSIONS = false
    view = @editView has_submitted_submissions: true, moderated_grading: true
    ok view.$("[type=checkbox][name=moderated_grading]").prop("checked")
    notOk view.$("[type=checkbox][name=moderated_grading]").prop("disabled")
    equal view.$('[type=hidden][name=moderated_grading]').attr('value'), '0'

  test 'locks down moderation setting after students submit', ->
    ENV.HAS_GRADED_SUBMISSIONS = true
    view = @editView has_submitted_submissions: true, moderated_grading: true
    ok view.$("[type=checkbox][name=moderated_grading]").prop("checked")
    ok view.$("[type=checkbox][name=moderated_grading]").prop("disabled")
    equal view.$('[type=hidden][name=moderated_grading]').attr('value'), '1'

  test 'routes to discussion details normally', ->
    view = @editView html_url: 'http://foo'
    equal view.locationAfterSave({}), 'http://foo'

  test 'routes to return_to', ->
    view = @editView html_url: 'http://foo'
    equal view.locationAfterSave({ return_to: 'http://bar' }), 'http://bar'

  test 'cancels to env normally', ->
    ENV.CANCEL_TO = 'http://foo'
    view = @editView()
    equal view.locationAfterCancel({}), 'http://foo'

  test 'cancels to return_to', ->
    ENV.CANCEL_TO = 'http://foo'
    view = @editView()
    equal view.locationAfterCancel({ return_to: 'http://bar' }), 'http://bar'

  test 'disables fields when inClosedGradingPeriod', ->
    view = @editView(in_closed_grading_period: true)
    view.$el.appendTo $('#fixtures')

<<<<<<< HEAD
=======
    ok view.$el.find('#assignment_name').attr('readonly')
>>>>>>> 72110e60
    ok view.$el.find('#assignment_points_possible').attr('readonly')
    ok view.$el.find('#assignment_group_id').attr('readonly')
    equal view.$el.find('#assignment_group_id').attr('aria-readonly'), 'true'
    ok view.$el.find('#assignment_grading_type').attr('readonly')
    equal view.$el.find('#assignment_grading_type').attr('aria-readonly'), 'true'
    ok view.$el.find('#has_group_category').attr('readonly')
    equal view.$el.find('#has_group_category').attr('aria-readonly'), 'true'

<<<<<<< HEAD
  test 'ignoreClickHandler is called for a disabled checkbox', ->
=======
  test 'does not disable post to sis when inClosedGradingPeriod', ->
    ENV.POST_TO_SIS = true
    view = @editView(in_closed_grading_period: true)
    view.$el.appendTo $('#fixtures')
    notOk view.$el.find('#assignment_post_to_sis').attr('disabled')

  test 'disableCheckbox is called for a disabled checkbox', ->
>>>>>>> 72110e60
    view = @editView(in_closed_grading_period: true)
    view.$el.appendTo $('#fixtures')
    $('<input type="checkbox" id="checkbox_fixture"/>').appendTo $(view.$el)

    # because we're stubbing so late we must call disableFields() again
<<<<<<< HEAD
    ignoreClickHandlerStub =  @stub view, 'ignoreClickHandler'
    view.disableFields()

    view.$el.find('#checkbox_fixture').click()
    equal ignoreClickHandlerStub.calledOnce, true
=======
    disableCheckboxStub =  @stub view, 'disableCheckbox'
    view.disableFields()

    equal disableCheckboxStub.called, true
>>>>>>> 72110e60

  test 'ignoreClickHandler is called for a disabled radio', ->
    view = @editView(in_closed_grading_period: true)
    view.$el.appendTo $('#fixtures')

    $('<input type="radio" id="fixture_radio"/>').appendTo $(view.$el)
<<<<<<< HEAD

    # because we're stubbing so late we must call disableFields() again
    ignoreClickHandlerStub =  @stub view, 'ignoreClickHandler'
    view.disableFields()

    view.$el.find('#fixture_radio').click()
    equal ignoreClickHandlerStub.calledOnce, true

  test 'lockSelectValueHandler is called for a disabled select', ->
    view = @editView(in_closed_grading_period: true)
    view.$el.html('')
    $('<select id="select_fixture"><option selected>1</option></option>2</option></select>').appendTo $(view.$el)
    view.$el.appendTo $('#fixtures')

    # because we're stubbing so late we must call disableFields() again
    lockSelectValueHandlerStub =  @stub view, 'lockSelectValueHandler'
    view.disableFields()
    equal lockSelectValueHandlerStub.calledOnce, true

  test 'lockSelectValueHandler freezes selected value', ->
    view = @editView(in_closed_grading_period: true)
    view.$el.html('')
    $('<select id="select_fixture"><option selected>1</option></option>2</option></select>').appendTo $(view.$el)
    view.$el.appendTo $('#fixtures')

    selectedValue = view.$el.find('#fixture_select').val()
    view.$el.find('#fixture_select').val(2).trigger('change')
    equal view.$el.find('#fixture_select').val(), selectedValue

  test 'fields are enabled when not inClosedGradingPeriod', ->
    view = @editView()
    view.$el.appendTo $('#fixtures')

    notOk view.$el.find('#assignment_points_possible').attr('readonly')
    notOk view.$el.find('#assignment_group_id').attr('readonly')
    notOk view.$el.find('#assignment_group_id').attr('aria-readonly')
    notOk view.$el.find('#assignment_grading_type').attr('readonly')
    notOk view.$el.find('#assignment_grading_type').attr('aria-readonly')
    notOk view.$el.find('#has_group_category').attr('readonly')
    notOk view.$el.find('#has_group_category').attr('aria-readonly')

=======

    # because we're stubbing so late we must call disableFields() again
    ignoreClickHandlerStub =  @stub view, 'ignoreClickHandler'
    view.disableFields()

    view.$el.find('#fixture_radio').click()
    equal ignoreClickHandlerStub.calledOnce, true

  test 'lockSelectValueHandler is called for a disabled select', ->
    view = @editView(in_closed_grading_period: true)
    view.$el.html('')
    $('<select id="select_fixture"><option selected>1</option></option>2</option></select>').appendTo $(view.$el)
    view.$el.appendTo $('#fixtures')

    # because we're stubbing so late we must call disableFields() again
    lockSelectValueHandlerStub =  @stub view, 'lockSelectValueHandler'
    view.disableFields()
    equal lockSelectValueHandlerStub.calledOnce, true

  test 'lockSelectValueHandler freezes selected value', ->
    view = @editView(in_closed_grading_period: true)
    view.$el.html('')
    $('<select id="select_fixture"><option selected>1</option></option>2</option></select>').appendTo $(view.$el)
    view.$el.appendTo $('#fixtures')

    selectedValue = view.$el.find('#fixture_select').val()
    view.$el.find('#fixture_select').val(2).trigger('change')
    equal view.$el.find('#fixture_select').val(), selectedValue

  test 'fields are enabled when not inClosedGradingPeriod', ->
    view = @editView()
    view.$el.appendTo $('#fixtures')

    notOk view.$el.find('#assignment_name').attr('readonly')
    notOk view.$el.find('#assignment_points_possible').attr('readonly')
    notOk view.$el.find('#assignment_group_id').attr('readonly')
    notOk view.$el.find('#assignment_group_id').attr('aria-readonly')
    notOk view.$el.find('#assignment_grading_type').attr('readonly')
    notOk view.$el.find('#assignment_grading_type').attr('aria-readonly')
    notOk view.$el.find('#has_group_category').attr('readonly')
    notOk view.$el.find('#has_group_category').attr('aria-readonly')

  module 'EditView: handleGroupCategoryChange',
    setup: ->
      fakeENV.setup()
      ENV.COURSE_ID = 1
      @server = sinon.fakeServer.create()

    teardown: ->
      @server.restore()
      fakeENV.teardown()
      document.getElementById('fixtures').innerHTML = ''

    editView: ->
      editView.apply(this, arguments)

  test 'calls handleModeratedGradingChange', ->
    view = @editView()
    spy = @spy(view, 'handleModeratedGradingChange')
    view.handleGroupCategoryChange()

    ok spy.calledOnce

>>>>>>> 72110e60
  module 'EditView: group category inClosedGradingPeriod',
    setup: ->
      fakeENV.setup()
      ENV.COURSE_ID = 1
<<<<<<< HEAD
      @oldAddGroupCategory = window.addGroupCategory
      window.addGroupCategory = @stub()
=======
      @server = sinon.fakeServer.create()
>>>>>>> 72110e60

    teardown: ->
      @server.restore()
      fakeENV.teardown()
<<<<<<< HEAD
      window.addGroupCategory = @oldAddGroupCategory
=======
>>>>>>> 72110e60
      document.getElementById("fixtures").innerHTML = ""

    editView: ->
      editView.apply(this, arguments)

  test 'lock down group category after students submit', ->
    view = @editView has_submitted_submissions: true
    ok view.$(".group_category_locked_explanation").length
    ok view.$("#has_group_category").prop("disabled")
    ok view.$("#assignment_group_category_id").prop("disabled")
    notOk view.$("[type=checkbox][name=grade_group_students_individually]").prop("disabled")

    view = @editView has_submitted_submissions: false
    equal view.$(".group_category_locked_explanation").length, 0
    notOk view.$("#has_group_category").prop("disabled")
    notOk view.$("#assignment_group_category_id").prop("disabled")
    notOk view.$("[type=checkbox][name=grade_group_students_individually]").prop("disabled")

  module 'EditView: enableCheckbox',
    setup: ->
      fakeENV.setup()
      ENV.COURSE_ID = 1
<<<<<<< HEAD
      $.fn.extend
        timeoutTooltip: ->
          return this

    teardown: ->
      fakeENV.teardown()
      document.getElementById('fixtures').innerHTML = ''
      delete $.fn.timeoutTooltip
=======
      @server = sinon.fakeServer.create()

    teardown: ->
      @server.restore()
      fakeENV.teardown()
      document.getElementById('fixtures').innerHTML = ''
>>>>>>> 72110e60

    editView: ->
      editView.apply(this, arguments)

  test 'enables checkbox', ->
    view = @editView()
    @stub(view.$('#assignment_peer_reviews'), 'parent').returns(view.$('#assignment_peer_reviews'))

    view.$('#assignment_peer_reviews').prop('disabled', true)
    view.enableCheckbox(view.$('#assignment_peer_reviews'))

    notOk view.$('#assignment_peer_reviews').prop('disabled')

  test 'does nothing if assignment is in closed grading period', ->
    view = @editView()
    @stub(view.assignment, 'inClosedGradingPeriod').returns true

    view.$('#assignment_peer_reviews').prop('disabled', true)
    view.enableCheckbox(view.$('#assignment_peer_reviews'))

    ok view.$('#assignment_peer_reviews').prop('disabled')

  module 'EditView: setDefaultsIfNew',
    setup: ->
      fakeENV.setup()
      ENV.COURSE_ID = 1
      @stub(userSettings, 'contextGet').returns {submission_types: "foo", peer_reviews: "1", assignment_group_id: 99}
<<<<<<< HEAD
=======
      @server = sinon.fakeServer.create()
>>>>>>> 72110e60

    teardown: ->
      @server.restore()
      fakeENV.teardown()
      document.getElementById("fixtures").innerHTML = ""

    editView: ->
      editView.apply(this, arguments)

  test 'returns values from localstorage', ->
    view = @editView()
    view.setDefaultsIfNew()

    equal view.assignment.get('submission_types'), "foo"

  test 'returns string booleans as integers', ->
    view = @editView()
    view.setDefaultsIfNew()

    equal view.assignment.get('peer_reviews'), 1

  test 'doesnt overwrite existing assignment settings', ->
    view = @editView()
    view.assignment.set('assignment_group_id', 22)
    view.setDefaultsIfNew()

    equal view.assignment.get('assignment_group_id'), 22

  test 'will overwrite empty arrays', ->
    view = @editView()
    view.assignment.set('submission_types', [])
    view.setDefaultsIfNew()

    equal view.assignment.get('submission_types'), "foo"

  module 'EditView: setDefaultsIfNew: no localStorage',
    setup: ->
      fakeENV.setup()
      ENV.COURSE_ID = 1
      @stub(userSettings, 'contextGet').returns null
<<<<<<< HEAD
=======
      @server = sinon.fakeServer.create()
>>>>>>> 72110e60

    teardown: ->
      @server.restore()
      fakeENV.teardown()
      document.getElementById("fixtures").innerHTML = ""

    editView: ->
      editView.apply(this, arguments)

  test 'submission_type is online if no cache', ->
    view = @editView()
    view.setDefaultsIfNew()

    equal view.assignment.get('submission_type'), "online"

  module 'EditView: cacheAssignmentSettings',
    setup: ->
      fakeENV.setup()
      ENV.COURSE_ID = 1
<<<<<<< HEAD
=======
      @server = sinon.fakeServer.create()
>>>>>>> 72110e60

    teardown: ->
      @server.restore()
      fakeENV.teardown()
      document.getElementById("fixtures").innerHTML = ""

    editView: ->
      editView.apply(this, arguments)

  test 'saves valid attributes to localstorage', ->
    view = @editView()
    @stub(view, 'getFormData').returns {points_possible: 34}
    userSettings.contextSet("new_assignment_settings", {})
    view.cacheAssignmentSettings()

    equal 34, userSettings.contextGet("new_assignment_settings")["points_possible"]

  test 'rejects invalid attributes when caching', ->
    view = @editView()
    @stub(view, 'getFormData').returns {invalid_attribute_example: 30}
    userSettings.contextSet("new_assignment_settings", {})
    view.cacheAssignmentSettings()

    equal null, userSettings.contextGet("new_assignment_settings")["invalid_attribute_example"]

  module 'EditView: Conditional Release',
    setup: ->
      fakeENV.setup()
      ENV.COURSE_ID = 1
      ENV.CONDITIONAL_RELEASE_SERVICE_ENABLED = true
      ENV.CONDITIONAL_RELEASE_ENV = { assignment: { id: 1 }, jwt: 'foo' }
      $(document).on 'submit', -> false
<<<<<<< HEAD
=======
      @server = sinon.fakeServer.create()
>>>>>>> 72110e60

    teardown: ->
      @server.restore()
      fakeENV.teardown()
      $(document).off 'submit'
      document.getElementById("fixtures").innerHTML = ""

    editView: ->
      editView.apply(this, arguments)

  test 'attaches conditional release editor', ->
    view = @editView()
    equal 1, view.$conditionalReleaseTarget.children().size()

  test 'calls update on first switch', ->
    view = @editView()
    stub = @stub(view.conditionalReleaseEditor, 'updateAssignment')
    view.updateConditionalRelease()
    ok stub.calledOnce

  test 'calls update when modified once', ->
    view = @editView()
    stub = @stub(view.conditionalReleaseEditor, 'updateAssignment')
    view.onChange()
    view.updateConditionalRelease()
    ok stub.calledOnce

  test 'does not call update when not modified', ->
    view = @editView()
    stub = @stub(view.conditionalReleaseEditor, 'updateAssignment')
    view.updateConditionalRelease()
    stub.reset()
    view.updateConditionalRelease()
    notOk stub.called

  test 'validates conditional release', ->
    view = @editView()
    stub = @stub(view.conditionalReleaseEditor, 'validateBeforeSave').returns 'foo'
    errors = view.validateBeforeSave(view.getFormData(), {})
    ok errors['conditional_release'] == 'foo'

  test 'calls save in conditional release', (assert) ->
    resolved = assert.async()

    view = @editView()
    superPromise = $.Deferred().resolve().promise()
    crPromise = $.Deferred().resolve().promise()
    mockSuper = sinon.mock(EditView.__super__)
    mockSuper.expects('saveFormData').returns superPromise
    stub = @stub(view.conditionalReleaseEditor, 'save').returns crPromise

    finalPromise = view.saveFormData()
    finalPromise.then ->
      mockSuper.verify()
      ok stub.calledOnce
      resolved()

  test 'focuses in conditional release editor if conditional save validation fails', ->
    view = @editView()
    focusOnError = @stub(view.conditionalReleaseEditor, 'focusOnError')
    view.showErrors({ conditional_release: 'foo' })
    ok focusOnError.called

  module 'Editview: Intra-Group Peer Review toggle',
    setup: ->
      fakeENV.setup()
      ENV.COURSE_ID = 1
<<<<<<< HEAD
=======
      @server = sinon.fakeServer.create()
>>>>>>> 72110e60

    teardown: ->
      @server.restore()
      fakeENV.teardown()
      document.getElementById("fixtures").innerHTML = ""

    editView: ->
      editView.apply(this, arguments)

  test 'only appears for group assignments', ->
    @stub(userSettings, 'contextGet').returns {
      peer_reviews: "1",
      group_category_id: 1,
      automatic_peer_reviews: "1"
    }
    view = @editView()
    view.$el.appendTo $('#fixtures')
    ok view.$('#intra_group_peer_reviews').is(":visible")

  test 'does not appear when reviews are being assigned manually', ->
    @stub(userSettings, 'contextGet').returns {peer_reviews: "1", group_category_id: 1}
    view = @editView()
    view.$el.appendTo $('#fixtures')
    notOk view.$('#intra_group_peer_reviews').is(":visible")

  test 'toggle does not appear when there is no group', ->
    @stub(userSettings, 'contextGet').returns {peer_reviews: "1"}
    view = @editView()
    view.$el.appendTo $('#fixtures')
    notOk view.$('#intra_group_peer_reviews').is(":visible")

  module 'EditView: Assignment Configuration Tools',
    setup: ->
      fakeENV.setup()
      ENV.COURSE_ID = 1
      ENV.PLAGIARISM_DETECTION_PLATFORM = true
      @server = sinon.fakeServer.create()

    teardown: ->
      @server.restore()
      fakeENV.teardown()
      document.getElementById("fixtures").innerHTML = ""

    editView: ->
      editView.apply(this, arguments)

  test 'it attaches assignment configuration component', ->
    view = @editView()
    equal view.$assignmentConfigurationTools.children().size(), 1

  test 'it is hidden if submission type is not online with a file upload', ->
    view = @editView()
    view.$el.appendTo $('#fixtures')
    equal view.$('#assignment_configuration_tools').css('display'), 'none'

    view.$('#assignment_submission_type').val('on_paper')
    view.handleSubmissionTypeChange()
    equal view.$('#assignment_configuration_tools').css('display'), 'none'

    view.$('#assignment_submission_type').val('external_tool')
    view.handleSubmissionTypeChange()
    equal view.$('#assignment_configuration_tools').css('display'), 'none'

    view.$('#assignment_submission_type').val('online')
    view.$('#assignment_online_upload').attr('checked', false)
    view.handleSubmissionTypeChange()
    equal view.$('#assignment_configuration_tools').css('display'), 'none'

    view.$('#assignment_submission_type').val('online')
    view.$('#assignment_online_upload').attr('checked', true)
    view.handleSubmissionTypeChange()
    equal view.$('#assignment_configuration_tools').css('display'), 'block'

  test 'it is hidden if the plagiarism_detection_platform flag is disabled', ->
    ENV.PLAGIARISM_DETECTION_PLATFORM = false
    view = @editView()
    view.$('#assignment_submission_type').val('online')
    view.$('#assignment_online_upload').attr('checked', true)
    view.handleSubmissionTypeChange()
    equal view.$('#assignment_configuration_tools').css('display'), 'none'<|MERGE_RESOLUTION|>--- conflicted
+++ resolved
@@ -65,10 +65,7 @@
         VALID_DATE_RANGE: {},
         COURSE_ID: 1,
       })
-<<<<<<< HEAD
-=======
-      @server = sinon.fakeServer.create()
->>>>>>> 72110e60
+      @server = sinon.fakeServer.create()
 
     teardown: ->
       @server.restore()
@@ -246,10 +243,7 @@
     view = @editView(in_closed_grading_period: true)
     view.$el.appendTo $('#fixtures')
 
-<<<<<<< HEAD
-=======
     ok view.$el.find('#assignment_name').attr('readonly')
->>>>>>> 72110e60
     ok view.$el.find('#assignment_points_possible').attr('readonly')
     ok view.$el.find('#assignment_group_id').attr('readonly')
     equal view.$el.find('#assignment_group_id').attr('aria-readonly'), 'true'
@@ -258,9 +252,6 @@
     ok view.$el.find('#has_group_category').attr('readonly')
     equal view.$el.find('#has_group_category').attr('aria-readonly'), 'true'
 
-<<<<<<< HEAD
-  test 'ignoreClickHandler is called for a disabled checkbox', ->
-=======
   test 'does not disable post to sis when inClosedGradingPeriod', ->
     ENV.POST_TO_SIS = true
     view = @editView(in_closed_grading_period: true)
@@ -268,73 +259,21 @@
     notOk view.$el.find('#assignment_post_to_sis').attr('disabled')
 
   test 'disableCheckbox is called for a disabled checkbox', ->
->>>>>>> 72110e60
     view = @editView(in_closed_grading_period: true)
     view.$el.appendTo $('#fixtures')
     $('<input type="checkbox" id="checkbox_fixture"/>').appendTo $(view.$el)
 
     # because we're stubbing so late we must call disableFields() again
-<<<<<<< HEAD
-    ignoreClickHandlerStub =  @stub view, 'ignoreClickHandler'
-    view.disableFields()
-
-    view.$el.find('#checkbox_fixture').click()
-    equal ignoreClickHandlerStub.calledOnce, true
-=======
     disableCheckboxStub =  @stub view, 'disableCheckbox'
     view.disableFields()
 
     equal disableCheckboxStub.called, true
->>>>>>> 72110e60
 
   test 'ignoreClickHandler is called for a disabled radio', ->
     view = @editView(in_closed_grading_period: true)
     view.$el.appendTo $('#fixtures')
 
     $('<input type="radio" id="fixture_radio"/>').appendTo $(view.$el)
-<<<<<<< HEAD
-
-    # because we're stubbing so late we must call disableFields() again
-    ignoreClickHandlerStub =  @stub view, 'ignoreClickHandler'
-    view.disableFields()
-
-    view.$el.find('#fixture_radio').click()
-    equal ignoreClickHandlerStub.calledOnce, true
-
-  test 'lockSelectValueHandler is called for a disabled select', ->
-    view = @editView(in_closed_grading_period: true)
-    view.$el.html('')
-    $('<select id="select_fixture"><option selected>1</option></option>2</option></select>').appendTo $(view.$el)
-    view.$el.appendTo $('#fixtures')
-
-    # because we're stubbing so late we must call disableFields() again
-    lockSelectValueHandlerStub =  @stub view, 'lockSelectValueHandler'
-    view.disableFields()
-    equal lockSelectValueHandlerStub.calledOnce, true
-
-  test 'lockSelectValueHandler freezes selected value', ->
-    view = @editView(in_closed_grading_period: true)
-    view.$el.html('')
-    $('<select id="select_fixture"><option selected>1</option></option>2</option></select>').appendTo $(view.$el)
-    view.$el.appendTo $('#fixtures')
-
-    selectedValue = view.$el.find('#fixture_select').val()
-    view.$el.find('#fixture_select').val(2).trigger('change')
-    equal view.$el.find('#fixture_select').val(), selectedValue
-
-  test 'fields are enabled when not inClosedGradingPeriod', ->
-    view = @editView()
-    view.$el.appendTo $('#fixtures')
-
-    notOk view.$el.find('#assignment_points_possible').attr('readonly')
-    notOk view.$el.find('#assignment_group_id').attr('readonly')
-    notOk view.$el.find('#assignment_group_id').attr('aria-readonly')
-    notOk view.$el.find('#assignment_grading_type').attr('readonly')
-    notOk view.$el.find('#assignment_grading_type').attr('aria-readonly')
-    notOk view.$el.find('#has_group_category').attr('readonly')
-    notOk view.$el.find('#has_group_category').attr('aria-readonly')
-
-=======
 
     # because we're stubbing so late we must call disableFields() again
     ignoreClickHandlerStub =  @stub view, 'ignoreClickHandler'
@@ -398,25 +337,15 @@
 
     ok spy.calledOnce
 
->>>>>>> 72110e60
   module 'EditView: group category inClosedGradingPeriod',
     setup: ->
       fakeENV.setup()
       ENV.COURSE_ID = 1
-<<<<<<< HEAD
-      @oldAddGroupCategory = window.addGroupCategory
-      window.addGroupCategory = @stub()
-=======
-      @server = sinon.fakeServer.create()
->>>>>>> 72110e60
-
-    teardown: ->
-      @server.restore()
-      fakeENV.teardown()
-<<<<<<< HEAD
-      window.addGroupCategory = @oldAddGroupCategory
-=======
->>>>>>> 72110e60
+      @server = sinon.fakeServer.create()
+
+    teardown: ->
+      @server.restore()
+      fakeENV.teardown()
       document.getElementById("fixtures").innerHTML = ""
 
     editView: ->
@@ -439,23 +368,12 @@
     setup: ->
       fakeENV.setup()
       ENV.COURSE_ID = 1
-<<<<<<< HEAD
-      $.fn.extend
-        timeoutTooltip: ->
-          return this
-
-    teardown: ->
+      @server = sinon.fakeServer.create()
+
+    teardown: ->
+      @server.restore()
       fakeENV.teardown()
       document.getElementById('fixtures').innerHTML = ''
-      delete $.fn.timeoutTooltip
-=======
-      @server = sinon.fakeServer.create()
-
-    teardown: ->
-      @server.restore()
-      fakeENV.teardown()
-      document.getElementById('fixtures').innerHTML = ''
->>>>>>> 72110e60
 
     editView: ->
       editView.apply(this, arguments)
@@ -483,10 +401,7 @@
       fakeENV.setup()
       ENV.COURSE_ID = 1
       @stub(userSettings, 'contextGet').returns {submission_types: "foo", peer_reviews: "1", assignment_group_id: 99}
-<<<<<<< HEAD
-=======
-      @server = sinon.fakeServer.create()
->>>>>>> 72110e60
+      @server = sinon.fakeServer.create()
 
     teardown: ->
       @server.restore()
@@ -527,10 +442,7 @@
       fakeENV.setup()
       ENV.COURSE_ID = 1
       @stub(userSettings, 'contextGet').returns null
-<<<<<<< HEAD
-=======
-      @server = sinon.fakeServer.create()
->>>>>>> 72110e60
+      @server = sinon.fakeServer.create()
 
     teardown: ->
       @server.restore()
@@ -550,10 +462,7 @@
     setup: ->
       fakeENV.setup()
       ENV.COURSE_ID = 1
-<<<<<<< HEAD
-=======
-      @server = sinon.fakeServer.create()
->>>>>>> 72110e60
+      @server = sinon.fakeServer.create()
 
     teardown: ->
       @server.restore()
@@ -586,10 +495,7 @@
       ENV.CONDITIONAL_RELEASE_SERVICE_ENABLED = true
       ENV.CONDITIONAL_RELEASE_ENV = { assignment: { id: 1 }, jwt: 'foo' }
       $(document).on 'submit', -> false
-<<<<<<< HEAD
-=======
-      @server = sinon.fakeServer.create()
->>>>>>> 72110e60
+      @server = sinon.fakeServer.create()
 
     teardown: ->
       @server.restore()
@@ -657,10 +563,7 @@
     setup: ->
       fakeENV.setup()
       ENV.COURSE_ID = 1
-<<<<<<< HEAD
-=======
-      @server = sinon.fakeServer.create()
->>>>>>> 72110e60
+      @server = sinon.fakeServer.create()
 
     teardown: ->
       @server.restore()
