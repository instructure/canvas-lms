/*
 * Copyright (C) 2015 - present Instructure, Inc.
 *
 * This file is part of Canvas.
 *
 * Canvas is free software: you can redistribute it and/or modify it under
 * the terms of the GNU Affero General Public License as published by the Free
 * Software Foundation, version 3 of the License.
 *
 * Canvas is distributed in the hope that it will be useful, but WITHOUT ANY
 * WARRANTY; without even the implied warranty of MERCHANTABILITY or FITNESS FOR
 * A PARTICULAR PURPOSE. See the GNU Affero General Public License for more
 * details.
 *
 * You should have received a copy of the GNU Affero General Public License along
 * with this program. If not, see <http://www.gnu.org/licenses/>.
 */

import $ from 'jquery'
import {extend, defer} from 'lodash'
import RCELoader from '@canvas/rce/serviceRCELoader'
import SectionCollection from '@canvas/sections/backbone/collections/SectionCollection'
import DueDateList from '@canvas/due-dates/backbone/models/DueDateList'
import Section from '@canvas/sections/backbone/models/Section.coffee'
import DiscussionTopic from '@canvas/discussions/backbone/models/DiscussionTopic.coffee'
import Announcement from '@canvas/discussions/backbone/models/Announcement.coffee'
import DueDateOverrideView from '@canvas/due-dates'
import EditView from 'ui/features/discussion_topic_edit/backbone/views/EditView.coffee'
import AssignmentGroupCollection from '@canvas/assignments/backbone/collections/AssignmentGroupCollection'
import fakeENV from 'helpers/fakeENV'
import assertions from 'helpers/assertions'
import RichContentEditor from '@canvas/rce/RichContentEditor'
import 'helpers/jquery.simulate'

const currentOrigin = window.location.origin

EditView.prototype.loadNewEditor = () => {}

const editView = function (opts = {}, discussOpts = {}) {
  const ModelClass = opts.isAnnouncement ? Announcement : DiscussionTopic
  if (opts.withAssignment) {
    const assignmentOpts = extend({}, opts.assignmentOpts, {
      name: 'Test Assignment',
      assignment_overrides: []
    })
    discussOpts.assignment = assignmentOpts
  }
  const discussion = new ModelClass(discussOpts, {parse: true})
  const assignment = discussion.get('assignment')
  const sectionList = new SectionCollection([Section.defaultDueDateSection()])
  const dueDateList = new DueDateList(
    assignment.get('assignment_overrides'),
    sectionList,
    assignment
  )
  const app = new EditView({
    model: discussion,
    permissions: opts.permissions || {},
    views: {
      'js-assignment-overrides': new DueDateOverrideView({
        model: dueDateList,
        views: {}
      })
    },
<<<<<<< HEAD
    lockedItems: opts.lockedItems || {}
=======
    lockedItems: opts.lockedItems || {},
    isEditing: false,
    anonymous_discussion_enabled: ENV.ANONYMOUS_DISCUSSIONS,
    react_discussions_post: ENV.REACT_DISCUSSIONS_POST,
    allow_student_anonymous_discussion_topics: ENV.allow_student_anonymous_discussion_topics
>>>>>>> 7d9bef30
  })
  ;(app.assignmentGroupCollection = new AssignmentGroupCollection()).contextAssetString =
    ENV.context_asset_string
  return app.render()
}
const nameLengthHelper = function (
  view,
  length,
  maxNameLengthRequiredForAccount,
  maxNameLength,
  postToSis
) {
  ENV.MAX_NAME_LENGTH_REQUIRED_FOR_ACCOUNT = maxNameLengthRequiredForAccount
  ENV.MAX_NAME_LENGTH = maxNameLength
  ENV.IS_LARGE_ROSTER = true
  ENV.CONDITIONAL_RELEASE_SERVICE_ENABLED = false
  const title = 'a'.repeat(length)
  const {assignment} = view
  assignment.attributes.post_to_sis = postToSis
  return view.validateBeforeSave(
    {
      title,
      set_assignment: '1',
      assignment
    },
    []
  )
}

QUnit.module('EditView', {
  setup() {
    fakeENV.setup()
    this.server = sinon.fakeServer.create({respondImmediately: true})
    sandbox.fetch.mock('path:/api/v1/courses/1/lti_apps/launch_definitions', 200)

    RCELoader.RCE = null
    return RCELoader.loadRCE()
  },
  teardown() {
    this.server.restore()
    fakeENV.teardown()
  },
  editView() {
    return editView.apply(this, arguments)
  }
})

test('it should be accessible', function (assert) {
  const done = assert.async()
  assertions.isAccessible(this.editView(), () => done(), {a11yReport: true})
})

test('renders', function () {
  const view = this.editView()
  ok(view)
})

// EditView.loadNewEditor is stubbed since I can't figure out how
// to cope with the async RCE initialization in QUnit
//
QUnit.skip('tells RCE to manage the parent', function () {
  const lne = sandbox.stub(RichContentEditor, 'loadNewEditor')
  const view = this.editView()
  view.loadNewEditor()
  ok(lne.firstCall.args[1].manageParent, 'manageParent flag should be set')
})

QUnit.skip('does not tell RCE to manage the parent of locked content', function () {
  const lne = sandbox.stub(RichContentEditor, 'loadNewEditor')
  const view = this.editView({lockedItems: {content: true}})
  view.loadNewEditor()
  strictEqual(lne.callCount, 0, 'RCE not called')
})

test('shows error message on assignment point change with submissions', function () {
  const view = this.editView({
    withAssignment: true,
    assignmentOpts: {has_submitted_submissions: true}
  })
  view.renderGroupCategoryOptions()
  ok(view.$el.find('#discussion_point_change_warning'), 'rendered change warning')
  view.$el.find('#discussion_topic_assignment_points_possible').val(1)
  view.$el.find('#discussion_topic_assignment_points_possible').trigger('change')
  equal(
    view.$el.find('#discussion_point_change_warning').attr('aria-expanded'),
    'true',
    'change warning aria-expanded true'
  )
  view.$el.find('#discussion_topic_assignment_points_possible').val(0)
  view.$el.find('#discussion_topic_assignment_points_possible').trigger('change')
  equal(
    view.$el.find('#discussion_point_change_warning').attr('aria-expanded'),
    'false',
    'change warning aria-expanded false'
  )
})

test('hides the published icon for announcements', function () {
  const view = this.editView({isAnnouncement: true})
  equal(view.$el.find('.published-status').length, 0)
})

test('validates the group category for non-assignment discussions', function () {
  const clock = sinon.useFakeTimers()
  const view = this.editView({permissions: {CAN_SET_GROUP: true}})
  clock.tick(1)
  const data = {group_category_id: 'blank'}
  const errors = view.validateBeforeSave(data, [])
  ok(errors.newGroupCategory[0].message)
  return clock.restore()
})

test('does not render #podcast_has_student_posts_container for non-course contexts', function () {
  const view = this.editView({
    withAssignment: true,
    permissions: {CAN_MODERATE: true}
  })
  equal(view.$el.find('#podcast_enabled').length, 1)
  equal(view.$el.find('#podcast_has_student_posts_container').length, 0)
})

test('routes to discussion details normally', function () {
  const view = this.editView({}, {html_url: currentOrigin + '/foo'})
  equal(view.locationAfterSave({}), currentOrigin + '/foo')
})

test('routes to return_to', function () {
  const view = this.editView({}, {html_url: currentOrigin + '/foo'})
  equal(view.locationAfterSave({return_to: currentOrigin + '/bar'}), currentOrigin + '/bar')
})

test('does not route to return_to with javascript protocol', function () {
  const view = this.editView({}, {html_url: currentOrigin + '/foo'})
  // eslint-disable-next-line no-script-url
  equal(view.locationAfterSave({return_to: 'javascript:alert(1)'}), currentOrigin + '/foo')
})

test('does not route to return_to in remote origin', function () {
  const view = this.editView({}, {html_url: currentOrigin + '/foo'})
  equal(view.locationAfterSave({return_to: 'http://evil.com'}), currentOrigin + '/foo')
})

test('cancels to env normally', function () {
  ENV.CANCEL_TO = currentOrigin + '/foo'
  const view = this.editView()
  equal(view.locationAfterCancel({}), currentOrigin + '/foo')
})

test('cancels to return_to', function () {
  ENV.CANCEL_TO = currentOrigin + '/foo'
  const view = this.editView()
  equal(view.locationAfterCancel({return_to: currentOrigin + '/bar'}), currentOrigin + '/bar')
})

test('does not cancel to return_to with javascript protocol', function () {
  ENV.CANCEL_TO = currentOrigin + '/foo'
  const view = this.editView()
  // eslint-disable-next-line no-script-url
  equal(view.locationAfterCancel({return_to: 'javascript:alert(1)'}), currentOrigin + '/foo')
})

test('shows todo checkbox', function () {
  ENV.STUDENT_PLANNER_ENABLED = true
  const view = this.editView()
  equal(view.$el.find('#allow_todo_date').length, 1)
  equal(view.$el.find('#todo_date_input')[0].style.display, 'none')
})

test('shows todo input when todo checkbox is selected', function () {
  ENV.STUDENT_PLANNER_ENABLED = true
  const view = this.editView()
  view.$el.find('#allow_todo_date').prop('checked', true)
  view.$el.find('#allow_todo_date').trigger('change')
  equal(view.$el.find('#todo_date_input')[0].style.display, 'block')
})

test('shows todo input with date when given date', function () {
  ENV.STUDENT_PLANNER_ENABLED = true
  ENV.TIMEZONE = 'America/Chicago'
  const view = this.editView({}, {todo_date: '2017-01-03'})
  equal(view.$el.find('#allow_todo_date').prop('checked'), true)
  equal(view.$el.find('input[name="todo_date"').val(), 'Jan 2, 2017, 6:00 PM')
})

test('renders announcement page when planner enabled', function () {
  ENV.STUDENT_PLANNER_ENABLED = true
  const view = this.editView({isAnnouncement: true})
  equal(view.$el.find('#discussion-edit-view').length, 1)
})

test('does not show todo checkbox without permission', function () {
  ENV.STUDENT_PLANNER_ENABLED = false
  const view = this.editView()
  equal(view.$el.find('#allow_todo_date').length, 0)
})

test('does not show todo date elements when grading is enabled', function () {
  ENV.STUDENT_PLANNER_ENABLED = true
  const view = this.editView()
  view.$el.find('#use_for_grading').prop('checked', true)
  view.$el.find('#use_for_grading').trigger('change')
  equal(view.$el.find('#todo_options')[0].style.display, 'none')
})

test('does save todo date if allow_todo_date is checked and discussion is not graded', function () {
  ENV.STUDENT_PLANNER_ENABLED = true
  const todo_date = new Date('2017-05-25T08:00:00-0800')
  const view = this.editView()
  view.renderGroupCategoryOptions()
  view.$el.find('#allow_todo_date').prop('checked', true)
  view.$el.find('#allow_todo_date').trigger('change')
  view.$el.find('input[name="todo_date"').val(todo_date.toISOString())
  view.$el.find('input[name="todo_date"').trigger('change')
  const formData = view.getFormData()
  equal(formData.todo_date.toString(), todo_date.toString())
})

test('does not save todo date if allow_todo_date is not checked', function () {
  ENV.STUDENT_PLANNER_ENABLED = true
  const view = this.editView()
  view.$el.find('#todo_date').val('2017-01-03')
  view.$el.find('#todo_date').trigger('change')
  view.renderGroupCategoryOptions()
  const formData = view.getFormData()
  equal(formData.todo_date, null)
})

test('does not save todo date if discussion is graded', function () {
  ENV.STUDENT_PLANNER_ENABLED = true
  const view = this.editView()
  view.$el.find('#todo_date').val('2017-01-03')
  view.$el.find('#todo_date').trigger('change')
  view.$el.find('#use_for_grading').prop('checked', true)
  view.$el.find('#use_for_grading').trigger('change')
  view.renderGroupCategoryOptions()
  const formData = view.getFormData()
  equal(formData.todo_date, null)
})

<<<<<<< HEAD
=======
test('renders anonymous section if able to moderate', function () {
  ENV.ANONYMOUS_DISCUSSIONS = true
  ENV.REACT_DISCUSSIONS_POST = true
  const view = this.editView({
    permissions: {CAN_MODERATE: true}
  })
  equal(view.$el.find('#anonymous_section_header').length, 1)
})

test('renders anonymous section if student can create', function () {
  ENV.ANONYMOUS_DISCUSSIONS = true
  ENV.REACT_DISCUSSIONS_POST = true
  ENV.allow_student_anonymous_discussion_topics = true
  const view = this.editView({})
  equal(view.$el.find('#anonymous_section_header').length, 1)
})

>>>>>>> 7d9bef30
QUnit.module(
  'EditView - Sections Specific',
  test('allows discussion to save when section specific has errors has no section', function () {
    ENV.SECTION_SPECIFIC_ANNOUNCEMENTS_ENABLED = true
    ENV.DISCUSSION_TOPIC = {ATTRIBUTES: {is_announcement: false}}
    const view = this.editView({withAssignment: true})
    const title = 'a'.repeat(10)
    const {assignment} = view
    assignment.attributes.post_to_sis = '1'
    const errors = view.validateBeforeSave(
      {
        title,
        set_assignment: '1',
        assignment,
        specific_sections: null
      },
      []
    )
    equal(Object.keys(errors).length, 0)
  }),
  test('allows announcement to save when section specific has a section', function () {
    ENV.SECTION_SPECIFIC_ANNOUNCEMENTS_ENABLED = true
    ENV.DISCUSSION_TOPIC = {ATTRIBUTES: {is_announcement: true}}
    const view = this.editView({withAssignment: false})
    const title = 'a'.repeat(10)
    const {assignment} = view
    assignment.attributes.post_to_sis = '1'
    const errors = view.validateBeforeSave(
      {
        title,
        specific_sections: ['fake_section']
      },
      []
    )
    equal(Object.keys(errors).length, 0)
  }),
  test('allows group announcements to be saved without a section', function () {
    ENV.SECTION_SPECIFIC_ANNOUNCEMENTS_ENABLED = true
    ENV.CONTEXT_ID = 1
    ENV.context_asset_string = 'group_1'
    ENV.DISCUSSION_TOPIC = {ATTRIBUTES: {is_announcement: true}}
    const view = this.editView({withAssignment: false})
    const title = 'a'.repeat(10)
    const {assignment} = view
    assignment.attributes.post_to_sis = '1'
    const errors = view.validateBeforeSave(
      {
        title,
        specific_sections: null
      },
      []
    )
    equal(Object.keys(errors).length, 0)
  }),
  test('require section for course announcements if enabled', function () {
    ENV.should_log = true
    ENV.SECTION_SPECIFIC_ANNOUNCEMENTS_ENABLED = true
    ENV.CONTEXT_ID = 1
    ENV.context_asset_string = 'course_1'
    ENV.DISCUSSION_TOPIC = {ATTRIBUTES: {is_announcement: true}}
    const view = this.editView({withAssignment: false})
    const title = 'a'.repeat(10)
    const {assignment} = view
    assignment.attributes.post_to_sis = '1'
    const errors = view.validateBeforeSave(
      {
        title,
        specific_sections: null
      },
      []
    )
    equal(Object.keys(errors).length, 1)
    equal(Object.keys(errors)[0], 'specific_sections')
  })
)

QUnit.module('EditView - Usage Rights', {
  setup() {
    fakeENV.setup()
    ENV.FEATURES.usage_rights_discussion_topics = true
    ENV.USAGE_RIGHTS_REQUIRED = true
    ENV.PERMISSIONS.manage_files = true
    this.server = sinon.fakeServer.create({respondImmediately: true})
    sandbox.fetch.mock('http://api/folders?contextType=user&contextId=1', 200)
    sandbox.fetch.mock('path:/api/session', 200)
  },
  teardown() {
    this.server.restore()
    fakeENV.teardown()
  },
  editView() {
    return editView.apply(this, arguments)
  }
})

test('renders usage rights control', function () {
  const view = this.editView({permissions: {CAN_ATTACH: true}})
  equal(view.$el.find('#usage_rights_control').length, 1)
})

QUnit.module('EditView - ConditionalRelease', {
  setup() {
    fakeENV.setup()
    ENV.CONDITIONAL_RELEASE_SERVICE_ENABLED = true
    ENV.CONDITIONAL_RELEASE_ENV = {
      assignment: {id: 1}
    }
    $(document).on('submit', () => false)
    this.server = sinon.fakeServer.create({respondImmediately: true})
    sandbox.fetch.mock('path:/api/v1/courses/1/lti_apps/launch_definitions', 200)
  },
  teardown() {
    this.server.restore()
    fakeENV.teardown()
    return $(document).off('submit')
  },
  editView() {
    return editView.apply(this, arguments)
  }
})

test('does not show conditional release tab when feature not enabled', function () {
  ENV.CONDITIONAL_RELEASE_SERVICE_ENABLED = false
  const view = this.editView()
  equal(view.$el.find('#mastery-paths-editor').length, 0)
  equal(view.$el.find('#discussion-edit-view').hasClass('ui-tabs'), false)
})

test('shows disabled conditional release tab when feature enabled, but not assignment', function () {
  const view = this.editView()
  view.renderTabs()
  view.loadConditionalRelease()
  equal(view.$el.find('#mastery-paths-editor').length, 1)
  equal(view.$discussionEditView.hasClass('ui-tabs'), true)
  equal(view.$discussionEditView.tabs('option', 'disabled'), true)
})

test('shows enabled conditional release tab when feature enabled, and assignment', function () {
  const view = this.editView({withAssignment: true})
  view.renderTabs()
  view.loadConditionalRelease()
  equal(view.$el.find('#mastery-paths-editor').length, 1)
  equal(view.$discussionEditView.hasClass('ui-tabs'), true)
  equal(view.$discussionEditView.tabs('option', 'disabled'), false)
})

test('enables conditional release tab when changed to assignment', function () {
  const view = this.editView()
  view.loadConditionalRelease()
  view.renderTabs()
  equal(view.$discussionEditView.tabs('option', 'disabled'), true)
  view.$useForGrading.prop('checked', true)
  view.$useForGrading.trigger('change')
  equal(view.$discussionEditView.tabs('option', 'disabled'), false)
})

test('disables conditional release tab when changed from assignment', function () {
  const view = this.editView({withAssignment: true})
  view.loadConditionalRelease()
  view.renderTabs()
  equal(view.$discussionEditView.tabs('option', 'disabled'), false)
  view.$useForGrading.prop('checked', false)
  view.$useForGrading.trigger('change')
  equal(view.$discussionEditView.tabs('option', 'disabled'), true)
})

test('renders conditional release tab content', function () {
  const view = this.editView({withAssignment: true})
  view.loadConditionalRelease()
  equal(view.$conditionalReleaseTarget.children().size(), 1)
})

test('has an error when a title is 257 chars', function () {
  const view = this.editView({withAssignment: true})
  const errors = nameLengthHelper(view, 257, false, 30, '1')
  equal(errors.title[0].message, 'Title is too long, must be under 257 characters')
})

test('allows dicussion to save when a title is 256 chars, MAX_NAME_LENGTH is not required and post_to_sis is true', function () {
  const view = this.editView({withAssignment: true})
  const errors = nameLengthHelper(view, 256, false, 30, '1')
  equal(errors.length, 0)
})

test('has an error when a title > MAX_NAME_LENGTH chars if MAX_NAME_LENGTH is custom, required and post_to_sis is true', function () {
  const view = this.editView({withAssignment: true})
  const errors = nameLengthHelper(view, 40, true, 30, '1')
  equal(errors.title[0].message, 'Title is too long, must be under 31 characters')
})

test('allows discussion to save when title > MAX_NAME_LENGTH chars if MAX_NAME_LENGTH is custom, required and post_to_sis is false', function () {
  const view = this.editView({withAssignment: true})
  const errors = nameLengthHelper(view, 40, true, 30, '0')
  equal(errors.length, 0)
})

test('allows discussion to save when title < MAX_NAME_LENGTH chars if MAX_NAME_LENGTH is custom, required and post_to_sis is true', function () {
  const view = this.editView({withAssignment: true})
  const errors = nameLengthHelper(view, 30, true, 40, '1')
  equal(errors.length, 0)
})

test('conditional release editor is updated on tab change', function () {
  const view = this.editView({withAssignment: true})
  view.renderTabs()
  view.renderGroupCategoryOptions()
  view.loadConditionalRelease()
  const stub = sandbox.stub(view.conditionalReleaseEditor, 'updateAssignment')
  view.$discussionEditView.tabs('option', 'active', 1)
  ok(stub.calledOnce)
  stub.reset()
  view.$discussionEditView.tabs('option', 'active', 0)
  view.onChange()
  view.$discussionEditView.tabs('option', 'active', 1)
  ok(stub.calledOnce)
})

test('validates conditional release', function (assert) {
  const resolved = assert.async()
  const view = this.editView({withAssignment: true})
  return defer(() => {
    sandbox.stub(view.conditionalReleaseEditor, 'validateBeforeSave').returns('foo')
    const errors = view.validateBeforeSave(view.getFormData(), {})
    strictEqual(errors.conditional_release, 'foo')
    return resolved()
  })
})

test('calls save in conditional release', function (assert) {
  const resolved = assert.async()
  const view = this.editView({withAssignment: true})
  return defer(() => {
    const superPromise = $.Deferred().resolve({}).promise()
    const crPromise = $.Deferred().resolve({}).promise()
    const mockSuper = sinon.mock(EditView.__super__)
    mockSuper.expects('saveFormData').returns(superPromise)
    const stub = sandbox.stub(view.conditionalReleaseEditor, 'save').returns(crPromise)
    const finalPromise = view.saveFormData()
    return finalPromise.then(() => {
      mockSuper.verify()
      ok(stub.calledOnce)
      return resolved()
    })
  })
})

test('does not call conditional release save for an announcement', function (assert) {
  const resolved = assert.async()
  const view = this.editView({isAnnouncement: true})
  return defer(() => {
    const superPromise = $.Deferred().resolve({}).promise()
    const mockSuper = sinon.mock(EditView.__super__)
    mockSuper.expects('saveFormData').returns(superPromise)
    const savePromise = view.saveFormData()
    return savePromise.then(() => {
      mockSuper.verify()
      notOk(view.conditionalReleaseEditor)
      return resolved()
    })
  })
})

test('switches to conditional tab if save error contains conditional release error', function (assert) {
  const resolved = assert.async()
  const view = this.editView({withAssignment: true})
  return defer(() => {
    view.$discussionEditView.tabs('option', 'active', 0)
    view.showErrors({
      foo: {type: 'bar'},
      conditional_release: {type: 'bat'}
    })
    equal(view.$discussionEditView.tabs('option', 'active'), 1)
    return resolved()
  })
})

test('switches to details tab if save error does not contain conditional release error', function (assert) {
  const resolved = assert.async()
  const view = this.editView({withAssignment: true})
  return defer(() => {
    view.$discussionEditView.tabs('option', 'active', 1)
    view.showErrors({
      foo: {type: 'bar'},
      baz: {type: 'bat'}
    })
    equal(view.$discussionEditView.tabs('option', 'active'), 0)
    return resolved()
  })
})

test('Does not change the locked status of an existing discussion topic', function () {
  const view = this.editView({}, {locked: true})
  equal(view.model.get('locked'), true)
})

QUnit.module('EditView: Assignment External Tools', {
  setup() {
    fakeENV.setup({})
    this.server = sinon.fakeServer.create()
    sandbox.fetch.mock('path:/api/v1/courses/1/lti_apps/launch_definitions', 200)
  },

  teardown() {
    this.server.restore()
    fakeENV.teardown()
  },

  editView() {
    return editView.apply(this, arguments)
  }
})

test('it attaches assignment external tools component in course context', function () {
  ENV.context_asset_string = 'course_1'
  const view = this.editView()
  equal(view.$AssignmentExternalTools.children().size(), 1)
})

test('it does not attach assignment external tools component in group context', function () {
  ENV.context_asset_string = 'group_1'
  const view = this.editView()
  equal(view.$AssignmentExternalTools.children().size(), 0)
})<|MERGE_RESOLUTION|>--- conflicted
+++ resolved
@@ -62,15 +62,11 @@
         views: {}
       })
     },
-<<<<<<< HEAD
-    lockedItems: opts.lockedItems || {}
-=======
     lockedItems: opts.lockedItems || {},
     isEditing: false,
     anonymous_discussion_enabled: ENV.ANONYMOUS_DISCUSSIONS,
     react_discussions_post: ENV.REACT_DISCUSSIONS_POST,
     allow_student_anonymous_discussion_topics: ENV.allow_student_anonymous_discussion_topics
->>>>>>> 7d9bef30
   })
   ;(app.assignmentGroupCollection = new AssignmentGroupCollection()).contextAssetString =
     ENV.context_asset_string
@@ -310,8 +306,6 @@
   equal(formData.todo_date, null)
 })
 
-<<<<<<< HEAD
-=======
 test('renders anonymous section if able to moderate', function () {
   ENV.ANONYMOUS_DISCUSSIONS = true
   ENV.REACT_DISCUSSIONS_POST = true
@@ -329,7 +323,6 @@
   equal(view.$el.find('#anonymous_section_header').length, 1)
 })
 
->>>>>>> 7d9bef30
 QUnit.module(
   'EditView - Sections Specific',
   test('allows discussion to save when section specific has errors has no section', function () {
