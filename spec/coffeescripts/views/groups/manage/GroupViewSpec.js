--- conflicted
+++ resolved
@@ -81,10 +81,6 @@
     document.getElementById('fixtures').innerHTML = ''
   },
 })
-<<<<<<< HEAD
-// eslint-disable-next-line qunit/resolve-async
-=======
->>>>>>> 2a5b008b
 test('it should be accessible', assert => {
   const done = assert.async()
   assertions.isAccessible(view, done, {a11yReport: true})
