#
# Copyright (C) 2015 - present Instructure, Inc.
#
# This file is part of Canvas.
#
# Canvas is free software: you can redistribute it and/or modify it under
# the terms of the GNU Affero General Public License as published by the Free
# Software Foundation, version 3 of the License.
#
# Canvas is distributed in the hope that it will be useful, but WITHOUT ANY
# WARRANTY; without even the implied warranty of MERCHANTABILITY or FITNESS FOR
# A PARTICULAR PURPOSE. See the GNU Affero General Public License for more
# details.
#
# You should have received a copy of the GNU Affero General Public License along
# with this program. If not, see <http://www.gnu.org/licenses/>.
#

require_relative '../live_events_pact_helper'

RSpec.describe 'Canvas LMS Live Events', :pact_live_events do
  describe 'quizzes_next_quiz_duplicated' do

    let(:live_event) do
      LiveEvents::PactHelper::Event.new(
        event_name: 'quizzes_next_quiz_duplicated',
        event_subscriber: PactConfig::Consumers::QUIZ_LTI
      )
    end

    it 'keeps the contract' do
      live_event.emit_with do
        # arrange
        params = {
          :name => "Quizzes.Next",
          :url => 'http://example.com/launch',
          :domain => "example.com",
          :consumer_key => 'test_key',
          :shared_secret => 'test_secret',
          :privacy_level => 'public',
          :tool_id => 'Quizzes 2'
        }
        Account.default.enable_feature!(:lor_for_account)
        Account.default.context_external_tools.create!(params)

        old_course = course_model(uuid: '100005')
        old_course.root_account.settings[:provision] = {'lti' => 'lti url'}
        old_course.root_account.save!
        old_course.enable_feature!(:quizzes_next)
        old_assignment = assignment_model(course: old_course)
        old_assignment.quiz_lti!
        old_assignment.save!

        new_course = course_model(uuid: '100006')
        new_course.root_account.settings[:provision] = {'lti' => 'lti url'}
        new_course.root_account.save!
        new_course.enable_feature!(:quizzes_next)

        # act

        migration = ContentMigration.create!(
          context: Account.default,
          user: @teacher
        )
        migration.started_at=Time.now.utc - 1.hour
        migration.save!

        exported_content = QuizzesNext::ExportService.begin_export(old_course, {})
<<<<<<< HEAD
        QuizzesNext::ExportService.send_imported_content(new_course, ContentMigration.new, exported_content)
=======
        QuizzesNext::ExportService.send_imported_content(new_course, migration, exported_content)
>>>>>>> 0636031f
      end

      # assert
      expect(live_event).to have_kept_the_contract
    end
  end
end<|MERGE_RESOLUTION|>--- conflicted
+++ resolved
@@ -66,11 +66,7 @@
         migration.save!
 
         exported_content = QuizzesNext::ExportService.begin_export(old_course, {})
-<<<<<<< HEAD
-        QuizzesNext::ExportService.send_imported_content(new_course, ContentMigration.new, exported_content)
-=======
         QuizzesNext::ExportService.send_imported_content(new_course, migration, exported_content)
->>>>>>> 0636031f
       end
 
       # assert
