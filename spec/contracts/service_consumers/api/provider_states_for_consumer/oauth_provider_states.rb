--- conflicted
+++ resolved
@@ -18,7 +18,6 @@
 # with this program. If not, see <http://www.gnu.org/licenses/>.
 
 module LtiProviderStateHelper
-
   def self.set_lti_context_id(account)
     # Set lti_context_id to the same one used when generating the contracts
     # in the live-events-lti repo.
@@ -67,13 +66,8 @@
 
   def self.create_external_tool(developer_key)
     configuration = {
-<<<<<<< HEAD
-      "title":"Canvas Data Services",
-      "scopes":[
-=======
       title: "Canvas Data Services",
       scopes: [
->>>>>>> 2d51e8e7
         "https://canvas.instructure.com/lti/public_jwk/scope/update",
         "https://canvas.instructure.com/lti/data_services/scope/create",
         "https://canvas.instructure.com/lti/data_services/scope/show",
@@ -83,35 +77,6 @@
         "https://canvas.instructure.com/lti/data_services/scope/list_event_types",
         "https://canvas.instructure.com/lti/feature_flags/scope/show"
       ],
-<<<<<<< HEAD
-      "public_jwk_url":"http://live-events-lti/api/jwks",
-      "description":"Data service management for Canvas LMS",
-      "target_link_uri":"http://live-events-lti/resource_link_request",
-      "oidc_initiation_url":"http://live-events-lti/login",
-      "extensions":[
-        {
-          "platform":"canvas.instructure.com",
-          "domain":"http://live-events-lti",
-          "privacy_level":"public",
-          "settings":{
-            "placements":[
-              {
-                "text":"Data Services",
-                "enabled":true,
-                "placement":"account_navigation",
-                "target_link_uri":"http://live-events-lti/resource_link_request",
-                "required_permissions":"manage_data_services"
-              }
-            ]
-          }
-        }
-      ],
-      "custom_fields":{
-        "canvas_account_uuid":"$vnd.Canvas.root_account.uuid",
-        "canvas_api_domain":"$Canvas.api.domain",
-        "canvas_user_uuid":"$Canvas.user.globalId",
-        "canvas_high_contrast_enabled":"$Canvas.user.prefersHighContrast"
-=======
       public_jwk_url: "http://live-events-lti/api/jwks",
       description: "Data service management for Canvas LMS",
       target_link_uri: "http://live-events-lti/resource_link_request",
@@ -139,7 +104,6 @@
         canvas_api_domain: "$Canvas.api.domain",
         canvas_user_uuid: "$Canvas.user.globalId",
         canvas_high_contrast_enabled: "$Canvas.user.prefersHighContrast"
->>>>>>> 2d51e8e7
       }
     }
     tool_config = Lti::ToolConfiguration.create!(developer_key: developer_key, settings: configuration, privacy_level: 'public')
@@ -149,7 +113,6 @@
 end
 
 Pact.provider_states_for PactConfig::Consumers::ALL do
-
   provider_state 'an account with an LTI developer key' do
     set_up do
       account = Pact::Canvas.base_state.account
@@ -158,11 +121,11 @@
       jwk = LtiProviderStateHelper.jwk
       developer_key = LtiProviderStateHelper.developer_key(jwk)
 
-      allow_any_instance_of(Canvas::Oauth::Provider).
-        to receive(:key).and_return(developer_key)
+      allow_any_instance_of(Canvas::Oauth::Provider)
+        .to receive(:key).and_return(developer_key)
 
-      allow_any_instance_of(Canvas::Oauth::ClientCredentialsProvider).
-        to receive(:get_jwk_from_url).and_return(jwk)
+      allow_any_instance_of(Canvas::Oauth::ClientCredentialsProvider)
+        .to receive(:get_jwk_from_url).and_return(jwk)
     end
   end
 
@@ -175,11 +138,11 @@
       account = Pact::Canvas.base_state.account
       LtiProviderStateHelper.set_lti_context_id(account)
 
-      allow_any_instance_of(Canvas::Oauth::Provider).
-        to receive(:key).and_return(developer_key)
+      allow_any_instance_of(Canvas::Oauth::Provider)
+        .to receive(:key).and_return(developer_key)
 
-      allow_any_instance_of(Canvas::Oauth::ClientCredentialsProvider).
-        to receive(:get_jwk_from_url).and_return(jwk)
+      allow_any_instance_of(Canvas::Oauth::ClientCredentialsProvider)
+        .to receive(:get_jwk_from_url).and_return(jwk)
 
       # The jwt_signing_key file is the same one used to sign the JWTs in the contract
       # tests in the live-events-lti repo. Make that key be the one that Canvas uses
@@ -201,10 +164,10 @@
           "encryption-secret" => "astringthatisactually32byteslong"
         }
       )
-      allow(Canvas::DynamicSettings).to receive(:find).
-        with('live-events-subscription-service', any_args).and_return({
-          'app-host' => ENV.fetch('SUBSCRIPTION_SERVICE_HOST', 'http://les.docker:80')
-        })
+      allow(Canvas::DynamicSettings).to receive(:find)
+        .with('live-events-subscription-service', any_args).and_return({
+                                                                         'app-host' => ENV.fetch('SUBSCRIPTION_SERVICE_HOST', 'http://les.docker:80')
+                                                                       })
 
       # Always set ignore_expiration to true when calling the decode_jwt method.
       CanvasSecurity.class_eval do
