# frozen_string_literal: true

#
# Copyright (C) 2018 - present Instructure, Inc.
#
# This file is part of Canvas.
#
# Canvas is free software: you can redistribute it and/or modify it under
# the terms of the GNU Affero General Public License as published by the Free
# Software Foundation, version 3 of the License.
#
# Canvas is distributed in the hope that it will be useful, but WITHOUT ANY
# WARRANTY; without even the implied warranty of MERCHANTABILITY or FITNESS FOR
# A PARTICULAR PURPOSE. See the GNU Affero General Public License for more
# details.
#
# You should have received a copy of the GNU Affero General Public License along
# with this program. If not, see <http://www.gnu.org/licenses/>.

<<<<<<< HEAD
Dir[File.dirname(__FILE__) + "/provider_states_for_consumer/*.rb"].each {|f| require f }
=======
Dir[File.dirname(__FILE__) + "/provider_states_for_consumer/*.rb"].sort.each { |f| require f }
>>>>>>> 2d51e8e7
require 'spec/factories/course_factory'
require 'spec/factories/user_factory'

PactConfig::Consumers::ALL.each do |consumer|

  Pact.provider_states_for consumer do
    set_up do
      Pact::Canvas.base_state = Pact::Canvas::BaseState.seed!
    end

    # The following states are provided by the set_up block above, thus the no_op
    # because no additional setup is required.

    # Account_ID: 1 | Name: Siteadmin Account
      # ID: 1 | Name: SiteAdmin1

    # Account_ID: 2 | Name: Default Account
      # ID: 2 | Name: Admin1
      # ID: 3 | Name: Teacher1
      # ID: 4 | Name: TeacherAssistant1
      # ID: 5 | Name: Student1
      # ID: 6 | Name: Observer1
      # ID: 7 | Name: Parent1
      # Course_ID: 1 | Name: 'Contract Tests Course'
        # Enrolled:
          # Student1
          # Teacher1
          # TeacherAssistant1
          # Observer1
    provider_state('an account') { no_op }
    provider_state('a course') { no_op }
    provider_state('a student enrolled in a course') { no_op }
    provider_state('a teacher enrolled in a course') { no_op }
    provider_state('a teacher assistant enrolled in a course') { no_op }
    provider_state('an observer enrolled in a course') { no_op }
    provider_state('an account admin') { no_op }
    provider_state('a site admin') { no_op }
    provider_state('a parent') { no_op } # Parents aren't enrolled in courses; they are "super observers"
  end
end

module Pact::Canvas
  def self.base_state=(base_state)
    @base_state = base_state
  end

  def self.base_state
    @base_state
  end

  class BaseState
    include Factories

    attr_reader(
      :account,
      :account_admins,
      :course,
      :observers,
      :parents,
      :site_admins,
      :site_admin_account,
      :students,
      :teachers,
      :teacher_assistants,
      :mobile_courses,
      :mobile_teacher,
      :mobile_student
    )

    def self.seed!(opts: {})
      self.new(opts)
    end

    private

    def initialize(opts)
      @site_admin_account = opts[:site_admin_account] || Account.site_admin
      @account = opts[:account] || Account.default
      @course = opts[:course] || seed_course
      seed_users(opts)
      @mobile_courses = seed_mobile
      enable_default_developer_key!
    end

    def seed_course
      course = course_factory(account: @account, active_course: true, course_name: 'Contract Tests Course')

      # overriding these because the random uuid and lti_context_id won't work
      # with contract tests until we are able to use Pact provider_params
      course.lti_context_id = '9b4ef1eea0eb4c3498983e09a6ef88f1'
      course.uuid = 'eylMsUDGR6aQDPCO5kOE6AGyH6ePPZLfV7CN1dV2'
      course.save!
      course
    end

    def seed_users(opts)
      @site_admins = opts[:site_admins] || seed_site_admins
      @account_admins = opts[:account_admins] || seed_account_admins
      @teachers = opts[:teachers] || seed_teachers
      @teacher_assistants = opts[:teacher_assistants] || seed_teacher_assistants
      @students = opts[:students] || seed_students
      @observers = opts[:observers] || seed_observers
      @parents = opts[:parents] || seed_parents
    end

    def seed_site_admins(count: 1)
      site_admins = []
      count.times do |i|
        index = i + 1
        site_admin_name = "SiteAdmin#{index}"
        site_admin_email = "#{site_admin_name}@instructure.com"
        site_admin = account_admin_user(account: @site_admin_account, email: site_admin_email, name: site_admin_name)
        site_admin.pseudonyms.create!(unique_id: site_admin_email, password: 'password', password_confirmation: 'password')
        site_admin.email = site_admin_email
        site_admin.accept_terms
        site_admins << site_admin
      end
      site_admins
    end

    def seed_account_admins(count: 1)
      account_admins = []
      count.times do |i|
        index = i + 1
        admin_name = "Admin#{index}"
        admin_email = "#{admin_name}@instructure.com"
        admin = account_admin_user(account: @account, email: admin_email, name: admin_name)
        admin.pseudonyms.create!(unique_id: admin_email, password: 'password', password_confirmation: 'password', sis_user_id: "SIS_#{admin_name}")
        admin.email = admin_email
        admin.accept_terms
        account_admins << admin
      end
      account_admins
    end

    def seed_teachers(count: 1)
      teachers = []
      count.times do |i|
        index = i + 1
        teacher_name = "Teacher#{index}"
        teacher_email = "#{teacher_name}@instructure.com"
        teacher = user_factory(active_all: true, course: @course, name: teacher_name)
        teacher.pseudonyms.create!(unique_id: teacher_email, password: 'password', password_confirmation: 'password', sis_user_id: "SIS_#{teacher_name}")
        teacher.email = teacher_email
        teacher.accept_terms
        course.enroll_teacher(teacher).accept!
        teachers << teacher
      end
      teachers
    end

    def seed_teacher_assistants(count: 1)
      teacher_assistants = []
      count.times do |i|
        index = i + 1
        ta_name = "TeacherAssistant#{index}"
        ta_email = "#{ta_name}@instructure.com"
        ta = user_factory(active_all: true, course: @course, name: ta_name)
        ta.pseudonyms.create!(unique_id: ta_email, password: 'password', password_confirmation: 'password', sis_user_id: "SIS_#{ta_name}")
        ta.email = ta_email
        ta.accept_terms
        course.enroll_ta(ta).accept!
        teacher_assistants << ta
      end
      teacher_assistants
    end

    def seed_students(count: 1)
      students = []
      count.times do |i|
        index = i + 1
        student_name = "Student#{index}"
        student_email = "#{student_name}@instructure.com"
        student = user_factory(active_all: true, course: @course, name: student_name)
        student.pseudonyms.create!(unique_id: student_email, password: 'password', password_confirmation: 'password', sis_user_id: "SIS_#{student_name}")
        student.email = student_email
        student.accept_terms
        course.enroll_student(student).accept!
        students << student
      end
      students
    end

    def seed_observers(count: 1)
      observers = []
      count.times do |i|
        index = i + 1
        observer_name = "Observer#{index}"
        observer_email = "#{observer_name}@instructure.com"
        observer = user_factory(active_all: true, course: @course, name: observer_name)
        observer.pseudonyms.create!(unique_id: observer_email, password: 'password', password_confirmation: 'password', sis_user_id: "SIS_#{observer_name}")
        observer.email = observer_email
        observer.accept_terms
        enroll_observer(observer: observer)
        observers << observer
      end
      observers
    end

    def enroll_observer(observer:, student_to_observe: nil)
      student = student_to_observe || @students.first
      @course.enroll_user(
        observer,
        'ObserverEnrollment',
        enrollment_state: 'active',
        associated_user_id: student.id
      )
    end

    def seed_parents(count: 1)
      parents = []
      count.times do |i|
        index = i + 1
        parent_name = "Parent#{index}"
        parent_email = "#{parent_name}@instructure.com"
        parent = user_factory(active_user: true, name: parent_name)
        parent.pseudonyms.create!(unique_id: parent_email, password: 'password', password_confirmation: 'password', sis_user_id: "SIS_#{parent_name}")
        parent.email = parent_email
        parent.save!

        # Parent1 observes Student1, Parent2 observes Student2, etc.
        UserObservationLink.create!(student: @students[i], observer: parent, root_account_id: @account)

        parents << parent
      end
      parents
    end

    # Set up a playground for mobile usage
    #
    # Student id 8, "Mobile Student"
    # Teacher id 9, "Mobile Teacher"
    # Courses with ids 2 and 3, "Mobile Course 1" and "Mobile Course 2".  The latter is favorited.
    def seed_mobile
      # Let's make a mobile student
      mstudent_name = "Mobile Student"
      mstudent_email = "MobileStudent@instructure.com"
      mstudent = user_factory(active_all: true, name: mstudent_name)
      mstudent.pseudonyms.create!(unique_id: mstudent_email, password: 'password', password_confirmation: 'password', sis_user_id: "SIS_#{mstudent_name}")
      mstudent.email = mstudent_email
      mstudent.accept_terms
      mstudent.profile.bio="My Bio" # Add bio
      mstudent.profile.save
      mstudent.update(locale: "en", pronouns: "They/Them") # populate locale, pronouns
      
      # And a mobile teacher
      mteacher_name = "Mobile Teacher"
      mteacher_email = "MobileTeacher@instructure.com"
      mteacher = user_factory(active_all: true, name: mteacher_name)
      mteacher.pseudonyms.create!(unique_id: mteacher_email, password: 'password', password_confirmation: 'password', sis_user_id: "SIS_#{mteacher_name}")
      mteacher.email = mteacher_email
      mteacher.accept_terms
      mteacher.update(pronouns: "She/Her")
      
      # The logic below will stomp @course and perhaps a few other things.  
      # We'll save them so that we can restore them later to their original value.
      original_course = @course
      
      mcourses = []
      # Now let's make 2 courses
      2.times do |i|
        index = i + 1
        mcourse = course_factory(account: @account, active_course: true, course_name: "Mobile Course #{index}", is_public: true)
        
        # overriding these because the random uuid and lti_context_id won't work
        # with contract tests until we are able to use Pact provider_params
        # JHoag: I don't know if our mobile tests need this or not.  Just trying to follow a pattern.
        #        I had to add the "-<index>" because these need to be unique
        mcourse.lti_context_id = "9b4ef1eea0eb4c3498983e09a6ef88f1-#{index}"
        mcourse.uuid = "eylMsUDGR6aQDPCO5kOE6AGyH6ePPZLfV7CN1dV2-#{index}"
        mcourse.save!
        
        # Enroll our student and teacher in each course
        mcourse.enroll_student(mstudent).accept!
        mcourse.enroll_teacher(mteacher).accept!
        mcourse.save!
        
        # Create grading periods for each course
        create_grading_periods_for(mcourse, grading_periods: [:current, :future])
        mcourse.save
        
        # Update our enrollments with last_activity_at, start_at and end_at
        enrollment = mcourse.enrollments.detect {|e| e.user_id == 8}
        enrollment.update(last_activity_at: 1.minute.ago)
        enrollment.save
        mcourse.enrollment_term.update!(start_at: 1.month.ago, end_at: 1.month.from_now)
        
        # Update our course to with license and conclude_at (which maps to end_at), enable grading
        mcourse.update!(grading_standard_enabled: true, license: "private", conclude_at: 1.month.from_now)
        
        # All courses created after the initial favorite will be favorited, I think.  (course_spec.rb, L1607)
        # So just favorite the last one.
        if i == 1 
          # puts "Favoriting #{mcourse.id}"
          mstudent.favorites.create!(:context_type => "Course", :context => mcourse)
          mstudent.favorites.first.save
          mstudent.save!
        end
        
        # Add start_at,  end_at to our course section
        mcourse.course_sections.first.update(start_at: 1.month.ago, end_at: 1.month.from_now)
        mcourses << mcourse
      end

      # Restore initial value of @course,  possibly others
      @course = original_course
      
      # Record our mobile student and teacher
      @mobile_student = mstudent
      @mobile_teacher = mteacher

      # Return our mobile courses
      mcourses
    end 

  end
end<|MERGE_RESOLUTION|>--- conflicted
+++ resolved
@@ -17,16 +17,11 @@
 # You should have received a copy of the GNU Affero General Public License along
 # with this program. If not, see <http://www.gnu.org/licenses/>.
 
-<<<<<<< HEAD
-Dir[File.dirname(__FILE__) + "/provider_states_for_consumer/*.rb"].each {|f| require f }
-=======
 Dir[File.dirname(__FILE__) + "/provider_states_for_consumer/*.rb"].sort.each { |f| require f }
->>>>>>> 2d51e8e7
 require 'spec/factories/course_factory'
 require 'spec/factories/user_factory'
 
 PactConfig::Consumers::ALL.each do |consumer|
-
   Pact.provider_states_for consumer do
     set_up do
       Pact::Canvas.base_state = Pact::Canvas::BaseState.seed!
@@ -36,21 +31,21 @@
     # because no additional setup is required.
 
     # Account_ID: 1 | Name: Siteadmin Account
-      # ID: 1 | Name: SiteAdmin1
+    #   ID: 1 | Name: SiteAdmin1
 
     # Account_ID: 2 | Name: Default Account
-      # ID: 2 | Name: Admin1
-      # ID: 3 | Name: Teacher1
-      # ID: 4 | Name: TeacherAssistant1
-      # ID: 5 | Name: Student1
-      # ID: 6 | Name: Observer1
-      # ID: 7 | Name: Parent1
-      # Course_ID: 1 | Name: 'Contract Tests Course'
-        # Enrolled:
-          # Student1
-          # Teacher1
-          # TeacherAssistant1
-          # Observer1
+    #   ID: 2 | Name: Admin1
+    #   ID: 3 | Name: Teacher1
+    #   ID: 4 | Name: TeacherAssistant1
+    #   ID: 5 | Name: Student1
+    #   ID: 6 | Name: Observer1
+    #   ID: 7 | Name: Parent1
+    #     Course_ID: 1 | Name: 'Contract Tests Course'
+    #       Enrolled:
+    #         Student1
+    #         Teacher1
+    #         TeacherAssistant1
+    #         Observer1
     provider_state('an account') { no_op }
     provider_state('a course') { no_op }
     provider_state('a student enrolled in a course') { no_op }
@@ -263,10 +258,10 @@
       mstudent.pseudonyms.create!(unique_id: mstudent_email, password: 'password', password_confirmation: 'password', sis_user_id: "SIS_#{mstudent_name}")
       mstudent.email = mstudent_email
       mstudent.accept_terms
-      mstudent.profile.bio="My Bio" # Add bio
+      mstudent.profile.bio = "My Bio" # Add bio
       mstudent.profile.save
       mstudent.update(locale: "en", pronouns: "They/Them") # populate locale, pronouns
-      
+
       # And a mobile teacher
       mteacher_name = "Mobile Teacher"
       mteacher_email = "MobileTeacher@instructure.com"
@@ -275,17 +270,17 @@
       mteacher.email = mteacher_email
       mteacher.accept_terms
       mteacher.update(pronouns: "She/Her")
-      
-      # The logic below will stomp @course and perhaps a few other things.  
+
+      # The logic below will stomp @course and perhaps a few other things.
       # We'll save them so that we can restore them later to their original value.
       original_course = @course
-      
+
       mcourses = []
       # Now let's make 2 courses
       2.times do |i|
         index = i + 1
         mcourse = course_factory(account: @account, active_course: true, course_name: "Mobile Course #{index}", is_public: true)
-        
+
         # overriding these because the random uuid and lti_context_id won't work
         # with contract tests until we are able to use Pact provider_params
         # JHoag: I don't know if our mobile tests need this or not.  Just trying to follow a pattern.
@@ -293,34 +288,34 @@
         mcourse.lti_context_id = "9b4ef1eea0eb4c3498983e09a6ef88f1-#{index}"
         mcourse.uuid = "eylMsUDGR6aQDPCO5kOE6AGyH6ePPZLfV7CN1dV2-#{index}"
         mcourse.save!
-        
+
         # Enroll our student and teacher in each course
         mcourse.enroll_student(mstudent).accept!
         mcourse.enroll_teacher(mteacher).accept!
         mcourse.save!
-        
+
         # Create grading periods for each course
         create_grading_periods_for(mcourse, grading_periods: [:current, :future])
         mcourse.save
-        
+
         # Update our enrollments with last_activity_at, start_at and end_at
-        enrollment = mcourse.enrollments.detect {|e| e.user_id == 8}
+        enrollment = mcourse.enrollments.detect { |e| e.user_id == 8 }
         enrollment.update(last_activity_at: 1.minute.ago)
         enrollment.save
         mcourse.enrollment_term.update!(start_at: 1.month.ago, end_at: 1.month.from_now)
-        
+
         # Update our course to with license and conclude_at (which maps to end_at), enable grading
         mcourse.update!(grading_standard_enabled: true, license: "private", conclude_at: 1.month.from_now)
-        
+
         # All courses created after the initial favorite will be favorited, I think.  (course_spec.rb, L1607)
         # So just favorite the last one.
-        if i == 1 
+        if i == 1
           # puts "Favoriting #{mcourse.id}"
           mstudent.favorites.create!(:context_type => "Course", :context => mcourse)
           mstudent.favorites.first.save
           mstudent.save!
         end
-        
+
         # Add start_at,  end_at to our course section
         mcourse.course_sections.first.update(start_at: 1.month.ago, end_at: 1.month.from_now)
         mcourses << mcourse
@@ -328,14 +323,13 @@
 
       # Restore initial value of @course,  possibly others
       @course = original_course
-      
+
       # Record our mobile student and teacher
       @mobile_student = mstudent
       @mobile_teacher = mteacher
 
       # Return our mobile courses
       mcourses
-    end 
-
+    end
   end
 end