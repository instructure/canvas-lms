# frozen_string_literal: true

#
# Copyright (C) 2020 - present Instructure, Inc.
#
# This file is part of Canvas.
#
# Canvas is free software: you can redistribute it and/or modify it under
# the terms of the GNU Affero General Public License as published by the Free
# Software Foundation, version 3 of the License.
#
# Canvas is distributed in the hope that it will be useful, but WITHOUT ANY
# WARRANTY; without even the implied warranty of MERCHANTABILITY or FITNESS FOR
# A PARTICULAR PURPOSE. See the GNU Affero General Public License for more
# details.
#
# You should have received a copy of the GNU Affero General Public License along
# with this program. If not, see <http://www.gnu.org/licenses/>.

require_relative '../api_pact_helper'

RSpec.describe 'Outcomes Service - GET Content Import', :pact do
  describe 'migration service' do
    let(:outcomes_secret) { 'secret' }
    let(:outcomes_key) { 'consumer key' }
    let(:outcomes_host) { 'localhost:1234' }

    let(:import_get_payload) do
      {
        host: outcomes_host.split(':').first,
        consumer_key: outcomes_key,
        scope: 'content_migration.import',
        exp: 100.years.from_now.to_i,
        context_type: 'course',
        context_id: '100',
        id: '*'
      }
    end
    let(:import_get_token) { JSON::JWT.new(import_get_payload).sign(outcomes_secret, :HS512) }
    let(:import_get_headers) do
      {
        'Host' => outcomes_host,
        'Content-Type' => 'application/json, application/x-www-form-urlencoded',
        'Authorization' => import_get_token.to_s
      }
    end
    let(:expected_import_get_response_body) do
<<<<<<< HEAD
    {
      "state": "completed"
    }
=======
      {
        state: "completed"
      }
>>>>>>> 2d51e8e7
    end
    let!(:course) { course_factory(active_course: true) }
    let(:import_data) { { course: course, import_id: 1 } }

    before do
      outcomes.given('a provisioned outcomes service account with a completed content import').
        upon_receiving('a request to return imported content').
        with(
          method: :get,
          path: '/api/content_imports/1',
          headers: import_get_headers
        ).
        will_respond_with(
          status: 200,
          headers: { 'Content-Type' => 'application/json; charset=utf-8' },
          body: expected_import_get_response_body
        )
    end

    it 'gets imported content' do
      # CanvasHttp performs several validations that don't make sense to stub before making
      #  the actual call to the desired service, so it's easier to just stub the whole method
      http_double = class_double(CanvasHttp).as_stubbed_const
      allow(http_double).to receive(:get).and_return(
        HTTParty.get(
          "http://#{outcomes_host}/api/content_imports/1",
          headers: import_get_headers
        )
      )
      service_double = class_double(OutcomesService::Service).as_stubbed_const
      allow(service_double).to receive(:url).and_return(outcomes_host)
      allow(service_double).to receive(:jwt)
      expect(OutcomesService::MigrationService).to be_import_completed(import_data)
    end
  end
end<|MERGE_RESOLUTION|>--- conflicted
+++ resolved
@@ -45,32 +45,26 @@
       }
     end
     let(:expected_import_get_response_body) do
-<<<<<<< HEAD
-    {
-      "state": "completed"
-    }
-=======
       {
         state: "completed"
       }
->>>>>>> 2d51e8e7
     end
     let!(:course) { course_factory(active_course: true) }
     let(:import_data) { { course: course, import_id: 1 } }
 
     before do
-      outcomes.given('a provisioned outcomes service account with a completed content import').
-        upon_receiving('a request to return imported content').
-        with(
-          method: :get,
-          path: '/api/content_imports/1',
-          headers: import_get_headers
-        ).
-        will_respond_with(
-          status: 200,
-          headers: { 'Content-Type' => 'application/json; charset=utf-8' },
-          body: expected_import_get_response_body
-        )
+      outcomes.given('a provisioned outcomes service account with a completed content import')
+              .upon_receiving('a request to return imported content')
+              .with(
+                method: :get,
+                path: '/api/content_imports/1',
+                headers: import_get_headers
+              )
+              .will_respond_with(
+                status: 200,
+                headers: { 'Content-Type' => 'application/json; charset=utf-8' },
+                body: expected_import_get_response_body
+              )
     end
 
     it 'gets imported content' do
