# frozen_string_literal: true

#
# Copyright (C) 2020 - present Instructure, Inc.
#
# This file is part of Canvas.
#
# Canvas is free software: you can redistribute it and/or modify it under
# the terms of the GNU Affero General Public License as published by the Free
# Software Foundation, version 3 of the License.
#
# Canvas is distributed in the hope that it will be useful, but WITHOUT ANY
# WARRANTY; without even the implied warranty of MERCHANTABILITY or FITNESS FOR
# A PARTICULAR PURPOSE. See the GNU Affero General Public License for more
# details.
#
# You should have received a copy of the GNU Affero General Public License along
# with this program. If not, see <http://www.gnu.org/licenses/>.

require_relative '../api_pact_helper'

RSpec.describe 'Outcomes Service - POST Content Import', :pact do
  describe 'migration service' do
    let(:outcomes_secret) { 'secret' }
    let(:outcomes_key) { 'consumer key' }
    let(:outcomes_host) { 'localhost:1234' }

    let(:import_post_payload) do
      {
        host: outcomes_host.split(':').first,
        consumer_key: outcomes_key,
        scope: 'content_migration.import',
        exp: 100.years.from_now.to_i,
        context_type: 'course',
        context_id: '100',
        id: '*'
      }
    end
    let(:import_post_token) { JSON::JWT.new(import_post_payload).sign(outcomes_secret, :HS512) }
    let(:import_post_headers) do
      {
        'Host' => outcomes_host,
        'Content-Type' => 'application/json, application/x-www-form-urlencoded',
        'Authorization' => import_post_token.to_s
      }
    end
    let(:import_post_request_body) do
<<<<<<< HEAD
    {
      "format": "canvas",
      "alignments": [
        {
          "artifact": {
            "$canvas_wiki_page_id": "100"
          },
          "outcomes": [
            {
              "$canvas_learning_outcome_id": "1"
            },
            {
              "$canvas_learning_outcome_id": "2"
            }
          ]
        }
      ],
      "outcomes": [
        {
          "$canvas_learning_outcome_id": "1000",
          "title": "outcome_title",
          "description": "outcome_description",
          "rubric_criterion": {
            "description": "scoring method description",
            "ratings": [
=======
      {
        format: "canvas",
        alignments: [
          {
            artifact: {
              "$canvas_wiki_page_id": "100"
            },
            outcomes: [
>>>>>>> 2d51e8e7
              {
                "description": "Exceeds Expectations",
                "points": 5
              },
              {
                "description": "Does Not Meet Expectations",
                "points": 0
              }
<<<<<<< HEAD
            ],
            "mastery_points": 1,
            "points_possible": 5
          }
        }
      ],
      "context_type": "course",
      "context_id": 100,
      "groups": [
        {
          "$canvas_learning_outcome_group_id": "1001",
          "title": "outcome_group_title",
          "description": "outcome_group_description"
        }
      ],
      "edges": [
        {
          "$canvas_learning_outcome_link_id": "1002",
          "$canvas_learning_outcome_id": "1000",
          "$canvas_learning_outcome_group_id": "1001"
        }
      ]
    }
    end
    let(:expected_import_post_response_body) do
    {
      "id": Pact.like(1),
      "context_type": "course",
      "context_id": Pact.like("100"),
      "state": "created"
    }
=======
            ]
          }
        ],
        outcomes: [
          {
            "$canvas_learning_outcome_id": "1000",
            title: "outcome_title",
            description: "outcome_description",
            rubric_criterion: {
              description: "scoring method description",
              ratings: [
                {
                  description: "Exceeds Expectations",
                  points: 5
                },
                {
                  description: "Does Not Meet Expectations",
                  points: 0
                }
              ],
              mastery_points: 1,
              points_possible: 5
            }
          }
        ],
        context_type: "course",
        context_id: 100,
        groups: [
          {
            "$canvas_learning_outcome_group_id": "1001",
            title: "outcome_group_title",
            description: "outcome_group_description"
          }
        ],
        edges: [
          {
            "$canvas_learning_outcome_link_id": "1002",
            "$canvas_learning_outcome_id": "1000",
            "$canvas_learning_outcome_group_id": "1001"
          }
        ]
      }
    end
    let(:expected_import_post_response_body) do
      {
        id: Pact.like(1),
        context_type: "course",
        context_id: Pact.like("100"),
        state: "created"
      }
>>>>>>> 2d51e8e7
    end
    let!(:course) {course_factory(active_course: true)}
    let(:wiki_page) {wiki_page_model(course: course)}
    let!(:content_migration) { ContentMigration.new }
    let(:imported_content) do
    {
      "format"=>"canvas",
      "alignments"=>[
        {
          "artifact"=>{"$canvas_wiki_page_id"=>3},
          "outcomes"=>[
            {"$canvas_learning_outcome_id"=>40},
            {"$canvas_learning_outcome_id"=>47}
          ]
        }
      ]
    }
    end

    before do
      outcomes.given('a provisioned outcomes service account with existing outcomes').
        upon_receiving('a request to create content imports').
        with(
          method: :post,
          path: "/api/content_imports",
          headers: import_post_headers,
          body: import_post_request_body
        ).
        will_respond_with(
          status: 201,
          headers: { 'Content-Type' => 'application/json; charset=utf-8' },
          body: expected_import_post_response_body
        )
    end

    it 'imports content' do
      # CanvasHttp performs several validations that don't make sense to stub before making
      #  the actual call to the desired service, so it's easier to just stub the whole method
      http_double = class_double(CanvasHttp).as_stubbed_const
      allow(http_double).to receive(:post).and_return(
        HTTParty.post(
          "http://#{outcomes_host}/api/content_imports",
          headers: import_post_headers,
          body: import_post_request_body.to_json
        )
      )
      expect(OutcomesService::MigrationService.send_imported_content(course, content_migration, imported_content)).to be_truthy
    end
  end
end<|MERGE_RESOLUTION|>--- conflicted
+++ resolved
@@ -45,33 +45,6 @@
       }
     end
     let(:import_post_request_body) do
-<<<<<<< HEAD
-    {
-      "format": "canvas",
-      "alignments": [
-        {
-          "artifact": {
-            "$canvas_wiki_page_id": "100"
-          },
-          "outcomes": [
-            {
-              "$canvas_learning_outcome_id": "1"
-            },
-            {
-              "$canvas_learning_outcome_id": "2"
-            }
-          ]
-        }
-      ],
-      "outcomes": [
-        {
-          "$canvas_learning_outcome_id": "1000",
-          "title": "outcome_title",
-          "description": "outcome_description",
-          "rubric_criterion": {
-            "description": "scoring method description",
-            "ratings": [
-=======
       {
         format: "canvas",
         alignments: [
@@ -80,48 +53,12 @@
               "$canvas_wiki_page_id": "100"
             },
             outcomes: [
->>>>>>> 2d51e8e7
               {
-                "description": "Exceeds Expectations",
-                "points": 5
+                "$canvas_learning_outcome_id": "1"
               },
               {
-                "description": "Does Not Meet Expectations",
-                "points": 0
+                "$canvas_learning_outcome_id": "2"
               }
-<<<<<<< HEAD
-            ],
-            "mastery_points": 1,
-            "points_possible": 5
-          }
-        }
-      ],
-      "context_type": "course",
-      "context_id": 100,
-      "groups": [
-        {
-          "$canvas_learning_outcome_group_id": "1001",
-          "title": "outcome_group_title",
-          "description": "outcome_group_description"
-        }
-      ],
-      "edges": [
-        {
-          "$canvas_learning_outcome_link_id": "1002",
-          "$canvas_learning_outcome_id": "1000",
-          "$canvas_learning_outcome_group_id": "1001"
-        }
-      ]
-    }
-    end
-    let(:expected_import_post_response_body) do
-    {
-      "id": Pact.like(1),
-      "context_type": "course",
-      "context_id": Pact.like("100"),
-      "state": "created"
-    }
-=======
             ]
           }
         ],
@@ -172,40 +109,39 @@
         context_id: Pact.like("100"),
         state: "created"
       }
->>>>>>> 2d51e8e7
     end
-    let!(:course) {course_factory(active_course: true)}
-    let(:wiki_page) {wiki_page_model(course: course)}
+    let!(:course) { course_factory(active_course: true) }
+    let(:wiki_page) { wiki_page_model(course: course) }
     let!(:content_migration) { ContentMigration.new }
     let(:imported_content) do
-    {
-      "format"=>"canvas",
-      "alignments"=>[
-        {
-          "artifact"=>{"$canvas_wiki_page_id"=>3},
-          "outcomes"=>[
-            {"$canvas_learning_outcome_id"=>40},
-            {"$canvas_learning_outcome_id"=>47}
-          ]
-        }
-      ]
-    }
+      {
+        "format" => "canvas",
+        "alignments" => [
+          {
+            "artifact" => { "$canvas_wiki_page_id" => 3 },
+            "outcomes" => [
+              { "$canvas_learning_outcome_id" => 40 },
+              { "$canvas_learning_outcome_id" => 47 }
+            ]
+          }
+        ]
+      }
     end
 
     before do
-      outcomes.given('a provisioned outcomes service account with existing outcomes').
-        upon_receiving('a request to create content imports').
-        with(
-          method: :post,
-          path: "/api/content_imports",
-          headers: import_post_headers,
-          body: import_post_request_body
-        ).
-        will_respond_with(
-          status: 201,
-          headers: { 'Content-Type' => 'application/json; charset=utf-8' },
-          body: expected_import_post_response_body
-        )
+      outcomes.given('a provisioned outcomes service account with existing outcomes')
+              .upon_receiving('a request to create content imports')
+              .with(
+                method: :post,
+                path: "/api/content_imports",
+                headers: import_post_headers,
+                body: import_post_request_body
+              )
+              .will_respond_with(
+                status: 201,
+                headers: { 'Content-Type' => 'application/json; charset=utf-8' },
+                body: expected_import_post_response_body
+              )
     end
 
     it 'imports content' do
