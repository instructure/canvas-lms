--- conflicted
+++ resolved
@@ -256,11 +256,7 @@
           "created_at" => DateTime.now.utc
         }
         attrs_2 = attrs_1.merge({
-<<<<<<< HEAD
-                                  "created_at" => 40.days.from_now
-=======
                                   "created_at" => 1.month.from_now
->>>>>>> 8d19f9d4
                                 })
         ar_type = Auditors::ActiveRecord::AuthenticationRecord
         expect { ar_type.bulk_insert([attrs_1, attrs_2]) }.to_not raise_error
