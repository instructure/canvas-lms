# encoding: utf-8

require File.expand_path('../spec_helper', File.dirname( __FILE__ ))

describe 'ruby_version_compat' do
  describe 'backport of ruby #7278' do
    it "should not output to stdout/stderr" do
      pending("ruby 1.9+ only") if RUBY_VERSION < "1.9."

      output = capture_io do
        # this file is marked utf-8 for one of the specs below, so we need to force these string literals to be binary
        sio = StringIO.new("".force_encoding('binary'))
        imio = Net::InternetMessageIO.new(sio)
        imio.write_message("\u3042\r\u3044\n\u3046\r\n\u3048").should == 23
        sio.string.should == "\u3042\r\n\u3044\r\n\u3046\r\n\u3048\r\n.\r\n".force_encoding('binary')

        sio = StringIO.new("".force_encoding('binary'))
        imio = Net::InternetMessageIO.new(sio)
        imio.write_message("\u3042\r").should == 8
        sio.string.should == "\u3042\r\n.\r\n".force_encoding('binary')
      end

      output.should == ['', '']
    end
  end

  describe "force_utf8_params" do
    it "should allow null filenames through" do
<<<<<<< HEAD
=======
      pending("ruby 1.9 only") if RUBY_VERSION < "1.9"
>>>>>>> 824e972e
      testfile = ActionController::TestUploadedFile.new(File.join(File.dirname(__FILE__), "/../fixtures/scribd_docs/txt.txt"), "text/plain", true)
      testfile.instance_variable_set(:@original_filename, nil)
      controller = ApplicationController.new
      controller.stubs(:params).returns({ :upload => { :file1 => testfile } })
      controller.stubs(:request).returns(mock(:path => "/upload"))
      expect { controller.force_utf8_params() }.to_not raise_error
      testfile.original_filename.should be_nil
    end
  end
<<<<<<< HEAD
=======

  describe "ERB::Util.html_escape" do
    it "should be silent and escape properly with the regexp utf-8 monkey patch" do
      pending("ruby 1.9+ only") if RUBY_VERSION < "1.9."

      stdout, stderr = capture_io do
        escaped = ERB::Util.html_escape("åß∂åß∂<>")
        escaped.encoding.should == Encoding::UTF_8
        escaped.should == "åß∂åß∂&lt;&gt;"
      end
      stdout.should == ''
      stderr.should == ''
    end
  end

  describe "ActiveSupport::Inflector#transliterate" do
    it "should be silent and return equivalent strings" do
      pending("ruby 1.9+ only") if RUBY_VERSION < "1.9."
      stdout, stderr = capture_io do
        ActiveSupport::Inflector.transliterate("a string").should == "a string"
        complex = ERB::Util.html_escape("test ßå")
        ActiveSupport::Inflector.transliterate(complex).should == "test ssa"
      end
      stdout.should == ''
      stderr.should == ''
    end
  end
>>>>>>> 824e972e
end<|MERGE_RESOLUTION|>--- conflicted
+++ resolved
@@ -26,10 +26,7 @@
 
   describe "force_utf8_params" do
     it "should allow null filenames through" do
-<<<<<<< HEAD
-=======
       pending("ruby 1.9 only") if RUBY_VERSION < "1.9"
->>>>>>> 824e972e
       testfile = ActionController::TestUploadedFile.new(File.join(File.dirname(__FILE__), "/../fixtures/scribd_docs/txt.txt"), "text/plain", true)
       testfile.instance_variable_set(:@original_filename, nil)
       controller = ApplicationController.new
@@ -39,8 +36,6 @@
       testfile.original_filename.should be_nil
     end
   end
-<<<<<<< HEAD
-=======
 
   describe "ERB::Util.html_escape" do
     it "should be silent and escape properly with the regexp utf-8 monkey patch" do
@@ -68,5 +63,4 @@
       stderr.should == ''
     end
   end
->>>>>>> 824e972e
 end