#
# Copyright (C) 2011 - present Instructure, Inc.
#
# This file is part of Canvas.
#
# Canvas is free software: you can redistribute it and/or modify it under
# the terms of the GNU Affero General Public License as published by the Free
# Software Foundation, version 3 of the License.
#
# Canvas is distributed in the hope that it will be useful, but WITHOUT ANY
# WARRANTY; without even the implied warranty of MERCHANTABILITY or FITNESS FOR
# A PARTICULAR PURPOSE. See the GNU Affero General Public License for more
# details.
#
# You should have received a copy of the GNU Affero General Public License along
# with this program. If not, see <http://www.gnu.org/licenses/>.
#

require File.expand_path(File.dirname(__FILE__) + '/../../spec_helper')
require File.expand_path(File.dirname(__FILE__) + '/../views_helper')

describe "/gradebooks/grade_summary" do
  it "should render" do
    course_with_student
    view_context
    a = @course.assignments.create!(:title => "some assignment")
    assign(:presenter, GradeSummaryPresenter.new(@course, @user, nil))
    render "gradebooks/grade_summary"
    expect(response).not_to be_nil
  end

  it "should not show totals if configured so" do
    course_with_student
    @course.hide_final_grades = true
    view_context
    a = @course.assignments.create!(:title => "some assignment")
    assign(:presenter, GradeSummaryPresenter.new(@course, @user, nil))
    render "gradebooks/grade_summary"
    expect(response).not_to be_nil
    page = Nokogiri('<document>' + response.body + '</document>')
    expect(page.css(".final_grade").length).to eq 0
  end

  it "should not show 'what if' if not the student" do
    course_with_teacher
    student_in_course
    @student = @user
    @user = @teacher
    view_context
    a = @course.assignments.create!(:title => "some assignment")
    presenter = assign(:presenter, GradeSummaryPresenter.new(@course, @teacher, @student.id))
    expect(presenter.student_enrollment).not_to be_nil
    render "gradebooks/grade_summary"
    expect(response).not_to be_nil
    expect(response.body).not_to match(/Click any score/)
  end

  it "should know the types of media comments" do
    stub_kaltura
    course_with_teacher
    student_in_course
    view_context
    a = @course.assignments.create!(:title => 'some assignment', :submission_types => ['online_text_entry'])
    sub = a.submit_homework @student, :submission_type => "online_text_entry", :body => "o hai"
    sub.add_comment :author => @teacher, :media_comment_id => '0_abcdefgh', :media_comment_type => 'audio'
    sub.add_comment :author => @teacher, :media_comment_id => '0_ijklmnop', :media_comment_type => 'video'
    assign(:presenter, GradeSummaryPresenter.new(@course, @teacher, @student.id))
    render "gradebooks/grade_summary"
    doc = Nokogiri::HTML::DocumentFragment.parse response.body
    expect(doc.at_css('.audio_comment ~ span.media_comment_id').text).to eql '0_abcdefgh'
    expect(doc.at_css('.video_comment ~ span.media_comment_id').text).to eql '0_ijklmnop'
  end

  it "should show a disabled message for grade stats for the test student" do
    course_with_teacher(:active_all => true)
    @student = @course.student_view_student
    @user = @teacher
    view_context
    a = @course.assignments.create!(:title => "some assignment", :points_possible => 10)
    a.grade_student(@student, grade: "10", grader: @teacher)
    assign(:presenter, GradeSummaryPresenter.new(@course, @teacher, @student.id))
    render "gradebooks/grade_summary"
    expect(response).not_to be_nil
    expect(response.body).to match(/Test Student scores are not included in grade statistics./)
  end

  describe "submission details link" do
    before(:each) do
      course_with_teacher
      student_in_course
      @assignment = @course.assignments.create!(title: 'Moderated Assignment', anonymous_grading: true, muted: true)
      @assignment.submit_homework @student, :submission_type => "online_text_entry", :body => "o hai"
      @submission_details_url = context_url(@course, :context_assignment_submission_url, @assignment, @student.id)
    end

    it "should be shown for submitting student if assignment is anonymous grading and muted" do
      @user = @student
      assign(:presenter, GradeSummaryPresenter.new(@course, @student, @student.id))
      view_context
      render "gradebooks/grade_summary"
      expect(response).to have_tag("a[href='#{@submission_details_url}']")
    end

    it "should be hidden for non-submitting student if assignment is anonymous grading and muted" do
      view_context
      new_student = User.create!
      @course.enroll_student(new_student, enrollment_state: 'active')
      assign(:presenter, GradeSummaryPresenter.new(@course, new_student, @student.id))
      user_session(new_student)
      render "gradebooks/grade_summary"
      expect(response).not_to have_tag("a[href='#{@submission_details_url}']")
    end

    it "should be hidden for teacher if assignment is anonymous grading and muted" do
      @user = @teacher
      assign(:presenter, GradeSummaryPresenter.new(@course, @teacher, @student.id))
      view_context
      render "gradebooks/grade_summary"
      expect(response).not_to have_tag("a[href='#{@submission_details_url}']")
    end

    it "should be hidden for admin if assignment is anonymous grading and muted" do
      @user = account_admin_user
      assign(:presenter, GradeSummaryPresenter.new(@course, @user, @student.id))
      view_context
      render "gradebooks/grade_summary"
      expect(response).not_to have_tag("a[href='#{@submission_details_url}']")
    end

    it "should be shown for site admin if assignment is anonymous grading and muted" do
      @user = site_admin_user
      assign(:presenter, GradeSummaryPresenter.new(@course, @user, @student.id))
      view_context
      render "gradebooks/grade_summary"
      expect(response).to have_tag("a[href='#{@submission_details_url}']")
    end
  end

  describe "plagiarism info" do
    let(:course) { Course.create! }
    let(:site_admin) { site_admin_user }
    let(:teacher) { course.enroll_teacher(User.create!, active_all: true).user }
    let(:student) { course.enroll_student(User.create!, active_all: true).user }
    let(:attachment) { attachment_model(context: student, content_type: 'text/plain') }
    let(:state) { 'acceptable' }

    before do
      assign(:context, course)
      assign(:domain_root_account, Account.default)
    end

    context "when there is no turnitin_data" do
      context "when an assignment is not anonymous" do
        let(:assignment) { course.assignments.create!(submission_types: 'online_upload') }

        before { assignment.submit_homework(student, submission_type: 'online_upload', attachments: [attachment]) }

        context "when viewed by the submitting student" do
          let(:presenter) { GradeSummaryPresenter.new(course, student, student.id) }

          before do
            assign(:presenter, presenter)
            assign(:current_user, student)
            render "gradebooks/grade_summary"
          end

          it "does not show turnitin plagiarism image" do
            expect(response).not_to have_tag("img[src*=turnitin_#{state}_score][alt='See Turnitin results']")
          end

          it "does not show turnitin plagiarism tooltip" do
            expect(response).not_to have_tag('.tooltip_text:contains("See Turnitin results")')
          end
        end
      end
    end

    context "when turnitin_data is present" do
      let(:turnitin_data) do
        {
          "attachment_#{attachment.id}" => {
            similarity_score: 1.0,
            web_overlap: 5.0,
            publication_overlap: 0.0,
            student_overlap: 0.0,
            state: state
          }
        }
      end

      let(:assignment) { course.assignments.create!(submission_types: 'online_upload') }

      before do
        submission = assignment.submit_homework(student, submission_type: 'online_upload', attachments: [attachment])
        submission.update_attribute :turnitin_data, turnitin_data
      end

      context "when viewed by the submitting student" do
        let(:presenter) { GradeSummaryPresenter.new(course, student, student.id) }

        before do
          assign(:presenter, presenter)
          assign(:current_user, student)
          render "gradebooks/grade_summary"
        end

        it "shows turnitin plagiarism image" do
          expect(response).to have_tag("img[src*=turnitin_#{state}_score][alt='See Turnitin results']")
        end

        it "shows turnitin plagiarism tooltip" do
          expect(response).to have_tag('.tooltip_text:contains("See Turnitin results")')
        end
      end

      context "when viewed by a teacher" do
        let(:presenter) { GradeSummaryPresenter.new(course, teacher, student.id) }

        before do
          assign(:presenter, presenter)
          assign(:current_user, teacher)
          render "gradebooks/grade_summary"
        end

        it "shows turnitin plagiarism image" do
          expect(response).to have_tag("img[src*=turnitin_#{state}_score][alt='See Turnitin results']")
        end

        it "shows turnitin plagiarism tooltip" do
          expect(response).to have_tag('.tooltip_text:contains("See Turnitin results")')
        end
      end

      context "when viewed by an admin" do
        let(:presenter) { GradeSummaryPresenter.new(course, site_admin, student.id) }

        before do
          assign(:presenter, presenter)
          assign(:current_user, site_admin)
          render "gradebooks/grade_summary"
        end

        it "shows turnitin plagiarism image" do
          expect(response).to have_tag("img[src*=turnitin_#{state}_score][alt='See Turnitin results']")
        end

        it "shows turnitin plagiarism tooltip" do
          expect(response).to have_tag('.tooltip_text:contains("See Turnitin results")')
        end
      end
    end

    context "when an assignment is anonymous" do
      let(:assignment) do
        course.assignments.create!(title: 'hi', submission_types: 'online_upload', anonymous_grading: true)
      end

      before { assignment.submit_homework(student, submission_type: 'online_text_entry', body: 'hello') }

      context "when viewed by a teacher" do
        let(:presenter) { GradeSummaryPresenter.new(course, teacher, student.id) }

        before do
          assign(:presenter, presenter)
          assign(:current_user, teacher)
        end

        it "calls turnitin_enabled? and returns false" do
          expect(presenter).to receive(:turnitin_enabled?).and_return(false)
          render "gradebooks/grade_summary"
        end

        context "when the assignment uses Turnitin" do
          before { allow(presenter).to receive(:turnitin_enabled?).and_return(true) }

          it "does not show plagiarism info when students are anonymized" do
            render "gradebooks/grade_summary"
            expect(response).not_to have_tag("a[@title='Similarity score -- more information']")
          end

          it "shows plagiarism info when students are not anonymized" do
            assignment.unmute!

            render "gradebooks/grade_summary"
            expect(response).to have_tag("a[@title='Similarity score -- more information']")
          end
        end

        context "when the submission has an associated originality report" do
          before do
            assignment.submission_for_student(student).originality_reports.create!(
              workflow_state: 'scored',
              originality_score: 88
            )
          end

          it "does not show plagiarism info when students are anonymized" do
            render "gradebooks/grade_summary"
            expect(response).not_to have_tag("a[@title='Originality Report']")
          end

          it "shows plagiarism info when students are not anonymized" do
            assignment.unmute!

            render "gradebooks/grade_summary"
            expect(response).to have_tag("a[@title='Originality Report']")
          end
        end

        context "when the assignment uses Vericite" do
          before { allow(presenter).to receive(:vericite_enabled?).and_return(true) }

          it "does not show plagiarism info when students are anonymized" do
            render "gradebooks/grade_summary"
            expect(response).not_to have_tag("a[@title='VeriCite similarity score -- more information']")
          end

          it "shows plagiarism info when students are not anonymized" do
            assignment.unmute!

            render "gradebooks/grade_summary"
            expect(response).to have_tag("a[@title='VeriCite similarity score -- more information']")
          end
        end
      end

      context "for an anonymized assignment viewed by a site administrator" do
        let(:site_admin) { site_admin_user }
        let(:presenter) { GradeSummaryPresenter.new(course, site_admin, student.id) }

        before do
          assign(:presenter, presenter)
          assign(:current_user, site_admin)
        end

        it "always shows plagiarism info when the assignment uses Turnitin" do
          allow(presenter).to receive(:turnitin_enabled?).and_return(true)

          render "gradebooks/grade_summary"
          expect(response).to have_tag("a[@title='Similarity score -- more information']")
        end

        it "always shows plagiarism info when the submission has an originality report" do
          assignment.submission_for_student(student).originality_reports.create!(
            workflow_state: 'scored',
            originality_score: 88
          )

          render "gradebooks/grade_summary"
          expect(response).to have_tag("a[@title='Originality Report']")
        end

        it "always shows plagiarism info when the assignment uses Vericite" do
          allow(presenter).to receive(:vericite_enabled?).and_return(true)

          render "gradebooks/grade_summary"
          expect(response).to have_tag("a[@title='VeriCite similarity score -- more information']")
        end
      end
    end
  end

  describe "hidden indicator" do
    let_once(:course) { Course.create! }
    let_once(:student) { course.enroll_student(User.create!, active_all: true).user }
    let_once(:teacher) { course.enroll_teacher(User.create!, active_all: true).user }
    let_once(:assignment) { course.assignments.create!(title: 'hi') }
    let_once(:submission) { assignment.submissions.find_by!(user: student) }

    before(:once) do
      assign(:presenter, GradeSummaryPresenter.new(course, student, student.id))
      assign(:current_user, student)
      assign(:context, course)
      assign(:domain_root_account, Account.default)
    end

    context "when post policies are enabled" do
      before(:once) do
        course.enable_feature!(:new_gradebook)
        PostPolicy.enable_feature!
      end

<<<<<<< HEAD
      context "when submission is hidden" do
=======
      context "when post policy is set to manual" do
>>>>>>> 798aea94
        before(:once) do
          assignment.ensure_post_policy(post_manually: true)
        end

        it "displays the 'hidden' icon" do
          render "gradebooks/grade_summary"
          expect(response).to have_tag(".assignment_score i[@class='icon-off']")
        end

        it "adds the 'Hidden' title to the icon" do
          render "gradebooks/grade_summary"
          expect(response).to have_tag(".assignment_score i[@title='Hidden']")
        end

        context "when submissions are posted" do
          before { assignment.post_submissions(submission_ids: submission.id) }

          it "does not add the 'Hidden' title to the icon" do
            render "gradebooks/grade_summary"
            expect(response).not_to have_tag(".assignment_score i[@title='Hidden']")
          end

          it "does not display the 'hidden' icon" do
            render "gradebooks/grade_summary"
            expect(response).not_to have_tag(".assignment_score i[@class='icon-off']")
          end
        end
      end

<<<<<<< HEAD
      context "when submission is not hidden" do
=======
      context "when post policy is set to automatic" do
>>>>>>> 798aea94
        before(:once) do
          assignment.ensure_post_policy(post_manually: false)
        end

<<<<<<< HEAD
=======
        it "does not add the 'Hidden' title to the icon" do
          render "gradebooks/grade_summary"
          expect(response).not_to have_tag(".assignment_score i[@title='Hidden']")
        end

>>>>>>> 798aea94
        it "does not display the 'hidden' icon" do
          render "gradebooks/grade_summary"
          expect(response).not_to have_tag(".assignment_score i[@class='icon-off']")
        end
<<<<<<< HEAD
=======

        context "when submissions are graded and unposted" do
          before do
            assignment.grade_student(student, score: 10, grader: teacher)
            assignment.hide_submissions(submission_ids: submission.id)
          end

          it "adds the 'Hidden' title to the icon" do
            render "gradebooks/grade_summary"
            expect(response).to have_tag(".assignment_score i[@title='Hidden']")
          end

          it "displays the 'hidden' icon" do
            render "gradebooks/grade_summary"
            expect(response).to have_tag(".assignment_score i[@class='icon-off']")
          end
        end
>>>>>>> 798aea94
      end
    end

    context "when post policies are not enabled" do
      context "when a submission's assignment is muted" do
        before(:once) { assignment.mute! }

        it "displays the 'muted' icon" do
          render "gradebooks/grade_summary"
          expect(response).to have_tag(".assignment_score i[@class='icon-muted']")
        end

        it "adds the 'Muted' title to the icon" do
          render "gradebooks/grade_summary"
          expect(response).to have_tag(".assignment_score i[@title='Muted']")
        end
      end

      it "does not display the 'muted' icon when a submission's assignment is not muted" do
        render "gradebooks/grade_summary"
        expect(response).not_to have_tag(".assignment_score i[@class='icon-muted']")
      end
    end
  end

  describe "comments toggle button" do
    let(:course) { Course.create! }
    let(:student) { course.enroll_student(User.create!, active_all: true).user }
    let(:teacher) { course.enroll_teacher(User.create!, active_all: true).user }
    let(:assignment) { course.assignments.create!}

    before(:each) do
      view_context(course, student)
      assign(:presenter, GradeSummaryPresenter.new(course, student, nil))
    end

    context "when comments exist" do
      before (:each) do
        submission = assignment.submission_for_student(student)
        submission.add_comment(author: teacher, comment: "hello")
      end

      it "is visible when assignment not muted" do
        render "gradebooks/grade_summary"
        expect(response).to have_tag(".toggle_comments_link[@role='button']")
      end

      it "is not visible when assignment is muted" do
        assignment.mute!
        render "gradebooks/grade_summary"
        expect(response).to have_tag(".toggle_comments_link[@aria-hidden='true']")
      end
    end

    context "when no comments exist" do
      it "not visible" do
        course.assignments.create!
        render "gradebooks/grade_summary"
        expect(response).to have_tag(".toggle_comments_link[@aria-hidden='true']")
      end
    end
  end
end<|MERGE_RESOLUTION|>--- conflicted
+++ resolved
@@ -380,11 +380,7 @@
         PostPolicy.enable_feature!
       end
 
-<<<<<<< HEAD
-      context "when submission is hidden" do
-=======
       context "when post policy is set to manual" do
->>>>>>> 798aea94
         before(:once) do
           assignment.ensure_post_policy(post_manually: true)
         end
@@ -414,29 +410,20 @@
         end
       end
 
-<<<<<<< HEAD
-      context "when submission is not hidden" do
-=======
       context "when post policy is set to automatic" do
->>>>>>> 798aea94
         before(:once) do
           assignment.ensure_post_policy(post_manually: false)
         end
 
-<<<<<<< HEAD
-=======
         it "does not add the 'Hidden' title to the icon" do
           render "gradebooks/grade_summary"
           expect(response).not_to have_tag(".assignment_score i[@title='Hidden']")
         end
 
->>>>>>> 798aea94
         it "does not display the 'hidden' icon" do
           render "gradebooks/grade_summary"
           expect(response).not_to have_tag(".assignment_score i[@class='icon-off']")
         end
-<<<<<<< HEAD
-=======
 
         context "when submissions are graded and unposted" do
           before do
@@ -454,7 +441,6 @@
             expect(response).to have_tag(".assignment_score i[@class='icon-off']")
           end
         end
->>>>>>> 798aea94
       end
     end
 
