#
# Copyright (C) 2011 - present Instructure, Inc.
#
# This file is part of Canvas.
#
# Canvas is free software: you can redistribute it and/or modify it under
# the terms of the GNU Affero General Public License as published by the Free
# Software Foundation, version 3 of the License.
#
# Canvas is distributed in the hope that it will be useful, but WITHOUT ANY
# WARRANTY; without even the implied warranty of MERCHANTABILITY or FITNESS FOR
# A PARTICULAR PURPOSE. See the GNU Affero General Public License for more
# details.
#
# You should have received a copy of the GNU Affero General Public License along
# with this program. If not, see <http://www.gnu.org/licenses/>.
#

require File.expand_path(File.dirname(__FILE__) + '/../../spec_helper')
require File.expand_path(File.dirname(__FILE__) + '/../views_helper')

describe "/gradebooks/grade_summary" do
  it "should render" do
    course_with_student
    view_context
    a = @course.assignments.create!(:title => "some assignment")
    assign(:presenter, GradeSummaryPresenter.new(@course, @user, nil))
    render "gradebooks/grade_summary"
    expect(response).not_to be_nil
  end

  it "should not show totals if configured so" do
    course_with_student
    @course.hide_final_grades = true
    view_context
    a = @course.assignments.create!(:title => "some assignment")
    assign(:presenter, GradeSummaryPresenter.new(@course, @user, nil))
    render "gradebooks/grade_summary"
    expect(response).not_to be_nil
    page = Nokogiri('<document>' + response.body + '</document>')
    expect(page.css(".final_grade").length).to eq 0
  end

  it "should not show 'what if' if not the student" do
    course_with_teacher
    student_in_course
    @student = @user
    @user = @teacher
    view_context
    a = @course.assignments.create!(:title => "some assignment")
    presenter = assign(:presenter, GradeSummaryPresenter.new(@course, @teacher, @student.id))
    expect(presenter.student_enrollment).not_to be_nil
    render "gradebooks/grade_summary"
    expect(response).not_to be_nil
    expect(response.body).not_to match(/Click any score/)
  end

  it "should know the types of media comments" do
    stub_kaltura
    course_with_teacher
    student_in_course
    view_context
    a = @course.assignments.create!(:title => 'some assignment', :submission_types => ['online_text_entry'])
    sub = a.submit_homework @student, :submission_type => "online_text_entry", :body => "o hai"
    sub.add_comment :author => @teacher, :media_comment_id => '0_abcdefgh', :media_comment_type => 'audio'
    sub.add_comment :author => @teacher, :media_comment_id => '0_ijklmnop', :media_comment_type => 'video'
    assign(:presenter, GradeSummaryPresenter.new(@course, @teacher, @student.id))
    render "gradebooks/grade_summary"
    doc = Nokogiri::HTML::DocumentFragment.parse response.body
    expect(doc.at_css('.audio_comment ~ span.media_comment_id').text).to eql '0_abcdefgh'
    expect(doc.at_css('.video_comment ~ span.media_comment_id').text).to eql '0_ijklmnop'
  end

  it "should show a disabled message for grade stats for the test student" do
    course_with_teacher(:active_all => true)
    @student = @course.student_view_student
    @user = @teacher
    view_context
    a = @course.assignments.create!(:title => "some assignment", :points_possible => 10)
    a.grade_student(@student, grade: "10", grader: @teacher)
    assign(:presenter, GradeSummaryPresenter.new(@course, @teacher, @student.id))
    render "gradebooks/grade_summary"
    expect(response).not_to be_nil
    expect(response.body).to match(/Test Student scores are not included in grade statistics./)
  end

  describe "submission details link" do
    before(:each) do
      course_with_teacher
      student_in_course
      @assignment = @course.assignments.create!(title: 'Moderated Assignment', anonymous_grading: true, muted: true)
      @assignment.submit_homework @student, :submission_type => "online_text_entry", :body => "o hai"
      @submission_details_url = context_url(@course, :context_assignment_submission_url, @assignment, @student.id)
    end

    it "should be shown for submitting student if assignment is anonymous grading and muted" do
      @user = @student
      assign(:presenter, GradeSummaryPresenter.new(@course, @student, @student.id))
      view_context
      render "gradebooks/grade_summary"
      expect(response).to have_tag("a[href='#{@submission_details_url}']")
    end

    it "should be hidden for non-submitting student if assignment is anonymous grading and muted" do
      view_context
      new_student = User.create!
      @course.enroll_student(new_student, enrollment_state: 'active')
      assign(:presenter, GradeSummaryPresenter.new(@course, new_student, @student.id))
      user_session(new_student)
      render "gradebooks/grade_summary"
      expect(response).not_to have_tag("a[href='#{@submission_details_url}']")
    end

    it "should be hidden for teacher if assignment is anonymous grading and muted" do
      @user = @teacher
      assign(:presenter, GradeSummaryPresenter.new(@course, @teacher, @student.id))
      view_context
      render "gradebooks/grade_summary"
      expect(response).not_to have_tag("a[href='#{@submission_details_url}']")
    end

    it "should be hidden for admin if assignment is anonymous grading and muted" do
      @user = account_admin_user
      assign(:presenter, GradeSummaryPresenter.new(@course, @user, @student.id))
      view_context
      render "gradebooks/grade_summary"
      expect(response).not_to have_tag("a[href='#{@submission_details_url}']")
    end

    it "should be shown for site admin if assignment is anonymous grading and muted" do
      @user = site_admin_user
      assign(:presenter, GradeSummaryPresenter.new(@course, @user, @student.id))
      view_context
      render "gradebooks/grade_summary"
      expect(response).to have_tag("a[href='#{@submission_details_url}']")
    end
  end

  describe "plagiarism info" do
    let(:course) { Course.create! }
    let(:site_admin) { site_admin_user }
    let(:teacher) { course.enroll_teacher(User.create!, active_all: true).user }
    let(:student) { course.enroll_student(User.create!, active_all: true).user }
    let(:attachment) { attachment_model(context: student, content_type: 'text/plain') }
    let(:state) { 'acceptable' }

    before { assign(:context, course) }

    context "when there is no turnitin_data" do
      context "when an assignment is not anonymous" do
        let(:assignment) { course.assignments.create!(submission_types: 'online_upload') }

        before { assignment.submit_homework(student, submission_type: 'online_upload', attachments: [attachment]) }

        context "when viewed by the submitting student" do
          let(:presenter) { GradeSummaryPresenter.new(course, student, student.id) }

          before do
            assign(:presenter, presenter)
            assign(:current_user, student)
            render "gradebooks/grade_summary"
          end

          it "does not show turnitin plagiarism image" do
            expect(response).not_to have_tag("img[src*=turnitin_#{state}_score][alt='See Turnitin results']")
          end

          it "does not show turnitin plagiarism tooltip" do
            expect(response).not_to have_tag('.tooltip_text:contains("See Turnitin results")')
          end
        end
      end
    end

    context "when turnitin_data is present" do
      let(:turnitin_data) do
        {
          "attachment_#{attachment.id}" => {
            similarity_score: 1.0,
            web_overlap: 5.0,
            publication_overlap: 0.0,
            student_overlap: 0.0,
            state: state
          }
        }
      end

      let(:assignment) { course.assignments.create!(submission_types: 'online_upload') }

      before do
        submission = assignment.submit_homework(student, submission_type: 'online_upload', attachments: [attachment])
        submission.update_attribute :turnitin_data, turnitin_data
      end

      context "when viewed by the submitting student" do
        let(:presenter) { GradeSummaryPresenter.new(course, student, student.id) }

        before do
          assign(:presenter, presenter)
          assign(:current_user, student)
          render "gradebooks/grade_summary"
        end

        it "shows turnitin plagiarism image" do
          expect(response).to have_tag("img[src*=turnitin_#{state}_score][alt='See Turnitin results']")
        end

        it "shows turnitin plagiarism tooltip" do
          expect(response).to have_tag('.tooltip_text:contains("See Turnitin results")')
        end
      end

      context "when viewed by a teacher" do
        let(:presenter) { GradeSummaryPresenter.new(course, teacher, student.id) }

        before do
          assign(:presenter, presenter)
          assign(:current_user, teacher)
          render "gradebooks/grade_summary"
        end

        it "shows turnitin plagiarism image" do
          expect(response).to have_tag("img[src*=turnitin_#{state}_score][alt='See Turnitin results']")
        end

        it "shows turnitin plagiarism tooltip" do
          expect(response).to have_tag('.tooltip_text:contains("See Turnitin results")')
        end
      end

      context "when viewed by an admin" do
        let(:presenter) { GradeSummaryPresenter.new(course, site_admin, student.id) }

        before do
          assign(:presenter, presenter)
          assign(:current_user, site_admin)
          render "gradebooks/grade_summary"
        end

        it "shows turnitin plagiarism image" do
          expect(response).to have_tag("img[src*=turnitin_#{state}_score][alt='See Turnitin results']")
        end

        it "shows turnitin plagiarism tooltip" do
          expect(response).to have_tag('.tooltip_text:contains("See Turnitin results")')
        end
      end
    end

    context "when an assignment is anonymous" do
      let(:assignment) do
        course.assignments.create!(title: 'hi', submission_types: 'online_upload', anonymous_grading: true)
      end

      before { assignment.submit_homework(student, submission_type: 'online_text_entry', body: 'hello') }

      context "when viewed by a teacher" do
        let(:presenter) { GradeSummaryPresenter.new(course, teacher, student.id) }

        before do
          assign(:presenter, presenter)
          assign(:current_user, teacher)
        end

        it "calls turnitin_enabled? and returns false" do
          expect(presenter).to receive(:turnitin_enabled?).and_return(false)
          render "gradebooks/grade_summary"
        end

        context "when the assignment uses Turnitin" do
          before { allow(presenter).to receive(:turnitin_enabled?).and_return(true) }

          it "does not show plagiarism info when students are anonymized" do
            render "gradebooks/grade_summary"
            expect(response).not_to have_tag("a[@title='Similarity score -- more information']")
          end

          it "shows plagiarism info when students are not anonymized" do
            assignment.unmute!

            render "gradebooks/grade_summary"
            expect(response).to have_tag("a[@title='Similarity score -- more information']")
          end
        end

        context "when the submission has an associated originality report" do
          before do
            assignment.submission_for_student(student).originality_reports.create!(
              workflow_state: 'scored',
              originality_score: 88
            )
          end

          it "does not show plagiarism info when students are anonymized" do
            render "gradebooks/grade_summary"
            expect(response).not_to have_tag("a[@title='Originality Report']")
          end

          it "shows plagiarism info when students are not anonymized" do
            assignment.unmute!

            render "gradebooks/grade_summary"
            expect(response).to have_tag("a[@title='Originality Report']")
          end
        end

        context "when the assignment uses Vericite" do
          before { allow(presenter).to receive(:vericite_enabled?).and_return(true) }

          it "does not show plagiarism info when students are anonymized" do
            render "gradebooks/grade_summary"
            expect(response).not_to have_tag("a[@title='VeriCite similarity score -- more information']")
          end

          it "shows plagiarism info when students are not anonymized" do
            assignment.unmute!

            render "gradebooks/grade_summary"
            expect(response).to have_tag("a[@title='VeriCite similarity score -- more information']")
          end
        end
      end

      context "for an anonymized assignment viewed by a site administrator" do
        let(:site_admin) { site_admin_user }
        let(:presenter) { GradeSummaryPresenter.new(course, site_admin, student.id) }

        before do
          assign(:presenter, presenter)
          assign(:current_user, site_admin)
        end

        it "always shows plagiarism info when the assignment uses Turnitin" do
          allow(presenter).to receive(:turnitin_enabled?).and_return(true)

          render "gradebooks/grade_summary"
          expect(response).to have_tag("a[@title='Similarity score -- more information']")
        end

        it "always shows plagiarism info when the submission has an originality report" do
          assignment.submission_for_student(student).originality_reports.create!(
            workflow_state: 'scored',
            originality_score: 88
          )

          render "gradebooks/grade_summary"
          expect(response).to have_tag("a[@title='Originality Report']")
        end

        it "always shows plagiarism info when the assignment uses Vericite" do
          allow(presenter).to receive(:vericite_enabled?).and_return(true)

          render "gradebooks/grade_summary"
          expect(response).to have_tag("a[@title='VeriCite similarity score -- more information']")
        end
      end
    end
  end

  describe "hidden indicator" do
    let_once(:course) { Course.create! }
    let_once(:student) { course.enroll_student(User.create!, active_all: true).user }
    let_once(:teacher) { course.enroll_teacher(User.create!, active_all: true).user }
    let_once(:assignment) { course.assignments.create!(title: 'hi') }
    let_once(:submission) { assignment.submissions.find_by!(user: student) }

    before(:once) do
      assign(:presenter, GradeSummaryPresenter.new(course, student, student.id))
      assign(:current_user, student)
      assign(:context, course)
    end

    context "when post policies are enabled" do
      before(:once) do
        course.enable_feature!(:new_gradebook)
        PostPolicy.enable_feature!
      end

<<<<<<< HEAD
      context "when submission is hidden" do
=======
      context "when post policy is set to manual" do
>>>>>>> c74859d4
        before(:once) do
          assignment.ensure_post_policy(post_manually: true)
        end

        it "displays the 'hidden' icon" do
          render "gradebooks/grade_summary"
          expect(response).to have_tag(".assignment_score i[@class='icon-off']")
        end

        it "adds the 'Hidden' title to the icon" do
          render "gradebooks/grade_summary"
          expect(response).to have_tag(".assignment_score i[@title='Hidden']")
        end

        context "when submissions are posted" do
          before { assignment.post_submissions(submission_ids: submission.id) }

          it "does not add the 'Hidden' title to the icon" do
            render "gradebooks/grade_summary"
            expect(response).not_to have_tag(".assignment_score i[@title='Hidden']")
          end

          it "does not display the 'hidden' icon" do
            render "gradebooks/grade_summary"
            expect(response).not_to have_tag(".assignment_score i[@class='icon-off']")
          end
        end
      end

<<<<<<< HEAD
      context "when submission is not hidden" do
=======
      context "when post policy is set to automatic" do
>>>>>>> c74859d4
        before(:once) do
          assignment.ensure_post_policy(post_manually: false)
        end

<<<<<<< HEAD
=======
        it "does not add the 'Hidden' title to the icon" do
          render "gradebooks/grade_summary"
          expect(response).not_to have_tag(".assignment_score i[@title='Hidden']")
        end

>>>>>>> c74859d4
        it "does not display the 'hidden' icon" do
          render "gradebooks/grade_summary"
          expect(response).not_to have_tag(".assignment_score i[@class='icon-off']")
        end
<<<<<<< HEAD
=======

        context "when submissions are graded and unposted" do
          before do
            assignment.grade_student(student, score: 10, grader: teacher)
            assignment.hide_submissions(submission_ids: submission.id)
          end

          it "adds the 'Hidden' title to the icon" do
            render "gradebooks/grade_summary"
            expect(response).to have_tag(".assignment_score i[@title='Hidden']")
          end

          it "displays the 'hidden' icon" do
            render "gradebooks/grade_summary"
            expect(response).to have_tag(".assignment_score i[@class='icon-off']")
          end
        end
>>>>>>> c74859d4
      end
    end

    context "when post policies are not enabled" do
      context "when a submission's assignment is muted" do
        before(:once) { assignment.mute! }

        it "displays the 'muted' icon" do
          render "gradebooks/grade_summary"
          expect(response).to have_tag(".assignment_score i[@class='icon-muted']")
        end

        it "adds the 'Muted' title to the icon" do
          render "gradebooks/grade_summary"
          expect(response).to have_tag(".assignment_score i[@title='Muted']")
        end
      end

      it "does not display the 'muted' icon when a submission's assignment is not muted" do
        render "gradebooks/grade_summary"
        expect(response).not_to have_tag(".assignment_score i[@class='icon-muted']")
      end
    end
  end

  describe "comments toggle button" do
    let(:course) { Course.create! }
    let(:student) { course.enroll_student(User.create!, active_all: true).user }
    let(:teacher) { course.enroll_teacher(User.create!, active_all: true).user }
    let(:assignment) { course.assignments.create!}

    before(:each) do
      view_context(course, student)
      assign(:presenter, GradeSummaryPresenter.new(course, student, nil))
    end

    context "when comments exist" do
      before (:each) do
        submission = assignment.submission_for_student(student)
        submission.add_comment(author: teacher, comment: "hello")
      end

      it "is visible when assignment not muted" do
        render "gradebooks/grade_summary"
        expect(response).to have_tag(".toggle_comments_link[@role='button']")
      end

      it "is not visible when assignment is muted" do
        assignment.mute!
        render "gradebooks/grade_summary"
        expect(response).to have_tag(".toggle_comments_link[@aria-hidden='true']")
      end
    end

    context "when no comments exist" do
      it "not visible" do
        course.assignments.create!
        render "gradebooks/grade_summary"
        expect(response).to have_tag(".toggle_comments_link[@aria-hidden='true']")
      end
    end
  end
end<|MERGE_RESOLUTION|>--- conflicted
+++ resolved
@@ -376,11 +376,7 @@
         PostPolicy.enable_feature!
       end
 
-<<<<<<< HEAD
-      context "when submission is hidden" do
-=======
       context "when post policy is set to manual" do
->>>>>>> c74859d4
         before(:once) do
           assignment.ensure_post_policy(post_manually: true)
         end
@@ -410,29 +406,20 @@
         end
       end
 
-<<<<<<< HEAD
-      context "when submission is not hidden" do
-=======
       context "when post policy is set to automatic" do
->>>>>>> c74859d4
         before(:once) do
           assignment.ensure_post_policy(post_manually: false)
         end
 
-<<<<<<< HEAD
-=======
         it "does not add the 'Hidden' title to the icon" do
           render "gradebooks/grade_summary"
           expect(response).not_to have_tag(".assignment_score i[@title='Hidden']")
         end
 
->>>>>>> c74859d4
         it "does not display the 'hidden' icon" do
           render "gradebooks/grade_summary"
           expect(response).not_to have_tag(".assignment_score i[@class='icon-off']")
         end
-<<<<<<< HEAD
-=======
 
         context "when submissions are graded and unposted" do
           before do
@@ -450,7 +437,6 @@
             expect(response).to have_tag(".assignment_score i[@class='icon-off']")
           end
         end
->>>>>>> c74859d4
       end
     end
 
