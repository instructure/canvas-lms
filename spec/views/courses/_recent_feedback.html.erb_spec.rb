--- conflicted
+++ resolved
@@ -17,12 +17,7 @@
 # You should have received a copy of the GNU Affero General Public License along
 # with this program. If not, see <http://www.gnu.org/licenses/>.
 
-<<<<<<< HEAD
-require File.expand_path(File.dirname(__FILE__) + '/../../spec_helper')
-require File.expand_path(File.dirname(__FILE__) + '/../views_helper')
-=======
 require_relative '../views_helper'
->>>>>>> 2827ad44
 
 describe "/courses/_recent_feedback" do
   before do
