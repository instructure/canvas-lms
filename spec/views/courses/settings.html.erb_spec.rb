# frozen_string_literal: true

#
# Copyright (C) 2011 - present Instructure, Inc.
#
# This file is part of Canvas.
#
# Canvas is free software: you can redistribute it and/or modify it under
# the terms of the GNU Affero General Public License as published by the Free
# Software Foundation, version 3 of the License.
#
# Canvas is distributed in the hope that it will be useful, but WITHOUT ANY
# WARRANTY; without even the implied warranty of MERCHANTABILITY or FITNESS FOR
# A PARTICULAR PURPOSE. See the GNU Affero General Public License for more
# details.
#
# You should have received a copy of the GNU Affero General Public License along
# with this program. If not, see <http://www.gnu.org/licenses/>.
#

require_relative "../views_helper"

describe "courses/settings" do
  before :once do
    @subaccount = account_model(parent_account: Account.default, name: "subaccount")
    @other_subaccount = account_model(parent_account: Account.default)
    @sub_subaccount1 = account_model(parent_account: @subaccount)
    @sub_subaccount2 = account_model(parent_account: @subaccount)

    course_with_teacher(active_all: true, account: @subaccount)
    @course.sis_source_id = "so_special_sis_id"
    @course.workflow_state = "claimed"
    @course.save!
    assign(:context, @course)
    assign(:user_counts, {})
    assign(:all_roles, Role.custom_roles_and_counts_for_course(@course, @user))
    assign(:course_settings_sub_navigation_tools, [])
  end

  describe "Hide sections on course users page checkbox" do
    it "does not display checkbox for teacher when there is one section" do
      view_context(@course, @user)
      assign(:current_user, @user)
      render
      expect(response).to_not have_tag("input#course_hide_sections_on_course_users_page")
    end

    it "displays checkbox for teacher when there is more than one section" do
      @course.course_sections.create!
      view_context(@course, @user)
      assign(:current_user, @user)
      render
      expect(response).to have_tag("input#course_hide_sections_on_course_users_page")
    end
  end

  describe "crosslisted sections" do
    it "does not display anything related to crosslisted sections" do
      @course.course_sections.create!
      view_context(@course, @user)
      assign(:current_user, @user)
      render
      expect(response).not_to have_tag("div.course_section_crosslist")
    end

    it "display info on crosslisted sections" do
<<<<<<< HEAD
      @course.course_sections.create!
      @course.course_sections.last.update(nonxlist_course_id: @subaccount.courses.first.id)
      view_context(@course, @user)
      assign(:current_user, @user)
      render
      expect(response).to have_tag("div.course_section_crosslist")
=======
      @subaccount.courses.create!
      @course.course_sections.create!
      @course.course_sections.last.update(nonxlist_course_id: @subaccount.courses.last.id)
      view_context(@course, @user)
      assign(:current_user, @user)
      render

      expect(response).to have_tag("div.course_section_crosslist")
      expect(response).to include "Section Crosslisted From:"
    end

    it "display read only info for section in original course" do
      @subaccount.courses.create!
      @course.course_sections.create!
      CourseSection.last.update(course_id: @subaccount.courses.last.id, nonxlist_course_id: @course.id)
      view_context(@course, @user)
      assign(:current_user, @user)
      render

      expect(response).to have_tag("div.course_section_crosslist")
      expect(response).to include "Section Crosslisted To:"
>>>>>>> 0539a086
    end
  end

  describe "sis_source_id edit box" do
    it "does not show to teacher" do
      view_context(@course, @user)
      assign(:current_user, @user)
      render
      expect(response).to have_tag("span#course_sis_source_id", @course.sis_source_id)
      expect(response).not_to have_tag("input#course_sis_source_id")
    end

    it "shows to sis admin" do
      admin = account_admin_user(account: @course.root_account)
      view_context(@course, admin)
      assign(:current_user, admin)
      render
      expect(response).to have_tag("input#course_sis_source_id")
    end

    it "does not show to non-sis admin" do
      role = custom_account_role("NoSissy", account: @course.root_account)
      admin = account_admin_user_with_role_changes(account: @course.root_account, role_changes: { "manage_sis" => false }, role:)
      view_context(@course, admin)
      assign(:current_user, admin)
      render
      expect(response).not_to have_tag("input#course_sis_source_id")
    end

    it "does not show to subaccount admin" do
      role = custom_account_role("CustomAdmin", account: @course.root_account)
      admin = account_admin_user_with_role_changes(account: @subaccount, role_changes: { "manage_sis" => true, "manage_courses_admin" => true }, role:)
      view_context(@course, admin)
      assign(:current_user, admin)
      render
      expect(response).not_to have_tag("input#course_sis_source_id")
    end

    it "shows grade export when enabled" do
      admin = account_admin_user(account: @course.root_account)
      view_context(@course, admin)
      assign(:current_user, admin)
      assign(:publishing_enabled, true)
      render
      expect(response.body).to match(/<a href="#tab-grade-publishing" id="tab-grade-publishing-link">/)
      expect(response.body).to match(/<div id="tab-grade-publishing">/)
    end

    it "does not show grade export when disabled" do
      admin = account_admin_user(account: @course.root_account)
      view_context(@course, admin)
      assign(:current_user, admin)
      assign(:publishing_enabled, false)
      render
      expect(response.body).not_to match(/<a href="#tab-grade-publishing" id="tab-grade-publishing-link">/)
      expect(response.body).not_to match(/<div id="tab-grade-publishing">/)
    end
  end

  describe "quota box" do
    context "as account admin" do
      before do
        admin = account_admin_user
        view_context(@course, admin)
        assign(:current_user, admin)
      end

      it "shows quota input box" do
        render
        expect(response).to have_tag "input#course_storage_quota_mb"
      end
    end

    context "as teacher" do
      before do
        view_context(@course, @teacher)
        assign(:current_user, @teacher)
        @user = @teacher
      end

      it "does not show quota input box" do
        render
        expect(response).not_to have_tag "input#course_storage_quota_mb"
      end
    end
  end

  describe "Large Course settings" do
    before :once do
      @course.root_account.enable_feature!(:filter_speed_grader_by_student_group)
    end

    before do
      @course.root_account.reload
      view_context(@course, @teacher)
    end

    it "does not render when the 'Filter SpeedGrader by Student Group' feature flag is not enabled" do
      @course.root_account.disable_feature!(:filter_speed_grader_by_student_group)
      render
      expect(response).not_to have_tag "input#course_filter_speed_grader_by_student_group"
    end

    it "has a Large Course label" do
      render
      expect(response).to have_tag("label[for=course_large_course]")
    end

    describe "filter SpeedGrader by student group" do
      it "has a checkbox" do
        render
        expect(response).to have_tag "input#course_filter_speed_grader_by_student_group[type=checkbox]"
      end

      it "has a label describing it" do
        render
        expect(response).to have_tag("label[for=course_filter_speed_grader_by_student_group]")
      end

      it "checkbox is checked when filter_speed_grader_by_student_group is true" do
        @course.update!(filter_speed_grader_by_student_group: true)
        render
        expect(response).to have_tag "input#course_filter_speed_grader_by_student_group[type=checkbox][checked=checked]"
      end

      it "checkbox is not checked when filter_speed_grader_by_student_group is false" do
        render
        expect(response).not_to have_tag "input#course_filter_speed_grader_by_student_group[type=checkbox][checked=checked]"
      end
    end
  end

  context "account_id selection" do
    it "lets sub-account admins see other accounts within their sub-account as options" do
      @user = account_admin_user(account: @subaccount, active_user: true)
      expect(Account.default.grants_right?(@user, :manage_courses_admin)).to be_falsey
      view_context(@course, @user)

      render
      doc = Nokogiri.HTML5(response.body)
      select = doc.at_css("select#course_account_id")
      expect(select).not_to be_nil

      option_ids =
        select
        .search("option")
        .map do |c|
          c.attributes["value"].value.to_i
        rescue
          c.to_s
        end
      expect(option_ids.sort).to eq [@subaccount.id, @sub_subaccount1.id, @sub_subaccount2.id].sort
    end

    it "lets site admins see all accounts within their root account as options" do
      @user = site_admin_user
      view_context(@course, @user)

      render
      doc = Nokogiri::HTML5(response.body)
      select = doc.at_css("select#course_account_id")
      expect(select).not_to be_nil
      all_accounts = [Account.default] + Account.default.all_accounts

      option_ids = select.search("option").map { |c| c.attributes["value"].value.to_i }
      expect(option_ids.sort).to eq all_accounts.map(&:id).sort
    end
  end

  context "course template checkbox" do
    it "is not visible if the feature isn't enabled" do
      render
      doc = Nokogiri::HTML5(response.body)
      expect(doc.at_css("div#course_template_details")).to be_nil
    end

    context "with the feature enabled" do
      before { @course.root_account.enable_feature!(:course_templates) }

      it "is visible" do
        render
        doc = Nokogiri::HTML5(response.body)
        expect(doc.at_css("div#course_template_details")).not_to be_nil
      end

      it "is editable if you have permission" do
        @user = site_admin_user
        view_context(@course, @user)
        # have to remove the teacher
        @course.enrollments.each(&:destroy)

        render
        doc = Nokogiri::HTML5(response.body)
        placeholder_div = doc.at_css("div#course_template_details")
        expect(placeholder_div["data-is-editable"]).to eq "true"
      end

      it "is not editable even if you have permission, but it's not possible" do
        @user = site_admin_user
        view_context(@course, @user)

        render
        doc = Nokogiri::HTML5(response.body)
        placeholder_div = doc.at_css("div#course_template_details")
        expect(placeholder_div["data-is-editable"]).to eq "false"
      end
    end
  end

  describe "visibility settings" do
    it "calls Course::CUSTOMIZABLE_PERMISSIONS's get_setting_name to get translated setting name" do
      expect(Course::CUSTOMIZABLE_PERMISSIONS["syllabus"][:get_setting_name]).to receive(:call).once.and_call_original
      expect(Course::CUSTOMIZABLE_PERMISSIONS["files"][:get_setting_name]).to receive(:call).once.and_call_original
      view_context(@course, @user)
      render
    end
  end
end<|MERGE_RESOLUTION|>--- conflicted
+++ resolved
@@ -64,14 +64,6 @@
     end
 
     it "display info on crosslisted sections" do
-<<<<<<< HEAD
-      @course.course_sections.create!
-      @course.course_sections.last.update(nonxlist_course_id: @subaccount.courses.first.id)
-      view_context(@course, @user)
-      assign(:current_user, @user)
-      render
-      expect(response).to have_tag("div.course_section_crosslist")
-=======
       @subaccount.courses.create!
       @course.course_sections.create!
       @course.course_sections.last.update(nonxlist_course_id: @subaccount.courses.last.id)
@@ -93,7 +85,6 @@
 
       expect(response).to have_tag("div.course_section_crosslist")
       expect(response).to include "Section Crosslisted To:"
->>>>>>> 0539a086
     end
   end
 
