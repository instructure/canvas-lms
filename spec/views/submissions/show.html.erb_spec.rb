--- conflicted
+++ resolved
@@ -824,17 +824,10 @@
       it "renders asset report text entry status container with correct data attributes" do
         render "submissions/show"
 
-<<<<<<< HEAD
-        expect(response.body).to include('id="asset_report_text_entry_status_container"')
-        expect(response.body).to match(/id="asset_report_text_entry_status_container"[^>]*data-attempt="#{submission.attempt}"/)
-        expect(response.body).to match(/id="asset_report_text_entry_status_container"[^>]*data-submission-id="#{submission.id}"/)
-        expect(response.body).to match(/id="asset_report_text_entry_status_container"[^>]*data-submission-type="online_text_entry"/)
-=======
         expect(response.body).to include('id="asset_report_status_container"')
         expect(response.body).to match(/id="asset_report_status_container"[^>]*data-attempt="#{submission.attempt}"/)
         expect(response.body).to match(/id="asset_report_status_container"[^>]*data-submission-id="#{submission.id}"/)
         expect(response.body).to match(/id="asset_report_status_container"[^>]*data-submission-type="online_text_entry"/)
->>>>>>> 99838eca
       end
 
       it "renders asset report modal mount point" do
@@ -860,11 +853,7 @@
       it "does not render text entry status container" do
         render "submissions/show"
 
-<<<<<<< HEAD
-        expect(response.body).not_to include('id="asset_report_text_entry_status_container"')
-=======
         expect(response.body).not_to include('id="asset_report_status_container"')
->>>>>>> 99838eca
       end
 
       it "still renders asset report modal mount point" do
