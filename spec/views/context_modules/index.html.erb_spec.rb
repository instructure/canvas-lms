--- conflicted
+++ resolved
@@ -181,9 +181,6 @@
       render "context_modules/index"
       expect(response).not_to be_nil
       page = Nokogiri("<document>" + response.body + "</document>")
-<<<<<<< HEAD
-      expect(page.css("#module_student_view_peer_reviews_#{@module_item.content_id}_#{@module_item.id}").length).to eq 1
-=======
       expect(page.css("#module_student_view_peer_reviews_#{@module_item.content_id}_#{@module_item.context_module_id}").length).to eq 1
     end
 
@@ -200,7 +197,6 @@
 
       expect(page.include?("module_student_view_peer_reviews_#{@module_item.content_id}_#{@module_item.context_module_id}")).to be true
       expect(page.include?("module_student_view_peer_reviews_#{@module_item_two.content_id}_#{@module_item_two.context_module_id}")).to be true
->>>>>>> d94f01da
     end
 
     it "does not show the list of assessment requests when peer_reviews_for_a2 FF is OFF" do
@@ -212,11 +208,7 @@
       render "context_modules/index"
       expect(response).not_to be_nil
       page = Nokogiri("<document>" + response.body + "</document>")
-<<<<<<< HEAD
-      expect(page.css("#module_student_view_peer_reviews_#{@module_item.content_id}_#{@module_item.id}").length).to eq 0
-=======
       expect(page.css("#module_student_view_peer_reviews_#{@module_item.content_id}_#{@module_item.context_module_id}").length).to eq 0
->>>>>>> d94f01da
     end
   end
 end