--- conflicted
+++ resolved
@@ -21,9 +21,7 @@
 require "spec_helper"
 require "views/views_helper"
 
-
 describe "lti full width launch view" do
-
   include_context "lti_layout_spec_helper"
 
   describe "for Quizzes 2 / New Quizzes / Quizzes.Next assignments" do
@@ -41,12 +39,6 @@
       ctrl.instance_variable_set(:@current_user, current_user)
     end
 
-<<<<<<< HEAD
-    it "should warn about a quiz in an expired course" do
-      pending("wait for INTEROP-6784 to be merged")
-      ctrl.send(:content_tag_redirect, Account.default, tag, nil)
-      expect(ctrl.response.body).to have_text('no longer available')
-=======
     context "when the user is a student" do
       context "in an active course" do
         it "does not warn the student with an active enrollment about a New Quizzes being unavailable" do
@@ -111,15 +103,8 @@
           expect(ctrl.response.body).to have_text("no longer available")
         end
       end
->>>>>>> 75b2b932
     end
 
-<<<<<<< HEAD
-  context "with an active course" do
-    it "should not warn about the quiz being unavailable" do
-      ctrl.send(:content_tag_redirect, Account.default, tag, nil)
-      expect(ctrl.response.body).not_to have_text('no longer available')
-=======
     context "when the user is a teacher" do
       before :each do
         course.enroll_teacher(current_user, enrollment_state: "active")
@@ -204,8 +189,6 @@
           expect(ctrl.response.body).not_to have_text("no longer available")
         end
       end
->>>>>>> 75b2b932
     end
   end
-
 end