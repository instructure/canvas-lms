--- conflicted
+++ resolved
@@ -455,297 +455,6 @@
     Canvas.redis_used = false
   end
 
-<<<<<<< HEAD
-  def account_with_cas(opts={})
-    @account = opts[:account]
-    @account ||= Account.create!
-    config = AccountAuthorizationConfig::CAS.new
-    cas_url = opts[:cas_url] || "https://localhost/cas"
-    config.auth_type = "cas"
-    config.auth_base = cas_url
-    config.log_in_url = opts[:cas_log_in_url] if opts[:cas_log_in_url]
-    @account.authentication_providers << config
-    @account
-  end
-
-  def account_with_saml(opts={})
-    @account = opts[:account]
-    @account ||= Account.create!
-    config = AccountAuthorizationConfig::SAML.new
-    config.idp_entity_id = "saml_entity"
-    config.auth_type = "saml"
-    config.log_in_url = opts[:saml_log_in_url] if opts[:saml_log_in_url]
-    config.log_out_url = opts[:saml_log_out_url] if opts[:saml_log_out_url]
-    @account.authentication_providers << config
-    @account
-  end
-
-  def course(opts={})
-    account = opts[:account] || Account.default
-    account.shard.activate do
-      @course = Course.create!(:name => opts[:course_name], :account => account, :is_public => !!opts[:is_public])
-      @course.offer! if opts[:active_course] || opts[:active_all]
-      if opts[:active_all]
-        u = User.create!
-        u.register!
-        e = @course.enroll_teacher(u)
-        e.workflow_state = 'active'
-        e.save!
-        @teacher = u
-      end
-      if opts[:differentiated_assignments]
-        account.allow_feature!(:differentiated_assignments)
-        @course.enable_feature!(:differentiated_assignments)
-      end
-      create_grading_periods_for(@course, opts) if opts[:grading_periods]
-    end
-    @course
-  end
-
-  def create_grading_periods_for(context, opts={})
-    opts = { mgp_flag_enabled: true }.merge(opts)
-    context.root_account = Account.default if !context.root_account
-    context.root_account.enable_feature!(:multiple_grading_periods) if opts[:mgp_flag_enabled]
-    gp_group = context.grading_period_groups.create!
-    class_name = context.class.name.demodulize
-    timeframes = opts[:grading_periods] || [:current]
-    now = Time.zone.now
-    period_fixtures = {
-      old: {
-        start_date: 5.months.ago(now),
-        end_date:   2.months.ago(now)
-      },
-      current: {
-        start_date: 2.months.ago(now),
-        end_date:   2.months.from_now(now)
-      },
-      future: {
-        start_date: 2.months.from_now(now),
-        end_date:   5.months.from_now(now)
-      }
-    }
-    timeframes.map.with_index(1) do |timeframe, index|
-      period_params = period_fixtures[timeframe].merge(title: "#{class_name} Period #{index}: #{timeframe} period")
-      gp_group.grading_periods.create!(period_params)
-    end
-  end
-
-  def account_with_role_changes(opts={})
-    account = opts[:account] || Account.default
-    if opts[:role_changes]
-      opts[:role_changes].each_pair do |permission, enabled|
-        role = opts[:role] || admin_role
-        if ro = account.role_overrides.where(:permission => permission.to_s, :role_id => role.id).first
-          ro.update_attribute(:enabled, enabled)
-        else
-          account.role_overrides.create(:permission => permission.to_s, :enabled => enabled, :role => role)
-        end
-      end
-    end
-    RoleOverride.clear_cached_contexts
-  end
-
-  def account_admin_user_with_role_changes(opts={})
-    account_with_role_changes(opts)
-    account_admin_user(opts)
-  end
-
-  def account_admin_user(opts={})
-    opts = { active_user: true }.merge(opts)
-    account = opts[:account] || Account.default
-    create_grading_periods_for(account, opts) if opts[:grading_periods]
-    @user = opts[:user] || account.shard.activate { user(opts) }
-    @admin = @user
-
-    account.account_users.create!(:user => @user, :role => opts[:role])
-    @user
-  end
-
-  def site_admin_user(opts={})
-    account_admin_user(opts.merge(account: Account.site_admin))
-  end
-
-  def user(opts={})
-    @user = User.create!(opts.slice(:name, :short_name))
-    if opts[:active_user] || opts[:active_all]
-      @user.accept_terms
-      @user.register!
-    end
-    @user.update_attribute :workflow_state, opts[:user_state] if opts[:user_state]
-    @user
-  end
-
-  def user_with_pseudonym(opts={})
-    user(opts) unless opts[:user]
-    user = opts[:user] || @user
-    @pseudonym = pseudonym(user, opts)
-    user
-  end
-
-  def communication_channel(user, opts={})
-    username = opts[:username] || "nobody@example.com"
-    @cc = user.communication_channels.create!(:path_type => 'email', :path => username) do |cc|
-      cc.workflow_state = 'active' if opts[:active_cc] || opts[:active_all]
-      cc.workflow_state = opts[:cc_state] if opts[:cc_state]
-    end
-    @cc
-  end
-
-  def user_with_communication_channel(opts={})
-    user(opts) unless opts[:user]
-    user = opts[:user] || @user
-    @cc = communication_channel(user, opts)
-    user
-  end
-
-  def pseudonym(user, opts={})
-    @spec_pseudonym_count ||= 0
-    username = opts[:username] || (@spec_pseudonym_count > 0 ? "nobody+#{@spec_pseudonym_count}@example.com" : "nobody@example.com")
-    opts[:username] ||= username
-    @spec_pseudonym_count += 1 if username =~ /nobody(\+\d+)?@example.com/
-    password = opts[:password] || "asdfasdf"
-    password = nil if password == :autogenerate
-    account = (opts[:account] ? opts[:account].root_account : Account.default)
-    @pseudonym = account.pseudonyms.build(:user => user, :unique_id => username, :password => password, :password_confirmation => password)
-    @pseudonym.save_without_session_maintenance
-    @pseudonym.communication_channel = communication_channel(user, opts)
-    @pseudonym
-  end
-
-  def managed_pseudonym(user, opts={})
-    other_account = opts[:account] || account_with_saml
-    if other_account.canvas_authentication?
-      config = other_account.authentication_providers.build
-      config.auth_type = "saml"
-      config.log_in_url = opts[:saml_log_in_url] if opts[:saml_log_in_url]
-      config.save!
-    end
-    opts[:account] = other_account
-    pseudonym(user, opts)
-    @pseudonym.sis_user_id = opts[:sis_user_id] || "U001"
-    @pseudonym.save!
-    @pseudonym
-  end
-
-  def user_with_managed_pseudonym(opts={})
-    user(opts) unless opts[:user]
-    user = opts[:user] || @user
-    managed_pseudonym(user, opts)
-    user
-  end
-
-  def course_with_user(enrollment_type, opts={})
-    @course = opts[:course] || course(opts)
-    @user = opts[:user] || @course.shard.activate { user(opts) }
-    @enrollment = @course.enroll_user(@user, enrollment_type, opts)
-    @user.save!
-    @enrollment.course = @course # set the reverse association
-    if opts[:active_enrollment] || opts[:active_all]
-      @enrollment.workflow_state = 'active'
-      @enrollment.save!
-    end
-    @course.reload
-    @enrollment
-  end
-
-  def course_with_student(opts={})
-    course_with_user('StudentEnrollment', opts)
-    @student = @user
-    @enrollment
-  end
-
-  def course_with_ta(opts={})
-    course_with_user("TaEnrollment", opts)
-    @ta = @user
-    @enrollment
-  end
-
-  def course_with_student_logged_in(opts={})
-    course_with_student(opts)
-    user_session(@user)
-  end
-
-  def student_in_course(opts={})
-    opts[:course] = @course if @course && !opts[:course]
-    course_with_student(opts)
-  end
-
-  def student_in_section(section, opts={})
-    student = opts.fetch(:user) { user }
-    enrollment = section.course.enroll_user(student, 'StudentEnrollment', :section => section, :force_update => true)
-    student.save!
-    enrollment.workflow_state = 'active'
-    enrollment.save!
-    student
-  end
-
-  def ta_in_section(section, opts={})
-    ta = opts.fetch(:user) { user }
-    enrollment = section.course.enroll_user(ta, 'TaEnrollment', :section => section, :force_update => true)
-    ta.save!
-    enrollment.workflow_state = 'active'
-    enrollment.save!
-    ta
-  end
-
-  def teacher_in_course(opts={})
-    opts[:course] = @course if @course && !opts[:course]
-    course_with_teacher(opts)
-  end
-
-  def course_with_teacher(opts={})
-    course_with_user('TeacherEnrollment', opts)
-    @teacher = @user
-    @enrollment
-  end
-
-  def course_with_designer(opts={})
-    course_with_user('DesignerEnrollment', opts)
-    @designer = @user
-    @enrollment
-  end
-
-  def course_with_teacher_logged_in(opts={})
-    course_with_teacher(opts)
-    user_session(@user)
-  end
-
-  def course_with_observer(opts={})
-    course_with_user('ObserverEnrollment', opts)
-    @observer = @user
-    @enrollment
-  end
-
-  def course_with_observer_logged_in(opts={})
-    course_with_observer(opts)
-    user_session(@user)
-  end
-
-  def course_with_student_submissions(opts={})
-    course_with_teacher_logged_in(opts)
-    student_in_course
-    @course.claim! if opts[:unpublished]
-    submission_count = opts[:submissions] || 1
-    submission_count.times do |s|
-      assignment = @course.assignments.create!(:title => "test #{s} assignment")
-      submission = assignment.submissions.create!(:assignment_id => assignment.id, :user_id => @student.id)
-      submission.update_attributes!(score: '5') if opts[:submission_points]
-    end
-  end
-
-  def add_section(section_name)
-    @course_section = @course.course_sections.create!(:name => section_name)
-    @course.reload
-  end
-
-  def multiple_student_enrollment(user, section, opts={})
-    course = opts[:course] || @course || course(opts)
-    @enrollment = course.enroll_student(user,
-                                         :enrollment_state => "active",
-                                         :section => section,
-                                         :allow_multiple_enrollments => true)
-  end
-=======
   #****************************************************************
   # There used to be a lot of factory methods here!
   # In an effort to move us toward a nicer test factory solution,
@@ -753,7 +462,6 @@
   # correspond with the model that should be built by the factory.
   # Please see spec/factories for examples!
   #****************************************************************
->>>>>>> 6c5175d2
 
   def enter_student_view(opts={})
     course = opts[:course] || @course || course(opts)
