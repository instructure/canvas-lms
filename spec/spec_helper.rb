#
# Copyright (C) 2011 Instructure, Inc.
#
# This file is part of Canvas.
#
# Canvas is free software: you can redistribute it and/or modify it under
# the terms of the GNU Affero General Public License as published by the Free
# Software Foundation, version 3 of the License.
#
# Canvas is distributed in the hope that it will be useful, but WITHOUT ANY
# WARRANTY; without even the implied warranty of MERCHANTABILITY or FITNESS FOR
# A PARTICULAR PURPOSE. See the GNU Affero General Public License for more
# details.
#
# You should have received a copy of the GNU Affero General Public License along
# with this program. If not, see <http://www.gnu.org/licenses/>.
#

begin
  require RUBY_VERSION >= '2.0.0' ? 'byebug' : 'debugger'
rescue LoadError
end

require 'securerandom'

RSpec.configure do |c|
  c.raise_errors_for_deprecations!
  c.color = true

  c.around(:each) do |example|
    attempts = 0
    begin
      Timeout::timeout(180) {
        example.run
      }
      if ENV['AUTORERUN']
        e = @example.instance_variable_get('@exception')
        if !e.nil? && (attempts += 1) < 2 && !example.metadata[:no_retry]
          puts "FAILURE: #{@example.description} \n #{e}".red
          puts "RETRYING: #{@example.description}".yellow
          @example.instance_variable_set('@exception', nil)
          redo
        elsif e.nil? && attempts != 0
          puts "SUCCESS: retry passed for \n #{@example.description}".green
        end
      end
    end until true
  end
end

begin
  ; require File.expand_path(File.dirname(__FILE__) + "/../parallelized_specs/lib/parallelized_specs.rb");
rescue LoadError;
end

ENV["RAILS_ENV"] = 'test'

require File.expand_path('../../config/environment', __FILE__) unless defined?(Rails)
require 'rspec/rails'

Dir[Rails.root.join("spec/support/**/*.rb")].each { |f| require f }

ActionView::TestCase::TestController.view_paths = ApplicationController.view_paths

module RSpec::Rails
  module ViewExampleGroup
    module ExampleMethods
      # normally in rspec 2, assigns returns a newly constructed hash
      # which means that 'assigns[:key] = value' in view specs does nothing
      def assigns
        @assigns ||= super
      end

      alias :view_assigns :assigns

      delegate :content_for, :to => :view

      def render_with_helpers(*args)
        controller_class = ("#{@controller.controller_path.camelize}Controller".constantize rescue nil) || ApplicationController

        controller_class.instance_variable_set(:@js_env, nil)
        # this extends the controller's helper methods to the view
        # however, these methods are delegated to the test controller
        view.singleton_class.class_eval do
          include controller_class._helpers unless included_modules.include?(controller_class._helpers)
        end

        # so create a "real_controller"
        # and delegate the helper methods to it
        @controller.singleton_class.class_eval do
          attr_accessor :real_controller

          controller_class._helper_methods.each do |helper|
            delegate helper, :to => :real_controller
          end
        end

        real_controller = controller_class.new
        real_controller.instance_variable_set(:@_request, @controller.request)
        @controller.real_controller = real_controller

        # just calling "render 'path/to/view'" by default looks for a partial
        if args.first && args.first.is_a?(String)
          file = args.shift
          args = [{:template => file}] + args
        end
        render_without_helpers(*args)
      end

      alias_method_chain :render, :helpers
    end
  end

  module Matchers
    class HaveTag
      include ActionDispatch::Assertions::SelectorAssertions
      include Test::Unit::Assertions

      def initialize(expected)
        @expected = expected
      end

      def matches?(html, &block)
        @selected = [HTML::Document.new(html).root]
        assert_select(*@expected, &block)
        return !@failed
      end

      def assert(val, msg=nil)
        unless !!val
          @msg = msg
          @failed = true
        end
      end

      def failure_message
        @msg
      end

      def failure_message_when_negated
        @msg
      end
    end

    def have_tag(*args)
      HaveTag.new(args)
    end
  end
end

require 'action_controller_test_process'
require File.expand_path(File.dirname(__FILE__) + '/mocha_rspec_adapter')
require File.expand_path(File.dirname(__FILE__) + '/mocha_extensions')
require File.expand_path(File.dirname(__FILE__) + '/ams_spec_helper')

require 'i18n_tasks'
require 'handlebars_tasks'

# if mocha was initialized before rails (say by another spec), CollectionProxy would have
# undef_method'd them; we need to restore them
Mocha::ObjectMethods.instance_methods.each do |m|
  ActiveRecord::Associations::CollectionProxy.class_eval <<-RUBY
    def #{m}; end
    remove_method #{m.inspect}
  RUBY
end

factories = "#{File.dirname(__FILE__).gsub(/\\/, "/")}/factories/*.rb"
Dir.glob(factories).each { |file| require file }

examples = "#{File.dirname(__FILE__).gsub(/\\/, "/")}/shared_examples/*.rb"
Dir.glob(examples).each { |file| require file }

def pend_with_bullet
  if defined?(Bullet) && Bullet.enable?
    skip ('PENDING: Bullet')
  end
end

def require_webmock
  # pull in webmock for selected tests, but leave it disabled by default.
  # funky require order is to skip typhoeus because of an incompatibility
  # see: https://github.com/typhoeus/typhoeus/issues/196
  require 'webmock/util/version_checker'
  require 'webmock/http_lib_adapters/http_lib_adapter_registry'
  require 'webmock/http_lib_adapters/http_lib_adapter'
  require 'webmock/http_lib_adapters/typhoeus_hydra_adapter'
  WebMock::HttpLibAdapterRegistry.instance.http_lib_adapters.delete :typhoeus
  require 'webmock/rspec'
end

# rspec aliases :describe to :context in a way that it's pretty much defined
# globally on every object. :context is already heavily used in our application,
# so we remove rspec's definition. This does not prevent 'context' from being
# used within a 'describe' block.

if defined?(Spec::DSL::Main)
  module Spec::DSL::Main
    remove_method :context if respond_to? :context
  end
end

def truncate_table(model)
  case model.connection.adapter_name
    when "SQLite"
      model.delete_all
      begin
        model.connection.execute("delete from sqlite_sequence where name='#{model.connection.quote_table_name(model.table_name)}';")
        model.connection.execute("insert into sqlite_sequence (name, seq) values ('#{model.connection.quote_table_name(model.table_name)}', #{rand(100)});")
      rescue
      end
    when "PostgreSQL"
      begin
        old_proc = model.connection.raw_connection.set_notice_processor {}
        model.connection.execute("TRUNCATE TABLE #{model.connection.quote_table_name(model.table_name)} CASCADE")
      ensure
        model.connection.raw_connection.set_notice_processor(&old_proc)
      end
    else
      model.connection.execute("SET FOREIGN_KEY_CHECKS=0")
      model.connection.execute("TRUNCATE TABLE #{model.connection.quote_table_name(model.table_name)}")
      model.connection.execute("SET FOREIGN_KEY_CHECKS=1")
  end
end

def truncate_all_tables
  model_connections = ActiveRecord::Base.descendants.map(&:connection).uniq
  model_connections.each do |connection|
    if connection.adapter_name == "PostgreSQL"
      # use custom SQL to exclude tables from extensions
      table_names = connection.query(<<-SQL, 'SCHEMA').map(&:first)
         SELECT tablename
         FROM pg_tables
         WHERE schemaname = ANY (current_schemas(false)) AND NOT tablename IN (
           SELECT CAST(objid::regclass AS VARCHAR) FROM pg_depend WHERE deptype='e'
         )
      SQL
      connection.execute("TRUNCATE TABLE #{table_names.map { |t| connection.quote_table_name(t) }.join(',')}")
    else
      connection.tables.each { |model| truncate_table(model) }
    end
  end
end

# wipe out the test db, in case some non-transactional tests crapped out before
# cleaning up after themselves
truncate_all_tables

# Make AR not puke if MySQL auto-commits the transaction
module MysqlOutsideTransaction
  def outside_transaction?
    # MySQL ignores creation of savepoints outside of a transaction; so if we can create one
    # and then can't release it because it doesn't exist, we're not in a transaction
    execute('SAVEPOINT outside_transaction')
    !!execute('RELEASE SAVEPOINT outside_transaction') rescue true
  end
end

module ActiveRecord::ConnectionAdapters
  if defined?(MysqlAdapter)
    MysqlAdapter.send(:include, MysqlOutsideTransaction)
  end
  if defined?(Mysql2Adapter)
    Mysql2Adapter.send(:include, MysqlOutsideTransaction)
  end
end

# Be sure to actually test serializing things to non-existent caches,
# but give Mocks a pass, since they won't exist in dev/prod
Mocha::Mock.class_eval do
  def marshal_dump
    nil
  end

  def marshal_load(data)
    raise "Mocks aren't really serializeable!"
  end

  def to_yaml(opts = {})
    YAML.quick_emit(self.object_id, opts) do |out|
      out.scalar(nil, 'null')
    end
  end

  def respond_to_with_marshalling?(symbol, include_private = false)
    return true if [:marshal_dump, :marshal_load].include?(symbol)
    respond_to_without_marshalling?(symbol, include_private)
  end

  alias_method_chain :respond_to?, :marshalling
end

RSpec::Matchers.define :encompass do |expected|
  match do |actual|
    if expected.is_a?(Array) && actual.is_a?(Array)
      expected.size == actual.size && expected.zip(actual).all? { |e, a| a.slice(*e.keys) == e }
    elsif expected.is_a?(Hash) && actual.is_a?(Hash)
      actual.slice(*expected.keys) == expected
    else
      false
    end
  end
end

RSpec::Matchers.define :match_ignoring_whitespace do |expected|
  def whitespaceless(str)
    str.gsub(/\s+/, '')
  end

  match do |actual|
    whitespaceless(actual) == whitespaceless(expected)
  end
end

module Helpers
  def message(opts={})
    m = Message.new
    m.to = opts[:to] || 'some_user'
    m.from = opts[:from] || 'some_other_user'
    m.subject = opts[:subject] || 'a message for you'
    m.body = opts[:body] || 'nice body'
    m.sent_at = opts[:sent_at] || 5.days.ago
    m.workflow_state = opts[:workflow_state] || 'sent'
    m.user_id = opts[:user_id] || opts[:user].try(:id)
    m.path_type = opts[:path_type] || 'email'
    m.root_account_id = opts[:account_id] || Account.default.id
    m.save!
    m
  end
end

# Make sure extensions will work with dynamically created shards
if ActiveRecord::Base.connection.adapter_name == 'PostgreSQL' &&
    ActiveRecord::Base.connection.schema_search_path == 'public'
  Canvas.possible_postgres_extensions.each do |extension|
    current_schema = ActiveRecord::Base.connection.select_value("SELECT nspname FROM pg_extension INNER JOIN pg_namespace ON extnamespace=pg_namespace.oid WHERE extname='#{extension}'")
    if current_schema && current_schema == 'public'
      ActiveRecord::Base.connection.execute("ALTER EXTENSION #{extension} SET SCHEMA pg_catalog") rescue nil
    end
  end
end

RSpec.configure do |config|
  # If you're not using ActiveRecord you should remove these
  # lines, delete config/database.yml and disable :active_record
  # in your config/boot.rb
  config.use_transactional_fixtures = true
  config.use_instantiated_fixtures = false
  config.fixture_path = Rails.root+'spec/fixtures/'
  config.infer_spec_type_from_file_location!

  config.include Helpers

  config.include Onceler::BasicHelpers

  # rspec 2+ only runs global before(:all)'s before the top-level
  # groups, not before each nested one. so we need to reset some
  # things to play nicely with its caching
  Onceler.configure do |c|
    c.before :record do
      Account.clear_special_account_cache!(true)
      Role.ensure_built_in_roles!
      AdheresToPolicy::Cache.clear
      Folder.reset_path_lookups!
    end
  end

  Onceler.instance_eval do
    # since once-ler creates potentially multiple levels of transaction
    # nesting, we need a way to know the base level so we can compare it
    # to AR::Conn#open_transactions. that will tell us if something is
    # "committed" or not (from the perspective of the spec)
    def base_transactions
      # if not recording, it's presumed we're in a spec, in which case
      # transactional fixtures add one more level
      open_transactions + (recording? ? 0 : 1)
    end
  end

  Notification.after_create do
    Notification.reset_cache!
    BroadcastPolicy.notification_finder.refresh_cache
  end

  config.before :all do
    # so before(:all)'s don't get confused
    Account.clear_special_account_cache!(true)
    Role.ensure_built_in_roles!
    AdheresToPolicy::Cache.clear
<<<<<<< HEAD
=======
    # silence migration specs
    ActiveRecord::Migration.verbose = false

    # allow tests to still run in non-DA state even though it's hard-coded on
    Feature.definitions["differentiated_assignments"].send(:instance_variable_set, '@state', 'allowed')
>>>>>>> 111dec82
  end

  def delete_fixtures!
    # noop for now, needed for plugin spec tweaks. implementation coming
    # in g/24755
  end

  # UTC for tests, cuz it's easier :P
  Account.time_zone_attribute_defaults[:default_time_zone] = 'UTC'

  config.before :each do
    I18n.locale = :en
    Time.zone = 'UTC'
    LoadAccount.force_special_account_reload = true
    Account.clear_special_account_cache!(true)
    AdheresToPolicy::Cache.clear
    Setting.reset_cache!
    ConfigFile.unstub
    HostUrl.reset_cache!
    Notification.reset_cache!
    ActiveRecord::Base.reset_any_instantiation!
    Attachment.clear_cached_mime_ids
    Folder.reset_path_lookups!
    Role.ensure_built_in_roles!
    RoleOverride.clear_cached_contexts
    Delayed::Job.redis.flushdb if Delayed::Job == Delayed::Backend::Redis::Job
    Rails::logger.try(:info, "Running #{self.class.description} #{@method_name}")
    Attachment.domain_namespace = nil
    $spec_api_tokens = {}
  end

  # flush redis before the first spec, and before each spec that comes after
  # one that used redis
  class << Canvas
    attr_accessor :redis_used

    def redis_with_track_usage(*a, &b)
      self.redis_used = true
      redis_without_track_usage(*a, &b)
    end

    alias_method_chain :redis, :track_usage
    Canvas.redis_used = true
  end
  config.before :each do
    if Canvas.redis_enabled? && Canvas.redis_used
      Canvas.redis.flushdb
    end
    Canvas.redis_used = false
  end

  def account_with_cas(opts={})
    @account = opts[:account]
    @account ||= Account.create!
    config = AccountAuthorizationConfig::CAS.new
    cas_url = opts[:cas_url] || "https://localhost/cas"
    config.auth_type = "cas"
    config.auth_base = cas_url
    config.log_in_url = opts[:cas_log_in_url] if opts[:cas_log_in_url]
    @account.account_authorization_configs << config
    @account
  end

  def account_with_saml(opts={})
    @account = opts[:account]
    @account ||= Account.create!
    config = AccountAuthorizationConfig::SAML.new
    config.auth_type = "saml"
    config.log_in_url = opts[:saml_log_in_url] if opts[:saml_log_in_url]
    config.log_out_url = opts[:saml_log_out_url] if opts[:saml_log_out_url]
    @account.account_authorization_configs << config
    @account
  end

  def grading_periods(opts = {})
    Account.default.set_feature_flag! :multiple_grading_periods, 'on'
    ctx = opts[:context] || @course || course
    count = opts[:count] || 2

    gpg = ctx.grading_period_groups.create!
    now = Time.zone.now
    count.times.map { |n|
      gpg.grading_periods.create! start_date: n.months.since(now),
        end_date: (n+1).months.since(now),
        weight: 1
    }
  end

  def course(opts={})
    account = opts[:account] || Account.default
    account.shard.activate do
      @course = Course.create!(:name => opts[:course_name], :account => account, :is_public => !!opts[:is_public])
      @course.offer! if opts[:active_course] || opts[:active_all]
      if opts[:active_all]
        u = User.create!
        u.register!
        e = @course.enroll_teacher(u)
        e.workflow_state = 'active'
        e.save!
        @teacher = u
      end
      if opts[:differentiated_assignments]
        account.allow_feature!(:differentiated_assignments)
        @course.enable_feature!(:differentiated_assignments)
      end
      create_grading_periods_for(@course, opts) if opts[:grading_periods]
    end
    @course
  end

  def create_grading_periods_for(context, opts={})
    opts = { mgp_flag_enabled: true }.merge(opts)
    context.root_account = Account.default if !context.root_account
    context.root_account.enable_feature!(:multiple_grading_periods) if opts[:mgp_flag_enabled]
    gp_group = context.grading_period_groups.create!
    class_name = context.class.name.demodulize
    periods = opts[:grading_periods] || [:current]
    periods.each.with_index(1) do |timeframe, index|
      cutoff_dates = {
        current: { start_date: index.months.ago,
                   end_date: index.months.from_now },
        old:     { start_date: (index + 1).months.ago,
                   end_date: index.months.ago },
        future:  { start_date: index.months.from_now,
                   end_date: (index + 1).months.from_now }
      }
      period_params = cutoff_dates[timeframe].merge(title: "#{class_name} Period #{index}: #{timeframe} period")
      new_period = gp_group.grading_periods.create!(period_params)
      new_period[:workflow_state] = 'active'
      new_period.save!
    end
    gp_group.grading_periods
  end

  def account_with_role_changes(opts={})
    account = opts[:account] || Account.default
    if opts[:role_changes]
      opts[:role_changes].each_pair do |permission, enabled|
        role = opts[:role] || admin_role
        if ro = account.role_overrides.where(:permission => permission.to_s, :role_id => role.id).first
          ro.update_attribute(:enabled, enabled)
        else
          account.role_overrides.create(:permission => permission.to_s, :enabled => enabled, :role => role)
        end
      end
    end
    RoleOverride.clear_cached_contexts
  end

  def account_admin_user_with_role_changes(opts={})
    account_with_role_changes(opts)
    account_admin_user(opts)
  end

  def account_admin_user(opts={})
    opts = { active_user: true }.merge(opts)
    account = opts[:account] || Account.default
    create_grading_periods_for(account, opts) if opts[:grading_periods]
    @user = opts[:user] || account.shard.activate { user(opts) }
    @admin = @user

    account.account_users.create!(:user => @user, :role => opts[:role])
    @user
  end

  def site_admin_user(opts={})
    account_admin_user(opts.merge(account: Account.site_admin))
  end

  def user(opts={})
    @user = User.create!(opts.slice(:name, :short_name))
    if opts[:active_user] || opts[:active_all]
      @user.accept_terms
      @user.register!
    end
    @user.update_attribute :workflow_state, opts[:user_state] if opts[:user_state]
    @user
  end

  def user_with_pseudonym(opts={})
    user(opts) unless opts[:user]
    user = opts[:user] || @user
    @pseudonym = pseudonym(user, opts)
    user
  end

  def communication_channel(user, opts={})
    username = opts[:username] || "nobody@example.com"
    @cc = user.communication_channels.create!(:path_type => 'email', :path => username) do |cc|
      cc.workflow_state = 'active' if opts[:active_cc] || opts[:active_all]
      cc.workflow_state = opts[:cc_state] if opts[:cc_state]
    end
    @cc
  end

  def user_with_communication_channel(opts={})
    user(opts) unless opts[:user]
    user = opts[:user] || @user
    @cc = communication_channel(user, opts)
    user
  end

  def pseudonym(user, opts={})
    @spec_pseudonym_count ||= 0
    username = opts[:username] || (@spec_pseudonym_count > 0 ? "nobody+#{@spec_pseudonym_count}@example.com" : "nobody@example.com")
    opts[:username] ||= username
    @spec_pseudonym_count += 1 if username =~ /nobody(\+\d+)?@example.com/
    password = opts[:password] || "asdfasdf"
    password = nil if password == :autogenerate
    account = (opts[:account] ? opts[:account].root_account : Account.default)
    @pseudonym = account.pseudonyms.build(:user => user, :unique_id => username, :password => password, :password_confirmation => password)
    @pseudonym.save_without_session_maintenance
    @pseudonym.communication_channel = communication_channel(user, opts)
    @pseudonym
  end

  def managed_pseudonym(user, opts={})
    other_account = opts[:account] || account_with_saml
    if other_account.canvas_authentication?
      config = other_account.account_authorization_configs.build
      config.auth_type = "saml"
      config.log_in_url = opts[:saml_log_in_url] if opts[:saml_log_in_url]
      config.save!
    end
    opts[:account] = other_account
    pseudonym(user, opts)
    @pseudonym.sis_user_id = opts[:sis_user_id] || "U001"
    @pseudonym.save!
    @pseudonym
  end

  def user_with_managed_pseudonym(opts={})
    user(opts) unless opts[:user]
    user = opts[:user] || @user
    managed_pseudonym(user, opts)
    user
  end

  def course_with_user(enrollment_type, opts={})
    @course = opts[:course] || course(opts)
    @user = opts[:user] || @course.shard.activate { user(opts) }
    @enrollment = @course.enroll_user(@user, enrollment_type, opts)
    @user.save!
    @enrollment.course = @course # set the reverse association
    if opts[:active_enrollment] || opts[:active_all]
      @enrollment.workflow_state = 'active'
      @enrollment.save!
    end
    @course.reload
    @enrollment
  end

  def course_with_student(opts={})
    course_with_user('StudentEnrollment', opts)
    @student = @user
    @enrollment
  end

  def course_with_ta(opts={})
    course_with_user("TaEnrollment", opts)
    @ta = @user
    @enrollment
  end

  def course_with_student_logged_in(opts={})
    course_with_student(opts)
    user_session(@user)
  end

  def student_in_course(opts={})
    opts[:course] = @course if @course && !opts[:course]
    course_with_student(opts)
  end

  def student_in_section(section, opts={})
    student = opts.fetch(:user) { user }
    enrollment = section.course.enroll_user(student, 'StudentEnrollment', :section => section, :force_update => true)
    student.save!
    enrollment.workflow_state = 'active'
    enrollment.save!
    student
  end

  def teacher_in_course(opts={})
    opts[:course] = @course if @course && !opts[:course]
    course_with_teacher(opts)
  end

  def course_with_teacher(opts={})
    course_with_user('TeacherEnrollment', opts)
    @teacher = @user
    @enrollment
  end

  def course_with_designer(opts={})
    course_with_user('DesignerEnrollment', opts)
    @designer = @user
    @enrollment
  end

  def course_with_teacher_logged_in(opts={})
    course_with_teacher(opts)
    user_session(@user)
  end

  def course_with_observer(opts={})
    course_with_user('ObserverEnrollment', opts)
    @observer = @user
    @enrollment
  end

  def course_with_observer_logged_in(opts={})
    course_with_observer(opts)
    user_session(@user)
  end

  def course_with_student_submissions(opts={})
    course_with_teacher_logged_in(opts)
    student_in_course
    @course.claim! if opts[:unpublished]
    submission_count = opts[:submissions] || 1
    submission_count.times do |s|
      assignment = @course.assignments.create!(:title => "test #{s} assignment")
      submission = assignment.submissions.create!(:assignment_id => assignment.id, :user_id => @student.id)
      submission.update_attributes!(score: '5') if opts[:submission_points]
    end
  end

  def add_section(section_name)
    @course_section = @course.course_sections.create!(:name => section_name)
    @course.reload
  end

  def multiple_student_enrollment(user, section, opts={})
    course = opts[:course] || @course || course(opts)
    @enrollment = course.enroll_student(user,
                                         :enrollment_state => "active",
                                         :section => section,
                                         :allow_multiple_enrollments => true)
  end

  def enter_student_view(opts={})
    course = opts[:course] || @course || course(opts)
    @fake_student = course.student_view_student
    post "/users/#{@fake_student.id}/masquerade"
    expect(session[:become_user_id]).to eq @fake_student.id.to_s
  end

  def account_notification(opts={})
    req_service = opts[:required_account_service] || nil
    role_ids = opts[:role_ids] || []
    message = opts[:message] || "hi there"
    subj = opts[:subject] || "this is a subject"
    @account = opts[:account] || Account.default
    @announcement = @account.announcements.build(subject: subj, message: message, required_account_service: req_service)
    @announcement.start_at = opts[:start_at] || 5.minutes.ago.utc
    @announcement.end_at = opts[:end_at] || 1.day.from_now.utc
    @announcement.account_notification_roles.build(role_ids.map { |r_id| {account_notification_id: @announcement.id, role: Role.get_role_by_id(r_id)} }) unless role_ids.empty?
    @announcement.save!
    @announcement
  end

  VALID_GROUP_ATTRIBUTES = [:name, :context, :max_membership, :group_category, :join_level, :description, :is_public, :avatar_attachment]

  def group(opts={})
    context = opts[:group_context] || opts[:context] || Account.default
    @group = context.groups.create! opts.slice(*VALID_GROUP_ATTRIBUTES)
  end

  def group_with_user(opts={})
    group(opts)
    u = opts[:user] || user(opts)
    workflow_state = opts[:active_all] ? 'accepted' : nil
    @group.add_user(u, workflow_state, opts[:moderator])
  end

  def group_with_user_logged_in(opts={})
    group_with_user(opts)
    user_session(@user)
  end

  def group_category(opts = {})
    context = opts[:context] || @course
    @group_category = context.group_categories.create!(name: opts[:name] || 'foo')
  end

  def custom_role(base, name, opts={})
    account = opts[:account] || @account
    role = account.roles.where(name: name).first_or_initialize
    role.base_role_type = base
    role.save!
    role
  end

  def custom_student_role(name, opts={})
    custom_role('StudentEnrollment', name, opts)
  end

  def custom_teacher_role(name, opts={})
    custom_role('TeacherEnrollment', name, opts)
  end

  def custom_ta_role(name, opts={})
    custom_role('TaEnrollment', name, opts)
  end

  def custom_designer_role(name, opts={})
    custom_role('DesignerEnrollment', name, opts)
  end

  def custom_observer_role(name, opts={})
    custom_role('ObserverEnrollment', name, opts)
  end

  def custom_account_role(name, opts={})
    custom_role(Role::DEFAULT_ACCOUNT_TYPE, name, opts)
  end

  def student_role
    Role.get_built_in_role("StudentEnrollment")
  end

  def teacher_role
    Role.get_built_in_role("TeacherEnrollment")
  end

  def ta_role
    Role.get_built_in_role("TaEnrollment")
  end

  def designer_role
    Role.get_built_in_role("DesignerEnrollment")
  end

  def observer_role
    Role.get_built_in_role("ObserverEnrollment")
  end

  def admin_role
    Role.get_built_in_role("AccountAdmin")
  end

  def user_session(user, pseudonym=nil)
    unless pseudonym
      pseudonym = stub('Pseudonym', :record => user, :user_id => user.id, :user => user, :login_count => 1)
      # at least one thing cares about the id of the pseudonym... using the
      # object_id should make it unique (but obviously things will fail if
      # it tries to load it from the db.)
      pseudonym.stubs(:id).returns(pseudonym.object_id)
      pseudonym.stubs(:unique_id).returns('unique_id')
    end

    session = stub('PseudonymSession', :record => pseudonym, :session_credentials => nil)

    PseudonymSession.stubs(:find).returns(session)
  end

  def remove_user_session
    PseudonymSession.unstub(:find)
  end

  def login_as(username = "nobody@example.com", password = "asdfasdf")
    post_via_redirect "/login",
                      "pseudonym_session[unique_id]" => username,
                      "pseudonym_session[password]" => password
    assert_response :success
    expect(request.fullpath).to eq "/?login_success=1"
  end

  def assignment_quiz(questions, opts={})
    course = opts[:course] || course(:active_course => true)
    user = opts[:user] || user(:active_user => true)
    course.enroll_student(user, :enrollment_state => 'active') unless user.enrollments.any? { |e| e.course_id == course.id }
    @assignment = course.assignments.create(:title => "Test Assignment")
    @assignment.workflow_state = "published"
    @assignment.submission_types = "online_quiz"
    @assignment.save
    @quiz = Quizzes::Quiz.where(assignment_id: @assignment).first
    @questions = questions.map { |q| @quiz.quiz_questions.create!(q) }
    @quiz.generate_quiz_data
    @quiz.published_at = Time.now
    @quiz.workflow_state = "available"
    @quiz.save!
  end

  # The block should return the submission_data. A block is used so
  # that we have access to the @questions variable that is created
  # in this method
  def quiz_with_graded_submission(questions, opts={}, &block)
    assignment_quiz(questions, opts)
    @quiz_submission = @quiz.generate_submission(@user)
    @quiz_submission.mark_completed
    @quiz_submission.submission_data = yield if block_given?
    Quizzes::SubmissionGrader.new(@quiz_submission).grade_submission
  end

  def survey_with_submission(questions, &block)
    course_with_student(:active_all => true)
    @assignment = @course.assignments.create(:title => "Test Assignment")
    @assignment.workflow_state = "published"
    @assignment.submission_types = "online_quiz"
    @assignment.save
    @quiz = Quizzes::Quiz.where(assignment_id: @assignment).first
    @quiz.anonymous_submissions = true
    @quiz.quiz_type = "graded_survey"
    @questions = questions.map { |q| @quiz.quiz_questions.create!(q) }
    @quiz.generate_quiz_data
    @quiz.save!
    @quiz_submission = @quiz.generate_submission(@user)
    @quiz_submission.mark_completed
    @quiz_submission.submission_data = yield if block_given?
  end

  def group_discussion_assignment
    course = @course || course(:active_all => true)
    group_category = course.group_categories.create!(:name => "category")
    @group1 = course.groups.create!(:name => "group 1", :group_category => group_category)
    @group2 = course.groups.create!(:name => "group 2", :group_category => group_category)

    @topic = course.discussion_topics.build(:title => "topic")
    @topic.group_category = group_category
    @assignment = course.assignments.build(:submission_types => 'discussion_topic', :title => @topic.title)
    @assignment.infer_times
    @assignment.saved_by = :discussion_topic
    @topic.assignment = @assignment
    @topic.save!
  end

  def rubric_for_course
    @rubric = Rubric.new(:title => 'My Rubric', :context => @course)
    @rubric.data = [
        {
            :points => 3,
            :description => "First row",
            :long_description => "The first row in the rubric",
            :id => 1,
            :ratings => [
                {
                    :points => 3,
                    :description => "Rockin'",
                    :criterion_id => 1,
                    :id => 2
                },
                {
                    :points => 2,
                    :description => "Rockin'",
                    :criterion_id => 1,
                    :id => 3
                },
                {
                    :points => 0,
                    :description => "Lame",
                    :criterion_id => 1,
                    :id => 4
                }
            ]
        }
    ]
    @rubric.save!
  end

  def outcome_with_rubric(opts={})
    @outcome_group ||= @course.root_outcome_group
    @outcome = @course.created_learning_outcomes.create!(
      :description => '<p>This is <b>awesome</b>.</p>',
      :short_description => 'new outcome',
      :calculation_method => 'highest'
    )
    @outcome_group.add_outcome(@outcome)
    @outcome_group.save!

    rubric_params = {
        :title => 'My Rubric',
        :hide_score_total => false,
        :criteria => {
            "0" => {
                :points => 3,
                :mastery_points => opts[:mastery_points] || 0,
                :description => "Outcome row",
                :long_description => @outcome.description,
                :ratings => {
                    "0" => {
                        :points => 3,
                        :description => "Rockin'",
                    },
                    "1" => {
                        :points => 0,
                        :description => "Lame",
                    }
                },
                :learning_outcome_id => @outcome.id
            },
            "1" => {
                :points => 5,
                :description => "no outcome row",
                :long_description => 'non outcome criterion',
                :ratings => {
                    "0" => {
                        :points => 5,
                        :description => "Amazing",
                    },
                    "1" => {
                        :points => 3,
                        :description => "not too bad",
                    },
                    "2" => {
                        :points => 0,
                        :description => "no bueno",
                    }
                }
            }
        }
    }

    @rubric = @course.rubrics.build
    @rubric.update_criteria(rubric_params)
    @rubric.reload
  end

  def grading_standard_for(context, opts={})
    @standard = context.grading_standards.create!(
        :title => opts[:title] || "My Grading Standard",
        :standard_data => {
            "scheme_0" => {:name => "A", :value => "0.9"},
            "scheme_1" => {:name => "B", :value => "0.8"},
            "scheme_2" => {:name => "C", :value => "0.7"}
        })
  end

  def eportfolio(opts={})
    user(opts) unless @user
    @portfolio = @user.eportfolios.create!
  end

  def eportfolio_with_user(opts={})
    user(opts)
    eportfolio(opts)
  end

  def conversation(*users)
    options = users.last.is_a?(Hash) ? users.pop : {}
    @conversation = (options.delete(:sender) || @me || users.shift).initiate_conversation(users, options.delete(:private))
    @message = @conversation.add_message('test')
    @conversation.update_attributes(options)
    @conversation.reload
  end

  def media_object(opts={})
    mo = MediaObject.new
    mo.media_id = opts[:media_id] || "1234"
    mo.media_type = opts[:media_type] || "video"
    mo.context = opts[:context] || @course
    mo.user = opts[:user] || @user
    mo.save!
    mo
  end

  def assert_status(status=500)
    expect(response.status.to_i).to eq status
  end

  def assert_unauthorized
    # we allow either a raw unauthorized or a redirect to login
    unless response.status == 401
       expect(response).to redirect_to(login_url)
    end
  end

  def assert_page_not_found
    yield
    assert_status(404)
  end

  def assert_require_login
    expect(response).to be_redirect
    expect(flash[:warning]).to eq "You must be logged in to access this page"
  end

  def fixture_file_upload(path, mime_type=nil, binary=false)
    Rack::Test::UploadedFile.new(File.join(ActionController::TestCase.fixture_path, path), mime_type, binary)
  end

  def default_uploaded_data
    fixture_file_upload('scribd_docs/doc.doc', 'application/msword', true)
  end

  def valid_gradebook_csv_content
    File.read(File.expand_path(File.join(File.dirname(__FILE__), %w(fixtures default_gradebook.csv))))
  end

  def factory_with_protected_attributes(ar_klass, attrs, do_save = true)
    obj = ar_klass.respond_to?(:new) ? ar_klass.new : ar_klass.build
    attrs.each { |k, v| obj.send("#{k}=", attrs[k]) }
    obj.save! if do_save
    obj
  end

  def update_with_protected_attributes!(ar_instance, attrs)
    attrs.each { |k, v| ar_instance.send("#{k}=", attrs[k]) }
    ar_instance.save!
  end

  def update_with_protected_attributes(ar_instance, attrs)
    update_with_protected_attributes!(ar_instance, attrs) rescue false
  end

  def process_csv_data(*lines)
    opts = lines.extract_options!
    opts.reverse_merge!(allow_printing: false)
    account = opts[:account] || @account || account_model

    tmp = Tempfile.new("sis_rspec")
    path = "#{tmp.path}.csv"
    tmp.close!
    File.open(path, "w+") { |f| f.puts lines.flatten.join "\n" }
    opts[:files] = [path]

    importer = SIS::CSV::Import.process(account, opts)

    File.unlink path

    importer
  end

  def process_csv_data_cleanly(*lines_or_opts)
    importer = process_csv_data(*lines_or_opts)
    expect(importer.errors).to eq []
    expect(importer.warnings).to eq []
  end

  def enable_cache(new_cache=:memory_store)
    new_cache ||= :null_store
    new_cache = ActiveSupport::Cache.lookup_store(new_cache)
    previous_cache = Rails.cache
    Rails.stubs(:cache).returns(new_cache)
    ActionController::Base.stubs(:cache_store).returns(new_cache)
    ActionController::Base.any_instance.stubs(:cache_store).returns(new_cache)
    previous_perform_caching = ActionController::Base.perform_caching
    ActionController::Base.stubs(:perform_caching).returns(true)
    ActionController::Base.any_instance.stubs(:perform_caching).returns(true)
    if block_given?
      begin
        yield
      ensure
        Rails.stubs(:cache).returns(previous_cache)
        ActionController::Base.stubs(:cache_store).returns(previous_cache)
        ActionController::Base.any_instance.stubs(:cache_store).returns(previous_cache)
        ActionController::Base.stubs(:perform_caching).returns(previous_perform_caching)
        ActionController::Base.any_instance.stubs(:perform_caching).returns(previous_perform_caching)
      end
    end
  end

  # enforce forgery protection, so we can verify usage of the authenticity token
  def enable_forgery_protection(enable = true)
    old_value = ActionController::Base.allow_forgery_protection
    ActionController::Base.stubs(:allow_forgery_protection).returns(enable)
    ActionController::Base.any_instance.stubs(:allow_forgery_protection).returns(enable)

    yield if block_given?

  ensure
    if block_given?
      ActionController::Base.stubs(:allow_forgery_protection).returns(old_value)
      ActionController::Base.any_instance.stubs(:allow_forgery_protection).returns(old_value)
    end
  end

  def stub_kaltura
    # trick kaltura into being activated
    CanvasKaltura::ClientV3.stubs(:config).returns({
                                                 'domain' => 'kaltura.example.com',
                                                 'resource_domain' => 'kaltura.example.com',
                                                 'partner_id' => '100',
                                                 'subpartner_id' => '10000',
                                                 'secret_key' => 'fenwl1n23k4123lk4hl321jh4kl321j4kl32j14kl321',
                                                 'user_secret_key' => '1234821hrj3k21hjk4j3kl21j4kl321j4kl3j21kl4j3k2l1',
                                                 'player_ui_conf' => '1',
                                                 'kcw_ui_conf' => '1',
                                                 'upload_ui_conf' => '1'
                                             })
  end

  def attachment_obj_with_context(obj, opts={})
    @attachment = factory_with_protected_attributes(Attachment, valid_attachment_attributes.merge(opts))
    @attachment.context = obj
    @attachment
  end

  def attachment_with_context(obj, opts={})
    attachment_obj_with_context(obj, opts)
    @attachment.save!
    @attachment
  end

  def json_parse(json_string = response.body)
    JSON.parse(json_string.sub(%r{^while\(1\);}, ''))
  end

  # inspired by http://blog.jayfields.com/2007/08/ruby-calling-methods-of-specific.html
  module AttachmentStorageSwitcher
    BACKENDS = %w{FileSystem S3}.map { |backend| AttachmentFu::Backends.const_get(:"#{backend}Backend") }.freeze

    class As #:nodoc:
      private *instance_methods.select { |m| m !~ /(^__|^\W|^binding$)/ }

      def initialize(subject, ancestor)
        @subject = subject
        @ancestor = ancestor
      end

      def method_missing(sym, *args, &blk)
        @ancestor.instance_method(sym).bind(@subject).call(*args, &blk)
      end
    end

    def self.included(base)
      base.cattr_accessor :current_backend
      base.current_backend = (base.ancestors & BACKENDS).first

      # make sure we have all the backends
      BACKENDS.each do |backend|
        base.send(:include, backend) unless base.ancestors.include?(backend)
      end
      # remove the duplicate callbacks added by multiple backends
      base.before_update.uniq!

      BACKENDS.map(&:instance_methods).flatten.uniq.each do |method|
        # overridden by Attachment anyway; don't re-overwrite it
        next if base.instance_method(method).owner == base
        if method.to_s[-1..-1] == '='
          base.class_eval <<-CODE
          def #{method}(arg)
            self.as(self.class.current_backend).#{method} arg
          end
          CODE
        else
          base.class_eval <<-CODE
          def #{method}(*args, &block)
            self.as(self.class.current_backend).#{method}(*args, &block)
          end
          CODE
        end
      end
    end

    def as(ancestor)
      @__as ||= {}
      unless r = @__as[ancestor]
        r = (@__as[ancestor] = As.new(self, ancestor))
      end
      r
    end
  end

  def s3_storage!(opts = {:stubs => true})
    [Attachment, Thumbnail].each do |model|
      model.send(:include, AttachmentStorageSwitcher) unless model.ancestors.include?(AttachmentStorageSwitcher)
      model.stubs(:current_backend).returns(AttachmentFu::Backends::S3Backend)

      model.stubs(:s3_storage?).returns(true)
      model.stubs(:local_storage?).returns(false)
    end

    if opts[:stubs]
      conn = mock('AWS::S3::Client')

      AWS::S3::S3Object.any_instance.stubs(:read).returns("i am stub data from spec helper. nom nom nom")
      AWS::S3::S3Object.any_instance.stubs(:write).returns(true)
      AWS::S3::S3Object.any_instance.stubs(:create_temp_file).returns(true)
      AWS::S3::S3Object.any_instance.stubs(:client).returns(conn)
      AWS::Core::Configuration.any_instance.stubs(:access_key_id).returns('stub_id')
      AWS::Core::Configuration.any_instance.stubs(:secret_access_key).returns('stub_key')
      AWS::S3::Bucket.any_instance.stubs(:name).returns('no-bucket')
    else
      if Attachment.s3_config.blank? || Attachment.s3_config[:access_key_id] == 'access_key'
        skip "Please put valid S3 credentials in config/amazon_s3.yml"
      end
    end
    expect(Attachment.s3_storage?).to be true
    expect(Attachment.local_storage?).to be false
  end

  def local_storage!
    [Attachment, Thumbnail].each do |model|
      model.send(:include, AttachmentStorageSwitcher) unless model.ancestors.include?(AttachmentStorageSwitcher)
      model.stubs(:current_backend).returns(AttachmentFu::Backends::FileSystemBackend)

      model.stubs(:s3_storage?).returns(false)
      model.stubs(:local_storage?).returns(true)
    end

    expect(Attachment.local_storage?).to be true
    expect(Attachment.s3_storage?).to be false
  end

  def run_job(job)
    Delayed::Worker.new.perform(job)
  end

  def run_jobs
    while job = Delayed::Job.get_and_lock_next_available(
        'spec run_jobs',
        Delayed::Settings.queue,
        0,
        Delayed::MAX_PRIORITY)
      run_job(job)
    end
  end

  def track_jobs
    @jobs_tracking = Delayed::JobTracking.track { yield }
  end

  def created_jobs
    @jobs_tracking.created
  end

  def expects_job_with_tag(tag, count = 1)
    track_jobs do
      yield
    end
    expect(created_jobs.count { |j| j.tag == tag }).to eq count
  end

  # send a multipart post request in an integration spec post_params is
  # an array of [k,v] params so that the order of the params can be
  # defined
  def send_multipart(url, post_params = {}, http_headers = {}, method = :post)
    mp = Multipart::Post.new
    query, headers = mp.prepare_query(post_params)

    # A bug in the testing adapter in Rails 3-2-stable doesn't corretly handle
    # translating this header to the Rack/CGI compatible version:
    # (https://github.com/rails/rails/blob/3-2-stable/actionpack/lib/action_dispatch/testing/integration.rb#L289)
    #
    # This issue is fixed in Rails 4-0 stable, by using a newer version of
    # ActionDispatch Http::Headers which correctly handles the merge
    headers = headers.dup.tap { |h| h['CONTENT_TYPE'] ||= h.delete('Content-type') }

    send(method, url, query, headers.merge(http_headers))
  end

  def force_string_encoding(str, encoding = "UTF-8")
    if str.respond_to?(:force_encoding)
      str.force_encoding(encoding)
    end
    str
  end

  # from minitest, MIT licensed
  def capture_io
    orig_stdout, orig_stderr = $stdout, $stderr
    $stdout, $stderr = StringIO.new, StringIO.new
    yield
    return $stdout.string, $stderr.string
  ensure
    $stdout, $stderr = orig_stdout, orig_stderr
  end

  def verify_post_matches(post_lines, expected_post_lines)
    # first lines should match
    expect(post_lines[0]).to eq expected_post_lines[0]

    # now extract the headers
    post_headers = post_lines[1..post_lines.index("")]
    expected_post_headers = expected_post_lines[1..expected_post_lines.index("")]
    expected_post_headers << "User-Agent: Ruby"
    expect(post_headers.sort).to eq expected_post_headers.sort

    # now check payload
    expect(post_lines[post_lines.index(""), -1]).to eq
        expected_post_lines[expected_post_lines.index(""), -1]
  end

  def compare_json(actual, expected)
    if actual.is_a?(Hash)
      actual.each do |k, v|
        expected_v = expected[k]
        compare_json(v, expected_v)
      end
    elsif actual.is_a?(Array)
      actual.zip(expected).each do |a, e|
        compare_json(a, e)
      end
    else
      if actual.is_a?(Fixnum) || actual.is_a?(Float)
        expect(actual).to eq expected
      else
        expect(actual.to_json).to eq expected.to_json
      end
    end
  end

  class FakeHttpResponse
    def initialize(code, body = nil, headers={})
      @code = code
      @body = body
      @headers = headers
    end

    def read_body(io)
      io << @body
    end

    def code
      @code.to_s
    end

    def [](arg)
      @headers[arg]
    end

    def content_type
      self['content-type']
    end
  end

  def intify_timestamps(object)
    case object
      when Time
        object.to_i
      when Hash
        object.inject({}) { |memo, (k, v)| memo[intify_timestamps(k)] = intify_timestamps(v); memo }
      when Array
        object.map { |v| intify_timestamps(v) }
      else
        object
    end
  end

  # frd class, not a mock, so we can once-ler WebConferences (need to Marshal.dump)
  class WebConferencePluginMock
    attr_reader :id, :settings
    def initialize(id, settings)
      @id = id
      @settings = settings
    end

    def valid_settings?; true; end

    def enabled?; true; end

    def base; end
  end
  def web_conference_plugin_mock(id, settings)
    WebConferencePluginMock.new(id, settings)
  end

  def dummy_io
    fixture_file_upload('scribd_docs/doc.doc', 'application/msword', true)
  end

  def create_attachment_for_file_upload_submission!(submission, opts={})
    submission.attachments.create! opts.merge(
                                       :filename => "doc.doc",
                                       :display_name => "doc.doc", :user => @user,
                                       :uploaded_data => dummy_io)
  end

  def course_quiz(active=false)
    @quiz = @course.quizzes.create
    @quiz.workflow_state = "available" if active
    @quiz.save!
    @quiz
  end

  def n_students_in_course(n, opts={})
    opts.reverse_merge active_all: true
    n.times.map { student_in_course(opts); @student }
  end

  def consider_all_requests_local(value)
    Rails.application.config.consider_all_requests_local = value
  end

  def page_view_for(opts={})
    @account = opts[:account] || Account.default
    @context = opts[:context] || course(opts)

    @request_id = opts[:request_id] || RequestContextGenerator.request_id
    unless @request_id
      @request_id = SecureRandom.uuid
      RequestContextGenerator.stubs(:request_id => @request_id)
    end

    Setting.set('enable_page_views', 'db')

    @page_view = PageView.new { |p|
      p.assign_attributes({
                              :id => @request_id,
                              :url => "http://test.one/",
                              :session_id => "phony",
                              :context => @context,
                              :controller => opts[:controller] || 'courses',
                              :action => opts[:action] || 'show',
                              :user_request => true,
                              :render_time => 0.01,
                              :user_agent => 'None',
                              :account_id => @account.id,
                              :request_id => request_id,
                              :interaction_seconds => 5,
                              :user => @user,
                              :remote_ip => '192.168.0.42'
                          }, :without_protection => true)
    }
    @page_view.save!
    @page_view
  end

  # a fast way to create a record, especially if you don't need the actual
  # ruby object. since it just does a straight up insert, you need to
  # provide any non-null attributes or things that would normally be
  # inferred/defaulted prior to saving
  def create_record(klass, attributes, return_type = :id)
    create_records(klass, [attributes], return_type)[0]
  end

  # a little wrapper around bulk_insert that gives you back records or ids
  # in order
  # NOTE: if you decide you want to go add something like this to canvas
  # proper, make sure you have it handle concurrent inserts (this does
  # not, because READ COMMITTED is the default transaction isolation
  # level)
  def create_records(klass, records, return_type = :id)
    return [] if records.empty?
    klass.transaction do
      klass.connection.bulk_insert klass.table_name, records
      scope = klass.order("id DESC").limit(records.size)
      return_type == :record ?
        scope.all.reverse :
        scope.pluck(:id).reverse
    end
  end

  # create a bunch of courses at once, optionally enrolling a user in them
  # records can either be the number of records to create, or an array of
  # hashes of attributes you want to insert
  def create_courses(records, options = {})
    account = options[:account] || Account.default
    records = records.times.map{ {} } if records.is_a?(Fixnum)
    records = records.map { |record| course_valid_attributes.merge(account_id: account.id, root_account_id: account.id, workflow_state: 'available', enrollment_term_id: account.default_enrollment_term.id).merge(record) }
    course_data = create_records(Course, records, options[:return_type])
    course_ids = options[:return_type] == :record ?
      course_data.map(&:id) :
      course_data

    if options[:account_associations]
      create_records(CourseAccountAssociation, course_ids.map{ |id| {account_id: account.id, course_id: id, depth: 0}})
    end
    if user = options[:enroll_user]
      section_ids = create_records(CourseSection, course_ids.map{ |id| {course_id: id, root_account_id: account.id, name: "Default Section", default_section: true}})
      type = options[:enrollment_type] || "TeacherEnrollment"
      create_records(Enrollment, course_ids.each_with_index.map{ |id, i| {course_id: id, user_id: user.id, type: type, course_section_id: section_ids[i], root_account_id: account.id, workflow_state: 'active', :role_id => Role.get_built_in_role(type).id}})
    end
    course_data
  end

  def create_users(records, options = {})
    records = records.times.map{ {} } if records.is_a?(Fixnum)
    records = records.map { |record| valid_user_attributes.merge(workflow_state: "registered").merge(record) }
    create_records(User, records, options[:return_type])
  end

  # create a bunch of users at once, and enroll them all in the same course
  def create_users_in_course(course, records, options = {})
    user_data = create_users(records, options)
    create_enrollments(course, user_data, options)

    user_data
  end

  def create_enrollments(course, users, options = {})
    user_ids = users.first.is_a?(User) ?
      users.map(&:id) :
      users

    if options[:account_associations]
      create_records(UserAccountAssociation, user_ids.map{ |id| {account_id: course.account_id, user_id: id, depth: 0}})
    end

    section_id = options[:section_id] || course.default_section.id
    type = options[:enrollment_type] || "StudentEnrollment"
    create_records(Enrollment, user_ids.map{ |id| {course_id: course.id, user_id: id, type: type, course_section_id: section_id, root_account_id: course.account.id, workflow_state: 'active', :role_id => Role.get_built_in_role(type).id}}, options[:return_type])
  end

  def create_assignments(course_ids, count_per_course = 1, fields = {})
    course_ids = Array(course_ids)
    course_ids *= count_per_course
    create_records(Assignment, course_ids.each_with_index.map { |id, i| {context_id: id, context_type: 'Course', context_code: "course_#{id}", title: "#{id}:#{i}", grading_type: "points", submission_types: "none", workflow_state: 'published'}.merge(fields)})
  end
end

class I18nema::Backend
  def stub(translations)
    @stubs = translations.with_indifferent_access
    singleton_class.instance_eval do
      alias_method :lookup, :lookup_with_stubs
      alias_method :available_locales, :available_locales_with_stubs
    end
    yield
  ensure
    singleton_class.instance_eval do
      alias_method :lookup, :lookup_without_stubs
      alias_method :available_locales, :available_locales_without_stubs
    end
    @stubs = nil
  end

  def lookup_with_stubs(locale, key, scope = [], options = {})
    init_translations unless initialized?
    keys = normalize_keys(locale, key, scope, options[:separator])
    keys.inject(@stubs){ |h,k| h[k] if h.respond_to?(:key) } || direct_lookup(*keys)
  end
  alias_method :lookup_without_stubs, :lookup

  def available_locales_with_stubs
    available_locales_without_stubs | @stubs.keys.map(&:to_sym)
  end
  alias_method :available_locales_without_stubs, :available_locales
end

class String
  def red; colorize(self, "\e[1m\e[31m"); end

  def green; colorize(self, "\e[1m\e[32m"); end

  def dark_green; colorize(self, "\e[32m"); end

  def yellow; colorize(self, "\e[1m\e[33m"); end

  def blue; colorize(self, "\e[1m\e[34m"); end

  def dark_blue; colorize(self, "\e[34m"); end

  def pur; colorize(self, "\e[1m\e[35m"); end

  def colorize(text, color_code)  "#{color_code}#{text}\e[0m" end
end

Dir[Rails.root+'{gems,vendor}/plugins/*/spec_canvas/spec_helper.rb'].each do |f|
  require f
end<|MERGE_RESOLUTION|>--- conflicted
+++ resolved
@@ -387,14 +387,11 @@
     Account.clear_special_account_cache!(true)
     Role.ensure_built_in_roles!
     AdheresToPolicy::Cache.clear
-<<<<<<< HEAD
-=======
     # silence migration specs
     ActiveRecord::Migration.verbose = false
 
     # allow tests to still run in non-DA state even though it's hard-coded on
     Feature.definitions["differentiated_assignments"].send(:instance_variable_set, '@state', 'allowed')
->>>>>>> 111dec82
   end
 
   def delete_fixtures!
@@ -454,7 +451,7 @@
     config.auth_type = "cas"
     config.auth_base = cas_url
     config.log_in_url = opts[:cas_log_in_url] if opts[:cas_log_in_url]
-    @account.account_authorization_configs << config
+    @account.authentication_providers << config
     @account
   end
 
@@ -462,25 +459,12 @@
     @account = opts[:account]
     @account ||= Account.create!
     config = AccountAuthorizationConfig::SAML.new
+    config.idp_entity_id = "saml_entity"
     config.auth_type = "saml"
     config.log_in_url = opts[:saml_log_in_url] if opts[:saml_log_in_url]
     config.log_out_url = opts[:saml_log_out_url] if opts[:saml_log_out_url]
-    @account.account_authorization_configs << config
+    @account.authentication_providers << config
     @account
-  end
-
-  def grading_periods(opts = {})
-    Account.default.set_feature_flag! :multiple_grading_periods, 'on'
-    ctx = opts[:context] || @course || course
-    count = opts[:count] || 2
-
-    gpg = ctx.grading_period_groups.create!
-    now = Time.zone.now
-    count.times.map { |n|
-      gpg.grading_periods.create! start_date: n.months.since(now),
-        end_date: (n+1).months.since(now),
-        weight: 1
-    }
   end
 
   def course(opts={})
@@ -511,22 +495,26 @@
     context.root_account.enable_feature!(:multiple_grading_periods) if opts[:mgp_flag_enabled]
     gp_group = context.grading_period_groups.create!
     class_name = context.class.name.demodulize
-    periods = opts[:grading_periods] || [:current]
-    periods.each.with_index(1) do |timeframe, index|
-      cutoff_dates = {
-        current: { start_date: index.months.ago,
-                   end_date: index.months.from_now },
-        old:     { start_date: (index + 1).months.ago,
-                   end_date: index.months.ago },
-        future:  { start_date: index.months.from_now,
-                   end_date: (index + 1).months.from_now }
+    timeframes = opts[:grading_periods] || [:current]
+    now = Time.zone.now
+    period_fixtures = {
+      old: {
+        start_date: 5.months.ago(now),
+        end_date:   2.months.ago(now)
+      },
+      current: {
+        start_date: 2.months.ago(now),
+        end_date:   2.months.from_now(now)
+      },
+      future: {
+        start_date: 2.months.from_now(now),
+        end_date:   5.months.from_now(now)
       }
-      period_params = cutoff_dates[timeframe].merge(title: "#{class_name} Period #{index}: #{timeframe} period")
-      new_period = gp_group.grading_periods.create!(period_params)
-      new_period[:workflow_state] = 'active'
-      new_period.save!
-    end
-    gp_group.grading_periods
+    }
+    timeframes.map.with_index(1) do |timeframe, index|
+      period_params = period_fixtures[timeframe].merge(title: "#{class_name} Period #{index}: #{timeframe} period")
+      gp_group.grading_periods.create!(period_params)
+    end
   end
 
   def account_with_role_changes(opts={})
@@ -614,7 +602,7 @@
   def managed_pseudonym(user, opts={})
     other_account = opts[:account] || account_with_saml
     if other_account.canvas_authentication?
-      config = other_account.account_authorization_configs.build
+      config = other_account.authentication_providers.build
       config.auth_type = "saml"
       config.log_in_url = opts[:saml_log_in_url] if opts[:saml_log_in_url]
       config.save!
@@ -676,6 +664,15 @@
     enrollment.workflow_state = 'active'
     enrollment.save!
     student
+  end
+
+  def ta_in_section(section, opts={})
+    ta = opts.fetch(:user) { user }
+    enrollment = section.course.enroll_user(ta, 'TaEnrollment', :section => section, :force_update => true)
+    ta.save!
+    enrollment.workflow_state = 'active'
+    enrollment.save!
+    ta
   end
 
   def teacher_in_course(opts={})
@@ -1037,7 +1034,14 @@
   def conversation(*users)
     options = users.last.is_a?(Hash) ? users.pop : {}
     @conversation = (options.delete(:sender) || @me || users.shift).initiate_conversation(users, options.delete(:private))
-    @message = @conversation.add_message('test')
+
+    # if the "body" hash is passed in, use that for the message body
+    if !options[:body].nil?
+      @message = @conversation.add_message(options[:body].to_s)
+    else
+      @message = @conversation.add_message('test')
+    end
+
     @conversation.update_attributes(options)
     @conversation.reload
   end
