--- conflicted
+++ resolved
@@ -203,8 +203,6 @@
     it "returns false when new_quizzes disabled and new_quizzes_by_default enabled" do
       allow(@context).to receive(:feature_enabled?).with(:quizzes_next).and_return(false)
       expect(new_quizzes_by_default?).to be false
-<<<<<<< HEAD
-=======
     end
   end
 
@@ -251,7 +249,6 @@
           expect(NewQuizzesFeaturesHelper.disable_content_rewriting?(@context)).to be false
         end
       end
->>>>>>> eb82fcc9
     end
   end
 end