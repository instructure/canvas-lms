--- conflicted
+++ resolved
@@ -158,21 +158,13 @@
   describe "#get_lmgb_results" do
     context "without account outcome settings" do
       it "returns nil with no provision settings" do
-<<<<<<< HEAD
-        expect(subject.get_lmgb_results(account, "1", "assign.type")).to eq nil
-=======
         expect(subject.get_lmgb_results(account, "1", "assign.type", "1")).to eq nil
->>>>>>> f36f2b64
       end
 
       it "returns nil with no outcome provision settings" do
         account.settings[:provision] = {}
         account.save!
-<<<<<<< HEAD
-        expect(subject.get_lmgb_results(account, "1", "assign.type")).to eq nil
-=======
         expect(subject.get_lmgb_results(account, "1", "assign.type", "1")).to eq nil
->>>>>>> f36f2b64
       end
     end
 
@@ -185,31 +177,16 @@
 
       context "without assignment ids" do
         it "returns nil when assignment ids is nil" do
-<<<<<<< HEAD
-          expect(subject.get_lmgb_results(account, nil, "assign.type")).to eq nil
-        end
-
-        it "returns nil when assignment ids is empty" do
-          expect(subject.get_lmgb_results(account, "", "assign.type")).to eq nil
-=======
           expect(subject.get_lmgb_results(account, nil, "assign.type", "1")).to eq nil
         end
 
         it "returns nil when assignment ids is empty" do
           expect(subject.get_lmgb_results(account, "", "assign.type", "1")).to eq nil
->>>>>>> f36f2b64
         end
       end
 
       context "without assignment type" do
         it "returns nil when assignment type is nil" do
-<<<<<<< HEAD
-          expect(subject.get_lmgb_results(account, "1", nil)).to eq nil
-        end
-
-        it "returns nil when assignment type is empty" do
-          expect(subject.get_lmgb_results(account, "1", "")).to eq nil
-=======
           expect(subject.get_lmgb_results(account, "1", nil, "1")).to eq nil
         end
 
@@ -225,7 +202,6 @@
 
         it "returns nil when outcome ids is empty" do
           expect(subject.get_lmgb_results(account, "1", "assign.type", "")).to eq nil
->>>>>>> f36f2b64
         end
       end
 
@@ -247,25 +223,6 @@
           end
 
           it "raises error on non 2xx response" do
-<<<<<<< HEAD
-            stub_get_lmgb_results("associated_asset_id_list=1&associated_asset_type=assign.type").to_return(status: 401, body: '{"valid_jwt":false}')
-            expect { subject.get_lmgb_results(@course, "1", "assign.type") }.to raise_error(RuntimeError, /Error retrieving results from Outcomes Service:/)
-          end
-
-          it "returns results with one assignment id" do
-            stub_get_lmgb_results("associated_asset_id_list=1&associated_asset_type=assign.type").to_return(status: 200, body: '{"results":[{"result":"stuff"}]}')
-            expect(subject.get_lmgb_results(@course, "1", "assign.type")).to eq [{ "result" => "stuff" }]
-          end
-
-          it "returns results with multiple assignment ids" do
-            stub_get_lmgb_results("associated_asset_id_list=1,2&associated_asset_type=assign.type").to_return(status: 200, body: '{"results":[{"result_one":"stuff1"},{"result_two":"stuff2"}]}')
-            expect(subject.get_lmgb_results(@course, "1,2", "assign.type")).to eq [{ "result_one" => "stuff1" }, { "result_two" => "stuff2" }]
-          end
-
-          it "returns empty array when not assignment ids are matched" do
-            stub_get_lmgb_results("associated_asset_id_list=1&associated_asset_type=assign.type.no.match").to_return(status: 200, body: '{"results":[]}')
-            expect(subject.get_lmgb_results(@course, "1", "assign.type.no.match")).to eq []
-=======
             stub_get_lmgb_results("associated_asset_id_list=1&associated_asset_type=assign.type&external_outcome_id_list=1").to_return(status: 401, body: '{"valid_jwt":false}')
             expect { subject.get_lmgb_results(@course, "1", "assign.type", "1") }.to raise_error(RuntimeError, /Error retrieving results from Outcomes Service:/)
           end
@@ -303,7 +260,6 @@
           it "returns empty array when no outcome ids are matched" do
             stub_get_lmgb_results("associated_asset_id_list=1&associated_asset_type=assign.type&external_outcome_id_list=5").to_return(status: 200, body: '{"results":[]}')
             expect(subject.get_lmgb_results(@course, "1", "assign.type", "5")).to eq []
->>>>>>> f36f2b64
           end
         end
 
@@ -313,11 +269,7 @@
           end
 
           it "returns nil when FF is off" do
-<<<<<<< HEAD
-            expect(subject.get_lmgb_results(@course, nil, "assign.type")).to eq nil
-=======
             expect(subject.get_lmgb_results(@course, "1", "assign.type", "1")).to eq nil
->>>>>>> f36f2b64
           end
         end
       end
