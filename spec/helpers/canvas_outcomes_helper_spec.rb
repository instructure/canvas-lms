--- conflicted
+++ resolved
@@ -161,21 +161,13 @@
 
     context "without account outcome settings" do
       it "returns nil with no provision settings" do
-<<<<<<< HEAD
-        expect(subject.get_lmgb_results(account, "1", "assign.type", "1")).to eq nil
-=======
         expect(subject.get_lmgb_results(account, "1", "assign.type", "1", one_user_uuid)).to eq nil
->>>>>>> 59e3f8cf
       end
 
       it "returns nil with no outcome provision settings" do
         account.settings[:provision] = {}
         account.save!
-<<<<<<< HEAD
-        expect(subject.get_lmgb_results(account, "1", "assign.type", "1")).to eq nil
-=======
         expect(subject.get_lmgb_results(account, "1", "assign.type", "1", one_user_uuid)).to eq nil
->>>>>>> 59e3f8cf
       end
     end
 
@@ -188,41 +180,16 @@
 
       context "without assignment ids" do
         it "returns nil when assignment ids is nil" do
-<<<<<<< HEAD
-          expect(subject.get_lmgb_results(account, nil, "assign.type", "1")).to eq nil
-        end
-
-        it "returns nil when assignment ids is empty" do
-          expect(subject.get_lmgb_results(account, "", "assign.type", "1")).to eq nil
-=======
           expect(subject.get_lmgb_results(account, nil, "assign.type", "1", one_user_uuid)).to eq nil
         end
 
         it "returns nil when assignment ids is empty" do
           expect(subject.get_lmgb_results(account, "", "assign.type", "1", one_user_uuid)).to eq nil
->>>>>>> 59e3f8cf
         end
       end
 
       context "without assignment type" do
         it "returns nil when assignment type is nil" do
-<<<<<<< HEAD
-          expect(subject.get_lmgb_results(account, "1", nil, "1")).to eq nil
-        end
-
-        it "returns nil when assignment type is empty" do
-          expect(subject.get_lmgb_results(account, "1", "", "1")).to eq nil
-        end
-      end
-
-      context "without outcome ids type" do
-        it "returns nil when outcome ids is nil" do
-          expect(subject.get_lmgb_results(account, "1", "assign.type", nil)).to eq nil
-        end
-
-        it "returns nil when outcome ids is empty" do
-          expect(subject.get_lmgb_results(account, "1", "assign.type", "")).to eq nil
-=======
           expect(subject.get_lmgb_results(account, "1", nil, "1", one_user_uuid)).to eq nil
         end
 
@@ -248,7 +215,6 @@
 
         it "returns nil when user uuids is empty" do
           expect(subject.get_lmgb_results(account, "1", "assign.type", "1", "")).to eq nil
->>>>>>> 59e3f8cf
         end
       end
 
@@ -274,45 +240,6 @@
           end
 
           it "raises error on non 2xx response" do
-<<<<<<< HEAD
-            stub_get_lmgb_results("associated_asset_id_list=1&associated_asset_type=assign.type&external_outcome_id_list=1").to_return(status: 401, body: '{"valid_jwt":false}')
-            expect { subject.get_lmgb_results(@course, "1", "assign.type", "1") }.to raise_error(RuntimeError, /Error retrieving results from Outcomes Service:/)
-          end
-
-          it "returns results with one assignment id" do
-            stub_get_lmgb_results("associated_asset_id_list=1&associated_asset_type=assign.type&external_outcome_id_list=1").to_return(status: 200, body: '{"results":[{"result":"stuff"}]}')
-            expect(subject.get_lmgb_results(@course, "1", "assign.type", "1")).to eq [{ "result" => "stuff" }]
-          end
-
-          it "returns results with multiple assignment ids" do
-            stub_get_lmgb_results("associated_asset_id_list=1,2&associated_asset_type=assign.type&external_outcome_id_list=1").to_return(status: 200, body: '{"results":[{"result_one":"stuff1"},{"result_two":"stuff2"}]}')
-            expect(subject.get_lmgb_results(@course, "1,2", "assign.type", "1")).to eq [{ "result_one" => "stuff1" }, { "result_two" => "stuff2" }]
-          end
-
-          it "returns results with one outcome id" do
-            stub_get_lmgb_results("associated_asset_id_list=1,2&associated_asset_type=assign.type&external_outcome_id_list=1").to_return(status: 200, body: '{"results":[{"result_one":"stuff"}]}')
-            expect(subject.get_lmgb_results(@course, "1,2", "assign.type", "1")).to eq [{ "result_one" => "stuff" }]
-          end
-
-          it "returns results with multiple outcome ids" do
-            stub_get_lmgb_results("associated_asset_id_list=1,2&associated_asset_type=assign.type&external_outcome_id_list=1,2").to_return(status: 200, body: '{"results":[{"result_one":"stuff1"},{"result_two":"stuff2"}]}')
-            expect(subject.get_lmgb_results(@course, "1,2", "assign.type", "1,2")).to eq [{ "result_one" => "stuff1" }, { "result_two" => "stuff2" }]
-          end
-
-          it "returns empty array when assignment type is not matched" do
-            stub_get_lmgb_results("associated_asset_id_list=1&associated_asset_type=assign.type.no.match&external_outcome_id_list=1").to_return(status: 200, body: '{"results":[]}')
-            expect(subject.get_lmgb_results(@course, "1", "assign.type.no.match", "1")).to eq []
-          end
-
-          it "returns empty array when assignment ids are not matched" do
-            stub_get_lmgb_results("associated_asset_id_list=4,5&associated_asset_type=assign.type&external_outcome_id_list=1").to_return(status: 200, body: '{"results":[]}')
-            expect(subject.get_lmgb_results(@course, "4,5", "assign.type", "1")).to eq []
-          end
-
-          it "returns empty array when no outcome ids are matched" do
-            stub_get_lmgb_results("associated_asset_id_list=1&associated_asset_type=assign.type&external_outcome_id_list=5").to_return(status: 200, body: '{"results":[]}')
-            expect(subject.get_lmgb_results(@course, "1", "assign.type", "5")).to eq []
-=======
             stub_get_lmgb_results("associated_asset_id_list=1&associated_asset_type=assign.type&external_outcome_id_list=1&user_uuid_list=#{one_user_uuid}").to_return(status: 401, body: '{"valid_jwt":false}')
             expect { subject.get_lmgb_results(@course, "1", "assign.type", "1", one_user_uuid) }.to raise_error(RuntimeError, /Error retrieving results from Outcomes Service:/)
           end
@@ -365,7 +292,6 @@
           it "returns empty array when no user uuids are matched" do
             stub_get_lmgb_results("associated_asset_id_list=1&associated_asset_type=assign.type&external_outcome_id_list=1&user_uuid_list=fake_no_match_uuid").to_return(status: 200, body: '{"results":[]}')
             expect(subject.get_lmgb_results(@course, "1", "assign.type", "1", "fake_no_match_uuid")).to eq []
->>>>>>> 59e3f8cf
           end
         end
 
@@ -375,11 +301,7 @@
           end
 
           it "returns nil when FF is off" do
-<<<<<<< HEAD
-            expect(subject.get_lmgb_results(@course, "1", "assign.type", "1")).to eq nil
-=======
             expect(subject.get_lmgb_results(@course, "1", "assign.type", "1", one_user_uuid)).to eq nil
->>>>>>> 59e3f8cf
           end
         end
       end
