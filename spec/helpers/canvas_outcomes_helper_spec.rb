--- conflicted
+++ resolved
@@ -467,22 +467,14 @@
               a = new_quizzes_assignment(course: @course, title: "New Quiz")
               outcome = outcome_model(context: @course)
               stub_get_lmgb_results("associated_asset_id_list=#{a.id}&associated_asset_type=canvas.assignment.quizzes&external_outcome_id_list=#{outcome.id}&per_page=1&page=1").to_return(status: 200, body: get_response(1), headers: { "Per-Page" => 1, "Total" => 201 })
-<<<<<<< HEAD
-              expect(subject.outcome_has_authoritative_results?(outcome, @course)).to eq true
-=======
               expect(subject.outcome_has_authoritative_results?(outcome, @course)).to be true
->>>>>>> 8936177e
             end
 
             it "there are no authoritative results" do
               a = new_quizzes_assignment(course: @course, title: "New Quiz")
               outcome = outcome_model(context: @course)
               stub_get_lmgb_results("associated_asset_id_list=#{a.id}&associated_asset_type=canvas.assignment.quizzes&external_outcome_id_list=#{outcome.id}&per_page=1&page=1").to_return(status: 200, body: '{"results":[]}', headers: { "Per-Page" => 1, "Total" => 0 })
-<<<<<<< HEAD
-              expect(subject.outcome_has_authoritative_results?(outcome, @course)).to eq false
-=======
               expect(subject.outcome_has_authoritative_results?(outcome, @course)).to be false
->>>>>>> 8936177e
             end
           end
         end
