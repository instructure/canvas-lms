--- conflicted
+++ resolved
@@ -172,33 +172,7 @@
     end
   end
 
-<<<<<<< HEAD
-  describe "percentage and mastery calculation" do
-    it "where points possible != outcome points possible" do
-      # outcome is a 5 point scale that requires 3 to get mastery (a.k.a 60%)
-      create_outcome
-
-      (0...20).each do |points|
-        create_alignment
-        create_learning_outcome_result @students[0], points, { points_possible: 19.0 }
-      end
-
-      results = json_to_outcome_results(authoritative_results_from_db)
-
-      expect(results.size).to eq 20
-      results.each do |r|
-        # Any score over 12 is over 60%
-        expected_mastery = r.score >= 12.0
-        expect(r.mastery).to eq expected_mastery
-        expect(r.percent).to eq (r.score / 19.0).round(4)
-      end
-    end
-  end
-
-  describe "#json_to_outcome_result" do
-=======
   describe "#convert_to_learning_outcome_result" do
->>>>>>> 16101d78
     it "sets artifact to submission" do
       create_outcome
       create_alignment
