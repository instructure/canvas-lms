# frozen_string_literal: true

#
# Copyright (C) 2023 - present Instructure, Inc.
#
# This file is part of Canvas.
#
# Canvas is free software: you can redistribute it and/or modify it under
# the terms of the GNU Affero General Public License as published by the Free
# Software Foundation, version 3 of the License.
#
# Canvas is distributed in the hope that it will be useful, but WITHOUT ANY
# WARRANTY; without even the implied warranty of MERCHANTABILITY or FITNESS FOR
# A PARTICULAR PURPOSE. See the GNU Affero General Public License for more
# details.
#
# You should have received a copy of the GNU Affero General Public License along
# with this program. If not, see <http://www.gnu.org/licenses/>.
#

require_relative "../spec_helper"
require "webmock/rspec"

describe OutcomesServiceAlignmentsHelper do
  subject { Object.new.extend OutcomesServiceAlignmentsHelper }

  before(:once) do
    course_model
    @outcome1 = outcome_model(context: @course, title: "outcome 1 aligned in OS")
    @outcome2 = outcome_model(context: @course, title: "outcome 2 aligned in OS")
    @new_quiz1 = @course.assignments.create!(title: "new quiz 1 - aligned in OS", submission_types: "external_tool")
    @new_quiz2 = @course.assignments.create!(title: "new quiz 2 - aligned in OS", submission_types: "external_tool")
  end

  let(:account) { @course.account }
  let(:response_with_outcomes) { mock_aligned_outcomes_response([@outcome1, @outcome2], [@new_quiz1, @new_quiz2]) }
  let(:response_no_outcomes) { mock_aligned_outcomes_response([], []) }
  let(:minified_response_with_outcomes) { mock_minified_aligned_outcomes_response(response_with_outcomes) }
  let(:minified_response_no_outcomes) { mock_minified_aligned_outcomes_response(response_no_outcomes) }
  let(:cache_key) { [:os_aligned_outcomes, :account_uuid, account.uuid, :context_uuid, @course.uuid, :context_id, @course.id] }
  let(:minified_response_with_active_outcomes) { mock_minified_aligned_outcomes_response(mock_aligned_outcomes_response([@outcome1], [@new_quiz1, @new_quiz2])) }
  let(:minified_response_with_active_quizzes) { mock_minified_aligned_outcomes_response(mock_aligned_outcomes_response([@outcome1, @outcome2], [@new_quiz1])) }

  def stub_get_aligned_outcomes(context)
    stub_request(:get, "http://domain/api/alignments?context_uuid=#{context.uuid}&context_id=#{context.id}")
      .with({
              headers: {
                Authorization: /\+*/,
                Accept: "*/*",
                "Accept-Encoding": /\+*/,
                "User-Agent": "Ruby"
              }
            })
  end

  def mock_aligned_outcomes_response(outcomes, quizzes)
<<<<<<< HEAD
    [[:outcomes,
      (outcomes || [])
        .map
        .with_index do |o, idx|
        {
          id: idx + 1,
          external_id: o.id.to_s,
          title: o.short_description,
          alignments: (quizzes || []).map.with_index do |q, ind|
                        {
                          artifact_type: "quizzes.quiz",
                          artifact_id: (ind + 1).to_s,
                          associated_asset_type: "canvas.assignment.quizzes",
                          associated_asset_id: q.id.to_s
                        }
                      end
        }
      end]].to_h
=======
    [[
      :outcomes,
      (outcomes || [])
        .map
        .with_index do |o, idx|
          {
            id: idx + 1,
            external_id: o.id.to_s,
            title: o.short_description,
            alignments: (quizzes || []).map.with_index do |q, ind|
                          {
                            artifact_type: "quizzes.quiz",
                            artifact_id: (ind + 1).to_s,
                            associated_asset_type: "canvas.assignment.quizzes",
                            associated_asset_id: q.id.to_s,
                            title: ""
                          }
                        end
          }
        end
    ]].to_h
>>>>>>> 87563733
  end

  def mock_minified_aligned_outcomes_response(response)
    (response[:outcomes] || []).to_h { |o| [o[:external_id], o[:alignments]] }
  end

  around do |example|
    WebMock.disable_net_connect!(allow_localhost: true)
    example.run
    WebMock.enable_net_connect!
  end

  describe "#get_os_aligned_outcomes" do
    before do
      settings = { consumer_key: "key", jwt_secret: "secret", domain: "domain" }
      account.settings[:provision] = { "outcomes" => settings }
      account.save!
    end

    context "without context" do
      it "returns nil when context is nil" do
        expect(subject.get_os_aligned_outcomes(nil)).to be_nil
      end

      it "returns nil when context is empty" do
        expect(subject.get_os_aligned_outcomes("")).to be_nil
      end
    end

    context "with context" do
      it "returns outcomes" do
        stub_get_aligned_outcomes(@course).to_return(status: 200, body: response_with_outcomes.to_json)
        expect(subject.get_os_aligned_outcomes(@course)).to eq minified_response_with_outcomes
      end

      it "returns empty response if no outcomes" do
        stub_get_aligned_outcomes(@course).to_return(status: 200, body: response_no_outcomes.to_json)
        expect(subject.get_os_aligned_outcomes(@course)).to eq minified_response_no_outcomes
      end

      it "raises error on non 2xx response" do
        stub_get_aligned_outcomes(@course).to_return(status: 401, body: '{"valid_jwt":false}')
        expect { subject.get_os_aligned_outcomes(@course) }.to raise_error(CanvasOutcomesHelper::OSFetchError)
      end
    end

    context "caching" do
      before do
        stub_get_aligned_outcomes(@course).to_return(status: 200, body: response_with_outcomes.to_json)
      end

      it "scopes cache key per account uuid, course uuid and course id" do
        enable_cache do
          subject.get_os_aligned_outcomes(@course)
          expect(Rails.cache.exist?(cache_key)).to be_truthy
        end
      end

      it "minifies response before caching" do
        enable_cache do
          subject.get_os_aligned_outcomes(@course)
          expect(Rails.cache.fetch(cache_key)).to eq minified_response_with_outcomes
        end
      end
    end
  end

  describe "#get_active_os_alignments" do
    before do
      allow_any_instance_of(OutcomesServiceAlignmentsHelper)
        .to receive(:get_os_aligned_outcomes)
        .and_return(minified_response_with_outcomes)
    end

    it "calls #get_os_aligned_outcomes with context" do
      expect(subject).to receive(:get_os_aligned_outcomes).with(@course)
      subject.get_active_os_alignments(@course)
    end

    context "when outcome is deleted in Canvas but not synched to Outcomes-Service" do
      it "returns only active outcomes in Canvas with alingments to new quizzes" do
        @outcome2.destroy
        expect(subject.get_active_os_alignments(@course)).to eq minified_response_with_active_outcomes
      end
    end

    context "when new quiz is deleted in Canvas but not synched to Outcomes-Service" do
      it "returns only outcomes with alignments to new quizzes that are active in Canvas" do
        @new_quiz2.destroy
        expect(subject.get_active_os_alignments(@course)).to eq minified_response_with_active_quizzes
      end
    end
  end
end<|MERGE_RESOLUTION|>--- conflicted
+++ resolved
@@ -54,26 +54,6 @@
   end
 
   def mock_aligned_outcomes_response(outcomes, quizzes)
-<<<<<<< HEAD
-    [[:outcomes,
-      (outcomes || [])
-        .map
-        .with_index do |o, idx|
-        {
-          id: idx + 1,
-          external_id: o.id.to_s,
-          title: o.short_description,
-          alignments: (quizzes || []).map.with_index do |q, ind|
-                        {
-                          artifact_type: "quizzes.quiz",
-                          artifact_id: (ind + 1).to_s,
-                          associated_asset_type: "canvas.assignment.quizzes",
-                          associated_asset_id: q.id.to_s
-                        }
-                      end
-        }
-      end]].to_h
-=======
     [[
       :outcomes,
       (outcomes || [])
@@ -95,7 +75,6 @@
           }
         end
     ]].to_h
->>>>>>> 87563733
   end
 
   def mock_minified_aligned_outcomes_response(response)
