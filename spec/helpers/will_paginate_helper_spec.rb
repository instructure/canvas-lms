# frozen_string_literal: true

#
# Copyright (C) 2019 - present Instructure, Inc.
#
# This file is part of Canvas.
#
# Canvas is free software: you can redistribute it and/or modify it under
# the terms of the GNU Affero General Public License as published by the Free
# Software Foundation, version 3 of the License.
#
# Canvas is distributed in the hope that it will be useful, but WITHOUT ANY
# WARRANTY; without even the implied warranty of MERCHANTABILITY or FITNESS FOR
# A PARTICULAR PURPOSE. See the GNU Affero General Public License for more
# details.
#
# You should have received a copy of the GNU Affero General Public License along
# with this program. If not, see <http://www.gnu.org/licenses/>.
#
#
require 'will_paginate/collection'
require 'folio/page'

describe WillPaginateHelper do
  describe 'makes accessible pagination link titles' do
    before do
<<<<<<< HEAD
      klass = Class.new(WillPaginateHelper::AccessibleLinkRenderer) { def url(page); "url://#{page}"; end }
=======
      klass = Class.new(WillPaginateHelper::AccessibleLinkRenderer) do
        def url(page)
          "url://#{page}"
        end
      end
>>>>>>> 2bda9f78
      @renderer = klass.new
      @collection = Folio::Page.create
    end

    context 'for numbered pages' do
      before do
        @collection.current_page = 2
        @renderer.prepare(@collection, {}, nil)
      end

      it 'when page is current page' do
        link = @renderer.send(:page_number, 2)
        expect(link).to match('aria-label="Page 2"')
        expect(link).to match('class="current"')
        expect(link).to_not match('href')
        expect(link).to_not match('rel')
      end

      it 'when page is not current page' do
        link = @renderer.send(:page_number, 3)
        expect(link).to match('aria-label="Page 3"')
        expect(link).to match('href="url://3')
      end
    end

    context 'for logical pages' do
      before do
        @collection.previous_page = 2
        @collection.next_page = 4
        @renderer.prepare(@collection, {}, nil)
      end

      it 'when linking to previous page' do
        link = @renderer.send(
          :previous_or_next_page,
          2, 'Previous', 'previous_page'
        )
        expect(link).to match('aria-label="Previous Page"')
        expect(link).to match('class="previous_page"')
        expect(link).to match('rel="prev"')
        expect(link).to match('href="url://2')
      end

      it 'when linking to next page' do
        link = @renderer.send(
          :previous_or_next_page,
          4, 'Next', 'next_page'
        )
        expect(link).to match('aria-label="Next Page"')
        expect(link).to match('class="next_page"')
        expect(link).to match('rel="next"')
        expect(link).to match('href="url://4')
      end

      it 'when linking to previous page without page number' do
        link = @renderer.send(
          :previous_or_next_page,
          nil, 'Previous', 'previous_page'
        )
        expect(link).to match('aria-label="Previous Page"')
        expect(link).to match('class="previous_page disabled"')
        expect(link).to_not match('rel')
        expect(link).to_not match('href')
      end

      it 'when linking to next page without page number' do
        link = @renderer.send(
          :previous_or_next_page,
          nil, 'Next', 'next_page'
        )
        expect(link).to match('aria-label="Next Page"')
        expect(link).to match('class="next_page disabled"')
        expect(link).to_not match('rel')
        expect(link).to_not match('href')
      end
    end
  end
end<|MERGE_RESOLUTION|>--- conflicted
+++ resolved
@@ -24,15 +24,11 @@
 describe WillPaginateHelper do
   describe 'makes accessible pagination link titles' do
     before do
-<<<<<<< HEAD
-      klass = Class.new(WillPaginateHelper::AccessibleLinkRenderer) { def url(page); "url://#{page}"; end }
-=======
       klass = Class.new(WillPaginateHelper::AccessibleLinkRenderer) do
         def url(page)
           "url://#{page}"
         end
       end
->>>>>>> 2bda9f78
       @renderer = klass.new
       @collection = Folio::Page.create
     end
