# frozen_string_literal: true

#
# Copyright (C) 2011 - present Instructure, Inc.
#
# This file is part of Canvas.
#
# Canvas is free software: you can redistribute it and/or modify it under
# the terms of the GNU Affero General Public License as published by the Free
# Software Foundation, version 3 of the License.
#
# Canvas is distributed in the hope that it will be useful, but WITHOUT ANY
# WARRANTY; without even the implied warranty of MERCHANTABILITY or FITNESS FOR
# A PARTICULAR PURPOSE. See the GNU Affero General Public License for more
# details.
#
# You should have received a copy of the GNU Affero General Public License along
# with this program. If not, see <http://www.gnu.org/licenses/>.
#

describe AvatarHelper do
  include AvatarHelper

  context "avatars" do
    let_once(:user) { user_model(short_name: "test user") }
    let(:services) { { avatars: true } }
    let(:avatar_size) { 50 }
    let(:request) { ActionDispatch::Request.new(Rack::MockRequest.env_for("http://test.host/")) }

    def service_enabled?(type)
      services[type]
    end

    describe ".avatar_image_attrs" do
      it "accepts a user id" do
        expect(self).to receive(:avatar_url_for_user).with(user).and_return("test_url")
        expect(avatar_image_attrs(user.id)).to eq ["test_url", user.short_name]
      end

      it "accepts a user" do
        expect(self).to receive(:avatar_url_for_user).with(user).and_return("test_url")
        expect(avatar_image_attrs(user)).to eq ["test_url", user.short_name]
      end

      it "falls back to blank avatar when given a user id of 0" do
        expect(avatar_image_attrs(0)).to eq ["/images/messages/avatar-50.png", '']
      end

      it "falls back to blank avatar when user's avatar has been reported during this session" do
        expect(self).to receive(:session).at_least(:once).and_return({ "reported_#{user.id}" => true })
        expect(avatar_image_attrs(user)).to eq ["/images/messages/avatar-50.png", '']
      end

      it "falls back to a blank avatar when the user is nil" do
        expect(avatar_image_attrs(nil)).to eq ["/images/messages/avatar-50.png", '']
      end
    end

    describe ".avatar" do
      let_once(:user) { user_model(short_name: 'Greta') }

      it "leaves off the href and creates a span if url is nil" do
        html = avatar(user, url: nil)
        expect(html).not_to match(/<a/)
        expect(html).to match(/<span/)
        expect(html).not_to match(/href/)
      end

      it "sets the href to the given url" do
        expect(avatar(user, url: "/test_url")).to match(/href="\/test_url"/)
      end

      it "links to the context user's page when given a context_code" do
        expect(self).to receive(:context_prefix).with('course_1').and_return('/courses/1')
        expect(avatar(user, context_code: "course_1")).to match("href=\"/courses/1/users/#{user.id}\"")
      end

      it "links to the user's page" do
        expect(avatar(user)).to match("/users/#{user.id}")
      end

      it "falls back to a blank avatar when the user is nil" do
        expect(avatar(nil)).to match("/images/messages/avatar-50.png")
      end

      it 'includes screenreader content if supplied' do
        text = avatar(user, sr_content: 'boogaloo')
        expect(text).to include("<span class=\"screenreader-only\">boogaloo</span>")
      end

      it 'defaults the screenreader content to just the display name if sr_content is not supplied' do
        text = avatar(user)
        expect(text).to include("<span class=\"screenreader-only\">Greta</span>")
      end
    end

    describe ".avatar_url_for_user" do
      before(:once) do
<<<<<<< HEAD
        Account.default.tap { |a| a.enable_service(:avatars); a.save! }
=======
        Account.default.tap do |a|
          a.enable_service(:avatars)
          a.save!
        end
>>>>>>> 2bda9f78
      end

      it "returns a fallback avatar if the user doesn't have one" do
        request = OpenObject.new(:host => "somedomain", :protocol => "http://")
        expect(AvatarHelper.avatar_url_for_user(user, request)).to eql "http://somedomain/images/messages/avatar-50.png"
      end

      it "returns null if use_fallback is false" do
        request = OpenObject.new(:host => "somedomain", :protocol => "http://")
        expect(AvatarHelper.avatar_url_for_user(user, request, use_fallback: false)).to be_nil
      end

      it "returns null if params[no_avatar_fallback] is set" do
        request = OpenObject.new(:host => "somedomain", :protocol => "http://", :params => { :no_avatar_fallback => 1 })
        expect(AvatarHelper.avatar_url_for_user(user, request)).to be_nil
      end

      it "returns a frd avatar url if one exists" do
        request = OpenObject.new(:host => "somedomain", :protocol => "http://", :params => { :no_avatar_fallback => 1 })
        user_with_avatar = user_model(avatar_image_url: 'http://somedomain/avatar-frd.png')
        expect(AvatarHelper.avatar_url_for_user(user_with_avatar, request, use_fallback: false)).to eq 'http://somedomain/avatar-frd.png'
      end

      it "does not prepend the request base if avatar url is an empty string" do
        request = OpenObject.new(:host => "somedomain", :protocol => "http://", :base_url => "http://somedomain")
        user = user_model(avatar_image_url: '')
        expect(AvatarHelper.avatar_url_for_user(user, request)).to eq ""
      end
    end

    context "with avatar service off" do
      let(:services) { { avatars: false } }

      it "returns full URIs for users" do
        expect(avatar_url_for_user(user)).to match(%r{\Ahttps?://})
      end
    end

    it "returns full URIs for users" do
      user_factory
      expect(avatar_url_for_user(@user)).to match(%r{\Ahttps?://})

      @user.account.set_service_availability(:avatars, true)
      @user.avatar_image_source = 'no_pic'
      @user.save!
      # reload to clear instance vars
      @user = User.find(@user.id)
      expect(avatar_url_for_user(@user)).to match(%r{\Ahttps?://})

      @user.avatar_state = 'approved'

      @user.avatar_image_source = 'attachment'
      @user.avatar_image_url = "/relative/canvas/path"
      @user.save!
      @user = User.find(@user.id)
      expect(avatar_url_for_user(@user)).to eq "http://test.host/relative/canvas/path"

      @user.avatar_image_source = 'external'
      @user.avatar_image_url = "http://www.example.com/path"
      @user.save!
      @user = User.find(@user.id)
      expect(avatar_url_for_user(@user)).to eq "http://www.example.com/path"
    end

    it "returns full URIs for groups" do
      expect(avatar_url_for_group).to match(%r{\Ahttps?://})
    end

    context "from other shard" do
      specs_require_sharding
      it "returns full path across shards" do
        @user.account.set_service_availability(:avatars, true)
        @user.avatar_image_source = 'attachment'
        @user.avatar_image_url = "/relative/canvas/path"
        @shard2.activate do
          expect(avatar_url_for_user(@user)).to eq "http://test.host/relative/canvas/path"
        end
      end
    end
  end
end<|MERGE_RESOLUTION|>--- conflicted
+++ resolved
@@ -67,7 +67,7 @@
       end
 
       it "sets the href to the given url" do
-        expect(avatar(user, url: "/test_url")).to match(/href="\/test_url"/)
+        expect(avatar(user, url: "/test_url")).to match(%r{href="/test_url"})
       end
 
       it "links to the context user's page when given a context_code" do
@@ -96,14 +96,10 @@
 
     describe ".avatar_url_for_user" do
       before(:once) do
-<<<<<<< HEAD
-        Account.default.tap { |a| a.enable_service(:avatars); a.save! }
-=======
         Account.default.tap do |a|
           a.enable_service(:avatars)
           a.save!
         end
->>>>>>> 2bda9f78
       end
 
       it "returns a fallback avatar if the user doesn't have one" do
