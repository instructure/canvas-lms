# frozen_string_literal: true

#
# Copyright (C) 2011 - present Instructure, Inc.
#
# This file is part of Canvas.
#
# Canvas is free software: you can redistribute it and/or modify it under
# the terms of the GNU Affero General Public License as published by the Free
# Software Foundation, version 3 of the License.
#
# Canvas is distributed in the hope that it will be useful, but WITHOUT ANY
# WARRANTY; without even the implied warranty of MERCHANTABILITY or FITNESS FOR
# A PARTICULAR PURPOSE. See the GNU Affero General Public License for more
# details.
#
# You should have received a copy of the GNU Affero General Public License along
# with this program. If not, see <http://www.gnu.org/licenses/>.
#

require "nokogiri"

describe ApplicationHelper do
  include ERB::Util

  alias_method :content_tag_without_nil_return, :content_tag

  context "folders_as_options" do
    before(:once) do
      course_model
      @f = Folder.create!(name: "f", context: @course)
      @f_1 = Folder.create!(name: "f_1", parent_folder: @f, context: @course)
      @f_2 = Folder.create!(name: "f_2", parent_folder: @f, context: @course)
      @f_2_1 = Folder.create!(name: "f_2_1", parent_folder: @f_2, context: @course)
      @f_2_1_1 = Folder.create!(name: "f_2_1_1", parent_folder: @f_2_1, context: @course)
      @all_folders = [@f, @f_1, @f_2, @f_2_1, @f_2_1_1]
    end

    it "works work recursively" do
      option_string = folders_as_options([@f], all_folders: @all_folders)

      html = Nokogiri::HTML5.fragment("<select>#{option_string}</select>")
      expect(html.css("option").count).to eq 5
      expect(html.css("option")[0].text).to eq @f.name
      expect(html.css("option")[1].text).to match(/^\xC2\xA0\xC2\xA0\xC2\xA0- #{@f_1.name}/)
      expect(html.css("option")[4].text).to match(/^\xC2\xA0\xC2\xA0\xC2\xA0\xC2\xA0\xC2\xA0\xC2\xA0\xC2\xA0\xC2\xA0\xC2\xA0- #{@f_2_1_1.name}/)
    end

    it "limits depth" do
      option_string = folders_as_options([@f], all_folders: @all_folders, max_depth: 1)

      html = Nokogiri::HTML5.fragment("<select>#{option_string}</select>")
      expect(html.css("option").count).to eq 3
      expect(html.css("option")[0].text).to eq @f.name
      expect(html.css("option")[1].text).to match(/^\xC2\xA0\xC2\xA0\xC2\xA0- #{@f_1.name}/)
      expect(html.css("option")[2].text).to match(/^\xC2\xA0\xC2\xA0\xC2\xA0- #{@f_2.name}/)
    end

    it "works without supplying all folders" do
      option_string = folders_as_options([@f])

      html = Nokogiri::HTML5.fragment("<select>#{option_string}</select>")
      expect(html.css("option").count).to eq 5
      expect(html.css("option")[0].text).to eq @f.name
      expect(html.css("option")[1].text).to match(/^\xC2\xA0\xC2\xA0\xC2\xA0- #{@f_1.name}/)
      expect(html.css("option")[4].text).to match(/^\xC2\xA0\xC2\xA0\xC2\xA0\xC2\xA0\xC2\xA0\xC2\xA0\xC2\xA0\xC2\xA0\xC2\xA0- #{@f_2_1_1.name}/)
    end
  end

  context "show_user_create_course_button" do
    before(:once) { @domain_root_account = Account.default }

    it "works (non-granular)" do
      @domain_root_account.disable_feature!(:granular_permissions_manage_courses)
      @domain_root_account.update_attribute(
        :settings,
        { teachers_can_create_courses: true, students_can_create_courses: true }
      )
      expect(show_user_create_course_button(nil)).to be_falsey
      user_factory
      expect(show_user_create_course_button(@user)).to be_falsey
      course_with_teacher
      expect(show_user_create_course_button(@teacher)).to be_truthy
      account_admin_user
      expect(show_user_create_course_button(@admin)).to be_truthy
    end

    it "works for no enrollments setting (granular permissions)" do
      @domain_root_account.enable_feature!(:granular_permissions_manage_courses)
      @domain_root_account.update(settings: { no_enrollments_can_create_courses: true })
      expect(show_user_create_course_button(nil)).to be_falsey
      user_factory
      expect(show_user_create_course_button(@user)).to be_truthy
      course_with_teacher
      expect(show_user_create_course_button(@teacher)).to be_falsey
      account_admin_user
      expect(show_user_create_course_button(@admin)).to be_truthy
    end
  end

  describe "tomorrow_at_midnight" do
    it "always returns a time in the future" do
      now = 1.day.from_now.midnight - 5.seconds
      expect(tomorrow_at_midnight).to be > now
    end
  end

  describe "Time Display Helpers" do
    before do
      @zone = Time.zone
      Time.zone = "Alaska"
    end

    after do
      Time.zone = @zone
    end

    around do |example|
      Timecop.freeze(Time.zone.local(2013, 3, 13, 9, 12), &example)
    end

    describe "#context_sensitive_datetime_title" do
      it "produces a string showing the local time and the course time" do
        context = double(time_zone: ActiveSupport::TimeZone["America/Denver"])
        expect(context_sensitive_datetime_title(Time.now, context)).to eq "data-tooltip data-html-tooltip-title=\"Local: Mar 13 at 1:12am<br>Course: Mar 13 at 3:12am\""
      end

      it "only prints the text if just_text option passed" do
        context = double(time_zone: ActiveSupport::TimeZone["America/Denver"])
        expect(context_sensitive_datetime_title(Time.now, context, just_text: true)).to eq "Local: Mar 13 at 1:12am<br>Course: Mar 13 at 3:12am"
      end

      it "uses the simple title if theres no timezone difference" do
        context = double(time_zone: ActiveSupport::TimeZone["America/Anchorage"])
        expect(context_sensitive_datetime_title(Time.now, context, just_text: true)).to eq "Mar 13 at 1:12am"
        expect(context_sensitive_datetime_title(Time.now, context)).to eq "data-tooltip data-html-tooltip-title=\"Mar 13 at 1:12am\""
      end

      it "uses the simple title for nil context" do
        expect(context_sensitive_datetime_title(Time.now, nil, just_text: true)).to eq "Mar 13 at 1:12am"
      end

      it "crosses date boundaries appropriately" do
        Timecop.freeze(Time.utc(2013, 3, 13, 7, 12)) do
          context = double(time_zone: ActiveSupport::TimeZone["America/Denver"])
          expect(context_sensitive_datetime_title(Time.now, context)).to eq "data-tooltip data-html-tooltip-title=\"Local: Mar 12 at 11:12pm<br>Course: Mar 13 at 1:12am\""
        end
      end
    end

    describe "#friendly_datetime" do
      let(:context) { double(time_zone: ActiveSupport::TimeZone["America/Denver"]) }

      it "spits out a friendly time tag" do
        tag = friendly_datetime(Time.now)
        expect(tag).to eq "<time data-html-tooltip-title=\"Mar 13 at 1:12am\" data-tooltip=\"top\">Mar 13 at 1:12am</time>"
      end

      it "builds a whole time tag with a useful title showing the timezone offset if theres a context" do
        tag = friendly_datetime(Time.now, context:)
        expect(tag).to match(%r{^<time.*</time>$})
        expect(tag).to match(/data-html-tooltip-title=/)
        expect(tag).to match(/Local: Mar 13 at 1:12am/)
        expect(tag).to match(/Course: Mar 13 at 3:12am/)
      end

      it "can produce an alternate tag type" do
        tag = friendly_datetime(Time.now, context:, tag_type: :span)
        expect(tag).to match(%r{^<span.*</span>$})
        expect(tag).to match(/data-html-tooltip-title=/)
        expect(tag).to match(/Local: Mar 13 at 1:12am/)
        expect(tag).to match(/Course: Mar 13 at 3:12am/)
      end

      it "produces no tooltip for a nil datetime" do
        tag = friendly_datetime(nil, context:)
        expect(tag).to eq "<time></time>"
      end
    end
  end

  describe "accessible date formats" do
    it "generates a date format for use throughout the app" do
      expect(accessible_date_format).to match(/YYYY/)
      expect(accessible_date_format).to match(/hh:mm/)
    end

    it "wraps a prompt around the format for Screenreader users" do
      expect(datepicker_screenreader_prompt).to include(accessible_date_format)
    end

    it "produces a date-only format" do
      format = accessible_date_format("date")
      expect(format).to match(/YYYY/)
      expect(format).to_not match(/hh:mm/)
    end

    it "produces a time-only format" do
      format = accessible_date_format("time")
      expect(format).to_not match(/YYYY/)
      expect(format).to match(/hh:mm/)
    end

    it "throws an argument error for a foolish format" do
      expect { accessible_date_format("nonsense") }.to raise_error(ArgumentError)
    end
  end

  describe "custom css/js includes" do
    def set_up_subaccounts
      @domain_root_account.settings[:global_includes] = true
      @domain_root_account.settings[:sub_account_includes] = true
      @domain_root_account.create_brand_config!({
                                                  css_overrides: "https://example.com/root/account.css",
                                                  js_overrides: "https://example.com/root/account.js"
                                                })
      @domain_root_account.save!

      @child_account = account_model(root_account: @domain_root_account, name: "child account")
      bc = @child_account.build_brand_config({
                                               css_overrides: "https://example.com/child/account.css",
                                               js_overrides: "https://example.com/child/account.js"
                                             })
      bc.parent_md5 = @domain_root_account.brand_config.md5
      bc.save!
      @child_account.save!

      @grandchild_account = @child_account.sub_accounts.create!(name: "grandchild account")
      bc = @grandchild_account.build_brand_config({
                                                    css_overrides: "https://example.com/grandchild/account.css",
                                                    js_overrides: "https://example.com/grandchild/account.js"
                                                  })
      bc.parent_md5 = @child_account.brand_config.md5
      bc.save!
      @grandchild_account.save!
    end

    describe "include_account_css" do
      before :once do
        @site_admin = Account.site_admin
        @domain_root_account = Account.default
        @domain_root_account.settings = @domain_root_account.settings.merge(global_includes: true)
        @domain_root_account.save!
      end

      context "with no custom css" do
        it "is empty" do
          allow(helper).to receive(:active_brand_config).and_return(nil)
          expect(helper.include_account_css).to be_nil
        end
      end

      context "with custom css" do
        it "includes account css" do
          allow(helper).to receive(:active_brand_config).and_return BrandConfig.create!(css_overrides: "https://example.com/path/to/overrides.css")
          output = helper.include_account_css
          expect(output).to have_tag "link"
          expect(output).to match %r{https://example.com/path/to/overrides.css}
        end

        it "includes site_admin css even if there is no active brand" do
          allow(helper).to receive(:active_brand_config).and_return nil
          Account.site_admin.create_brand_config!({
                                                    css_overrides: "https://example.com/site_admin/account.css",
                                                    js_overrides: "https://example.com/site_admin/account.js"
                                                  })
          output = helper.include_account_css
          expect(output).to have_tag "link"
          expect(output).to match %r{https://example.com/site_admin/account.css}
        end

        it "does not include anything if param is set to 0" do
          allow(helper).to receive(:active_brand_config).and_return BrandConfig.create!(css_overrides: "https://example.com/path/to/overrides.css")
          params[:global_includes] = "0"

          output = helper.include_account_css
          expect(output).to be_nil
        end

        context "with user that doesn't work for that account" do
          before do
            @current_pseudonym = pseudonym_model
            allow(@current_pseudonym).to receive(:works_for_account?).and_return(false)
          end

          it "won't render only JS" do
            allow(helper).to receive(:active_brand_config).and_return BrandConfig.create!(css_overrides: "https://example.com/path/to/overrides.css")
            expect(helper.include_account_css).to be_nil
          end

          it "will not render if there's javacscript" do
            allow(helper).to receive(:active_brand_config).and_return BrandConfig.create!(
              css_overrides: "https://example.com/root/account.css",
              js_overrides: "https://example.com/root/account.js"
            )
            expect(helper.include_account_css).to be_nil
          end
        end
      end

      context "sub-accounts" do
        before { set_up_subaccounts }

        it "includes sub-account css when viewing the subaccount or any course or group in it" do
          course = @grandchild_account.courses.create!
          group = course.groups.create!
          [@grandchild_account, course, group].each do |context|
            @context = context
            output = helper.include_account_css
            expect(output).to have_tag "link"
            expect(output.scan(%r{https://example.com/(root|child|grandchild)?/account.css})).to eql [["root"], ["child"], ["grandchild"]]
          end
        end

        it "does not include sub-account css when root account is context" do
          @context = @domain_root_account
          output = helper.include_account_css
          expect(output).to have_tag "link"
          expect(output.scan(%r{https://example.com/(root|child|grandchild)?/account.css})).to eql [["root"]]
        end

        it "uses include sub-account css, if sub-account is lowest common account context" do
          @course = @grandchild_account.courses.create!
          @course.offer!
          student_in_course(active_all: true)
          @context = @user
          @current_user = @user
          output = helper.include_account_css
          expect(output).to have_tag "link"
          expect(output.scan(%r{https://example.com/(root|child|grandchild)?/account.css})).to eql [["root"], ["child"], ["grandchild"]]
        end

        it "works using common_account_chain starting from lowest common account context with enrollments" do
          course1 = @child_account.courses.create!
          course1.offer!
          course2 = @grandchild_account.courses.create!
          course2.offer!
          student_in_course(active_all: true, course: course1, user: @user)
          student_in_course(active_all: true, course: course2, user: @user)
          @context = @user
          @current_user = @user
          output = helper.include_account_css
          expect(output).to have_tag "link"
          expect(output.scan(%r{https://example.com/(root|child|grandchild)?/account.css})).to eql [["root"], ["child"]]
        end

        it "fall-backs to @domain_root_account's branding if I'm logged in but not enrolled in anything" do
          @current_user = user_factory
          output = helper.include_account_css
          expect(output).to have_tag "link"
          expect(output.scan(%r{https://example.com/(root|child|grandchild)?/account.css})).to eql [["root"]]
        end

        it "loads custom css even for high contrast users" do
          @current_user = user_factory
          user_factory.enable_feature!(:high_contrast)
          @context = @grandchild_account
          output = helper.include_account_css
          expect(output).to have_tag "link"
          expect(output.scan(%r{https://example.com/(root|child|grandchild)?/account.css})).to eql [["root"], ["child"], ["grandchild"]]
        end
      end
    end

    describe "include_account_js" do
      before :once do
        @site_admin = Account.site_admin
        @domain_root_account = Account.default
        @domain_root_account.settings = @domain_root_account.settings.merge(global_includes: true)
        @domain_root_account.save!
      end

      context "with no custom js" do
        it "is empty" do
          allow(helper).to receive(:active_brand_config).and_return(nil)
          expect(helper.include_account_js).to be_nil
        end
      end

      context "with custom js" do
        it "includes account javascript" do
          allow(helper).to receive(:active_brand_config).and_return BrandConfig.create!(js_overrides: "https://example.com/path/to/overrides.js")
          output = helper.include_account_js
          expect(output).to have_tag "script", text: %r{https:\\/\\/example.com\\/path\\/to\\/overrides.js}
        end

        it "includes site_admin javascript even if there is no active brand" do
          allow(helper).to receive(:active_brand_config).and_return nil
          Account.site_admin.create_brand_config!({
                                                    css_overrides: "https://example.com/site_admin/account.css",
                                                    js_overrides: "https://example.com/site_admin/account.js"
                                                  })

          output = helper.include_account_js
          expect(output).to have_tag "script", text: %r{https:\\/\\/example.com\\/site_admin\\/account.js}
        end

        it "will not render for user that doesn't work with that account" do
          @current_pseudonym = pseudonym_model
          allow(@current_pseudonym).to receive(:works_for_account?).and_return(false)
          allow(helper).to receive(:active_brand_config).and_return BrandConfig.create!(js_overrides: "https://example.com/path/to/overrides.js")
          expect(helper.include_account_js).to be_nil
        end

        it "renders for consortium admins in subaccounts" do
          consortium_parent = account_model
          root = account_model
          sub = account_model(parent_account: root, root_account: root)

          consortium_parent.settings[:consortium_parent_account] = true
          consortium_parent.save!
          consortium_parent.add_consortium_child(root)

          @current_pseudonym = pseudonym_model(account: consortium_parent)
          @brand_account = sub

          allow(helper).to receive(:active_brand_config).and_return BrandConfig.create!(js_overrides: "https://example.com/path/to/overrides.js")
          output = helper.include_account_js
          expect(output).to have_tag "script", text: %r{https:\\/\\/example.com\\/path\\/to\\/overrides.js}
        end

        context "sub-accounts" do
          before { set_up_subaccounts }

          it "justs include domain root account's when there is no context or @current_user" do
            output = helper.include_account_js
            expect(output).to have_tag "script"
            expect(output).to eq("<script src=\"https://example.com/root/account.js\" defer=\"defer\"></script>")
          end

          it "loads custom js even for high contrast users" do
            @current_user = user_factory
            user_factory.enable_feature!(:high_contrast)
            output = helper.include_account_js
            expect(output).to eq("<script src=\"https://example.com/root/account.js\" defer=\"defer\"></script>")
          end

          it "includes granchild, child, and root when viewing the grandchild or any course or group in it" do
            course = @grandchild_account.courses.create!
            group = course.groups.create!
            [@grandchild_account, course, group].each do |context|
              @context = context
              expect(helper.include_account_js).to eq("<script src=\"https://example.com/root/account.js\" defer=\"defer\"></script>\n  <script src=\"https://example.com/child/account.js\" defer=\"defer\"></script>\n  <script src=\"https://example.com/grandchild/account.js\" defer=\"defer\"></script>")
            end
          end
        end
      end
    end
  end

  describe "help link" do
    it "configures the help link to display the dialog by default" do
      expect(helper.help_link_url).to eq "#"
      expect(helper.help_link_classes).to eq "help_dialog_trigger"
    end

    it "returns the default_support_url setting if set" do
      Setting.set("default_support_url", "http://help.example.com")
      expect(helper.help_link_url).to eq "http://help.example.com"
    end

    it "overrides default help link with the configured support url" do
      support_url = "http://instructure.com"
      Account.default.update_attribute(:settings, { support_url: })
      helper.instance_variable_set(:@domain_root_account, Account.default)

      expect(helper.support_url).to eq support_url
      expect(helper.help_link_url).to eq support_url
      expect(helper.help_link_icon).to eq "help"
      expect(helper.help_link_classes).to eq "support_url help_dialog_trigger"
    end

    it "returns the configured icon" do
      icon = "inbox"
      Account.default.update_attribute(:settings, { help_link_icon: icon })
      helper.instance_variable_set(:@domain_root_account, Account.default)

      expect(helper.help_link_icon).to eq icon
    end

    it "returns the configured help link name" do
      link_name = "Links"
      Account.default.update_attribute(:settings, { help_link_name: link_name })
      helper.instance_variable_set(:@domain_root_account, Account.default)

      expect(helper.help_link_name).to eq link_name
    end
  end

  describe "collection_cache_key" do
    it "generates a cache key, changing when an element cache_key changes" do
      collection = [user_factory, user_factory, user_factory]
      key1 = collection_cache_key(collection)
      key2 = collection_cache_key(collection)
      expect(key1).to eq key2
      # verify it's not overly long
      expect(key1.length).to be <= 128

      User.where(id: collection[1]).update_all(updated_at: 1.hour.ago)
      collection[1].reload
      key3 = collection_cache_key(collection)
      expect(key1).not_to eq key3
    end
  end

  context "dashboard_url" do
    before :once do
      @domain_root_account = Account.default
    end

    it "returns a regular canvas dashboard url" do
      expect(dashboard_url).to eq "http://test.host/"
    end

    context "with a custom dashboard_url on the account" do
      before do
        @domain_root_account.settings[:dashboard_url] = "http://foo.bar"
      end

      it "returns the custom dashboard_url" do
        expect(dashboard_url).to eq "http://foo.bar"
      end

      context "with login_success=1" do
        it "returns a regular canvas dashboard url" do
          expect(dashboard_url(login_success: "1")).to eq "http://test.host/?login_success=1"
        end
      end

      context "with become_user_id=1" do
        it "returns a regular canvas dashboard url for masquerading" do
          expect(dashboard_url(become_user_id: "1")).to eq "http://test.host/?become_user_id=1"
        end
      end

      context "with a user logged in" do
        before do
          @current_user = user_factory
        end

        it "returns the custom dashboard_url with the current user's id" do
          expect(dashboard_url).to eq "http://foo.bar?current_user_id=#{@current_user.id}"
        end
      end
    end
  end

  context "include_custom_meta_tags" do
    it "is nil if @meta_tags is not defined" do
      expect(include_custom_meta_tags).to be_nil
    end

    it "includes tags if present" do
      @meta_tags = [{ name: "hi", content: "there" }]
      result = include_custom_meta_tags
      expect(result).to match(/meta/)
      expect(result).to match(/name="hi"/)
      expect(result).to match(/content="there"/)
    end

    it "html_safe-ifies them" do
      @meta_tags = [{ name: "hi", content: "there" }]
      expect(include_custom_meta_tags).to be_html_safe
    end
  end

  describe "editor_buttons" do
    it "returns hash of tools if in group" do
      @course = course_model
      @group = @course.groups.create!(name: "some group")
      tool = @course.context_external_tools.new(
        name: "bob",
        consumer_key: "test",
        shared_secret: "secret",
        url: "http://example.com",
        description: "the description."
      )
      tool.editor_button = { url: "http://example.com", icon_url: "http://example.com", canvas_icon_class: "icon-commons" }
      tool.save!
      @context = @group

      expect(editor_buttons).to eq([{
                                     name: "bob",
                                     id: tool.id,
                                     url: "http://example.com",
                                     icon_url: "http://example.com",
                                     canvas_icon_class: "icon-commons",
                                     width: 800,
                                     height: 400,
                                     use_tray: false,
                                     on_by_default: false,
                                     description: "<p>the description.</p>\n",
                                     favorite: false
                                   }])
    end

    it "returns hash of tools if in course" do
      @course = course_model
      tool = @course.context_external_tools.new(name: "bob", consumer_key: "test", shared_secret: "secret", url: "http://example.com")
      tool.editor_button = { url: "http://example.com", icon_url: "http://example.com", canvas_icon_class: "icon-commons" }
      tool.save!
      allow(controller).to receive(:group_external_tool_path).and_return("http://dummy")
      @context = @course

      expect(editor_buttons).to eq([{
                                     name: "bob",
                                     id: tool.id,
                                     url: "http://example.com",
                                     icon_url: "http://example.com",
                                     canvas_icon_class: "icon-commons",
                                     width: 800,
                                     height: 400,
                                     use_tray: false,
                                     on_by_default: false,
                                     description: "",
                                     favorite: false
                                   }])
    end

    it "does not include tools from the domain_root_account for users" do
      @domain_root_account = Account.default
      account_admin_user
      tool = @domain_root_account.context_external_tools.new(
        name: "bob",
        consumer_key: "test",
        shared_secret: "secret",
        url: "http://example.com"
      )
      tool.editor_button = { url: "http://example.com", icon_url: "http://example.com" }
      tool.save!
      @context = @admin

      expect(editor_buttons).to be_empty
    end

    it "passes in the base url for use with default tool icons" do
      @course = course_model
      @context = @course

      expect(ContextExternalTool).to receive(:editor_button_json).with(
        an_instance_of(Array),
        anything,
        anything,
        anything,
        "http://test.host"
      )
      editor_buttons
    end
  end

  describe "UI path checking" do
    describe "#active_path?" do
      context "when the request path is the course show page" do
        let(:request) { double("request", fullpath: "/courses/2") }

        it "returns true for paths that match" do
          expect(active_path?("/courses")).to be_truthy
        end

        it "returns false for paths that don't match" do
          expect(active_path?("/grades")).to be_falsey
        end

        it "returns false for paths that don't start the same" do
          expect(active_path?("/accounts/courses")).to be_falsey
        end
      end

      context "when the request path is the account external tools path" do
        let(:request) { double("request", fullpath: "/accounts/2/external_tools/27") }

        before do
          @context = Account.default
          allow(controller).to receive(:controller_name).and_return("external_tools")
        end

        it "doesn't return true for '/accounts'" do
          expect(active_path?("/accounts")).to be_falsey
        end
      end

      context "when the request path is the course external tools path" do
        let(:request) { double("request", fullpath: "/courses/2/external_tools/27") }

        before do
          @context = Account.default.courses.create!
          allow(controller).to receive(:controller_name).and_return("external_tools")
        end

        it "returns true for '/courses'" do
          expect(active_path?("/courses")).to be_truthy
        end
      end
    end
  end

  describe "brand_config_account" do
    it "handles not having @domain_root_account set" do
      expect(helper.send(:brand_config_account)).to be_nil
    end
  end

  describe "active_brand_config" do
    it "returns nil if user prefers high contrast" do
      @current_user = user_factory
      @current_user.enable_feature!(:high_contrast)
      expect(helper.send(:active_brand_config)).to be_nil
    end

    it "returns 'K12 Theme' by default for a k12 school" do
      allow(helper).to receive(:k12?).and_return(true)
      allow(BrandConfig).to receive(:k12_config)
      expect(helper.send(:active_brand_config)).to eq BrandConfig.k12_config
    end

    it "returns 'K12 Theme' if a k12 school has chosen 'canvas default' in Theme Editor" do
      @domain_root_account = Account.default
      allow(helper).to receive(:k12?).and_return(true)
      allow(BrandConfig).to receive(:k12_config)

      # this is what happens if you pick "Canvas Default" from the theme picker
      session[:brand_config] = { md5: nil, type: :default }

      expect(helper.send(:active_brand_config)).to eq BrandConfig.k12_config
    end
  end

  describe "map_groups_for_planner" do
    context "with planner enabled" do
      before do
        @account = Account.default
      end

      it "returns the list of groups the user belongs to" do
        user = user_model
        group1 = @account.groups.create! name: "Account group"
        course1 = @account.courses.create!
        group2 = course1.groups.create! name: "Course group"
        group3 = @account.groups.create! name: "Another account group"
        groups = [group1, group2, group3]

        @current_user = user
        course1.enroll_student(@current_user)
        groups.each { |g| g.add_user(user, "accepted", true) }
        user_account_groups = map_groups_for_planner(groups)
        expect(user_account_groups.pluck(:id)).to eq [group1.id, group2.id, group3.id]
      end
    end
  end

  describe "tutorials_enabled?" do
    before do
      @domain_root_account = Account.default
    end

    context "with new_users_tutorial feature flag enabled" do
      before do
        @domain_root_account.enable_feature! :new_user_tutorial
        @current_user = User.create!
      end

      it "returns true if the user has the flag enabled" do
        @current_user.enable_feature!(:new_user_tutorial_on_off)
        expect(tutorials_enabled?).to be true
      end

      it "returns false if the user has the flag disabled" do
        @current_user.disable_feature!(:new_user_tutorial_on_off)
        expect(tutorials_enabled?).to be false
      end
    end
  end

  describe "planner_enabled?" do
    before do
      @domain_root_account = Account.default
    end

    it "returns false when a user has no student enrollments" do
      course_with_teacher(active_all: true)
      @current_user = @user
      expect(planner_enabled?).to be false
    end

    it "returns true when there is at least one student enrollment" do
      course_with_student(active_all: true)
      @current_user = @user
      expect(planner_enabled?).to be true
    end

    it "returns true for past student enrollments" do
      enrollment = course_with_student
      enrollment.workflow_state = "completed"
      enrollment.save!
      @current_user = @user
      expect(planner_enabled?).to be true
    end

    it "returns true for invited student enrollments" do
      enrollment = course_with_student
      enrollment.workflow_state = "invited"
      enrollment.save!
      @current_user = @user
      expect(planner_enabled?).to be true
    end

    it "returns true for future student enrollments" do
      enrollment = course_with_student
      enrollment.start_at = 2.months.from_now
      enrollment.end_at = 3.months.from_now
      enrollment.workflow_state = "active"
      enrollment.save!
      @course.restrict_student_future_view = true
      @course.restrict_enrollments_to_course_dates = true
      @course.save!
      @current_user = @user
      expect(planner_enabled?).to be true
    end

    it "returns false with no user" do
      expect(planner_enabled?).to be false
    end

    it "returns false for student in at least one limited access account" do
      course_with_student(active_all: true)
      @current_user = @user
      @course.root_account.enable_feature!(:allow_limited_access_for_students)
      @course.account.settings[:enable_limited_access_for_students] = true
      @course.account.save!
      expect(planner_enabled?).to be false
    end

    context "for observers" do
      before :once do
        @course1 = course_factory(active_all: true)
        @student1 = user_factory(active_all: true)
        @observer = user_factory(active_all: true)
        @course1.enroll_student(@student1)
        @course1.enroll_user(@observer, "ObserverEnrollment", { associated_user_id: @student1.id })
      end

      it "still returns true for the observed student" do
        @current_user = @student1
        expect(planner_enabled?).to be true
      end

      it "returns true for the observer if k5_user" do
        allow(helper).to receive(:k5_user?).and_return(true)
        @current_user = @observer
        expect(helper.planner_enabled?).to be true
      end

      it "still returns false for a teacher" do
        teacher = user_factory(active_all: true)
        @course1.enroll_teacher(teacher)
        @current_user = teacher
        expect(planner_enabled?).to be false
      end

      it "returns true for a normal observer" do
        allow(helper).to receive(:k5_user?).and_return(false)
        @current_user = @observer
        expect(helper.planner_enabled?).to be true
      end
    end
  end

  describe "file_access_user" do
    it "returns access user from session" do
      access_user = user_model
      session["file_access_user_id"] = access_user.id
      expect(file_access_user).to eql access_user
    end

    it "returns the current user" do
      @current_user = user_model
      expect(file_access_user).to eql @current_user
    end

    it "returns nil if not set" do
      expect(file_access_user).to be_nil
    end
  end

  describe "file_access_real_user" do
    context "not on the files domain" do
      before do
        @files_domain = false
      end

      let(:logged_in_user) { user_model }

      it "returns logged_in_user" do
        expect(file_access_real_user).to be logged_in_user
      end
    end

    context "on the files domain" do
      before do
        @files_domain = true
      end

      it "returns real access user from session" do
        real_access_user = user_model
        session["file_access_real_user_id"] = real_access_user.id
        expect(file_access_real_user).to eql real_access_user
      end

      it "returns access user from session if real access user not set" do
        access_user = user_model
        session["file_access_user_id"] = access_user.id
        session["file_access_real_user_id"] = nil
        expect(file_access_real_user).to eql access_user
      end

      it "returns real access user over access user if both set" do
        access_user = user_model
        real_access_user = user_model
        session["file_access_user_id"] = access_user.id
        session["file_access_real_user_id"] = real_access_user.id
        expect(file_access_real_user).to eql real_access_user
      end

      it "returns nil if neither set" do
        expect(file_access_real_user).to be_nil
      end
    end
  end

  describe "file_access_developer_key" do
    context "not on the files domain" do
      before do
        @files_domain = false
      end

      it "returns token's developer_key with @access_token set" do
        user = user_model
        developer_key = DeveloperKey.create!
        @access_token = user.access_tokens.where(developer_key_id: developer_key).create!
        expect(file_access_developer_key).to eql developer_key
      end

      it "returns nil without @access_token set" do
        expect(file_access_developer_key).to be_nil
      end
    end

    context "on the files domain" do
      before do
        @files_domain = true
      end

      it "returns developer key from session" do
        developer_key = DeveloperKey.create!
        session["file_access_developer_key_id"] = developer_key.id
        expect(file_access_developer_key).to eql developer_key
      end

      it "returns nil if developer key in session not set" do
        expect(file_access_developer_key).to be_nil
      end
    end
  end

  describe "file_access_root_account" do
    context "not on the files domain" do
      before do
        @domain_root_account = Account.default
        @files_domain = false
      end

      it "returns @domain_root_account" do
        expect(file_access_root_account).to eql Account.default
      end
    end

    context "on the files domain" do
      before do
        @files_domain = true
      end

      it "returns root account from session" do
        session["file_access_root_account_id"] = Account.default.id
        expect(file_access_root_account).to eql Account.default
      end

      it "returns nil if root account in session not set" do
        expect(file_access_root_account).to be_nil
      end
    end
  end

  describe "file_access_oauth_host" do
    let(:host) { "test.host" }

    context "not on the files domain" do
      let(:request) { double("request", host_with_port: host) }
      let(:logged_in_user) { user_model }

      before do
        @files_domain = false
      end

      it "returns the request's host" do
        expect(file_access_oauth_host).to eql host
      end
    end

    context "on the files domain" do
      let(:logged_in_user) { user_model }

      before do
        @files_domain = true
      end

      it "returns the host from the session" do
        session["file_access_oauth_host"] = host
        expect(file_access_oauth_host).to eql host
      end

      it "returns nil if no host in the session" do
        expect(file_access_oauth_host).to be_nil
      end
    end
  end

  describe "file_authenticator" do
    before do
      @domain_root_account = Account.default
    end

    context "not on the files domain, logged in" do
      before do
        @files_domain = false
        @current_user = user_model
      end

      let(:logged_in_user) { user_model }
      let(:current_host) { "non-files-domain" }
      let(:request) { double("request", host_with_port: current_host) }

      it "creates an authenticator for the logged in user" do
        expect(file_authenticator.user).to eql logged_in_user
      end

      it "creates an authenticator with the acting user" do
        expect(file_authenticator.acting_as).to eql @current_user
      end

      it "creates an authenticator for the current host" do
        expect(file_authenticator.oauth_host).to eql current_host
      end

      it "creates an authenticator aware of the access token if present" do
        @access_token = logged_in_user.access_tokens.create!
        expect(file_authenticator.access_token).to eql @access_token
      end

      it "creates an authenticator aware of the root account" do
        expect(file_authenticator.root_account).to eql @domain_root_account
      end
    end

    context "not on the files domain, not logged in" do
      before do
        @files_domain = false
        @current_user = nil
      end

      let(:logged_in_user) { nil }
      let(:current_host) { "non-files-domain" }
      let(:request) { double("request", host_with_port: current_host) }

      it "creates a public authenticator" do
        expect(file_authenticator.user).to be_nil
        expect(file_authenticator.acting_as).to be_nil
        expect(file_authenticator.oauth_host).to be_nil
      end
    end

    context "on the files domain with access user" do
      let(:access_user) { user_model }
      let(:real_access_user) { user_model }
      let(:developer_key) { DeveloperKey.create! }
      let(:original_host) { "non-files-domain" }

      before do
        @files_domain = true
        session["file_access_user_id"] = access_user.id
        session["file_access_real_user_id"] = real_access_user.id
        session["file_access_root_account_id"] = Account.default.id
        session["file_access_developer_key_id"] = developer_key.id
        session["file_access_oauth_host"] = original_host
      end

      let(:logged_in_user) { nil }
      let(:current_host) { "files-domain" }
      let(:request) { double("request", host_with_port: current_host) }

      it "creates an authenticator for the real access user" do
        expect(file_authenticator.user).to eql real_access_user
      end

      it "creates an authenticator with the acting access user" do
        expect(file_authenticator.acting_as).to eql access_user
      end

      it "creates an authenticator with a fake access token for the developer key from the session" do
        expect(file_authenticator.access_token).not_to eql nil
        expect(file_authenticator.access_token.global_developer_key_id).to eql developer_key.global_id
      end

      it "creates an authenticator with the root account from the session" do
        expect(file_authenticator.root_account).to eql Account.default
      end

      it "creates an authenticator with the original host from the session" do
        expect(file_authenticator.oauth_host).to be original_host
      end
    end

    context "on the files domain without access user" do
      before do
        @files_domain = true
        session["file_access_user_id"] = nil
        session["file_access_real_user_id"] = nil
      end

      let(:logged_in_user) { nil }
      let(:current_host) { "files-domain" }
      let(:request) { double("request", host_with_port: current_host) }

      it "creates a public authenticator" do
        authenticator = file_authenticator
        expect(authenticator.user).to be_nil
        expect(authenticator.acting_as).to be_nil
        expect(authenticator.oauth_host).to be_nil
      end
    end
  end

  describe "#prefetch_xhr" do
    it "inserts a script tag that will have a `fetch` call with the right id, url, and options" do
      expect(prefetch_xhr("some_url", id: "some_id", options: { headers: { "x-some-header": "some-value" } })).to eq(
        "<script>
//<![CDATA[
(window.prefetched_xhrs = (window.prefetched_xhrs || {}))[\"some_id\"] = fetch(\"some_url\", {\"credentials\":\"same-origin\",\"headers\":{\"Accept\":\"application/json+canvas-string-ids, application/json\",\"X-Requested-With\":\"XMLHttpRequest\",\"x-some-header\":\"some-value\"}})
//]]>
</script>"
      )
    end
  end

  describe "#alt_text_for_login_logo" do
    before do
      @domain_root_account = Account.default
    end

    it "returns the default value when there is no custom login logo" do
      allow(helper).to receive(:k12?).and_return(false)
      expect(helper.send(:alt_text_for_login_logo)).to eql "Canvas by Instructure"
    end

    it "returns the account short name when the logo is custom" do
      Account.default.create_brand_config!(variables: { "ic-brand-Login-logo" => "test.jpg" })
      expect(alt_text_for_login_logo).to eql "Default Account"
    end
  end

  context "content security policy enabled" do
    let(:account) { Account.create!(name: "csp_account") }
    let(:sub_account) { account.sub_accounts.create! }
    let(:sub_2_account) { sub_account.sub_accounts.create! }
    let(:headers) { {} }
    let(:js_env) { {} }

    before do
      account.enable_feature!(:javascript_csp)

      account.add_domain!("root_account.test")
      account.add_domain!("root_account2.test")
      sub_account.add_domain!("sub_account.test")
      sub_2_account.add_domain!("sub_2_account.test")

      allow(helper).to receive(:headers).and_return(headers)
      allow(helper).to receive(:js_env) { |env| js_env.merge!(env) }
      response.content_type = "text/html"
    end

    context "on root account" do
      before do
        allow(helper).to receive(:csp_context).and_return(account)
      end

      it "doesn't set the CSP header for non-html requests" do
        response.content_type = "application/json"
        account.enable_csp!
        helper.add_csp_for_root
        expect(headers).to_not have_key("Content-Security-Policy-Report-Only")
        expect(headers).to_not have_key("Content-Security-Policy")
      end

      it "sets the CSP full header when active" do
        account.enable_csp!

        helper.add_csp_for_root
        helper.include_custom_meta_tags
        expect(headers["Content-Security-Policy"]).to eq "frame-src 'self' blob: localhost root_account.test root_account2.test; "
        expect(headers).to_not have_key("Content-Security-Policy-Report-Only")
        expect(js_env[:csp]).to eq "frame-src 'self' localhost root_account.test root_account2.test blob:; script-src 'self' 'unsafe-eval' 'unsafe-inline' localhost root_account.test root_account2.test; object-src 'self' localhost root_account.test root_account2.test; "
      end

      it "does not include the report URI when active" do
        allow(helper).to receive(:csp_report_uri).and_return("; report-uri https://somewhere/")
        account.enable_csp!
        helper.add_csp_for_root
        helper.include_custom_meta_tags
        expect(headers["Content-Security-Policy"]).to eq "frame-src 'self' blob: localhost root_account.test root_account2.test; "
      end

      it "includes canvadocs domain if enabled" do
        account.enable_csp!

        allow(Canvadocs).to receive_messages(
          enabled?: true,
          config: { "base_url" => "https://canvadocs.instructure.com/1" }
        )
        helper.add_csp_for_root
        expect(headers["Content-Security-Policy"]).to eq "frame-src 'self' blob: canvadocs.instructure.com localhost root_account.test root_account2.test; "
      end

      it "includes inst_fs domain if enabled" do
        account.enable_csp!

        allow(InstFS).to receive_messages(
          enabled?: true,
          app_host: "https://inst_fs.instructure.com"
        )
        helper.add_csp_for_root
        expect(headers["Content-Security-Policy"]).to eq "frame-src 'self' blob: *.inst_fs.instructure.com inst_fs.instructure.com localhost root_account.test root_account2.test; "
      end

<<<<<<< HEAD
      context "CSP report only header" do
        before do
          account.enable_feature!(:javascript_csp)
          account.enable_feature!(:default_source_csp_logging)
        end

        it "doesn't set the CSP header if :javascript_csp is enabled but not enforced" do
          account.disable_feature!(:default_source_csp_logging)
          allow_any_instance_of(DynamicSettings).to receive(:find).with("csp-logging").and_return({ host: "mocked_host_value" })
          helper.add_csp_for_root
          expect(headers).to_not have_key("Content-Security-Policy-Report-Only")
          expect(headers).to_not have_key("Content-Security-Policy")
        end

        it "is set for frames" do
          allow(helper).to receive(:csp_report_uri).and_return("; report-uri https://somewhere/")
          helper.add_csp_for_root
          expect(headers["Content-Security-Policy-Report-Only"])
            .to eq "frame-src 'self' blob: localhost root_account.test root_account2.test; default-src 'self'; report-uri https://somewhere/"
        end

        it "is set for files" do
          allow(helper).to receive(:csp_report_uri).and_return("; report-uri https://somewhere/")
          helper.add_csp_for_file
          expect(headers["Content-Security-Policy-Report-Only"])
            .to eq(helper.csp_iframe_attribute + "default-src 'self'; report-uri https://somewhere/")
        end

        it "is set to the default CSP Report-Only header when the content type is not text/html" do
          allow(helper).to receive(:csp_report_uri).and_return("; report-uri https://somewhere/")
          response.content_type = "application/json"
          helper.add_csp_for_root
          expect(headers).to_not have_key("Content-Security-Policy-Report-Only")
          helper.set_default_source_csp_directive_if_enabled
          expect(headers["Content-Security-Policy-Report-Only"]).to eq "default-src 'self'; report-uri https://somewhere/"
        end

        it "is not set if default_source_csp_logging feature is disabled" do
          account.disable_feature!(:default_source_csp_logging)
          allow(helper).to receive(:csp_report_uri).and_return("; report-uri https://somewhere/")
          helper.add_csp_for_root
          expect(headers).to_not have_key("Content-Security-Policy-Report-Only")
        end

        it "is not set if javascript_csp is disabled" do
          account.disable_feature!(:javascript_csp)
          allow(helper).to receive(:csp_report_uri).and_return("; report-uri https://somewhere/")
          helper.add_csp_for_root
          expect(headers).to_not have_key("Content-Security-Policy-Report-Only")
        end

        it "is not set if CSP is enforced" do
          account.enable_csp!
          allow(helper).to receive(:csp_report_uri).and_return("; report-uri https://somewhere/")
          helper.add_csp_for_root
          expect(headers).to_not have_key("Content-Security-Policy-Report-Only")
          helper.set_default_source_csp_directive_if_enabled
          expect(headers).to_not have_key("Content-Security-Policy-Report-Only")
          helper.add_csp_for_file
          expect(headers).to_not have_key("Content-Security-Policy-Report-Only")
        end

        it "won't override an existing CSP Report-Only header" do
          directives = "frame-src 'self' blob: localhost root_account.test root_account2.test; default-src 'self'; report-uri https://somewhere/"
          allow(helper).to receive(:csp_report_uri).and_return("; report-uri https://somewhere/")
          helper.add_csp_for_root
          expect(headers["Content-Security-Policy-Report-Only"]).to eq directives
          helper.set_default_source_csp_directive_if_enabled
          expect(headers["Content-Security-Policy-Report-Only"]).to eq directives
=======
      context "with default source CSP directives" do
        before do
          account.enable_feature!(:javascript_csp)
          account.enable_feature!(:default_source_csp_logging)
          account.enable_csp!
        end

        it "sets header for frames" do
          allow(helper).to receive(:csp_report_uri).and_return("report-uri https://somewhere/; ")
          helper.add_csp_for_root
          expect(headers["Content-Security-Policy"])
            .to eq "frame-src 'self' blob: #{helper.allow_list_domains}; " + helper.default_csp_logging_directives
        end

        it "sets header for files" do
          allow(helper).to receive(:csp_report_uri).and_return("report-uri https://somewhere/; ")
          helper.add_csp_for_file
          expect(headers["Content-Security-Policy"])
            .to eq(helper.csp_iframe_attribute + helper.default_csp_logging_directives(include_script_src: false))
        end

        it "sets header when the content type is not text/html" do
          allow(helper).to receive(:csp_report_uri).and_return("report-uri https://somewhere/; ")
          response.content_type = "application/json"
          helper.set_default_source_csp_directive_if_enabled
          expect(headers["Content-Security-Policy"]).to eq helper.default_csp_logging_directives
        end

        it "sets header without default source CSP directives if :default_source_csp_logging feature is disabled" do
          account.disable_feature!(:default_source_csp_logging)
          helper.add_csp_for_root
          expect(headers["Content-Security-Policy"]).to eq "frame-src 'self' blob: #{helper.allow_list_domains}; "
          headers.clear
          helper.add_csp_for_file
          expect(headers["Content-Security-Policy"]).to eq helper.csp_iframe_attribute
          headers.clear
          helper.set_default_source_csp_directive_if_enabled
          expect(headers["Content-Security-Policy"]).not_to eq helper.default_csp_logging_directives
        end

        it "doesn't set the header if :javascript_csp feature is enabled but not enforced" do
          account.disable_feature!(:default_source_csp_logging)
          account.disable_csp!
          allow_any_instance_of(DynamicSettings).to receive(:find).with("csp-logging").and_return({ host: "mocked_host_value" })
          helper.add_csp_for_root
          expect(headers).to_not have_key("Content-Security-Policy")
        end

        it "doesn't set the header if javascript_csp feature is disabled" do
          account.disable_feature!(:javascript_csp)
          allow(helper).to receive(:csp_report_uri).and_return("report-uri https://somewhere/; ")
          helper.add_csp_for_root
          expect(headers).to_not have_key("Content-Security-Policy")
        end

        it "won't override existing header" do
          allow(helper).to receive(:csp_report_uri).and_return("report-uri https://somewhere/; ")
          directives =
            "frame-src 'self' blob: #{helper.allow_list_domains}; " + helper.default_csp_logging_directives
          helper.add_csp_for_root
          expect(headers["Content-Security-Policy"]).to eq directives
          helper.set_default_source_csp_directive_if_enabled
          expect(headers["Content-Security-Policy"]).to eq directives
>>>>>>> 406d90fd
        end
      end
    end
  end

  describe "mastery_scales_js_env" do
    before(:once) do
      course_model
      @context = @course
      @domain_root_account = @course.root_account
      @proficiency = outcome_proficiency_model(@course.root_account)
      @calculation_method = outcome_calculation_method_model(@course.root_account)
    end

    let(:js_env) { {} }

    before do
      allow(helper).to receive(:js_env) { |env| js_env.merge!(env) }
    end

    it "does not include mastery scales FF when account_level_mastery_scales disabled" do
      helper.mastery_scales_js_env
      expect(js_env).not_to have_key :ACCOUNT_LEVEL_MASTERY_SCALES
    end

    it "does not include improved outcomes management FF when account_level_mastery_scales disabled" do
      helper.mastery_scales_js_env
      expect(js_env).not_to have_key :IMPROVED_OUTCOMES_MANAGEMENT
    end

    context "when account_level_mastery_scales enabled" do
      before(:once) do
        @course.root_account.enable_feature! :account_level_mastery_scales
      end

      it "includes mastery scales FF" do
        helper.mastery_scales_js_env
        expect(js_env).to have_key :ACCOUNT_LEVEL_MASTERY_SCALES
      end

      it "includes appropriate mastery scale data" do
        helper.mastery_scales_js_env
        mastery_scale = js_env[:MASTERY_SCALE]
        expect(mastery_scale[:outcome_proficiency]).to eq @proficiency.as_json
        expect(mastery_scale[:outcome_calculation_method]).to eq @calculation_method.as_json
      end
    end
  end

  describe "show_cc_prefs?" do
    before :once do
      student_in_course(active_all: true)
      @pseudonym = @user.pseudonyms.create!(unique_id: "blah", account: Account.default)
    end

    before do
      @current_user = @user
      @current_pseudonym = @pseudonym
      @domain_root_account = Account.default
    end

    context "with no k5 enrollments" do
      before do
        allow(helper).to receive(:k5_user?).and_return(false)
      end

      it "returns true if they haven't logged in and haven't visited notification settings" do
        expect(helper).to be_show_cc_prefs
      end

      it "returns false if they have logged in more than 10 times" do
        @pseudonym.login_count = 11
        @pseudonym.save!
        expect(helper).not_to be_show_cc_prefs
      end

      it "returns false if they have already visited notification settings" do
        @user.used_feature "cc_prefs"
        expect(helper).not_to be_show_cc_prefs
      end

      it "returns false if the user is a fake student" do
        @user.preferences[:fake_student] = true
        @user.save!
        enrollment = @user.enrollments.first
        enrollment.type = "StudentViewEnrollment"
        enrollment.save!
        expect(helper).not_to be_show_cc_prefs
      end

      it "returns false if @current_user is nil" do
        @current_user = nil
        expect(helper).not_to be_show_cc_prefs
      end

      it "returns false if @current_pseudonym is nil" do
        @current_pseudonym = nil
        expect(helper).not_to be_show_cc_prefs
      end
    end

    context "with k5 enrollments" do
      before do
        allow(helper).to receive(:k5_user?).and_return(true)
      end

      it "returns false for k5 students even if they haven't logged in" do
        expect(helper).not_to be_show_cc_prefs
      end

      it "still returns false for k5 students if they have logged in" do
        @pseudonym.login_count = 11
        @pseudonym.save!
        expect(helper).not_to be_show_cc_prefs
      end

      it "returns true for k5 teachers" do
        @course.enroll_teacher(@user, enrollment_state: "active")
        expect(helper).to be_show_cc_prefs
      end

      it "returns false for k5 teachers if they've already visited notification preferences" do
        @course.enroll_teacher(@user, enrollment_state: "active")
        @user.used_feature "cc_prefs"
        expect(helper).not_to be_show_cc_prefs
      end

      it "returns true for k5 admins" do
        AccountUser.create!(user: @user, account: Account.default)
        expect(helper).to be_show_cc_prefs
      end
    end
  end

  describe "improved_outcomes_management_js_env" do
    before(:once) do
      course_model
      @context = @course
      @domain_root_account = @course.root_account
    end

    let(:js_env) { {} }

    before do
      allow(helper).to receive(:js_env) { |env| js_env.merge!(env) }
    end

    context "when improved_outcomes_management FF is enabled" do
      it "sets improved_outcomes_management key in js_env to true" do
        @course.root_account.enable_feature! :improved_outcomes_management
        helper.improved_outcomes_management_js_env
        expect(js_env).to have_key :IMPROVED_OUTCOMES_MANAGEMENT
        expect(js_env[:IMPROVED_OUTCOMES_MANAGEMENT]).to be(true)
      end
    end

    context "when improved_outcomes_management FF is disabled" do
      it "sets improved_outcomes_management key in js_env to false" do
        @course.root_account.disable_feature! :improved_outcomes_management
        helper.improved_outcomes_management_js_env
        expect(js_env).to have_key :IMPROVED_OUTCOMES_MANAGEMENT
        expect(js_env[:IMPROVED_OUTCOMES_MANAGEMENT]).to be(false)
      end
    end
  end

  describe "context_user_name" do
    before :once do
      user_factory(short_name: "User Name")
    end

    it "accepts a user" do
      expect(context_user_name(Account.default, @user)).to eq "User Name"
    end

    it "accepts a user_id" do
      expect(context_user_name(Account.default, @user.id)).to eq "User Name"
    end

    it "returns nil if supplied the id of a nonexistent user" do
      expect(context_user_name(Account.default, 0)).to be_nil
    end
  end

  describe "number_to_human_size_mb" do
    let(:quota) { 98_765.53 }

    context "when no additional options" do
      it "returns readable string with unit truncated to two decimal points" do
        expect(number_to_human_size_mb(quota)).to eq("98.76 KB")
      end
    end

    context "when using options" do
      context "when value option[:precision] = 3" do
        it "returns 3 decimal points (truncated)" do
          expect(number_to_human_size_mb(quota, precision: 3)).to eq("98.765 KB")
        end

        context "and option[:round] = true" do
          it "returns 3 decimal points rounding the last digit" do
            expect(number_to_human_size_mb(quota, precision: 3, round: true)).to eq("98.766 KB")
          end
        end
      end

      context "when option[:base] = 1024" do
        let(:quota) { 500_000_000 }

        it "returns the same value as number_to_human_size" do
          readable_size_mib = number_to_human_size_mb(quota, base: 1024, precision: 0, round: true)
          readable_size = number_to_human_size(quota)
          expect(readable_size_mib).to eq(readable_size)
        end
      end
    end
  end
end<|MERGE_RESOLUTION|>--- conflicted
+++ resolved
@@ -1240,77 +1240,6 @@
         expect(headers["Content-Security-Policy"]).to eq "frame-src 'self' blob: *.inst_fs.instructure.com inst_fs.instructure.com localhost root_account.test root_account2.test; "
       end
 
-<<<<<<< HEAD
-      context "CSP report only header" do
-        before do
-          account.enable_feature!(:javascript_csp)
-          account.enable_feature!(:default_source_csp_logging)
-        end
-
-        it "doesn't set the CSP header if :javascript_csp is enabled but not enforced" do
-          account.disable_feature!(:default_source_csp_logging)
-          allow_any_instance_of(DynamicSettings).to receive(:find).with("csp-logging").and_return({ host: "mocked_host_value" })
-          helper.add_csp_for_root
-          expect(headers).to_not have_key("Content-Security-Policy-Report-Only")
-          expect(headers).to_not have_key("Content-Security-Policy")
-        end
-
-        it "is set for frames" do
-          allow(helper).to receive(:csp_report_uri).and_return("; report-uri https://somewhere/")
-          helper.add_csp_for_root
-          expect(headers["Content-Security-Policy-Report-Only"])
-            .to eq "frame-src 'self' blob: localhost root_account.test root_account2.test; default-src 'self'; report-uri https://somewhere/"
-        end
-
-        it "is set for files" do
-          allow(helper).to receive(:csp_report_uri).and_return("; report-uri https://somewhere/")
-          helper.add_csp_for_file
-          expect(headers["Content-Security-Policy-Report-Only"])
-            .to eq(helper.csp_iframe_attribute + "default-src 'self'; report-uri https://somewhere/")
-        end
-
-        it "is set to the default CSP Report-Only header when the content type is not text/html" do
-          allow(helper).to receive(:csp_report_uri).and_return("; report-uri https://somewhere/")
-          response.content_type = "application/json"
-          helper.add_csp_for_root
-          expect(headers).to_not have_key("Content-Security-Policy-Report-Only")
-          helper.set_default_source_csp_directive_if_enabled
-          expect(headers["Content-Security-Policy-Report-Only"]).to eq "default-src 'self'; report-uri https://somewhere/"
-        end
-
-        it "is not set if default_source_csp_logging feature is disabled" do
-          account.disable_feature!(:default_source_csp_logging)
-          allow(helper).to receive(:csp_report_uri).and_return("; report-uri https://somewhere/")
-          helper.add_csp_for_root
-          expect(headers).to_not have_key("Content-Security-Policy-Report-Only")
-        end
-
-        it "is not set if javascript_csp is disabled" do
-          account.disable_feature!(:javascript_csp)
-          allow(helper).to receive(:csp_report_uri).and_return("; report-uri https://somewhere/")
-          helper.add_csp_for_root
-          expect(headers).to_not have_key("Content-Security-Policy-Report-Only")
-        end
-
-        it "is not set if CSP is enforced" do
-          account.enable_csp!
-          allow(helper).to receive(:csp_report_uri).and_return("; report-uri https://somewhere/")
-          helper.add_csp_for_root
-          expect(headers).to_not have_key("Content-Security-Policy-Report-Only")
-          helper.set_default_source_csp_directive_if_enabled
-          expect(headers).to_not have_key("Content-Security-Policy-Report-Only")
-          helper.add_csp_for_file
-          expect(headers).to_not have_key("Content-Security-Policy-Report-Only")
-        end
-
-        it "won't override an existing CSP Report-Only header" do
-          directives = "frame-src 'self' blob: localhost root_account.test root_account2.test; default-src 'self'; report-uri https://somewhere/"
-          allow(helper).to receive(:csp_report_uri).and_return("; report-uri https://somewhere/")
-          helper.add_csp_for_root
-          expect(headers["Content-Security-Policy-Report-Only"]).to eq directives
-          helper.set_default_source_csp_directive_if_enabled
-          expect(headers["Content-Security-Policy-Report-Only"]).to eq directives
-=======
       context "with default source CSP directives" do
         before do
           account.enable_feature!(:javascript_csp)
@@ -1374,7 +1303,6 @@
           expect(headers["Content-Security-Policy"]).to eq directives
           helper.set_default_source_csp_directive_if_enabled
           expect(headers["Content-Security-Policy"]).to eq directives
->>>>>>> 406d90fd
         end
       end
     end
