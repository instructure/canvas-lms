--- conflicted
+++ resolved
@@ -49,11 +49,7 @@
       assignments.push(create_alignment_with_rubric({ assignment: @assignment }))
       create_learning_outcome_result_from_rubric @students[0], 1.0
 
-<<<<<<< HEAD
-      expect(resolve_outcome_results(authoritative_results_from_db, @course).size).to eq 0
-=======
       expect(resolve_outcome_results(authoritative_results_from_db, @course, [outcome], [@students[0]], assignments).size).to eq 0
->>>>>>> 9571148c
     end
 
     it "if a rubric result exists for multiple students for the same assignment and outcome" do
@@ -73,11 +69,7 @@
       create_learning_outcome_result_from_rubric @students[0], 1.0
       create_learning_outcome_result_from_rubric @students[1], 1.0
 
-<<<<<<< HEAD
-      expect(resolve_outcome_results(authoritative_results_from_db, @course).size).to eq 0
-=======
       expect(resolve_outcome_results(authoritative_results_from_db, @course, [outcome], [@students[0], @students[1]], assignments).size).to eq 0
->>>>>>> 9571148c
     end
 
     it "for just one student if a rubric result exists for their assignment and outcome" do
@@ -94,11 +86,7 @@
       assignments.push(create_alignment_with_rubric({ assignment: @assignment }))
       create_learning_outcome_result_from_rubric @students[0], 1.0
 
-<<<<<<< HEAD
-      expect(resolve_outcome_results(authoritative_results_from_db, @course).size).to eq 1
-=======
       expect(resolve_outcome_results(authoritative_results_from_db, @course, [outcome], [@students[0], @students[1]], assignments).size).to eq 1
->>>>>>> 9571148c
     end
 
     it "for an assignment with multiple outcomes aligned, where one outcome has a rubric result for a student" do
@@ -119,11 +107,7 @@
       assignments.push(create_alignment_with_rubric({ assignment: @assignment }))
       create_learning_outcome_result_from_rubric @students[0], 1.0
 
-<<<<<<< HEAD
-      expect(resolve_outcome_results(authoritative_results_from_db, @course).size).to eq 1
-=======
       expect(resolve_outcome_results(authoritative_results_from_db, @course, outcomes, [@students[0]], assignments).size).to eq 1
->>>>>>> 9571148c
     end
   end
 
@@ -133,11 +117,7 @@
       create_alignment
       create_learning_outcome_result @students[0], 1.0
 
-<<<<<<< HEAD
-      expect(resolve_outcome_results(authoritative_results_from_db, @course).size).to eq 1
-=======
       expect(resolve_outcome_results(authoritative_results_from_db, @course, [outcome], [@students[0]], [@assignment]).size).to eq 1
->>>>>>> 9571148c
     end
 
     it "if there is no rubric result for that student" do
@@ -149,11 +129,7 @@
       assignments.push(create_alignment_with_rubric({ assignment: @assignment }))
       create_learning_outcome_result_from_rubric @students[1], 1.0
 
-<<<<<<< HEAD
-      expect(resolve_outcome_results(authoritative_results_from_db, @course).size).to eq 1
-=======
       expect(resolve_outcome_results(authoritative_results_from_db, @course, [outcome], [@students[0], @students[1]], assignments).size).to eq 1
->>>>>>> 9571148c
     end
 
     it "if there is no rubric result for that assignment" do
@@ -165,11 +141,7 @@
       assignments.push(create_alignment_with_rubric)
       create_learning_outcome_result_from_rubric @students[2], 1.0
 
-<<<<<<< HEAD
-      expect(resolve_outcome_results(authoritative_results_from_db, @course).size).to eq 1
-=======
       expect(resolve_outcome_results(authoritative_results_from_db, @course, [outcome], [@students[2]], assignments).size).to eq 1
->>>>>>> 9571148c
     end
 
     it "if there is no rubric result for that outcome" do
@@ -183,11 +155,7 @@
       assignments.push(create_alignment_with_rubric)
       create_learning_outcome_result_from_rubric @students[0], 1.0
 
-<<<<<<< HEAD
-      expect(resolve_outcome_results(authoritative_results_from_db, @course).size).to eq 1
-=======
       expect(resolve_outcome_results(authoritative_results_from_db, @course, outcomes, [@students[0]], assignments).size).to eq 1
->>>>>>> 9571148c
     end
   end
 end