--- conflicted
+++ resolved
@@ -45,17 +45,12 @@
     it "if there is a rubric result for that student, assignment, and outcome" do
       create_outcome
       create_alignment
-<<<<<<< HEAD
-      create_learning_outcome_result @students[0], 1.0
-      authoritative_results = JSON.parse(authoritative_results_from_db)["results"]
-=======
       lor = create_learning_outcome_result @students[0], 1.0
       authoritative_results = JSON.parse(authoritative_results_from_db)["results"]
 
       # We cannot have two LORs for the same student, assignment, and outcome in the db
       lor.workflow_state = "deleted"
       lor.save!
->>>>>>> d9328659
 
       create_alignment_with_rubric({ assignment: @assignment })
       create_learning_outcome_result_from_rubric @students[0], 1.0
@@ -66,11 +61,6 @@
     it "if a rubric result exists for multiple students for the same assignment and outcome" do
       create_outcome
       create_alignment
-<<<<<<< HEAD
-      create_learning_outcome_result @students[0], 1.0
-      create_learning_outcome_result @students[1], 1.0
-      authoritative_results = JSON.parse(authoritative_results_from_db)["results"]
-=======
       lor1 = create_learning_outcome_result @students[0], 1.0
       lor2 = create_learning_outcome_result @students[1], 1.0
       authoritative_results = JSON.parse(authoritative_results_from_db)["results"]
@@ -80,7 +70,6 @@
       lor1.save!
       lor2.workflow_state = "deleted"
       lor2.save!
->>>>>>> d9328659
 
       create_alignment_with_rubric({ assignment: @assignment })
       create_learning_outcome_result_from_rubric @students[0], 1.0
@@ -95,13 +84,10 @@
       lor = create_learning_outcome_result @students[0], 1.0
       create_learning_outcome_result @students[1], 1.0
       authoritative_results = JSON.parse(authoritative_results_from_db)["results"]
-<<<<<<< HEAD
-=======
 
       # We cannot have two LORs for the same student, assignment, and outcome in the db
       lor.workflow_state = "deleted"
       lor.save!
->>>>>>> d9328659
 
       create_alignment_with_rubric({ assignment: @assignment })
       create_learning_outcome_result_from_rubric @students[0], 1.0
@@ -116,17 +102,12 @@
 
       create_outcome
       create_alignment
-<<<<<<< HEAD
-      create_learning_outcome_result @students[0], 1.0
-      authoritative_results = JSON.parse(authoritative_results_from_db)["results"]
-=======
       lor = create_learning_outcome_result @students[0], 1.0
       authoritative_results = JSON.parse(authoritative_results_from_db)["results"]
 
       # We cannot have two LORs for the same student, assignment, and outcome in the db
       lor.workflow_state = "deleted"
       lor.save!
->>>>>>> d9328659
 
       create_alignment_with_rubric({ assignment: @assignment })
       create_learning_outcome_result_from_rubric @students[0], 1.0
