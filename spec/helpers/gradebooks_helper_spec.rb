# frozen_string_literal: true

#
# Copyright (C) 2011 - present Instructure, Inc.
#
# This file is part of Canvas.
#
# Canvas is free software: you can redistribute it and/or modify it under
# the terms of the GNU Affero General Public License as published by the Free
# Software Foundation, version 3 of the License.
#
# Canvas is distributed in the hope that it will be useful, but WITHOUT ANY
# WARRANTY; without even the implied warranty of MERCHANTABILITY or FITNESS FOR
# A PARTICULAR PURPOSE. See the GNU Affero General Public License for more
# details.
#
# You should have received a copy of the GNU Affero General Public License along
# with this program. If not, see <http://www.gnu.org/licenses/>.
#

require "nokogiri"

describe GradebooksHelper do
  include TextHelper

  before do
    stub_const("FakeAssignment",
               Struct.new(:grading_type,
                          :quiz,
                          :points_possible,
                          :anonymous_grading) do
                 def anonymous_grading?
                   anonymous_grading
                 end
               end)

    stub_const("FakeSubmission",
               Struct.new(:assignment,
                          :score,
                          :grade,
                          :submission_type,
                          :workflow_state,
                          :cached_quiz_lti,
                          :excused?))

    stub_const("FakeQuiz",
               Struct.new(:survey, :anonymous_submissions) do
                 def survey?
                   survey
                 end

                 def anonymous_survey?
                   survey? && anonymous_submissions
                 end
               end)
  end

  let(:assignment) { FakeAssignment.new }
  let(:submission) { FakeSubmission.new(assignment) }
  let(:quiz) { assignment.quiz = FakeQuiz.new }
  let(:anonymous_survey) { assignment.quiz = FakeQuiz.new(true, true) }

  describe "#anonymous_survey?" do
    it "requires a quiz" do
      expect(helper.anonymous_survey?(assignment)).to be false
    end

    it "is falsy with just a survey" do
      quiz.survey = true
      expect(helper.anonymous_survey?(assignment)).to be false
    end

    it "is falsy with just anonymous_submissions" do
      quiz.anonymous_submissions = true
      expect(helper.anonymous_survey?(assignment)).to be false
    end

    it "is truthy with an anonymous survey" do
      anonymous_survey
      expect(helper.anonymous_survey?(assignment)).to be true
    end
  end

  describe "#force_anonymous_grading?" do
    it "returns false by default" do
      expect(helper.force_anonymous_grading?(assignment_model)).to be false
    end

    it "returns true if anonymous quiz" do
      anonymous_survey
      expect(helper.force_anonymous_grading?(assignment)).to be true
    end

    it "returns true for an anonymously-graded assignment" do
      assignment = assignment_model
      allow(assignment).to receive(:anonymize_students?).and_return(true)
      expect(helper.force_anonymous_grading?(assignment)).to be true
    end

    it "returns false for a non-anonymously-graded assignment" do
      assignment = assignment_model
      allow(assignment).to receive(:anonymize_students?).and_return(false)
      expect(helper.force_anonymous_grading?(assignment)).to be false
    end
  end

  describe "#force_anonymous_grading_reason" do
    it "returns nothing if anonymous grading is not forced" do
      expect(helper.force_anonymous_grading_reason(assignment_model)).to eq ""
    end

    it "returns anonymous survey reason" do
      anonymous_survey
      expect(helper.force_anonymous_grading_reason(assignment)).to match(/anonymous survey/)
    end

    it "returns anonymous grading" do
      assignment = assignment_model
      allow(assignment).to receive(:anonymize_students?).and_return(true)
      expect(helper.force_anonymous_grading_reason(assignment)).to match(/anonymous grading/)
    end
  end

  describe "#student_score_display_for(submission, can_manage_grades)" do
    let(:score_display) { helper.student_score_display_for(submission) }
    let(:parsed_display) { Nokogiri::HTML5(score_display) }
    let(:score_icon) { parsed_display.at_css("i") }
    let(:score_screenreader_text) { parsed_display.at_css(".screenreader-only").text }

    context "when the supplied submission is nil" do
      it "must return a dash" do
        score = helper.student_score_display_for(nil)
        expect(score).to eq "-"
      end
    end

    context "when the submission has been graded" do
      before do
        submission.score = 1
        submission.grade = 1
      end

      context "and the assignment is graded pass-fail" do
        before do
          assignment.grading_type = "pass_fail"
        end

        context "with a passing grade" do
          before do
            submission.score = 1
          end

          it "must give us a check icon" do
            expect(score_icon["class"]).to include "icon-check"
          end

          it "must indicate the assignment is complete via alt text" do
            expect(score_screenreader_text).to include "Complete"
          end
        end

        context "with a faililng grade" do
          before do
            submission.grade = "incomplete"
            submission.score = nil
          end

          it "must give us a check icon" do
            expect(score_icon["class"]).to include "icon-x"
          end

          it "must indicate the assignment is complete via alt text" do
            expect(score_screenreader_text).to include "Incomplete"
          end
        end
      end

      context "and the assignment is a percentage grade" do
        it "must output the percentage" do
          assignment.grading_type = "percent"
          submission.grade = "42.5"
          expect(score_display).to eq "42.5%"
        end
      end

      context "and the assignment is a point grade" do
        it "must output the grade rounded to two decimal points" do
          assignment.grading_type = "points"
          submission.grade = "42.3542"
          submission.score = 42.3542
          expect(score_display).to eq "42.35"
        end
      end

      context "and the assignment is a letter grade" do
        # clearly this code needs to change; just look at this nonsensical expectation:
        it "has no score_display" do
          assignment.grading_type = "letter_grade"
          submission.grade = "B"
          submission.score = 83
          expect(score_display).to be_nil
        end
      end

      context "and the assignment is a gpa scaled grade" do
        # clearly this code needs to change; just look at this nonsensical expectation:
        it "has no score_display" do
          assignment.grading_type = "gpa_scale"
          submission.grade = "B"
          submission.score = 83
          expect(score_display).to be_nil
        end
      end
    end

    context "when the submission is ungraded" do
      before do
        submission.score = nil
        submission.grade = nil
      end

      context "and the submission is an online submission type" do
        it "must output an appropriate icon" do
          submission.submission_type = "online_quiz"
          expect(score_icon["class"]).to include "submission_icon"
        end
      end

      context "and the submission is some unknown type" do
        it "must output a dash" do
          submission.submission_type = "bogus_type"
          expect(score_display).to eq "-"
        end
      end

      context "and the submission is a pending new quiz" do
        before do
          submission.cached_quiz_lti = true
          submission.workflow_state = "pending_review"
          submission.submission_type = "basic_lti_launch"
        end

        it "uses the new quizzes icon" do
          expect(score_display).to eq(
            "<i class=\"submission_icon icon-quiz icon-Solid\" aria-hidden=\"true\"></i><span class=\"screenreader-only\">New Quizzes Submission</span>"
          )
        end
      end

      it "shows an 'annotate' icon when the submission is a student annotation" do
        submission.submission_type = "student_annotation"
        expect(score_icon["class"]).to include "icon-annotate"
      end
    end
  end

  describe "#graded_by_title" do
    it "returns an I18n translated string" do
      expect(I18n).to receive(:t).with(
        "%{graded_date} by %{grader}",
        graded_date: "the_date",
        grader: "the_grader"
      ).and_return("the return value")
      expect(TextHelper).to receive(:date_string).with("the_date").and_return("the_date")
      helper.graded_by_title("the_date", "the_grader")
    end
  end

  describe "#history_submission_class" do
    it "returns a class based on given submission" do
      submission = instance_double(Submission, assignment_id: "assignment_id", user_id: "user_id")
      expect(
        helper.history_submission_class(submission)
      ).to eq "assignment_assignment_id_user_user_id_current_grade"
    end
  end

  describe "translated_due_date_for_speedgrader" do
    before do
      @current_user = user_factory
      @course = Account.default.courses.create!(name: "My Course")
      @course.enroll_teacher(@current_user, enrollment_state: "active")
      @student1 = student_in_course(course: @course, active_all: true).user
      @student2 = student_in_course(course: @course, active_all: true).user
    end

    it "produces a translated due date if multiple dates" do
      assignment = @course.assignments.create!(
        title: "My Multiple Due Date Assignment",
        due_at: "2021-04-15T22:00:24Z"
      )
      section1 = CourseSection.create!(name: "Section 1", course: @course)
      section2 = CourseSection.create!(name: "Section 2", course: @course)
      student_in_section(section1, user: @student1)
      student_in_section(section2, user: @student2)
      assignment.assignment_overrides.create!(
        due_at: "2021-04-15T22:00:24Z",
        due_at_overridden: true,
        set: section1
      )
      assignment.assignment_overrides.create!(
        due_at: "2021-04-22T22:00:24Z",
        due_at_overridden: true,
        set: section2
      )
      expect(translated_due_date_for_speedgrader(assignment)).to eq "Due: Multiple Due Dates"
    end

    it "produces a translated due date based on due date" do
      assignment = @course.assignments.create!(
        title: "My Due Date Assignment",
        due_at: "2021-04-15T22:00:24Z"
      )
      expect(translated_due_date_for_speedgrader(assignment)).to eq "Due: Apr 15, 2021 at 10pm"
    end

    it "produces No due date message if no due date" do
      assignment = @course.assignments.create!(
        title: "My Assignment with no due date",
        due_at: nil
      )
      expect(translated_due_date_for_speedgrader(assignment)).to eq "Due: No Due Date"
    end

    it "produces a translated due date based on single section overriden due date" do
      assignment = @course.assignments.create!(
        title: "My Single Section Overridden Due Date Assignment",
        only_visible_to_overrides: true,
        workflow_state: "published"
      )
      single_section = CourseSection.create!(name: "Single Section", course: @course)
      student_in_section(single_section, user: @student1)
      assignment.assignment_overrides.create!(
        due_at: "2021-04-15T22:00:24Z",
        due_at_overridden: true,
        set: single_section,
        workflow_state: "active"
      )
      assignment.reload
      expect(translated_due_date_for_speedgrader(assignment)).to eq "Due: Apr 15, 2021 at 10pm"
    end

    it "produces a translated due date for checkpointed assignment based on latest checkpoint" do
      @course.account.enable_feature!(:discussion_checkpoints)
      parent = @course.assignments.create!(
        title: "Checkpointed Assignment",
        has_sub_assignments: true,
        workflow_state: "published"
      )
      parent.sub_assignments.create!(
        context: @course,
        sub_assignment_tag: CheckpointLabels::REPLY_TO_TOPIC,
        due_at: "2021-04-15T22:00:24Z"
      )
      parent.sub_assignments.create!(
        context: @course,
        sub_assignment_tag: CheckpointLabels::REPLY_TO_ENTRY,
        due_at: "2021-04-22T22:00:24Z"
      )
      expect(translated_due_date_for_speedgrader(parent)).to eq "Due: Apr 22, 2021 at 10pm"
    end
<<<<<<< HEAD
=======

    it "uses override due date for checkpointed assignment when student has override" do
      @course.account.enable_feature!(:discussion_checkpoints)
      parent = @course.assignments.create!(
        title: "Checkpointed Assignment with Override",
        has_sub_assignments: true,
        workflow_state: "published"
      )
      checkpoint1 = parent.sub_assignments.create!(
        context: @course,
        sub_assignment_tag: CheckpointLabels::REPLY_TO_TOPIC,
        due_at: "2021-04-15T22:00:24Z"
      )
      checkpoint2 = parent.sub_assignments.create!(
        context: @course,
        sub_assignment_tag: CheckpointLabels::REPLY_TO_ENTRY,
        due_at: "2021-04-22T22:00:24Z"
      )
      parent_override = parent.assignment_overrides.create!(
        set_type: AssignmentOverride::SET_TYPE_ADHOC
      )
      parent_override.assignment_override_students.create!(user: @student1)
      override1 = checkpoint1.assignment_overrides.create!(
        due_at: "2021-05-01T22:00:24Z",
        due_at_overridden: true,
        set_type: AssignmentOverride::SET_TYPE_ADHOC,
        parent_override:
      )
      override1.assignment_override_students.create!(user: @student1)
      override2 = checkpoint2.assignment_overrides.create!(
        due_at: "2021-05-10T22:00:24Z",
        due_at_overridden: true,
        set_type: AssignmentOverride::SET_TYPE_ADHOC,
        parent_override:
      )
      override2.assignment_override_students.create!(user: @student1)
      @current_user = @student1
      expect(translated_due_date_for_speedgrader(parent)).to eq "Due: May 10, 2021 at 10pm"
    end
>>>>>>> 40dcc2b7
  end
end<|MERGE_RESOLUTION|>--- conflicted
+++ resolved
@@ -359,8 +359,6 @@
       )
       expect(translated_due_date_for_speedgrader(parent)).to eq "Due: Apr 22, 2021 at 10pm"
     end
-<<<<<<< HEAD
-=======
 
     it "uses override due date for checkpointed assignment when student has override" do
       @course.account.enable_feature!(:discussion_checkpoints)
@@ -400,6 +398,5 @@
       @current_user = @student1
       expect(translated_due_date_for_speedgrader(parent)).to eq "Due: May 10, 2021 at 10pm"
     end
->>>>>>> 40dcc2b7
   end
 end