# frozen_string_literal: true

#
# Copyright (C) 2011 Instructure, Inc.
#
# This file is part of Canvas.
#
# Canvas is free software: you can redistribute it and/or modify it under
# the terms of the GNU Affero General Public License as published by the Free
# Software Foundation, version 3 of the License.
#
# Canvas is distributed in the hope that it will be useful, but WITHOUT ANY
# WARRANTY; without even the implied warranty of MERCHANTABILITY or FITNESS FOR
# A PARTICULAR PURPOSE. See the GNU Affero General Public License for more
# details.
#
# You should have received a copy of the GNU Affero General Public License along
# with this program. If not, see <http://www.gnu.org/licenses/>.
#

require_relative 'api_spec_helper'

require 'nokogiri'

describe UserContent, type: :request do
  before :once do
    course_with_teacher(:active_all => true)
    attachment_model
  end

  it "translates course file download links to directly-downloadable urls" do
    @assignment = @course.assignments.create!(:title => "first assignment", :description => <<-HTML)
    <p>
      Hello, students.<br>
      This will explain everything: <img src="/courses/#{@course.id}/files/#{@attachment.id}/download" alt="important">
    </p>
    HTML

    json = api_call(:get,
                    "/api/v1/courses/#{@course.id}/assignments/#{@assignment.id}",
                    { :controller => 'assignments_api', :action => 'show',
                      :format => 'json', :course_id => @course.id.to_s, :id => @assignment.id.to_s })

    doc = Nokogiri::HTML5.fragment(json['description'])
    expect(doc.at_css('img')['src']).to eq "http://www.example.com/courses/#{@course.id}/files/#{@attachment.id}/download?verifier=#{@attachment.uuid}"
  end

  it "translates group file download links to directly-downloadable urls" do
    @group = @course.groups.create!(:name => "course group")
    attachment_model(:context => @group)
    @group.add_user(@teacher)
    @group_topic = @group.discussion_topics.create!(:title => "group topic", :user => @teacher, :message => <<-HTML)
    <p>
      Hello, students.<br>
      This will explain everything: <img src="/groups/#{@group.id}/files/#{@attachment.id}/download" alt="important">
    </p>
    HTML

    json = api_call(:get,
                    "/api/v1/groups/#{@group.id}/discussion_topics/#{@group_topic.id}",
                    { :controller => 'discussion_topics_api', :action => 'show',
                      :format => 'json', :group_id => @group.id.to_s, :topic_id => @group_topic.id.to_s })

    doc = Nokogiri::HTML5.fragment(json['message'])
    expect(doc.at_css('img')['src']).to eq "http://www.example.com/groups/#{@group.id}/files/#{@attachment.id}/download?verifier=#{@attachment.uuid}"
  end

  it "translates file download links to directly-downloadable urls for deleted and replaced files" do
    @attachment.destroy
    attachment2 = Attachment.create!(:folder => @attachment.folder, :context => @attachment.context, :filename => @attachment.filename, :uploaded_data => StringIO.new("first"))
    expect(@context.attachments.find(@attachment.id).id).to eq attachment2.id

    @assignment = @course.assignments.create!(:title => "first assignment", :description => <<-HTML)
    <p>
      Hello, students.<br>
      This will explain everything: <img src="/courses/#{@course.id}/files/#{@attachment.id}/download" alt="important">
    </p>
    HTML

    json = api_call(:get,
                    "/api/v1/courses/#{@course.id}/assignments/#{@assignment.id}",
                    { :controller => 'assignments_api', :action => 'show',
                      :format => 'json', :course_id => @course.id.to_s, :id => @assignment.id.to_s })

    doc = Nokogiri::HTML5.fragment(json['description'])
    expect(doc.at_css('img')['src']).to eq "http://www.example.com/courses/#{@course.id}/files/#{attachment2.id}/download?verifier=#{attachment2.uuid}"
  end

  it "does not corrupt absolute links" do
    attachment_model(:context => @course)
    @topic = @course.discussion_topics.create!(:title => "course topic", :user => @teacher, :message => <<-HTML)
    <p>
      Hello, students.<br>
      This will explain everything: <img src="http://www.example.com/courses/#{@course.id}/files/#{@attachment.id}/download" alt="important">
    </p>
    HTML
    json = api_call(:get,
                    "/api/v1/courses/#{@course.id}/discussion_topics/#{@topic.id}",
                    { :controller => 'discussion_topics_api', :action => 'show',
                      :format => 'json', :course_id => @course.id.to_s, :topic_id => @topic.id.to_s })
    doc = Nokogiri::HTML5.fragment(json['message'])
    expect(doc.at_css('img')['src']).to eq "http://www.example.com/courses/#{@course.id}/files/#{@attachment.id}/download?verifier=#{@attachment.uuid}"
  end

  it "does not remove wrap parameter on file download links" do
    attachment_model(:context => @course)
    @topic = @course.discussion_topics.create!(:title => "course topic", :user => @teacher, :message => <<-HTML)
    <p>
      Hello, students.<br>
      This will explain everything: <img src="/courses/#{@course.id}/files/#{@attachment.id}/download?wrap=1" alt="important">
    </p>
    HTML
    json = api_call(:get,
                    "/api/v1/courses/#{@course.id}/discussion_topics/#{@topic.id}",
                    { :controller => 'discussion_topics_api', :action => 'show',
                      :format => 'json', :course_id => @course.id.to_s, :topic_id => @topic.id.to_s })
    doc = Nokogiri::HTML5.fragment(json['message'])
    expect(doc.at_css('img')['src']).to eq "http://www.example.com/courses/#{@course.id}/files/#{@attachment.id}/download?verifier=#{@attachment.uuid}&wrap=1"
  end

  it "translates file preview links to directly-downloadable preview urls" do
    @assignment = @course.assignments.create!(:title => "first assignment", :description => <<-HTML)
    <p>
      Hello, students.<br>
      This will explain everything: <img src="/courses/#{@course.id}/files/#{@attachment.id}/preview" alt="important">
    </p>
    HTML

    json = api_call(:get,
                    "/api/v1/courses/#{@course.id}/assignments/#{@assignment.id}",
                    { :controller => 'assignments_api', :action => 'show',
                      :format => 'json', :course_id => @course.id.to_s, :id => @assignment.id.to_s })

    doc = Nokogiri::HTML5.fragment(json['description'])
    expect(doc.at_css('img')['src']).to eq "http://www.example.com/courses/#{@course.id}/files/#{@attachment.id}/preview?verifier=#{@attachment.uuid}"
  end

  it "translates media comment links to embedded video tags" do
    @assignment = @course.assignments.create!(:title => "first assignment", :description => <<-HTML)
    <p>
      Hello, students.<br>
      Watch this awesome video: <a href="/media_objects/qwerty" class="instructure_inline_media_comment video_comment" id="media_comment_qwerty"><img></a>
    </p>
    HTML

    json = api_call(:get,
                    "/api/v1/courses/#{@course.id}/assignments/#{@assignment.id}",
                    { :controller => 'assignments_api', :action => 'show',
                      :format => 'json', :course_id => @course.id.to_s, :id => @assignment.id.to_s })

    doc = Nokogiri::HTML5.fragment(json['description'])
    video = doc.at_css('video')
    expect(video).to be_present
    expect(video['class']).to match(/\binstructure_inline_media_comment\b/)
    expect(video['data-media_comment_type']).to eq 'video'
    expect(video['data-media_comment_id']).to eq 'qwerty'
    expect(video['poster']).to match(%r{http://www.example.com/media_objects/qwerty/thumbnail})
    expect(video['src']).to match(%r{http://www.example.com/courses/#{@course.id}/media_download})
    expect(video['src']).to match(%r{entryId=qwerty})
    # we leave width/height out of it, since browsers tend to have good
    # defaults and it makes it easier to set via client css rules
    expect(video['width']).to be_nil
    expect(video['height']).to be_nil
  end

  it "translates media comment audio tags" do
    @assignment = @course.assignments.create!(:title => "first assignment", :description => <<-HTML)
    <p>
      Hello, students.<br>
      Listen up: <a href="/media_objects/abcde" class="instructure_inline_media_comment audio_comment" id="media_comment_abcde"><img></a>
    </p>
    HTML

    json = api_call(:get,
                    "/api/v1/courses/#{@course.id}/assignments/#{@assignment.id}",
                    { :controller => 'assignments_api', :action => 'show',
                      :format => 'json', :course_id => @course.id.to_s, :id => @assignment.id.to_s })

    doc = Nokogiri::HTML5.fragment(json['description'])
    audio = doc.at_css('audio')
    expect(audio).to be_present
    expect(audio['class']).to match(/\binstructure_inline_media_comment\b/)
    expect(audio['data-media_comment_type']).to eq 'audio'
    expect(audio['data-media_comment_id']).to eq 'abcde'
    expect(audio['poster']).to be_blank
    expect(audio['src']).to match(%r{http://www.example.com/courses/#{@course.id}/media_download})
    expect(audio['src']).to match(%r{entryId=abcde})
  end

  it "does not translate links in content not viewable by user" do
    @assignment = @course.assignments.create!(:title => "first assignment", :description => <<-HTML)
    <p>
      Hello, students.<br>
      This will explain everything: <img src="/courses/#{@course.id}/files/#{@attachment.id}/preview" alt="important">
    </p>
    HTML

    # put a student in the course. this will be the active user during the API
    # call (necessary since the teacher has manage content rights and will thus
    # ignore the lock). lock the attachment so the student can't view it.
    student_in_course(:course => @course, :active_all => true)
    @attachment.locked = true
    @attachment.save

    json = api_call(:get,
                    "/api/v1/courses/#{@course.id}/assignments/#{@assignment.id}",
                    { :controller => 'assignments_api', :action => 'show',
                      :format => 'json', :course_id => @course.id.to_s, :id => @assignment.id.to_s })

    doc = Nokogiri::HTML5.fragment(json['description'])
    expect(doc.at_css('img')['src']).to eq "http://www.example.com/courses/#{@course.id}/files/#{@attachment.id}/preview"
  end

  it "prepends the hostname to all absolute-path links" do
    @assignment = @course.assignments.create!(:title => "first assignment", :description => <<-HTML)
    <p>
      Hello, students.<br>
      <img src='/equation_images/1234'>
      <a href='/help'>click for teh help</a>
      <a href='//example.com/quiz'>a quiz</a>
      <a href='http://example.com/test1'>moar</a>
      <a href='invalid url'>broke</a>
    </p>
    HTML

    json = api_call(:get,
                    "/api/v1/courses/#{@course.id}/assignments/#{@assignment.id}",
                    { :controller => 'assignments_api', :action => 'show',
                      :format => 'json', :course_id => @course.id.to_s, :id => @assignment.id.to_s })

    doc = Nokogiri::HTML5.fragment(json['description'])
    expect(doc.at_css('img')['src']).to eq "http://www.example.com/equation_images/1234"
    expect(doc.css('a').map { |e| e['href'] }).to eq [
      "http://www.example.com/help",
      "//example.com/quiz",
      "http://example.com/test1",
      "invalid%20url",
    ]
  end

  it "does not choke on funny email addresses" do
    @wiki_page = @course.wiki_pages.build(:title => "title")
    @wiki_page.body = "<a href='mailto:djmankiewicz@homestarrunner,com'>e-nail</a>"
    @wiki_page.workflow_state = 'active'
    @wiki_page.save!
    api_call(:get, "/api/v1/courses/#{@course.id}/pages/#{@wiki_page.url}",
             { :controller => 'wiki_pages_api', :action => 'show',
               :format => 'json', :course_id => @course.id.to_s, :url => @wiki_page.url })
    assert_status(200)
  end

  context "data api endpoints" do
    context "course context" do
      it "processes links to each type of object" do
        @wiki_page = @course.wiki_pages.build(:title => "title")
        @wiki_page.body = <<-HTML
        <p>
          <a href='/courses/#{@course.id}/assignments'>assignments index</a>
          <a href='/courses/#{@course.id}/assignments/9~123'>assignment</a>
          <a href='/courses/#{@course.id}/wiki'>wiki index</a>
          <a href='/courses/#{@course.id}/wiki/test-wiki-page'>wiki page</a>
          <a href='/courses/#{@course.id}/wiki/test-wiki-page-2?titleize=0'>wiki page</a>
          <a href='/courses/#{@course.id}/pages'>wiki index</a>
          <a href='/courses/#{@course.id}/pages/test-wiki-page'>wiki page</a>
          <a href='/courses/#{@course.id}/pages/test-wiki%20page-2?titleize=0'>wiki page</a>
          <a href='/courses/#{@course.id}/discussion_topics'>discussion index</a>
          <a href='/courses/#{@course.id}/discussion_topics/456'>discussion topic</a>
          <a href='/courses/#{@course.id}/files'>files index</a>
          <a href='/courses/#{@course.id}/files/789/download?verifier=lolcats'>files index</a>
          <a href='/files/789/download?verifier=lolcats'>file</a>
          <a href='/courses/#{@course.id}/quizzes'>quiz index</a>
          <a href='/courses/#{@course.id}/quizzes/999'>quiz</a>
          <a href='/courses/#{@course.id}/modules'>modules index</a>
          <a href='/courses/#{@course.id}/modules/1024'>module</a>
          <a href='/courses/#{@course.id}/external_tools/retrieve?url=http://lti-tool-provider.example.com/lti_tool'>LTI Launch</a>
        </p>
        HTML
        @wiki_page.workflow_state = 'active'
        @wiki_page.save!

        json = api_call(:get, "/api/v1/courses/#{@course.id}/pages/#{@wiki_page.url}",
                        { :controller => 'wiki_pages_api', :action => 'show',
                          :format => 'json', :course_id => @course.id.to_s, :url => @wiki_page.url })
        doc = Nokogiri::HTML5.fragment(json['body'])
        expect(doc.css('a').collect { |att| att['data-api-endpoint'] }).to eq [
          "http://www.example.com/api/v1/courses/#{@course.id}/assignments",
          "http://www.example.com/api/v1/courses/#{@course.id}/assignments/9~123",
          "http://www.example.com/api/v1/courses/#{@course.id}/pages",
          "http://www.example.com/api/v1/courses/#{@course.id}/pages/test-wiki-page",
          "http://www.example.com/api/v1/courses/#{@course.id}/pages/test-wiki-page-2",
          "http://www.example.com/api/v1/courses/#{@course.id}/pages",
          "http://www.example.com/api/v1/courses/#{@course.id}/pages/test-wiki-page",
          "http://www.example.com/api/v1/courses/#{@course.id}/pages/test-wiki%20page-2",
          "http://www.example.com/api/v1/courses/#{@course.id}/discussion_topics",
          "http://www.example.com/api/v1/courses/#{@course.id}/discussion_topics/456",
          "http://www.example.com/api/v1/courses/#{@course.id}/folders/root",
          "http://www.example.com/api/v1/courses/#{@course.id}/files/789",
          "http://www.example.com/api/v1/files/789",
          "http://www.example.com/api/v1/courses/#{@course.id}/quizzes",
          "http://www.example.com/api/v1/courses/#{@course.id}/quizzes/999",
          "http://www.example.com/api/v1/courses/#{@course.id}/modules",
          "http://www.example.com/api/v1/courses/#{@course.id}/modules/1024",
          "http://www.example.com/api/v1/courses/#{@course.id}/external_tools/sessionless_launch?url=http%3A%2F%2Flti-tool-provider.example.com%2Flti_tool"
        ]
        expect(doc.css('a').collect { |att| att['data-api-returntype'] }).to eq(
          %w([Assignment] Assignment [Page] Page Page [Page] Page Page [Discussion] Discussion Folder File File [Quiz] Quiz [Module] Module SessionlessLaunchUrl)
        )
      end
    end

    context "group context" do
      it "processes links to each type of object" do
        group_with_user(:active_all => true)
        @wiki_page = @group.wiki_pages.build(:title => "title")
        @wiki_page.body = <<-HTML
        <p>
          <a href='/groups/#{@group.id}/wiki'>wiki index</a>
          <a href='/groups/#{@group.id}/wiki/some-page'>wiki page</a>
          <a href='/groups/#{@group.id}/pages'>wiki index</a>
          <a href='/groups/#{@group.id}/pages/some-page'>wiki page</a>
          <a href='/groups/#{@group.id}/discussion_topics'>discussion index</a>
          <a href='/groups/#{@group.id}/discussion_topics/1~123'>discussion topic</a>
          <a href='/groups/#{@group.id}/files'>files index</a>
          <a href='/groups/#{@group.id}/files/789/preview'>file</a>
        </p>
        HTML
        @wiki_page.workflow_state = 'active'
        @wiki_page.save!

        json = api_call(:get, "/api/v1/groups/#{@group.id}/pages/#{@wiki_page.url}",
                        { :controller => 'wiki_pages_api', :action => 'show',
                          :format => 'json', :group_id => @group.id.to_s, :url => @wiki_page.url })
        doc = Nokogiri::HTML5.fragment(json['body'])
        expect(doc.css('a').collect { |att| att['data-api-endpoint'] }).to eq [
          "http://www.example.com/api/v1/groups/#{@group.id}/pages",
          "http://www.example.com/api/v1/groups/#{@group.id}/pages/some-page",
          "http://www.example.com/api/v1/groups/#{@group.id}/pages",
          "http://www.example.com/api/v1/groups/#{@group.id}/pages/some-page",
          "http://www.example.com/api/v1/groups/#{@group.id}/discussion_topics",
          "http://www.example.com/api/v1/groups/#{@group.id}/discussion_topics/1~123",
          "http://www.example.com/api/v1/groups/#{@group.id}/folders/root",
          "http://www.example.com/api/v1/groups/#{@group.id}/files/789"
        ]
        expect(doc.css('a').collect { |att| att['data-api-returntype'] }).to eq(
          %w([Page] Page [Page] Page [Discussion] Discussion Folder File)
        )
      end
    end

    context "user context" do
      it "processes links to each type of object" do
        @topic = @course.discussion_topics.create!(:message => <<-HTML)
            <a href='/users/#{@teacher.id}/files'>file index</a>
            <a href='/users/#{@teacher.id}/files/789/preview'>file</a>
        HTML

        json = api_call(:get, "/api/v1/courses/#{@course.id}/discussion_topics/#{@topic.id}",
                        :controller => 'discussion_topics_api', :action => 'show', :format => 'json',
                        :course_id => @course.id.to_s, :topic_id => @topic.id.to_s)
        doc = Nokogiri::HTML5.fragment(json['message'])
        expect(doc.css('a').collect { |att| att['data-api-endpoint'] }).to eq [
          "http://www.example.com/api/v1/users/#{@teacher.id}/folders/root",
          "http://www.example.com/api/v1/users/#{@teacher.id}/files/789"
        ]
        expect(doc.css('a').collect { |att| att['data-api-returntype'] }).to eq(
          %w(Folder File)
        )
      end
    end
  end

  context "process_incoming_html_content" do
    let(:tester) { Class.new { include Api }.new }

    it "adds the expected href to instructure_inline_media_comment anchors" do
      factory_with_protected_attributes(MediaObject, media_id: 'test2', media_type: 'audio')
      html = tester.process_incoming_html_content(<<-HTML)
      <a id='something-else' href='/blah'>no touchy</a>
      <a class='instructure_inline_media_comment audio_comment'>no id</a>
      <a id='media_comment_test1' class='instructure_inline_media_comment audio_comment'>with id</a>
      <a id='media_comment_test2' class='instructure_inline_media_comment'>id, no type</a>
      <a id='media_comment_test3' class='instructure_inline_media_comment'>id, no type, missing object</a>
      HTML

      doc = Nokogiri::HTML5.fragment(html)
      anchors = doc.css('a')
      expect(anchors[0]['id']).to eq 'something-else'
      expect(anchors[0]['href']).to eq '/blah'
      expect(anchors[1]['href']).to be_nil
      expect(anchors[2]['href']).to eq '/media_objects/test1'
      expect(anchors[2]['class']).to eq 'instructure_inline_media_comment audio_comment'
      expect(anchors[3]['class']).to eq 'instructure_inline_media_comment audio_comment' # media_type added by code
      expect(anchors[3]['href']).to eq '/media_objects/test2'
      expect(anchors[4]['class']).to eq 'instructure_inline_media_comment' # media object not found, no type added
      expect(anchors[4]['href']).to eq '/media_objects/test3'
    end

    it "translates video and audio instructure_inline_media_comment tags" do
      html = tester.process_incoming_html_content(<<-HTML)
      <video src='/other'></video>
      <video class='instructure_inline_media_comment' src='/some/redirect/url'>no media id</video>
      <video class='instructure_inline_media_comment' src='/some/redirect/url' data-media_comment_id='test1'>with media id</video>
      <audio class='instructure_inline_media_comment' src='/some/redirect/url' data-media_comment_id='test2'>with media id</video>
      HTML

      doc = Nokogiri::HTML5.fragment(html)
      tags = doc.css('audio,video,a')
      expect(tags[0].name).to eq 'video'
      expect(tags[0]['src']).to eq '/other'
      expect(tags[0]['class']).to be_nil
      expect(tags[1].name).to eq 'video'
      expect(tags[2].name).to eq 'a'
      expect(tags[2]['class']).to eq 'instructure_inline_media_comment video_comment'
      expect(tags[2]['href']).to eq '/media_objects/test1'
      expect(tags[2]['id']).to eq 'media_comment_test1'
      expect(tags[3].name).to eq 'a'
      expect(tags[3]['class']).to eq 'instructure_inline_media_comment audio_comment'
      expect(tags[3]['href']).to eq '/media_objects/test2'
      expect(tags[3]['id']).to eq 'media_comment_test2'
    end

    context "with verified user-context file links" do
      before do
        user_factory
        attachment_model :context => @user
      end

      def confirm_url_stability(url)
        link = %Q{<a href="#{url}">what</a>}
        html = tester.process_incoming_html_content(link)
        doc = Nokogiri::HTML5.fragment(html)
        expect(doc.at_css('a')['href']).to eq url
      end

      it "ignores them when scoped to the file" do
        url = "/files/#{@attachment.id}/download?verifier=#{@attachment.uuid}"
        confirm_url_stability(url)
      end

      it "ignores them when scoped to the user" do
        url = "/users/#{@user.id}/files/#{@attachment.id}/download?verifier=#{@attachment.uuid}"
        confirm_url_stability(url)
      end
<<<<<<< HEAD
    end

    context "with verified user-context file links" do
      before do
        user_factory
        attachment_model :context => @user
      end

      def confirm_url_stability(url)
        link = %Q{<a href="#{url}">what</a>a>}
        html = tester.process_incoming_html_content(link)
        doc = Nokogiri::HTML5.fragment(html)
        expect(doc.at_css('a')['href']).to eq url
      end

      it "ignores them when scoped to the file" do
        url = "/files/#{@attachment.id}/download?verifier=#{@attachment.uuid}"
        confirm_url_stability(url)
      end

      it "ignores them when scoped to the user" do
        url = "/users/#{@user.id}/files/#{@attachment.id}/download?verifier=#{@attachment.uuid}"
        confirm_url_stability(url)
      end
=======
>>>>>>> 0c292493

      it "ignores them when they include the host" do
        url = "http://somedomain.instructure.com/files/#{@attachment.id}/download?verifier=#{@attachment.uuid}"
        confirm_url_stability(url)
      end
    end
  end

  describe ".api_bulk_load_user_content_attachments" do
    it "returns a hash of assignment_id => assignment" do
      a1, a2, a3 = attachment_model, attachment_model, attachment_model
      html1, html2 = <<-HTML1, <<-HTML2
        <a href="/courses/#{@course.id}/files/#{a1.id}/download">uh...</a>
        <img src="/courses/#{@course.id}/files/#{a2.id}/download">
      HTML1
        <a href="/courses/#{@course.id}/files/#{a3.id}/download">Hi</a>
      HTML2

      expect(Class.new { include Api }.new.api_bulk_load_user_content_attachments(
               [html1, html2],
               @course
             )).to eq({ a1.id => a1, a2.id => a2, a3.id => a3 })
    end
  end

  describe "latex_to_mathml" do
    it "returns mathml on success" do
      valid_latex = '\frac{a}{b}'
      expect(UserContent.latex_to_mathml(valid_latex)).to eql(%{<math xmlns="http://www.w3.org/1998/Math/MathML" display="inline"><mfrac><mrow><mi>a</mi></mrow><mrow><mi>b</mi></mrow></mfrac></math>})
    end

    it "returns empty string on parse error" do
      invalid_latex = '\frac{a}{'
      expect(UserContent.latex_to_mathml(invalid_latex)).to eql('')
    end
  end

  describe "escape" do
    describe "with equation images" do
      context "valid latex" do
        before do
          @latex = '\frac{a}{b}'
          @html = "<img class='equation_image' alt='#{@latex}' />"
        end

        it "retains the alt attribute" do
          escaped = UserContent.escape(@html)
          node = Nokogiri::HTML5.fragment(escaped).css("img").first
          expect(node['alt']).to eql(@latex)
        end

        it "adds mathml in a span" do
          escaped = UserContent.escape(@html)
          node = Nokogiri::HTML5.fragment(escaped).css("img").first.next_sibling
          expect(node.node_name).to eql("span")
          expect(node.inner_html).to eql(Ritex::Parser.new.parse(@latex))
        end
      end

      context "invalid latex" do
        before do
          @latex = '\frac{a}{' # incomplete
          @html = "<img class='equation_image' alt='#{@latex}' />"
        end

        it "handles error gracefully" do
          expect { UserContent.escape(@html) }.not_to raise_error
        end

        it "retains the alt attribute" do
          escaped = UserContent.escape(@html)
          node = Nokogiri::HTML5.fragment(escaped).css("img").first
          expect(node['alt']).to eql(@latex)
        end

        it "doesn't add mathml span" do
          escaped = UserContent.escape(@html)
          node = Nokogiri::HTML5.fragment(escaped).css("span").first
          expect(node).to be_nil
        end
      end
    end
  end
end<|MERGE_RESOLUTION|>--- conflicted
+++ resolved
@@ -29,11 +29,11 @@
   end
 
   it "translates course file download links to directly-downloadable urls" do
-    @assignment = @course.assignments.create!(:title => "first assignment", :description => <<-HTML)
-    <p>
-      Hello, students.<br>
-      This will explain everything: <img src="/courses/#{@course.id}/files/#{@attachment.id}/download" alt="important">
-    </p>
+    @assignment = @course.assignments.create!(:title => "first assignment", :description => <<~HTML)
+      <p>
+        Hello, students.<br>
+        This will explain everything: <img src="/courses/#{@course.id}/files/#{@attachment.id}/download" alt="important">
+      </p>
     HTML
 
     json = api_call(:get,
@@ -49,11 +49,11 @@
     @group = @course.groups.create!(:name => "course group")
     attachment_model(:context => @group)
     @group.add_user(@teacher)
-    @group_topic = @group.discussion_topics.create!(:title => "group topic", :user => @teacher, :message => <<-HTML)
-    <p>
-      Hello, students.<br>
-      This will explain everything: <img src="/groups/#{@group.id}/files/#{@attachment.id}/download" alt="important">
-    </p>
+    @group_topic = @group.discussion_topics.create!(:title => "group topic", :user => @teacher, :message => <<~HTML)
+      <p>
+        Hello, students.<br>
+        This will explain everything: <img src="/groups/#{@group.id}/files/#{@attachment.id}/download" alt="important">
+      </p>
     HTML
 
     json = api_call(:get,
@@ -70,11 +70,11 @@
     attachment2 = Attachment.create!(:folder => @attachment.folder, :context => @attachment.context, :filename => @attachment.filename, :uploaded_data => StringIO.new("first"))
     expect(@context.attachments.find(@attachment.id).id).to eq attachment2.id
 
-    @assignment = @course.assignments.create!(:title => "first assignment", :description => <<-HTML)
-    <p>
-      Hello, students.<br>
-      This will explain everything: <img src="/courses/#{@course.id}/files/#{@attachment.id}/download" alt="important">
-    </p>
+    @assignment = @course.assignments.create!(:title => "first assignment", :description => <<~HTML)
+      <p>
+        Hello, students.<br>
+        This will explain everything: <img src="/courses/#{@course.id}/files/#{@attachment.id}/download" alt="important">
+      </p>
     HTML
 
     json = api_call(:get,
@@ -88,11 +88,11 @@
 
   it "does not corrupt absolute links" do
     attachment_model(:context => @course)
-    @topic = @course.discussion_topics.create!(:title => "course topic", :user => @teacher, :message => <<-HTML)
-    <p>
-      Hello, students.<br>
-      This will explain everything: <img src="http://www.example.com/courses/#{@course.id}/files/#{@attachment.id}/download" alt="important">
-    </p>
+    @topic = @course.discussion_topics.create!(:title => "course topic", :user => @teacher, :message => <<~HTML)
+      <p>
+        Hello, students.<br>
+        This will explain everything: <img src="http://www.example.com/courses/#{@course.id}/files/#{@attachment.id}/download" alt="important">
+      </p>
     HTML
     json = api_call(:get,
                     "/api/v1/courses/#{@course.id}/discussion_topics/#{@topic.id}",
@@ -104,11 +104,11 @@
 
   it "does not remove wrap parameter on file download links" do
     attachment_model(:context => @course)
-    @topic = @course.discussion_topics.create!(:title => "course topic", :user => @teacher, :message => <<-HTML)
-    <p>
-      Hello, students.<br>
-      This will explain everything: <img src="/courses/#{@course.id}/files/#{@attachment.id}/download?wrap=1" alt="important">
-    </p>
+    @topic = @course.discussion_topics.create!(:title => "course topic", :user => @teacher, :message => <<~HTML)
+      <p>
+        Hello, students.<br>
+        This will explain everything: <img src="/courses/#{@course.id}/files/#{@attachment.id}/download?wrap=1" alt="important">
+      </p>
     HTML
     json = api_call(:get,
                     "/api/v1/courses/#{@course.id}/discussion_topics/#{@topic.id}",
@@ -119,11 +119,11 @@
   end
 
   it "translates file preview links to directly-downloadable preview urls" do
-    @assignment = @course.assignments.create!(:title => "first assignment", :description => <<-HTML)
-    <p>
-      Hello, students.<br>
-      This will explain everything: <img src="/courses/#{@course.id}/files/#{@attachment.id}/preview" alt="important">
-    </p>
+    @assignment = @course.assignments.create!(:title => "first assignment", :description => <<~HTML)
+      <p>
+        Hello, students.<br>
+        This will explain everything: <img src="/courses/#{@course.id}/files/#{@attachment.id}/preview" alt="important">
+      </p>
     HTML
 
     json = api_call(:get,
@@ -136,11 +136,11 @@
   end
 
   it "translates media comment links to embedded video tags" do
-    @assignment = @course.assignments.create!(:title => "first assignment", :description => <<-HTML)
-    <p>
-      Hello, students.<br>
-      Watch this awesome video: <a href="/media_objects/qwerty" class="instructure_inline_media_comment video_comment" id="media_comment_qwerty"><img></a>
-    </p>
+    @assignment = @course.assignments.create!(:title => "first assignment", :description => <<~HTML)
+      <p>
+        Hello, students.<br>
+        Watch this awesome video: <a href="/media_objects/qwerty" class="instructure_inline_media_comment video_comment" id="media_comment_qwerty"><img></a>
+      </p>
     HTML
 
     json = api_call(:get,
@@ -156,7 +156,7 @@
     expect(video['data-media_comment_id']).to eq 'qwerty'
     expect(video['poster']).to match(%r{http://www.example.com/media_objects/qwerty/thumbnail})
     expect(video['src']).to match(%r{http://www.example.com/courses/#{@course.id}/media_download})
-    expect(video['src']).to match(%r{entryId=qwerty})
+    expect(video['src']).to match(/entryId=qwerty/)
     # we leave width/height out of it, since browsers tend to have good
     # defaults and it makes it easier to set via client css rules
     expect(video['width']).to be_nil
@@ -164,11 +164,11 @@
   end
 
   it "translates media comment audio tags" do
-    @assignment = @course.assignments.create!(:title => "first assignment", :description => <<-HTML)
-    <p>
-      Hello, students.<br>
-      Listen up: <a href="/media_objects/abcde" class="instructure_inline_media_comment audio_comment" id="media_comment_abcde"><img></a>
-    </p>
+    @assignment = @course.assignments.create!(:title => "first assignment", :description => <<~HTML)
+      <p>
+        Hello, students.<br>
+        Listen up: <a href="/media_objects/abcde" class="instructure_inline_media_comment audio_comment" id="media_comment_abcde"><img></a>
+      </p>
     HTML
 
     json = api_call(:get,
@@ -184,15 +184,15 @@
     expect(audio['data-media_comment_id']).to eq 'abcde'
     expect(audio['poster']).to be_blank
     expect(audio['src']).to match(%r{http://www.example.com/courses/#{@course.id}/media_download})
-    expect(audio['src']).to match(%r{entryId=abcde})
+    expect(audio['src']).to match(/entryId=abcde/)
   end
 
   it "does not translate links in content not viewable by user" do
-    @assignment = @course.assignments.create!(:title => "first assignment", :description => <<-HTML)
-    <p>
-      Hello, students.<br>
-      This will explain everything: <img src="/courses/#{@course.id}/files/#{@attachment.id}/preview" alt="important">
-    </p>
+    @assignment = @course.assignments.create!(:title => "first assignment", :description => <<~HTML)
+      <p>
+        Hello, students.<br>
+        This will explain everything: <img src="/courses/#{@course.id}/files/#{@attachment.id}/preview" alt="important">
+      </p>
     HTML
 
     # put a student in the course. this will be the active user during the API
@@ -212,15 +212,15 @@
   end
 
   it "prepends the hostname to all absolute-path links" do
-    @assignment = @course.assignments.create!(:title => "first assignment", :description => <<-HTML)
-    <p>
-      Hello, students.<br>
-      <img src='/equation_images/1234'>
-      <a href='/help'>click for teh help</a>
-      <a href='//example.com/quiz'>a quiz</a>
-      <a href='http://example.com/test1'>moar</a>
-      <a href='invalid url'>broke</a>
-    </p>
+    @assignment = @course.assignments.create!(:title => "first assignment", :description => <<~HTML)
+      <p>
+        Hello, students.<br>
+        <img src='/equation_images/1234'>
+        <a href='/help'>click for teh help</a>
+        <a href='//example.com/quiz'>a quiz</a>
+        <a href='http://example.com/test1'>moar</a>
+        <a href='invalid url'>broke</a>
+      </p>
     HTML
 
     json = api_call(:get,
@@ -253,27 +253,27 @@
     context "course context" do
       it "processes links to each type of object" do
         @wiki_page = @course.wiki_pages.build(:title => "title")
-        @wiki_page.body = <<-HTML
-        <p>
-          <a href='/courses/#{@course.id}/assignments'>assignments index</a>
-          <a href='/courses/#{@course.id}/assignments/9~123'>assignment</a>
-          <a href='/courses/#{@course.id}/wiki'>wiki index</a>
-          <a href='/courses/#{@course.id}/wiki/test-wiki-page'>wiki page</a>
-          <a href='/courses/#{@course.id}/wiki/test-wiki-page-2?titleize=0'>wiki page</a>
-          <a href='/courses/#{@course.id}/pages'>wiki index</a>
-          <a href='/courses/#{@course.id}/pages/test-wiki-page'>wiki page</a>
-          <a href='/courses/#{@course.id}/pages/test-wiki%20page-2?titleize=0'>wiki page</a>
-          <a href='/courses/#{@course.id}/discussion_topics'>discussion index</a>
-          <a href='/courses/#{@course.id}/discussion_topics/456'>discussion topic</a>
-          <a href='/courses/#{@course.id}/files'>files index</a>
-          <a href='/courses/#{@course.id}/files/789/download?verifier=lolcats'>files index</a>
-          <a href='/files/789/download?verifier=lolcats'>file</a>
-          <a href='/courses/#{@course.id}/quizzes'>quiz index</a>
-          <a href='/courses/#{@course.id}/quizzes/999'>quiz</a>
-          <a href='/courses/#{@course.id}/modules'>modules index</a>
-          <a href='/courses/#{@course.id}/modules/1024'>module</a>
-          <a href='/courses/#{@course.id}/external_tools/retrieve?url=http://lti-tool-provider.example.com/lti_tool'>LTI Launch</a>
-        </p>
+        @wiki_page.body = <<~HTML
+          <p>
+            <a href='/courses/#{@course.id}/assignments'>assignments index</a>
+            <a href='/courses/#{@course.id}/assignments/9~123'>assignment</a>
+            <a href='/courses/#{@course.id}/wiki'>wiki index</a>
+            <a href='/courses/#{@course.id}/wiki/test-wiki-page'>wiki page</a>
+            <a href='/courses/#{@course.id}/wiki/test-wiki-page-2?titleize=0'>wiki page</a>
+            <a href='/courses/#{@course.id}/pages'>wiki index</a>
+            <a href='/courses/#{@course.id}/pages/test-wiki-page'>wiki page</a>
+            <a href='/courses/#{@course.id}/pages/test-wiki%20page-2?titleize=0'>wiki page</a>
+            <a href='/courses/#{@course.id}/discussion_topics'>discussion index</a>
+            <a href='/courses/#{@course.id}/discussion_topics/456'>discussion topic</a>
+            <a href='/courses/#{@course.id}/files'>files index</a>
+            <a href='/courses/#{@course.id}/files/789/download?verifier=lolcats'>files index</a>
+            <a href='/files/789/download?verifier=lolcats'>file</a>
+            <a href='/courses/#{@course.id}/quizzes'>quiz index</a>
+            <a href='/courses/#{@course.id}/quizzes/999'>quiz</a>
+            <a href='/courses/#{@course.id}/modules'>modules index</a>
+            <a href='/courses/#{@course.id}/modules/1024'>module</a>
+            <a href='/courses/#{@course.id}/external_tools/retrieve?url=http://lti-tool-provider.example.com/lti_tool'>LTI Launch</a>
+          </p>
         HTML
         @wiki_page.workflow_state = 'active'
         @wiki_page.save!
@@ -312,17 +312,17 @@
       it "processes links to each type of object" do
         group_with_user(:active_all => true)
         @wiki_page = @group.wiki_pages.build(:title => "title")
-        @wiki_page.body = <<-HTML
-        <p>
-          <a href='/groups/#{@group.id}/wiki'>wiki index</a>
-          <a href='/groups/#{@group.id}/wiki/some-page'>wiki page</a>
-          <a href='/groups/#{@group.id}/pages'>wiki index</a>
-          <a href='/groups/#{@group.id}/pages/some-page'>wiki page</a>
-          <a href='/groups/#{@group.id}/discussion_topics'>discussion index</a>
-          <a href='/groups/#{@group.id}/discussion_topics/1~123'>discussion topic</a>
-          <a href='/groups/#{@group.id}/files'>files index</a>
-          <a href='/groups/#{@group.id}/files/789/preview'>file</a>
-        </p>
+        @wiki_page.body = <<~HTML
+          <p>
+            <a href='/groups/#{@group.id}/wiki'>wiki index</a>
+            <a href='/groups/#{@group.id}/wiki/some-page'>wiki page</a>
+            <a href='/groups/#{@group.id}/pages'>wiki index</a>
+            <a href='/groups/#{@group.id}/pages/some-page'>wiki page</a>
+            <a href='/groups/#{@group.id}/discussion_topics'>discussion index</a>
+            <a href='/groups/#{@group.id}/discussion_topics/1~123'>discussion topic</a>
+            <a href='/groups/#{@group.id}/files'>files index</a>
+            <a href='/groups/#{@group.id}/files/789/preview'>file</a>
+          </p>
         HTML
         @wiki_page.workflow_state = 'active'
         @wiki_page.save!
@@ -349,9 +349,9 @@
 
     context "user context" do
       it "processes links to each type of object" do
-        @topic = @course.discussion_topics.create!(:message => <<-HTML)
-            <a href='/users/#{@teacher.id}/files'>file index</a>
-            <a href='/users/#{@teacher.id}/files/789/preview'>file</a>
+        @topic = @course.discussion_topics.create!(:message => <<~HTML)
+          <a href='/users/#{@teacher.id}/files'>file index</a>
+          <a href='/users/#{@teacher.id}/files/789/preview'>file</a>
         HTML
 
         json = api_call(:get, "/api/v1/courses/#{@course.id}/discussion_topics/#{@topic.id}",
@@ -363,7 +363,7 @@
           "http://www.example.com/api/v1/users/#{@teacher.id}/files/789"
         ]
         expect(doc.css('a').collect { |att| att['data-api-returntype'] }).to eq(
-          %w(Folder File)
+          %w[Folder File]
         )
       end
     end
@@ -374,12 +374,12 @@
 
     it "adds the expected href to instructure_inline_media_comment anchors" do
       factory_with_protected_attributes(MediaObject, media_id: 'test2', media_type: 'audio')
-      html = tester.process_incoming_html_content(<<-HTML)
-      <a id='something-else' href='/blah'>no touchy</a>
-      <a class='instructure_inline_media_comment audio_comment'>no id</a>
-      <a id='media_comment_test1' class='instructure_inline_media_comment audio_comment'>with id</a>
-      <a id='media_comment_test2' class='instructure_inline_media_comment'>id, no type</a>
-      <a id='media_comment_test3' class='instructure_inline_media_comment'>id, no type, missing object</a>
+      html = tester.process_incoming_html_content(<<~HTML)
+        <a id='something-else' href='/blah'>no touchy</a>
+        <a class='instructure_inline_media_comment audio_comment'>no id</a>
+        <a id='media_comment_test1' class='instructure_inline_media_comment audio_comment'>with id</a>
+        <a id='media_comment_test2' class='instructure_inline_media_comment'>id, no type</a>
+        <a id='media_comment_test3' class='instructure_inline_media_comment'>id, no type, missing object</a>
       HTML
 
       doc = Nokogiri::HTML5.fragment(html)
@@ -396,11 +396,11 @@
     end
 
     it "translates video and audio instructure_inline_media_comment tags" do
-      html = tester.process_incoming_html_content(<<-HTML)
-      <video src='/other'></video>
-      <video class='instructure_inline_media_comment' src='/some/redirect/url'>no media id</video>
-      <video class='instructure_inline_media_comment' src='/some/redirect/url' data-media_comment_id='test1'>with media id</video>
-      <audio class='instructure_inline_media_comment' src='/some/redirect/url' data-media_comment_id='test2'>with media id</video>
+      html = tester.process_incoming_html_content(<<~HTML)
+        <video src='/other'></video>
+        <video class='instructure_inline_media_comment' src='/some/redirect/url'>no media id</video>
+        <video class='instructure_inline_media_comment' src='/some/redirect/url' data-media_comment_id='test1'>with media id</video>
+        <audio class='instructure_inline_media_comment' src='/some/redirect/url' data-media_comment_id='test2'>with media id</video>
       HTML
 
       doc = Nokogiri::HTML5.fragment(html)
@@ -426,7 +426,7 @@
       end
 
       def confirm_url_stability(url)
-        link = %Q{<a href="#{url}">what</a>}
+        link = %(<a href="#{url}">what</a>)
         html = tester.process_incoming_html_content(link)
         doc = Nokogiri::HTML5.fragment(html)
         expect(doc.at_css('a')['href']).to eq url
@@ -441,33 +441,6 @@
         url = "/users/#{@user.id}/files/#{@attachment.id}/download?verifier=#{@attachment.uuid}"
         confirm_url_stability(url)
       end
-<<<<<<< HEAD
-    end
-
-    context "with verified user-context file links" do
-      before do
-        user_factory
-        attachment_model :context => @user
-      end
-
-      def confirm_url_stability(url)
-        link = %Q{<a href="#{url}">what</a>a>}
-        html = tester.process_incoming_html_content(link)
-        doc = Nokogiri::HTML5.fragment(html)
-        expect(doc.at_css('a')['href']).to eq url
-      end
-
-      it "ignores them when scoped to the file" do
-        url = "/files/#{@attachment.id}/download?verifier=#{@attachment.uuid}"
-        confirm_url_stability(url)
-      end
-
-      it "ignores them when scoped to the user" do
-        url = "/users/#{@user.id}/files/#{@attachment.id}/download?verifier=#{@attachment.uuid}"
-        confirm_url_stability(url)
-      end
-=======
->>>>>>> 0c292493
 
       it "ignores them when they include the host" do
         url = "http://somedomain.instructure.com/files/#{@attachment.id}/download?verifier=#{@attachment.uuid}"
@@ -479,7 +452,7 @@
   describe ".api_bulk_load_user_content_attachments" do
     it "returns a hash of assignment_id => assignment" do
       a1, a2, a3 = attachment_model, attachment_model, attachment_model
-      html1, html2 = <<-HTML1, <<-HTML2
+      html1, html2 = <<~HTML1, <<~HTML2
         <a href="/courses/#{@course.id}/files/#{a1.id}/download">uh...</a>
         <img src="/courses/#{@course.id}/files/#{a2.id}/download">
       HTML1
@@ -496,7 +469,7 @@
   describe "latex_to_mathml" do
     it "returns mathml on success" do
       valid_latex = '\frac{a}{b}'
-      expect(UserContent.latex_to_mathml(valid_latex)).to eql(%{<math xmlns="http://www.w3.org/1998/Math/MathML" display="inline"><mfrac><mrow><mi>a</mi></mrow><mrow><mi>b</mi></mrow></mfrac></math>})
+      expect(UserContent.latex_to_mathml(valid_latex)).to eql(%(<math xmlns="http://www.w3.org/1998/Math/MathML" display="inline"><mfrac><mrow><mi>a</mi></mrow><mrow><mi>b</mi></mrow></mfrac></math>))
     end
 
     it "returns empty string on parse error" do
