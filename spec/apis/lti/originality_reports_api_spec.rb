--- conflicted
+++ resolved
@@ -18,18 +18,11 @@
 # with this program. If not, see <http://www.gnu.org/licenses/>.
 #
 
-<<<<<<< HEAD
-require File.expand_path(File.dirname(__FILE__) + '/lti2_api_spec_helper')
-require 'sharding_spec_helper'
-=======
 require_relative 'lti2_api_spec_helper'
->>>>>>> 2827ad44
 require_dependency "lti/ims/access_token_helper"
 
 module Lti
   describe 'Originality Reports API', type: :request do
-    specs_require_sharding
-
     include_context 'lti2_api_spec_helper'
     let(:service_name) { OriginalityReportsApiController::ORIGINALITY_REPORT_SERVICE }
     let(:aud) { host }
@@ -768,38 +761,6 @@
         expect(json_parse['error_message']).to eq 'error message'
       end
 
-      it 'allows creating reports for any attachment in submission history' do
-        shard_two = @shard1
-        a = @course.assignments.create!(
-          title: "some assignment",
-          assignment_group: @group,
-          points_possible: 12,
-          tool_settings_tool: @tool
-        )
-        a.tool_settings_tool = message_handler
-        a.save!
-
-        first_attachment = shard_two.activate { attachment_model(context: @student) }
-        Timecop.freeze(10.seconds.ago) do
-          a.submit_homework(@student, attachments: [first_attachment])
-        end
-
-        Timecop.freeze(5.seconds.ago) do
-          a.submit_homework(@student, attachments: [attachment_model(context: @student)])
-        end
-
-        post "/api/lti/assignments/#{a.id}/submissions/#{a.reload.submissions.first.id}/originality_report",
-             params: {
-               originality_report: {
-                 file_id: first_attachment.id,
-                 workflow_state: 'pending'
-               }
-             },
-             headers: request_headers
-
-        expect(response.status).to eq 201
-      end
-
       it 'sets the link_id resource_url' do
         score = 0.25
         launch_url = 'http://www.my-launch.com'
@@ -819,6 +780,42 @@
         expect(response_body['tool_setting']['resource_url']).to eq launch_url
       end
 
+      context 'with sharded attachments' do
+        specs_require_sharding
+
+        it 'allows creating reports for any attachment in submission history' do
+          shard_two = @shard1
+          a = @course.assignments.create!(
+            title: "some assignment",
+            assignment_group: @group,
+            points_possible: 12,
+            tool_settings_tool: @tool
+          )
+          a.tool_settings_tool = message_handler
+          a.save!
+
+          first_attachment = shard_two.activate { attachment_model(context: @student) }
+          Timecop.freeze(10.seconds.ago) do
+            a.submit_homework(@student, attachments: [first_attachment])
+          end
+
+          Timecop.freeze(5.seconds.ago) do
+            a.submit_homework(@student, attachments: [attachment_model(context: @student)])
+          end
+
+          post "/api/lti/assignments/#{a.id}/submissions/#{a.reload.submissions.first.id}/originality_report",
+               params: {
+                 originality_report: {
+                   file_id: first_attachment.id,
+                   workflow_state: 'pending'
+                 }
+               },
+               headers: request_headers
+
+          expect(response.status).to eq 201
+        end
+      end
+
       context 'when the originality report already exists' do
         let(:submission) { @submission }
         let(:originality_score) { 50 }
@@ -844,6 +841,22 @@
 
           response_body = JSON.parse(response.body)
           expect(response_body['originality_score']).to eq 50
+        end
+
+        it 'allows error_message to be cleared and workflow_state to not be errored' do
+          existing_report.update(workflow_state: "error", error_message: "the batteries are in backwards")
+          post @endpoints[:create],
+               params: {
+                 originality_report: {
+                   file_id: @attachment.id,
+                   workflow_state: "pending"
+                 }
+               },
+               headers: request_headers
+
+          response_body = JSON.parse(response.body)
+          expect(response_body['workflow_state']).to eq 'pending'
+          expect(response_body['error_message']).to be_nil
         end
 
         context 'when the attachment matches, but the submission does not' do
