# frozen_string_literal: true

#
# Copyright (C) 2017 - present Instructure, Inc.
#
# This file is part of Canvas.
#
# Canvas is free software: you can redistribute it and/or modify it under
# the terms of the GNU Affero General Public License as published by the Free
# Software Foundation, version 3 of the License.
#
# Canvas is distributed in the hope that it will be useful, but WITHOUT ANY
# WARRANTY; without even the implied warranty of MERCHANTABILITY or FITNESS FOR
# A PARTICULAR PURPOSE. See the GNU Affero General Public License for more
# details.
#
# You should have received a copy of the GNU Affero General Public License along
# with this program. If not, see <http://www.gnu.org/licenses/>.
#

require_relative 'lti2_api_spec_helper'
require_relative '../api_spec_helper'

require_dependency "lti/ims/access_token_helper"
require_dependency "lti/submissions_api_controller"
module Lti
  describe SubmissionsApiController, type: :request do
    specs_require_sharding
    include_context 'lti2_api_spec_helper'

    let(:service_name) { SubmissionsApiController::SUBMISSION_SERVICE }

    let(:submission) do
      assignment.submit_homework(student, submission_type: 'online_upload',
                                          attachments: [attachment])
    end

    let(:mock_file) do
      stub_file_data('myfile.txt', nil, "plain/txt")
    end

    let(:attachment) do
      student.attachments.create! uploaded_data: dummy_io, filename: 'doc.doc', display_name: 'doc.doc', context: student
    end

    let(:assignment) do
      a = course.assignments.new(:title => "some assignment")
      a.workflow_state = "published"
      a.tool_settings_tool = message_handler
      a.save!
      a
    end

<<<<<<< HEAD
    let(:student) { course_with_student(active_all: true, course: course); @user }
=======
    let(:student) do
      course_with_student(active_all: true, course: course)
      @user
    end
>>>>>>> 2bda9f78

    let(:aud) { host }

    let(:other_tool_proxy) do
      tp = tool_proxy.dup
      tp.update(guid: other_tp_guid)
      tp
    end

    let(:other_tp_guid) { SecureRandom.uuid }

    before do
      mock_sub_helper = instance_double("Lti::PlagiarismSubscriptionsHelper",
                                        create_subscription: "123",
                                        destroy_subscription: nil)
      allow(Lti::PlagiarismSubscriptionsHelper).to receive(:new).and_return(mock_sub_helper)
      tool_proxy.raw_data['enabled_capability'] << ResourcePlacement::SIMILARITY_DETECTION_LTI2
      tool_proxy.save!
    end

    RSpec.shared_examples "authorization" do
      it "returns a 401 if no auth token" do
        get endpoint
        expect(response.code).to eq '401'
      end

      it "returns a 401 if the tool doesn't have a similarity detection placement" do
        tool_proxy.raw_data['enabled_capability'] = []
        tool_proxy.save!
        get endpoint, headers: request_headers
        expect(response.code).to eq '401'
      end

      it "returns a 401 if the tool is not associated with the assignment" do
        assignment.tool_settings_tool = []
        assignment.save!
        get endpoint, headers: request_headers
        expect(response.code).to eq '401'
      end

      it "returns a 401 if the tool is not in the context" do
        a = Account.create!
        tool_proxy.context_id = a.id
        tool_proxy.save!
        tool_proxy_binding.context_id = a.id
        tool_proxy_binding.save!
        get endpoint, headers: request_headers
        expect(response.code).to eq '401'
      end

      it "allows tool proxies with matching access" do
        tool_proxy.raw_data['tool_profile'] = tool_profile
        tool_proxy.raw_data['security_contract'] = security_contract
        tool_proxy.save!
        token = Lti::OAuth2::AccessToken.create_jwt(aud: aud, sub: other_tool_proxy.guid)
        other_helpers = { Authorization: "Bearer #{token}" }
        allow_any_instance_of(Lti::ToolProxy).to receive(:active_in_context?).and_return(true)
        get endpoint, headers: other_helpers
        expect(response).not_to be '401'
      end
    end

    describe "#show" do
      let(:endpoint) { "/api/lti/assignments/#{assignment.id}/submissions/#{submission.id}" }

      include_examples "authorization"

      it "returns a submission json object" do
        now = Time.now.utc
        Timecop.freeze(now) do
          get endpoint, headers: request_headers
          expect(JSON.parse(response.body)).to(
            eq({
                 "id" => submission.id,
                 "body" => nil,
                 "url" => nil,
                 "submitted_at" => now.iso8601,
                 "assignment_id" => assignment.id,
                 "user_id" => Lti::Asset.opaque_identifier_for(student),
                 "submission_type" => "online_upload",
                 "workflow_state" => "submitted",
                 "attempt" => 1,
                 "course_id" => assignment.context.global_id,
                 "lti_course_id" => Lti::Asset.opaque_identifier_for(assignment.context),
                 "attachments" =>
                   [
                     {
                       "id" => attachment.id,
                       "size" => attachment.size,
                       "url" => controller.attachment_url(attachment),
                       "filename" => attachment.filename,
                       "display_name" => attachment.display_name,
                       "created_at" => now.iso8601,
                       "upload_status" => "success",
                       "updated_at" => now.iso8601
                     }
                   ]
               })
          )
        end
      end

      it 'uses global ids in the attachment download URL' do
        get endpoint, headers: request_headers
        expect(JSON.parse(response.body)['attachments'].first['url']).to include(
          attachment.global_id.to_s,
          assignment.global_id.to_s,
          submission.global_id.to_s
        )
      end

      it 'includes the eula agreement timestamp if present' do
        submission.turnitin_data[:eula_agreement_timestamp] = Time.now.to_i
        submission.save!
        get endpoint, headers: request_headers
        expect(JSON.parse(response.body)['eula_agreement_timestamp']).to eq submission.turnitin_data[:eula_agreement_timestamp]
      end
    end

    describe "#history" do
      let(:endpoint) { "/api/lti/assignments/#{assignment.id}/submissions/#{submission.id}/history" }

      include_examples "authorization"
      it "returns the submission history as an array of JSON objects" do
        now = Time.now.utc
        Timecop.freeze(now) do
          get endpoint, headers: request_headers
          expect(JSON.parse(response.body)).to(
            match_array(
              [{
                "id" => submission.id,
                "body" => nil,
                "url" => nil,
                "submitted_at" => now.iso8601,
                "assignment_id" => assignment.id,
                "user_id" => Lti::Asset.opaque_identifier_for(student),
                "submission_type" => "online_upload",
                "workflow_state" => "submitted",
                "attempt" => 1,
                "course_id" => assignment.context.global_id,
                "lti_course_id" => Lti::Asset.opaque_identifier_for(assignment.context),
                "attachments" =>
                   [
                     {
                       "id" => attachment.id,
                       "size" => attachment.size,
                       "url" => controller.attachment_url(attachment),
                       "filename" => attachment.filename,
                       "display_name" => attachment.display_name,
                       "created_at" => now.iso8601,
                       "upload_status" => "success",
                       "updated_at" => now.iso8601
                     }
                   ]
              }]
            )
          )
        end
      end

      it "sends back versioned attachments" do
        attachments = [attachment_model(filename: "submission-a.doc", :context => student)]
        Timecop.freeze(10.second.ago) do
          assignment.submit_homework(student, submission_type: 'online_upload',
                                              attachments: [attachments[0]])
        end

        attachments << attachment_model(filename: "submission-b.doc", :context => student)
        Timecop.freeze(5.second.ago) do
          assignment.submit_homework student, attachments: [attachments[1]]
        end

        attachments << attachment_model(filename: "submission-c.doc", :context => student)
        Timecop.freeze(1.second.ago) do
          assignment.submit_homework student, attachments: [attachments[2]]
        end

        get endpoint, headers: request_headers
        json = JSON.parse(response.body)
        expect(json[0]["attachments"].first["id"]).to_not equal json[1]["attachments"].first["id"]
      end
    end

    describe "#attachment" do
      let(:endpoint) { "/api/lti/assignments/#{assignment.id}/submissions/#{submission.id}/attachment/#{attachment.id}" }

      include_examples 'authorization'

      it "allows a user to download a file" do
        get "/api/lti/assignments/#{assignment.id}/submissions/#{submission.id}", headers: request_headers
        json = JSON.parse(response.body)
        url = json["attachments"].first["url"]
        get url, headers: request_headers
        expect(response.media_type.to_s).to eq attachment.content_type
      end

      it "returns a 401 if the attachment isn't associated to the assignment" do
        get "/api/lti/assignments/#{assignment.id}/submissions/#{submission.id}", headers: request_headers
        attachment1 = Attachment.create!(context: Account.create!, filename: "test.txt", content_type: "text/plain")
        get controller.attachment_url(attachment1), headers: request_headers
        expect(response.code).to eq "401"
      end

      context 'sharding' do
        it 'retrieves attachments when tool proxy is installed on another shard' do
          get "/api/lti/assignments/#{assignment.global_id}/submissions/#{submission.global_id}", headers: request_headers
          json = JSON.parse(response.body)
          url = json["attachments"].first["url"]

          @shard2.activate do
            get url, headers: request_headers
            expect(response).to be_successful
            expect(response.media_type.to_s).to eq attachment.content_type
          end
        end
      end
    end

    describe 'service' do
      it 'has the correct endpoint for submission service' do
        service_url = SubmissionsApiController::SERVICE_DEFINITIONS.first[:endpoint]
        expect(service_url).to eq 'api/lti/assignments/{assignment_id}/submissions/{submission_id}'
      end

      it 'has the correct endpoint for submission history service' do
        service_url = SubmissionsApiController::SERVICE_DEFINITIONS.last[:endpoint]
        expect(service_url).to eq 'api/lti/assignments/{assignment_id}/submissions/{submission_id}/history'
      end
    end
  end
end<|MERGE_RESOLUTION|>--- conflicted
+++ resolved
@@ -51,14 +51,10 @@
       a
     end
 
-<<<<<<< HEAD
-    let(:student) { course_with_student(active_all: true, course: course); @user }
-=======
     let(:student) do
       course_with_student(active_all: true, course: course)
       @user
     end
->>>>>>> 2bda9f78
 
     let(:aud) { host }
 
@@ -221,13 +217,13 @@
 
       it "sends back versioned attachments" do
         attachments = [attachment_model(filename: "submission-a.doc", :context => student)]
-        Timecop.freeze(10.second.ago) do
+        Timecop.freeze(10.seconds.ago) do
           assignment.submit_homework(student, submission_type: 'online_upload',
                                               attachments: [attachments[0]])
         end
 
         attachments << attachment_model(filename: "submission-b.doc", :context => student)
-        Timecop.freeze(5.second.ago) do
+        Timecop.freeze(5.seconds.ago) do
           assignment.submit_homework student, attachments: [attachments[1]]
         end
 
