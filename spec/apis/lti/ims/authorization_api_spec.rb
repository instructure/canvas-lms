# frozen_string_literal: true

#
# Copyright (C) 2017 - present Instructure, Inc.
#
# This file is part of Canvas.
#
# Canvas is free software: you can redistribute it and/or modify it under
# the terms of the GNU Affero General Public License as published by the Free
# Software Foundation, version 3 of the License.
#
# Canvas is distributed in the hope that it will be useful, but WITHOUT ANY
# WARRANTY; without even the implied warranty of MERCHANTABILITY or FITNESS FOR
# A PARTICULAR PURPOSE. See the GNU Affero General Public License for more
# details.
#
# You should have received a copy of the GNU Affero General Public License along
# with this program. If not, see <http://www.gnu.org/licenses/>.
#

require_relative "../../api_spec_helper"

module Lti
  module IMS
    describe AuthorizationController, type: :request do
      let(:account) { Account.create! }

      let(:developer_key) { DeveloperKey.create!(redirect_uri: "http://example.com/redirect") }

      let(:product_family) do
        ProductFamily.create(
          vendor_code: "123",
          product_code: "abc",
          vendor_name: "acme",
          root_account: account,
          developer_key:
        )
      end
      let(:tool_proxy) do
        ToolProxy.create!(
          context: account,
          guid: SecureRandom.uuid,
          shared_secret: "abc",
          product_family:,
          product_version: "1",
          workflow_state: "active",
          raw_data: { "enabled_capability" => ["Security.splitSecret"] },
          lti_version: "1"
        )
      end

      let(:raw_jwt) do
        raw_jwt = JSON::JWT.new(
          {
            sub: tool_proxy.guid,
            aud: polymorphic_url([account, :lti_oauth2_authorize]),
            exp: 1.minute.from_now,
            iat: Time.zone.now.to_i,
            jti: SecureRandom.uuid
          }
        )
        raw_jwt
      end

      let(:auth_endpoint) { polymorphic_url([account, :lti_oauth2_authorize]) }
      let(:jwt_string) do
        raw_jwt.sign(tool_proxy.shared_secret, :HS256).to_s
      end
      let(:params) do
        {
          grant_type: "urn:ietf:params:oauth:grant-type:jwt-bearer",
          assertion: jwt_string
        }
      end

      describe "POST 'authorize'" do
        it "responds with 200" do
<<<<<<< HEAD
          post auth_endpoint, params: params
=======
          post(auth_endpoint, params:)
>>>>>>> a9d918a9
          expect(response).to have_http_status :ok
        end

        it "includes an expiration" do
          Setting.set("lti.oauth2.access_token.expiration", 1.hour.to_s)
          post(auth_endpoint, params:)
          expect(JSON.parse(response.body)["expires_in"]).to eq 1.hour.to_s
        end

        it "has a token_type of bearer" do
          post(auth_endpoint, params:)
          expect(JSON.parse(response.body)["token_type"]).to eq "bearer"
        end

        it "returns an access_token" do
          post(auth_endpoint, params:)
          access_token = Lti::OAuth2::AccessToken.create_jwt(aud: @request.host, sub: tool_proxy.guid)
          expect { access_token.validate! }.not_to raise_error
        end

        it "allows the use of the 'OAuth.splitSecret'" do
          tool_proxy.raw_data["enabled_capability"].delete("Security.splitSecret")
          tool_proxy.raw_data["enabled_capability"] << "OAuth.splitSecret"
          tool_proxy.save!
<<<<<<< HEAD
          post auth_endpoint, params: params
=======
          post(auth_endpoint, params:)
>>>>>>> a9d918a9
          expect(response).to have_http_status :ok
        end

        it "renders a 400 if the JWT format is invalid" do
          params[:assertion] = "12ad3.4fgs56"
<<<<<<< HEAD
          post auth_endpoint, params: params
=======
          post(auth_endpoint, params:)
>>>>>>> a9d918a9
          expect(response).to have_http_status :bad_request
        end

        it "renders a the correct json if the grant_type is invalid" do
          params[:assertion] = "12ad3.4fgs56"
          post(auth_endpoint, params:)
          expect(response.body).to eq({ error: "invalid_grant" }.to_json)
        end

        it "adds the file_host and the request host to the aud" do
          post(auth_endpoint, params:)
          file_host, _ = HostUrl.file_host_with_shard(@domain_root_account || Account.default, request.host_with_port)
          jwt = JSON::JWT.decode(JSON.parse(response.body)["access_token"], :skip_verification)
          expect(jwt["aud"]).to match_array [request.host, file_host]
        end

        context "when the account has a vanity domain" do
          subject do
            post(auth_endpoint, params:)
            JSON::JWT.decode(JSON.parse(response.body)["access_token"], :skip_verification)
          end

          let(:vanity_domain) { "canvas.school.com" }

          before do
            allow(HostUrl).to receive(:context_hosts).and_return([vanity_domain])
          end

          it "includes both domains in the aud" do
            expect(subject["aud"]).to match_array [
              "www.example.com",
              "localhost",
              "canvas.school.com"
            ]
          end
        end

        context "error reports" do
          it "creates an error report with error as the message" do
            params[:assertion] = "12ad3.4fgs56"
            post(auth_endpoint, params:)
            expect(ErrorReport.last.message).to eq "Invalid JWT Format. JWT should include 3 or 5 segments."
          end

          it "sets the error report category" do
            params[:assertion] = "12ad3.4fgs56"
            post(auth_endpoint, params:)
            expect(ErrorReport.last.category).to eq "JSON::JWT::InvalidFormat"
          end
        end

        context "reg_key" do
          let(:reg_key) { SecureRandom.uuid }

          let(:reg_password) { SecureRandom.uuid }

          let(:registration_url) { "http://example.com/register" }

          let(:raw_jwt) do
            RegistrationRequestService.cache_registration(account, reg_key, reg_password, registration_url)
            raw_jwt = JSON::JWT.new(
              {
                sub: reg_key,
                aud: polymorphic_url([account, :lti_oauth2_authorize]),
                exp: 1.minute.from_now,
                iat: Time.zone.now.to_i,
                jti: SecureRandom.uuid,
              }
            )
            raw_jwt
          end

          let(:jwt_string) do
            raw_jwt.sign(reg_password, :HS256).to_s
          end

          let(:params) do
            {
              grant_type: "authorization_code",
              assertion: jwt_string,
            }
          end

          it "accepts a valid reg_key" do
            enable_cache do
<<<<<<< HEAD
              post auth_endpoint, params: params
=======
              post(auth_endpoint, params:)
>>>>>>> a9d918a9
              expect(response).to have_http_status :ok
            end
          end
        end

        context "developer credentials" do
          let(:raw_jwt) do
            raw_jwt = JSON::JWT.new(
              {
                sub: developer_key.global_id,
                aud: polymorphic_url([account, :lti_oauth2_authorize]),
                exp: 1.minute.from_now,
                iat: Time.zone.now.to_i,
                jti: SecureRandom.uuid,
              }
            )
            raw_jwt
          end

          let(:jwt_string) do
            raw_jwt.sign(developer_key.api_key, :HS256).to_s
          end

          let(:params) do
            {
              grant_type: "authorization_code",
              assertion: jwt_string,
              code: "reg_key"
            }
          end

          it "rejects the request if a valid reg_key isn't provided and grant_type is auth code" do
            post auth_endpoint, params: params.delete(:code)
            expect(response).to have_http_status :bad_request
          end

          it "accepts a developer key with a reg key" do
<<<<<<< HEAD
            post auth_endpoint, params: params
=======
            post(auth_endpoint, params:)
>>>>>>> a9d918a9
            expect(response).to have_http_status :ok
          end
        end
      end
    end
  end
end<|MERGE_RESOLUTION|>--- conflicted
+++ resolved
@@ -75,11 +75,7 @@
 
       describe "POST 'authorize'" do
         it "responds with 200" do
-<<<<<<< HEAD
-          post auth_endpoint, params: params
-=======
-          post(auth_endpoint, params:)
->>>>>>> a9d918a9
+          post(auth_endpoint, params:)
           expect(response).to have_http_status :ok
         end
 
@@ -104,21 +100,13 @@
           tool_proxy.raw_data["enabled_capability"].delete("Security.splitSecret")
           tool_proxy.raw_data["enabled_capability"] << "OAuth.splitSecret"
           tool_proxy.save!
-<<<<<<< HEAD
-          post auth_endpoint, params: params
-=======
-          post(auth_endpoint, params:)
->>>>>>> a9d918a9
+          post(auth_endpoint, params:)
           expect(response).to have_http_status :ok
         end
 
         it "renders a 400 if the JWT format is invalid" do
           params[:assertion] = "12ad3.4fgs56"
-<<<<<<< HEAD
-          post auth_endpoint, params: params
-=======
-          post(auth_endpoint, params:)
->>>>>>> a9d918a9
+          post(auth_endpoint, params:)
           expect(response).to have_http_status :bad_request
         end
 
@@ -204,11 +192,7 @@
 
           it "accepts a valid reg_key" do
             enable_cache do
-<<<<<<< HEAD
-              post auth_endpoint, params: params
-=======
               post(auth_endpoint, params:)
->>>>>>> a9d918a9
               expect(response).to have_http_status :ok
             end
           end
@@ -246,11 +230,7 @@
           end
 
           it "accepts a developer key with a reg key" do
-<<<<<<< HEAD
-            post auth_endpoint, params: params
-=======
-            post(auth_endpoint, params:)
->>>>>>> a9d918a9
+            post(auth_endpoint, params:)
             expect(response).to have_http_status :ok
           end
         end
