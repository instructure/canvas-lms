# frozen_string_literal: true

#
# Copyright (C) 2013 Instructure, Inc.
#
# This file is part of Canvas.
#
# Canvas is free software: you can redistribute it and/or modify it under
# the terms of the GNU Affero General Public License as published by the Free
# Software Foundation, version 3 of the License.
#
# Canvas is distributed in the hope that it will be useful, but WITHOUT ANY
# WARRANTY; without even the implied warranty of MERCHANTABILITY or FITNESS FOR
# A PARTICULAR PURPOSE. See the GNU Affero General Public License for more
# details.
#
# You should have received a copy of the GNU Affero General Public License along
# with this program. If not, see <http://www.gnu.org/licenses/>.
#

require_relative "../api_spec_helper"

describe CommMessagesApiController, type: :request do
  describe "index" do
    context "a site admin" do
      context "with permission" do
        before :once do
          @test_user = user_factory(active_all: true)
          site_admin_user
        end

        it "is able to see all messages" do
          Message.create!(user: @test_user, body: "site admin message", root_account_id: Account.site_admin.id)
          Message.create!(user: @test_user, body: "account message", root_account_id: Account.default.id)
          json = api_call(:get, "/api/v1/comm_messages?user_id=#{@test_user.id}", {
                            controller: "comm_messages_api", action: "index", format: "json",
                            user_id: @test_user.to_param
                          })
          expect(json.size).to be 2
          expect(EmailAddressValidator.valid?(json.first["from"])).to be_truthy
          expect(json.first["from_name"]).to eq "Instructure Canvas"
          expect(json.pluck("body").sort).to eql ["account message", "site admin message"]
        end

        it "requires a valid user_id parameter" do
          raw_api_call(:get, "/api/v1/comm_messages", {
                         controller: "comm_messages_api", action: "index", format: "json"
                       })
          expect(response.code).to eql "404"

          raw_api_call(:get, "/api/v1/comm_messages?user_id=0", {
                         controller: "comm_messages_api", action: "index", format: "json",
                         user_id: "0"
                       })
          expect(response.code).to eql "404"
        end

        it "uses start_time and end_time parameters to limit results" do
          m = Message.new(user: @test_user, body: "account message", root_account_id: Account.default.id)
          m.write_attribute(:created_at, 1.day.from_now)
          m.save!
          m2 = Message.create!(user: @test_user, body: "account message", root_account_id: Account.default.id)

          start_time = 1.hour.ago.iso8601
          end_time = 1.hour.from_now.iso8601
          json = api_call(:get, "/api/v1/comm_messages?user_id=#{@test_user.id}&start_time=#{start_time}&end_time=#{end_time}", {
                            controller: "comm_messages_api", action: "index", format: "json",
                            user_id: @test_user.to_param, start_time: start_time, end_time: end_time
                          })
          expect(json.length).to eq 1
          expect(json.first["id"]).to eq m2.id
        end

        it "paginates results" do
          5.times do |v|
            Message.create!(user: @test_user, body: "body #{v}", root_account_id: Account.default.id)
          end
          json = api_call(:get, "/api/v1/comm_messages?user_id=#{@test_user.id}&per_page=2", {
                            controller: "comm_messages_api", action: "index", format: "json",
                            user_id: @test_user.to_param, per_page: "2"
                          })
          expect(json.size).to be 2

          json = api_call(:get, "/api/v1/comm_messages?user_id=#{@test_user.id}&per_page=2&page=2", {
                            controller: "comm_messages_api", action: "index", format: "json",
                            user_id: @test_user.to_param, per_page: "2", page: "2"
                          })
          expect(json.size).to be 2

          json = api_call(:get, "/api/v1/comm_messages?user_id=#{@test_user.id}&per_page=2&page=3", {
                            controller: "comm_messages_api", action: "index", format: "json",
                            user_id: @test_user.to_param, per_page: "2", page: "3"
                          })
          expect(json.size).to be 1
        end
      end

      context "without permission" do
        before do
          @test_user = user_factory(active_all: true)
          account_admin_user_with_role_changes(account: Account.site_admin,
                                               role_changes: { read_messages: false })
        end

        it "receives unauthorized" do
          raw_api_call(:get, "/api/v1/comm_messages?user_id=#{@test_user.id}", {
                         controller: "comm_messages_api", action: "index", format: "json",
                         user_id: @test_user.to_param
                       })
          expect(response.code).to eql "401"
        end
      end
    end

    context "an account admin" do
      context "with permission" do
        before :once do
          @test_user = user_factory(active_all: true)
          account_admin_user_with_role_changes(account: Account.default,
                                               role_changes: { view_notifications: true })
        end

        it "receives unauthorized if account setting disabled" do
          Account.default.settings[:admins_can_view_notifications] = false
          Account.default.save!
          raw_api_call(:get, "/api/v1/comm_messages?user_id=#{@test_user.id}", {
                         controller: "comm_messages_api", action: "index", format: "json",
                         user_id: @test_user.to_param
                       })
          expect(response.code).to eql "401"
        end

        it "is only able to see associated account's messages" do
          Account.default.settings[:admins_can_view_notifications] = true
          Account.default.save!
          Message.create!(user: @test_user, body: "site admin message", root_account_id: Account.site_admin.id)
          Message.create!(user: @test_user, body: "account message", root_account_id: Account.default.id)
          json = api_call(:get, "/api/v1/comm_messages?user_id=#{@test_user.id}", {
                            controller: "comm_messages_api", action: "index", format: "json",
                            user_id: @test_user.to_param
                          })
          expect(json.size).to be 1
<<<<<<< HEAD
          expect(json.map { |m| m["body"] }.sort).to eql ["account message"]
=======
          expect(json.pluck("body").sort).to eql ["account message"]
>>>>>>> eb82fcc9
        end
      end

      context "without permission" do
        before do
          @test_user = user_factory(active_all: true)
          account_admin_user_with_role_changes(account: Account.default,
                                               role_changes: { view_notifications: false })
        end

        it "receives unauthorized" do
          raw_api_call(:get, "/api/v1/comm_messages?user_id=#{@test_user.id}", {
                         controller: "comm_messages_api", action: "index", format: "json",
                         user_id: @test_user.to_param
                       })
          expect(response.code).to eql "401"
        end
      end
    end

    context "an unauthorized user" do
      before do
        @test_user = user_factory(active_all: true)
        @user = user_factory(active_all: true)
      end

      it "receives unauthorized" do
        raw_api_call(:get, "/api/v1/comm_messages?user_id=#{@test_user.id}", {
                       controller: "comm_messages_api", action: "index", format: "json",
                       user_id: @test_user.to_param
                     })
        expect(response.code).to eql "401"
      end
    end
  end
end<|MERGE_RESOLUTION|>--- conflicted
+++ resolved
@@ -140,11 +140,7 @@
                             user_id: @test_user.to_param
                           })
           expect(json.size).to be 1
-<<<<<<< HEAD
-          expect(json.map { |m| m["body"] }.sort).to eql ["account message"]
-=======
           expect(json.pluck("body").sort).to eql ["account message"]
->>>>>>> eb82fcc9
         end
       end
 
