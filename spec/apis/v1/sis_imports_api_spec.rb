--- conflicted
+++ resolved
@@ -145,10 +145,6 @@
     json["data"].delete("downloadable_attachment_ids")
     expected_data = {
           "data" => { "import_type" => "instructure_csv",
-<<<<<<< HEAD
-                      "use_parallel_imports" => true,
-=======
->>>>>>> 1224e2b5
                       "completed_importers" => ["user"],
                       "running_immediately" => true,
                       "supplied_batches" => ["user"],
@@ -682,10 +678,6 @@
 
     expected_data = {"sis_imports"=>[{
                       "data" => { "import_type" => "instructure_csv",
-<<<<<<< HEAD
-                                  "use_parallel_imports" => true,
-=======
->>>>>>> 1224e2b5
                                   "completed_importers" => ["account"],
                                   "running_immediately" => true,
                                   "supplied_batches" => ["account"],
