#
# Copyright (C) 2011 - 2012 Instructure, Inc.
#
# This file is part of Canvas.
#
# Canvas is free software: you can redistribute it and/or modify it under
# the terms of the GNU Affero General Public License as published by the Free
# Software Foundation, version 3 of the License.
#
# Canvas is distributed in the hope that it will be useful, but WITHOUT ANY
# WARRANTY; without even the implied warranty of MERCHANTABILITY or FITNESS FOR
# A PARTICULAR PURPOSE. See the GNU Affero General Public License for more
# details.
#
# You should have received a copy of the GNU Affero General Public License along
# with this program. If not, see <http://www.gnu.org/licenses/>.
#

require File.expand_path(File.dirname(__FILE__) + '/../api_spec_helper')
require File.expand_path(File.dirname(__FILE__) + '/../../sharding_spec_helper')

describe UsersController, type: :request do
  include Api
  include Api::V1::Assignment

  before :once do
    course_with_student(:active_all => true)
  end

  it "should check for auth" do
    get("/api/v1/users/self/activity_stream")
    assert_status(401)

    @course = factory_with_protected_attributes(Course, course_valid_attributes)
    raw_api_call(:get, "/api/v1/courses/#{@course.id}/activity_stream",
                :controller => "courses", :action => "activity_stream", :format => "json", :course_id => @course.to_param)
    assert_status(401)
  end

  it "should return the activity stream" do
    json = api_call(:get, "/api/v1/users/activity_stream.json",
                    { :controller => "users", :action => "activity_stream", :format => 'json' })
    expect(json.size).to eq 0
    google_docs_collaboration_model(:user_id => @user.id)
    @context = @course
    @topic1 = discussion_topic_model
    # introduce a dangling StreamItemInstance
    StreamItem.where(:id => @user.visible_stream_item_instances.last.stream_item_id).delete_all
    json = api_call(:get, "/api/v1/users/activity_stream.json",
                    { :controller => "users", :action => "activity_stream", :format => 'json' })
    expect(json.size).to eq 1
  end

  it "should return the activity stream summary" do
    @context = @course
    discussion_topic_model
    discussion_topic_model(:user => @user)
    announcement_model
    conversation(User.create, @user)
    Notification.create(:name => 'Assignment Due Date Changed', :category => "TestImmediately")
    Assignment.any_instance.stubs(:created_at).returns(4.hours.ago)
    assignment_model(:course => @course)
    @assignment.update_attribute(:due_at, 1.week.from_now)
    json = api_call(:get, "/api/v1/users/self/activity_stream/summary.json",
                    { :controller => "users", :action => "activity_stream_summary", :format => 'json' })

    expect(json).to eq [
                    {"type" => "Announcement", "count" => 1, "unread_count" => 1, "notification_category" => nil},
                    {"type" => "Conversation", "count" => 1, "unread_count" => 0, "notification_category" => nil}, # conversations don't currently set the unread state on stream items
                    {"type" => "DiscussionTopic", "count" => 2, "unread_count" => 1, "notification_category" => nil},
                    {"type" => "Message", "count" => 1, "unread_count" => 0, "notification_category" => "TestImmediately"} # check a broadcast-policy-based one
                   ]
  end

  context "cross-shard activity stream summary" do
    specs_require_sharding
    it "should return the activity stream summary with cross-shard items" do
      @student = user_factory(active_all: true)
      @shard1.activate do
        @account = Account.create!
        course_factory(active_all: true, :account => @account)
        @course.enroll_student(@student).accept!
        @context = @course
        discussion_topic_model
        discussion_topic_model(:user => @user)
        announcement_model
        conversation(User.create, @user)
        Notification.create(:name => 'Assignment Due Date Changed', :category => "TestImmediately")
        Assignment.any_instance.stubs(:created_at).returns(4.hours.ago)
        assignment_model(:course => @course)
        @assignment.update_attribute(:due_at, 1.week.from_now)
        @assignment.update_attribute(:due_at, 2.weeks.from_now)
        # manually set the pre-datafixup state for one of them
        val = StreamItem.where(:asset_type => "Message", :id => @user.visible_stream_item_instances.map(&:stream_item)).
          limit(1).update_all(:notification_category => nil)
      end
      json = api_call(:get, "/api/v1/users/self/activity_stream/summary.json",
        { :controller => "users", :action => "activity_stream_summary", :format => 'json' })

      expect(json).to eq [
            {"type" => "Announcement", "count" => 1, "unread_count" => 1, "notification_category" => nil},
            {"type" => "Conversation", "count" => 1, "unread_count" => 0, "notification_category" => nil}, # conversations don't currently set the unread state on stream items
            {"type" => "DiscussionTopic", "count" => 2, "unread_count" => 1, "notification_category" => nil},
            {"type" => "Message", "count" => 2, "unread_count" => 0, "notification_category" => "TestImmediately"} # check a broadcast-policy-based one
          ]
    end

    it "should find cross-shard submission comments" do
      @student = user_factory(active_all: true)
      course_factory(active_all: true)
      @course.enroll_student(@student).accept!
      @assignment = @course.assignments.create!(:title => 'assignment 1', :description => 'hai', :points_possible => '14.2', :submission_types => 'online_text_entry')
      @shard1.activate do
        @teacher = user_factory(active_all: true)
      end
      @course.enroll_teacher(@teacher).accept!
      @sub = @assignment.grade_student(@student, grade: nil, grader: @teacher).first
      @sub.workflow_state = 'submitted'
      @sub.submission_comments.create!(:comment => 'c1', :author => @teacher)
      @sub.submission_comments.create!(:comment => 'c2', :author => @student)
      @sub.save!

      json = api_call(:get, "/api/v1/users/self/activity_stream?asset_type=Submission",
        { :controller => "users", :action => "activity_stream", :format => 'json', :asset_type => "Submission" })

      expect(json.count).to eq 1
      expect(json.first["submission_comments"].count).to eq 2

      json = api_call(:get, "/api/v1/users/self/activity_stream?asset_type=Submission&submission_user_id=#{@student.id}",
        { :controller => "users", :action => "activity_stream", :format => 'json', :asset_type => "Submission", :submission_user_id => @student.id.to_s })

      expect(json.count).to eq 1
      expect(json.first["submission_comments"].count).to eq 2
    end
  end

  it "should still return notification_category in the the activity stream summary if not set (yet)" do
    # TODO: can remove this spec as well as the code in lib/api/v1/stream_item once the datafixup has been run
    @context = @course
    Notification.create(:name => 'Assignment Due Date Changed', :category => "TestImmediately")
    Assignment.any_instance.stubs(:created_at).returns(4.hours.ago)
    assignment_model(:course => @course)
    @assignment.update_attribute(:due_at, 1.week.from_now)
    @assignment.update_attribute(:due_at, 2.weeks.from_now)
    # manually set the pre-datafixup state for one of them
    StreamItem.where(:id => @user.visible_stream_item_instances.first.stream_item).update_all(:notification_category => nil)
    json = api_call(:get, "/api/v1/users/self/activity_stream/summary.json",
      { :controller => "users", :action => "activity_stream_summary", :format => 'json' })

    expect(json).to eq [
          {"type" => "Message", "count" => 2, "unread_count" => 0, "notification_category" => "TestImmediately"} # check a broadcast-policy-based one
        ]
  end

  it "should format DiscussionTopic" do
    @context = @course
    discussion_topic_model
    @topic.require_initial_post = true
    @topic.save
    @topic.reply_from(:user => @user, :text => 'hai')
    json = api_call(:get, "/api/v1/users/activity_stream.json",
                    { :controller => "users", :action => "activity_stream", :format => 'json' })
    expect(json).to eq [{
      'id' => StreamItem.last.id,
      'discussion_topic_id' => @topic.id,
      'title' => "value for title",
      'message' => 'value for message',
      'type' => 'DiscussionTopic',
      'read_state' => StreamItemInstance.last.read?,
      'context_type' => "Course",
      'created_at' => StreamItem.last.created_at.as_json,
      'updated_at' => StreamItem.last.updated_at.as_json,
      'require_initial_post' => true,
      'user_has_posted' => true,
      'html_url' => "http://www.example.com/courses/#{@context.id}/discussion_topics/#{@topic.id}",

      'total_root_discussion_entries' => 1,
      'root_discussion_entries' => [
        {
          'user' => { 'user_id' => @user.id, 'user_name' => 'User' },
          'message' => 'hai',
        },
      ],
      'course_id' => @course.id,
    }]
  end

  it "should not return discussion entries if user has not posted" do
    @context = @course
    course_with_teacher(:course => @context, :active_all => true)
    discussion_topic_model
    @user = @student
    @topic.require_initial_post = true
    @topic.save
    @topic.reply_from(:user => @teacher, :text => 'hai')
    json = api_call(:get, "/api/v1/users/activity_stream.json",
                    { :controller => "users", :action => "activity_stream", :format => 'json' })
    expect(json.first['require_initial_post']).to eq true
    expect(json.first['user_has_posted']).to eq false
    expect(json.first['root_discussion_entries']).to eq []
  end

  it "should return discussion entries to admin without posting " do
    @context = @course
    course_with_teacher(:course => @context, :name => "Teach", :active_all => true)
    discussion_topic_model
    @topic.require_initial_post = true
    @topic.save
    @topic.reply_from(:user => @student, :text => 'hai')
    json = api_call(:get, "/api/v1/users/activity_stream.json",
                    { :controller => "users", :action => "activity_stream", :format => 'json' })
    expect(json.first['require_initial_post']).to eq true
    expect(json.first['user_has_posted']).to eq true
    expect(json.first['root_discussion_entries']).to eq [
            {
              'user' => { 'user_id' => @student.id, 'user_name' => 'User' },
              'message' => 'hai',
            },
          ]
  end

  it "should translate user content in discussion topic" do
    should_translate_user_content(@course) do |user_content|
      @context = @course
      discussion_topic_model(:message => user_content)
      json = api_call(:get, "/api/v1/users/activity_stream.json",
                      { :controller => "users", :action => "activity_stream", :format => 'json' })
      json.first['message']
    end
  end

  it "should translate user content in discussion entry" do
    should_translate_user_content(@course) do |user_content|
      @context = @course
      discussion_topic_model
      @topic.reply_from(:user => @user, :html => user_content)
      json = api_call(:get, "/api/v1/users/activity_stream.json",
                      { :controller => "users", :action => "activity_stream", :format => 'json' })
      json.first['root_discussion_entries'].first['message']
    end
  end

  it "should format Announcement" do
    @context = @course
    announcement_model
    @a.reply_from(:user => @user, :text => 'hai')
    json = api_call(:get, "/api/v1/users/activity_stream.json",
                    { :controller => "users", :action => "activity_stream", :format => 'json' })
    expect(json).to eq [{
      'id' => StreamItem.last.id,
      'announcement_id' => @a.id,
      'title' => "value for title",
      'message' => 'value for message',
      'type' => 'Announcement',
      'read_state' => StreamItemInstance.last.read?,
      'context_type' => "Course",
      'created_at' => StreamItem.last.created_at.as_json,
      'updated_at' => StreamItem.last.updated_at.as_json,
      'require_initial_post' => false,
      'user_has_posted' => nil,
      'html_url' => "http://www.example.com/courses/#{@context.id}/announcements/#{@a.id}",

      'total_root_discussion_entries' => 1,
      'root_discussion_entries' => [
        {
          'user' => { 'user_id' => @user.id, 'user_name' => 'User' },
          'message' => 'hai',
        },
      ],
      'course_id' => @course.id,
    }]
  end

  it "should translate user content in announcement messages" do
    should_translate_user_content(@course) do |user_content|
      @context = @course
      announcement_model(:message => user_content)
      json = api_call(:get, "/api/v1/users/activity_stream.json",
                      { :controller => "users", :action => "activity_stream", :format => 'json' })
      json.first['message']
    end
  end

  it "should translate user content in announcement discussion entries" do
    should_translate_user_content(@course) do |user_content|
      @context = @course
      announcement_model
      @a.reply_from(:user => @user, :html => user_content)
      json = api_call(:get, "/api/v1/users/activity_stream.json",
                      { :controller => "users", :action => "activity_stream", :format => 'json' })
      json.first['root_discussion_entries'].first['message']
    end
  end

  it "should format Conversation" do
    @sender = User.create!(:name => 'sender')
    @conversation = Conversation.initiate([@user, @sender], false)
    @conversation.add_message(@sender, "hello")
    @message = @conversation.conversation_messages.last
    json = api_call(:get, "/api/v1/users/activity_stream.json",
                    { :controller => "users", :action => "activity_stream", :format => 'json' }).first
    expect(json).to eq({
      'id' => StreamItem.last.id,
      'conversation_id' => @conversation.id,
      'type' => 'Conversation',
      'read_state' => StreamItemInstance.last.read?,
      'created_at' => StreamItem.last.created_at.as_json,
      'updated_at' => StreamItem.last.updated_at.as_json,
      'title' => nil,
      'message' => nil,

      'private' => false,
      'html_url' => "http://www.example.com/conversations/#{@conversation.id}",

      'participant_count' => 2
    })
  end

  it "should format Message" do
    message_model(:user => @user, :to => 'dashboard', :notification => notification_model)
    json = api_call(:get, "/api/v1/users/activity_stream.json",
                    { :controller => "users", :action => "activity_stream", :format => 'json' })
    expect(json).to eq [{
      'id' => StreamItem.last.id,
      'message_id' => @message.id,
      'title' => "value for subject",
      'message' => 'value for body',
      'type' => 'Message',
      'read_state' => StreamItemInstance.last.read?,
      'created_at' => StreamItem.last.created_at.as_json,
      'updated_at' => StreamItem.last.updated_at.as_json,

      'notification_category' => 'TestImmediately',
      'url' => nil,
      'html_url' => nil,
    }]
  end

  it "should format graded Submission with comments" do
    #set @domain_root_account
    @domain_root_account = Account.default
    @domain_root_account.update_attributes(:default_time_zone => 'America/Denver')

    @assignment = @course.assignments.create!(:title => 'assignment 1', :description => 'hai', :points_possible => '14.2', :submission_types => 'online_text_entry')
    @teacher = User.create!(:name => 'teacher')
    @course.enroll_teacher(@teacher)
    @sub = @assignment.grade_student(@user, { :grade => '12', :grader => @teacher}).first
    @sub.workflow_state = 'submitted'
    @sub.submission_comments.create!(:comment => 'c1', :author => @teacher)
    @sub.submission_comments.create!(:comment => 'c2', :author => @user)
    @sub.save!
    json = api_call(:get, "/api/v1/users/activity_stream.json",
                    { :controller => "users", :action => "activity_stream", :format => 'json' })
    @assignment.reload
    assign_json = assignment_json(@assignment, @user, session,
                                  include_discussion_topic: false)
    assign_json['created_at'] = @assignment.created_at.as_json
    assign_json['updated_at'] = @assignment.updated_at.as_json
    assign_json['title'] = @assignment.title
    expect(json).to eql [{
      'id' => StreamItem.last.id,
      'submission_id' => @sub.id,
      'title' => "assignment 1",
      'message' => nil,
      'type' => 'Submission',
      'read_state' => StreamItemInstance.last.read?,
      'created_at' => StreamItem.last.created_at.as_json,
      'updated_at' => StreamItem.last.updated_at.as_json,
      'grade' => '12',
      'entered_grade' => '12',
      'excused' => false,
      'grader_id' => @teacher.id,
      'graded_at' => @sub.graded_at.as_json,
      'score' => 12.0,
      'entered_score' => 12.0,
      'html_url' => "http://www.example.com/courses/#{@course.id}/assignments/#{@assignment.id}/submissions/#{@user.id}",
      'workflow_state' => 'graded',
      'late' => false,
      'missing' => false,
      'assignment' => assign_json,
      'assignment_id' => @assignment.id,
      'attempt' => nil,
      'body' => nil,
      'grade_matches_current_submission' => true,
      'preview_url' => "http://www.example.com/courses/#{@course.id}/assignments/#{@assignment.id}/submissions/#{@user.id}?preview=1&version=1",
      'submission_type' => nil,
      'submitted_at' => nil,
      'late_policy_status' => nil,
      'points_deducted' => 0.0,
<<<<<<< HEAD
      'seconds_late' => 0.0,
=======
      'seconds_late' => 0,
>>>>>>> bedf362e
      'url' => nil,
      'user_id' => @sub.user_id,

      'submission_comments' => [{
        'body' => 'c1',
        'comment' => 'c1',
        'author' => {
          'id' => @teacher.id,
          'display_name' => 'teacher',
          'html_url' => "http://www.example.com/courses/#{@course.id}/users/#{@teacher.id}",
          'avatar_image_url' => User.avatar_fallback_url(nil, request)
        },
        'author_name' => 'teacher',
        'author_id' => @teacher.id,
        'created_at' => @sub.submission_comments[0].created_at.as_json,
        'id' => @sub.submission_comments[0].id
      },
      {
        'body' => 'c2',
        'comment' => 'c2',
        'author' => {
          'id' => @user.id,
          'display_name' => 'User',
          'html_url' => "http://www.example.com/courses/#{@course.id}/users/#{@user.id}",
          'avatar_image_url' => User.avatar_fallback_url(nil, request)
        },
        'author_name' => 'User',
        'author_id' => @user.id,
        'created_at' => @sub.submission_comments[1].created_at.as_json,
        'id' => @sub.submission_comments[1].id
      },],

      'course' => {
        'name' => @course.name,
        'end_at' => @course.end_at,
        'account_id' => @course.account_id,
        'root_account_id' => @course.root_account_id,
        'enrollment_term_id' => @course.enrollment_term_id,
        'start_at' => @course.start_at.as_json,
        'grading_standard_id'=>nil,
        'id' => @course.id,
        'course_code' => @course.course_code,
        'calendar' => { 'ics' => "http://www.example.com/feeds/calendars/course_#{@course.uuid}.ics" },
        'hide_final_grades' => false,
        'html_url' => course_url(@course, :host => HostUrl.context_host(@course)),
        'default_view' => 'modules',
        'workflow_state' => 'available',
        'public_syllabus' => false,
        'public_syllabus_to_auth' => false,
        'is_public' => @course.is_public,
        'is_public_to_auth_users' => @course.is_public_to_auth_users,
        'storage_quota_mb' => @course.storage_quota_mb,
        'apply_assignment_group_weights' => false,
        'restrict_enrollments_to_course_dates' => false,
        'time_zone' => 'America/Denver',
        'uuid' => @course.uuid
      },

      'user' => {
        "name"=>"User", "sortable_name"=>"User", "id"=>@sub.user_id, "short_name"=>"User"
      },

      'context_type' => 'Course',
      'course_id' => @course.id,
    }]
  end

  it "should format ungraded Submission with comments" do
    #set @domain_root_account
    @domain_root_account = Account.default
    @domain_root_account.update_attributes(:default_time_zone => 'America/Denver')

    @assignment = @course.assignments.create!(:title => 'assignment 1', :description => 'hai', :points_possible => '14.2', :submission_types => 'online_text_entry')
    @teacher = User.create!(:name => 'teacher')
    @course.enroll_teacher(@teacher)
    @sub = @assignment.grade_student(@user, grade: nil, grader: @teacher).first
    @sub.workflow_state = 'submitted'
    @sub.submission_comments.create!(:comment => 'c1', :author => @teacher)
    @sub.submission_comments.create!(:comment => 'c2', :author => @user)
    @sub.save!
    json = api_call(:get, "/api/v1/users/activity_stream.json",
                    { :controller => "users", :action => "activity_stream", :format => 'json' })
    @assignment.reload
    assign_json = assignment_json(@assignment, @user, session,
                                  include_discussion_topic: false)
    assign_json['created_at'] = @assignment.created_at.as_json
    assign_json['updated_at'] = @assignment.updated_at.as_json
    assign_json['title'] = @assignment.title
    expect(json).to eql [{
      'id' => StreamItem.last.id,
      'submission_id' => @sub.id,
      'title' => "assignment 1",
      'message' => nil,
      'type' => 'Submission',
      'read_state' => StreamItemInstance.last.read?,
      'created_at' => StreamItem.last.created_at.as_json,
      'updated_at' => StreamItem.last.updated_at.as_json,
      'grade' => nil,
      'entered_grade' => nil,
      'excused' => nil,
      'grader_id' => @teacher.id,
      'graded_at' => nil,
      'score' => nil,
      'entered_score' => nil,
      'html_url' => "http://www.example.com/courses/#{@course.id}/assignments/#{@assignment.id}/submissions/#{@user.id}",
      'workflow_state' => 'unsubmitted',
      'late' => false,
      'missing' => false,
      'assignment' => assign_json,
      'assignment_id' => @assignment.id,
      'attempt' => nil,
      'body' => nil,
      'grade_matches_current_submission' => true,
      'preview_url' => "http://www.example.com/courses/#{@course.id}/assignments/#{@assignment.id}/submissions/#{@user.id}?preview=1&version=1",
      'submission_type' => nil,
      'submitted_at' => nil,
      'late_policy_status' => nil,
      'points_deducted' => nil,
<<<<<<< HEAD
      'seconds_late' => 0.0,
=======
      'seconds_late' => 0,
>>>>>>> bedf362e
      'url' => nil,
      'user_id' => @sub.user_id,

      'submission_comments' => [{
        'body' => 'c1',
        'comment' => 'c1',
        'author' => {
          'id' => @teacher.id,
          'display_name' => 'teacher',
          'html_url' => "http://www.example.com/courses/#{@course.id}/users/#{@teacher.id}",
          'avatar_image_url' => User.avatar_fallback_url(nil, request)
        },
        'author_name' => 'teacher',
        'author_id' => @teacher.id,
        'created_at' => @sub.submission_comments[0].created_at.as_json,
        'id' => @sub.submission_comments[0].id
      },
      {
        'body' => 'c2',
        'comment' => 'c2',
        'author' => {
          'id' => @user.id,
          'display_name' => 'User',
          'html_url' => "http://www.example.com/courses/#{@course.id}/users/#{@user.id}",
          'avatar_image_url' => User.avatar_fallback_url(nil, request)
        },
        'author_name' => 'User',
        'author_id' => @user.id,
        'created_at' => @sub.submission_comments[1].created_at.as_json,
        'id' => @sub.submission_comments[1].id
      },],

      'course' => {
        'name' => @course.name,
        'end_at' => @course.end_at,
        'account_id' => @course.account_id,
        'root_account_id' => @course.root_account_id,
        'enrollment_term_id' => @course.enrollment_term_id,
        'start_at' => @course.start_at.as_json,
        'grading_standard_id'=>nil,
        'id' => @course.id,
        'course_code' => @course.course_code,
        'calendar' => { 'ics' => "http://www.example.com/feeds/calendars/course_#{@course.uuid}.ics" },
        'hide_final_grades' => false,
        'html_url' => course_url(@course, :host => HostUrl.context_host(@course)),
        'default_view' => 'modules',
        'workflow_state' => 'available',
        'public_syllabus' => false,
        'public_syllabus_to_auth' => false,
        'is_public' => @course.is_public,
        'is_public_to_auth_users' => @course.is_public_to_auth_users,
        'storage_quota_mb' => @course.storage_quota_mb,
        'apply_assignment_group_weights' => false,
        'restrict_enrollments_to_course_dates' => false,
        'time_zone' => 'America/Denver',
        'uuid' => @course.uuid
      },

      'user' => {
        "name"=>"User", "sortable_name"=>"User", "id"=>@sub.user_id, "short_name"=>"User"
      },

      'context_type' => 'Course',
      'course_id' => @course.id,
    }]
  end

  it "should format graded Submission without comments" do
    @assignment = @course.assignments.create!(:title => 'assignment 1', :description => 'hai', :points_possible => '14.2', :submission_types => 'online_text_entry')
    @teacher = User.create!(:name => 'teacher')
    @course.enroll_teacher(@teacher)
    @sub = @assignment.grade_student(@user, grade: '12', grader: @teacher).first
    @sub.workflow_state = 'submitted'
    @sub.save!
    json = api_call(:get, "/api/v1/users/activity_stream.json",
                    { :controller => "users", :action => "activity_stream", :format => 'json' })

    expect(json[0]['grade']).to eq '12'
    expect(json[0]['score']).to eq 12
    expect(json[0]['workflow_state']).to eq 'graded'
    expect(json[0]['submission_comments']).to eq []
  end

  it "should not format ungraded Submission without comments" do
    @assignment = @course.assignments.create!(:title => 'assignment 1', :description => 'hai', :points_possible => '14.2', :submission_types => 'online_text_entry')
    @teacher = User.create!(:name => 'teacher')
    @course.enroll_teacher(@teacher)
    @sub = @assignment.grade_student(@user, grade: nil, grader: @teacher).first
    @sub.workflow_state = 'submitted'
    @sub.save!
    json = api_call(:get, "/api/v1/users/activity_stream.json",
                    { :controller => "users", :action => "activity_stream", :format => 'json' })
    expect(json).to eq []
  end

  it "should format Collaboration" do
    google_docs_collaboration_model(:user_id => @user.id, :title => 'hey')
    json = api_call(:get, "/api/v1/users/activity_stream.json",
                    { :controller => "users", :action => "activity_stream", :format => 'json' })
    expect(json).to eq [{
      'id' => StreamItem.last.id,
      'collaboration_id' => @collaboration.id,
      'title' => "hey",
      'message' => nil,
      'type' => 'Collaboration',
      'read_state' => StreamItemInstance.last.read?,
      'context_type' => 'Course',
      'course_id' => @course.id,
      'html_url' => "http://www.example.com/courses/#{@course.id}/collaborations/#{@collaboration.id}",
      'created_at' => StreamItem.last.created_at.as_json,
      'updated_at' => StreamItem.last.updated_at.as_json,
    }]
  end

  it "should format WebConference" do
    WebConference.stubs(:plugins).returns(
        [OpenObject.new(:id => "big_blue_button", :settings => {:domain => "bbb.instructure.com", :secret_dec => "secret"}, :valid_settings? => true, :enabled? => true),]
    )
    @conference = BigBlueButtonConference.create!(:title => 'myconf', :user => @user, :description => 'mydesc', :conference_type => 'big_blue_button', :context => @course)
    json = api_call(:get, "/api/v1/users/activity_stream.json",
                    { :controller => "users", :action => "activity_stream", :format => 'json' })
    expect(json).to eq [{
      'id' => StreamItem.last.id,
      'web_conference_id' => @conference.id,
      'title' => "myconf",
      'type' => 'WebConference',
      'read_state' => StreamItemInstance.last.read?,
      'message' => 'mydesc',
      'context_type' => 'Course',
      'course_id' => @course.id,
      'html_url' => "http://www.example.com/courses/#{@course.id}/conferences/#{@conference.id}",
      'created_at' => StreamItem.last.created_at.as_json,
      'updated_at' => StreamItem.last.updated_at.as_json,
    }]
  end

  it "should format AssessmentRequest" do
    assignment = assignment_model(:course => @course)
    submission = submission_model(assignment: assignment, user: @student)
    assessor_submission = submission_model(assignment: assignment, user: @user)
    assessment_request = AssessmentRequest.create!(assessor: @user, asset: submission,
                                                    user: @student, assessor_asset: assessor_submission)
    assessment_request.workflow_state = 'assigned'
    assessment_request.save

    json = api_call(:get, "/api/v1/users/activity_stream.json",
                    { :controller => "users", :action => "activity_stream", :format => 'json' })

    expect(json[0]['id']).to eq StreamItem.last.id
    expect(json[0]['title']).to eq "Peer Review for #{assignment.title}"
    expect(json[0]['type']).to eq 'AssessmentRequest'
    expect(json[0]['message']).to eq nil
    expect(json[0]['context_type']).to eq 'Course'
    expect(json[0]['course_id']).to eq @course.id
    expect(json[0]['assessment_request_id']).to eq assessment_request.id
    expect(json[0]['html_url']).to eq "http://www.example.com/courses/#{@course.id}/assignments/#{assignment.id}/submissions/#{assessment_request.user_id}"
    expect(json[0]['created_at']).to eq StreamItem.last.created_at.as_json
    expect(json[0]['updated_at']).to eq StreamItem.last.updated_at.as_json
  end

  it "should return the course-specific activity stream" do
    @course1 = @course
    @course2 = course_with_student(:user => @user, :active_all => true).course
    @context = @course1
    @topic1 = discussion_topic_model
    @context = @course2
    @topic2 = discussion_topic_model
    json = api_call(:get, "/api/v1/users/activity_stream.json",
                    { :controller => "users", :action => "activity_stream", :format => 'json' })
    expect(json.size).to eq 2
    expect(response.headers['Link']).to be_present

    json = api_call(:get, "/api/v1/users/activity_stream.json?per_page=1",
                    { :controller => "users", :action => "activity_stream", :format => 'json', :per_page => '1' })
    expect(json.size).to eq 1
    expect(response.headers['Link']).to be_present

    json = api_call(:get, "/api/v1/courses/#{@course2.id}/activity_stream.json",
                    { :controller => "courses", :action => "activity_stream", :course_id => @course2.to_param, :format => 'json' })
    expect(json.size).to eq 1
    expect(json.first['discussion_topic_id']).to eq @topic2.id
    expect(response.headers['Link']).to be_present
  end

  it "should return the group-specific activity stream" do
    group_with_user
    @group1 = @group
    group_with_user(:user => @user)
    @group2 = @group

    @context = @group1
    @topic1 = discussion_topic_model
    @context = @group2
    @topic2 = discussion_topic_model

    json = api_call(:get, "/api/v1/users/activity_stream.json",
                    { :controller => "users", :action => "activity_stream", :format => 'json' })
    expect(json.size).to eq 2
    expect(response.headers['Link']).to be_present

    json = api_call(:get, "/api/v1/groups/#{@group1.id}/activity_stream.json",
                    { :controller => "groups", :action => "activity_stream", :group_id => @group1.to_param, :format => 'json' })
    expect(json.size).to eq 1
    expect(json.first['discussion_topic_id']).to eq @topic1.id
    expect(response.headers['Link']).to be_present
  end

  context "stream items" do
    it "should hide the specified stream_item" do
      discussion_topic_model
      expect(@user.stream_item_instances.where(:hidden => false).count).to eq 1

      json = api_call(:delete, "/api/v1/users/self/activity_stream/#{StreamItem.last.id}",
                      {:action => "ignore_stream_item", :controller => "users", :format => 'json', :id => StreamItem.last.id.to_param})

      expect(@user.stream_item_instances.where(:hidden => false).count).to eq 0
      expect(@user.stream_item_instances.where(:hidden => true).count).to eq 1
      expect(json).to eq({'hidden' => true})
    end

    it "should hide all of the stream items" do
      3.times do |n|
        dt = discussion_topic_model title: "Test #{n}"
        dt.discussion_subentries.create! :message => "test", :user => @user
      end
      expect(@user.stream_item_instances.where(:hidden => false).count).to eq 3

      json = api_call(:delete, "/api/v1/users/self/activity_stream",
                      {:action => "ignore_all_stream_items", :controller => "users", :format => 'json'})

      expect(@user.stream_item_instances.where(:hidden => false).count).to eq 0
      expect(@user.stream_item_instances.where(:hidden => true).count).to eq 3
      expect(json).to eq({'hidden' => true})
    end
  end
end<|MERGE_RESOLUTION|>--- conflicted
+++ resolved
@@ -387,11 +387,7 @@
       'submitted_at' => nil,
       'late_policy_status' => nil,
       'points_deducted' => 0.0,
-<<<<<<< HEAD
-      'seconds_late' => 0.0,
-=======
       'seconds_late' => 0,
->>>>>>> bedf362e
       'url' => nil,
       'user_id' => @sub.user_id,
 
@@ -510,11 +506,7 @@
       'submitted_at' => nil,
       'late_policy_status' => nil,
       'points_deducted' => nil,
-<<<<<<< HEAD
-      'seconds_late' => 0.0,
-=======
       'seconds_late' => 0,
->>>>>>> bedf362e
       'url' => nil,
       'user_id' => @sub.user_id,
 
