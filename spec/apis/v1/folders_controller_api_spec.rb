--- conflicted
+++ resolved
@@ -32,85 +32,70 @@
   describe "#index" do
     context "with folders" do
       before(:once) do
-        @f1 = @root.sub_folders.create!(:name => "folder1", :context => @course , :position => 1)
-        @f2 = @root.sub_folders.create!(:name => "folder2" , :context => @course, :position => 2)
+        @f1 = @root.sub_folders.create!(:name => "folder1", :context => @course, :position => 1)
+        @f2 = @root.sub_folders.create!(:name => "folder2", :context => @course, :position => 2)
         @f3 = @root.sub_folders.create!(:name => "11folder", :context => @course, :position => 3)
         @f4 = @root.sub_folders.create!(:name => "zzfolder", :context => @course, :position => 4, :locked => true)
         @f5 = @root.sub_folders.create!(:name => "aafolder", :context => @course, :position => 5, :hidden => true)
       end
 
-      it "should list folders in alphabetical order" do
+      it "lists folders in alphabetical order" do
         json = api_call(:get, @folders_path + "/#{@root.id}/folders", @folders_path_options, {})
-        res = json.map{|f|f['name']}
+        res = json.map { |f| f['name'] }
         expect(res).to eq %w{11folder aafolder folder1 folder2 zzfolder}
       end
 
-      it "should list folders in saved order if flag set" do
+      it "lists folders in saved order if flag set" do
         json = api_call(:get, @folders_path + "/#{@root.id}/folders?sort_by=position", @folders_path_options.merge(:action => "api_index", :sort_by => 'position'), {})
 
-        res = json.map{|f|f['name']}
+        res = json.map { |f| f['name'] }
         expect(res).to eq %w{folder1 folder2 11folder zzfolder aafolder}
       end
 
-      it "should allow getting locked folder if authed" do
+      it "allows getting locked folder if authed" do
         json = api_call(:get, @folders_path + "/#{@f4.id}/folders", @folders_path_options.merge(:action => "api_index", :id => @f4.id.to_param), {})
 
         expect(json).to eq []
       end
 
-      it "should not list hidden folders if not authed" do
+      it "does not list hidden folders if not authed" do
         course_with_student(:course => @course)
         json = api_call(:get, @folders_path + "/#{@root.id}/folders", @folders_path_options, {})
 
-        expect(json.any?{|f|f[:id] == @f5.id}).to eq false
-      end
-
-      it "should not list locked folders if not authed" do
+        expect(json.any? { |f| f[:id] == @f5.id }).to eq false
+      end
+
+      it "does not list locked folders if not authed" do
         course_with_student(:course => @course)
         raw_api_call(:get, @folders_path + "/#{@f4.id}/folders", @folders_path_options.merge(:action => "api_index", :id => @f4.id.to_param), {})
 
         expect(response.code).to eq "401"
       end
-
-    end
-
-    it "should 404 for no folder found" do
+    end
+
+    it "404s for no folder found" do
       raw_api_call(:get, @folders_path + "/0/folders", @folders_path_options.merge(:action => "api_index", :id => "0"), {})
 
       expect(response.code).to eq "404"
     end
 
-    it "should paginate" do
-      7.times {|i| @root.sub_folders.create!(:name => "folder#{i}", :context => @course) }
+    it "paginates" do
+      7.times { |i| @root.sub_folders.create!(:name => "folder#{i}", :context => @course) }
       json = api_call(:get, @folders_path + "/#{@root.id}/folders?per_page=3", @folders_path_options.merge(:per_page => '3'), {})
       expect(json.length).to eq 3
       links = response.headers['Link'].split(",")
-<<<<<<< HEAD
-      expect(links.all?{ |l| l =~ /api\/v1\/folders\/#{@root.id}\/folders/ }).to be_truthy
-      expect(links.find{ |l| l.match(/rel="next"/)}).to match /page=2&per_page=3>/
-      expect(links.find{ |l| l.match(/rel="first"/)}).to match /page=1&per_page=3>/
-      expect(links.find{ |l| l.match(/rel="last"/)}).to match /page=3&per_page=3>/
-=======
       expect(links.all? { |l| l =~ /api\/v1\/folders\/#{@root.id}\/folders/ }).to be_truthy
       expect(links.find { |l| l.match(/rel="next"/) }).to match(/page=2&per_page=3>/)
       expect(links.find { |l| l.match(/rel="first"/) }).to match(/page=1&per_page=3>/)
       expect(links.find { |l| l.match(/rel="last"/) }).to match(/page=3&per_page=3>/)
->>>>>>> 2d51e8e7
 
       json = api_call(:get, @folders_path + "/#{@root.id}/folders?per_page=3&page=3", @folders_path_options.merge(:per_page => '3', :page => '3'), {})
       expect(json.length).to eq 1
       links = response.headers['Link'].split(",")
-<<<<<<< HEAD
-      expect(links.all?{ |l| l =~ /api\/v1\/folders\/#{@root.id}\/folders/ }).to be_truthy
-      expect(links.find{ |l| l.match(/rel="prev"/)}).to match /page=2&per_page=3>/
-      expect(links.find{ |l| l.match(/rel="first"/)}).to match /page=1&per_page=3>/
-      expect(links.find{ |l| l.match(/rel="last"/)}).to match /page=3&per_page=3>/
-=======
       expect(links.all? { |l| l =~ /api\/v1\/folders\/#{@root.id}\/folders/ }).to be_truthy
       expect(links.find { |l| l.match(/rel="prev"/) }).to match(/page=2&per_page=3>/)
       expect(links.find { |l| l.match(/rel="first"/) }).to match(/page=1&per_page=3>/)
       expect(links.find { |l| l.match(/rel="last"/) }).to match(/page=3&per_page=3>/)
->>>>>>> 2d51e8e7
     end
 
     context "student" do
@@ -139,13 +124,13 @@
         Attachment.create!(:filename => 'test2.txt', :display_name => "test2.txt", :uploaded_data => StringIO.new('file'), :folder => @root, :context => @course).update_attribute(:file_state, 'hidden')
       end
 
-      it "should count hidden items for teachers" do
+      it "counts hidden items for teachers" do
         json = api_call(:get, @folders_path + "/#{@root.id}", @folders_path_options.merge(:action => "show"), {})
         expect(json['files_count']).to eq 2
         expect(json['folders_count']).to eq 2
       end
 
-      it "should not count hidden items for students" do
+      it "does not count hidden items for students" do
         student_in_course :active_all => true
         json = api_call(:get, @folders_path + "/#{@root.id}", @folders_path_options.merge(:action => "show"), {})
         expect(json['files_count']).to eq 1
@@ -153,32 +138,32 @@
       end
     end
 
-    it "should have url to list file and folder listings" do
+    it "has url to list file and folder listings" do
       json = api_call(:get, @folders_path + "/#{@root.id}", @folders_path_options.merge(:action => "show"), {})
       expect(json['files_url'].ends_with?("/api/v1/folders/#{@root.id}/files")).to eq true
       expect(json['folders_url'].ends_with?("/api/v1/folders/#{@root.id}/folders")).to eq true
     end
 
-    it "should return unauthorized error if requestor is not permitted to view folder" do
+    it "returns unauthorized error if requestor is not permitted to view folder" do
       @f1 = @root.sub_folders.create!(:name => "folder1", :context => @course, :hidden => true)
       course_with_student(:course => @course)
       raw_api_call(:get, @folders_path + "/#{@f1.id}", @folders_path_options.merge(:action => "show", :id => @f1.id.to_param), {})
       expect(response.code).to eq "401"
     end
 
-    it "should 404 for no folder found" do
+    it "404s for no folder found" do
       raw_api_call(:get, @folders_path + "/0", @folders_path_options.merge(:action => "show", :id => "0"))
       assert_status(404)
     end
 
-    it "should 404 for deleted folder" do
+    it "404s for deleted folder" do
       f1 = @root.sub_folders.create!(:name => "folder1", :context => @course)
       f1.destroy
       raw_api_call(:get, @folders_path + "/#{f1.id}", @folders_path_options.merge(:action => "show", :id => f1.id.to_param))
       assert_status(404)
     end
 
-    it "should return correct locked values" do
+    it "returns correct locked values" do
       json = api_call(:get, @folders_path + "/#{@root.id}", @folders_path_options.merge(:action => "show"), {})
       expect(json["locked_for_user"]).to eq false
       expect(json["locked"]).to eq false
@@ -193,7 +178,7 @@
       expect(json).to be_empty
     end
 
-    it "should show if the user can upload files to the folder" do
+    it "shows if the user can upload files to the folder" do
       json = api_call(:get, @folders_path + "/#{@root.id}", @folders_path_options.merge(:action => "show"), {})
       expect(json["can_upload"]).to be true
       student_in_course(course: @course)
@@ -202,38 +187,38 @@
     end
 
     describe "folder in context" do
-      it "should get the root folder for a course" do
-        json = api_call(:get, "/api/v1/courses/#{@course.id}/folders/root", @folders_path_options.
-          merge(:action => "show", :course_id => @course.id.to_param, :id => 'root'), {})
+      it "gets the root folder for a course" do
+        json = api_call(:get, "/api/v1/courses/#{@course.id}/folders/root", @folders_path_options
+          .merge(:action => "show", :course_id => @course.id.to_param, :id => 'root'), {})
         expect(json['id']).to eq @root.id
       end
 
-      it "should get a folder in a context" do
+      it "gets a folder in a context" do
         @f1 = @root.sub_folders.create!(:name => "folder1", :context => @course)
-        json = api_call(:get, "/api/v1/courses/#{@course.id}/folders/#{@f1.id}", @folders_path_options.
-          merge(:action => "show", :course_id => @course.id.to_param, :id => @f1.id.to_param), {})
+        json = api_call(:get, "/api/v1/courses/#{@course.id}/folders/#{@f1.id}", @folders_path_options
+          .merge(:action => "show", :course_id => @course.id.to_param, :id => @f1.id.to_param), {})
         expect(json['id']).to eq @f1.id
       end
 
-      it "should 404 for a folder in a different context" do
+      it "404s for a folder in a different context" do
         group_model(:context => @course)
         group_root = Folder.root_folders(@group).first
-        api_call(:get, "/api/v1/courses/#{@course.id}/folders/#{group_root.id}", @folders_path_options.
-          merge(:action => "show", :course_id => @course.id.to_param, :id => group_root.id.to_param), {}, {}, :expected_status => 404)
-      end
-
-      it "should get the root folder for a user" do
+        api_call(:get, "/api/v1/courses/#{@course.id}/folders/#{group_root.id}", @folders_path_options
+          .merge(:action => "show", :course_id => @course.id.to_param, :id => group_root.id.to_param), {}, {}, :expected_status => 404)
+      end
+
+      it "gets the root folder for a user" do
         @root = Folder.root_folders(@user).first
-        json = api_call(:get, "/api/v1/users/#{@user.id}/folders/root", @folders_path_options.
-          merge(:action => "show", :user_id => @user.id.to_param, :id => 'root'), {})
+        json = api_call(:get, "/api/v1/users/#{@user.id}/folders/root", @folders_path_options
+          .merge(:action => "show", :user_id => @user.id.to_param, :id => 'root'), {})
         expect(json['id']).to eq @root.id
       end
 
-      it "should get the root folder for a group" do
+      it "gets the root folder for a group" do
         group_model(:context => @course)
         @root = Folder.root_folders(@group).first
-        json = api_call(:get, "/api/v1/groups/#{@group.id}/folders/root", @folders_path_options.
-          merge(:action => "show", :group_id => @group.id.to_param, :id => 'root'), {})
+        json = api_call(:get, "/api/v1/groups/#{@group.id}/folders/root", @folders_path_options
+          .merge(:action => "show", :group_id => @group.id.to_param, :id => 'root'), {})
         expect(json['id']).to eq @root.id
       end
     end
@@ -271,63 +256,63 @@
   end
 
   describe "#media_folder" do
-    it "should create a media folder for a course" do
-      json = api_call(:get, "/api/v1/courses/#{@course.id}/folders/media", @folders_path_options.
-        merge(:action => "media_folder", :course_id => @course.id.to_param).except(:id), {})
+    it "creates a media folder for a course" do
+      json = api_call(:get, "/api/v1/courses/#{@course.id}/folders/media", @folders_path_options
+        .merge(:action => "media_folder", :course_id => @course.id.to_param).except(:id), {})
       folder = @course.folders.where(:name => "Uploaded Media").first
       expect(folder.unique_type).to eq Folder::MEDIA_TYPE
       expect(json['id']).to eq folder.id
       expect(json['hidden']).to be_truthy
 
       # get the same one twice
-      json2 = api_call(:get, "/api/v1/courses/#{@course.id}/folders/media", @folders_path_options.
-        merge(:action => "media_folder", :course_id => @course.id.to_param).except(:id), {})
+      json2 = api_call(:get, "/api/v1/courses/#{@course.id}/folders/media", @folders_path_options
+        .merge(:action => "media_folder", :course_id => @course.id.to_param).except(:id), {})
       expect(json2['id']).to eq folder.id
     end
 
-    it "should create a folder in the user's root if user doesn't have upload rights" do
+    it "creates a folder in the user's root if user doesn't have upload rights" do
       course_with_student(:course => @course, :active_all => true)
       @me = @student
-      json = api_call(:get, "/api/v1/courses/#{@course.id}/folders/media", @folders_path_options.
-        merge(:action => "media_folder", :course_id => @course.id.to_param).except(:id), {})
+      json = api_call(:get, "/api/v1/courses/#{@course.id}/folders/media", @folders_path_options
+        .merge(:action => "media_folder", :course_id => @course.id.to_param).except(:id), {})
       expect(@course.folders.where(:name => "Uploaded Media").first).to be_nil
       folder = @user.folders.where(:name => "Uploaded Media").first
       expect(json['id']).to eq folder.id
       expect(json['can_upload']).to eq true
     end
 
-    it "should create a media folder for a group" do
+    it "creates a media folder for a group" do
       group_model(:context => @course)
-      json = api_call(:get, "/api/v1/groups/#{@group.id}/folders/media", @folders_path_options.
-        merge(:action => "media_folder", :group_id => @group.id.to_param).except(:id), {})
+      json = api_call(:get, "/api/v1/groups/#{@group.id}/folders/media", @folders_path_options
+        .merge(:action => "media_folder", :group_id => @group.id.to_param).except(:id), {})
       folder = @group.folders.where(:name => "Uploaded Media").first
       expect(json['id']).to eq folder.id
     end
   end
 
   describe "#destroy" do
-    it "should delete an empty folder" do
+    it "deletes an empty folder" do
       @f1 = @root.sub_folders.create!(:name => "folder1", :context => @course)
       api_call(:delete, @folders_path + "/#{@f1.id}", @folders_path_options.merge(:action => "api_destroy", :id => @f1.id.to_param), {})
       @f1.reload
       expect(@f1.workflow_state).to eq 'deleted'
     end
 
-    it "should not allow deleting root folder of context" do
-      json = api_call(:delete, @folders_path + "/#{@root.id}", @folders_path_options.
-        merge(:action => "api_destroy", :id => @root.id.to_param), {}, {}, :expected_status => 400)
+    it "does not allow deleting root folder of context" do
+      json = api_call(:delete, @folders_path + "/#{@root.id}", @folders_path_options
+        .merge(:action => "api_destroy", :id => @root.id.to_param), {}, {}, :expected_status => 400)
       expect(json['message']).to eq "Can't delete the root folder"
       @root.reload
       expect(@root.workflow_state).to eq 'visible'
     end
 
-    it "should not allow deleting folders with contents without force flag" do
+    it "does not allow deleting folders with contents without force flag" do
       @f1 = @root.sub_folders.create!(:name => "folder1", :context => @course)
       @f2 = @f1.sub_folders.create!(:name => "folder2", :context => @course)
       att = Attachment.create!(:filename => 'test.txt', :display_name => "testing.txt",
-        :uploaded_data => StringIO.new('file'), :folder => @f1, :context => @course)
-      json = api_call(:delete, @folders_path + "/#{@f1.id}", @folders_path_options.
-        merge(:action => "api_destroy", :id => @f1.id.to_param), {}, {}, :expected_status => 400)
+                               :uploaded_data => StringIO.new('file'), :folder => @f1, :context => @course)
+      json = api_call(:delete, @folders_path + "/#{@f1.id}", @folders_path_options
+        .merge(:action => "api_destroy", :id => @f1.id.to_param), {}, {}, :expected_status => 400)
       expect(json['message']).to eq "Can't delete a folder with content"
       @f1.reload
       expect(@f1.workflow_state).to eq 'visible'
@@ -337,10 +322,10 @@
       expect(att.workflow_state).to eq 'processed'
     end
 
-    it "should allow deleting folders with contents with force flag" do
+    it "allows deleting folders with contents with force flag" do
       @f1 = @root.sub_folders.create!(:name => "folder1", :context => @course)
       @f2 = @f1.sub_folders.create!(:name => "folder2", :context => @course)
-      api_call(:delete, @folders_path + "/#{@f1.id}", @folders_path_options.merge(:action => "api_destroy", :id => @f1.id.to_param), {:force => true})
+      api_call(:delete, @folders_path + "/#{@f1.id}", @folders_path_options.merge(:action => "api_destroy", :id => @f1.id.to_param), { :force => true })
       @f1.reload
       expect(@f1.workflow_state).to eq 'deleted'
       @f2.reload
@@ -350,11 +335,11 @@
     it "will not delete a submissions folder" do
       user_model
       api_call_as_user(@user, :delete, @folders_path + "/#{@user.submissions_folder.id}",
-        @folders_path_options.merge(:action => "api_destroy", :id => @user.submissions_folder.to_param),
-                       {:force => true}, {}, {:expected_status => 401})
-    end
-
-    it "should return unauthorized error" do
+                       @folders_path_options.merge(:action => "api_destroy", :id => @user.submissions_folder.to_param),
+                       { :force => true }, {}, { :expected_status => 401 })
+    end
+
+    it "returns unauthorized error" do
       course_with_student(:course => @course)
       @f1 = @root.sub_folders.create!(:name => "folder1", :context => @course)
       raw_api_call(:delete, @folders_path + "/#{@f1.id}", @folders_path_options.merge(:action => "api_destroy", :id => @f1.id.to_param), {})
@@ -374,19 +359,19 @@
         )
       end
 
-      it "should disallow deleting an empty folder" do
+      it "disallows deleting an empty folder" do
         @f1 = @root.sub_folders.create!(:name => "folder1", :context => @course)
         api_call(:delete, @folders_path + "/#{@f1.id}",
                  @folders_path_options.merge(:action => "api_destroy", :id => @f1.id.to_param),
-                 {}, {:expected_status => 401})
-      end
-
-      it "should disallow deleting folders with contents with force flag" do
+                 {}, { :expected_status => 401 })
+      end
+
+      it "disallows deleting folders with contents with force flag" do
         @f1 = @root.sub_folders.create!(:name => "folder1", :context => @course)
         @f2 = @f1.sub_folders.create!(:name => "folder2", :context => @course)
         api_call(:delete, @folders_path + "/#{@f1.id}",
                  @folders_path_options.merge(:action => "api_destroy", :id => @f1.id.to_param),
-                 {:force => true}, {:expected_status => 401})
+                 { :force => true }, { :expected_status => 401 })
       end
     end
   end
@@ -396,10 +381,10 @@
       @folders_path_options = { :controller => "folders", :action => "create", :format => "json" }
     end
 
-    it "should create in unfiled folder" do
+    it "creates in unfiled folder" do
       api_call(:post, "/api/v1/users/#{@user.id}/folders",
                @folders_path_options.merge(:user_id => @user.id.to_param),
-               { :name => "f1", :hidden => 'true'}, {})
+               { :name => "f1", :hidden => 'true' }, {})
 
       unfiled = Folder.unfiled_folder(@user)
       expect(unfiled.sub_folders.count).to eq 1
@@ -408,21 +393,21 @@
       expect(f1.hidden).to eq true
     end
 
-    it "should create by folder id" do
+    it "creates by folder id" do
       group_model(:context => @course)
       @root = Folder.root_folders(@group).first
       @f1 = @root.sub_folders.create!(:name => "folder1", :context => @group)
 
       api_call(:post, "/api/v1/groups/#{@group.id}/folders",
                @folders_path_options.merge(:group_id => @group.id.to_param),
-               { :name => "sub1", :locked => 'true', :parent_folder_id => @f1.id.to_param}, {})
+               { :name => "sub1", :locked => 'true', :parent_folder_id => @f1.id.to_param }, {})
       @f1.reload
       sub1 = @f1.sub_folders.first
       expect(sub1.name).to eq 'sub1'
       expect(sub1.locked).to eq true
     end
 
-    it "should create by folder id in the path" do
+    it "creates by folder id in the path" do
       group_model(:context => @course)
       @root = Folder.root_folders(@group).first
       @f1 = @root.sub_folders.create!(:name => "folder1", :context => @group)
@@ -436,36 +421,36 @@
       expect(sub1.locked).to eq true
     end
 
-    it "should error with invalid folder id" do
+    it "errors with invalid folder id" do
       api_call(:post, "/api/v1/folders/0/folders",
                @folders_path_options.merge(:folder_id => "0"),
-               {:name => "sub1", :locked => 'true'},
+               { :name => "sub1", :locked => 'true' },
                {},
                :expected_status => 404)
     end
 
-    it "should give error folder is used and path sent" do
+    it "gives error folder is used and path sent" do
       json = api_call(:post, "/api/v1/folders/#{@root.id}/folders",
                       @folders_path_options.merge(:folder_id => @root.id.to_param),
-                      { :name => "sub1", :locked => 'true', :parent_folder_path => 'haha/fool'},
+                      { :name => "sub1", :locked => 'true', :parent_folder_path => 'haha/fool' },
                       {},
                       :expected_status => 400)
       expect(json['message']).to eq "Can't set folder path and folder id"
     end
 
-    it "should give error folder is used and id sent" do
+    it "gives error folder is used and id sent" do
       json = api_call(:post, "/api/v1/folders/#{@root.id}/folders",
                       @folders_path_options.merge(:folder_id => @root.id.to_param),
-                      { :name => "sub1", :locked => 'true', :parent_folder_id => @root.id.to_param},
+                      { :name => "sub1", :locked => 'true', :parent_folder_id => @root.id.to_param },
                       {},
                       :expected_status => 400)
       expect(json['message']).to eq "Can't set folder path and folder id"
     end
 
-    it "should create by folder path" do
+    it "creates by folder path" do
       api_call(:post, "/api/v1/courses/#{@course.id}/folders",
                @folders_path_options.merge(:course_id => @course.id.to_param),
-               { :name => "sub1", :parent_folder_path => "subfolder/path"}, {})
+               { :name => "sub1", :parent_folder_path => "subfolder/path" }, {})
 
       @root.reload
       expect(@root.sub_folders.count).to eq 1
@@ -479,31 +464,31 @@
       expect(sub1.name).to eq 'sub1'
     end
 
-    it "should error with invalid parent id" do
+    it "errors with invalid parent id" do
       api_call(:post, "/api/v1/courses/#{@course.id}/folders",
                @folders_path_options.merge(:course_id => @course.id.to_param),
-               { :name => "sub1", :locked => 'true', :parent_folder_id => "0"},
+               { :name => "sub1", :locked => 'true', :parent_folder_id => "0" },
                {},
                :expected_status => 404)
     end
 
-    it "should give error if path and id are passed" do
+    it "gives error if path and id are passed" do
       json = api_call(:post, "/api/v1/courses/#{@course.id}/folders",
                       @folders_path_options.merge(:course_id => @course.id.to_param),
-                      { :name => "sub1", :locked => 'true', :parent_folder_id => "0", :parent_folder_path => 'haha/fool'},
+                      { :name => "sub1", :locked => 'true', :parent_folder_id => "0", :parent_folder_path => 'haha/fool' },
                       {},
                       :expected_status => 400)
       expect(json['message']).to eq "Can't set folder path and folder id"
     end
 
-    it "should return unauthorized error" do
+    it "returns unauthorized error" do
       course_with_student(:course => @course)
       api_call(:post, "/api/v1/courses/#{@course.id}/folders",
                @folders_path_options.merge(:course_id => @course.id.to_param),
-               { :name => "sub1"}, {}, :expected_status => 401)
-    end
-
-    it "should error if the name is too long" do
+               { :name => "sub1" }, {}, :expected_status => 401)
+    end
+
+    it "errors if the name is too long" do
       api_call(:post, "/api/v1/courses/#{@course.id}/folders",
                @folders_path_options.merge(:course_id => @course.id.to_param),
                { :name => "X" * 256 },
@@ -511,7 +496,7 @@
                :expected_status => 400)
     end
 
-    it "should fail to create in a submissions folder (user context)" do
+    it "fails to create in a submissions folder (user context)" do
       sub_folder = @user.submissions_folder
       api_call(:post, "/api/v1/users/#{@user.id}/folders",
                @folders_path_options.merge(:user_id => @user.to_param),
@@ -520,7 +505,7 @@
                :expected_status => 401)
     end
 
-    it "should fail to create in a submissions folder (folder context)" do
+    it "fails to create in a submissions folder (folder context)" do
       sub_folder = @user.submissions_folder
       api_call(:post, "/api/v1/folders/#{sub_folder.id}/folders",
                @folders_path_options.merge(:folder_id => sub_folder.to_param),
@@ -540,10 +525,10 @@
         )
       end
 
-      it "should disallow creating by folder path in course context" do
+      it "disallows creating by folder path in course context" do
         api_call(:post, "/api/v1/courses/#{@course.id}/folders",
                  @folders_path_options.merge(:course_id => @course.id.to_param),
-                 {:name => "sub1", :parent_folder_path => "subfolder/path"},
+                 { :name => "sub1", :parent_folder_path => "subfolder/path" },
                  {}, :expected_status => 401)
       end
     end
@@ -556,33 +541,33 @@
       @folders_path_options = { :controller => "folders", :action => "update", :format => "json", :id => @sub1.id.to_param }
     end
 
-    it "should update" do
+    it "updates" do
       @sub2 = @root.sub_folders.create!(:name => "sub2", :context => @course)
-      api_call(:put, @update_url, @folders_path_options, {:name => "new name", :parent_folder_id => @sub2.id.to_param}, {}, :expected_status => 200)
+      api_call(:put, @update_url, @folders_path_options, { :name => "new name", :parent_folder_id => @sub2.id.to_param }, {}, :expected_status => 200)
       @sub1.reload
       expect(@sub1.name).to eq "new name"
       expect(@sub1.parent_folder_id).to eq @sub2.id
     end
 
-    it "should return unauthorized error" do
+    it "returns unauthorized error" do
       course_with_student(:course => @course)
-      api_call(:put, @update_url, @folders_path_options, {:name => "new name"}, {}, :expected_status => 401)
-    end
-
-    it "should 404 with invalid parent id" do
-      api_call(:put, @update_url, @folders_path_options, {:name => "new name", :parent_folder_id => 0}, {}, :expected_status => 404)
-    end
-
-    it "should not allow moving to different context" do
+      api_call(:put, @update_url, @folders_path_options, { :name => "new name" }, {}, :expected_status => 401)
+    end
+
+    it "404s with invalid parent id" do
+      api_call(:put, @update_url, @folders_path_options, { :name => "new name", :parent_folder_id => 0 }, {}, :expected_status => 404)
+    end
+
+    it "does not allow moving to different context" do
       user_root = Folder.root_folders(@user).first
-      api_call(:put, @update_url, @folders_path_options, {:name => "new name", :parent_folder_id => user_root.id.to_param}, {}, :expected_status => 404)
-    end
-
-    it "should not move a folder into a submissions folder" do
+      api_call(:put, @update_url, @folders_path_options, { :name => "new name", :parent_folder_id => user_root.id.to_param }, {}, :expected_status => 404)
+    end
+
+    it "does not move a folder into a submissions folder" do
       sub_folder = @user.submissions_folder
       source_folder = @user.folders.create! :name => "hello"
       api_call(:put, "/api/v1/folders/#{source_folder.id}", @folders_path_options.merge(:id => source_folder.to_param),
-               {:parent_folder_id => sub_folder.to_param}, {}, {:expected_status => 401})
+               { :parent_folder_id => sub_folder.to_param }, {}, { :expected_status => 401 })
     end
 
     context "as teacher without manage_files_edit permission" do
@@ -596,28 +581,28 @@
         )
       end
 
-      it "should disallow modifying a folder" do
+      it "disallows modifying a folder" do
         @sub2 = @root.sub_folders.create!(:name => "sub2", :context => @course)
         api_call(:put, @update_url, @folders_path_options,
-                 {:name => "new name", :parent_folder_id => @sub2.id.to_param},
+                 { :name => "new name", :parent_folder_id => @sub2.id.to_param },
                  {}, :expected_status => 401)
       end
     end
   end
 
   describe "#create_file" do
-    it "should create a file in the correct folder" do
+    it "creates a file in the correct folder" do
       @context = course_with_teacher
       @user = @teacher
       @root_folder = Folder.root_folders(@course).first
       api_call(:post, "/api/v1/folders/#{@root_folder.id}/files",
-               {:controller => "folders", :action => "create_file", :format => "json", :folder_id => @root_folder.id.to_param},
+               { :controller => "folders", :action => "create_file", :format => "json", :folder_id => @root_folder.id.to_param },
                :name => "with_path.txt")
       attachment = Attachment.order(:id).last
       expect(attachment.folder_id).to eq @root_folder.id
     end
 
-    it "should not create a file in a submissions folder" do
+    it "does not create a file in a submissions folder" do
       user_model
       sub_folder = @user.submissions_folder
       api_call(:post, "/api/v1/folders/#{sub_folder.id}/files",
@@ -636,10 +621,10 @@
         )
       end
 
-      it "should disallow creating a file in the correct folder" do
+      it "disallows creating a file in the correct folder" do
         api_call(:post, "/api/v1/folders/#{@root.id}/files",
-                 {:controller => "folders", :action => "create_file", :format => "json", :folder_id => @root.id.to_param},
-                 {:name => "with_path.txt"}, {}, {:expected_status => 401})
+                 { :controller => "folders", :action => "create_file", :format => "json", :folder_id => @root.id.to_param },
+                 { :name => "with_path.txt" }, {}, { :expected_status => 401 })
       end
     end
   end
@@ -657,12 +642,12 @@
         @params_hash[:course_id] = @course.to_param
       end
 
-      it "should check permissions" do
+      it "checks permissions" do
         user_factory
         api_call(:get, @request_path, @params_hash, {}, {}, { expected_status: 401 })
       end
 
-      it "should operate on an empty path" do
+      it "operates on an empty path" do
         student_in_course
         json = api_call(:get, @request_path, @params_hash)
         expect(json.map { |folder| folder['id'] }).to eql [@root_folder.id]
@@ -677,19 +662,19 @@
           @params_hash.merge!(full_path: @path)
         end
 
-        it "should return a list of path components" do
+        it "returns a list of path components" do
           teacher_in_course
           json = api_call(:get, @request_path, @params_hash)
           expect(json.map { |folder| folder['id'] }).to eql [@root_folder.id, @folder.id, @sub_folder.id]
         end
 
-        it "should 404 on an invalid path" do
+        it "404s on an invalid path" do
           teacher_in_course
           api_call(:get, @request_path + "/nonexistent", @params_hash.dup.merge(full_path: @path + "/nonexistent"),
                    {}, {}, { expected_status: 404 })
         end
 
-        it "should not traverse hidden or locked paths for students" do
+        it "does not traverse hidden or locked paths for students" do
           student_in_course
           api_call(:get, @request_path, @params_hash, {}, {}, { expected_status: 404 })
         end
@@ -703,12 +688,12 @@
         @params_hash.merge!(group_id: @group.id)
       end
 
-      it "should accept an empty path" do
+      it "accepts an empty path" do
         json = api_call(:get, "/api/v1/groups/#{@group.id}/folders/by_path/", @params_hash)
         expect(json.map { |folder| folder['id'] }).to eql [@root_folder.id]
       end
 
-      it "should accept a non-empty path" do
+      it "accepts a non-empty path" do
         @folder = @group.folders.create! parent_folder: @root_folder, name: 'some folder'
         json = api_call(:get, "/api/v1/groups/#{@group.id}/folders/by_path/#{URI.encode(@folder.name)}", @params_hash.merge(full_path: @folder.name))
         expect(json.map { |folder| folder['id'] }).to eql [@root_folder.id, @folder.id]
@@ -722,12 +707,12 @@
         @params_hash.merge!(user_id: @user.id)
       end
 
-      it "should accept an empty path" do
+      it "accepts an empty path" do
         json = api_call(:get, "/api/v1/users/#{@user.id}/folders/by_path/", @params_hash)
         expect(json.map { |folder| folder['id'] }).to eql [@root_folder.id]
       end
 
-      it "should accept a non-empty path" do
+      it "accepts a non-empty path" do
         @folder = @user.folders.create! parent_folder: @root_folder, name: 'some folder'
         json = api_call(:get, "/api/v1/users/#{@user.id}/folders/by_path/#{URI.encode(@folder.name)}", @params_hash.merge(full_path: @folder.name))
         expect(json.map { |folder| folder['id'] }).to eql [@root_folder.id, @folder.id]
@@ -747,30 +732,30 @@
       user_model
     end
 
-    it "should require :source_folder_id parameter" do
+    it "requires :source_folder_id parameter" do
       json = api_call(:post, "/api/v1/folders/#{@dest_folder.id}/copy_folder",
                       @params_hash.merge(dest_folder_id: @dest_folder.to_param),
-                      {}, {}, {expected_status: 400})
+                      {}, {}, { expected_status: 400 })
       expect(json['message']).to include 'source_folder_id'
     end
 
-    it "should require any manage_files permissions on the source context" do
-        @source_context.enroll_student(@user, enrollment_state: 'active')
-        @dest_context.enroll_teacher(@user, enrollment_state: 'active')
-        api_call(:post, "/api/v1/folders/#{@dest_folder.id}/copy_folder?source_folder_id=#{@source_folder.id}",
-                 @params_hash.merge(dest_folder_id: @dest_folder.to_param, source_folder_id: @source_folder.to_param),
-                 {}, {}, {expected_status: 401})
-      end
-
-    it "should require :create permission on the destination folder" do
+    it "requires any manage_files permissions on the source context" do
+      @source_context.enroll_student(@user, enrollment_state: 'active')
+      @dest_context.enroll_teacher(@user, enrollment_state: 'active')
+      api_call(:post, "/api/v1/folders/#{@dest_folder.id}/copy_folder?source_folder_id=#{@source_folder.id}",
+               @params_hash.merge(dest_folder_id: @dest_folder.to_param, source_folder_id: @source_folder.to_param),
+               {}, {}, { expected_status: 401 })
+    end
+
+    it "requires :create permission on the destination folder" do
       @source_context.enroll_teacher(@user, enrollment_state: 'active')
       @dest_context.enroll_student(@user, enrollment_state: 'active')
       api_call(:post, "/api/v1/folders/#{@dest_folder.id}/copy_folder?source_folder_id=#{@source_folder.id}",
                @params_hash.merge(dest_folder_id: @dest_folder.to_param, source_folder_id: @source_folder.to_param),
-               {}, {}, {expected_status: 401})
-    end
-
-    it "should copy a folder" do
+               {}, {}, { expected_status: 401 })
+    end
+
+    it "copies a folder" do
       @source_context.enroll_teacher(@user, enrollment_state: 'active')
       @dest_context.enroll_teacher(@user, enrollment_state: 'active')
       json = api_call(:post, "/api/v1/folders/#{@dest_folder.id}/copy_folder?source_folder_id=#{@source_folder.id}",
@@ -788,7 +773,7 @@
         @source_context.enroll_teacher(@user, enrollment_state: 'active')
       end
 
-      it "should copy a folder within a context" do
+      it "copies a folder within a context" do
         @new_folder = @source_context.folders.create! name: 'new folder'
         json = api_call(:post, "/api/v1/folders/#{@new_folder.id}/copy_folder?source_folder_id=#{@source_folder.id}",
                         @params_hash.merge(dest_folder_id: @new_folder.to_param, source_folder_id: @source_folder.to_param))
@@ -798,7 +783,7 @@
         expect(copy.active_file_attachments.first.root_attachment).to eq @file
       end
 
-      it "should rename if the folder already exists" do
+      it "renames if the folder already exists" do
         root_dir = @source_folder.parent_folder
         json = api_call(:post, "/api/v1/folders/#{root_dir.id}/copy_folder?source_folder_id=#{@source_folder.id}",
                         @params_hash.merge(dest_folder_id: root_dir.to_param, source_folder_id: @source_folder.to_param))
@@ -809,27 +794,27 @@
         expect(copy.active_file_attachments.first.root_attachment).to eq @file
       end
 
-      it "should refuse to copy a folder into itself" do
+      it "refuses to copy a folder into itself" do
         json = api_call(:post, "/api/v1/folders/#{@source_folder.id}/copy_folder?source_folder_id=#{@source_folder.id}",
                         @params_hash.merge(dest_folder_id: @source_folder.to_param, source_folder_id: @source_folder.to_param),
-                        {}, {}, {expected_status: 400})
+                        {}, {}, { expected_status: 400 })
         expect(json['message']).to eq 'source folder may not contain destination folder'
       end
 
-      it "should refuse to copy a folder into a descendant" do
+      it "refuses to copy a folder into a descendant" do
         subsub = @source_context.folders.create! parent_folder: @source_folder, name: 'subsub'
         json = api_call(:post, "/api/v1/folders/#{subsub.id}/copy_folder?source_folder_id=#{@source_folder.id}",
                         @params_hash.merge(dest_folder_id: subsub.to_param, source_folder_id: @source_folder.to_param),
-                        {}, {}, {expected_status: 400})
+                        {}, {}, { expected_status: 400 })
         expect(json['message']).to eq 'source folder may not contain destination folder'
       end
 
-      it "should refuse to copy a folder into a submissions folder" do
+      it "refuses to copy a folder into a submissions folder" do
         sub_folder = @user.submissions_folder
         source_folder = @user.folders.create! name: 'source'
         api_call(:post, "/api/v1/folders/#{sub_folder.id}/copy_folder?source_folder_id=#{source_folder.id}",
                  @params_hash.merge(dest_folder_id: sub_folder.to_param, source_folder_id: source_folder.to_param),
-                 {}, {}, {expected_status: 401})
+                 {}, {}, { expected_status: 401 })
       end
     end
   end
@@ -844,29 +829,29 @@
       @source_file = attachment_model context: @user, display_name: 'baz'
     end
 
-    it "should require :source_file_id parameter" do
+    it "requires :source_file_id parameter" do
       json = api_call(:post, "/api/v1/folders/#{@dest_folder.id}/copy_file",
                       @params_hash.merge(dest_folder_id: @dest_folder.to_param),
-                      {}, {}, {expected_status: 400})
+                      {}, {}, { expected_status: 400 })
       expect(json['message']).to include 'source_file_id'
     end
 
-    it "should require :download permission on the source file" do
+    it "requires :download permission on the source file" do
       @user = @dest_context.teachers.first
       api_call(:post, "/api/v1/folders/#{@dest_folder.id}/copy_file?source_file_id=#{@source_file.id}",
                @params_hash.merge(dest_folder_id: @dest_folder.to_param, source_file_id: @source_file.to_param),
-               {}, {}, {expected_status: 401})
+               {}, {}, { expected_status: 401 })
       expect(@dest_folder.active_file_attachments).not_to be_exists
     end
 
-    it "should require :manage_files permission on the destination context" do
+    it "requires :manage_files permission on the destination context" do
       api_call(:post, "/api/v1/folders/#{@dest_folder.id}/copy_file?source_file_id=#{@source_file.id}",
                @params_hash.merge(dest_folder_id: @dest_folder.to_param, source_file_id: @source_file.to_param),
-               {}, {}, {expected_status: 401})
+               {}, {}, { expected_status: 401 })
       expect(@dest_folder.active_file_attachments).not_to be_exists
     end
 
-    it "should copy a file" do
+    it "copies a file" do
       @dest_context.enroll_teacher @user, enrollment_state: 'active'
       json = api_call(:post, "/api/v1/folders/#{@dest_folder.id}/copy_file?source_file_id=#{@source_file.id}",
                       @params_hash.merge(dest_folder_id: @dest_folder.to_param, source_file_id: @source_file.to_param))
@@ -876,7 +861,7 @@
       expect(json['url']).to include 'verifier='
     end
 
-    it "should omit verifier in-app" do
+    it "omits verifier in-app" do
       allow_any_instance_of(FoldersController).to receive(:in_app?).and_return(true)
       allow_any_instance_of(FoldersController).to receive(:verified_request?).and_return(true)
 
@@ -892,7 +877,7 @@
         @file = attachment_model context: @dest_context, folder: Folder.root_folders(@dest_context).first
       end
 
-      it "should copy a file within a context" do
+      it "copies a file within a context" do
         json = api_call(:post, "/api/v1/folders/#{@dest_folder.id}/copy_file?source_file_id=#{@file.id}",
                         @params_hash.merge(dest_folder_id: @dest_folder.to_param, source_file_id: @file.to_param))
         file = Attachment.find(json['id'])
@@ -901,16 +886,16 @@
         expect(file.folder).to eq(@dest_folder)
       end
 
-      it "should fail if the file already exists and on_duplicate was not given" do
+      it "fails if the file already exists and on_duplicate was not given" do
         attachment_model context: @dest_context, folder: @dest_folder, display_name: @file.display_name
         json = api_call(:post, "/api/v1/folders/#{@dest_folder.id}/copy_file?source_file_id=#{@file.id}",
                         @params_hash.merge(dest_folder_id: @dest_folder.to_param, source_file_id: @file.to_param),
-                        {}, {}, {expected_status: 409})
+                        {}, {}, { expected_status: 409 })
         expect(json['message']).to include "already exists"
         expect(@dest_context.attachments.active.count).to eq 2
       end
 
-      it "should overwrite if asked" do
+      it "overwrites if asked" do
         other_file = attachment_model context: @dest_context, folder: @dest_folder, display_name: @file.display_name
         json = api_call(:post, "/api/v1/folders/#{@dest_folder.id}/copy_file?source_file_id=#{@file.id}&on_duplicate=overwrite",
                         @params_hash.merge(dest_folder_id: @dest_folder.to_param, source_file_id: @file.to_param, on_duplicate: 'overwrite'))
@@ -924,7 +909,7 @@
         expect(other_file.replacement_attachment).to eq(file)
       end
 
-      it "should rename if asked" do
+      it "renames if asked" do
         @file.update_attribute(:folder_id, @dest_folder.id)
         json = api_call(:post, "/api/v1/folders/#{@dest_folder.id}/copy_file?source_file_id=#{@file.id}&on_duplicate=rename",
                         @params_hash.merge(dest_folder_id: @dest_folder.to_param, source_file_id: @file.to_param, on_duplicate: 'rename'))
@@ -937,11 +922,11 @@
       end
     end
 
-    it "should refuse to copy a file into a submissions folder" do
+    it "refuses to copy a file into a submissions folder" do
       sub_folder = @user.submissions_folder
       api_call(:post, "/api/v1/folders/#{sub_folder.id}/copy_file?source_file_id=#{@source_file.id}",
                @params_hash.merge(dest_folder_id: sub_folder.to_param, source_file_id: @source_file.to_param),
-               {}, {}, {expected_status: 401})
+               {}, {}, { expected_status: 401 })
     end
   end
 
@@ -958,89 +943,75 @@
 
     context "course" do
       before :once do
-         course_with_teacher(active_all: true)
-         student_in_course(active_all: true)
-         make_folders_in_context @course
-      end
-
-      it "should list all folders in a course including subfolders" do
+        course_with_teacher(active_all: true)
+        student_in_course(active_all: true)
+        make_folders_in_context @course
+      end
+
+      it "lists all folders in a course including subfolders" do
         @user = @teacher
         json = api_call(:get, "/api/v1/courses/#{@course.id}/folders",
-                        {:controller => "folders", :action => "list_all_folders", :format => "json", :course_id => @course.id.to_param})
-        res = json.map{|f| f['name']}
+                        { :controller => "folders", :action => "list_all_folders", :format => "json", :course_id => @course.id.to_param })
+        res = json.map { |f| f['name'] }
         expect(res).to eq %w{course\ files folder1 folder2 folder2.1 folder2.1.1 folderhidden folderlocked}
       end
 
-      it "should not show hidden and locked files to unauthorized users" do
+      it "does not show hidden and locked files to unauthorized users" do
         @user = @student
         json = api_call(:get, "/api/v1/courses/#{@course.id}/folders",
-                        {:controller => "folders", :action => "list_all_folders", :format => "json", :course_id => @course.id.to_param})
-        res = json.map{|f| f['name']}
+                        { :controller => "folders", :action => "list_all_folders", :format => "json", :course_id => @course.id.to_param })
+        res = json.map { |f| f['name'] }
         expect(res).to eq %w{course\ files folder1 folder2 folder2.1 folder2.1.1}
       end
 
-      it "should return a 401 for unauthorized users" do
+      it "returns a 401 for unauthorized users" do
         @user = user_factory(active_all: true)
         api_call(:get, "/api/v1/courses/#{@course.id}/folders",
-                 {:controller => "folders", :action => "list_all_folders", :format => "json", :course_id => @course.id.to_param},
-                 {}, {}, {:expected_status => 401})
-      end
-
-      it "should paginate the folder list" do
+                 { :controller => "folders", :action => "list_all_folders", :format => "json", :course_id => @course.id.to_param },
+                 {}, {}, { :expected_status => 401 })
+      end
+
+      it "paginates the folder list" do
         @user = @teacher
         json = api_call(:get, "/api/v1/courses/#{@course.id}/folders",
-                        {:controller => "folders", :action => "list_all_folders", :format => "json", :course_id => @course.id.to_param, :per_page => 3})
+                        { :controller => "folders", :action => "list_all_folders", :format => "json", :course_id => @course.id.to_param, :per_page => 3 })
 
         expect(json.length).to eq 3
         links = response.headers['Link'].split(",")
-<<<<<<< HEAD
-        expect(links.all?{ |l| l =~ /api\/v1\/courses\/#{@course.id}\/folders/ }).to be_truthy
-        expect(links.find{ |l| l.match(/rel="next"/)}).to match /page=2&per_page=3>/
-        expect(links.find{ |l| l.match(/rel="first"/)}).to match /page=1&per_page=3>/
-        expect(links.find{ |l| l.match(/rel="last"/)}).to match /page=3&per_page=3>/
-=======
         expect(links.all? { |l| l =~ /api\/v1\/courses\/#{@course.id}\/folders/ }).to be_truthy
         expect(links.find { |l| l.match(/rel="next"/) }).to match(/page=2&per_page=3>/)
         expect(links.find { |l| l.match(/rel="first"/) }).to match(/page=1&per_page=3>/)
         expect(links.find { |l| l.match(/rel="last"/) }).to match(/page=3&per_page=3>/)
->>>>>>> 2d51e8e7
 
         json = api_call(:get, "/api/v1/courses/#{@course.id}/folders",
-                        {:controller => "folders", :action => "list_all_folders", :format => "json", :course_id => @course.id.to_param, :per_page => 3, :page => 3})
+                        { :controller => "folders", :action => "list_all_folders", :format => "json", :course_id => @course.id.to_param, :per_page => 3, :page => 3 })
         expect(json.length).to eq 1
         links = response.headers['Link'].split(",")
-<<<<<<< HEAD
-        expect(links.all?{ |l| l =~ /api\/v1\/courses\/#{@course.id}\/folders/ }).to be_truthy
-        expect(links.find{ |l| l.match(/rel="prev"/)}).to match /page=2&per_page=3>/
-        expect(links.find{ |l| l.match(/rel="first"/)}).to match /page=1&per_page=3>/
-        expect(links.find{ |l| l.match(/rel="last"/)}).to match /page=3&per_page=3>/
-=======
         expect(links.all? { |l| l =~ /api\/v1\/courses\/#{@course.id}\/folders/ }).to be_truthy
         expect(links.find { |l| l.match(/rel="prev"/) }).to match(/page=2&per_page=3>/)
         expect(links.find { |l| l.match(/rel="first"/) }).to match(/page=1&per_page=3>/)
         expect(links.find { |l| l.match(/rel="last"/) }).to match(/page=3&per_page=3>/)
->>>>>>> 2d51e8e7
       end
     end
 
     context "group" do
-      it "should list all folders in a group including subfolders" do
+      it "lists all folders in a group including subfolders" do
         group_with_user(active_all: true)
         make_folders_in_context @group
         json = api_call(:get, "/api/v1/groups/#{@group.id}/folders",
-                        {:controller => "folders", :action => "list_all_folders", :format => "json", :group_id => @group.id.to_param})
-        res = json.map{|f|f['name']}
+                        { :controller => "folders", :action => "list_all_folders", :format => "json", :group_id => @group.id.to_param })
+        res = json.map { |f| f['name'] }
         expect(res).to eq %w{files folder1 folder2 folder2.1 folder2.1.1 folderhidden folderlocked}
       end
     end
 
     context "user" do
-      it "should list all folders owned by a user including subfolders" do
+      it "lists all folders owned by a user including subfolders" do
         user_factory(active_all: true)
         make_folders_in_context @user
         json = api_call(:get, "/api/v1/users/#{@user.id}/folders",
-                        {:controller => "folders", :action => "list_all_folders", :format => "json", :user_id => @user.id.to_param})
-        res = json.map{|f| f['name']}
+                        { :controller => "folders", :action => "list_all_folders", :format => "json", :user_id => @user.id.to_param })
+        res = json.map { |f| f['name'] }
         expect(res).to eq %w{folder1 folder2 folder2.1 folder2.1.1 folderhidden folderlocked my\ files}
       end
     end
