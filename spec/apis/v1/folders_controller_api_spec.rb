# frozen_string_literal: true

#
# Copyright (C) 2011 Instructure, Inc.
#
# This file is part of Canvas.
#
# Canvas is free software: you can redistribute it and/or modify it under
# the terms of the GNU Affero General Public License as published by the Free
# Software Foundation, version 3 of the License.
#
# Canvas is distributed in the hope that it will be useful, but WITHOUT ANY
# WARRANTY; without even the implied warranty of MERCHANTABILITY or FITNESS FOR
# A PARTICULAR PURPOSE. See the GNU Affero General Public License for more
# details.
#
# You should have received a copy of the GNU Affero General Public License along
# with this program. If not, see <http://www.gnu.org/licenses/>.
#

require_relative "../api_spec_helper"

describe "Folders API", type: :request do
  before :once do
    course_with_teacher(active_all: true, user: user_with_pseudonym)
    @root = Folder.root_folders(@course).first

    @folders_path = "/api/v1/folders"
    @folders_path_options = { controller: "folders", action: "api_index", format: "json", id: @root.id.to_param }
  end

  describe "#index" do
    context "with folders" do
      before(:once) do
        @f1 = @root.sub_folders.create!(name: "folder1", context: @course, position: 1)
        @f2 = @root.sub_folders.create!(name: "folder2", context: @course, position: 2)
        @f3 = @root.sub_folders.create!(name: "11folder", context: @course, position: 3)
        @f4 = @root.sub_folders.create!(name: "zzfolder", context: @course, position: 4, locked: true)
        @f5 = @root.sub_folders.create!(name: "aafolder", context: @course, position: 5, hidden: true)
      end

      it "lists folders in alphabetical order" do
        json = api_call(:get, @folders_path + "/#{@root.id}/folders", @folders_path_options, {})
        res = json.pluck("name")
        expect(res).to eq %w[11folder aafolder folder1 folder2 zzfolder]
      end

      it "lists folders in saved order if flag set" do
        json = api_call(:get, @folders_path + "/#{@root.id}/folders?sort_by=position", @folders_path_options.merge(action: "api_index", sort_by: "position"), {})

        res = json.pluck("name")
        expect(res).to eq %w[folder1 folder2 11folder zzfolder aafolder]
      end

      it "allows getting locked folder if authed" do
        json = api_call(:get, @folders_path + "/#{@f4.id}/folders", @folders_path_options.merge(action: "api_index", id: @f4.id.to_param), {})

        expect(json).to eq []
      end

      it "does not list hidden folders if not authed" do
        course_with_student(course: @course)
        json = api_call(:get, @folders_path + "/#{@root.id}/folders", @folders_path_options, {})

        expect(json.any? { |f| f[:id] == @f5.id }).to be false
      end

      it "does not list locked folders if not authed" do
        course_with_student(course: @course)
        raw_api_call(:get, @folders_path + "/#{@f4.id}/folders", @folders_path_options.merge(action: "api_index", id: @f4.id.to_param), {})

        expect(response).to have_http_status :forbidden
      end
    end

    it "404s for no folder found" do
      raw_api_call(:get, @folders_path + "/0/folders", @folders_path_options.merge(action: "api_index", id: "0"), {})

      expect(response).to have_http_status :not_found
    end

    it "paginates" do
      7.times { |i| @root.sub_folders.create!(name: "folder#{i}", context: @course) }
      json = api_call(:get, @folders_path + "/#{@root.id}/folders?per_page=3", @folders_path_options.merge(per_page: "3"), {})
      expect(json.length).to eq 3
      links = response.headers["Link"].split(",")
      expect(links.all? { |l| l =~ %r{api/v1/folders/#{@root.id}/folders} }).to be_truthy
      expect(links.find { |l| l.include?('rel="next"') }).to match(/page=2&per_page=3>/)
      expect(links.find { |l| l.include?('rel="first"') }).to match(/page=1&per_page=3>/)
      expect(links.find { |l| l.include?('rel="last"') }).to match(/page=3&per_page=3>/)

      json = api_call(:get, @folders_path + "/#{@root.id}/folders?per_page=3&page=3", @folders_path_options.merge(per_page: "3", page: "3"), {})
      expect(json.length).to eq 1
      links = response.headers["Link"].split(",")
      expect(links.all? { |l| l =~ %r{api/v1/folders/#{@root.id}/folders} }).to be_truthy
      expect(links.find { |l| l.include?('rel="prev"') }).to match(/page=2&per_page=3>/)
      expect(links.find { |l| l.include?('rel="first"') }).to match(/page=1&per_page=3>/)
      expect(links.find { |l| l.include?('rel="last"') }).to match(/page=3&per_page=3>/)
    end

    context "student" do
      before(:once) do
        student_in_course
        @root = Folder.root_folders(@student).first
        @normal_folder = @student.folders.create! name: "Normal folder", parent_folder_id: @root
        @student.submissions_folder
      end

      it "indicates submissions folders" do
        json = api_call(:get, @folders_path + "/#{@root.id}/folders", @folders_path_options.merge(id: @root.to_param))
        expect(json.detect { |f| f["id"] == @normal_folder.id }["for_submissions"]).to be false
        expect(json.detect { |f| f["id"] == @student.submissions_folder.id }["for_submissions"]).to be true
        expect(json.detect { |f| f["id"] == @student.submissions_folder.id }["can_upload"]).to be false
      end
    end
  end

  describe "#show" do
    describe "file and folder counts" do
      before(:once) do
        @root.sub_folders.create!(name: "folder1", context: @course)
        @root.sub_folders.create!(name: "folder2", context: @course, workflow_state: "hidden")
        @root.sub_folders.create!(name: "folder3", context: @course, workflow_state: "visible", locked: true)
        Attachment.create!(filename: "test1.txt", display_name: "test1.txt", uploaded_data: StringIO.new("file"), folder: @root, context: @course)
        Attachment.create!(filename: "test2.txt", display_name: "test2.txt", uploaded_data: StringIO.new("file"), folder: @root, context: @course).update_attribute(:file_state, "hidden")
        Attachment.create!(filename: "test3.txt", display_name: "test3.txt", uploaded_data: StringIO.new("file"), folder: @root, context: @course, workflow_state: "processed", file_state: "available", locked: true)
      end

      it "counts locked and hidden items for teachers" do
        json = api_call(:get, @folders_path + "/#{@root.id}", @folders_path_options.merge(action: "show"), {})
        expect(json["files_count"]).to eq 3
        expect(json["folders_count"]).to eq 3
      end

      it "does not count locked and hidden items for students" do
        student_in_course active_all: true
        json = api_call(:get, @folders_path + "/#{@root.id}", @folders_path_options.merge(action: "show"), {})
        expect(json["files_count"]).to eq 1
        expect(json["folders_count"]).to eq 1
      end
    end

    it "has url to list file and folder listings" do
      Account.site_admin.disable_feature! :files_a11y_rewrite
      json = api_call(:get, @folders_path + "/#{@root.id}", @folders_path_options.merge(action: "show"), {})
      expect(json["files_url"].ends_with?("/api/v1/folders/#{@root.id}/files")).to be true
      expect(json["folders_url"].ends_with?("/api/v1/folders/#{@root.id}/folders")).to be true
      expect(json["all_url"]).to be_nil
    end

    it "has url to list file and folder listings with files_a11y_rewrite" do
      Account.site_admin.enable_feature! :files_a11y_rewrite
      json = api_call(:get, @folders_path + "/#{@root.id}", @folders_path_options.merge(action: "show"), {})
      expect(json["all_url"].ends_with?("/api/v1/folders/#{@root.id}/all")).to be true
    end

    it "returns forbidden error if requestor is not permitted to view folder" do
      @f1 = @root.sub_folders.create!(name: "folder1", context: @course, hidden: true)
      course_with_student(course: @course)
      raw_api_call(:get, @folders_path + "/#{@f1.id}", @folders_path_options.merge(action: "show", id: @f1.id.to_param), {})
      expect(response).to have_http_status :forbidden
    end

    it "404s for no folder found" do
      raw_api_call(:get, @folders_path + "/0", @folders_path_options.merge(action: "show", id: "0"))
      assert_status(404)
    end

    it "404s for deleted folder" do
      f1 = @root.sub_folders.create!(name: "folder1", context: @course)
      f1.destroy
      raw_api_call(:get, @folders_path + "/#{f1.id}", @folders_path_options.merge(action: "show", id: f1.id.to_param))
      assert_status(404)
    end

    it "returns correct locked values" do
      json = api_call(:get, @folders_path + "/#{@root.id}", @folders_path_options.merge(action: "show"), {})
      expect(json["locked_for_user"]).to be false
      expect(json["locked"]).to be false

      locked = @root.sub_folders.create!(name: "locked", context: @course, position: 4, locked: true)
      json = api_call(:get, @folders_path + "/#{locked.id}", @folders_path_options.merge(action: "show", id: locked.id.to_param), {})
      expect(json["locked"]).to be true
      expect(json["locked_for_user"]).to be false

      student_in_course(course: @course, active_all: true)
      json = api_call(:get, @folders_path + "/#{@root.id}/folders", @folders_path_options, {})
      expect(json).to be_empty
    end

    it "shows if the user can upload files to the folder" do
      json = api_call(:get, @folders_path + "/#{@root.id}", @folders_path_options.merge(action: "show"), {})
      expect(json["can_upload"]).to be true
      student_in_course(course: @course)
      json = api_call(:get, @folders_path + "/#{@root.id}", @folders_path_options.merge(action: "show"), {})
      expect(json["can_upload"]).to be false
    end

    describe "folder in context" do
      it "gets the root folder for a course" do
        json = api_call(:get,
                        "/api/v1/courses/#{@course.id}/folders/root",
                        @folders_path_options
                                  .merge(action: "show", course_id: @course.id.to_param, id: "root"),
                        {})
        expect(json["id"]).to eq @root.id
      end

      it "gets a folder in a context" do
        @f1 = @root.sub_folders.create!(name: "folder1", context: @course)
        json = api_call(:get,
                        "/api/v1/courses/#{@course.id}/folders/#{@f1.id}",
                        @folders_path_options
                                  .merge(action: "show", course_id: @course.id.to_param, id: @f1.id.to_param),
                        {})
        expect(json["id"]).to eq @f1.id
      end

      it "404s for a folder in a different context" do
        group_model(context: @course)
        group_root = Folder.root_folders(@group).first
        api_call(:get,
                 "/api/v1/courses/#{@course.id}/folders/#{group_root.id}",
                 @folders_path_options
                           .merge(action: "show", course_id: @course.id.to_param, id: group_root.id.to_param),
                 {},
                 {},
                 expected_status: 404)
      end

      it "gets the root folder for a user" do
        @root = Folder.root_folders(@user).first
        json = api_call(:get,
                        "/api/v1/users/#{@user.id}/folders/root",
                        @folders_path_options
                                  .merge(action: "show", user_id: @user.id.to_param, id: "root"),
                        {})
        expect(json["id"]).to eq @root.id
      end

      it "gets the root folder for a group" do
        group_model(context: @course)
        @root = Folder.root_folders(@group).first
        json = api_call(:get,
                        "/api/v1/groups/#{@group.id}/folders/root",
                        @folders_path_options
                                  .merge(action: "show", group_id: @group.id.to_param, id: "root"),
                        {})
        expect(json["id"]).to eq @root.id
      end
    end
  end

  describe "#icon_maker_folder" do
    it "creates an icon maker folder for the course" do
      expect do
        api_call(
          :get,
          "/api/v1/courses/#{@course.id}/folders/icon_maker",
          @folders_path_options.merge(action: "icon_maker_folder", course_id: @course.id.to_param).except(:id),
          {}
        )
      end.to change {
        @course.folders.where(unique_type: Folder::ICON_MAKER_UNIQUE_TYPE).count
      }.from(0).to(1)
    end

    it "returns the existing icon maker folder for the course" do
      existing_folder = Folder.icon_maker_folder(@course)

      json = api_call(
        :get,
        "/api/v1/courses/#{@course.id}/folders/icon_maker",
        @folders_path_options.merge(action: "icon_maker_folder", course_id: @course.id.to_param).except(:id),
        {}
      )

      aggregate_failures do
        expect(json["id"]).to eq existing_folder.id
        expect(@course.folders.where(unique_type: Folder::ICON_MAKER_UNIQUE_TYPE).count).to be 1
      end
    end
  end

  describe "#media_folder" do
    it "creates a media folder for a course" do
      json = api_call(:get,
                      "/api/v1/courses/#{@course.id}/folders/media",
                      @folders_path_options
                              .merge(action: "media_folder", course_id: @course.id.to_param).except(:id),
                      {})
      folder = @course.folders.where(name: "Uploaded Media").first
      expect(folder.unique_type).to eq Folder::MEDIA_TYPE
      expect(json["id"]).to eq folder.id
      expect(json["hidden"]).to be_truthy

      # get the same one twice
      json2 = api_call(:get,
                       "/api/v1/courses/#{@course.id}/folders/media",
                       @folders_path_options
                               .merge(action: "media_folder", course_id: @course.id.to_param).except(:id),
                       {})
      expect(json2["id"]).to eq folder.id
    end

    it "creates a folder in the user's root if user doesn't have upload rights" do
      course_with_student(course: @course, active_all: true)
      @me = @student
      json = api_call(:get,
                      "/api/v1/courses/#{@course.id}/folders/media",
                      @folders_path_options
                              .merge(action: "media_folder", course_id: @course.id.to_param).except(:id),
                      {})
      expect(@course.folders.where(name: "Uploaded Media").first).to be_nil
      folder = @user.folders.where(name: "Uploaded Media").first
      expect(json["id"]).to eq folder.id
      expect(json["can_upload"]).to be true
    end

    it "creates a media folder for a group" do
      group_model(context: @course)
      json = api_call(:get,
                      "/api/v1/groups/#{@group.id}/folders/media",
                      @folders_path_options
                              .merge(action: "media_folder", group_id: @group.id.to_param).except(:id),
                      {})
      folder = @group.folders.where(name: "Uploaded Media").first
      expect(json["id"]).to eq folder.id
    end
  end

  describe "#destroy" do
    it "deletes an empty folder" do
      @f1 = @root.sub_folders.create!(name: "folder1", context: @course)
      api_call(:delete, @folders_path + "/#{@f1.id}", @folders_path_options.merge(action: "api_destroy", id: @f1.id.to_param), {})
      @f1.reload
      expect(@f1.workflow_state).to eq "deleted"
    end

    it "does not allow deleting root folder of context" do
      json = api_call(:delete,
                      @folders_path + "/#{@root.id}",
                      @folders_path_options
                              .merge(action: "api_destroy", id: @root.id.to_param),
                      {},
                      {},
                      expected_status: 400)
      expect(json["message"]).to eq "Can't delete the root folder"
      @root.reload
      expect(@root.workflow_state).to eq "visible"
    end

    it "does not allow deleting folders with contents without force flag" do
      @f1 = @root.sub_folders.create!(name: "folder1", context: @course)
      @f2 = @f1.sub_folders.create!(name: "folder2", context: @course)
      att = Attachment.create!(filename: "test.txt",
                               display_name: "testing.txt",
                               uploaded_data: StringIO.new("file"),
                               folder: @f1,
                               context: @course)
      json = api_call(:delete,
                      @folders_path + "/#{@f1.id}",
                      @folders_path_options
                              .merge(action: "api_destroy", id: @f1.id.to_param),
                      {},
                      {},
                      expected_status: 400)
      expect(json["message"]).to eq "Can't delete a folder with content"
      @f1.reload
      expect(@f1.workflow_state).to eq "visible"
      @f2.reload
      expect(@f2.workflow_state).to eq "visible"
      att.reload
      expect(att.workflow_state).to eq "processed"
    end

    it "allows deleting folders with contents with force flag" do
      @f1 = @root.sub_folders.create!(name: "folder1", context: @course)
      @f2 = @f1.sub_folders.create!(name: "folder2", context: @course)
      api_call(:delete, @folders_path + "/#{@f1.id}", @folders_path_options.merge(action: "api_destroy", id: @f1.id.to_param), { force: true })
      @f1.reload
      expect(@f1.workflow_state).to eq "deleted"
      @f2.reload
      expect(@f2.workflow_state).to eq "deleted"
    end

    it "will not delete a submissions folder" do
      user_model
      api_call_as_user(@user,
                       :delete,
                       @folders_path + "/#{@user.submissions_folder.id}",
                       @folders_path_options.merge(action: "api_destroy", id: @user.submissions_folder.to_param),
                       { force: true },
                       {},
                       { expected_status: 403 })
    end

    it "returns forbidden error" do
      course_with_student(course: @course)
      @f1 = @root.sub_folders.create!(name: "folder1", context: @course)
      raw_api_call(:delete, @folders_path + "/#{@f1.id}", @folders_path_options.merge(action: "api_destroy", id: @f1.id.to_param), {})
      expect(response).to have_http_status :forbidden
      @f1.reload
      expect(@f1.workflow_state).to eq "visible"
    end

    context "as teacher without manage_files_delete permission" do
      before do
        teacher_role = Role.get_built_in_role("TeacherEnrollment", root_account_id: @course.root_account.id)
        RoleOverride.create!(
          permission: "manage_files_delete",
          enabled: false,
          role: teacher_role,
          account: @course.root_account
        )
      end

      it "disallows deleting an empty folder" do
        @f1 = @root.sub_folders.create!(name: "folder1", context: @course)
        api_call(:delete,
                 @folders_path + "/#{@f1.id}",
                 @folders_path_options.merge(action: "api_destroy", id: @f1.id.to_param),
                 {},
                 { expected_status: 401 })
      end

      it "disallows deleting folders with contents with force flag" do
        @f1 = @root.sub_folders.create!(name: "folder1", context: @course)
        @f2 = @f1.sub_folders.create!(name: "folder2", context: @course)
        api_call(:delete,
                 @folders_path + "/#{@f1.id}",
                 @folders_path_options.merge(action: "api_destroy", id: @f1.id.to_param),
                 { force: true },
                 { expected_status: 401 })
      end
    end
  end

  describe "#create" do
    append_before do
      @folders_path_options = { controller: "folders", action: "create", format: "json" }
    end

    it "creates in unfiled folder" do
      api_call(:post,
               "/api/v1/users/#{@user.id}/folders",
               @folders_path_options.merge(user_id: @user.id.to_param),
               { name: "f1", hidden: "true" },
               {})

      unfiled = Folder.unfiled_folder(@user)
      expect(unfiled.sub_folders.count).to eq 1
      f1 = unfiled.sub_folders.first
      expect(f1.name).to eq "f1"
      expect(f1.hidden).to be true
    end

    it "creates by folder id" do
      group_model(context: @course)
      @root = Folder.root_folders(@group).first
      @f1 = @root.sub_folders.create!(name: "folder1", context: @group)

      api_call(:post,
               "/api/v1/groups/#{@group.id}/folders",
               @folders_path_options.merge(group_id: @group.id.to_param),
               { name: "sub1", locked: "true", parent_folder_id: @f1.id.to_param },
               {})
      @f1.reload
      sub1 = @f1.sub_folders.first
      expect(sub1.name).to eq "sub1"
      expect(sub1.locked).to be true
    end

    it "creates by folder id in the path" do
      group_model(context: @course)
      @root = Folder.root_folders(@group).first
      @f1 = @root.sub_folders.create!(name: "folder1", context: @group)

      api_call(:post,
               "/api/v1/folders/#{@f1.id}/folders",
               @folders_path_options.merge(folder_id: @f1.id.to_param),
               { name: "sub1", locked: "true" },
               {})
      @f1.reload
      sub1 = @f1.sub_folders.first
      expect(sub1.name).to eq "sub1"
      expect(sub1.locked).to be true
    end

    it "errors with invalid folder id" do
      api_call(:post,
               "/api/v1/folders/0/folders",
               @folders_path_options.merge(folder_id: "0"),
               { name: "sub1", locked: "true" },
               {},
               expected_status: 404)
    end

    it "gives error folder is used and path sent" do
      json = api_call(:post,
                      "/api/v1/folders/#{@root.id}/folders",
                      @folders_path_options.merge(folder_id: @root.id.to_param),
                      { name: "sub1", locked: "true", parent_folder_path: "haha/fool" },
                      {},
                      expected_status: 400)
      expect(json["message"]).to eq "Can't set folder path and folder id"
    end

    it "gives error folder is used and id sent" do
      json = api_call(:post,
                      "/api/v1/folders/#{@root.id}/folders",
                      @folders_path_options.merge(folder_id: @root.id.to_param),
                      { name: "sub1", locked: "true", parent_folder_id: @root.id.to_param },
                      {},
                      expected_status: 400)
      expect(json["message"]).to eq "Can't set folder path and folder id"
    end

    it "creates by folder path" do
      api_call(:post,
               "/api/v1/courses/#{@course.id}/folders",
               @folders_path_options.merge(course_id: @course.id.to_param),
               { name: "sub1", parent_folder_path: "subfolder/path" },
               {})

      @root.reload
      expect(@root.sub_folders.count).to eq 1
      subfolder = @root.sub_folders.first
      expect(subfolder.name).to eq "subfolder"
      expect(subfolder.sub_folders.count).to eq 1
      path = subfolder.sub_folders.first
      expect(path.name).to eq "path"
      expect(path.sub_folders.count).to eq 1
      sub1 = path.sub_folders.first
      expect(sub1.name).to eq "sub1"
    end

    it "errors with invalid parent id" do
      json = api_call(:post,
                      "/api/v1/courses/#{@course.id}/folders",
                      @folders_path_options.merge(course_id: @course.id.to_param),
                      { name: "sub1", locked: "true", parent_folder_id: "0" },
                      {},
                      expected_status: 404)
      message = json["errors"][0]["message"]
      expect(message).to eq "The specified resource does not exist."
    end

    it "errors with deleted folder id" do
      root = Folder.root_folders(@course).first
      sub = root.sub_folders.create!(name: "folder1", context: @course, workflow_state: "deleted")
      json = api_call(:post,
                      "/api/v1/courses/#{@course.id}/folders",
                      @folders_path_options.merge(course_id: @course.id.to_param),
                      { name: "test", parent_folder_id: sub.id },
                      {},
                      expected_status: 404)
      message = json["errors"][0]["message"]
      expect(message).to eq "The specified resource does not exist."
    end

    it "gives error if path and id are passed" do
      json = api_call(:post,
                      "/api/v1/courses/#{@course.id}/folders",
                      @folders_path_options.merge(course_id: @course.id.to_param),
                      { name: "sub1", locked: "true", parent_folder_id: "0", parent_folder_path: "haha/fool" },
                      {},
                      expected_status: 400)
      expect(json["message"]).to eq "Can't set folder path and folder id"
    end

    it "returns forbidden error" do
      course_with_student(course: @course)
      api_call(:post,
               "/api/v1/courses/#{@course.id}/folders",
               @folders_path_options.merge(course_id: @course.id.to_param),
               { name: "sub1" },
               {},
               expected_status: 403)
    end

    it "errors if the name is too long" do
      api_call(:post,
               "/api/v1/courses/#{@course.id}/folders",
               @folders_path_options.merge(course_id: @course.id.to_param),
               { name: "X" * 256 },
               {},
               expected_status: 400)
    end

    it "fails to create in a submissions folder (user context)" do
      sub_folder = @user.submissions_folder
      api_call(:post,
               "/api/v1/users/#{@user.id}/folders",
               @folders_path_options.merge(user_id: @user.to_param),
               { name: "booga", parent_folder_id: sub_folder.to_param },
               {},
               expected_status: 403)
    end

    it "fails to create in a submissions folder (folder context)" do
      sub_folder = @user.submissions_folder
      api_call(:post,
               "/api/v1/folders/#{sub_folder.id}/folders",
               @folders_path_options.merge(folder_id: sub_folder.to_param),
               { name: "booga" },
               {},
               expected_status: 403)
    end

    context "as teacher without manage_files_add permission" do
      before do
        teacher_role = Role.get_built_in_role("TeacherEnrollment", root_account_id: @course.root_account.id)
        RoleOverride.create!(
          permission: "manage_files_add",
          enabled: false,
          role: teacher_role,
          account: @course.root_account
        )
      end

      it "disallows creating by folder path in course context" do
        api_call(:post,
                 "/api/v1/courses/#{@course.id}/folders",
                 @folders_path_options.merge(course_id: @course.id.to_param),
                 { name: "sub1", parent_folder_path: "subfolder/path" },
                 {},
                 expected_status: 403)
      end
    end

    context "account context" do
      it "creates by folder path with admin" do
        api_call_as_user(account_admin_user,
                         :post,
                         "/api/v1/accounts/#{Account.default.id}/folders",
                         @folders_path_options.merge(account_id: Account.default.id.to_param),
                         { name: "new_folder", parent_folder_path: "files/" },
                         {},
                         expected_status: 200)

        root = Folder.root_folders(Account.default).first
        expect(root.sub_folders.count).to eq 1
        subfolder = root.sub_folders.first
        expect(subfolder.name).to eq "new_folder"
        expect(subfolder.full_name).to eq "files/new_folder"
      end

      it "returns forbidden when creating by folder path with non admin" do
        api_call(:post,
                 "/api/v1/accounts/#{Account.default.id}/folders",
                 @folders_path_options.merge(account_id: Account.default.id.to_param),
                 { name: "new_folder", parent_folder_path: "files/" },
                 {},
                 expected_status: 403)
      end
    end
  end

  describe "#update" do
    before :once do
      @sub1 = @root.sub_folders.create!(name: "sub1", context: @course)
      @update_url = @folders_path + "/#{@sub1.id}"
      @folders_path_options = { controller: "folders", action: "update", format: "json", id: @sub1.id.to_param }
    end

    it "updates" do
      @sub2 = @root.sub_folders.create!(name: "sub2", context: @course)
      api_call(:put, @update_url, @folders_path_options, { name: "new name", parent_folder_id: @sub2.id.to_param }, {}, expected_status: 200)
      @sub1.reload
      expect(@sub1.name).to eq "new name"
      expect(@sub1.parent_folder_id).to eq @sub2.id
    end

    it "returns forbidden error" do
      course_with_student(course: @course)
      api_call(:put, @update_url, @folders_path_options, { name: "new name" }, {}, expected_status: 403)
    end

    it "404s with invalid parent id" do
      api_call(:put, @update_url, @folders_path_options, { name: "new name", parent_folder_id: 0 }, {}, expected_status: 404)
    end

    it "does not allow moving to different context" do
      user_root = Folder.root_folders(@user).first
      api_call(:put, @update_url, @folders_path_options, { name: "new name", parent_folder_id: user_root.id.to_param }, {}, expected_status: 404)
    end

    it "does not move a folder into a submissions folder" do
      sub_folder = @user.submissions_folder
      source_folder = @user.folders.create! name: "hello"
      api_call(:put,
               "/api/v1/folders/#{source_folder.id}",
               @folders_path_options.merge(id: source_folder.to_param),
               { parent_folder_id: sub_folder.to_param },
               {},
               { expected_status: 403 })
    end

    context "as teacher without manage_files_edit permission" do
      before do
        teacher_role = Role.get_built_in_role("TeacherEnrollment", root_account_id: @course.root_account.id)
        RoleOverride.create!(
          permission: "manage_files_edit",
          enabled: false,
          role: teacher_role,
          account: @course.root_account
        )
      end

      it "disallows modifying a folder" do
        @sub2 = @root.sub_folders.create!(name: "sub2", context: @course)
        api_call(:put,
                 @update_url,
                 @folders_path_options,
                 { name: "new name", parent_folder_id: @sub2.id.to_param },
                 {},
                 expected_status: 403)
      end
    end
  end

  describe "#create_file" do
    it "creates a file in the correct folder" do
      @context = course_with_teacher
      @user = @teacher
      @root_folder = Folder.root_folders(@course).first
      api_call(:post,
               "/api/v1/folders/#{@root_folder.id}/files",
               { controller: "folders", action: "create_file", format: "json", folder_id: @root_folder.id.to_param },
               name: "with_path.txt")
      attachment = Attachment.order(:id).last
      expect(attachment.folder_id).to eq @root_folder.id
    end

    it "does not create a file in a submissions folder" do
      user_model
      sub_folder = @user.submissions_folder
      api_call(:post,
               "/api/v1/folders/#{sub_folder.id}/files",
               { controller: "folders", action: "create_file", format: "json", folder_id: sub_folder.to_param },
               { name: "with_path.txt" },
               {},
               { expected_status: 403 })
    end

    it "errors on duplicate file name if on_duplicate set to error" do
      @context = course_with_teacher
      @user = @teacher
      @root_folder = Folder.root_folders(@course).first
      @root_folder.attachments.create!(filename: "duplicate.txt",
                                       display_name: "duplicate.txt",
                                       uploaded_data: StringIO.new("file"),
                                       folder: @root_folder,
                                       context: @course,
                                       user: @user)
      api_call(:post,
               "/api/v1/folders/#{@root_folder.id}/files",
               { controller: "folders", action: "create_file", format: "json", folder_id: @root_folder.id.to_param },
               { name: "duplicate.txt",
                 on_duplicate: "error" },
               {},
               { expected_status: 409 })
    end

    context "as teacher without manage_files_add permission" do
      before do
        teacher_role = Role.get_built_in_role("TeacherEnrollment", root_account_id: @course.root_account.id)
        RoleOverride.create!(
          permission: "manage_files_add",
          enabled: false,
          role: teacher_role,
          account: @course.root_account
        )
      end

      it "disallows creating a file in the correct folder" do
        api_call(:post,
                 "/api/v1/folders/#{@root.id}/files",
                 { controller: "folders", action: "create_file", format: "json", folder_id: @root.id.to_param },
                 { name: "with_path.txt" },
                 {},
                 { expected_status: 403 })
      end
    end

    context "as student in limited access account" do
      before do
        course_with_student
        @course.root_account.enable_feature!(:allow_limited_access_for_students)
        @course.account.settings[:enable_limited_access_for_students] = true
        @course.account.save!
      end

      it "renders forbidden" do
        @root_folder = Folder.root_folders(@course).first
        api_call(:post,
                 "/api/v1/folders/#{@root_folder.id}/files",
                 { controller: "folders", action: "create_file", format: "json", folder_id: @root_folder.id.to_param },
                 { name: "with_path.txt" },
                 {},
                 { expected_status: 403 })
      end
    end
  end

  describe "#resolve_path" do
    before :once do
      @params_hash = { controller: "folders", action: "resolve_path", format: "json" }
    end

    context "course" do
      before :once do
        course_factory active_all: true
        @root_folder = Folder.root_folders(@course).first
        @request_path = "/api/v1/courses/#{@course.id}/folders/by_path"
        @params_hash[:course_id] = @course.to_param
      end

      it "checks permissions" do
        user_factory
        api_call(:get, @request_path, @params_hash, {}, {}, { expected_status: 403 })
      end

      it "operates on an empty path" do
        student_in_course
        json = api_call(:get, @request_path, @params_hash)
        expect(json.pluck("id")).to eql [@root_folder.id]
      end

      describe "with full_path" do
        before :once do
          @folder = @course.folders.create! parent_folder: @root_folder, name: "a folder"
          @sub_folder = @course.folders.create! parent_folder: @folder, name: "locked subfolder", locked: true
          @path = [@folder.name, @sub_folder.name].join("/")
          @request_path += "/#{URI::DEFAULT_PARSER.escape(@path)}"
          @params_hash.merge!(full_path: @path)
        end

        it "returns a list of path components" do
          teacher_in_course
          json = api_call(:get, @request_path, @params_hash)
          expect(json.pluck("id")).to eql [@root_folder.id, @folder.id, @sub_folder.id]
        end

        it "404s on an invalid path" do
          teacher_in_course
          api_call(:get,
                   @request_path + "/nonexistent",
                   @params_hash.dup.merge(full_path: @path + "/nonexistent"),
                   {},
                   {},
                   { expected_status: 404 })
        end

        it "does not traverse hidden or locked paths for students" do
          student_in_course
          api_call(:get, @request_path, @params_hash, {}, {}, { expected_status: 404 })
        end
      end
    end

    context "group" do
      before :once do
        group_with_user
        @root_folder = Folder.root_folders(@group).first
        @params_hash.merge!(group_id: @group.id)
      end

      it "accepts an empty path" do
        json = api_call(:get, "/api/v1/groups/#{@group.id}/folders/by_path/", @params_hash)
        expect(json.pluck("id")).to eql [@root_folder.id]
      end

      it "accepts a non-empty path" do
        @folder = @group.folders.create! parent_folder: @root_folder, name: "some folder"
        json = api_call(:get, "/api/v1/groups/#{@group.id}/folders/by_path/#{URI::DEFAULT_PARSER.escape(@folder.name)}", @params_hash.merge(full_path: @folder.name))
        expect(json.pluck("id")).to eql [@root_folder.id, @folder.id]
      end
    end

    context "user" do
      before :once do
        user_factory active_all: true
        @root_folder = Folder.root_folders(@user).first
        @params_hash.merge!(user_id: @user.id)
      end

      it "accepts an empty path" do
        json = api_call(:get, "/api/v1/users/#{@user.id}/folders/by_path/", @params_hash)
        expect(json.pluck("id")).to eql [@root_folder.id]
      end

      it "accepts a non-empty path" do
        @folder = @user.folders.create! parent_folder: @root_folder, name: "some folder"
        json = api_call(:get, "/api/v1/users/#{@user.id}/folders/by_path/#{URI::DEFAULT_PARSER.escape(@folder.name)}", @params_hash.merge(full_path: @folder.name))
        expect(json.pluck("id")).to eql [@root_folder.id, @folder.id]
      end
    end
  end

  describe "copy_folder" do
    before :once do
      @source_context = course_factory active_all: true
      @source_folder = @source_context.folders.create! name: "teh folder"
      @file = attachment_model context: @source_context, folder: @source_folder, display_name: "foo"
      @params_hash = { controller: "folders", action: "copy_folder", format: "json" }
      @dest_context = course_factory active_all: true
      @dest_folder = @dest_context.folders.create! name: "put stuff here", parent_folder: Folder.root_folders(@dest_context).first

      user_model
    end

    it "requires :source_folder_id parameter" do
      json = api_call(:post,
                      "/api/v1/folders/#{@dest_folder.id}/copy_folder",
                      @params_hash.merge(dest_folder_id: @dest_folder.to_param),
                      {},
                      {},
                      { expected_status: 400 })
      expect(json["message"]).to include "source_folder_id"
    end

    it "requires any manage_files permissions on the source context" do
      @source_context.enroll_student(@user, enrollment_state: "active")
      @dest_context.enroll_teacher(@user, enrollment_state: "active")
      api_call(:post,
               "/api/v1/folders/#{@dest_folder.id}/copy_folder?source_folder_id=#{@source_folder.id}",
               @params_hash.merge(dest_folder_id: @dest_folder.to_param, source_folder_id: @source_folder.to_param),
               {},
               {},
               { expected_status: 403 })
    end

    it "requires :create permission on the destination folder" do
      @source_context.enroll_teacher(@user, enrollment_state: "active")
      @dest_context.enroll_student(@user, enrollment_state: "active")
      api_call(:post,
               "/api/v1/folders/#{@dest_folder.id}/copy_folder?source_folder_id=#{@source_folder.id}",
               @params_hash.merge(dest_folder_id: @dest_folder.to_param, source_folder_id: @source_folder.to_param),
               {},
               {},
               { expected_status: 403 })
    end

    it "copies a folder" do
      @source_context.enroll_teacher(@user, enrollment_state: "active")
      @dest_context.enroll_teacher(@user, enrollment_state: "active")
      json = api_call(:post,
                      "/api/v1/folders/#{@dest_folder.id}/copy_folder?source_folder_id=#{@source_folder.id}",
                      @params_hash.merge(dest_folder_id: @dest_folder.to_param, source_folder_id: @source_folder.to_param))

      copy = Folder.find(json["id"])
      expect(copy.parent_folder).to eq(@dest_folder)
      contents = copy.active_file_attachments.to_a
      expect(contents.size).to eq 1
      expect(contents.first.root_attachment).to eq @file
    end

    context "within context" do
      before :once do
        @source_context.enroll_teacher(@user, enrollment_state: "active")
      end

      it "copies a folder within a context" do
        @new_folder = @source_context.folders.create! name: "new folder"
        json = api_call(:post,
                        "/api/v1/folders/#{@new_folder.id}/copy_folder?source_folder_id=#{@source_folder.id}",
                        @params_hash.merge(dest_folder_id: @new_folder.to_param, source_folder_id: @source_folder.to_param))
        copy = Folder.find(json["id"])
        expect(copy.id).not_to eq @source_folder.id
        expect(copy.parent_folder).to eq @new_folder
        expect(copy.active_file_attachments.first.root_attachment).to eq @file
      end

      it "renames if the folder already exists" do
        root_dir = @source_folder.parent_folder
        json = api_call(:post,
                        "/api/v1/folders/#{root_dir.id}/copy_folder?source_folder_id=#{@source_folder.id}",
                        @params_hash.merge(dest_folder_id: root_dir.to_param, source_folder_id: @source_folder.to_param))
        copy = Folder.find(json["id"])
        expect(copy.id).not_to eq @source_folder.id
        expect(copy.name).to start_with @source_folder.name
        expect(copy.name).not_to eq @source_folder.name
        expect(copy.active_file_attachments.first.root_attachment).to eq @file
      end

      it "refuses to copy a folder into itself" do
        json = api_call(:post,
                        "/api/v1/folders/#{@source_folder.id}/copy_folder?source_folder_id=#{@source_folder.id}",
                        @params_hash.merge(dest_folder_id: @source_folder.to_param, source_folder_id: @source_folder.to_param),
                        {},
                        {},
                        { expected_status: 400 })
        expect(json["message"]).to eq "source folder may not contain destination folder"
      end

      it "refuses to copy a folder into a descendant" do
        subsub = @source_context.folders.create! parent_folder: @source_folder, name: "subsub"
        json = api_call(:post,
                        "/api/v1/folders/#{subsub.id}/copy_folder?source_folder_id=#{@source_folder.id}",
                        @params_hash.merge(dest_folder_id: subsub.to_param, source_folder_id: @source_folder.to_param),
                        {},
                        {},
                        { expected_status: 400 })
        expect(json["message"]).to eq "source folder may not contain destination folder"
      end

      it "refuses to copy a folder into a submissions folder" do
        sub_folder = @user.submissions_folder
        source_folder = @user.folders.create! name: "source"
        api_call(:post,
                 "/api/v1/folders/#{sub_folder.id}/copy_folder?source_folder_id=#{source_folder.id}",
                 @params_hash.merge(dest_folder_id: sub_folder.to_param, source_folder_id: source_folder.to_param),
                 {},
                 {},
                 { expected_status: 403 })
      end
    end
  end

  describe "copy_file" do
    before :once do
      @params_hash = { controller: "folders", action: "copy_file", format: "json" }
      @dest_context = course_factory active_all: true
      @dest_folder = @dest_context.folders.create! name: "put stuff here", parent_folder: Folder.root_folders(@dest_context).first

      user_model
      @source_file = attachment_model context: @user, display_name: "baz"
    end

    it "requires :source_file_id parameter" do
      json = api_call(:post,
                      "/api/v1/folders/#{@dest_folder.id}/copy_file",
                      @params_hash.merge(dest_folder_id: @dest_folder.to_param),
                      {},
                      {},
                      { expected_status: 400 })
      expect(json["message"]).to include "source_file_id"
    end

    it "requires :download permission on the source file" do
      @user = @dest_context.teachers.first
      api_call(:post,
               "/api/v1/folders/#{@dest_folder.id}/copy_file?source_file_id=#{@source_file.id}",
               @params_hash.merge(dest_folder_id: @dest_folder.to_param, source_file_id: @source_file.to_param),
               {},
               {},
               { expected_status: 403 })
      expect(@dest_folder.active_file_attachments).not_to be_exists
    end

    it "requires :manage_files permission on the destination context" do
      api_call(:post,
               "/api/v1/folders/#{@dest_folder.id}/copy_file?source_file_id=#{@source_file.id}",
               @params_hash.merge(dest_folder_id: @dest_folder.to_param, source_file_id: @source_file.to_param),
               {},
               {},
               { expected_status: 403 })
      expect(@dest_folder.active_file_attachments).not_to be_exists
    end

    double_testing_with_disable_adding_uuid_verifier_in_api_ff do
      it "copies a file" do
        @dest_context.enroll_teacher @user, enrollment_state: "active"
        json = api_call(:post,
                        "/api/v1/folders/#{@dest_folder.id}/copy_file?source_file_id=#{@source_file.id}",
                        @params_hash.merge(dest_folder_id: @dest_folder.to_param, source_file_id: @source_file.to_param))
        file = Attachment.find(json["id"])
        expect(file.folder).to eq(@dest_folder)
        expect(file.root_attachment).to eq(@source_file)
        expect(json["url"]).to include "verifier=" unless disable_adding_uuid_verifier_in_api
      end
    end

    it "omits verifier in-app" do
      allow_any_instance_of(FoldersController).to receive(:in_app?).and_return(true)
      allow_any_instance_of(FoldersController).to receive(:verified_request?).and_return(true)

      @dest_context.enroll_teacher @user, enrollment_state: "active"
      json = api_call(:post,
                      "/api/v1/folders/#{@dest_folder.id}/copy_file?source_file_id=#{@source_file.id}",
                      @params_hash.merge(dest_folder_id: @dest_folder.to_param, source_file_id: @source_file.to_param))
      expect(json["url"]).not_to include "verifier="
    end

    context "within context" do
      before :once do
        @dest_context.enroll_teacher @user, enrollment_state: "active"
        @file = attachment_model context: @dest_context, folder: Folder.root_folders(@dest_context).first
      end

      it "copies a file within a context" do
        json = api_call(:post,
                        "/api/v1/folders/#{@dest_folder.id}/copy_file?source_file_id=#{@file.id}",
                        @params_hash.merge(dest_folder_id: @dest_folder.to_param, source_file_id: @file.to_param))
        file = Attachment.find(json["id"])
        expect(file).not_to eq(@file)
        expect(file.root_attachment).to eq(@file)
        expect(file.folder).to eq(@dest_folder)
      end

      it "fails if the file already exists and on_duplicate was not given" do
        attachment_model context: @dest_context, folder: @dest_folder, display_name: @file.display_name
        json = api_call(:post,
                        "/api/v1/folders/#{@dest_folder.id}/copy_file?source_file_id=#{@file.id}",
                        @params_hash.merge(dest_folder_id: @dest_folder.to_param, source_file_id: @file.to_param),
                        {},
                        {},
                        { expected_status: 409 })
        expect(json["message"]).to include "already exists"
        expect(@dest_context.attachments.active.count).to eq 2
      end

      it "overwrites if asked" do
        other_file = attachment_model context: @dest_context, folder: @dest_folder, display_name: @file.display_name
        json = api_call(:post,
                        "/api/v1/folders/#{@dest_folder.id}/copy_file?source_file_id=#{@file.id}&on_duplicate=overwrite",
                        @params_hash.merge(dest_folder_id: @dest_folder.to_param, source_file_id: @file.to_param, on_duplicate: "overwrite"))
        file = Attachment.find(json["id"])
        expect(file).not_to eq(@file)
        expect(file.root_attachment).to eq(@file)
        expect(file.folder).to eq(@dest_folder)
        expect(file.display_name).to eq(json["display_name"])
        expect(file.display_name).to eq(@file.display_name)
        expect(other_file.reload).to be_deleted
        expect(other_file.replacement_attachment).to eq(file)
      end

      it "renames if asked" do
        @file.update_attribute(:folder_id, @dest_folder.id)
        json = api_call(:post,
                        "/api/v1/folders/#{@dest_folder.id}/copy_file?source_file_id=#{@file.id}&on_duplicate=rename",
                        @params_hash.merge(dest_folder_id: @dest_folder.to_param, source_file_id: @file.to_param, on_duplicate: "rename"))
        file = Attachment.find(json["id"])
        expect(file).not_to eq(@file)
        expect(file.root_attachment).to eq(@file)
        expect(file.folder).to eq(@dest_folder)
        expect(file.display_name).to eq(json["display_name"])
        expect(file.display_name).not_to eq(@file.display_name)
      end
    end

    it "refuses to copy a file into a submissions folder" do
      sub_folder = @user.submissions_folder
      api_call(:post,
               "/api/v1/folders/#{sub_folder.id}/copy_file?source_file_id=#{@source_file.id}",
               @params_hash.merge(dest_folder_id: sub_folder.to_param, source_file_id: @source_file.to_param),
               {},
               {},
               { expected_status: 403 })
    end
  end

  describe "#list_all_folders" do
    def make_folders_in_context(context, duplicatenames: false)
      @root = Folder.root_folders(context).first
      @f1 = @root.sub_folders.create!(name: "folder1", context:, position: 1)
      @f2 = @root.sub_folders.create!(name: "folder2", context:, position: 2)
      @f3 = @f2.sub_folders.create!(name: "folder2.1", context:, position: 3)
      @f4 = @f3.sub_folders.create!(name: "folder2.1.1", context:, position: 4)
      @f5 = @f4.sub_folders.create!(name: "folderlocked", context:, position: 5, locked: true)
      @f6 = @f5.sub_folders.create!(name: "folderhidden", context:, position: 6, hidden: true)
      if duplicatenames
        @f7 = @f2.sub_folders.create!(name: "folder1", context:, position: 7)
        @f8 = @f3.sub_folders.create!(name: "folder1", context:, position: 8)
        @f9 = @f4.sub_folders.create!(name: "folder1", context:, position: 9)
      end
    end

    context "course" do
      before :once do
        course_with_teacher(active_all: true)
        student_in_course(active_all: true)
        make_folders_in_context(@course, duplicatenames: true)
      end

      it "lists all folders in a course including subfolders" do
        @user = @teacher
        json = api_call(:get,
                        "/api/v1/courses/#{@course.id}/folders",
                        { controller: "folders", action: "list_all_folders", format: "json", course_id: @course.id.to_param })
        res = json.pluck("name")
        expect(res).to eq ["course files", "folder1", "folder1", "folder1", "folder1", "folder2", "folder2.1", "folder2.1.1", "folderhidden", "folderlocked"]
      end

      it "does not show hidden and locked files to unauthorized users" do
        @user = @student
        json = api_call(:get,
                        "/api/v1/courses/#{@course.id}/folders",
                        { controller: "folders", action: "list_all_folders", format: "json", course_id: @course.id.to_param })
        res = json.pluck("name")
        expect(res).to eq ["course files", "folder1", "folder1", "folder1", "folder1", "folder2", "folder2.1", "folder2.1.1"]
      end

      it "returns a 403 for unauthorized users" do
        @user = user_factory(active_all: true)
        api_call(:get,
                 "/api/v1/courses/#{@course.id}/folders",
                 { controller: "folders", action: "list_all_folders", format: "json", course_id: @course.id.to_param },
                 {},
                 {},
                 { expected_status: 403 })
      end

      it "paginates the folder list" do
        @user = @teacher
        json = api_call(:get,
                        "/api/v1/courses/#{@course.id}/folders",
                        { controller: "folders", action: "list_all_folders", format: "json", course_id: @course.id.to_param, per_page: 3 })

        expect(json.length).to eq 3
        links = response.headers["Link"].split(",")
        expect(links.all? { |l| l =~ %r{api/v1/courses/#{@course.id}/folders} }).to be_truthy
        expect(links.find { |l| l.include?('rel="next"') }).to match(/page=2&per_page=3>/)
        expect(links.find { |l| l.include?('rel="first"') }).to match(/page=1&per_page=3>/)
        expect(links.find { |l| l.include?('rel="last"') }).to match(/page=4&per_page=3>/)

        json = api_call(:get,
                        "/api/v1/courses/#{@course.id}/folders",
                        { controller: "folders", action: "list_all_folders", format: "json", course_id: @course.id.to_param, per_page: 3, page: 4 })
        expect(json.length).to eq 1
        links = response.headers["Link"].split(",")
        expect(links.all? { |l| l =~ %r{api/v1/courses/#{@course.id}/folders} }).to be_truthy
        expect(links.find { |l| l.include?('rel="prev"') }).to match(/page=3&per_page=3>/)
        expect(links.find { |l| l.include?('rel="first"') }).to match(/page=1&per_page=3>/)
        expect(links.find { |l| l.include?('rel="last"') }).to match(/page=4&per_page=3>/)
      end

      it "doesnt drop items in pagination" do
        @user = @teacher
        folders = []
        4.times do |i|
          folders.push(*api_call(:get,
                                 "/api/v1/courses/#{@course.id}/folders",
                                 { controller: "folders", action: "list_all_folders", format: "json", course_id: @course.id.to_param, per_page: 3, page: i + 1 }))
        end
        res = folders.pluck("full_name")
        expect(res.size).to eq res.uniq.size
      end
    end

    context "group" do
      it "lists all folders in a group including subfolders" do
        group_with_user(active_all: true)
        make_folders_in_context @group
        json = api_call(:get,
                        "/api/v1/groups/#{@group.id}/folders",
                        { controller: "folders", action: "list_all_folders", format: "json", group_id: @group.id.to_param })
        res = json.pluck("name")
        expect(res).to eq %w[files folder1 folder2 folder2.1 folder2.1.1 folderhidden folderlocked]
      end
    end

    context "user" do
      it "lists all folders owned by a user including subfolders" do
        user_factory(active_all: true)
        make_folders_in_context @user
        json = api_call(:get,
                        "/api/v1/users/#{@user.id}/folders",
                        { controller: "folders", action: "list_all_folders", format: "json", user_id: @user.id.to_param })
        res = json.pluck("name")
        expect(res).to eq ["folder1", "folder2", "folder2.1", "folder2.1.1", "folderhidden", "folderlocked", "my files"]
      end
    end
  end

  describe "#list_folders_and_files" do
    before do
      Account.site_admin.enable_feature!(:files_a11y_rewrite)
    end

    before(:once) do
      course_with_teacher(active_all: true, user: user_with_pseudonym)
      @root = Folder.root_folders(@course).first
      @folders_files_path = "/api/v1/folders/#{@root.id}/all"
      @folders_files_path_options = { controller: "folders", action: "list_folders_and_files", format: "json", id: @root.id.to_param }

      now = Time.now.utc
      now -= 10.minutes
      Timecop.freeze(now) do
        @folder1 = @root.sub_folders.create!(name: "folder1", context: @course, position: 1)
        Timecop.travel(now + 1.minute)
        @folder2 = @root.sub_folders.create!(name: "folder2", context: @course, position: 2, hidden: true)
        Timecop.travel(now + 2.minutes)
        @file1 = Attachment.create!(
          filename: "file1.txt",
          display_name: "file1.txt",
          uploaded_data: StringIO.new("existing file with more content"),
          folder: @root,
          context: @course,
          user: @user,
          usage_rights: UsageRights.create!(context: @course, use_justification: "used_by_permission")
        )
        Timecop.travel(now + 3.minutes)
        @file2 = Attachment.create!(
          filename: "file2.txt",
          display_name: "file2.txt",
          uploaded_data: StringIO.new("existing file"),
          folder: @root,
          context: @course,
          hidden: true,
          user_id: User.create!(name: "User"),
          usage_rights: UsageRights.create!(context: @course, use_justification: "own_copyright")
        )
        Timecop.travel(now + 4.minutes)
        @file3 = Attachment.create!(
          filename: "file3.txt",
          display_name: "file3.txt",
          uploaded_data: StringIO.new("another existing file"),
          folder: @root,
          context: @course,
          user: @user,
          usage_rights: UsageRights.create!(context: @course, use_justification: "fair_use")
        )
      end
    end

    it "returns unauthorized if feature is disabled" do
      Account.site_admin.disable_feature!(:files_a11y_rewrite)

      api_call(:get, @folders_files_path, @folders_files_path_options, {}, {}, expected_status: 403)
    end

<<<<<<< HEAD
=======
    it "returns unauthorized if user is logged out" do
      @user = nil
      api_call(:get, @folders_files_path, @folders_files_path_options, {}, {}, expected_status: 401)
      expect(session[:return_to]).not_to be_nil
    end

>>>>>>> 142422de
    it "returns X-Total-Items header with correct count" do
      api_call(:get, @folders_files_path, @folders_files_path_options, {})
      expect(response.headers["X-Total-Items"]).to eq("5")
    end

    it "lists folders first, followed by files" do
      json = api_call(:get, @folders_files_path, @folders_files_path_options, {})
      result_names = json.map do |item|
        item["name"] || item["display_name"] || item["filename"]
      end
      expect(result_names).to eq %w[folder1 folder2 file1.txt file2.txt file3.txt]
    end

    it "paginates folders and files correctly" do
      3.times { |i| @root.sub_folders.create!(name: "extra_folder_#{i}", context: @course) }
      3.times do |i|
        Attachment.create!(
          filename: "extra_file_#{i}.txt",
          display_name: "extra_file_#{i}.txt",
          uploaded_data: StringIO.new("existing"),
          folder: @root,
          context: @course
        )
      end

      json = api_call(:get, @folders_files_path, @folders_files_path_options.merge(per_page: 5), {})
      expect(json.size).to eq 5

      next_page = Api.parse_pagination_links(response.headers["Link"]).detect { |p| p[:rel] == "next" }
      next_page_json = api_call(:get, @folders_files_path, @folders_files_path_options.merge(per_page: 5, page: next_page["page"]), {})
      expect(next_page_json.size).to eq 5

      result_names = next_page_json.map do |item|
        item["name"] || item["display_name"] || item["filename"]
      end
      expect(result_names).to eq %w[extra_file_0.txt extra_file_1.txt extra_file_2.txt file1.txt file2.txt]
    end

    it "uses search_term to filter folders and files" do
      @root.sub_folders.create!(name: "searchable_folder", context: @course)
      Attachment.create!(
        filename: "searchable_file.txt",
        display_name: "searchable_file.txt",
        uploaded_data: StringIO.new("existing"),
        folder: @root,
        context: @course
      )

      json = api_call(:get, @folders_files_path, @folders_files_path_options.merge(search_term: "searchable"), {})
      result_names = json.map do |item|
        item["name"] || item["display_name"] || item["filename"]
      end
      expect(result_names).to eq %w[searchable_folder searchable_file.txt]
    end

    it "respects default 25 per_page when listing folders and files correctly" do
      25.times { |i| @root.sub_folders.create!(name: "extra_folder_#{i}", context: @course) }
      25.times do |i|
        Attachment.create!(
          filename: "extra_file_#{i}.txt",
          display_name: "extra_file_#{i}.txt",
          uploaded_data: StringIO.new("existing"),
          folder: @root,
          context: @course
        )
      end

      json = api_call(:get, @folders_files_path, @folders_files_path_options, {})
      expect(json.size).to eq 25

      next_page = Api.parse_pagination_links(response.headers["Link"]).detect { |p| p[:rel] == "next" }
      next_page_json = api_call(:get, @folders_files_path, @folders_files_path_options.merge(page: next_page["page"]), {})
      expect(next_page_json.size).to eq 25
    end

    it "excludes hidden folders and files if the user lacks permission" do
      course_with_student(course: @course)
      json = api_call(:get, @folders_files_path, @folders_files_path_options)
      result_ids = json.pluck("id")
      expect(result_ids).not_to include(@folder2.id)
      expect(result_ids).not_to include(@file2.id)
    end

    it "includes users when requested" do
      json = api_call(:get, @folders_files_path, @folders_files_path_options.merge(include: "user"))
      result_names = json.map do |item|
        item.dig("user", "display_name")
      end
      expect(result_names).to include(@user.name)
    end

    describe "sorting" do
      it "sorts folders and files by name, ascending by default" do
        json = api_call(:get, @folders_files_path, @folders_files_path_options)
        result_names = json.map do |item|
          item["name"] || item["display_name"]
        end
        expect(result_names).to eq %w[folder1 folder2 file1.txt file2.txt file3.txt]
      end

      it "sorts folders by name and files by size if sorting on size" do
        json = api_call(:get, @folders_files_path, @folders_files_path_options.merge(sort: "size", order: "asc"))
        result_names = json.map do |item|
          item["name"] || item["display_name"] || item["filename"]
        end
        expect(result_names).to eq %w[folder1 folder2 file2.txt file3.txt file1.txt]
      end

      it "sorts folders and files by created_at if sorting on created_at" do
        json = api_call(:get, @folders_files_path, @folders_files_path_options.merge(sort: "created_at", order: "desc"))
        result_names = json.map do |item|
          item["name"] || item["display_name"] || item["filename"]
        end
        expect(result_names).to eq %w[folder2 folder1 file3.txt file2.txt file1.txt]
      end

      it "sorts folders and files by updated_at if sorting on updated_at" do
        json = api_call(:get, @folders_files_path, @folders_files_path_options.merge(sort: "updated_at", order: "desc"))
        result_names = json.map do |item|
          item["name"] || item["display_name"] || item["filename"]
        end
        expect(result_names).to eq %w[folder2 folder1 file3.txt file2.txt file1.txt]
      end

      it "sorts folders and files by modified_by if sorting on modified_by" do
        json = api_call(:get, @folders_files_path, @folders_files_path_options.merge(sort: "modified_by", order: "asc"))
        result_names = json.map do |item|
          item["name"] || item["display_name"] || item["filename"]
        end
        expect(result_names).to eq %w[folder1 folder2 file1.txt file3.txt file2.txt]
      end

      it "sorts folders and files by use_justification if sorting on use_justification" do
        json = api_call(:get, @folders_files_path, @folders_files_path_options.merge(sort: "use_justification", order: "asc"))
        result_names = json.map do |item|
          item["name"] || item["display_name"] || item["filename"]
        end
        expect(result_names).to eq %w[folder1 folder2 file1.txt file2.txt file3.txt]
      end

      it "paginates the results" do
        json = api_call(:get, @folders_files_path, @folders_files_path_options.merge(per_page: 3, sort: "size", order: "asc"))
        expect(json.size).to eq 3

        result_names = json.map do |item|
          item["name"] || item["display_name"] || item["filename"]
        end
        expect(result_names).to eq ["folder1", "folder2", "file2.txt"]

        next_page = Api.parse_pagination_links(response.headers["Link"]).detect { |p| p[:rel] == "next" }
        next_page_json = api_call(:get, @folders_files_path, @folders_files_path_options.merge(per_page: 3, sort: next_page["sort"], order: next_page["order"], page: next_page["page"]))
        result_names = next_page_json.map do |item|
          item["name"] || item["display_name"] || item["filename"]
        end
        expect(result_names).to eq ["file3.txt", "file1.txt"]
      end

      it "paginates correctly when sorting by modified_by in DESC order with NULL user_id values appearing last" do
        per_page = 4

        # Create 3 files where user_id is NULL (they should appear on page 2 and 3)
        3.times do |i|
          Attachment.create!(
            filename: "file_null_#{i}.txt",
            display_name: "file_null_#{i}.txt",
            uploaded_data: StringIO.new("file"),
            folder: @root,
            context: @course,
            user_id: nil
          )
        end

        # Make API request for first page with sorting by modified_by DESC (NULLS LAST)
        json = api_call(
          :get,
          @folders_files_path,
          @folders_files_path_options.merge(sort: "modified_by", order: "desc", per_page:)
        )

        result_names = json.map do |item|
          item["name"] || item["display_name"] || item["filename"]
        end

        # Ensure first page contains 3 files (all with user_id set)
        expect(json.size).to eq(per_page)
        expect(result_names).to eq ["folder1", "folder2", "file2.txt", "file3.txt"]

        # Get the next page
        next_page = Api.parse_pagination_links(response.headers["Link"]).detect { |p| p[:rel] == "next" }
        expect(next_page).not_to be_nil

        # Make API request for second page
        json_page_2 = api_call(
          :get,
          @folders_files_path,
          @folders_files_path_options.merge(sort: "modified_by", order: "desc", per_page:, page: next_page["page"])
        )

        result_names = json_page_2.map do |item|
          item["name"] || item["display_name"] || item["filename"]
        end

        # Ensure second page contains 3 files (all with NULL user_id)
        expect(json_page_2.size).to eq(per_page)
        expect(result_names).to eq ["file1.txt", "file_null_2.txt", "file_null_1.txt", "file_null_0.txt"]

        # Get the next page
        next_page = Api.parse_pagination_links(response.headers["Link"]).detect { |p| p[:rel] == "next" }
        expect(next_page).to be_nil
      end
    end
  end

  describe "#list_all_folders_and_files" do
    before do
      Account.site_admin.enable_feature!(:files_a11y_rewrite)
    end

    before(:once) do
      course_with_teacher(active_all: true, user: user_with_pseudonym)
      @root = Folder.root_folders(@course).first
      @folders_files_path = "/api/v1/courses/#{@course.id}/folders_and_files"
      @folders_files_path_options = { controller: "folders", action: "list_all_folders_and_files", format: "json", course_id: @course.id }

      now = Time.now.utc
      now -= 10.minutes
      Timecop.freeze(now) do
        @folder1 = @root.sub_folders.create!(name: "folder1", context: @course, position: 1)
        Timecop.travel(now + 1.minute)
        @folder2 = @folder1.sub_folders.create!(name: "folder2", context: @course, position: 1)
        Timecop.travel(now + 2.minutes)
        @file1 = Attachment.create!(
          filename: "file1.txt",
          display_name: "file1.txt",
          uploaded_data: StringIO.new("existing file with more content"),
          folder: @root,
          context: @course,
          user: @user,
          usage_rights: UsageRights.create!(context: @course, use_justification: "used_by_permission")
        )
        Timecop.travel(now + 3.minutes)
        @file2 = Attachment.create!(
          filename: "file2.txt",
          display_name: "file2.txt",
          uploaded_data: StringIO.new("existing file"),
          folder: @folder1,
          context: @course,
          user_id: User.create!(name: "User"),
          usage_rights: UsageRights.create!(context: @course, use_justification: "own_copyright")
        )
        Timecop.travel(now + 4.minutes)
        @file3 = Attachment.create!(
          filename: "file3.txt",
          display_name: "file3.txt",
          uploaded_data: StringIO.new("another existing file"),
          folder: @folder2,
          context: @course,
          user: @user,
          usage_rights: UsageRights.create!(context: @course, use_justification: "fair_use")
        )
      end
    end

    it "returns unauthorized if feature is disabled" do
      Account.site_admin.disable_feature!(:files_a11y_rewrite)

      api_call(:get, @folders_files_path, @folders_files_path_options, {}, {}, expected_status: 403)
    end

    it "returns X-Total-Items header with correct count" do
      api_call(:get, @folders_files_path, @folders_files_path_options, {})
      expect(response.headers["X-Total-Items"]).to eq("6")
    end

    it "lists all folders first, followed by all files" do
      json = api_call(:get, @folders_files_path, @folders_files_path_options, {})
      result_names = json.map do |item|
        item["name"] || item["display_name"] || item["filename"]
      end
      expect(result_names).to eq ["course files", "folder1", "folder2", "file1.txt", "file2.txt", "file3.txt"]
    end

    it "uses search_term to filter folders and files" do
      json = api_call(:get, @folders_files_path, @folders_files_path_options.merge(search_term: "file"))
      result_names = json.map do |item|
        item["name"] || item["display_name"] || item["filename"]
      end
      expect(result_names).to eq ["course files", "file1.txt", "file2.txt", "file3.txt"]
    end
<<<<<<< HEAD
=======

    it "returns unauthorized if user is logged out" do
      @user = nil
      api_call(:get, @folders_files_path, @folders_files_path_options, {}, {}, expected_status: 401)
      expect(session[:return_to]).not_to be_nil
    end
>>>>>>> 142422de
  end
end<|MERGE_RESOLUTION|>--- conflicted
+++ resolved
@@ -1322,15 +1322,12 @@
       api_call(:get, @folders_files_path, @folders_files_path_options, {}, {}, expected_status: 403)
     end
 
-<<<<<<< HEAD
-=======
     it "returns unauthorized if user is logged out" do
       @user = nil
       api_call(:get, @folders_files_path, @folders_files_path_options, {}, {}, expected_status: 401)
       expect(session[:return_to]).not_to be_nil
     end
 
->>>>>>> 142422de
     it "returns X-Total-Items header with correct count" do
       api_call(:get, @folders_files_path, @folders_files_path_options, {})
       expect(response.headers["X-Total-Items"]).to eq("5")
@@ -1620,14 +1617,11 @@
       end
       expect(result_names).to eq ["course files", "file1.txt", "file2.txt", "file3.txt"]
     end
-<<<<<<< HEAD
-=======
 
     it "returns unauthorized if user is logged out" do
       @user = nil
       api_call(:get, @folders_files_path, @folders_files_path_options, {}, {}, expected_status: 401)
       expect(session[:return_to]).not_to be_nil
     end
->>>>>>> 142422de
   end
 end