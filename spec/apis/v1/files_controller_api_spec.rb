--- conflicted
+++ resolved
@@ -1697,10 +1697,7 @@
       account_admin_user(account: @course.root_account)
       user_session(@user)
       allow(Canvadocs).to receive(:enabled?).and_return(true)
-<<<<<<< HEAD
-=======
       allow(InstFS).to receive_messages(enabled?: true, app_host: "http://instfs.test")
->>>>>>> 37d6122c
     end
 
     it "returns 404 if feature not enabled" do
@@ -1709,26 +1706,6 @@
     end
 
     it "allows access to course files the user has access to manage" do
-<<<<<<< HEAD
-      doc = attachment_model(context: @course, display_name: "test.docx", uploaded_data: fixture_file_upload("test.docx"), instfs_uuid: "doc")
-      image = attachment_model(context: @course, display_name: "cn_image.jpg", uploaded_data: fixture_file_upload("cn_image.jpg"), instfs_uuid: "image")
-      media = attachment_model(context: @course, display_name: "292.mp3", uploaded_data: fixture_file_upload("292.mp3"), instfs_uuid: "media")
-
-      file_urls = [
-        "/courses/#{@course.id}/files/#{doc.id}?wrap=1",
-        "/courses/#{@course.id}/files/#{image.id}/preview",
-        "/media_attachments_iframe/#{media.id}?type=video&amp;embedded=true",
-      ]
-      body = { user_uuid: @teacher.uuid, file_urls:, location: "quiz/123" }
-      api_call(:post, "/api/v1/rce_linked_file_urls", { controller: "files", action: "rce_linked_file_urls", format: "json" }, body, {}, expected_status: 201)
-
-      json = JSON.parse(response.body)
-      expect(json).to eq({
-                           "instfs_ids" => { "/courses/#{@course.id}/files/#{image.id}/preview" => "image" },
-                           "canvas_urls" => {
-                             "/courses/#{@course.id}/files/#{doc.id}?wrap=1" => "/courses/#{@course.id}/files/#{doc.id}?wrap=1",
-                             "/media_attachments_iframe/#{media.id}?type=video&amp;embedded=true" => "/media_attachments_iframe/#{media.id}?type=video&amp;embedded=true"
-=======
       course = @course
       doc = attachment_model(context: course, display_name: "test.docx", uploaded_data: fixture_file_upload("test.docx"), instfs_uuid: "doc")
       image = attachment_model(context: course, display_name: "cn_image.jpg", uploaded_data: fixture_file_upload("cn_image.jpg"), instfs_uuid: "image")
@@ -1752,7 +1729,6 @@
                            "canvas_urls" => {
                              "/courses/#{course.id}/files/#{doc.id}?wrap=1" => "/courses/#{course.id}/files/#{doc.id}?instfs_id=new_doc_id&wrap=1",
                              "/media_attachments_iframe/#{media.id}?type=video&amp;embedded=true" => "/media_attachments_iframe/#{media.id}?embedded=true&instfs_id=new_media_id&type=video"
->>>>>>> 37d6122c
                            }
                          })
     end
@@ -1761,21 +1737,12 @@
       doc = attachment_model(context: @teacher, display_name: "test.docx", uploaded_data: fixture_file_upload("test.docx"), instfs_uuid: "doc")
       image = attachment_model(context: @teacher, display_name: "cn_image.jpg", uploaded_data: fixture_file_upload("cn_image.jpg"), instfs_uuid: "image")
       media = attachment_model(context: @teacher, display_name: "292.mp3", uploaded_data: fixture_file_upload("292.mp3"), instfs_uuid: "media")
-<<<<<<< HEAD
-=======
       not_yours = attachment_model(context: @user, display_name: "292.mp3", uploaded_data: fixture_file_upload("292.mp3"), instfs_uuid: "media")
->>>>>>> 37d6122c
 
       file_urls = [
         "/users/#{@teacher.id}/files/#{doc.id}?wrap=1",
         "/users/#{@teacher.id}/files/#{image.id}/preview",
         "/media_attachments_iframe/#{media.id}?type=video&amp;embedded=true",
-<<<<<<< HEAD
-      ]
-      body = { user_uuid: @teacher.uuid, file_urls:, location: "quiz/123" }
-      api_call(:post, "/api/v1/rce_linked_file_urls", { controller: "files", action: "rce_linked_file_urls", format: "json" }, body, {}, expected_status: 201)
-
-=======
         "/media_attachments_iframe/#{not_yours.id}?type=video&amp;embedded=true"
       ]
       body = { user_uuid: @teacher.uuid, file_urls:, location: "quiz/123" }
@@ -1783,18 +1750,12 @@
       stub_request(:post, %r{^http://instfs.test/files/media/duplicate\?token=}).to_return(status: 201, body: { "id" => "new_media_id" }.to_json)
 
       api_call(:post, "/api/v1/rce_linked_file_urls", { controller: "files", action: "rce_linked_file_urls", format: "json" }, body, {}, expected_status: 201)
->>>>>>> 37d6122c
       json = JSON.parse(response.body)
       expect(json).to eq({
                            "instfs_ids" => { "/users/#{@teacher.id}/files/#{image.id}/preview" => "image" },
                            "canvas_urls" => {
-<<<<<<< HEAD
-                             "/users/#{@teacher.id}/files/#{doc.id}?wrap=1" => "/users/#{@teacher.id}/files/#{doc.id}?wrap=1",
-                             "/media_attachments_iframe/#{media.id}?type=video&amp;embedded=true" => "/media_attachments_iframe/#{media.id}?type=video&amp;embedded=true"
-=======
                              "/users/#{@teacher.id}/files/#{doc.id}?wrap=1" => "/users/#{@teacher.id}/files/#{doc.id}?instfs_id=new_doc_id&wrap=1",
                              "/media_attachments_iframe/#{media.id}?type=video&amp;embedded=true" => "/media_attachments_iframe/#{media.id}?embedded=true&instfs_id=new_media_id&type=video"
->>>>>>> 37d6122c
                            }
                          })
     end
@@ -1804,16 +1765,6 @@
 
       file_urls = ["/files/#{doc.id}/download?download_frd=1", "/files/#{doc.id}", "http://example.canvas.edu/files/#{doc.id}/download"]
       body = { user_uuid: @teacher.uuid, file_urls:, location: "quiz/123" }
-<<<<<<< HEAD
-      api_call(:post, "/api/v1/rce_linked_file_urls", { controller: "files", action: "rce_linked_file_urls", format: "json" }, body, {}, expected_status: 201)
-
-      json = JSON.parse(response.body)
-      expect(json).to eq({
-                           "canvas_urls" => {
-                             "/files/#{doc.id}/download?download_frd=1" => "/files/#{doc.id}/download?download_frd=1",
-                             "/files/#{doc.id}" => "/files/#{doc.id}",
-                             "http://example.canvas.edu/files/#{doc.id}/download" => "http://example.canvas.edu/files/#{doc.id}/download"
-=======
       stub_request(:post, %r{^http://instfs.test/files/doc/duplicate\?token=}).to_return(status: 201, body: { "id" => "new_doc_id" }.to_json)
 
       api_call(:post, "/api/v1/rce_linked_file_urls", { controller: "files", action: "rce_linked_file_urls", format: "json" }, body, {}, expected_status: 201)
@@ -1823,7 +1774,6 @@
                              "/files/#{doc.id}/download?download_frd=1" => "/files/#{doc.id}/download?download_frd=1&instfs_id=new_doc_id",
                              "/files/#{doc.id}" => "/files/#{doc.id}?instfs_id=new_doc_id",
                              "http://example.canvas.edu/files/#{doc.id}/download" => "http://example.canvas.edu/files/#{doc.id}/download?instfs_id=new_doc_id"
->>>>>>> 37d6122c
                            }
                          })
     end
@@ -1840,19 +1790,12 @@
         "/media_attachments_iframe/#{media.id}?type=video&amp;embedded=true",
       ]
       body = { user_uuid: @teacher.uuid, file_urls:, location: "quiz/123" }
-<<<<<<< HEAD
+
       api_call(:post, "/api/v1/rce_linked_file_urls", { controller: "files", action: "rce_linked_file_urls", format: "json" }, body, {}, expected_status: 422)
-
-=======
-
-      api_call(:post, "/api/v1/rce_linked_file_urls", { controller: "files", action: "rce_linked_file_urls", format: "json" }, body, {}, expected_status: 422)
->>>>>>> 37d6122c
       json = JSON.parse(response.body)
       expect(json).to eq({ "errors" => [{ "message" => "No valid file URLs given" }] })
     end
 
-<<<<<<< HEAD
-=======
     it "shows hidden files" do
       doc = attachment_model(context: @course, display_name: "test.docx", uploaded_data: fixture_file_upload("test.docx"), instfs_uuid: "doc", file_state: "hidden")
       image = attachment_model(context: @course, display_name: "cn_image.jpg", uploaded_data: fixture_file_upload("cn_image.jpg"), instfs_uuid: "image", file_state: "hidden")
@@ -1878,7 +1821,6 @@
                          })
     end
 
->>>>>>> 37d6122c
     it "follows replaced files" do
       doc2 = attachment_model(context: @course, display_name: "test.docx", uploaded_data: fixture_file_upload("test.docx"), instfs_uuid: "doc2")
       image2 = attachment_model(context: @course, display_name: "cn_image.jpg", uploaded_data: fixture_file_upload("cn_image.jpg"), instfs_uuid: "image2")
@@ -1895,26 +1837,16 @@
         "/media_attachments_iframe/#{media.id}?type=video&amp;embedded=true",
       ]
       body = { user_uuid: @teacher.uuid, file_urls:, location: "quiz/123" }
-<<<<<<< HEAD
-      api_call(:post, "/api/v1/rce_linked_file_urls", { controller: "files", action: "rce_linked_file_urls", format: "json" }, body, {}, expected_status: 201)
-
-=======
       stub_request(:post, %r{^http://instfs.test/files/doc2/duplicate\?token=}).to_return(status: 201, body: { "id" => "new_doc2_id" }.to_json)
       stub_request(:post, %r{^http://instfs.test/files/media2/duplicate\?token=}).to_return(status: 201, body: { "id" => "new_media2_id" }.to_json)
 
       api_call(:post, "/api/v1/rce_linked_file_urls", { controller: "files", action: "rce_linked_file_urls", format: "json" }, body, {}, expected_status: 201)
->>>>>>> 37d6122c
       json = JSON.parse(response.body)
       expect(json).to eq({
                            "instfs_ids" => { "/courses/#{@course.id}/files/#{image.id}/preview" => "image2" },
                            "canvas_urls" => {
-<<<<<<< HEAD
-                             "/courses/#{@course.id}/files/#{doc.id}?wrap=1" => "/courses/#{@course.id}/files/#{doc2.id}?wrap=1",
-                             "/media_attachments_iframe/#{media.id}?type=video&amp;embedded=true" => "/media_attachments_iframe/#{media2.id}?type=video&amp;embedded=true"
-=======
                              "/courses/#{@course.id}/files/#{doc.id}?wrap=1" => "/courses/#{@course.id}/files/#{doc2.id}?instfs_id=new_doc2_id&wrap=1",
                              "/media_attachments_iframe/#{media.id}?type=video&amp;embedded=true" => "/media_attachments_iframe/#{media2.id}?embedded=true&instfs_id=new_media2_id&type=video"
->>>>>>> 37d6122c
                            }
                          })
     end
@@ -1928,14 +1860,6 @@
         "/media_attachments_iframe/#{media.id}?type=video&amp;embedded=true",
       ]
       body = { user_uuid: @teacher.uuid, file_urls:, location: "quiz/123" }
-<<<<<<< HEAD
-      api_call(:post, "/api/v1/rce_linked_file_urls", { controller: "files", action: "rce_linked_file_urls", format: "json" }, body, {}, expected_status: 201)
-
-      json = JSON.parse(response.body)
-      expect(json).to eq({
-                           "canvas_urls" => {
-                             "/media_attachments_iframe/#{media.id}?type=video&amp;embedded=true" => "/media_attachments_iframe/#{media.id}?type=video&amp;embedded=true"
-=======
       stub_request(:post, %r{^http://instfs.test/files/media/duplicate\?token=}).to_return(status: 201, body: { "id" => "new_media_id" }.to_json)
 
       api_call(:post, "/api/v1/rce_linked_file_urls", { controller: "files", action: "rce_linked_file_urls", format: "json" }, body, {}, expected_status: 201)
@@ -1943,7 +1867,6 @@
       expect(json).to eq({
                            "canvas_urls" => {
                              "/media_attachments_iframe/#{media.id}?type=video&amp;embedded=true" => "/media_attachments_iframe/#{media.id}?embedded=true&instfs_id=new_media_id&type=video"
->>>>>>> 37d6122c
                            }
                          })
     end
