# frozen_string_literal: true

#
# Copyright (C) 2011 Instructure, Inc.
#
# This file is part of Canvas.
#
# Canvas is free software: you can redistribute it and/or modify it under
# the terms of the GNU Affero General Public License as published by the Free
# Software Foundation, version 3 of the License.
#
# Canvas is distributed in the hope that it will be useful, but WITHOUT ANY
# WARRANTY; without even the implied warranty of MERCHANTABILITY or FITNESS FOR
# A PARTICULAR PURPOSE. See the GNU Affero General Public License for more
# details.
#
# You should have received a copy of the GNU Affero General Public License along
# with this program. If not, see <http://www.gnu.org/licenses/>.
#

require_relative "../api_spec_helper"
require_relative "../locked_examples"
require "webmock/rspec"

RSpec.configure do |config|
  config.include ApplicationHelper
end

describe "Files API", type: :request do
  before :once do
    course_with_teacher(active_all: true, user: user_with_pseudonym)
  end

  context "locked api item" do
    let(:item_type) { "file" }

    let(:locked_item) do
      root_folder = Folder.root_folders(@course).first
      Attachment.create!(filename: "test.png", display_name: "test-frd.png", uploaded_data: stub_png_data, folder: root_folder, context: @course)
    end

    def api_get_json
      api_call(
        :get,
        "/api/v1/files/#{locked_item.id}",
        { controller: "files", action: "api_show", format: "json", id: locked_item.id.to_s }
      )
    end

    include_examples "a locked api item"
  end

  describe "create file" do
    def call_course_create_file
      api_call(:post, "/api/v1/courses/#{@course.id}/files", {
                 controller: "courses",
                 action: "create_file",
                 course_id: @course.id,
                 format: "json",
                 name: "test_file.png",
                 size: "12345",
                 content_type: "image/png",
                 success_include: ["avatar"],
                 no_redirect: "true"
               })
    end

    it "includes success_include param in file create url" do
      local_storage!
      json = call_course_create_file
      query = Rack::Utils.parse_nested_query(URI(json["upload_url"]).query)
      expect(query["success_include"]).to include("avatar")
    end

    it "includes include param in create success url" do
      s3_storage!
      json = call_course_create_file
      query = Rack::Utils.parse_nested_query(URI(json["upload_params"]["success_url"]).query)
      expect(query["include"]).to include("avatar")
    end

    it "includes include capture param in inst_fs token" do
      secret = "secret"
      allow(InstFS).to receive(:enabled?).and_return true
      allow(InstFS).to receive(:jwt_secrets).and_return([secret])
      json = call_course_create_file
      query = Rack::Utils.parse_nested_query(URI(json["upload_url"]).query)
      payload = Canvas::Security.decode_jwt(query["token"], [secret])
      expect(payload["capture_params"]["include"]).to include("avatar")
    end

    context "as teacher having manage_files_add permission" do
      it "creates a course file" do
        api_call(
          :post, "/api/v1/courses/#{@course.id}/files",
          {
            controller: "courses",
            action: "create_file",
            course_id: @course.id,
            format: "json",
            name: "test_file.png",
            size: "12345",
            content_type: "image/png",
            success_include: ["avatar"],
            no_redirect: "true"
          },
          {},
          expected_status: 200
        )
      end
    end

    context "as teacher without manage_files_add permission" do
      before do
        teacher_role = Role.get_built_in_role("TeacherEnrollment", root_account_id: @course.root_account.id)
        RoleOverride.create!(
          permission: "manage_files_add",
          enabled: false,
          role: teacher_role,
          account: @course.root_account
        )
      end

      it "disallows creating a course file" do
        api_call(
          :post, "/api/v1/courses/#{@course.id}/files",
          {
            controller: "courses",
            action: "create_file",
            course_id: @course.id,
            format: "json",
            name: "test_file.png",
            size: "12345",
            content_type: "image/png",
            success_include: ["avatar"],
            no_redirect: "true"
          },
          {},
          expected_status: 401
        )
      end
    end

    context "as student" do
      before do
        course_with_student_logged_in(course: @course)
      end

      it "returns unauthorized error" do
        api_call(
          :post, "/api/v1/courses/#{@course.id}/files",
          {
            controller: "courses",
            action: "create_file",
            course_id: @course.id,
            format: "json",
            name: "test_file.png",
            size: "12345",
            content_type: "image/png",
            success_include: ["avatar"],
            no_redirect: "true"
          },
          {},
          expected_status: 401
        )
      end
    end
  end

  describe "api_create" do
    it "includes success_include as include when redirecting" do
      local_storage!
      a = attachment_model(workflow_state: :unattached)
      params = a.ajax_upload_params("/url", "/s3")[:upload_params]
      raw_api_call(:post, "/files_api", params.merge({
                                                       controller: "files",
                                                       action: "api_create",
                                                       success_include: ["avatar"],
                                                     }))
      expect(redirect_params["include"]).to include("avatar")
    end
  end

  describe "api_create_success" do
    before :once do
      @attachment = Attachment.new
      @attachment.context = @course
      @attachment.filename = "test.txt"
      @attachment.file_state = "deleted"
      @attachment.workflow_state = "unattached"
      @attachment.content_type = "text/plain"
      @attachment.save!
    end

    def upload_data
      @attachment.workflow_state = nil
      @content = Tempfile.new(["test", ".txt"])
      def @content.content_type # rubocop:disable Lint/NestedMethodDefinition
        "text/plain"
      end
      @content.write("test file")
      @content.rewind
      @attachment.uploaded_data = @content
      @attachment.save!
    end

    def call_create_success(params = {})
      api_call(
        :post,
        "/api/v1/files/#{@attachment.id}/create_success?uuid=#{@attachment.uuid}",
        params.merge({
                       controller: "files",
                       action: "api_create_success",
                       format: "json",
                       id: @attachment.to_param,
                       uuid: @attachment.uuid
                     })
      )
    end

    it "sets the attachment to available (local storage)" do
      local_storage!
      upload_data
      json = call_create_success
      @attachment.reload
      expect(json).to eq({
                           "id" => @attachment.id,
                           "uuid" => @attachment.uuid,
                           "folder_id" => @attachment.folder_id,
                           "url" => file_download_url(@attachment, verifier: @attachment.uuid, download: "1", download_frd: "1"),
                           "content-type" => "text/plain",
                           "display_name" => "test.txt",
                           "filename" => @attachment.filename,
                           "size" => @attachment.size,
                           "unlock_at" => nil,
                           "locked" => false,
                           "hidden" => false,
                           "lock_at" => nil,
                           "locked_for_user" => false,
                           "preview_url" => context_url(@attachment.context, :context_file_file_preview_url, @attachment, annotate: 0, verifier: @attachment.uuid),
                           "hidden_for_user" => false,
                           "created_at" => @attachment.created_at.as_json,
                           "updated_at" => @attachment.updated_at.as_json,
                           "upload_status" => "success",
                           "thumbnail_url" => nil,
                           "modified_at" => @attachment.modified_at.as_json,
                           "mime_class" => @attachment.mime_class,
                           "media_entry_id" => @attachment.media_entry_id,
                           "canvadoc_session_url" => nil,
                           "crocodoc_session_url" => nil,
<<<<<<< HEAD
                           "category" => "uncategorized"
=======
                           "category" => "uncategorized",
                           "visibility_level" => @attachment.visibility_level
>>>>>>> 908c291f
                         })
      expect(@attachment.file_state).to eq "available"
    end

    it "sets the attachment to available (s3 storage)" do
      s3_storage!

      expect_any_instance_of(Aws::S3::Object).to receive(:data).and_return({
                                                                             content_type: "text/plain",
                                                                             content_length: 1234,
                                                                           })

      json = call_create_success
      @attachment.reload
      expect(json).to eq({
                           "id" => @attachment.id,
                           "uuid" => @attachment.uuid,
                           "folder_id" => @attachment.folder_id,
                           "url" => file_download_url(@attachment, verifier: @attachment.uuid, download: "1", download_frd: "1"),
                           "content-type" => "text/plain",
                           "display_name" => "test.txt",
                           "filename" => @attachment.filename,
                           "size" => @attachment.size,
                           "unlock_at" => nil,
                           "locked" => false,
                           "hidden" => false,
                           "lock_at" => nil,
                           "locked_for_user" => false,
                           "preview_url" => context_url(@attachment.context, :context_file_file_preview_url, @attachment, annotate: 0, verifier: @attachment.uuid),
                           "hidden_for_user" => false,
                           "created_at" => @attachment.created_at.as_json,
                           "updated_at" => @attachment.updated_at.as_json,
                           "upload_status" => "success",
                           "thumbnail_url" => nil,
                           "modified_at" => @attachment.modified_at.as_json,
                           "mime_class" => @attachment.mime_class,
                           "media_entry_id" => @attachment.media_entry_id,
                           "canvadoc_session_url" => nil,
                           "crocodoc_session_url" => nil,
<<<<<<< HEAD
                           "category" => "uncategorized"
=======
                           "category" => "uncategorized",
                           "visibility_level" => @attachment.visibility_level
>>>>>>> 908c291f
                         })
      expect(@attachment.reload.file_state).to eq "available"
    end

    it "includes usage rights if overwriting a file that has them already" do
      local_storage!
      usage_rights = @course.usage_rights.create! use_justification: "creative_commons", legal_copyright: "(C) 2014 XYZ Corp", license: "cc_by_nd"
      @attachment.usage_rights = usage_rights
      @attachment.save!
      upload_data
      json = call_create_success
      expect(json["usage_rights"]).to eq({ "use_justification" => "creative_commons",
                                           "license" => "cc_by_nd",
                                           "legal_copyright" => "(C) 2014 XYZ Corp",
                                           "license_name" => "CC Attribution No Derivatives" })
    end

    it "stores long-ish non-ASCII filenames (local storage)" do
      local_storage!
      @attachment.update_attribute(:filename, "Качество образования-1.txt")
      upload_data
      expect { call_create_success }.not_to raise_error
      expect(@attachment.reload.open.read).to eq "test file"
    end

    it "renders the response as text/html when in app" do
      s3_storage!
      allow_any_instance_of(FilesController).to receive(:in_app?).and_return(true)
      allow_any_instance_of(FilesController).to receive(:verified_request?).and_return(true)

      expect_any_instance_of(Aws::S3::Object).to receive(:data).and_return({
                                                                             content_type: "text/plain",
                                                                             content_length: 1234,
                                                                           })

      raw_api_call(:post, "/api/v1/files/#{@attachment.id}/create_success?uuid=#{@attachment.uuid}",
                   { controller: "files", action: "api_create_success", format: "json", id: @attachment.to_param, uuid: @attachment.uuid })
      expect(response.headers[content_type_key]).to eq "text/html; charset=utf-8"
      expect(response.body).not_to include "verifier="
    end

    it "fails for an incorrect uuid" do
      upload_data
      raw_api_call(:post, "/api/v1/files/#{@attachment.id}/create_success?uuid=abcde",
                   { controller: "files", action: "api_create_success", format: "json", id: @attachment.to_param, uuid: "abcde" })
      assert_status(400)
    end

    it "fails if the attachment is already available" do
      upload_data
      @attachment.update_attribute(:file_state, "available")
      raw_api_call(:post, "/api/v1/files/#{@attachment.id}/create_success?uuid=#{@attachment.uuid}",
                   { controller: "files", action: "api_create_success", format: "json", id: @attachment.to_param, uuid: @attachment.uuid })
      assert_status(400)
    end

    it "includes canvadoc preview url if requested and available" do
      allow(Canvadocs).to receive(:enabled?).and_return(true)
      allow(Canvadoc).to receive(:mime_types).and_return([@attachment.content_type])
      local_storage!
      upload_data
      json = call_create_success(include: ["preview_url"])
      expect(json["preview_url"]).to include("/api/v1/canvadoc_session")
    end

    it "includes nil preview url if requested and not available" do
      allow(Canvadocs).to receive(:enabled?).and_return(false)
      allow(Canvadoc).to receive(:mime_types).and_return([])
      local_storage!
      upload_data
      json = call_create_success(include: ["preview_url"])
      expect(json["preview_url"]).to be_nil
    end

    context "upload success context callback" do
      before do
        allow_any_instance_of(Course).to receive(:file_upload_success_callback)
        expect_any_instance_of(Course).to receive(:file_upload_success_callback).with(@attachment)
      end

      it "calls back for s3" do
        s3_storage!
        expect_any_instance_of(Aws::S3::Object).to receive(:data).and_return({
                                                                               content_type: "text/plain",
                                                                               content_length: 1234,
                                                                             })
        call_create_success
      end

      it "calls back for local storage" do
        local_storage!
        upload_data
        call_create_success
      end
    end
  end

  describe "api_capture" do
    let(:secret) { "secret" }
    let(:jwt) { Canvas::Security.create_jwt({}, nil, secret) }
    let(:folder) { Folder.root_folders(@course).first }
    let(:instfs_uuid) { 123 }

    # default set of params; parts will be overridden per test
    let(:base_params) do
      {
        user_id: @user.id,
        context_type: Course,
        context_id: @course.id,
        size: 2.megabytes,
        name: "test.txt",
        content_type: "text/plain",
        instfs_uuid: instfs_uuid,
        quota_exempt: true,
        folder_id: folder.id,
        on_duplicate: "overwrite",
        token: jwt,
      }
    end

    before do
      allow(InstFS).to receive(:enabled?).and_return true
      allow(InstFS).to receive(:jwt_secrets).and_return([secret])
    end

    it "is not available without the InstFS feature" do
      allow(InstFS).to receive(:enabled?).and_return false
      raw_api_call(:post, "/api/v1/files/capture?#{base_params.to_query}",
                   base_params.merge(controller: "files", action: "api_capture", format: "json"))
      assert_status(404)
    end

    it "requires a service JWT to authorize" do
      params = base_params.merge(token: nil)
      raw_api_call(:post, "/api/v1/files/capture?#{params.to_query}",
                   params.merge(controller: "files", action: "api_capture", format: "json"))
      assert_status(403)
    end

    it "checks quota unless exempt" do
      @course.storage_quota = base_params[:size] / 2
      @course.save!
      params = base_params.merge(quota_exempt: false)
      json = api_call(:post, "/api/v1/files/capture?#{params.to_query}",
                      params.merge(controller: "files", action: "api_capture", format: "json"),
                      expected_status: 400)
      expect(json["message"]).to eq "file size exceeds quota limits"
    end

    it "bypasses quota when exempt" do
      @course.storage_quota = base_params[:size] / 2
      @course.save!
      params = base_params.merge(quota_exempt: true)
      raw_api_call(:post, "/api/v1/files/capture?#{params.to_query}",
                   params.merge(controller: "files", action: "api_capture", format: "json"))
      assert_status(201)
    end

    it "creates file locked when usage rights required" do
      @course.usage_rights_required = true
      @course.save!
      api_call(:post, "/api/v1/files/capture?#{base_params.to_query}",
               base_params.merge(controller: "files", action: "api_capture", format: "json"))
      attachment = Attachment.where(instfs_uuid: instfs_uuid).first
      expect(attachment.locked).to be true
    end

    it "creates file unlocked when usage rights not required" do
      @course.usage_rights_required = false
      @course.save!
      api_call(:post, "/api/v1/files/capture?#{base_params.to_query}",
               base_params.merge(controller: "files", action: "api_capture", format: "json"))
      attachment = Attachment.where(instfs_uuid: instfs_uuid).first
      expect(attachment.locked).to be false
    end

    it "handle duplicate paths according to on_duplicate" do
      params = base_params.merge(on_duplicate: "overwrite")
      existing = Attachment.create!(
        context: @course,
        folder: folder,
        uploaded_data: StringIO.new("existing"),
        filename: params[:name],
        display_name: params[:name]
      )
      api_call(:post, "/api/v1/files/capture?#{base_params.to_query}",
               base_params.merge(controller: "files", action: "api_capture", format: "json"))
      existing.reload
      attachment = Attachment.where(instfs_uuid: instfs_uuid).first
      expect(attachment.display_name).to eq params[:name]
      expect(existing).to be_deleted
      expect(existing.replacement_attachment).to eq attachment
    end

    it "redirect has preview_url include if requested" do
      raw_api_call(
        :post,
        "/api/v1/files/capture?#{base_params.to_query}",
        base_params.merge(
          controller: "files",
          action: "api_capture",
          format: "json",
          include: ["preview_url"]
        )
      )
      expect(redirect_params["include"]).to include("preview_url")
      expect(redirect_params["include"]).not_to include("enhanced_preview_url")
    end

    it "includes enhanced_preview_url in course context" do
      raw_api_call(
        :post,
        "/api/v1/files/capture?#{base_params.to_query}",
        base_params.merge(
          controller: "files",
          action: "api_capture",
          format: "json"
        )
      )
      expect(redirect_params["include"]).to include("enhanced_preview_url")
    end

    it "includes enhanced_preview_url in group context" do
      group = @course.groups.create!
      params = base_params.merge(context_type: Group, context_id: group.id)
      raw_api_call(
        :post,
        "/api/v1/files/capture?#{params.to_query}",
        params.merge(
          controller: "files",
          action: "api_capture",
          format: "json"
        )
      )
      expect(redirect_params["include"]).to include("enhanced_preview_url")
    end

    context "with 'category' not present in params" do
      subject { Attachment.find_by(instfs_uuid: instfs_uuid) }

      let(:category) { "" }
      let(:params) { base_params.merge(category: category, controller: "files", action: "api_capture", format: "json") }

      it "uses the default category" do
        raw_api_call(
          :post,
          "/api/v1/files/capture?#{params.to_query}",
          params
        )

        expect(subject.category).to eq "uncategorized"
      end
    end

    context "with 'category' present in params" do
      subject { Attachment.find_by(instfs_uuid: instfs_uuid) }

      let(:category) { Attachment::ICON_MAKER_ICONS }
      let(:params) { base_params.merge(category: category, controller: "files", action: "api_capture", format: "json") }

      it "sets the attachment category" do
        raw_api_call(
          :post,
          "/api/v1/files/capture?#{params.to_query}",
          params
        )

        expect(subject.category).to eq category
      end
    end
  end

  describe "#index" do
    before :once do
      @root = Folder.root_folders(@course).first
      @f1 = @root.sub_folders.create!(name: "folder1", context: @course)
      @a1 = Attachment.create!(filename: "ztest.txt", display_name: "ztest.txt", position: 1, uploaded_data: StringIO.new("file"), folder: @f1, context: @course)
      @a3 = Attachment.create(filename: "atest3.txt", display_name: "atest3.txt", position: 2, uploaded_data: StringIO.new("file"), folder: @f1, context: @course)
      @a3.hidden = true
      @a3.save!
      @a2 = Attachment.create!(filename: "mtest2.txt", display_name: "mtest2.txt", position: 3, uploaded_data: StringIO.new("file"), folder: @f1, context: @course, locked: true)

      @files_path = "/api/v1/folders/#{@f1.id}/files"
      @files_path_options = { controller: "files", action: "api_index", format: "json", id: @f1.id.to_param }
    end

    it "lists files in alphabetical order" do
      json = api_call(:get, @files_path, @files_path_options, {})
      res = json.map { |f| f["display_name"] }
      expect(res).to eq %w[atest3.txt mtest2.txt ztest.txt]
      json.map { |f| f["url"] }.each { |url| expect(url).to include "verifier=" }
    end

    it "omits verifiers using session auth" do
      user_session(@user)
      get @files_path
      expect(response).to be_successful
      json = json_parse
      json.map { |f| f["url"] }.each { |url| expect(url).not_to include "verifier=" }
    end

    it "does not omit verifiers using session auth if params[:use_verifiers] is given" do
      user_session(@user)
      get @files_path + "?use_verifiers=1"
      expect(response).to be_successful
      json = json_parse
      json.map { |f| f["url"] }.each { |url| expect(url).to include "verifier=" }
    end

    it "lists files in saved order if flag set" do
      json = api_call(:get, @files_path + "?sort_by=position", @files_path_options.merge(sort_by: "position"), {})
      res = json.map { |f| f["display_name"] }
      expect(res).to eq %w[ztest.txt atest3.txt mtest2.txt]
    end

    it "does not list locked file if not authed" do
      course_with_student_logged_in(course: @course)
      json = api_call(:get, @files_path, @files_path_options, {})
      expect(json.any? { |f| f["id"] == @a2.id }).to be_falsey
    end

    it "does not list hidden files if not authed" do
      course_with_student_logged_in(course: @course)
      json = api_call(:get, @files_path, @files_path_options, {})

      expect(json.any? { |f| f["id"] == @a3.id }).to be_falsey
    end

    it "lists hidden files with :read_as_admin rights" do
      course_with_ta(course: @course, active_all: true)
      user_session(@user)
      @course.account.role_overrides.create!(permission: :manage_files_add, enabled: false, role: ta_role)
      json = api_call(:get, @files_path, @files_path_options, {})

      expect(json.any? { |f| f["id"] == @a3.id }).to be_truthy
    end

    it "does not list locked folder if not authed" do
      @f1.locked = true
      @f1.save!
      course_with_student_logged_in(course: @course)
      raw_api_call(:get, @files_path, @files_path_options, {}, {})
      assert_status(401)
    end

    it "404s for no folder found" do
      raw_api_call(:get, "/api/v1/folders/0/files", @files_path_options.merge(id: "0"), {}, {})
      assert_status(404)
    end

    it "paginates" do
      7.times { |i| Attachment.create!(filename: "test#{i}.txt", display_name: "test#{i}.txt", uploaded_data: StringIO.new("file"), folder: @root, context: @course) }
      json = api_call(:get, "/api/v1/folders/#{@root.id}/files?per_page=3", @files_path_options.merge(id: @root.id.to_param, per_page: "3"), {})
      expect(json.length).to eq 3
      links = response.headers["Link"].split(",")
      expect(links.all? { |l| l =~ %r{api/v1/folders/#{@root.id}/files} }).to be_truthy
      expect(links.find { |l| l.include?('rel="next"') }).to match(/page=2/)
      expect(links.find { |l| l.include?('rel="first"') }).to match(/page=1/)
      expect(links.find { |l| l.include?('rel="last"') }).to match(/page=3/)

      json = api_call(:get, "/api/v1/folders/#{@root.id}/files?per_page=3&page=3", @files_path_options.merge(id: @root.id.to_param, per_page: "3", page: "3"), {})
      expect(json.length).to eq 1
      links = response.headers["Link"].split(",")
      expect(links.all? { |l| l =~ %r{api/v1/folders/#{@root.id}/files} }).to be_truthy
      expect(links.find { |l| l.include?('rel="prev"') }).to match(/page=2/)
      expect(links.find { |l| l.include?('rel="first"') }).to match(/page=1/)
      expect(links.find { |l| l.include?('rel="last"') }).to match(/page=3/)
    end

    it "only returns names if requested" do
      json = api_call(:get, @files_path, @files_path_options, { only: ["names"] })
      res = json.map { |f| f["display_name"] }
      expect(res).to eq %w[atest3.txt mtest2.txt ztest.txt]
      expect(json.any? { |f| f["url"] }).to be_falsey
    end

    context "content_types" do
      before :once do
        attachment_model display_name: "thing.txt", content_type: "text/plain", context: @course, folder: @f1
        attachment_model display_name: "thing.png", content_type: "image/png", context: @course, folder: @f1
        attachment_model display_name: "thing.gif", content_type: "image/gif", context: @course, folder: @f1
      end

      it "matches one content-type" do
        json = api_call(:get, @files_path + "?content_types=image", @files_path_options.merge(content_types: "image"), {})
        res = json.map { |f| f["display_name"] }
        expect(res).to eq %w[thing.gif thing.png]
      end

      it "matches multiple content-types" do
        json = api_call(:get, @files_path + "?content_types[]=text&content_types[]=image/gif",
                        @files_path_options.merge(content_types: ["text", "image/gif"]))
        res = json.map { |f| f["display_name"] }
        expect(res).to eq %w[thing.gif thing.txt]
      end
    end

    it "searches for files by title" do
      atts = []
      2.times { |i| atts << Attachment.create!(filename: "first#{i}.txt", display_name: "first#{i}.txt", uploaded_data: StringIO.new("file"), folder: @f1, context: @course) }
      2.times { |i| Attachment.create!(filename: "second#{i}.txt", display_name: "second#{i}.txt", uploaded_data: StringIO.new("file"), folder: @f1, context: @course) }

      json = api_call(:get, @files_path + "?search_term=fir", @files_path_options.merge(search_term: "fir"), {})
      expect(json.map { |h| h["id"] }.sort).to eq atts.map(&:id).sort
    end

    it "includes user if requested" do
      @a1.update_attribute(:user, @user)
      json = api_call(:get, @files_path + "?include[]=user", @files_path_options.merge(include: ["user"]))
      expect(json.map { |f| f["user"] }).to eql [
        {},
        {},
        {
          "id" => @user.id,
          "anonymous_id" => @user.id.to_s(36),
          "display_name" => @user.short_name,
          "avatar_image_url" => User.avatar_fallback_url(nil, request),
          "html_url" => "http://www.example.com/courses/#{@course.id}/users/#{@user.id}",
          "pronouns" => nil
        }
      ]
    end

    it "includes usage_rights if requested" do
      @a1.usage_rights = @course.usage_rights.create! legal_copyright: "(C) 2014 Initech", use_justification: "used_by_permission"
      @a1.save!
      json = api_call(:get, @files_path + "?include[]=usage_rights", @files_path_options.merge(include: ["usage_rights"]))
      expect(json.map { |f| f["usage_rights"] }).to eql [
        nil,
        nil,
        {
          "legal_copyright" => "(C) 2014 Initech",
          "use_justification" => "used_by_permission",
          "license" => "private",
          "license_name" => "Private (Copyrighted)"
        }
      ]
    end

    it "includes an instfs_uuid if ?include[]-ed" do
      json = api_call(:get, @files_path, @files_path_options.merge(include: ["instfs_uuid"]))
      expect(json[0]).to have_key "instfs_uuid"
    end

    context "when the context is a user" do
      subject do
        api_call(:get, request_url, request_params)
      end

      let(:user) { @user }
      let(:root_folder) { Folder.root_folders(user).first }
      let(:request_url) { "/api/v1/folders/#{root_folder.id}/files?include[]=user" }
      let(:file) do
        Attachment.create!(
          filename: "ztest.txt",
          display_name: "ztest.txt",
          position: 1,
          uploaded_data: StringIO.new("file"),
          folder: root_folder,
          context: user,
          user: user
        )
      end
      let(:request_params) do
        {
          controller: "files",
          action: "api_index",
          format: "json",
          id: root_folder.id.to_param,
          include: ["user"]
        }
      end

      before { file }

      it "includes user even for user files" do
        expect(subject.map { |f| f["user"] }).to eql [
          {
            "id" => user.id,
            "anonymous_id" => user.id.to_s(36),
            "display_name" => user.short_name,
            "avatar_image_url" => User.avatar_fallback_url(nil, request),
            "html_url" => "http://www.example.com/about/#{user.id}",
            "pronouns" => nil
          }
        ]
      end

      context "when the request url contains the user id" do
        let(:request_url) { "/api/v1/users/#{user.id}/files" }
        let(:request_params) do
          {
            controller: "files",
            action: "api_index",
            format: "json",
            user_id: user.to_param
          }
        end

        it "triggers a user asset access live event" do
          expect(Canvas::LiveEvents).to receive(:asset_access).with(
            ["files", user],
            "files",
            "User",
            nil,
            { context: nil, context_membership: @user }
          )
          subject
        end
      end
    end
  end

  describe "#index for courses" do
    before :once do
      @root = Folder.root_folders(@course).first
      @f1 = @root.sub_folders.create!(name: "folder1", context: @course)
      @a1 = Attachment.create!(filename: "ztest.txt", display_name: "ztest.txt", position: 1, uploaded_data: StringIO.new("file"), folder: @f1, context: @course)
      @a3 = Attachment.create(filename: "atest3.txt", display_name: "atest3.txt", position: 2, uploaded_data: StringIO.new("file_"), folder: @f1, context: @course)
      @a3.hidden = true
      @a3.save!
      @a2 = Attachment.create!(filename: "mtest2.txt", display_name: "mtest2.txt", position: 3, uploaded_data: StringIO.new("file__"), folder: @f1, context: @course, locked: true)

      @files_path = "/api/v1/courses/#{@course.id}/files"
      @files_path_options = { controller: "files", action: "api_index", format: "json", course_id: @course.id.to_param }
    end

    context "with a 'category' query parameter" do
      subject do
        Attachment.find(
          api_call(:get, @files_path, @files_path_options, {}).map { |a| a["id"] }
        )
      end

      let(:category) { Attachment::ICON_MAKER_ICONS }
      let(:icon_maker) { @a1 }
      let(:uncategorized) { @a2 }

      before do
        icon_maker.update!(category: category)

        @files_path_options[:category] = category
      end

      it { is_expected.to include icon_maker }
      it { is_expected.not_to include uncategorized }
    end

    describe "sort" do
      it "lists files in alphabetical order" do
        json = api_call(:get, @files_path, @files_path_options, {})
        res = json.map { |f| f["display_name"] }
        expect(res).to eq %w[atest3.txt mtest2.txt ztest.txt]
      end

      it "lists files in saved order if flag set" do
        json = api_call(:get, @files_path + "?sort_by=position", @files_path_options.merge(sort_by: "position"), {})
        res = json.map { |f| f["display_name"] }
        expect(res).to eq %w[ztest.txt atest3.txt mtest2.txt]
      end

      it "sorts by size" do
        json = api_call(:get, @files_path + "?sort=size", @files_path_options.merge(sort: "size"))
        res = json.map { |f| [f["display_name"], f["size"]] }
        expect(res).to eq [["ztest.txt", 4], ["atest3.txt", 5], ["mtest2.txt", 6]]
      end

      it "sorts by last-modified time" do
        Timecop.freeze(2.hours.ago) { @a2.touch }
        Timecop.freeze(1.hour.ago) { @a1.touch }
        json = api_call(:get, @files_path + "?sort=updated_at", @files_path_options.merge(sort: "updated_at"))
        res = json.map { |f| f["display_name"] }
        expect(res).to eq %w[mtest2.txt ztest.txt atest3.txt]
      end

      it "sorts by content_type" do
        @a1.update_attribute(:content_type, "application/octet-stream")
        @a2.update_attribute(:content_type, "video/quicktime")
        @a3.update_attribute(:content_type, "text/plain")
        json = api_call(:get, @files_path + "?sort=content_type", @files_path_options.merge(sort: "content_type"))
        res = json.map { |f| [f["display_name"], f["content-type"]] }
        expect(res).to eq [["ztest.txt", "application/octet-stream"], ["atest3.txt", "text/plain"], ["mtest2.txt", "video/quicktime"]]
      end

      it "sorts by user, nulls last" do
        @caller = @user
        @s1 = student_in_course(active_all: true, name: "alice").user
        @a1.update_attribute :user, @s1
        @s2 = student_in_course(active_all: true, name: "bob").user
        @a3.update_attribute :user, @s2
        @user = @caller
        json = api_call(:get, @files_path + "?sort=user", @files_path_options.merge(sort: "user"))
        res = json.map do |file|
          [file["display_name"], file["user"]["display_name"]]
        end
        expect(res).to eq [["ztest.txt", "alice"], ["atest3.txt", "bob"], ["mtest2.txt", nil]]
      end

      it "sorts in descending order" do
        json = api_call(:get, @files_path + "?sort=size&order=desc", @files_path_options.merge(sort: "size", order: "desc"))
        res = json.map { |f| [f["display_name"], f["size"]] }
        expect(res).to eq [["mtest2.txt", 6], ["atest3.txt", 5], ["ztest.txt", 4]]
      end
    end

    it "does not list locked file if not authed" do
      course_with_student_logged_in(course: @course)
      json = api_call(:get, @files_path, @files_path_options, {})
      expect(json.any? { |f| f[:id] == @a2.id }).to eq false
    end

    it "does not list hidden files if not authed" do
      course_with_student_logged_in(course: @course)
      json = api_call(:get, @files_path, @files_path_options, {})

      expect(json.any? { |f| f[:id] == @a3.id }).to eq false
    end

    it "does not list locked folder if not authed" do
      @f1.locked = true
      @f1.save!
      course_with_student_logged_in(course: @course)
      json = api_call(:get, @files_path, @files_path_options, {})

      expect(json).to eq []
    end

    it "paginates" do
      4.times { |i| Attachment.create!(filename: "test#{i}.txt", display_name: "test#{i}.txt", uploaded_data: StringIO.new("file"), folder: @root, context: @course) }
      json = api_call(:get, "/api/v1/courses/#{@course.id}/files?per_page=3", @files_path_options.merge(per_page: "3"), {})
      expect(json.length).to eq 3
      links = response.headers["Link"].split(",")
      expect(links.all? { |l| l =~ %r{api/v1/courses/#{@course.id}/files} }).to be_truthy
      expect(links.find { |l| l.include?('rel="next"') }).to match(/page=2/)
      expect(links.find { |l| l.include?('rel="first"') }).to match(/page=1/)
      expect(links.find { |l| l.include?('rel="last"') }).to match(/page=3/)

      json = api_call(:get, "/api/v1/courses/#{@course.id}/files?per_page=3&page=3", @files_path_options.merge(per_page: "3", page: "3"), {})
      expect(json.length).to eq 1
      links = response.headers["Link"].split(",")
      expect(links.all? { |l| l =~ %r{api/v1/courses/#{@course.id}/files} }).to be_truthy
      expect(links.find { |l| l.include?('rel="prev"') }).to match(/page=2/)
      expect(links.find { |l| l.include?('rel="first"') }).to match(/page=1/)
      expect(links.find { |l| l.include?('rel="last"') }).to match(/page=3/)
    end

    context "content_types" do
      before :once do
        attachment_model display_name: "thing.txt", content_type: "text/plain", context: @course, folder: @f1
        attachment_model display_name: "thing.png", content_type: "image/png", context: @course, folder: @f1
        attachment_model display_name: "thing.gif", content_type: "image/gif", context: @course, folder: @f1
      end

      it "matches one content-type" do
        json = api_call(:get, @files_path + "?content_types=image", @files_path_options.merge(content_types: "image"), {})
        res = json.map { |f| f["display_name"] }
        expect(res).to eq %w[thing.gif thing.png]
      end

      it "matches multiple content-types" do
        json = api_call(:get, @files_path + "?content_types[]=text&content_types[]=image/gif",
                        @files_path_options.merge(content_types: ["text", "image/gif"]))
        res = json.map { |f| f["display_name"] }
        expect(res).to eq %w[thing.gif thing.txt]
      end
    end

    it "searches for files by title" do
      atts = []
      2.times { |i| atts << Attachment.create!(filename: "first#{i}.txt", display_name: "first#{i}.txt", uploaded_data: StringIO.new("file"), folder: @root, context: @course) }
      2.times { |i| Attachment.create!(filename: "second#{i}.txt", display_name: "second#{i}.txt", uploaded_data: StringIO.new("file"), folder: @root, context: @course) }

      json = api_call(:get, @files_path + "?search_term=fir", @files_path_options.merge(search_term: "fir"), {})
      expect(json.map { |h| h["id"] }.sort).to eq atts.map(&:id).sort
    end

    describe "hidden folders" do
      before :once do
        hidden_subfolder = @f1.active_sub_folders.build(name: "hidden", context: @course)
        hidden_subfolder.workflow_state = "hidden"
        hidden_subfolder.save!
        hidden_subsub = hidden_subfolder.active_sub_folders.create!(name: "hsub", context: @course)
        @teh_file = Attachment.create!(filename: "implicitly hidden", uploaded_data: default_uploaded_data, folder: hidden_subsub, context: @course)
      end

      context "as teacher" do
        it "includes files in subfolders of hidden folders" do
          json = api_call(:get, @files_path, @files_path_options)
          expect(json.map { |entry| entry["id"] }).to include @teh_file.id
        end
      end

      context "as student" do
        before :once do
          student_in_course active_all: true
        end

        it "excludes files in subfolders of hidden folders" do
          json = api_call(:get, @files_path, @files_path_options)
          expect(json.map { |entry| entry["id"] }).not_to include @teh_file.id
        end
      end
    end
  end

  describe "#index other contexts" do
    it "operates on groups" do
      group_model
      attachment_model display_name: "foo", content_type: "text/plain", context: @group, folder: Folder.root_folders(@group).first
      account_admin_user
      json = api_call(:get, "/api/v1/groups/#{@group.id}/files", { controller: "files", action: "api_index", format: "json", group_id: @group.to_param })
      expect(json.map { |r| r["id"] }).to eql [@attachment.id]
      expect(response.headers["Link"]).to include "/api/v1/groups/#{@group.id}/files"
    end

    it "operates on users" do
      user_model
      attachment_model display_name: "foo", content_type: "text/plain", context: @user, folder: Folder.root_folders(@user).first
      json = api_call(:get, "/api/v1/users/#{@user.id}/files", { controller: "files", action: "api_index", format: "json", user_id: @user.to_param })
      expect(json.map { |r| r["id"] }).to eql [@attachment.id]
      expect(response.headers["Link"]).to include "/api/v1/users/#{@user.id}/files"
    end
  end

  describe "#show" do
    before do
      @root = Folder.root_folders(@course).first
      @att = Attachment.create!(filename: "test.png", display_name: "test-frd.png", uploaded_data: stub_png_data, folder: @root, context: @course)
      @file_path = "/api/v1/files/#{@att.id}"
      @file_path_options = { controller: "files", action: "api_show", format: "json", id: @att.id.to_param }
    end

    it "returns expected json" do
      json = api_call(:get, @file_path, @file_path_options, {})
      expect(json).to eq({
                           "id" => @att.id,
                           "uuid" => @att.uuid,
                           "folder_id" => @att.folder_id,
                           "url" => file_download_url(@att, verifier: @att.uuid, download: "1", download_frd: "1"),
                           "content-type" => "image/png",
                           "display_name" => "test-frd.png",
                           "filename" => @att.filename,
                           "size" => @att.size,
                           "unlock_at" => nil,
                           "locked" => false,
                           "hidden" => false,
                           "lock_at" => nil,
                           "locked_for_user" => false,
                           "hidden_for_user" => false,
                           "created_at" => @att.created_at.as_json,
                           "updated_at" => @att.updated_at.as_json,
                           "upload_status" => "success",
                           "thumbnail_url" => thumbnail_image_url(@att, @att.uuid, host: "www.example.com"),
                           "modified_at" => @att.modified_at.as_json,
                           "mime_class" => @att.mime_class,
                           "media_entry_id" => @att.media_entry_id,
                           "canvadoc_session_url" => nil,
                           "crocodoc_session_url" => nil,
                           "category" => "uncategorized",
<<<<<<< HEAD
=======
                           "visibility_level" => @att.visibility_level
>>>>>>> 908c291f
                         })
    end

    it "works with a context path" do
      user_session(@user)
      opts = @file_path_options.merge(course_id: @course.id.to_param)
      json = api_call(:get, "/api/v1/courses/#{@course.id}/files/#{@att.id}", opts, {})
      expect(json["id"]).to eq @att.id
    end

    it "404s with wrong context" do
      course_factory
      user_session(@user)
      opts = @file_path_options.merge(course_id: @course.id.to_param)
      api_call(:get, "/api/v1/courses/#{@course.id}/files/#{@att.id}", opts, {}, {}, expected_status: 404)
    end

    it "works with a valid verifier" do
      @att.context = @teacher
      @att.save!
      course_with_student(course: @course)
      user_session(@student)
      opts = @file_path_options.merge(user_id: @teacher.id.to_param, verifier: @att.uuid.to_param)
      api_call(:get, "/api/v1/users/#{@teacher.id}/files/#{@att.id}", opts, {}, {}, expected_status: 200)
    end

    it "401s with invalid verifier" do
      @att.context = @teacher
      @att.save!
      course_with_student(course: @course)
      user_session(@student)
      opts = @file_path_options.merge(user_id: @teacher.id.to_param, verifier: "nope")
      api_call(:get, "/api/v1/users/#{@teacher.id}/files/#{@att.id}", opts, {}, {}, expected_status: 401)
    end

    it "omits verifiers when using session auth" do
      user_session(@user)
      get @file_path
      expect(response).to be_successful
      json = json_parse
      expect(json["url"]).to eq file_download_url(@att, download: "1", download_frd: "1")
    end

    it "does not omit verifiers when using session auth and params[:use_verifiers] is given" do
      user_session(@user)
      get @file_path + "?use_verifiers=1"
      expect(response).to be_successful
      json = json_parse
      expect(json["url"]).to eq file_download_url(@att, download: "1", download_frd: "1", verifier: @att.uuid)
    end

    it "returns lock information" do
      one_month_ago, one_month_from_now = 1.month.ago, 1.month.from_now
      att2 = Attachment.create!(filename: "test.txt", display_name: "test.txt", uploaded_data: StringIO.new("file"), folder: @root, context: @course, locked: true)
      att3 = Attachment.create!(filename: "test.txt", display_name: "test.txt", uploaded_data: StringIO.new("file"), folder: @root, context: @course, unlock_at: one_month_ago, lock_at: one_month_from_now)

      json = api_call(:get, "/api/v1/files/#{att2.id}", { controller: "files", action: "api_show", format: "json", id: att2.id.to_param }, {})
      expect(json["locked"]).to be_truthy
      expect(json["unlock_at"]).to be_nil
      expect(json["lock_at"]).to be_nil

      json = api_call(:get, "/api/v1/files/#{att3.id}", { controller: "files", action: "api_show", format: "json", id: att3.id.to_param }, {})
      expect(json["locked"]).to be_falsey
      expect(json["unlock_at"]).to eq one_month_ago.as_json
      expect(json["lock_at"]).to eq one_month_from_now.as_json
    end

    it "is not locked/hidden for a teacher" do
      att2 = Attachment.create!(filename: "test.txt", display_name: "test.txt", uploaded_data: StringIO.new("file"), folder: @root, context: @course, locked: true)
      att2.hidden = true
      att2.save!
      json = api_call(:get, "/api/v1/files/#{att2.id}", { controller: "files", action: "api_show", format: "json", id: att2.id.to_param }, { include: ["enhanced_preview_url"] })
      expect(json["locked"]).to be_truthy
      expect(json["hidden"]).to be_truthy
      expect(json["hidden_for_user"]).to be_falsey
      expect(json["locked_for_user"]).to be_falsey
      expect(json["preview_url"].include?("verifier")).to be_truthy
    end

    def should_be_locked(json)
      prohibited_fields = %w[
        canvadoc_session_url
        crocodoc_session_url
      ]

      expect(json["url"]).to eq ""
      expect(json["thumbnail_url"]).to eq ""
      expect(json["hidden"]).to be_truthy
      expect(json["hidden_for_user"]).to be_truthy
      expect(json["locked_for_user"]).to be_truthy
      expect(json["preview_url"].include?("verifier")).to be_falsey

      expect(json.keys & prohibited_fields).to be_empty
    end

    context "when the attachment is locked and replacement params are inlucded" do
      subject do
        api_call(
          :get,
          "/api/v1/files/#{old_attachment.id}",
          { controller: "files", action: "api_show", format: "json", id: old_attachment.id.to_param }.merge(params)
        )
      end

      let(:old_attachment) do
        old = @course.attachments.build(display_name: "old file")
        old.file_state = "deleted"
        old.replacement_attachment = attachment
        old.save!
        old
      end

      let(:attachment) { @att }
      let(:params) do
        {
          id: old_attachment.id,
          replacement_chain_context_type: "course",
          replacement_chain_context_id: @course.id
        }
      end

      it "returns the replacement file" do
        expect(subject["id"]).to eq attachment.id
      end
    end

    context "as a student" do
      subject do
        api_call(:get, "/api/v1/files/#{attachment.id}", { controller: "files", action: "api_show", format: "json", id: attachment.id.to_param }, { include: ["enhanced_preview_url"] })
      end

      before do
        course_with_student_logged_in(course: @course)
      end

      let(:attachment) { Attachment.create!(attributes.merge(attr_overrides)) }
      let(:attributes) { { filename: "test.txt", display_name: "test.txt", uploaded_data: StringIO.new("file"), folder: @root, context: @course } }
      let(:attr_overrides) { {} }

      context "when the attachment is hidden" do
        context "and the attachment is locked" do
          let(:attr_overrides) { { hidden: true, locked: true } }

          it "sets 'locked' to true" do
            expect(subject["locked"]).to be_truthy
          end

          it "shows the file is locked" do
            should_be_locked(subject)
          end
        end

        context "and the attachment has unlock_at and lock_at set" do
          let(:attr_overrides) { { hidden: true, unlock_at: 2.days.from_now, lock_at: 2.days.ago } }

          it "sets 'locked' to false" do
            expect(subject["locked"]).to be_falsey
          end

          it "shows the file is locked" do
            should_be_locked(subject)
          end
        end

        context "and the attachment is not locked in any way" do
          let(:attr_overrides) { { hidden: true } }

          it "includes the the file url" do
            expect(subject["url"]).to eq file_download_url(attachment, verifier: attachment.uuid, download: "1", download_frd: "1")
          end

          it "does not show the file is locked" do
            expect(subject["locked"]).to be_falsey
            expect(subject["locked_for_user"]).to be_falsey
          end

          it "includes a preview URL" do
            expect(subject["preview_url"]).not_to be_nil
          end
        end
      end

      context "when the attachment is locked" do
        let(:attr_overrides) { { locked: true } }

        it "sets 'locked_to_user' to true" do
          expect(subject["locked_for_user"]).to be_truthy
        end

        it "sets a preview url" do
          expect(subject["preview_url"]).not_to be_nil
        end
      end

      context "when the file is scheduled to be locked" do
        let(:attr_overrides) { { unlock_at: 2.days.from_now, lock_at: 2.days.ago } }

        it "sets 'locked_to_user' to true" do
          expect(subject["locked_for_user"]).to be_truthy
        end

        it "sets a preview url" do
          expect(subject["preview_url"]).not_to be_nil
        end
      end
    end

    it "returns not found error" do
      expect { api_call(:get, "/api/v1/files/0", @file_path_options.merge(id: "0"), {}, {}, expected_status: 404) }.not_to change { ErrorReport.count }
    end

    it "returns not found for deleted attachment" do
      @att.destroy
      api_call(:get, @file_path, @file_path_options, {}, {}, expected_status: 404)
    end

    it "returns no permissions error for no context enrollment" do
      course_with_teacher(active_all: true, user: user_with_pseudonym)
      api_call(:get, @file_path, @file_path_options, {}, {}, expected_status: 401)
    end

    it "returns a hidden file" do
      course_with_student(course: @course)
      @att.hidden = true
      @att.save!
      api_call(:get, @file_path, @file_path_options, {}, {}, expected_status: 200)
    end

    it "returns user if requested" do
      @att.update_attribute(:user, @user)
      json = api_call(:get, @file_path + "?include[]=user", @file_path_options.merge(include: ["user"]))
      expect(json["user"]).to eql({
                                    "id" => @user.id,
                                    "anonymous_id" => @user.id.to_s(36),
                                    "display_name" => @user.short_name,
                                    "avatar_image_url" => User.avatar_fallback_url(nil, request),
                                    "html_url" => "http://www.example.com/courses/#{@course.id}/users/#{@user.id}",
                                    "pronouns" => nil
                                  })
    end

    it "returns usage_rights if requested" do
      @att.usage_rights = @course.usage_rights.create! legal_copyright: "(C) 2012 Initrode", use_justification: "creative_commons", license: "cc_by_sa"
      @att.save!
      json = api_call(:get, @file_path + "?include[]=usage_rights", @file_path_options.merge(include: ["usage_rights"]))
      expect(json["usage_rights"]).to eql({
                                            "legal_copyright" => "(C) 2012 Initrode",
                                            "use_justification" => "creative_commons",
                                            "license" => "cc_by_sa",
                                            "license_name" => "CC Attribution Share Alike"
                                          })
    end
  end

  describe "#file_ref" do
    before :once do
      attachment_model(context: @course, filename: "hello.txt")
      @mig_id = "i567b573b77fab13a1a39937c24ae88f2"
      @attachment.update migration_id: @mig_id
    end

    it "finds a file by migration_id" do
      json = api_call(:get, "/api/v1/courses/#{@course.to_param}/files/file_ref/#{@mig_id}",
                      controller: "files", action: "file_ref", format: "json", course_id: @course.to_param,
                      migration_id: @mig_id)
      expect(json["id"]).to eq @attachment.id
      expect(json["display_name"]).to eq @attachment.display_name
    end

    it "requires permissions" do
      user_factory
      api_call(:get, "/api/v1/courses/#{@course.to_param}/files/file_ref/#{@mig_id}",
               { controller: "files", action: "file_ref", format: "json", course_id: @course.to_param,
                 migration_id: @mig_id }, {}, {}, { expected_status: 401 })
    end

    it "404s if given a bad migration id" do
      api_call(:get, "/api/v1/courses/#{@course.to_param}/files/file_ref/lolcats",
               { controller: "files", action: "file_ref", format: "json", course_id: @course.to_param,
                 migration_id: "lolcats" }, {}, {}, { expected_status: 404 })
    end
  end

  describe "#destroy" do
    before :once do
      @root = Folder.root_folders(@course).first
      @att = Attachment.create!(filename: "test.txt", display_name: "test.txt", uploaded_data: StringIO.new("file"), folder: @root, context: @course)
      @file_path = "/api/v1/files/#{@att.id}"
      @file_path_options = { controller: "files", action: "destroy", format: "json", id: @att.id.to_param }
    end

    it "deletes a file" do
      api_call(:delete, @file_path, @file_path_options)
      @att.reload
      expect(@att.file_state).to eq "deleted"
    end

    it "delete/replaces a file" do
      u = user_with_pseudonym(account: @account)
      account_admin_user(account: @account)
      @att.context = u
      @att.save!
      expect_any_instantiation_of(@att).to receive(:destroy_content_and_replace).once
      @file_path_options[:replace] = true
      api_call(:delete, @file_path, @file_path_options, {}, {}, expected_status: 200)
    end

    it "delete/replaces a file tied to an assignment" do
      assignment = @course.assignments.create!(title: "one")
      account_admin_user(account: @account)
      @att.context = assignment
      @att.save!
      expect_any_instantiation_of(@att).to receive(:destroy_content_and_replace).once
      @file_path_options[:replace] = true
      api_call(:delete, @file_path, @file_path_options, {}, {}, expected_status: 200)
    end

    it "delete/replaces a file tied to a quiz submission" do
      course_with_student(active_all: true)
      quiz_model(course: @course)
      @quiz.update_attribute :one_question_at_a_time, true
      @qs = @quiz.generate_submission(@student, false)

      account_admin_user(account: @account)
      @att.context = @qs
      @att.save!
      expect_any_instantiation_of(@att).to receive(:destroy_content_and_replace).once
      @file_path_options[:replace] = true
      api_call(:delete, @file_path, @file_path_options, {}, {}, expected_status: 200)
    end

    it "is not authorized to delete/replace a file" do
      course_with_teacher(active_all: true, user: user_with_pseudonym)
      @file_path_options[:replace] = true
      api_call(:delete, @file_path, @file_path_options, {}, {}, expected_status: 401)
    end

    it "returns 404" do
      api_call(:delete, "/api/v1/files/0", @file_path_options.merge(id: "0"), {}, {}, expected_status: 404)
    end

    it "returns unauthorized error if not authorized to delete" do
      course_with_student(course: @course)
      api_call(:delete, @file_path, @file_path_options, {}, {}, expected_status: 401)
    end

    context "as teacher without manage_files_delete permission" do
      before do
        teacher_role = Role.get_built_in_role("TeacherEnrollment", root_account_id: @course.root_account.id)
        RoleOverride.create!(
          permission: "manage_files_delete",
          enabled: false,
          role: teacher_role,
          account: @course.root_account
        )
      end

      it "disallows deleting a file" do
        course_with_teacher(active_all: true, user: user_with_pseudonym, course: @course)
        @file_path_options[:replace] = false
        api_call(:delete, @file_path, @file_path_options,
                 {}, {}, expected_status: 401)
      end
    end
  end

  describe "#icon_metadata" do
    context "instfs file" do
      before do
        @root = Folder.root_folders(@course).first
        @icon = Attachment.create!(filename: "icon.svg", display_name: "icon.svg", uploaded_data: File.open("spec/fixtures/icon.svg"),
                                   folder: @root, context: @course, category: Attachment::ICON_MAKER_ICONS, instfs_uuid: "yes")
        @file_path = "/api/v1/files/#{@icon.id}/icon_metadata"
        @file_path_options = { controller: "files", action: "icon_metadata", format: "json", id: @icon.id.to_param }
        allow(InstFS).to receive(:authenticated_url).and_return(@icon.authenticated_s3_url)
        allow(CanvasHttp).to receive(:validate_url).and_return([@icon.authenticated_s3_url, URI.parse(@icon.authenticated_s3_url)])
        stub_request(:get, @icon.authenticated_s3_url).to_return(body: File.open("spec/fixtures/icon.svg"))
      end

      it "returns metadata from the icon" do
        api_call(:get, @file_path, @file_path_options, {}, {}, expected_status: 200)
        json = JSON.parse(response.body)
        expect(json["type"]).to eq "image/svg+xml-icon-maker-icons"
        expect(json["encodedImage"]).to be_starts_with "data:image/svg+xml;base64,PHN2ZyB3aWR0aD"
      end

      it "gives unauthorized errors if the user is not authorized to view the file" do
        @icon.update(locked: true)
        course_with_student_logged_in(course: @course)
        api_call(:get, @file_path, @file_path_options, {}, {}, expected_status: 401)
      end

      it "gives bad request errors if the file is not an icon" do
        @icon.update(category: Attachment::UNCATEGORIZED)
        api_call(:get, @file_path, @file_path_options, {}, {}, expected_status: 400)
      end

      it "return 'no content' if the file doesn't have any metadata" do
        stub_request(:get, @icon.public_url).to_return(body: "<html>something that doesn't have any metadata</html>")
        raw_api_call(:get, @file_path, @file_path_options)
        assert_status(204)
      end

      context "streaming" do
        before do
          # force chunking so streaming will actually act like a stream
          mocked_http = Class.new(Net::HTTP) do
            def request(*)
              super do |response|
                response.instance_eval do
                  def read_body(*, &block)
                    @body.each_char(&block)
                  end
                end
                yield response if block_given?
                response
              end
            end
          end

          @original_net_http = Net.send(:remove_const, :HTTP)
          Net.send(:const_set, :HTTP, mocked_http)
        end

        after do
          Net.send(:remove_const, :HTTP)
          Net.send(:const_set, :HTTP, @original_net_http)
        end

        it "only downloads data until the end of the metadata tag" do
          # I cut most of the original icon file off so that the XML is invalid if you read the whole thing,
          # but left enough that the metadata will be present and there will be a buffer for the http request
          # to read without erroring unless it downloads/parses too much of the file
          stub_request(:get, @icon.public_url).to_return(body: File.open("spec/fixtures/icon_with_bad_xml.svg"))
          api_call(:get, @file_path, @file_path_options, {}, {}, expected_status: 200)
          json = JSON.parse(response.body)
          expect(json["type"]).to eq "image/svg+xml-icon-maker-icons"
          expect(json["encodedImage"]).to be_starts_with "data:image/svg+xml;base64,PHN2ZyB3aWR0aD"
        end
      end
    end

    context "local file" do
      before do
        @root = Folder.root_folders(@course).first
        @icon = Attachment.create!(filename: "icon.svg", display_name: "icon.svg", uploaded_data: File.open("spec/fixtures/icon.svg"),
                                   folder: @root, context: @course, category: Attachment::ICON_MAKER_ICONS)
        @file_path = "/api/v1/files/#{@icon.id}/icon_metadata"
        @file_path_options = { controller: "files", action: "icon_metadata", format: "json", id: @icon.id.to_param }
        allow(CanvasHttp).to receive(:validate_url).and_return([@icon.authenticated_s3_url, URI.parse(@icon.authenticated_s3_url)])
        stub_request(:get, @icon.authenticated_s3_url).to_return(body: File.open("spec/fixtures/icon.svg"))
      end

      it "returns metadata from the icon" do
        api_call(:get, @file_path, @file_path_options, {}, {}, expected_status: 200)
        json = JSON.parse(response.body)
        expect(json["type"]).to eq "image/svg+xml-icon-maker-icons"
        expect(json["encodedImage"]).to be_starts_with "data:image/svg+xml;base64,PHN2ZyB3aWR0aD"
      end
    end
  end

  describe "#reset_verifier" do
    before :once do
      @root = Folder.root_folders(@course).first
      @att = Attachment.create!(filename: "test.txt", display_name: "test.txt", uploaded_data: StringIO.new("file"), folder: @root, context: @course)
      @file_path = "/api/v1/files/#{@att.id}/reset_verifier"
      @file_path_options = { controller: "files", action: "reset_verifier", format: "json", id: @att.id.to_param }
    end

    it "lets admin users reset verifiers" do
      old_uuid = @att.uuid
      account_admin_user(account: @account)
      api_call(:post, @file_path, @file_path_options, {}, {}, expected_status: 200)
      expect(@att.reload.uuid).to_not eq old_uuid
    end

    it "does not let non-admin users reset verifiers" do
      course_with_teacher(course: @course, active_all: true, user: user_with_pseudonym)
      api_call(:post, @file_path, @file_path_options, {}, {}, expected_status: 401)
    end

    context "as an admin without manage_files_edit or manage_files_delete permission" do
      before do
        @course.account.account_users.create(user: User.create!(name: "billy bob"))
        admin = admin_role(root_account_id: @course.account.resolved_root_account_id)
        @course.account.role_overrides.create(role: admin, enabled: false, permission: :manage_files_edit)
        @course.account.role_overrides.create(role: admin, enabled: false, permission: :manage_files_delete)
      end

      it "disallows letting admin users reset verifiers" do
        old_uuid = @att.uuid
        api_call(:post, @file_path, @file_path_options, {}, {}, expected_status: 401)
        expect(@att.reload.uuid).to eq old_uuid
      end
    end
  end

  describe "#update" do
    before :once do
      @root = Folder.root_folders(@course).first
      @att = Attachment.create!(filename: "test.txt", display_name: "test.txt", uploaded_data: StringIO.new("file"), folder: @root, context: @course)
      @file_path = "/api/v1/files/#{@att.id}"
      @file_path_options = { controller: "files", action: "api_update", format: "json", id: @att.id.to_param }
    end

    it "updates" do
      unlock = 1.day.from_now
      lock = 3.days.from_now
      new_params = { name: "newname.txt", locked: "true", hidden: true, unlock_at: unlock.iso8601, lock_at: lock.iso8601 }
      json = api_call(:put, @file_path, @file_path_options, new_params, {}, expected_status: 200)
      expect(json["url"]).to include "verifier="
      @att.reload
      expect(@att.display_name).to eq "newname.txt"
      expect(@att.locked).to be_truthy
      expect(@att.hidden).to be_truthy
      expect(@att.unlock_at.to_i).to eq unlock.to_i
      expect(@att.lock_at.to_i).to eq lock.to_i
    end

    it "omits verifier in-app" do
      allow_any_instance_of(FilesController).to receive(:in_app?).and_return(true)
      allow_any_instance_of(FilesController).to receive(:verified_request?).and_return(true)

      new_params = { locked: "true" }
      json = api_call(:put, @file_path, @file_path_options, new_params)
      expect(json["url"]).not_to include "verifier="
    end

    it "moves to another folder" do
      @sub = @root.sub_folders.create!(name: "sub", context: @course)
      api_call(:put, @file_path, @file_path_options, { parent_folder_id: @sub.id.to_param }, {}, expected_status: 200)
      @att.reload
      expect(@att.folder_id).to eq @sub.id
    end

    describe "rename where file already exists" do
      before :once do
        @existing_file = Attachment.create! filename: "newname.txt", display_name: "newname.txt", uploaded_data: StringIO.new("blah"), folder: @root, context: @course
      end

      it "fails if on_duplicate isn't provided" do
        api_call(:put, @file_path, @file_path_options, { name: "newname.txt" }, {}, { expected_status: 409 })
        expect(@att.reload.display_name).to eq "test.txt"
        expect(@existing_file.reload).not_to be_deleted
      end

      it "overwrites if asked" do
        api_call(:put, @file_path, @file_path_options, { name: "newname.txt", on_duplicate: "overwrite" })
        expect(@att.reload.display_name).to eq "newname.txt"
        expect(@existing_file.reload).to be_deleted
        expect(@existing_file.replacement_attachment).to eq @att
      end

      it "renames if asked" do
        api_call(:put, @file_path, @file_path_options, { name: "newname.txt", on_duplicate: "rename" })
        expect(@existing_file.reload).not_to be_deleted
        expect(@existing_file.name).to eq "newname.txt"
        expect(@att.reload.display_name).not_to eq "test.txt"
        expect(@att.display_name).not_to eq "newname.txt"
        expect(@att.display_name).to start_with "newname"
        expect(@att.display_name).to end_with ".txt"
      end
    end

    describe "move where file already exists" do
      before :once do
        @sub = @root.sub_folders.create! name: "sub", context: @course
        @existing_file = Attachment.create! filename: "test.txt", display_name: "test.txt", uploaded_data: StringIO.new("existing"), folder: @sub, context: @course
      end

      it "fails if on_duplicate isn't provided" do
        api_call(:put, @file_path, @file_path_options, { parent_folder_id: @sub.to_param }, {}, { expected_status: 409 })
        expect(@existing_file.reload).not_to be_deleted
        expect(@att.reload.folder).to eq @root
      end

      it "overwrites if asked" do
        api_call(:put, @file_path, @file_path_options, { parent_folder_id: @sub.to_param, on_duplicate: "overwrite" })
        expect(@existing_file.reload).to be_deleted
        expect(@att.reload.folder).to eq @sub
        expect(@att.display_name).to eq @existing_file.display_name
      end

      it "renames if asked" do
        api_call(:put, @file_path, @file_path_options, { parent_folder_id: @sub.to_param, on_duplicate: "rename" })
        expect(@existing_file.reload).not_to be_deleted
        expect(@att.reload.folder).to eq @sub
        expect(@att.display_name).not_to eq @existing_file.display_name
      end
    end

    describe "submissions folder" do
      before(:once) do
        @student = user_model
        @root_folder = Folder.root_folders(@student).first
        @file = Attachment.create! filename: "file.txt", display_name: "file.txt", uploaded_data: StringIO.new("blah"), folder: @root_folder, context: @student
        @sub_folder = @student.submissions_folder
        @sub_file = Attachment.create! filename: "sub.txt", display_name: "sub.txt", uploaded_data: StringIO.new("bleh"), folder: @sub_folder, context: @student
      end

      it "does not move a file into a submissions folder" do
        api_call_as_user(@student, :put, "/api/v1/files/#{@file.id}",
                         { controller: "files", action: "api_update", format: "json", id: @file.to_param },
                         { parent_folder_id: @sub_folder.to_param },
                         {}, { expected_status: 401 })
      end

      it "does not move a file out of a submissions folder" do
        api_call_as_user(@student, :put, "/api/v1/files/#{@sub_file.id}",
                         { controller: "files", action: "api_update", format: "json", id: @sub_file.to_param },
                         { parent_folder_id: @root_folder.to_param },
                         {}, { expected_status: 401 })
      end
    end

    it "returns unauthorized error" do
      course_with_student(course: @course)
      api_call(:put, @file_path, @file_path_options, { name: "new name" }, {}, expected_status: 401)
    end

    it "404s with invalid parent id" do
      api_call(:put, @file_path, @file_path_options, { parent_folder_id: 0 }, {}, expected_status: 404)
    end

    it "does not allow moving to different context" do
      user_root = Folder.root_folders(@user).first
      api_call(:put, @file_path, @file_path_options, { parent_folder_id: user_root.id.to_param }, {}, expected_status: 404)
    end

    it "truncates names over 255 characters" do
      overly_long_name = "hihihihihihihihihihihihihihihihihihihihihihihihihihihihihihihihihihihihihihihi" \
                         "hihihihihihihihihihihihihihihihihihihihihihihihihihihihihihihihihihihihihihihihihihihihihi" \
                         "hihihihihihihihihihihihihihihihihihihihihihihihihihihihihihihihihihihihihihihihihihihihihi"

      truncated_overly_long_name = "hihihihihihihihihihihihihihihihihihihihihihihihihihihihihihihihihihihihihihihi" \
                                   "hihihihihihihihihihihihihihihihihihihihihihihihihihihihihihihihihihihihihihihihihihihihihi" \
                                   "hihihihihihihihihihihihihihihihihihihihihihihihihihihihihihihihihihihihihihihihihihi..."

      api_call(:put, @file_path, @file_path_options, name: overly_long_name)
      updated_name = @att.reload.display_name

      aggregate_failures do
        expect(overly_long_name.length).to be > 255
        expect(updated_name.length).to be 255
        expect(updated_name).to eq truncated_overly_long_name
      end
    end

    context "with usage_rights_required" do
      before do
        @course.usage_rights_required = true
        @course.save!
        user_session(@teacher)
        @att.update_attribute(:locked, true)
      end

      it "does not publish if usage_rights unset" do
        api_call(:put, @file_path, @file_path_options, { locked: false }, {}, expected_status: 400)
        expect(@att.reload).to be_locked
      end

      it "publishes if usage_rights set" do
        @att.usage_rights = @course.usage_rights.create! use_justification: "public_domain"
        @att.save!
        api_call(:put, @file_path, @file_path_options, { locked: false }, {}, expected_status: 200)
        expect(@att.reload).not_to be_locked
      end
    end

    context "as teacher without manage_files_edit permission" do
      before do
        teacher_role = Role.get_built_in_role("TeacherEnrollment", root_account_id: @course.root_account.id)
        RoleOverride.create!(
          permission: "manage_files_edit",
          enabled: false,
          role: teacher_role,
          account: @course.root_account
        )
      end

      it "disallows an update" do
        unlock = 1.day.from_now
        lock = 3.days.from_now
        new_params = { name: "newname.txt", locked: "true", hidden: true, unlock_at: unlock.iso8601, lock_at: lock.iso8601 }
        api_call(:put, @file_path, @file_path_options, new_params, {}, expected_status: 401)
      end
    end
  end

  describe "quota" do
    let_once(:t_course) do
      course_with_teacher active_all: true
      @course.storage_quota = 111.megabytes
      @course.save
      attachment_model context: @course, size: 33.megabytes
      @course
    end

    let_once(:t_teacher) do
      t_course.teachers.first
    end

    before do
      user_session(@teacher)
    end

    it "returns total and used quota" do
      json = api_call_as_user(t_teacher, :get, "/api/v1/courses/#{t_course.id}/files/quota", controller: "files",
                                                                                             action: "api_quota", format: "json", course_id: t_course.to_param)
      expect(json).to eql({ "quota" => 111.megabytes, "quota_used" => 33.megabytes })
    end

    it "requires manage_files permissions" do
      student_in_course course: t_course, active_all: true
      api_call_as_user(@student, :get, "/api/v1/courses/#{t_course.id}/files/quota",
                       { controller: "files", action: "api_quota", format: "json", course_id: t_course.to_param },
                       {}, {}, { expected_status: 401 })
    end

    it "operates on groups" do
      group = Account.default.groups.create!
      attachment_model context: group, size: 13.megabytes
      account_admin_user
      json = api_call(:get, "/api/v1/groups/#{group.id}/files/quota", controller: "files", action: "api_quota",
                                                                      format: "json", group_id: group.to_param)
      expect(json).to eql({ "quota" => group.quota, "quota_used" => 13.megabytes })
    end

    it "operates on users" do
      course_with_student active_all: true
      json = api_call(:get, "/api/v1/users/self/files/quota", controller: "files", action: "api_quota",
                                                              format: "json", user_id: "self")
      expect(json).to eql({ "quota" => @student.quota, "quota_used" => 0 })
    end
  end
end<|MERGE_RESOLUTION|>--- conflicted
+++ resolved
@@ -248,12 +248,8 @@
                            "media_entry_id" => @attachment.media_entry_id,
                            "canvadoc_session_url" => nil,
                            "crocodoc_session_url" => nil,
-<<<<<<< HEAD
-                           "category" => "uncategorized"
-=======
                            "category" => "uncategorized",
                            "visibility_level" => @attachment.visibility_level
->>>>>>> 908c291f
                          })
       expect(@attachment.file_state).to eq "available"
     end
@@ -293,12 +289,8 @@
                            "media_entry_id" => @attachment.media_entry_id,
                            "canvadoc_session_url" => nil,
                            "crocodoc_session_url" => nil,
-<<<<<<< HEAD
-                           "category" => "uncategorized"
-=======
                            "category" => "uncategorized",
                            "visibility_level" => @attachment.visibility_level
->>>>>>> 908c291f
                          })
       expect(@attachment.reload.file_state).to eq "available"
     end
@@ -1058,10 +1050,7 @@
                            "canvadoc_session_url" => nil,
                            "crocodoc_session_url" => nil,
                            "category" => "uncategorized",
-<<<<<<< HEAD
-=======
                            "visibility_level" => @att.visibility_level
->>>>>>> 908c291f
                          })
     end
 
