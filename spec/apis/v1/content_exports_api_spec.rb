--- conflicted
+++ resolved
@@ -204,8 +204,6 @@
                        {},
                        { expected_status: 401 })
     end
-<<<<<<< HEAD
-=======
 
     context "when the new_quizzes_export_state param is set to 'failed'" do
       it "fails the export" do
@@ -240,7 +238,6 @@
         expect(json["new_quizzes_export_url"]).to eql "https://some.url"
       end
     end
->>>>>>> b0031674
   end
 
   describe "show" do
