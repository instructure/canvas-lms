# frozen_string_literal: true

#
# Copyright (C) 2011 - 2014 Instructure, Inc.
#
# This file is part of Canvas.
#
# Canvas is free software: you can redistribute it and/or modify it under
# the terms of the GNU Affero General Public License as published by the Free
# Software Foundation, version 3 of the License.
#
# Canvas is distributed in the hope that it will be useful, but WITHOUT ANY
# WARRANTY; without even the implied warranty of MERCHANTABILITY or FITNESS FOR
# A PARTICULAR PURPOSE. See the GNU Affero General Public License for more
# details.
#
# You should have received a copy of the GNU Affero General Public License along
# with this program. If not, see <http://www.gnu.org/licenses/>.
#

require_relative "../api_spec_helper"

require "nokogiri"

describe ContentExportsApiController, type: :request do
  let_once(:t_teacher) do
    user_factory(active_all: true)
  end

  let_once(:t_course) do
    course_with_teacher(user: t_teacher, active_all: true)
    @course.wiki_pages.create! title: "something to export"
    @course
  end

  let_once(:t_student) do
    student_in_course(course: t_course, active_all: true).user
  end

  def past_export(context = t_course, user = t_teacher, type = "common_cartridge")
    export = context.content_exports.create
    export.export_type = type
    export.workflow_state = "exported"
    export.user = user
    att = export.attachments.create! filename: "blah", uploaded_data: StringIO.new("blah")
    export.attachment_id = att.id
    export.save
    progress = Progress.new(context: export, completion: 100, tag: "course_export")
    progress.workflow_state = "completed"
    progress.save!
    export
  end

  def pending_export
    export = t_course.content_exports.create
    export.export_type = "qti"
    export.save
    Progress.create!(context: export, tag: "course_export")
    export
  end

  def course_copy_export
    export = t_course.content_exports.create
    export.export_type = "course_copy"
    export.save!
    export
  end

  describe "index" do
    it "checks permissions" do
      random_user = user_factory active_all: true
      api_call_as_user(random_user, :get, "/api/v1/courses/#{t_course.id}/content_exports",
                       { controller: "content_exports_api", action: "index", format: "json", course_id: t_course.to_param },
                       {}, {}, { expected_status: 401 })
    end

    it "returns the correct data" do
      @my_zip_export = past_export(t_course, t_teacher, "zip")
      @other_zip_export = past_export(t_course, t_student, "zip")
      @past = past_export
      @pending = pending_export
      @cc = course_copy_export
      json = api_call_as_user(t_teacher, :get, "/api/v1/courses/#{t_course.id}/content_exports",
                              { controller: "content_exports_api", action: "index", format: "json", course_id: t_course.to_param })

      expect(json.size).to be 3
      expect(json[0]["id"]).to eql @pending.id
      expect(json[0]["workflow_state"]).to eql "created"
      expect(json[0]["export_type"]).to eql "qti"
      expect(json[0]["course_id"]).to eql t_course.id
      expect(json[0]["created_at"]).to eql @pending.created_at.as_json
      expect(json[0]["progress_url"]).to be_include "/progress/#{@pending.job_progress.id}"

      expect(json[1]["id"]).to eql @past.id
      expect(json[1]["workflow_state"]).to eql "exported"
      expect(json[1]["export_type"]).to eql "common_cartridge"
      expect(json[1]["course_id"]).to eql t_course.id
      expect(json[1]["created_at"]).to eql @past.created_at.as_json
      expect(json[1]["user_id"]).to eql t_teacher.id
      expect(json[1]["progress_url"]).to be_include "/progress/#{@past.job_progress.id}"
      expect(json[1]["attachment"]["url"]).to be_include "/files/#{@past.attachment.id}/download?download_frd=1&verifier=#{@past.attachment.uuid}"

      expect(json[2]["id"]).to eql @my_zip_export.id
      expect(json[2]["workflow_state"]).to eql "exported"
      expect(json[2]["export_type"]).to eql "zip"
      expect(json[2]["course_id"]).to eql t_course.id
      expect(json[2]["created_at"]).to eql @my_zip_export.created_at.as_json
      expect(json[2]["user_id"]).to eql t_teacher.id
      expect(json[2]["progress_url"]).to be_include "/progress/#{@my_zip_export.job_progress.id}"
      expect(json[2]["attachment"]["url"]).to be_include "/files/#{@my_zip_export.attachment.id}/download?download_frd=1&verifier=#{@my_zip_export.attachment.uuid}"
    end

    it "paginates" do
      exports = (1..5).map { pending_export }
      json = api_call_as_user(t_teacher, :get, "/api/v1/courses/#{t_course.id}/content_exports?per_page=3",
                              { controller: "content_exports_api", action: "index", format: "json", course_id: t_course.to_param, per_page: "3" })
      expect(json.size).to be 3
      json += api_call_as_user(t_teacher, :get, "/api/v1/courses/#{t_course.id}/content_exports?per_page=3&page=2",
                               { controller: "content_exports_api", action: "index", format: "json", course_id: t_course.to_param, per_page: "3", page: "2" })
      expect(json.size).to be 5
<<<<<<< HEAD
      expect(json.map { |el| el["id"] }).to eql exports.map(&:id).sort.reverse
=======
      expect(json.pluck("id")).to eql exports.map(&:id).sort.reverse
>>>>>>> eb82fcc9
    end

    it "does not return attachments for expired exports" do
      @past = past_export
      ContentExport.where(id: @past.id).update_all(created_at: 35.days.ago)

      json = api_call_as_user(
        t_teacher,
        :get,
        "/api/v1/courses/#{t_course.id}/content_exports",
        {
          controller: "content_exports_api",
          action: "index",
          format: "json",
          course_id: t_course.to_param
        }
      )

      expect(json[0]["attachment"]).to be_nil
    end
  end

  describe "show" do
    it "checks permissions" do
      @past = past_export
      api_call_as_user(t_student, :get, "/api/v1/courses/#{t_course.id}/content_exports/#{@past.id}",
                       { controller: "content_exports_api", action: "show", format: "json", course_id: t_course.to_param, id: @past.to_param },
                       {}, {}, { expected_status: 401 })
    end

    it "returns the correct data" do
      @past = past_export
      json = api_call_as_user(t_teacher, :get, "/api/v1/courses/#{t_course.id}/content_exports/#{@past.id}",
                              { controller: "content_exports_api", action: "show", format: "json", course_id: t_course.to_param, id: @past.to_param })
      expect(json["id"]).to eql @past.id
      expect(json["workflow_state"]).to eql "exported"
      expect(json["export_type"]).to eql "common_cartridge"
      expect(json["course_id"]).to eql t_course.id
      expect(json["created_at"]).to eql @past.created_at.as_json
      expect(json["user_id"]).to eql t_teacher.id
      expect(json["attachment"]["url"]).to be_include "/files/#{@past.attachment.id}/download?download_frd=1&verifier=#{@past.attachment.uuid}"
    end

    it "does not find course copy exports" do
      @cc = course_copy_export
      api_call_as_user(t_teacher, :get, "/api/v1/courses/#{t_course.id}/content_exports/#{@cc.id}",
                       { controller: "content_exports_api", action: "show", format: "json", course_id: t_course.to_param, id: @cc.to_param },
                       {}, {}, { expected_status: 404 })
    end

    it "does not read other users' zip exports" do
      @zip_export = past_export(t_course, t_student, "zip")
      api_call_as_user(t_teacher, :get, "/api/v1/courses/#{t_course.id}/content_exports/#{@zip_export.id}",
                       { controller: "content_exports_api", action: "show", format: "json", course_id: t_course.to_param, id: @zip_export.to_param },
                       {}, {}, { expected_status: 401 })
    end
  end

  describe "create" do
    it "checks permissions" do
      api_call_as_user(t_student, :post, "/api/v1/courses/#{t_course.id}/content_exports?export_type=qti",
                       { controller: "content_exports_api", action: "create", format: "json", course_id: t_course.to_param, export_type: "qti" },
                       {}, {}, { expected_status: 401 })
    end

    it "requires an export_type parameter" do
      api_call_as_user(t_teacher, :post, "/api/v1/courses/#{t_course.id}/content_exports",
                       { controller: "content_exports_api", action: "create", format: "json", course_id: t_course.to_param },
                       {}, {}, { expected_status: 400 })
    end

    it "requires a sensible export_type parameter" do
      api_call_as_user(t_teacher, :post, "/api/v1/courses/#{t_course.id}/content_exports?export_type=frog",
                       { controller: "content_exports_api", action: "create", format: "json", course_id: t_course.to_param, export_type: "frog" },
                       {}, {}, { expected_status: 400 })
    end

    it "sets skip notifications flag" do
      json = api_call_as_user(t_teacher, :post, "/api/v1/courses/#{t_course.id}/content_exports",
                              { controller: "content_exports_api", action: "create", format: "json", course_id: t_course.to_param, export_type: "common_cartridge", skip_notifications: true })
      export = t_course.content_exports.where(id: json["id"]).first
      expect(export.send_notification?).to be_falsey
    end

    it "creates a qti export" do
      json = api_call_as_user(t_teacher, :post, "/api/v1/courses/#{t_course.id}/content_exports?export_type=qti",
                              { controller: "content_exports_api", action: "create", format: "json", course_id: t_course.to_param, export_type: "qti" })
      export = t_course.content_exports.where(id: json["id"]).first
      expect(export).not_to be_nil
      expect(export.workflow_state).to eql "created"
      expect(export.export_type).to eql "qti"
      expect(export.user_id).to eql t_teacher.id
      expect(export.settings["selected_content"]["all_quizzes"]).to be_truthy
      expect(export.job_progress).to be_queued
    end

    it "creates a course export and update progress" do
      json = api_call_as_user(t_teacher, :post, "/api/v1/courses/#{t_course.id}/content_exports?export_type=common_cartridge",
                              { controller: "content_exports_api", action: "create", format: "json", course_id: t_course.to_param, export_type: "common_cartridge" })
      export = t_course.content_exports.where(id: json["id"]).first
      expect(export).not_to be_nil
      expect(export.workflow_state).to eql "created"
      expect(export.export_type).to eql "common_cartridge"
      expect(export.user_id).to eql t_teacher.id
      expect(export.settings["selected_content"]["everything"]).to be_truthy
      expect(export.job_progress).to be_queued

      run_jobs

      export.reload
      expect(export.workflow_state).to eql "exported"
      expect(export.job_progress).to be_completed
      expect(export.attachment).not_to be_nil
    end

    it "creates a 1.3 common cartridge if specified" do
      t_course.assignments.create! name: "teh assignment", description: "<b>what</b>", points_possible: 11, submission_types: "online_text_entry"
      json = api_call_as_user(t_teacher, :post, "/api/v1/courses/#{t_course.id}/content_exports?export_type=common_cartridge&version=1.3",
                              { controller: "content_exports_api", action: "create", format: "json", course_id: t_course.to_param, export_type: "common_cartridge",
                                version: "1.3" })
      export = t_course.content_exports.find(json["id"])
      run_jobs
      f = export.reload.attachment.open
      Zip::File.open(f.path) do |zf|
        doc = Nokogiri::XML(zf.read("imsmanifest.xml"))
        expect(doc.at_css("metadata schemaversion").text).to eq "1.3.0"
      end
    end

    context "selective exports" do
      let_once :att_to_copy do
        Attachment.create!(context: t_course, filename: "hi.txt",
                           uploaded_data: StringIO.new("stuff"), folder: Folder.unfiled_folder(t_course))
      end
      let_once :att_to_not_copy do
        Attachment.create!(context: t_course, filename: "derp.txt",
                           uploaded_data: StringIO.new("more stuff"), folder: Folder.unfiled_folder(t_course))
      end
      let_once :page_to_copy do
        page_to_copy = t_course.wiki_pages.create!(title: "other page")
        page_to_copy.body = "<p><a href=\"/courses/#{t_course.id}/files/#{att_to_copy.id}/preview\">hey look a link</a></p>"
        page_to_copy.save!
        page_to_copy
      end
      let_once(:page_to_not_copy) { t_course.wiki_pages.create!(title: "another page") }
      let_once(:mod) do
        # both the wiki page and the referenced attachment should be exported implicitly through the module
        mod = t_course.context_modules.create!(name: "who cares")
        mod.add_item(id: page_to_copy.id, type: "wiki_page")
        mod
      end
      let_once(:quiz_to_copy) do
        t_course.quizzes.create! title: "thaumolinguistics"
      end
      let_once(:announcement) do
        t_course.announcements.create! title: "hear ye!", message: "wat"
      end

      it "creates a selective course export with old migration id format" do
        json = api_call_as_user(t_teacher, :post, "/api/v1/courses/#{t_course.id}/content_exports?export_type=common_cartridge",
                                { controller: "content_exports_api", action: "create", format: "json", course_id: t_course.to_param, export_type: "common_cartridge" },
                                { select: { context_modules: { mod.asset_string => "1" } } })
        export = t_course.content_exports.where(id: json["id"]).first
        expect(export).not_to be_nil
        expect(export.workflow_state).to eql "created"
        expect(export.export_type).to eql "common_cartridge"
        expect(export.user_id).to eql t_teacher.id
        expect(export.settings["selected_content"]["context_modules"]).to eq({ export.create_key(mod) => "1" })
        expect(export.job_progress).to be_queued

        run_jobs

        export.reload
        expect(export.workflow_state).to eql "exported"
        expect(export.job_progress).to be_completed
        expect(export.attachment).not_to be_nil

        course_factory
        cm = @course.content_migrations.new
        cm.attachment = export.attachment
        cm.migration_type = "canvas_cartridge_importer"
        cm.migration_settings[:import_immediately] = true
        cm.save!
        cm.queue_migration

        run_jobs

        expect(@course.context_modules.where(migration_id: export.create_key(mod))).to be_exists
        copied_page = @course.wiki_pages.where(migration_id: export.create_key(page_to_copy)).first
        expect(copied_page).not_to be_nil
        expect(@course.wiki_pages.where(migration_id: export.create_key(page_to_not_copy))).not_to be_exists

        copied_att = @course.attachments.where(filename: att_to_copy.filename).first
        expect(copied_att).not_to be_nil
        expect(copied_page.body).to eq "<p><a href=\"/courses/#{@course.id}/files/#{copied_att.id}/preview\">hey look a link</a></p>"
        expect(@course.attachments.where(filename: att_to_not_copy.filename)).not_to be_exists
      end

      it "creates a selective course export with arrays of ids" do
        json = api_call_as_user(t_teacher, :post, "/api/v1/courses/#{t_course.id}/content_exports?export_type=common_cartridge",
                                { controller: "content_exports_api", action: "create", format: "json", course_id: t_course.to_param, export_type: "common_cartridge" },
                                { select: { context_modules: [mod.id] } })
        export = t_course.content_exports.where(id: json["id"]).first
        expect(export).not_to be_nil
        expect(export.workflow_state).to eql "created"
        expect(export.export_type).to eql "common_cartridge"
        expect(export.user_id).to eql t_teacher.id
        expect(export.settings["selected_content"]["context_modules"]).to eq({ export.create_key(mod) => "1" })
        expect(export.job_progress).to be_queued

        run_jobs

        export.reload
        expect(export.workflow_state).to eql "exported"
        expect(export.job_progress).to be_completed
        expect(export.attachment).not_to be_nil

        course_factory
        cm = @course.content_migrations.new
        cm.attachment = export.attachment
        cm.migration_type = "canvas_cartridge_importer"
        cm.migration_settings[:import_immediately] = true
        cm.save!
        cm.queue_migration

        run_jobs

        expect(@course.context_modules.where(migration_id: export.create_key(mod))).to be_exists
        copied_page = @course.wiki_pages.where(migration_id: export.create_key(page_to_copy)).first
        expect(copied_page).not_to be_nil
        expect(@course.wiki_pages.where(migration_id: export.create_key(page_to_not_copy))).not_to be_exists

        copied_att = @course.attachments.where(filename: att_to_copy.filename).first
        expect(copied_att).not_to be_nil
        expect(copied_page.body).to eq "<p><a href=\"/courses/#{@course.id}/files/#{copied_att.id}/preview\">hey look a link</a></p>"
        expect(@course.attachments.where(filename: att_to_not_copy.filename)).not_to be_exists
      end

      context "selection with sharding" do
        specs_require_sharding

        it "properly selects content with global ids when asset_strings are used" do
          json = api_call_as_user(t_teacher, :post, "/api/v1/courses/#{t_course.id}/content_exports?export_type=common_cartridge",
                                  { controller: "content_exports_api", action: "create", format: "json", course_id: t_course.to_param, export_type: "common_cartridge" },
                                  { select: { context_modules: { mod.asset_string => "1" } } })
          export = t_course.content_exports.where(id: json["id"]).first
          expect(export).not_to be_nil
          expect(export.workflow_state).to eql "created"
          expect(export.export_type).to eql "common_cartridge"
          expect(export.user_id).to eql t_teacher.id
          expect(export.settings["selected_content"]["context_modules"]).to eq({ export.create_key(mod) => "1" })
          expect(export.job_progress).to be_queued

          run_jobs

          export.reload
          expect(export.workflow_state).to eql "exported"
          expect(export.job_progress).to be_completed
          expect(export.attachment).not_to be_nil

          course_factory
          cm = @course.content_migrations.new
          cm.attachment = export.attachment
          cm.migration_type = "canvas_cartridge_importer"
          cm.migration_settings[:import_immediately] = true
          cm.save!
          cm.queue_migration

          run_jobs

          expect(@course.context_modules.where(migration_id: export.create_key(mod))).to be_exists
          copied_page = @course.wiki_pages.where(migration_id: export.create_key(page_to_copy)).first
          expect(copied_page).not_to be_nil
          expect(@course.wiki_pages.where(migration_id: export.create_key(page_to_not_copy))).not_to be_exists

          copied_att = @course.attachments.where(filename: att_to_copy.filename).first
          expect(copied_att).not_to be_nil
          expect(copied_page.body).to eq "<p><a href=\"/courses/#{@course.id}/files/#{copied_att.id}/preview\">hey look a link</a></p>"
          expect(@course.attachments.where(filename: att_to_not_copy.filename)).not_to be_exists
        end

        it "properly selects content with global ids when arrays of ids are used" do
          json = api_call_as_user(t_teacher, :post, "/api/v1/courses/#{t_course.id}/content_exports?export_type=common_cartridge",
                                  { controller: "content_exports_api", action: "create", format: "json", course_id: t_course.to_param, export_type: "common_cartridge" },
                                  { select: { context_modules: [mod.id] } })
          export = t_course.content_exports.where(id: json["id"]).first
          expect(export).not_to be_nil
          expect(export.workflow_state).to eql "created"
          expect(export.export_type).to eql "common_cartridge"
          expect(export.user_id).to eql t_teacher.id
          expect(export.settings["selected_content"]["context_modules"]).to eq({ export.create_key(mod) => "1" })
          expect(export.job_progress).to be_queued

          run_jobs

          export.reload
          expect(export.workflow_state).to eql "exported"
          expect(export.job_progress).to be_completed
          expect(export.attachment).not_to be_nil

          course_factory
          cm = @course.content_migrations.new
          cm.attachment = export.attachment
          cm.migration_type = "canvas_cartridge_importer"
          cm.migration_settings[:import_immediately] = true
          cm.save!
          cm.queue_migration

          run_jobs

          expect(@course.context_modules.where(migration_id: export.create_key(mod))).to be_exists
          copied_page = @course.wiki_pages.where(migration_id: export.create_key(page_to_copy)).first
          expect(copied_page).not_to be_nil
          expect(@course.wiki_pages.where(migration_id: export.create_key(page_to_not_copy))).not_to be_exists

          copied_att = @course.attachments.where(filename: att_to_copy.filename).first
          expect(copied_att).not_to be_nil
          expect(copied_page.body).to eq "<p><a href=\"/courses/#{@course.id}/files/#{copied_att.id}/preview\">hey look a link</a></p>"
          expect(@course.attachments.where(filename: att_to_not_copy.filename)).not_to be_exists
        end
      end

      it "selects quizzes correctly" do
        json = api_call_as_user(t_teacher, :post, "/api/v1/courses/#{t_course.id}/content_exports?export_type=common_cartridge",
                                { controller: "content_exports_api", action: "create", format: "json", course_id: t_course.to_param, export_type: "common_cartridge" },
                                { select: { quizzes: [quiz_to_copy.id] } })
        export = t_course.content_exports.where(id: json["id"]).first
        expect(export.settings["selected_content"]["quizzes"]).to eq({ export.create_key(quiz_to_copy) => "1" })
        expect(export.export_object?(quiz_to_copy)).to be_truthy
      end

      it "selects announcements correctly" do
        json = api_call_as_user(t_teacher, :post, "/api/v1/courses/#{t_course.id}/content_exports?export_type=common_cartridge",
                                { controller: "content_exports_api", action: "create", format: "json", course_id: t_course.to_param, export_type: "common_cartridge" },
                                { select: { announcements: [announcement.id] } })
        export = t_course.content_exports.where(id: json["id"]).first
        expect(export.settings["selected_content"]["announcements"]).to eq({ export.create_key(announcement) => "1" })
        expect(export.export_object?(announcement)).to be_truthy
      end

      it "selects announcements even when specifically called as a discussion topic" do
        json = api_call_as_user(t_teacher, :post, "/api/v1/courses/#{t_course.id}/content_exports?export_type=common_cartridge",
                                { controller: "content_exports_api", action: "create", format: "json", course_id: t_course.to_param, export_type: "common_cartridge" },
                                { select: { discussion_topics: [announcement.id] } })

        export = t_course.content_exports.where(id: json["id"]).first
        expect(export.settings["selected_content"]["discussion_topics"]).to eq({ export.create_key(announcement) => "1" })
        expect(export.export_object?(announcement)).to be_truthy

        run_jobs

        export.reload
        course_factory
        cm = @course.content_migrations.new
        cm.attachment = export.attachment
        cm.migration_type = "canvas_cartridge_importer"
        cm.migration_settings[:import_immediately] = true
        cm.save!
        cm.queue_migration

        run_jobs

        copied_ann = @course.announcements.where(migration_id: export.create_key(announcement)).first
        expect(copied_ann).to be_present
      end

      it "does not select announcements when selecting all discussion topics" do
        json = api_call_as_user(t_teacher, :post, "/api/v1/courses/#{t_course.id}/content_exports?export_type=common_cartridge",
                                { controller: "content_exports_api", action: "create", format: "json", course_id: t_course.to_param, export_type: "common_cartridge" },
                                { select: { all_discussion_topics: "1" } })

        export = t_course.content_exports.where(id: json["id"]).first
        expect(export.export_object?(announcement)).to be_falsey
      end

      it "selects using shortened collection names" do
        json = api_call_as_user(t_teacher, :post, "/api/v1/courses/#{t_course.id}/content_exports?export_type=common_cartridge",
                                { controller: "content_exports_api", action: "create", format: "json", course_id: t_course.to_param, export_type: "common_cartridge" },
                                { select: { modules: [mod.id] } })
        export = t_course.content_exports.where(id: json["id"]).first
        expect(export.export_object?(mod)).to be_truthy

        tag = mod.content_tags.first
        json2 = api_call_as_user(t_teacher, :post, "/api/v1/courses/#{t_course.id}/content_exports?export_type=common_cartridge",
                                 { controller: "content_exports_api", action: "create", format: "json", course_id: t_course.to_param, export_type: "common_cartridge" },
                                 { select: { module_items: [tag.id] } })
        export2 = t_course.content_exports.where(id: json2["id"]).first
        expect(export2.export_object?(tag)).to be_truthy

        json3 = api_call_as_user(t_teacher, :post, "/api/v1/courses/#{t_course.id}/content_exports?export_type=common_cartridge",
                                 { controller: "content_exports_api", action: "create", format: "json", course_id: t_course.to_param, export_type: "common_cartridge" },
                                 { select: { pages: [page_to_copy.id] } })
        export3 = t_course.content_exports.where(id: json3["id"]).first
        expect(export3.export_object?(page_to_copy)).to be_truthy

        file = attachment_model(context: t_course)
        json4 = api_call_as_user(t_teacher, :post, "/api/v1/courses/#{t_course.id}/content_exports?export_type=common_cartridge",
                                 { controller: "content_exports_api", action: "create", format: "json", course_id: t_course.to_param, export_type: "common_cartridge" },
                                 { select: { files: [file.id] } })
        export4 = t_course.content_exports.where(id: json4["id"]).first
        expect(export4.export_object?(file)).to be_truthy
      end

      it "exports by module item id" do
        json = api_call_as_user(t_teacher, :post, "/api/v1/courses/#{t_course.id}/content_exports?export_type=common_cartridge",
                                { controller: "content_exports_api", action: "create", format: "json", course_id: t_course.to_param, export_type: "common_cartridge" },
                                { select: { module_items: [mod.content_tags.first.id] } })
        export = t_course.content_exports.where(id: json["id"]).first
        run_jobs

        export.reload
        course_factory
        cm = @course.content_migrations.new
        cm.attachment = export.attachment
        cm.migration_type = "canvas_cartridge_importer"
        cm.migration_settings[:import_immediately] = true
        cm.save!
        cm.queue_migration

        run_jobs

        copied_page = @course.wiki_pages.where(migration_id: export.create_key(page_to_copy)).first
        expect(copied_page).not_to be_nil
        expect(@course.wiki_pages.where(migration_id: export.create_key(page_to_not_copy))).not_to be_exists
      end

      it "exports rubrics attached to discussions" do
        @course = t_course
        outcome_with_rubric
        assignment_model(course: @course, submission_types: "discussion_topic", title: "graded discussion")
        @rubric.associate_with(@assignment, @course, purpose: "grading")

        topic = @assignment.discussion_topic

        json = api_call_as_user(t_teacher, :post, "/api/v1/courses/#{t_course.id}/content_exports?export_type=common_cartridge",
                                { controller: "content_exports_api", action: "create", format: "json", course_id: t_course.to_param, export_type: "common_cartridge" },
                                { select: { discussion_topics: [topic.id] } })
        export = t_course.content_exports.where(id: json["id"]).first
        run_jobs

        export.reload
        course_factory
        cm = @course.content_migrations.new
        cm.attachment = export.attachment
        cm.migration_type = "canvas_cartridge_importer"
        cm.migration_settings[:import_immediately] = true
        cm.save!
        cm.queue_migration

        run_jobs

        to_assign = @course.assignments.first
        to_outcomes = to_assign.rubric.learning_outcome_alignments.map(&:learning_outcome).map(&:migration_id)
        expect(to_outcomes).to eql [export.create_key(@outcome)]
      end
    end

    context "when :newquizzes_on_quiz_page FF is enabled" do
      let(:course) { t_course }
      let(:quiz) do
        Quizzes::Quiz.create(
          title: "test quiz",
          description: "default quiz description",
          context: course
        )
      end

      before do
        course.root_account.settings[:provision] = { "lti" => "lti url" }
        course.root_account.save!
        course.enable_feature!(:quizzes_next)
        course.root_account.enable_feature!(:newquizzes_on_quiz_page)
      end

      it "output migrated quiz in json" do
        json = api_call_as_user(
          t_teacher,
          :post,
          "/api/v1/courses/#{t_course.id}/content_exports?export_type=quizzes2&include[]=migrated_quiz",
          {
            controller: "content_exports_api",
            action: "create",
            format: "json",
            course_id: t_course.to_param,
            export_type: "quizzes2",
            include: ["migrated_quiz"],
            quiz_id: quiz.id
          }
        )
        expect(json["migrated_quiz"].count).to be 1
        expect(json["migrated_quiz"][0]["quiz_type"]).to eq "quizzes.next"
      end

      it "output migrated assignment in json" do
        json = api_call_as_user(
          t_teacher,
          :post,
          "/api/v1/courses/#{t_course.id}/content_exports?export_type=quizzes2&include[]=migrated_assignment",
          {
            controller: "content_exports_api",
            action: "create",
            format: "json",
            course_id: t_course.to_param,
            export_type: "quizzes2",
            include: ["migrated_assignment"],
            quiz_id: quiz.id
          }
        )
        expect(json["migrated_assignment"].count).to be 1
        expect(json["migrated_assignment"][0]["new_positions"]).not_to be_nil
      end
    end
  end

  describe "#content_list" do
    it "returns a list of exportable content for a course directly" do
      @dt1 = @course.discussion_topics.create!(message: "hi", title: "discussion title")
      @cm = @course.context_modules.create!(name: "some module")
      @att = Attachment.create!(filename: "first.txt", uploaded_data: StringIO.new("ohai"), folder: Folder.unfiled_folder(@course), context: @course)
      @wiki = @course.wiki_pages.create!(title: "wiki", body: "ohai")
      @course.course_paces.create!

      @quiz = @course.quizzes.create!(title: "quizz")
      @quiz.did_edit
      @quiz.offer!
      expect(@quiz.assignment).not_to be_nil

      list_url = "/api/v1/courses/#{@course.id}/content_list"
      params = { controller: "content_exports_api", format: "json", course_id: @course.id.to_param, action: "content_list" }
      json = api_call_as_user(t_teacher, :get, list_url, params)
      expect(json.sort_by { |h| h["type"] }).to eq [
        { "type" => "assignments", "property" => "select[all_assignments]", "title" => "Assignments", "count" => 1, "sub_items_url" => "http://www.example.com/api/v1/courses/#{@course.id}/content_list?type=assignments" },
        { "type" => "attachments", "property" => "select[all_attachments]", "title" => "Files", "count" => 1, "sub_items_url" => "http://www.example.com/api/v1/courses/#{@course.id}/content_list?type=attachments" },
        { "type" => "context_modules", "property" => "select[all_context_modules]", "title" => "Modules", "count" => 1, "sub_items_url" => "http://www.example.com/api/v1/courses/#{@course.id}/content_list?type=context_modules" },
        { "type" => "course_paces", "property" => "select[all_course_paces]", "title" => "Course Pace" },
        { "type" => "course_settings", "property" => "select[all_course_settings]", "title" => "Course Settings" },
        { "type" => "discussion_topics", "property" => "select[all_discussion_topics]", "title" => "Discussion Topics", "count" => 1, "sub_items_url" => "http://www.example.com/api/v1/courses/#{@course.id}/content_list?type=discussion_topics" },
        { "type" => "quizzes", "property" => "select[all_quizzes]", "title" => "Quizzes", "count" => 1, "sub_items_url" => "http://www.example.com/api/v1/courses/#{@course.id}/content_list?type=quizzes" },
        { "type" => "syllabus_body", "property" => "select[all_syllabus_body]", "title" => "Syllabus Body" },
        { "type" => "wiki_pages", "property" => "select[all_wiki_pages]", "title" => "Pages", "count" => 2, "sub_items_url" => "http://www.example.com/api/v1/courses/#{@course.id}/content_list?type=wiki_pages" }
      ]

      json = api_call_as_user(t_teacher, :get, list_url + "?type=context_modules", params.merge({ type: "context_modules" }))
      expect(json.length).to eq 1
      expect(json.first["type"]).to eq "context_modules"
      expect(json.first["title"]).to eq @cm.name
      expect(json.first["id"]).to eq @cm.asset_string

      json = api_call_as_user(t_teacher, :get, list_url + "?type=quizzes", params.merge({ type: "quizzes" }))
      expect(json.first["type"]).to eq "quizzes"
      expect(json.first["title"]).to eq @quiz.title
      expect(json.first["id"]).to eq @quiz.asset_string
      expect(json.first["linked_resource"]["id"]).to eq @quiz.assignment.asset_string
    end
  end

  describe "quizzes2 exports" do
    before do
      t_course.enable_feature!(:quizzes_next)
    end

    context "quiz_id param" do
      it "requires a quiz_id param" do
        json = api_call_as_user(t_teacher, :post,
                                "/api/v1/courses/#{t_course.id}/content_exports?export_type=quizzes2",
                                {
                                  controller: "content_exports_api",
                                  action: "create",
                                  format: "json",
                                  course_id: t_course.to_param,
                                  export_type: "quizzes2"
                                })
        expect(json["message"]).to eq "quiz_id required and must be a valid ID"
        expect(response).to have_http_status :bad_request
      end

      it "verifies quiz_id param is a number" do
        ce_url = "/api/v1/courses/#{t_course.id}/content_exports"
        params = {
          controller: "content_exports_api",
          format: "json",
          action: "create",
          course_id: t_course.to_param,
          export_type: "quizzes2",
          quiz_id: "lulz"
        }
        json = api_call_as_user(t_teacher, :post, ce_url, params)
        expect(json["message"]).to eq "quiz_id required and must be a valid ID"
        expect(response).to have_http_status :bad_request
      end
    end

    context "with invalid quiz" do
      it "verifies quiz exists in course" do
        ce_url = "/api/v1/courses/#{t_course.id}/content_exports"
        params = {
          controller: "content_exports_api",
          format: "json",
          action: "create",
          course_id: t_course.to_param,
          export_type: "quizzes2",
          quiz_id: "123"
        }
        json = api_call_as_user(t_teacher, :post, ce_url, params)
        expect(json["message"]).to eq "Quiz could not be found"
        expect(response).to have_http_status :bad_request
      end
    end

    context "with valid quiz" do
      before do
        @quiz = t_course.quizzes.create!(title: "valid_quiz")
      end

      it "creates a quizzes2 export" do
        ce_url = "/api/v1/courses/#{t_course.id}/content_exports"
        params = {
          controller: "content_exports_api",
          format: "json",
          action: "create",
          course_id: t_course.to_param,
          export_type: "quizzes2",
          quiz_id: @quiz.id
        }
        json = api_call_as_user(t_teacher, :post, ce_url, params)
        export = t_course.content_exports.where(id: json["id"]).first
        expect(export).not_to be_nil
        expect(export.workflow_state).to eql "created"
        expect(export.export_type).to eql "quizzes2"
        expect(export.user_id).to eql t_teacher.id
        expect(export.settings["selected_content"]).to eql @quiz.id.to_s
        expect(export.job_progress).to be_queued
      end
    end
  end

  describe "zip exports" do
    context "course" do
      before do
        @root_folder = Folder.root_folders(t_course).first
        @file1 = attachment_model context: t_course, display_name: "file1.txt", folder: @root_folder, uploaded_data: stub_file_data("file1.txt", "file1", "text/plain")
        @sub_folder = t_course.folders.create! name: "teh_folder", parent_folder: @root_folder, locked: true
        @file2 = attachment_model context: t_course, display_name: "file2.txt", folder: @sub_folder, uploaded_data: stub_file_data("file2.txt", "file2", "text/plain")
        @empty_folder = t_course.folders.create! name: "empty_folder", parent_folder: @sub_folder
        @hiddenfile = attachment_model context: t_course, display_name: "hidden.txt", folder: @root_folder, uploaded_data: stub_file_data("hidden.txt", "hidden", "text/plain"), hidden: true
      end

      it "applies user time zone to export when present in user settings" do
        target_time_zone = "America/Denver"
        t_teacher.update!(time_zone: target_time_zone)
        json = api_call_as_user(t_teacher, :post, "/api/v1/courses/#{t_course.id}/content_exports?export_type=zip",
                                { controller: "content_exports_api", action: "create", format: "json", course_id: t_course.to_param, export_type: "zip" })
        run_jobs
        export = t_course.content_exports.where(id: json["id"]).first
        expect(export).to be_present
        expect(export.settings[:user_time_zone]).to eq(target_time_zone)
      end

      it "downloads course files" do
        json = api_call_as_user(t_teacher, :post, "/api/v1/courses/#{t_course.id}/content_exports?export_type=zip",
                                { controller: "content_exports_api", action: "create", format: "json", course_id: t_course.to_param, export_type: "zip" })
        run_jobs
        export = t_course.content_exports.where(id: json["id"]).first
        expect(export).to be_present
        expect(export.settings["errors"]).to be_blank
        expect(export.attachment).to be_present
        expect(export.attachment.display_name).to eql "course_files_export.zip"
        tf = export.attachment.open
        Zip::File.open(tf) do |zf|
          expect(zf.entries.select { |entry| entry.ftype == :file }.map(&:name)).to match_array %w[file1.txt hidden.txt teh_folder/file2.txt]
          expect(zf.entries.select { |entry| entry.ftype == :directory }.map(&:name)).to match_array %w[teh_folder/ teh_folder/empty_folder/]
        end
      end

      it "supports content selection" do
        file3 = attachment_model context: t_course, display_name: "file3.txt", folder: @root_folder, uploaded_data: stub_file_data("file3.txt", "file3", "text/plain")
        json = api_call_as_user(t_teacher, :post, "/api/v1/courses/#{t_course.id}/content_exports?export_type=zip&select[folders][]=#{@sub_folder.id}&select[attachments][]=#{file3.id}",
                                { controller: "content_exports_api", action: "create", format: "json", course_id: t_course.to_param,
                                  export_type: "zip", select: { "folders" => [@sub_folder.to_param], "attachments" => [file3.to_param] } })
        run_jobs
        export = t_course.content_exports.where(id: json["id"]).first
        expect(export).to be_present
        expect(export.attachment).to be_present
        expect(export.attachment.display_name).to eql "course_files_export.zip"
        tf = export.attachment.open
        Zip::File.open(tf) do |zf|
          expect(zf.entries.map(&:name)).to match_array %w[teh_folder/ teh_folder/file2.txt teh_folder/empty_folder/ file3.txt]
        end
      end

      it "supports 'files' in addition to 'attachments'" do
        json = api_call_as_user(t_teacher, :post, "/api/v1/courses/#{t_course.id}/content_exports",
                                { controller: "content_exports_api", action: "create", format: "json", course_id: t_course.to_param },
                                { export_type: "zip", select: { "files" => [@file1.id] } })
        ce = ContentExport.find(json["id"])
        expect(ce.export_object?(@file1)).to be true
      end

      it "logs an error report and skip unreadable files" do
        @file1.update_attribute(:filename, "nonexistent_file")
        json = api_call_as_user(t_teacher, :post, "/api/v1/courses/#{t_course.id}/content_exports?export_type=zip",
                                { controller: "content_exports_api", action: "create", format: "json", course_id: t_course.to_param, export_type: "zip" })
        run_jobs
        export = t_course.content_exports.where(id: json["id"]).first
        expect(export.settings["errors"].map(&:first)).to include("Skipped file file1.txt due to error")
        tf = export.attachment.open
        Zip::File.open(tf) do |zf|
          expect(zf.entries.select { |entry| entry.ftype == :file }.map(&:name)).to match_array %w[hidden.txt teh_folder/file2.txt]
        end
      end

      context "as a student" do
        it "excludes non-zip and/or other users' exports from #index" do
          my_zip_export = past_export(t_course, t_student, "zip")
          past_export(t_course, t_student, "common_cartridge")  # disallowed type
          past_export(t_course, t_teacher, "zip")               # other user
          json = api_call_as_user(t_student, :get, "/api/v1/courses/#{t_course.id}/content_exports",
                                  { controller: "content_exports_api", action: "index", format: "json", course_id: t_course.to_param })
          expect(json.pluck("id")).to match_array [my_zip_export.id]
        end

        it "denies access to admin exports in #show" do
          cc_export = past_export
          api_call_as_user(t_student, :get, "/api/v1/courses/#{t_course.id}/content_exports/#{cc_export.id}",
                           { controller: "content_exports_api", action: "show", format: "json", course_id: t_course.to_param, id: cc_export.to_param },
                           {}, {}, { expected_status: 401 })
        end

        it "excludes locked, deleted, and hidden folders and files from archive" do
          attachment_model context: t_course, display_name: "file3.txt", folder: @root_folder, uploaded_data: stub_file_data("file3.txt", "file3", "text/plain"), locked: true
          attachment_model context: t_course, display_name: "del_file0.txt", folder: @root_folder, uploaded_data: stub_file_data("del_file0.txt", "del_file0", "text/plain"), file_state: "deleted"
          del_folder = t_course.folders.create! name: "del_folder", parent_folder: @root_folder
          attachment_model context: t_course, display_name: "del_file1.txt", folder: del_folder, uploaded_data: stub_file_data("del_file1.txt", "del_file1", "text/plain")
          del_folder.destroy
          json = api_call_as_user(t_student, :post, "/api/v1/courses/#{t_course.id}/content_exports?export_type=zip",
                                  { controller: "content_exports_api", action: "create", format: "json", course_id: t_course.to_param, export_type: "zip" })
          run_jobs
          export = t_course.content_exports.where(id: json["id"]).first
          expect(export).to be_present
          expect(export.attachment).to be_present
          tf = export.attachment.open
          Zip::File.open(tf) do |zf|
            expect(zf.entries.map(&:name)).to match_array %w[file1.txt]
          end
        end

        it "includes files in public-to-institution courses" do
          t_course.update_attribute(:is_public_to_auth_users, true)
          other_user = user_with_pseudonym(active_all: true)
          json = api_call_as_user(other_user, :post, "/api/v1/courses/#{t_course.id}/content_exports?export_type=zip",
                                  { controller: "content_exports_api", action: "create", format: "json", course_id: t_course.to_param, export_type: "zip" })
          run_jobs
          export = t_course.content_exports.where(id: json["id"]).first
          expect(export).to be_present
          expect(export.attachment).to be_present
          tf = export.attachment.open
          Zip::File.open(tf) do |zf|
            expect(zf.entries.map(&:name)).to match_array %w[file1.txt]
          end
        end

        it "rejects common cartridge export due to permissions" do
          api_call_as_user(t_student, :post, "/api/v1/courses/#{t_course.id}/content_exports?export_type=common_cartridge",
                           { controller: "content_exports_api", action: "create", format: "json", course_id: t_course.to_param, export_type: "common_cartridge" },
                           {}, {}, { expected_status: 401 })
        end
      end
    end

    context "group" do
      let(:t_group) do
        group_with_user(active_all: true, context: t_course.account, user: t_teacher)
        @group
      end

      it "requires :read permission" do
        user_model
        api_call_as_user(@user, :post, "/api/v1/groups/#{t_group.id}/content_exports?export_type=zip",
                         { controller: "content_exports_api", action: "create", format: "json", group_id: t_group.to_param, export_type: "zip" },
                         {}, {}, { expected_status: 401 })
      end

      it "creates a group file export" do
        json = {}
        expect do
          json = api_call_as_user(t_teacher, :post, "/api/v1/groups/#{t_group.id}/content_exports?export_type=zip",
                                  { controller: "content_exports_api", action: "create", format: "json", group_id: t_group.to_param, export_type: "zip" })
        end.to change(Delayed::Job, :count).by(1)
        export = t_group.content_exports.find(json["id"])
        expect(export.export_type).to eq "zip"
      end

      it "rejects common cartridge format with bad_request" do
        api_call_as_user(t_teacher, :post, "/api/v1/groups/#{t_group.id}/content_exports?export_type=common_cartridge",
                         { controller: "content_exports_api", action: "create", format: "json", group_id: t_group.to_param, export_type: "common_cartridge" },
                         {}, {}, { expected_status: 400 })
      end

      it "lists exports" do
        zip_export = past_export(t_group, t_teacher, "zip")
        json = api_call_as_user(t_teacher, :get, "/api/v1/groups/#{t_group.id}/content_exports",
                                { controller: "content_exports_api", action: "index", format: "json", group_id: t_group.to_param })
        expect(json.pluck("id")).to eql [zip_export.id]
      end

      it "shows an export" do
        zip_export = past_export(t_group, t_teacher, "zip")
        json = api_call_as_user(t_teacher, :get, "/api/v1/groups/#{t_group.id}/content_exports/#{zip_export.id}",
                                { controller: "content_exports_api", action: "show", format: "json", group_id: t_group.to_param, id: zip_export.to_param })
        expect(json["id"]).to eql zip_export.id
        expect(json["export_type"]).to eql "zip"
      end
    end

    context "user" do
      it "requires :read permission" do
        api_call_as_user(t_teacher, :post, "/api/v1/users/#{t_student.id}/content_exports?export_type=zip",
                         { controller: "content_exports_api", action: "create", format: "json", user_id: t_student.to_param, export_type: "zip" },
                         {}, {}, { expected_status: 401 })
      end

      it "creates a user file export" do
        json = {}
        expect do
          json = api_call_as_user(t_student, :post, "/api/v1/users/#{t_student.id}/content_exports?export_type=zip",
                                  { controller: "content_exports_api", action: "create", format: "json", user_id: t_student.to_param, export_type: "zip" })
        end.to change(Delayed::Job, :count).by(1)
        export = t_student.content_exports.find(json["id"])
        expect(export.export_type).to eq "zip"
      end

      it "rejects qti format with bad_request" do
        api_call_as_user(t_student, :post, "/api/v1/users/#{t_student.id}/content_exports?export_type=qti",
                         { controller: "content_exports_api", action: "create", format: "json", user_id: t_student.to_param, export_type: "qti" },
                         {}, {}, { expected_status: 400 })
      end

      it "lists exports created by the user" do
        zip_export = past_export(t_student, t_student, "zip")
        past_export(t_student, t_teacher, "zip")
        json = api_call_as_user(t_student, :get, "/api/v1/users/#{t_student.id}/content_exports",
                                { controller: "content_exports_api", action: "index", format: "json", user_id: t_student.to_param })
        expect(json.pluck("id")).to eql [zip_export.id]
      end

      it "shows an export" do
        zip_export = past_export(t_student, t_student, "zip")
        json = api_call_as_user(t_student, :get, "/api/v1/users/#{t_student.id}/content_exports/#{zip_export.id}",
                                { controller: "content_exports_api", action: "show", format: "json", user_id: t_student.to_param, id: zip_export.to_param })
        expect(json["id"]).to eql zip_export.id
        expect(json["export_type"]).to eql "zip"
      end

      it "does not show another user's export" do
        zip_export = past_export(t_student, t_student, "zip")
        api_call_as_user(t_teacher, :get, "/api/v1/users/#{t_student.id}/content_exports/#{zip_export.id}",
                         { controller: "content_exports_api", action: "show", format: "json", user_id: t_student.to_param, id: zip_export.to_param },
                         {}, {}, expected_status: 401)
      end
    end
  end
end<|MERGE_RESOLUTION|>--- conflicted
+++ resolved
@@ -118,11 +118,7 @@
       json += api_call_as_user(t_teacher, :get, "/api/v1/courses/#{t_course.id}/content_exports?per_page=3&page=2",
                                { controller: "content_exports_api", action: "index", format: "json", course_id: t_course.to_param, per_page: "3", page: "2" })
       expect(json.size).to be 5
-<<<<<<< HEAD
-      expect(json.map { |el| el["id"] }).to eql exports.map(&:id).sort.reverse
-=======
       expect(json.pluck("id")).to eql exports.map(&:id).sort.reverse
->>>>>>> eb82fcc9
     end
 
     it "does not return attachments for expired exports" do
