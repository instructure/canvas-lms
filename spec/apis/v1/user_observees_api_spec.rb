# frozen_string_literal: true

#
# Copyright (C) 2011 - 2015 Instructure, Inc.
#
# This file is part of Canvas.
#
# Canvas is free software: you can redistribute it and/or modify it under
# the terms of the GNU Affero General Public License as published by the Free
# Software Foundation, version 3 of the License.
#
# Canvas is distributed in the hope that it will be useful, but WITHOUT ANY
# WARRANTY; without even the implied warranty of MERCHANTABILITY or FITNESS FOR
# A PARTICULAR PURPOSE. See the GNU Affero General Public License for more
# details.
#
# You should have received a copy of the GNU Affero General Public License along
# with this program. If not, see <http://www.gnu.org/licenses/>.
#

require_relative '../api_spec_helper'

describe UserObserveesController, type: :request do
  let_once(:parent)             { user_with_pseudonym(name: 'Parent Smith', active_all: true) }
  let_once(:student)            { student_pseudonym.user }
<<<<<<< HEAD
  let_once(:student_pseudonym)  { user_with_pseudonym(name: 'Child Smith', active_all: true); @pseudonym }
  let_once(:student2)           { student2_pseudonym.user }
  let_once(:student2_pseudonym) { user_with_pseudonym(name: 'Another Smith', active_all: true); @pseudonym }
=======
  let_once(:student_pseudonym)  do
    user_with_pseudonym(name: 'Child Smith', active_all: true)
    @pseudonym
  end
  let_once(:student2)           { student2_pseudonym.user }
  let_once(:student2_pseudonym) do
    user_with_pseudonym(name: 'Another Smith', active_all: true)
    @pseudonym
  end
>>>>>>> 2bda9f78
  let_once(:allowed_admin) do
    a = account_admin_user_with_role_changes(active_all: true, role_changes: { manage_user_observers: true })
    pseudonym(a)
    a
  end
  let_once(:multi_admin) do
    a = account_admin_user_with_role_changes(active_all: true, role_changes: { manage_user_observers: true })
    pseudonym(a)
    account_admin_user_with_role_changes(active_all: true, user: a, account: external_account, role_changes: { manage_user_observers: true })
    pseudonym(a, account: external_account)
    a
  end
  let(:disallowed_admin) do
    a = account_admin_user_with_role_changes(active_all: true, role_changes: { manage_user_observers: false })
    pseudonym(a)
    a
  end

  let_once(:external_account)           { account_model(name: 'External Account') }
  let_once(:external_parent)            { user_with_pseudonym(name: 'Parent External', active_all: true, account: external_account) }
  let_once(:external_student)           { external_student_pseudonym.user }
<<<<<<< HEAD
  let_once(:external_student_pseudonym) { user_with_pseudonym(name: 'Child External', active_all: true, account: external_account); @pseudonym }
=======
  let_once(:external_student_pseudonym) do
    user_with_pseudonym(name: 'Child External', active_all: true, account: external_account)
    @pseudonym
  end
>>>>>>> 2bda9f78
  let_once(:external_allowed_admin) do
    a = account_admin_user_with_role_changes(active_all: true, role_changes: { manage_user_observers: true })
    pseudonym(a, account: external_account)
    a
  end
  let(:external_disallowed_admin) do
    a = account_admin_user_with_role_changes(active_all: true, role_changes: { manage_user_observers: false })
    pseudonym(a, account: external_account)
    a
  end

  let_once(:multi_student) do
    u = user_with_pseudonym(name: 'Child Multi', active_all: true)
    pseudonym(u, account: external_account)
    u
  end
  let_once(:multi_parent) do
    u = user_with_pseudonym(name: 'Parent Multi', active_all: true)
    pseudonym(u, account: external_account)
    u
  end

  let(:params) { { controller: 'user_observees', format: 'json' } }

  def index_call(opts = {})
    json = raw_index_call(opts)
    return nil if opts[:expected_status]

    json.map { |o| o['id'] }.sort
  end

  def raw_index_call(opts = {})
    params[:user_id] = opts[:user_id] || parent.id
    if opts[:page]
      params.merge!(per_page: 1, page: opts[:page])
      page = "?per_page=1&page=#{opts[:page]}"
    end

    if opts[:avatars]
      params.merge!(include: ["avatar_url"])
    end
    json = api_call_as_user(
      opts[:api_user] || allowed_admin,
      :get,
      "/api/v1/users/#{params[:user_id]}/observees#{page}",
      params.merge(action: 'index'),
      {},
      {},
      { expected_status: opts[:expected_status] || 200, domain_root_account: opts[:domain_root_account] || Account.default },
    )
    json
  end

  def observers_call(opts = {})
    json = raw_observers_call(opts)
    return nil if opts[:expected_status]

    json.map { |o| o['id'] }.sort
  end

  def raw_observers_call(opts = {})
    params[:user_id] = opts[:user_id] || student.id
    json = api_call_as_user(
      opts[:api_user] || allowed_admin,
      :get,
      "/api/v1/users/#{params[:user_id]}/observers",
      params.merge(action: 'observers'),
      {},
      {},
      { expected_status: opts[:expected_status] || 200, domain_root_account: opts[:domain_root_account] || Account.default },
    )
    json
  end

  def create_call(data, opts = {})
    params[:user_id] = opts[:user_id] || parent.id

    json = api_call_as_user(
      opts[:api_user] || allowed_admin,
      :post,
      "/api/v1/users/#{params[:user_id]}/observees",
      params.merge(action: 'create'),
      data,
      {},
      { expected_status: opts[:expected_status] || 200, domain_root_account: opts[:domain_root_account] || Account.default },
    )
    return nil if opts[:expected_status]

    json['id']
  end

  def show_call(opts = {})
    params[:user_id] = opts[:user_id] || parent.id
    params[:observee_id] = opts[:observee_id] || student.id

    json = api_call_as_user(
      opts[:api_user] || allowed_admin,
      :get,
      "/api/v1/users/#{params[:user_id]}/observees/#{params[:observee_id]}",
      params.merge(action: 'show'),
      {},
      {},
      { expected_status: opts[:expected_status] || 200, domain_root_account: opts[:domain_root_account] || Account.default },
    )
    return nil if opts[:expected_status]

    json['id']
  end

  def show_observer_call(opts = {})
    params[:user_id] = opts[:user_id] || student.id
    params[:observer_id] = opts[:observer_id] || parent.id

    json = api_call_as_user(
      opts[:api_user] || allowed_admin,
      :get,
      "/api/v1/users/#{params[:user_id]}/observers/#{params[:observer_id]}",
      params.merge(action: 'show_observer'),
      {},
      {},
      { expected_status: opts[:expected_status] || 200, domain_root_account: opts[:domain_root_account] || Account.default },
    )
    return nil if opts[:expected_status]

    json['id']
  end

  def update_call(opts = {})
    params[:user_id] = opts[:user_id] || parent.id
    params[:observee_id] = opts[:observee_id] || student.id

    json = api_call_as_user(
      opts[:api_user] || allowed_admin,
      :put,
      "/api/v1/users/#{params[:user_id]}/observees/#{params[:observee_id]}",
      params.merge(action: 'update'),
      opts.slice(:root_account_id),
      {},
      { expected_status: opts[:expected_status] || 200, domain_root_account: opts[:domain_root_account] || Account.default },
    )
    return nil if opts[:expected_status]

    json['id']
  end

  def delete_call(opts = {})
    params[:user_id] = opts[:user_id] || parent.id
    params[:observee_id] = opts[:observee_id] || student.id
    json = api_call_as_user(
      opts[:api_user] || allowed_admin,
      :delete,
      "/api/v1/users/#{params[:user_id]}/observees/#{params[:observee_id]}",
      params.merge(action: 'destroy'),
      {},
      {},
      { expected_status: opts[:expected_status] || 200, domain_root_account: opts[:domain_root_account] || Account.default },
    )
    return nil if opts[:expected_status]

    json['id']
  end

  context 'GET #observers' do
    specs_require_sharding
    it 'lists observers' do
      add_linked_observer(student, parent)
      expect(observers_call).to eq [parent.id]
    end

    it 'lists observers (for self managed users)' do
      add_linked_observer(student, parent)
      expect(observers_call(api_user: student)).to eq [parent.id]
    end

    it 'lists observers (for external accounts)' do
      add_linked_observer(external_student, external_parent, root_account: external_account)
      json = observers_call(user_id: external_student.id, api_user: multi_admin, domain_root_account: external_account)
      expect(json).to eq [external_parent.id]
    end

    it 'does not accept an invalid user' do
      observers_call(user_id: 0, expected_status: 404)
    end

    it 'does not allow admins from an external account' do
      add_linked_observer(external_student, external_parent, root_account: external_account)
      observers_call(user_id: external_student.id, domain_root_account: external_account, expected_status: 401)
    end

    it 'does not allow unauthorized admins' do
      observers_call(api_user: disallowed_admin, expected_status: 401)
    end

    it "only returns linked root accounts the admin has rights for" do
      UserObservationLink.create_or_restore(observer: multi_parent, student: multi_student, root_account: Account.default)
      UserObservationLink.create_or_restore(observer: multi_parent, student: multi_student, root_account: external_account)
      json = raw_observers_call(:user_id => multi_student.id, :api_user => allowed_admin)
      expect(json.first["observation_link_root_account_ids"]).to eq [Account.default.id]

      json2 = raw_observers_call(:user_id => multi_student.id, :api_user => multi_admin)
      expect(json2.first["observation_link_root_account_ids"]).to match_array [Account.default.id, external_account.id]
    end
  end

  context 'GET #index' do
    specs_require_sharding
    it 'lists observees' do
      add_linked_observer(student, parent)
      expect(index_call).to eq [student.id]
    end

    it 'lists observees (for self managed users)' do
      add_linked_observer(student, parent)
      expect(index_call(api_user: parent)).to eq [student.id]
    end

    it 'lists observees (for external accounts)' do
      add_linked_observer(external_student, external_parent, root_account: external_account)
      json = index_call(user_id: external_parent.id, api_user: multi_admin, domain_root_account: external_account)
      expect(json).to eq [external_student.id]
    end

    it 'paginates' do
      add_linked_observer(student, parent)
      add_linked_observer(student2, parent)

      expect(index_call(page: 1)).to eq [student2.id]
      expect(index_call(page: 2)).to eq [student.id]
    end

    it 'does not include deleted observers' do
      add_linked_observer(student, parent)
      add_linked_observer(student2, parent)
      parent.as_observer_observation_links.where(user_id: student2).destroy_all

      expect(index_call).to eq [student.id]
    end

    it 'does not accept an invalid user' do
      index_call(user_id: 0, expected_status: 404)
    end

    it 'does not allow admins from an external account' do
      add_linked_observer(external_student, external_parent, root_account: external_account)
      index_call(user_id: external_parent.id, domain_root_account: external_account, expected_status: 401)
    end

    it 'does not allow unauthorized admins' do
      index_call(api_user: disallowed_admin, expected_status: 401)
    end

    it 'returns avatar if avatar service enabled on account' do
      student.account.set_service_availability(:avatars, true)
      student.account.save!
      student.avatar_image_source = 'attachment'
      student.avatar_image_url = "/relative/canvas/path"
      student.save!
      add_linked_observer(student, parent)
      opts = { :avatars => true }
      json = raw_index_call(opts)
      expect(json.map { |o| o['id'] }).to eq [student.id]
      expect(json.map { |o| o["avatar_url"] }).to eq ["http://www.example.com/relative/canvas/path"]
    end

    it 'returns avatar if avatar service enabled on account when called from shard with avatars disabled' do
      @shard2.activate do
        student = User.create
        student.account.set_service_availability(:avatars, true)
        student.account.save!
        student.save!
      end
      student.avatar_image_source = 'attachment'
      student.avatar_image_url = "/relative/canvas/path"
      student.save!
      add_linked_observer(student, parent)
      parent.account.set_service_availability(:avatars, false)
      opts = { :avatars => true }
      json = raw_index_call(opts)
      expect(json.map { |o| o['id'] }).to eq [student.id]
      expect(json.map { |o| o["avatar_url"] }).to eq ["http://www.example.com/relative/canvas/path"]
    end

    it "only returns linked root accounts the admin has rights for" do
      UserObservationLink.create_or_restore(observer: multi_parent, student: multi_student, root_account: Account.default)
      UserObservationLink.create_or_restore(observer: multi_parent, student: multi_student, root_account: external_account)
      json = raw_index_call(:user_id => multi_parent.id, :api_user => allowed_admin)
      expect(json.first["observation_link_root_account_ids"]).to eq [Account.default.id]

      json2 = raw_index_call(:user_id => multi_parent.id, :api_user => multi_admin)
      expect(json2.first["observation_link_root_account_ids"]).to match_array [Account.default.id, external_account.id]
    end
  end

  context 'POST #create' do
    it 'adds an observee, given credentials' do
      observee = {
        unique_id: student_pseudonym.unique_id,
        password: student_pseudonym.password,
      }
      expect(create_call({ observee: observee })).to eq student.id

      expect(parent.reload.linked_students).to eq [student]
    end

    it 'adds an observee, given valid credentials (for self managed users)' do
      observee = {
        unique_id: student_pseudonym.unique_id,
        password: student_pseudonym.password,
      }
      expect(create_call({ observee: observee }, api_user: parent)).to eq student.id

      expect(parent.reload.linked_students).to eq [student]
    end

    it 'adds an observee, given valid credentails (for external accounts)' do
      observee = {
        unique_id: external_student_pseudonym.unique_id,
        password: external_student_pseudonym.password,
      }
      json = create_call({ observee: observee }, user_id: external_parent.id, api_user: multi_admin, domain_root_account: external_account)
      expect(json).to eq external_student.id

      expect(external_parent.reload.linked_students).to eq [external_student]
    end

    it 'does not add an observee, given bad credentials' do
      observee = {
        unique_id: student_pseudonym.unique_id,
        password: student_pseudonym.password + 'bad credentials',
      }
      create_call({ observee: observee }, expected_status: 401)

      expect(parent.reload.linked_students).to eq []
    end

    it 'does not add an observee from an external account' do
      observee = {
        unique_id: external_student_pseudonym.unique_id,
        password: external_student_pseudonym.password,
      }
      create_call({ observee: observee, root_account_id: 'all' }, domain_root_account: external_account, expected_status: 422)

      expect(parent.reload.linked_students).to eq []
    end

    it 'does not accept an invalid user' do
      observee = {
        unique_id: student_pseudonym.unique_id,
        password: student_pseudonym.password,
      }
      create_call({ observee: observee }, user_id: 0, expected_status: 404)
    end

    it 'does not allow admins from and external account' do
      observee = {
        unique_id: external_student_pseudonym.unique_id,
        password: external_student_pseudonym.password,
      }
      create_call({ observee: observee }, user_id: external_parent.id, domain_root_account: external_account, expected_status: 401)
    end

    it 'does not allow unauthorized admins' do
      observee = {
        unique_id: student_pseudonym.unique_id,
        password: student_pseudonym.password,
      }
      create_call({ observee: observee }, api_user: disallowed_admin, expected_status: 401)

      expect(parent.reload.linked_students).to eq []
    end

    it 'does not allow a user to observe oneself' do
      observee = {
        unique_id: student_pseudonym.unique_id,
        password: student_pseudonym.password,
      }
      create_call({ observee: observee }, api_user: student, expected_status: 401)

      expect(student.reload.linked_students).to eq []
    end

    it 'adds an observee with a pairing code' do
      code = student.generate_observer_pairing_code

      expect(create_call({ pairing_code: code.code }, api_user: parent)).to eq student.id
      expect(parent.reload.linked_students).to eq [student]
    end
  end

  context 'GET #show' do
    it 'shows an observee' do
      add_linked_observer(student, parent)
      expect(show_call).to eq student.id
    end

    it 'shows an observee (for self managed users)' do
      add_linked_observer(student, parent)
      expect(show_call(api_user: parent)).to eq student.id
    end

    it 'shows an observee (for external accounts)' do
      add_linked_observer(external_student, external_parent, root_account: external_account)
      json = show_call(user_id: external_parent.id, observee_id: external_student.id, api_user: multi_admin, domain_root_account: external_account)
      expect(json).to eq external_student.id
    end

    it 'does not accept an invalid user' do
      show_call(user_id: 0, expected_status: 404)
    end

    it 'does not accept a non-observed user' do
      add_linked_observer(student, parent)
      show_call(observee_id: student2.id, expected_status: 404)
    end

    it 'does not allow admins from an external account' do
      add_linked_observer(external_student, external_parent, root_account: external_account)
      show_call(user_id: external_parent.id, observee_id: external_student.id, domain_root_account: external_account, expected_status: 401)
    end

    it 'does not allow unauthorized admins' do
      add_linked_observer(student, parent)
      show_call(api_user: disallowed_admin, expected_status: 401)
    end
  end

  context 'GET #show_observer' do
    it 'shows an observee' do
      add_linked_observer(student, parent)
      expect(show_observer_call).to eq parent.id
    end

    it 'shows an observee (for self managed users)' do
      add_linked_observer(student, parent)
      expect(show_observer_call(api_user: student)).to eq parent.id
    end

    it 'shows an observee (for external accounts)' do
      add_linked_observer(external_student, external_parent, root_account: external_account)
      json = show_observer_call(user_id: external_student.id, observer_id: external_parent.id, api_user: multi_admin, domain_root_account: external_account)
      expect(json).to eq external_parent.id
    end

    it 'does not accept an invalid user' do
      show_observer_call(user_id: 0, expected_status: 404)
    end

    it 'does not accept a non-observed user' do
      add_linked_observer(student, parent)
      show_observer_call(observer_id: student2.id, expected_status: 404)
    end

    it 'does not allow admins from an external account' do
      add_linked_observer(external_student, external_parent, root_account: external_account)
      show_observer_call(user_id: external_student.id, observer_id: external_parent.id, domain_root_account: external_account, expected_status: 401)
    end

    it 'does not allow unauthorized admins' do
      add_linked_observer(student, parent)
      show_observer_call(api_user: disallowed_admin, expected_status: 401)
    end
  end

  context 'PUT #update' do
    it 'adds an observee by id' do
      expect(update_call).to eq student.id
      expect(parent.reload.linked_students).to eq [student]
    end

    it 'does not error if the observee already exists' do
      add_linked_observer(student, parent)
      expect(update_call).to eq student.id
      expect(parent.reload.linked_students).to eq [student]
    end

    it 'adds an observee by id (for external accounts)' do
      json = update_call(user_id: external_parent.id, observee_id: external_student.id, api_user: multi_admin, domain_root_account: external_account)
      expect(json).to eq external_student.id
      expect(external_parent.reload.linked_students).to eq [external_student]
    end

    it 'does not accept an invalid user' do
      update_call(user_id: 0, expected_status: 404)
    end

    it 'does not accept an invalid observee' do
      update_call(observee_id: 0, expected_status: 404)
      expect(parent.reload.linked_students).to eq []
    end

    it 'does not accept an observee from an external account' do
      update_call(observee_id: external_student.id, expected_status: 404)
      expect(parent.reload.linked_students).to eq []
    end

    it 'does not allow admins from an external account' do
      update_call(user_id: external_parent.id, observee_id: external_student.id, domain_root_account: external_account, expected_status: 401)
    end

    it 'does not allow self managed users' do
      update_call(api_user: parent, expected_status: 401)
    end

    it 'does not allow unauthorized admins' do
      update_call(api_user: disallowed_admin, expected_status: 401)
    end

    context "multiple root accounts" do
      it "adds a link for for the domain root account if not specified" do
        update_call(user_id: multi_parent.id, observee_id: multi_student.id, api_user: multi_admin)
        expect(multi_parent.as_observer_observation_links.pluck(:root_account_id)).to match_array([Account.default.id])
      end

      it "only adds a link to one root account if specified" do
        update_call(user_id: multi_parent.id, observee_id: multi_student.id, api_user: multi_admin, root_account_id: external_account.id)
        expect(multi_parent.as_observer_observation_links.pluck(:root_account_id)).to eq([external_account.id])
      end

      it "adds a link for each associated root account if specified" do
        update_call(user_id: multi_parent.id, observee_id: multi_student.id, api_user: multi_admin, root_account_id: "all")
        expect(multi_parent.as_observer_observation_links.pluck(:root_account_id)).to match_array([Account.default.id, external_account.id])
      end

      it "only adds a link for the commonly associated root accounts" do
        update_call(user_id: multi_parent.id, observee_id: student.id, api_user: multi_admin, root_account_id: "all")
        expect(multi_parent.as_observer_observation_links.pluck(:root_account_id)).to eq([Account.default.id])
      end

      it "only adds a link for the commonly associated root accounts the admin has rights for" do
        update_call(user_id: multi_parent.id, observee_id: multi_student.id, api_user: allowed_admin, root_account_id: "all")
        expect(multi_parent.as_observer_observation_links.pluck(:root_account_id)).to eq([Account.default.id])
      end
    end
  end

  context 'DELETE #destroy' do
    it 'removes an observee by id' do
      add_linked_observer(student, parent)
      course_factory.enroll_user(student)
      observer_enrollment = parent.observer_enrollments.first

      expect(delete_call).to eq student.id
      expect(parent.reload.linked_students).to eq []
      expect(observer_enrollment.reload).to be_deleted
    end

    it 'removes an observee by id (for external accounts)' do
      add_linked_observer(external_student, external_parent, root_account: external_account)
      course_factory(:account => external_account).enroll_user(external_student)
      observer_enrollment = external_parent.observer_enrollments.first

      json = delete_call(user_id: external_parent.id, observee_id: external_student.id, api_user: multi_admin, domain_root_account: external_account)
      expect(json).to eq external_student.id
      expect(external_parent.reload.linked_students).to eq []
      expect(observer_enrollment.reload).to be_deleted
    end

    it 'does not succeed if the observee is not found' do
      add_linked_observer(student, parent)
      delete_call(observee_id: student2.id, expected_status: 404)
      expect(parent.reload.linked_students).to eq [student]
    end

    it 'does not accept an invalid user' do
      delete_call(user_id: 0, expected_status: 404)
    end

    it 'does not accept an invalid observee' do
      delete_call(observee_id: 0, expected_status: 404)
    end

    it 'does not allow admins from an external account' do
      delete_call(user_id: external_parent.id, domain_root_account: external_account, expected_status: 401)
    end

    it 'does not allow unauthorized admins' do
      add_linked_observer(student, parent)
      delete_call(api_user: disallowed_admin, expected_status: 401)
      expect(parent.reload.linked_students).to eq [student]
    end

    it 'allows observer to remove observee' do
      add_linked_observer(student, parent)
      delete_call(api_user: parent, expected_status: 200)
      expect(parent.reload.linked_students).to eq []
      expect(UserObservationLink.where(:observer_id => parent).first.workflow_state).to eq 'deleted'
    end
  end

  context "Add observer by token" do
    shared_examples "handle_observees_by_auth_token" do
      it 'adds an observee, given a valid access token' do
        expect(create_call({ access_token: access_token_for_user(@token_student) })).to eq @token_student.id
        expect(parent.reload.linked_students).to eq [@token_student]
      end

      it 'does not add an observee, given an invalid access token' do
        create_call({ access_token: "Not A Valid Token" }, expected_status: 422)
        expect(parent.reload.linked_students).to eq []
      end
    end

    context "with sharding" do
      specs_require_sharding
      before do
        @shard2.activate do
          @token_student = user_with_pseudonym(name: "Sharded Student", active_all: true)
        end
      end

      include_examples "handle_observees_by_auth_token"
    end

    context "without sharding" do
      before :once do
        @token_student = user_with_pseudonym(name: "Sameshard Student", active_all: true)
      end

      include_examples "handle_observees_by_auth_token"
    end
  end
end<|MERGE_RESOLUTION|>--- conflicted
+++ resolved
@@ -23,11 +23,6 @@
 describe UserObserveesController, type: :request do
   let_once(:parent)             { user_with_pseudonym(name: 'Parent Smith', active_all: true) }
   let_once(:student)            { student_pseudonym.user }
-<<<<<<< HEAD
-  let_once(:student_pseudonym)  { user_with_pseudonym(name: 'Child Smith', active_all: true); @pseudonym }
-  let_once(:student2)           { student2_pseudonym.user }
-  let_once(:student2_pseudonym) { user_with_pseudonym(name: 'Another Smith', active_all: true); @pseudonym }
-=======
   let_once(:student_pseudonym)  do
     user_with_pseudonym(name: 'Child Smith', active_all: true)
     @pseudonym
@@ -37,7 +32,6 @@
     user_with_pseudonym(name: 'Another Smith', active_all: true)
     @pseudonym
   end
->>>>>>> 2bda9f78
   let_once(:allowed_admin) do
     a = account_admin_user_with_role_changes(active_all: true, role_changes: { manage_user_observers: true })
     pseudonym(a)
@@ -59,14 +53,10 @@
   let_once(:external_account)           { account_model(name: 'External Account') }
   let_once(:external_parent)            { user_with_pseudonym(name: 'Parent External', active_all: true, account: external_account) }
   let_once(:external_student)           { external_student_pseudonym.user }
-<<<<<<< HEAD
-  let_once(:external_student_pseudonym) { user_with_pseudonym(name: 'Child External', active_all: true, account: external_account); @pseudonym }
-=======
   let_once(:external_student_pseudonym) do
     user_with_pseudonym(name: 'Child External', active_all: true, account: external_account)
     @pseudonym
   end
->>>>>>> 2bda9f78
   let_once(:external_allowed_admin) do
     a = account_admin_user_with_role_changes(active_all: true, role_changes: { manage_user_observers: true })
     pseudonym(a, account: external_account)
@@ -106,18 +96,17 @@
     end
 
     if opts[:avatars]
-      params.merge!(include: ["avatar_url"])
-    end
-    json = api_call_as_user(
+      params[:include] = ["avatar_url"]
+    end
+    api_call_as_user(
       opts[:api_user] || allowed_admin,
       :get,
       "/api/v1/users/#{params[:user_id]}/observees#{page}",
       params.merge(action: 'index'),
       {},
       {},
-      { expected_status: opts[:expected_status] || 200, domain_root_account: opts[:domain_root_account] || Account.default },
+      { expected_status: opts[:expected_status] || 200, domain_root_account: opts[:domain_root_account] || Account.default }
     )
-    json
   end
 
   def observers_call(opts = {})
@@ -129,16 +118,15 @@
 
   def raw_observers_call(opts = {})
     params[:user_id] = opts[:user_id] || student.id
-    json = api_call_as_user(
+    api_call_as_user(
       opts[:api_user] || allowed_admin,
       :get,
       "/api/v1/users/#{params[:user_id]}/observers",
       params.merge(action: 'observers'),
       {},
       {},
-      { expected_status: opts[:expected_status] || 200, domain_root_account: opts[:domain_root_account] || Account.default },
+      { expected_status: opts[:expected_status] || 200, domain_root_account: opts[:domain_root_account] || Account.default }
     )
-    json
   end
 
   def create_call(data, opts = {})
@@ -151,7 +139,7 @@
       params.merge(action: 'create'),
       data,
       {},
-      { expected_status: opts[:expected_status] || 200, domain_root_account: opts[:domain_root_account] || Account.default },
+      { expected_status: opts[:expected_status] || 200, domain_root_account: opts[:domain_root_account] || Account.default }
     )
     return nil if opts[:expected_status]
 
@@ -169,7 +157,7 @@
       params.merge(action: 'show'),
       {},
       {},
-      { expected_status: opts[:expected_status] || 200, domain_root_account: opts[:domain_root_account] || Account.default },
+      { expected_status: opts[:expected_status] || 200, domain_root_account: opts[:domain_root_account] || Account.default }
     )
     return nil if opts[:expected_status]
 
@@ -187,7 +175,7 @@
       params.merge(action: 'show_observer'),
       {},
       {},
-      { expected_status: opts[:expected_status] || 200, domain_root_account: opts[:domain_root_account] || Account.default },
+      { expected_status: opts[:expected_status] || 200, domain_root_account: opts[:domain_root_account] || Account.default }
     )
     return nil if opts[:expected_status]
 
@@ -205,7 +193,7 @@
       params.merge(action: 'update'),
       opts.slice(:root_account_id),
       {},
-      { expected_status: opts[:expected_status] || 200, domain_root_account: opts[:domain_root_account] || Account.default },
+      { expected_status: opts[:expected_status] || 200, domain_root_account: opts[:domain_root_account] || Account.default }
     )
     return nil if opts[:expected_status]
 
@@ -222,7 +210,7 @@
       params.merge(action: 'destroy'),
       {},
       {},
-      { expected_status: opts[:expected_status] || 200, domain_root_account: opts[:domain_root_account] || Account.default },
+      { expected_status: opts[:expected_status] || 200, domain_root_account: opts[:domain_root_account] || Account.default }
     )
     return nil if opts[:expected_status]
 
