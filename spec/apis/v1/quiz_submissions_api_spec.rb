#
# Copyright (C) 2013 Instructure, Inc.
#
# This file is part of Canvas.
#
# Canvas is free software: you can redistribute it and/or modify it under
# the terms of the GNU Affero General Public License as published by the Free
# Software Foundation, version 3 of the License.
#
# Canvas is distributed in the hope that it will be useful, but WITHOUT ANY
# WARRANTY; without even the implied warranty of MERCHANTABILITY or FITNESS FOR
# A PARTICULAR PURPOSE. See the GNU Affero General Public License for more
# details.
#
# You should have received a copy of the GNU Affero General Public License along
# with this program. If not, see <http://www.gnu.org/licenses/>.
#

require File.expand_path(File.dirname(__FILE__) + '/../api_spec_helper')

shared_examples_for 'Quiz Submissions API Restricted Endpoints' do
  it 'should require a valid access token' do
    @quiz.access_code = 'foobar'
    @quiz.save!

    @request_proxy.call true, {
      attempt: 1
    }

    response.status.to_i.should == 403
    response.body.should match(/invalid access code/)
  end

  it 'should require a valid ip' do
    @quiz.ip_filter = '10.0.0.1/24'
    @quiz.save!

    @request_proxy.call true, {
      attempt: 1
    }

    response.status.to_i.should == 403
    response.body.should match(/ip address denied/i)
  end

  it 'should require the LDB' do
    @quiz.require_lockdown_browser = true
    @quiz.save

    Quiz.stubs(:lockdown_browser_plugin_enabled?).returns true

<<<<<<< HEAD
    subject.stubs(:ldb_plugin).returns {
      fake_plugin = Object.new
      fake_plugin.stubs(:authorized?).returns false
      fake_plugin
    }

=======
    fake_plugin = Object.new
    fake_plugin.stubs(:authorized?).returns false
    fake_plugin.stubs(:base).returns fake_plugin

    subject.stubs(:ldb_plugin).returns fake_plugin
    Canvas::LockdownBrowser.stubs(:plugin).returns fake_plugin
    
>>>>>>> cb88928b
    @request_proxy.call true, {
      attempt: 1
    }

    response.status.to_i.should == 403
    response.body.should match(/requires the lockdown browser/i)
  end
end

describe QuizSubmissionsApiController, :type => :integration do
  module Helpers
    def enroll_student(opts = {})
      last_user = @teacher = @user
      student_in_course
      @student = @user
      @user = last_user

      if opts[:login]
        remove_user_session
        user_session(@student)
      end
    end

    def enroll_student_and_submit(submission_data = {})
      enroll_student

      @quiz_submission = @quiz.generate_submission(@student)
      @quiz_submission.submission_data = submission_data
      @quiz_submission.mark_completed
      @quiz_submission.grade_submission
      @quiz_submission.reload
    end

    def normalize(value)
      value.to_json.to_s
    end

    def qs_api_index(raw = false, data = {})
      helper = method(raw ? :raw_api_call : :api_call)
      helper.call(:get,
        "/api/v1/courses/#{@course.id}/quizzes/#{@quiz.id}/submissions.json",
        { :controller => 'quiz_submissions_api', :action => 'index', :format => 'json',
          :course_id => @course.id.to_s,
          :quiz_id => @quiz.id.to_s
        }, data)
    end

    def qs_api_show(raw = false, data = {})
      helper = method(raw ? :raw_api_call : :api_call)
      helper.call(:get,
        "/api/v1/courses/#{@course.id}/quizzes/#{@quiz.id}/submissions/#{@quiz_submission.id}.json",
        { :controller => 'quiz_submissions_api',
          :action => 'show',
          :format => 'json',
          :course_id => @course.id.to_s,
          :quiz_id => @quiz.id.to_s,
          :id => @quiz_submission.id.to_s
        }, data)
    end

    def qs_api_create(raw = false, data = {})
      helper = method(raw ? :raw_api_call : :api_call)
      helper.call(:post,
        "/api/v1/courses/#{@course.id}/quizzes/#{@quiz.id}/submissions",
        { :controller => 'quiz_submissions_api',
          :action => 'create',
          :format => 'json',
          :course_id => @course.id.to_s,
          :quiz_id => @quiz.id.to_s
        }, data)
    end

    def qs_api_complete(raw = false, data = {})
      data = {
        validation_token: @quiz_submission.validation_token
      }.merge(data)

      helper = method(raw ? :raw_api_call : :api_call)
      helper.call(:post,
        "/api/v1/courses/#{@course.id}/quizzes/#{@quiz.id}/submissions/#{@quiz_submission.id}/complete",
        { :controller => 'quiz_submissions_api',
          :action => 'complete',
          :format => 'json',
          :course_id => @course.id.to_s,
          :quiz_id => @quiz.id.to_s,
          :id => @quiz_submission.id.to_s
        }, data)
    end

    def qs_api_update(raw = false, data = {})
      helper = method(raw ? :raw_api_call : :api_call)
      helper.call(:put,
        "/api/v1/courses/#{@course.id}/quizzes/#{@quiz.id}/submissions/#{@quiz_submission.id}",
        { :controller => 'quiz_submissions_api',
          :action => 'update',
          :format => 'json',
          :course_id => @course.id.to_s,
          :quiz_id => @quiz.id.to_s,
          :id => @quiz_submission.id.to_s
        }, data)
    end
  end

  include Helpers

  before :each do
    course_with_teacher_logged_in :active_all => true

    @quiz = Quiz.create!(:title => 'quiz', :context => @course)
    @quiz.published_at = Time.now
    @quiz.workflow_state = 'available'
    @quiz.save!

    @assignment = @quiz.assignment
  end

  describe 'GET /courses/:course_id/quizzes/:quiz_id/submissions [INDEX]' do
    it 'should return an empty list' do
      json = qs_api_index
      json.has_key?('quiz_submissions').should be_true
      json['quiz_submissions'].size.should == 0
    end

    it 'should list quiz submissions' do
      enroll_student_and_submit

      json = qs_api_index
      json['quiz_submissions'].size.should == 1
    end

    it 'should restrict access to itself' do
      student_in_course
      json = qs_api_index(true)
      response.status.to_i.should == 401
    end
  end

  describe 'GET /courses/:course_id/quizzes/:quiz_id/submissions/:id [SHOW]' do
    before :each do
      enroll_student_and_submit
    end

    it 'should grant access to its student' do
      @user = @student
      json = qs_api_show
      json.has_key?('quiz_submissions').should be_true
      json['quiz_submissions'].length.should == 1
    end

    it 'should deny access by other students' do
      student_in_course
      qs_api_show(true)
      response.status.to_i.should == 401
    end

    context 'Output' do
      it 'should include the allowed quiz submission output fields' do
        json = qs_api_show
        json.has_key?('quiz_submissions').should be_true

        qs_json = json['quiz_submissions'][0].with_indifferent_access

        output_fields = [] +
          Api::V1::QuizSubmission::QUIZ_SUBMISSION_JSON_FIELDS +
          Api::V1::QuizSubmission::QUIZ_SUBMISSION_JSON_FIELD_METHODS

        output_fields.each do |field|
          qs_json.should have_key field
          normalize(qs_json[field]).should == normalize(@quiz_submission.send(field))
        end
      end

      it 'should include time spent' do
        @quiz_submission.started_at = Time.now
        @quiz_submission.finished_at = @quiz_submission.started_at + 5.minutes
        @quiz_submission.save!

        json = qs_api_show
        json.has_key?('quiz_submissions').should be_true
        json['quiz_submissions'][0]['time_spent'].should == 5.minutes
      end

      it 'should include html_url' do
        json = qs_api_show
        json.has_key?('quiz_submissions').should be_true

        qs_json = json['quiz_submissions'][0]
        qs_json['html_url'].should == polymorphic_url([@course, @quiz, @quiz_submission])
      end
    end

    context 'Links' do
      it 'should include its linked user' do
        json = qs_api_show(false, {
          :include => [ 'user' ]
        })

        json.has_key?('users').should be_true
        json['quiz_submissions'].size.should == 1
        json['users'].size.should == 1
        json['users'][0]['id'].should == json['quiz_submissions'][0]['user_id']
      end

      it 'should include its linked quiz' do
        json = qs_api_show(false, {
          :include => [ 'quiz' ]
        })

        json.has_key?('quizzes').should be_true
        json['quiz_submissions'].size.should == 1
        json['quizzes'].size.should == 1
        json['quizzes'][0]['id'].should == json['quiz_submissions'][0]['quiz_id']
      end

      it 'should include its linked submission' do
        json = qs_api_show(false, {
          :include => [ 'submission' ]
        })

        json.has_key?('submissions').should be_true
        json['quiz_submissions'].size.should == 1
        json['submissions'].size.should == 1
        json['submissions'][0]['id'].should == json['quiz_submissions'][0]['submission_id']
      end

      it 'should include its linked user, quiz, and submission' do
        json = qs_api_show(false, {
          :include => [ 'user', 'quiz', 'submission' ]
        })

        json.has_key?('users').should be_true
        json.has_key?('quizzes').should be_true
        json.has_key?('submissions').should be_true
      end
    end

    context 'JSON-API compliance' do
      it 'should conform to the JSON-API spec when returning the object' do
        json = qs_api_show(false)
        assert_jsonapi_compliance(json, 'quiz_submissions')
      end

      it 'should conform to the JSON-API spec when returning linked objects' do
        includes = [ 'user', 'quiz', 'submission' ]

        json = qs_api_show(false, {
          :include => includes
        })

        assert_jsonapi_compliance(json, 'quiz_submissions', includes)
      end
    end
  end

  describe 'POST /courses/:course_id/quizzes/:quiz_id/submissions [create]' do
    before :each do
      enroll_student({ login: true })
    end

    it 'should create a quiz submission' do
      json = qs_api_create
      json.has_key?('quiz_submissions').should be_true
      json['quiz_submissions'].length.should == 1
      json['quiz_submissions'][0]['workflow_state'].should == 'untaken'
    end

    it 'should create a preview quiz submission' do
      json = qs_api_create false, { preview: true }
      QuizSubmission.find(json['quiz_submissions'][0]['id']).preview?.should be_true
    end

    it 'should allow the creation of multiple, subsequent QSes' do
      @quiz.allowed_attempts = -1
      @quiz.save

      json = qs_api_create
      qs = QuizSubmission.find(json['quiz_submissions'][0]['id'])
      qs.mark_completed
      qs.save

      qs_api_create
    end

    context 'parameter, permission, and state validations' do
      it_should_behave_like 'Quiz Submissions API Restricted Endpoints'

      before :each do
        @request_proxy = method(:qs_api_create)
      end

      it 'should reject creating a QS when one already exists' do
        qs_api_create
        qs_api_create(true)
        response.status.to_i.should == 409
      end

      it 'should respect the number of allowed attempts' do
        json = qs_api_create
        qs = QuizSubmission.find(json['quiz_submissions'][0]['id'])
        qs.mark_completed
        qs.save!

        qs_api_create(true)
        response.status.to_i.should == 409
      end
    end
  end

  describe 'POST /courses/:course_id/quizzes/:quiz_id/submissions/:id/complete [complete]' do
    before :each do
      enroll_student({ login: true })

      @quiz_submission = @quiz.generate_submission(@student)
      # @quiz_submission.submission_data = { "question_1" => "1658" }
    end

    it 'should complete a quiz submission' do
      json = qs_api_complete false, {
        attempt: 1
      }

      json.has_key?('quiz_submissions').should be_true
      json['quiz_submissions'].length.should == 1
      json['quiz_submissions'][0]['workflow_state'].should == 'complete'
    end

    context 'parameter, permission, and state validations' do
      it_should_behave_like 'Quiz Submissions API Restricted Endpoints'

      before do
        @request_proxy = method(:qs_api_complete)
      end

      it 'should reject completing an already complete QS' do
        @quiz_submission.mark_completed
        @quiz_submission.grade_submission

        json = qs_api_complete true, {
          attempt: 1
        }

        response.status.to_i.should == 400
        response.body.should match(/already complete/)
      end

      it 'should require the attempt index' do
        json = qs_api_complete true

        response.status.to_i.should == 400
        response.body.should match(/invalid attempt/)
      end

      it 'should require the current attempt index' do
        json = qs_api_complete true, {
          attempt: 123123123
        }

        response.status.to_i.should == 400
        response.body.should match(/attempt.*can not be modified/)
      end

      it 'should require a valid validation token' do
        json = qs_api_complete true, {
          validation_token: 'aaaooeeeee'
        }

        response.status.to_i.should == 403
        response.body.should match(/invalid token/)
      end
    end
  end

  describe 'PUT /courses/:course_id/quizzes/:quiz_id/submissions/:id [update]' do
    before :each do
      # We're gonna test with 2 questions to make sure there are no side effects
      # when we modify a single question
      @qq1 = @quiz.quiz_questions.create!({
        question_data: multiple_choice_question_data
      })

      @qq2 = @quiz.quiz_questions.create!({
        question_data: true_false_question_data
      })

      @quiz.quiz_data = [ @qq1.question_data, @qq2.question_data ]
      @quiz.generate_quiz_data

      enroll_student_and_submit({
        "question_#{@qq1.id}" => "1658", # correct, nr points: 50
        "question_#{@qq2.id}" => "8950"  # also correct, nr points: 45
      })

      @original_score = @quiz_submission.score # should be 95
    end

    it 'should fudge points' do
      json = qs_api_update false, {
        quiz_submissions: [{
          attempt: @quiz_submission.attempt,
          fudge_points: 2.5
        }]
      }

      json.has_key?('quiz_submissions').should be_true
      json['quiz_submissions'].length.should == 1
      json['quiz_submissions'][0]['fudge_points'].should == 2.5
      json['quiz_submissions'][0]['score'].should == 97.5
    end

    it 'should modify a question score' do
      json = qs_api_update false, {
        quiz_submissions: [{
          attempt: @quiz_submission.attempt,
          questions: {
            "#{@qq1.id}" => {
              score: 10
            }
          }
        }]
      }

      json.has_key?('quiz_submissions').should be_true
      json['quiz_submissions'].length.should == 1
      json['quiz_submissions'][0]['score'].should == 55
    end

    it 'should set a comment' do
      json = qs_api_update false, {
        quiz_submissions: [{
          attempt: @quiz_submission.attempt,
          questions: {
            "#{@qq2.id}" => {
              comment: 'Aaaaaughibbrgubugbugrguburgle'
            }
          }
        }]
      }

      @quiz_submission.reload
      @quiz_submission.submission_data[1]['more_comments'].should == 'Aaaaaughibbrgubugbugrguburgle'

      # make sure no score is affected
      @quiz_submission.submission_data[1]['points'].should == 45
      @quiz_submission.score.should == @original_score
    end
  end
end<|MERGE_RESOLUTION|>--- conflicted
+++ resolved
@@ -49,14 +49,6 @@
 
     Quiz.stubs(:lockdown_browser_plugin_enabled?).returns true
 
-<<<<<<< HEAD
-    subject.stubs(:ldb_plugin).returns {
-      fake_plugin = Object.new
-      fake_plugin.stubs(:authorized?).returns false
-      fake_plugin
-    }
-
-=======
     fake_plugin = Object.new
     fake_plugin.stubs(:authorized?).returns false
     fake_plugin.stubs(:base).returns fake_plugin
@@ -64,7 +56,6 @@
     subject.stubs(:ldb_plugin).returns fake_plugin
     Canvas::LockdownBrowser.stubs(:plugin).returns fake_plugin
     
->>>>>>> cb88928b
     @request_proxy.call true, {
       attempt: 1
     }
