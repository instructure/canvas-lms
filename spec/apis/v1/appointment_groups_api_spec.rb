# frozen_string_literal: true

#
# Copyright (C) 2011 Instructure, Inc.
#
# This file is part of Canvas.
#
# Canvas is free software: you can redistribute it and/or modify it under
# the terms of the GNU Affero General Public License as published by the Free
# Software Foundation, version 3 of the License.
#
# Canvas is distributed in the hope that it will be useful, but WITHOUT ANY
# WARRANTY; without even the implied warranty of MERCHANTABILITY or FITNESS FOR
# A PARTICULAR PURPOSE. See the GNU Affero General Public License for more
# details.
#
# You should have received a copy of the GNU Affero General Public License along
# with this program. If not, see <http://www.gnu.org/licenses/>.
#

require_relative "../api_spec_helper"

describe AppointmentGroupsController, type: :request do
  before :once do
    Account.find_or_create_by!(id: 0).update(name: "Dummy Root Account", workflow_state: "deleted", root_account_id: nil)
    course_with_teacher(active_all: true, user: user_with_pseudonym(active_user: true))
    @course1 = @course
    course_with_teacher(active_all: true, user: @user)
    @course2 = @course
    @me = @user
    @student1 = student_in_course(course: @course, active_all: true).user
    @student2 = student_in_course(course: @course, active_all: true).user
    @user = @me
  end

  expected_fields = %w[
    appointments_count context_codes created_at description
    end_at html_url id location_address location_name
    max_appointments_per_participant min_appointments_per_participant
    participant_type participant_visibility
    participants_per_appointment requiring_action start_at
    sub_context_codes title updated_at url workflow_state
  ]

  it "returns manageable appointment groups" do
    ag1 = AppointmentGroup.create!(title: "something", contexts: [@course1])
    cat = @course1.group_categories.create(name: "foo")
    ag2 = AppointmentGroup.create!(title: "another", contexts: [@course1], sub_context_codes: [cat.asset_string])
    AppointmentGroup.create!(title: "inaccessible", contexts: [Course.create!])
    AppointmentGroup.create!(title: "past", contexts: [@course1, @course2], new_appointments: [["#{Time.zone.now.year - 1}-01-01 12:00:00", "#{Time.zone.now.year - 1}-01-01 13:00:00"]])

    json = api_call(:get, "/api/v1/appointment_groups?scope=manageable", {
                      controller: "appointment_groups", action: "index", format: "json", scope: "manageable"
                    })
    expect(json.size).to be 2
    expect(json.first.keys.sort).to eql expected_fields
    expect(json.first.slice("id", "title", "participant_type")).to eql({ "id" => ag1.id, "title" => "something", "participant_type" => "User" })
    expect(json.last.slice("id", "title", "participant_type")).to eql({ "id" => ag2.id, "title" => "another", "participant_type" => "Group" })
  end

  it "returns past manageable appointment groups, if requested" do
    AppointmentGroup.create!(title: "past", new_appointments: [["#{Time.zone.now.year - 1}-01-01 12:00:00", "#{Time.zone.now.year - 1}-01-01 13:00:00"]], contexts: [@course])
    json = api_call(:get, "/api/v1/appointment_groups?scope=manageable&include_past_appointments=1", {
                      controller: "appointment_groups", action: "index", format: "json", scope: "manageable", include_past_appointments: "1"
                    })
    expect(json.size).to be 1
  end

  it "restricts manageable appointment groups by context_codes" do
    AppointmentGroup.create!(title: "yay", new_appointments: [["#{Time.zone.now.year + 1}-01-01 12:00:00", "#{Time.zone.now.year + 1}-01-01 13:00:00"]], contexts: [@course1])
    AppointmentGroup.create!(title: "yay", new_appointments: [["#{Time.zone.now.year + 1}-01-01 12:00:00", "#{Time.zone.now.year + 1}-01-01 13:00:00"]], contexts: [@course2])

    json = api_call(:get, "/api/v1/appointment_groups?scope=manageable", {
                      controller: "appointment_groups", action: "index", format: "json", scope: "manageable"
                    })
    expect(json.size).to be 2

    json = api_call(:get, "/api/v1/appointment_groups?scope=manageable&context_codes[]=course_#{@course2.id}", {
                      controller: "appointment_groups", action: "index", format: "json", scope: "manageable", context_codes: ["course_#{@course2.id}"]
                    })
    expect(json.size).to be 1
  end

  it "returns reservable appointment groups" do
    ag1 = AppointmentGroup.create!(title: "can't reserve", contexts: [@course])
    ag1.publish!
    ag2 = AppointmentGroup.create!(title: "me neither", contexts: [Course.create!])
    ag2.publish!

    student_in_course course: course_factory(active_all: true), user: @me
    ag3 = AppointmentGroup.create!(title: "enrollment not active", contexts: [@course])
    ag3.publish!

    student_in_course course: course_factory(active_all: true), user: @me, active_all: true
    AppointmentGroup.create!(title: "unpublished", contexts: [@course])
    ag5 = AppointmentGroup.create!(title: "no times", contexts: [@course])
    ag5.publish!

    ag6 = AppointmentGroup.create!(title: "yay", new_appointments: [["#{Time.now.year + 1}-01-01 12:00:00", "#{Time.now.year + 1}-01-01 13:00:00"]], contexts: [@course])
    ag6.publish!
    cat = @course.group_categories.create(name: "foo")
    mygroup = cat.groups.create(context: @course)
    mygroup.users << @me
    @me.reload
    ag7 = AppointmentGroup.create!(title: "double yay", sub_context_codes: [cat.asset_string], new_appointments: [["#{Time.now.year + 1}-01-01 13:00:00", "#{Time.now.year + 1}-01-01 14:00:00"]], contexts: [@course])
    ag7.publish!
    ag8 = AppointmentGroup.create!(title: "past", new_appointments: [["#{Time.now.year - 1}-01-01 12:00:00", "#{Time.now.year - 1}-01-01 13:00:00"]], contexts: [@course])
    ag8.publish!

    c1s2 = @course1.course_sections.create!
    c2s2 = @course2.course_sections.create!
    user_in_c1s2 = student_in_section(c1s2)
    user_in_c2s2 = student_in_section(c2s2)
    @user = @me

    ag9 = AppointmentGroup.create! title: "multiple contexts / sub contexts",
                                   contexts: [@course1, @course2],
                                   sub_context_codes: [c1s2.asset_string, c2s2.asset_string],
                                   new_appointments: [["#{Time.now.year + 1}-01-01 12:00:00", "#{Time.now.year + 1}-01-01 13:00:00"]]
    ag9.publish!

    json = api_call(:get, "/api/v1/appointment_groups?scope=reservable", {
                      controller: "appointment_groups", action: "index", format: "json", scope: "reservable"
                    })
    expect(json.size).to be 2
    expect(json.first.keys.sort).to eql expected_fields
    expect(json.first.slice("id", "title", "participant_type")).to eql({ "id" => ag6.id, "title" => "yay", "participant_type" => "User" })
    expect(json.last.slice("id", "title", "participant_type")).to eql({ "id" => ag7.id, "title" => "double yay", "participant_type" => "Group" })

    [user_in_c1s2, user_in_c2s2].each do |user|
      @user = user
      json = api_call(:get, "/api/v1/appointment_groups?scope=reservable", {
                        controller: "appointment_groups", action: "index", format: "json", scope: "reservable"
                      })
      expect(json.size).to be 1
      expect(json.first["id"]).to eql ag9.id
    end
  end

  it "restricts reservable appointment groups by context_codes" do
    student_in_course course: course_factory(active_all: true), user: @me, active_all: true
    ag1 = AppointmentGroup.create!(title: "yay", new_appointments: [["#{Time.now.year + 1}-01-01 12:00:00", "#{Time.now.year + 1}-01-01 13:00:00"]], contexts: [@course])
    ag1.publish!

    student_in_course course: course_factory(active_all: true), user: @me, active_all: true
    ag2 = AppointmentGroup.create!(title: "yay", new_appointments: [["#{Time.now.year + 1}-01-01 12:00:00", "#{Time.now.year + 1}-01-01 13:00:00"]], contexts: [@course])
    ag2.publish!

    json = api_call(:get, "/api/v1/appointment_groups?scope=reservable", {
                      controller: "appointment_groups", action: "index", format: "json", scope: "reservable"
                    })
    expect(json.size).to be 2

    json = api_call(:get, "/api/v1/appointment_groups?scope=reservable&context_codes[]=course_#{@course.id}", {
                      controller: "appointment_groups", action: "index", format: "json", scope: "reservable", context_codes: ["course_#{@course.id}"]
                    })
    expect(json.size).to be 1
  end

  it "returns past reservable appointment groups, if requested" do
    student_in_course course: course_factory(active_all: true), user: @me, active_all: true
    ag = AppointmentGroup.create!(title: "past", new_appointments: [["#{Time.now.year - 1}-01-01 12:00:00", "#{Time.now.year - 1}-01-01 13:00:00"]], contexts: [@course])
    ag.publish!
    json = api_call(:get, "/api/v1/appointment_groups?scope=reservable&include_past_appointments=1", {
                      controller: "appointment_groups", action: "index", format: "json", scope: "reservable", include_past_appointments: "1"
                    })
    expect(json.size).to be 1
  end

  it "paginates appointment groups" do
    5.times { |i| AppointmentGroup.create!(title: i, contexts: [@course]) }
    json = api_call(:get, "/api/v1/appointment_groups?scope=manageable&per_page=2", {
                      controller: "appointment_groups", action: "index", format: "json",
                      scope: "manageable", per_page: "2"
                    })
    expect(json.size).to be 2
    expect(response.headers["Link"]).to match(%r{<http://www.example.com/api/v1/appointment_groups\?.*page=2.*>; rel="next",<http://www.example.com/api/v1/appointment_groups\?.*page=1.*>; rel="first",<http://www.example.com/api/v1/appointment_groups\?.*page=3.*>; rel="last"})

    json = api_call(:get, "/api/v1/appointment_groups?scope=manageable&per_page=2&page=3", {
                      controller: "appointment_groups", action: "index", format: "json",
                      scope: "manageable", per_page: "2", page: "3"
                    })
    expect(json.size).to be 1
    expect(response.headers["Link"]).to match(%r{<http://www.example.com/api/v1/appointment_groups\?.*page=2.*>; rel="prev",<http://www.example.com/api/v1/appointment_groups\?.*page=1.*>; rel="first",<http://www.example.com/api/v1/appointment_groups\?.*page=3.*>; rel="last"})
  end

  it "includes appointments and child_events, if requested" do
    ag = AppointmentGroup.create!(title: "something", new_appointments: [["#{Time.now.year + 1}-01-01 12:00:00", "#{Time.now.year + 1}-01-01 13:00:00"]], contexts: [@course])
    ag.appointments.first.reserve_for @student1, @me

    json = api_call(:get, "/api/v1/appointment_groups?scope=manageable&include[]=appointments", {
                      controller: "appointment_groups", action: "index", format: "json", scope: "manageable", include: ["appointments"]
                    })
    expect(json.size).to be 1
    expect(json.first.keys.sort).to eql((expected_fields + ["appointments"]).sort)

    json = api_call(:get, "/api/v1/appointment_groups?scope=manageable&include[]=appointments&include[]=child_events", {
                      controller: "appointment_groups", action: "index", format: "json", scope: "manageable", include: ["appointments", "child_events"]
                    })
    expect(json.size).to be 1
    expect(json.first.keys.sort).to eql((expected_fields + ["appointments"]).sort)
    ajson = json.first["appointments"]
    expect(ajson.first.keys).to include("child_events")
    cjson = ajson.first["child_events"]
    expect(cjson.first.keys).to include("user")
    expect(cjson.first["user"]["id"]).to eql @student1.id
  end

  it "includes all associated context codes, if requested" do
    ag = AppointmentGroup.create!(title: "something", new_appointments: [["2012-01-01 12:00:00", "2012-01-01 13:00:00"]], contexts: [@course])

    json = api_call(:get, "/api/v1/appointment_groups/#{ag.id}?include[]=all_context_codes", {
                      controller: "appointment_groups", action: "show", format: "json", id: ag.id.to_s, include: ["all_context_codes"]
                    })
    expect(json.keys.sort).to eql((expected_fields + ["all_context_codes", "appointments"]).sort)
    expect(json["id"]).to eql ag.id
    ccs = json["all_context_codes"]
    expect(ccs).to eql [@course.asset_string]
  end

  it "gets a manageable appointment group" do
    ag = AppointmentGroup.create!(title: "something", new_appointments: [["2012-01-01 12:00:00", "2012-01-01 13:00:00"]], contexts: [@course])

    json = api_call(:get, "/api/v1/appointment_groups/#{ag.id}", {
                      controller: "appointment_groups", action: "show", format: "json", id: ag.id.to_s
                    })
    expect(json.keys.sort).to eql((expected_fields + ["appointments"]).sort)
    expect(json["id"]).to eql ag.id
    expect(json["requiring_action"]).to be_falsey
    expect(json["appointments"].size).to be 1
    expect(json["appointments"].first.keys).to include("child_events_count")
    expect(json["appointments"].first.keys).not_to include("child_events")
  end

  it "includes child_events, if requested" do
    ag = AppointmentGroup.create!(title: "something", new_appointments: [["2012-01-01 12:00:00", "2012-01-01 13:00:00"]], contexts: [@course])
    ag.appointments.first.reserve_for @student1, @me

    json = api_call(:get, "/api/v1/appointment_groups/#{ag.id}?include[]=child_events", {
                      controller: "appointment_groups", action: "show", format: "json", id: ag.id.to_s, include: ["child_events"]
                    })
    expect(json.keys.sort).to eql((expected_fields + ["appointments"]).sort)
    expect(json["id"]).to eql ag.id
    expect(json["requiring_action"]).to be_falsey
    ajson = json["appointments"]
    expect(ajson.first.keys).to include("child_events")
    cjson = ajson.first["child_events"]
    expect(cjson.first.keys).to include("user")
    expect(cjson.first["user"]["id"]).to eql @student1.id
  end

  it "gets a reservable appointment group" do
    student_in_course course: course_factory(active_all: true), user: @me, active_all: true
    ag = AppointmentGroup.create!(title: "yay", new_appointments: [["#{Time.now.year + 1}-01-01 12:00:00", "#{Time.now.year + 1}-01-01 13:00:00"]], contexts: [@course])
    ag.publish!

    json = api_call(:get, "/api/v1/appointment_groups/#{ag.id}", {
                      controller: "appointment_groups", action: "show", format: "json", id: ag.id.to_s
                    })
    expect(json.keys.sort).to eql((expected_fields + ["appointments"]).sort)
    expect(json["id"]).to eql ag.id
    expect(json["requiring_action"]).to be_falsey
  end

  it "returns the correct context for appointment slots with existing signups in a different course" do
    course1 = course_with_teacher(active_all: true).course
    student1 = student_in_course(course: course1, active_all: true).user
    course2 = course_with_teacher(active_all: true, user: @teacher).course
    student2 = student_in_course(course: course2, active_all: true).user
    ag = AppointmentGroup.create!(title: "bleh",
                                  participants_per_appointment: 2,
                                  new_appointments: [["#{Time.now.year + 1}-01-01 12:00:00", "#{Time.now.year + 1}-01-01 13:00:00"],
                                                     ["#{Time.now.year + 1}-01-01 13:00:00", "#{Time.now.year + 1}-01-01 14:00:00"]],
                                  contexts: [course1, course2])
    ag.publish!
    ag.appointments.first.reserve_for(student1, @teacher)
    json = api_call_as_user(student2, :get, "/api/v1/appointment_groups/#{ag.id}?include[]=child_events", {
                              controller: "appointment_groups", action: "show", format: "json", id: ag.to_param, include: ["child_events"]
                            })
    appointments = json["appointments"]
    expect(appointments.length).to eq 2
    expect(appointments[0]["context_code"]).to eq course2.asset_string
    expect(appointments[1]["context_code"]).to eq course2.asset_string
  end

  it "requires action until the min has been met" do
    student_in_course course: course_factory(active_all: true), user: @me, active_all: true
    ag = AppointmentGroup.create!(title: "yay", new_appointments: [["#{Time.now.year + 1}-01-01 12:00:00", "#{Time.now.year + 1}-01-01 13:00:00"]], min_appointments_per_participant: 1, contexts: [@course])
    ag.publish!
    appt = ag.appointments.first

    json = api_call(:get, "/api/v1/appointment_groups/#{ag.id}", {
                      controller: "appointment_groups", action: "show", format: "json", id: ag.id.to_s
                    })
    expect(json.keys.sort).to eql((expected_fields + ["appointments"]).sort)
    expect(json["id"]).to eql ag.id
    expect(json["requiring_action"]).to be_truthy

    appt.reserve_for(@me, @me)

    json = api_call(:get, "/api/v1/appointment_groups/#{ag.id}", {
                      controller: "appointment_groups", action: "show", format: "json", id: ag.id.to_s
                    })
    expect(json.keys.sort).to eql((expected_fields + ["appointments"]).sort)
    expect(json["id"]).to eql ag.id
    expect(json["requiring_action"]).to be_falsey
  end

  context "past appointments" do
    before :once do
      @ag = AppointmentGroup.create!(title: "yay",
                                     new_appointments: [["#{Time.now.year - 1}-01-01 12:00:00", "#{Time.now.year - 1}-01-01 13:00:00"],
                                                        ["#{Time.now.year + 1}-01-01 12:00:00", "#{Time.now.year + 1}-01-01 13:00:00"]],
                                     contexts: [@course])
      @ag.publish!
    end

    it "returns past appointment slots for teachers" do
      json = api_call_as_user(@teacher, :get, "/api/v1/appointment_groups/#{@ag.id}",
                              { controller: "appointment_groups", action: "show", format: "json", id: @ag.to_param })
      expect(json["appointments"].size).to eq 2
    end

    it "does not return past appointment slots for students" do
      json = api_call_as_user(@student, :get, "/api/v1/appointment_groups/#{@ag.id}",
                              { controller: "appointment_groups", action: "show", format: "json", id: @ag.to_param })
      expect(json["appointments"].size).to eq 1
    end
  end

  it "enforces create permissions" do
    student_in_course course: course_factory(active_all: true), user: @me, active_all: true
    raw_api_call(:post, "/api/v1/appointment_groups",
                 { controller: "appointment_groups", action: "create", format: "json" },
                 { appointment_group: { context_codes: [@course.asset_string], title: "ohai" } })
    expect(JSON.parse(response.body)["status"]).to eq "unauthorized"
  end

  it "creates a new appointment group" do
    json = api_call(:post, "/api/v1/appointment_groups",
                    { controller: "appointment_groups", action: "create", format: "json" },
                    { appointment_group: { context_codes: [@course.asset_string], title: "ohai", new_appointments: { "0" => ["2012-01-01 12:00:00", "2012-01-01 13:00:00"] } } })
    expect(json.keys.sort).to eql((expected_fields + ["new_appointments"]).sort)
    expect(json["start_at"]).to eql "2012-01-01T12:00:00Z"
    expect(json["end_at"]).to eql "2012-01-01T13:00:00Z"
    expect(json["new_appointments"].size).to be 1
    expect(json["workflow_state"]).to eql "pending"
  end

  describe "sharding" do
    specs_require_sharding

    it "creates an appointment group in the contexts' shard" do
      json = @shard1.activate do
        api_call(:post, "/api/v1/appointment_groups",
                 { controller: "appointment_groups", action: "create", format: "json" },
                 { appointment_group: { context_codes: [@course.asset_string], title: "over there", new_appointments: { "0" => ["2012-01-01 12:00:00", "2012-01-01 13:00:00"] } } })
      end
      expect(AppointmentGroup.find(json["id"]).title).to eq "over there"
    end
  end

  it "forbids creating an appointment group for a concluded course" do
    course1 = course_factory(active_all: true)
    course1.save!
    course2 = course_factory(active_all: true)
    course2.save!
    course2.complete!
    course2.save!
    appointment_group_params = {
      appointment_group: {
        context_codes: [course1.asset_string, course2.asset_string],
        title: "bad appointment group",
        new_appointments: { "0" => ["2012-01-01 12:00:00", "2012-01-01 13:00:00"] }
      }
    }
    json = api_call(:post, "/api/v1/appointment_groups",
                    { controller: "appointment_groups", action: "create", format: "json" },
                    appointment_group_params, {}, expected_status: 400)
    expect(json["error"]).to eql "cannot create an appointment group for a concluded course"
  end

  it "creates a new appointment group with a sub_context" do
    json = api_call(:post, "/api/v1/appointment_groups",
                    { controller: "appointment_groups", action: "create", format: "json" },
                    { appointment_group: { context_codes: [@course.asset_string], sub_context_codes: [@course.default_section.asset_string], title: "ohai" } })
    expect(json.keys.sort).to eql expected_fields
    expect(json["workflow_state"]).to eql "pending"
    expect(json["sub_context_codes"]).to eql [@course.default_section.asset_string]
  end

  it "enforces update permissions" do
    student_in_course course: course_factory(active_all: true), user: @me, active_all: true
    ag = AppointmentGroup.create!(title: "something", new_appointments: [["2012-01-01 12:00:00", "2012-01-01 13:00:00"]], contexts: [@course])
    raw_api_call(:put, "/api/v1/appointment_groups/#{ag.id}",
                 { controller: "appointment_groups", action: "update", format: "json", id: ag.id.to_s },
                 { appointment_group: { title: "lol" } })
    expect(JSON.parse(response.body)["status"]).to eq "unauthorized"
  end

  it "updates an appointment group" do
    ag = AppointmentGroup.create!(title: "something", new_appointments: [["2012-01-01 12:00:00", "2012-01-01 13:00:00"]], contexts: [@course])
    json = api_call(:put, "/api/v1/appointment_groups/#{ag.id}",
                    { controller: "appointment_groups", action: "update", format: "json", id: ag.id.to_s },
                    { appointment_group: { title: "lol" } })
    expect(json.keys.sort).to eql expected_fields
    expect(json["title"]).to eql "lol"
  end

  it "publishes an appointment group in an update through the api" do
    ag = AppointmentGroup.create!(title: "something", new_appointments: [["2012-01-01 12:00:00", "2012-01-01 13:00:00"]], contexts: [@course])
    expect(ag.workflow_state).to eq "pending"
    api_call(:put, "/api/v1/appointment_groups/#{ag.id}",
             { controller: "appointment_groups", action: "update", format: "json", id: ag.id.to_s },
             { appointment_group: { publish: "1" } })
    ag.reload
    expect(ag.workflow_state).to eq "active"
  end

  it "publishes an appointment group when creating through the api when requested" do
    json = api_call(:post, "/api/v1/appointment_groups",
                    { controller: "appointment_groups", action: "create", format: "json" },
                    { appointment_group: { context_codes: [@course.asset_string], title: "ohai", new_appointments: { "0" => ["2012-01-01 12:00:00", "2012-01-01 13:00:00"] }, publish: "1" } })
    expect(json["workflow_state"]).to eql "active"
    expect(AppointmentGroup.find(json["id"]).workflow_state).to eql "active"
  end

  it "enforces delete permissions" do
    student_in_course course: course_factory(active_all: true), user: @me, active_all: true
    ag = AppointmentGroup.create!(title: "something", new_appointments: [["2012-01-01 12:00:00", "2012-01-01 13:00:00"]], contexts: [@course])
    raw_api_call(:delete, "/api/v1/appointment_groups/#{ag.id}",
                 { controller: "appointment_groups", action: "destroy", format: "json", id: ag.id.to_s })
    expect(JSON.parse(response.body)["status"]).to eq "unauthorized"
  end

  it "deletes an appointment group" do
    ag = AppointmentGroup.create!(title: "something", new_appointments: [["2012-01-01 12:00:00", "2012-01-01 13:00:00"]], contexts: [@course])
    json = api_call(:delete, "/api/v1/appointment_groups/#{ag.id}",
                    { controller: "appointment_groups", action: "destroy", format: "json", id: ag.id.to_s })
    expect(response).to be_successful
    expect(json.keys.sort).to eql expected_fields
    expect(json["workflow_state"]).to eql "deleted"
    expect(ag.reload).to be_deleted
  end

  it "deletes an appointment group with appointments" do
    ag = AppointmentGroup.create!(title: "something", new_appointments: [["#{Time.now.year + 1}-01-01 12:00:00",
                                                                          "#{Time.now.year + 1}-01-01 13:00:00"],
                                                                         ["#{Time.now.year + 1}-01-01 13:00:00",
                                                                          "#{Time.now.year + 1}-01-01 14:00:00"]], contexts: [@course])
    student_in_course(course: @course, active_all: true)
    ag.appointments.first.reserve_for @student, @me
    ag.appointments.last.reserve_for @student, @me

    @user = @me

    json = api_call(:delete, "/api/v1/appointment_groups/#{ag.id}",
                    { controller: "appointment_groups", action: "destroy", format: "json", id: ag.id.to_s })

    expect(response).to be_successful
    expect(json.keys.sort).to eql expected_fields
    expect(json["workflow_state"]).to eql "deleted"
    expect(ag.reload).to be_deleted
  end

  it "includes participant count, if requested" do
    ag = AppointmentGroup.create!(title: "something", new_appointments: [["#{Time.now.year + 1}-01-01 12:00:00",
                                                                          "#{Time.now.year + 1}-01-01 13:00:00"],
                                                                         ["#{Time.now.year + 1}-01-01 13:00:00",
                                                                          "#{Time.now.year + 1}-01-01 14:00:00"]], contexts: [@course])
    student_in_course(course: @course, active_all: true)
    ag.appointments.first.reserve_for @student, @me
    student_in_course(course: @course, active_all: true)
    ag.appointments.last.reserve_for @student, @me

    @user = @me

    json = api_call(:get, "/api/v1/appointment_groups?scope=manageable&include[]=participant_count", {
                      controller: "appointment_groups", action: "index", format: "json", scope: "manageable", include: ["participant_count"]
                    })
    expect(json.size).to be 1
    expect(json.first.keys.sort).to eql((expected_fields + ["participant_count"]).sort)
    expect(json.first["participant_count"]).to be(2)
  end

  it "includes the user's reserved times, if requested" do
    year = Time.now.year + 1
    appointment_times = [["#{year}-01-01T12:00:00Z", "#{year}-01-01T13:00:00Z"],
                         ["#{year}-01-01T13:00:00Z", "#{year}-01-01T14:00:00Z"]]
    ag = AppointmentGroup.create!(title: "something", new_appointments: appointment_times, contexts: [@course])
    ag.publish!
    student_in_course(course: @course, active_all: true)
    child_events = []
    ag.appointments.each { |appt| child_events << appt.reserve_for(@student, @me) }

    @user = @student

    json = api_call(:get, "/api/v1/appointment_groups?include[]=reserved_times", {
                      controller: "appointment_groups", action: "index", format: "json", include: ["reserved_times"]
                    })
    expect(json.size).to be 1
    expect(json.first.keys.sort).to eql((expected_fields + ["reserved_times"]).sort)
    expect(json.first["reserved_times"].length).to eql(child_events.length)
    child_events.each do |event|
      expect(json.first["reserved_times"]).to include({ "id" => event.id, "start_at" => event.start_at.iso8601, "end_at" => event.end_at.iso8601 })
    end
  end

  context "participants" do
    shared_examples_for "appointment group data" do |type|
      before :once do
        @current_types = %w[users groups]
        case type
        when "users"
          @ag = AppointmentGroup.create!(title: "yay", new_appointments: [["#{Time.now.year + 1}-01-01 12:00:00", "#{Time.now.year + 1}-01-01 13:00:00"], ["#{Time.now.year + 1}-01-01 13:00:00", "#{Time.now.year + 1}-01-01 14:00:00"]], contexts: [@course])
          @ag.publish!
          @ag.appointments.first.reserve_for @student1, @me
        when "groups"
          cat = @course.group_categories.create(name: "foo")
          @ag = AppointmentGroup.create!(title: "yay", sub_context_codes: [cat.asset_string], new_appointments: [["#{Time.now.year + 1}-01-01 12:00:00", "#{Time.now.year + 1}-01-01 13:00:00"], ["#{Time.now.year + 1}-01-01 13:00:00", "#{Time.now.year + 1}-01-01 14:00:00"]], contexts: [@course])
          @ag.publish!
          group1 = cat.groups.create(context: @course)
          group1.users << @student1
          @ag.appointments.first.reserve_for group1, @me
          group2 = cat.groups.create(context: @course)
          group2.users << @student2
        end
      end

      it "returns all #{type}" do
        json = api_call(:get, "/api/v1/appointment_groups/#{@ag.id}/#{type}", {
                          controller: "appointment_groups", id: @ag.id.to_s, action: type,
                          format: "json"
                        })
        expect(json.size).to be 2
<<<<<<< HEAD
        expect(json.map { |j| j["id"] }).to eql @ag.possible_participants.map(&:id)
=======
        expect(json.pluck("id")).to eql @ag.possible_participants.map(&:id)
>>>>>>> eb82fcc9
      end

      it "paginates #{type}" do
        json = api_call(:get, "/api/v1/appointment_groups/#{@ag.id}/#{type}?per_page=1", {
                          controller: "appointment_groups", id: @ag.id.to_s, action: type,
                          format: "json", per_page: "1"
                        })
        expect(json.size).to be 1
        expect(response.headers["Link"]).to match(%r{<http://www.example.com/api/v1/appointment_groups/#{@ag.id}/#{type}\?.*page=2.*>; rel="next",<http://www.example.com/api/v1/appointment_groups/#{@ag.id}/#{type}\?.*page=1.*>; rel="first",<http://www.example.com/api/v1/appointment_groups/#{@ag.id}/#{type}\?.*page=2.*>; rel="last"})

        json = api_call(:get, "/api/v1/appointment_groups/#{@ag.id}/#{type}?per_page=1&page=2", {
                          controller: "appointment_groups", id: @ag.id.to_s, action: type,
                          format: "json", per_page: "1", page: "2"
                        })
        expect(json.size).to be 1
        expect(response.headers["Link"]).to match(%r{<http://www.example.com/api/v1/appointment_groups/#{@ag.id}/#{type}\?.*page=1.*>; rel="prev",<http://www.example.com/api/v1/appointment_groups/#{@ag.id}/#{type}\?.*page=1.*>; rel="first",<http://www.example.com/api/v1/appointment_groups/#{@ag.id}/#{type}\?.*page=2.*>; rel="last"})
      end

      it "returns registered #{type}" do
        json = api_call(:get, "/api/v1/appointment_groups/#{@ag.id}/#{type}?registration_status=registered", {
                          controller: "appointment_groups", id: @ag.id.to_s, action: type,
                          registration_status: "registered", format: "json"
                        })
        expect(json.size).to be 1
<<<<<<< HEAD
        expect(json.map { |j| j["id"] }).to eql @ag.possible_participants(registration_status: "registered").map(&:id)
=======
        expect(json.pluck("id")).to eql @ag.possible_participants(registration_status: "registered").map(&:id)
>>>>>>> eb82fcc9
      end

      it "returns unregistered #{type}" do
        json = api_call(:get, "/api/v1/appointment_groups/#{@ag.id}/#{type}?registration_status=unregistered", {
                          controller: "appointment_groups", id: @ag.id.to_s, action: type,
                          registration_status: "unregistered", format: "json"
                        })
        expect(json.size).to be 1
<<<<<<< HEAD
        expect(json.map { |j| j["id"] }).to eql @ag.possible_participants(registration_status: "unregistered").map(&:id)
=======
        expect(json.pluck("id")).to eql @ag.possible_participants(registration_status: "unregistered").map(&:id)
>>>>>>> eb82fcc9
      end

      it "does not return non-#{type.singularize} participants" do
        (@current_types - [type]).each do |other_type|
          json = api_call(:get, "/api/v1/appointment_groups/#{@ag.id}/#{other_type}", {
                            controller: "appointment_groups", id: @ag.id.to_s, action: other_type, format: "json"
                          })
          expect(json).to be_empty
        end
      end
    end

    it_behaves_like "appointment group data", "users"
    it_behaves_like "appointment group data", "groups"
  end

  context "next_appointment" do
    before :once do
      @ag1 = AppointmentGroup.create!(
        title: "past",
        contexts: [@course2],
        new_appointments: [[1.year.ago, 1.year.ago + 1.hour]]
      )
      @ag1.publish!
      one_year_from_now = 1.year.from_now
      @ag2 = AppointmentGroup.create!(
        title: "future1",
        contexts: [@course2],
        participants_per_appointment: 1,
        max_appointments_per_participant: 1,
        new_appointments: [
          [one_year_from_now, one_year_from_now + 1.hour],
          [one_year_from_now + 1.hour, one_year_from_now + 2.hours]
        ]
      )
      @ag2.publish!
      @ag2.appointments.first.reserve_for(@student1, @me)
      @path = "/api/v1/appointment_groups/next_appointment?appointment_group_ids[]=#{@ag1.to_param}&appointment_group_ids[]=#{@ag2.to_param}"
      @params = { controller: "appointment_groups", action: "next_appointment", format: "json",
                  appointment_group_ids: [@ag1.to_param, @ag2.to_param] }
    end

    it "returns the first available appointment in the future" do
      json = api_call_as_user(@student2, :get, @path, @params)
      expect(json.length).to eq 1
      expect(json[0]["id"]).to eq @ag2.appointments.last.id
    end

    it "returns an empty array if no future appointments are available" do
      @ag2.appointments.last.reserve_for(@student2, @me)
      json = api_call_as_user(@student2, :get, @path, @params)
      expect(json.length).to eq 0
    end

    it "doesnt get confused by appointment groups with both past and future" do
      ag3 = AppointmentGroup.create!(title: "past and future", contexts: [@course2],
                                     new_appointments: [
                                       [1.month.ago, 1.month.ago + 30.minutes],
                                       [1.month.from_now, 1.month.from_now + 30.minutes]
                                     ])
      ag3.publish!
      @path += "&appointment_group_ids[]=#{ag3.to_param}"
      @params[:appointment_group_ids].push(ag3.to_param)
      json = api_call_as_user(@student2, :get, @path, @params)
      expect(json.length).to eq 1
      expect(json[0]["id"]).to eq ag3.appointments.last.id
    end
  end
end<|MERGE_RESOLUTION|>--- conflicted
+++ resolved
@@ -533,11 +533,7 @@
                           format: "json"
                         })
         expect(json.size).to be 2
-<<<<<<< HEAD
-        expect(json.map { |j| j["id"] }).to eql @ag.possible_participants.map(&:id)
-=======
         expect(json.pluck("id")).to eql @ag.possible_participants.map(&:id)
->>>>>>> eb82fcc9
       end
 
       it "paginates #{type}" do
@@ -562,11 +558,7 @@
                           registration_status: "registered", format: "json"
                         })
         expect(json.size).to be 1
-<<<<<<< HEAD
-        expect(json.map { |j| j["id"] }).to eql @ag.possible_participants(registration_status: "registered").map(&:id)
-=======
         expect(json.pluck("id")).to eql @ag.possible_participants(registration_status: "registered").map(&:id)
->>>>>>> eb82fcc9
       end
 
       it "returns unregistered #{type}" do
@@ -575,11 +567,7 @@
                           registration_status: "unregistered", format: "json"
                         })
         expect(json.size).to be 1
-<<<<<<< HEAD
-        expect(json.map { |j| j["id"] }).to eql @ag.possible_participants(registration_status: "unregistered").map(&:id)
-=======
         expect(json.pluck("id")).to eql @ag.possible_participants(registration_status: "unregistered").map(&:id)
->>>>>>> eb82fcc9
       end
 
       it "does not return non-#{type.singularize} participants" do
