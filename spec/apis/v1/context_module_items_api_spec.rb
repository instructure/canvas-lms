# frozen_string_literal: true

#
# Copyright (C) 2013 Instructure, Inc.
#
# This file is part of Canvas.
#
# Canvas is free software: you can redistribute it and/or modify it under
# the terms of the GNU Affero General Public License as published by the Free
# Software Foundation, version 3 of the License.
#
# Canvas is distributed in the hope that it will be useful, but WITHOUT ANY
# WARRANTY; without even the implied warranty of MERCHANTABILITY or FITNESS FOR
# A PARTICULAR PURPOSE. See the GNU Affero General Public License for more
# details.
#
# You should have received a copy of the GNU Affero General Public License along
# with this program. If not, see <http://www.gnu.org/licenses/>.

require_relative "../api_spec_helper"

describe "Module Items API", type: :request do
  before :once do
    course_factory.offer!

    @module1 = @course.context_modules.create!(name: "module1")
    @assignment = @course.assignments.create!(name: "pls submit", submission_types: ["online_text_entry"], points_possible: 20)
    @assignment.publish! if @assignment.unpublished?
    @assignment_tag = @module1.add_item(id: @assignment.id, type: "assignment")

    @quiz = @course.quizzes.create!(title: "score 10")
    @quiz.publish!
    @quiz_tag = @module1.add_item(id: @quiz.id, type: "quiz")

    @topic = @course.discussion_topics.create!(message: "pls contribute")
    @topic.publish! if @topic.unpublished?
    @topic_tag = @module1.add_item(id: @topic.id, type: "discussion_topic")

    @subheader_tag = @module1.add_item(type: "context_module_sub_header", title: "external resources")
    @subheader_tag.publish! if @subheader_tag.unpublished?

    @external_url_tag = @module1.add_item(type: "external_url",
                                          url: "http://example.com/lolcats",
                                          title: "pls view",
                                          indent: 1)
    @external_url_tag.publish! if @external_url_tag.unpublished?

    @module1.completion_requirements = {
      @assignment_tag.id => { type: "must_submit" },
      @quiz_tag.id => { type: "min_score", min_score: 10 },
      @topic_tag.id => { type: "must_contribute" },
      @external_url_tag.id => { type: "must_view" }
    }
    @module1.save!

    @christmas = Time.zone.local(Time.now.year + 1, 12, 25, 7, 0)
    @module2 = @course.context_modules.create!(name: "do not open until christmas",
                                               unlock_at: @christmas,
                                               require_sequential_progress: true)
    @module2.prerequisites = "module_#{@module1.id}"
    @wiki_page = @course.wiki_pages.create!(title: "wiki title", body: "")
    @wiki_page.workflow_state = "active"
    @wiki_page.save!
    @wiki_page_tag = @module2.add_item(id: @wiki_page.id, type: "wiki_page")
    @attachment = attachment_model(context: @course)
    @attachment_tag = @module2.add_item(id: @attachment.id, type: "attachment")
    @module2.save!

    @module3 = @course.context_modules.create(name: "module3")
    @module3.workflow_state = "unpublished"
    @module3.save!
  end

  context "as a teacher" do
    before :once do
      course_with_teacher(course: @course, active_all: true)
    end

    it "properly shows a wiki page item locked by CYOE from progressions" do
      module_with_page = @course.context_modules.create!(name: "new module")
      assignment = @course.assignments.create!(
        name: "some assignment",
        submission_types: ["online_text_entry"],
        points_possible: 20
      )
      module_with_page.add_item(id: assignment.id, type: "assignment")
      page = @course.wiki_pages.create!(title: "some page")
      page.assignment = @course.assignments.create!(
        name: "hidden page",
        submission_types: ["wiki_page"],
        only_visible_to_overrides: true
      )
      page.save!
      page_tag = module_with_page.add_item(id: page.id, type: "wiki_page")
      quiz = @course.quizzes.create!(title: "some quiz")
      quiz.publish!
      module_with_page.add_item(id: quiz.id, type: "quiz")
      json = api_call(
        :get,
        "/api/v1/courses/#{@course.id}/" \
        "module_item_sequence?asset_type=Assignment&asset_id=#{assignment.id}",
        controller: "context_module_items_api",
        action: "item_sequence",
        format: "json",
        course_id: @course.to_param,
        asset_type: "Assignment",
        asset_id: assignment.to_param
      )
      expect(json["items"][0]["next"]["id"]).to eq page_tag.id
    end

    it "lists module items" do
      @assignment_tag.unpublish
      json = api_call(:get,
                      "/api/v1/courses/#{@course.id}/modules/#{@module1.id}/items",
                      controller: "context_module_items_api",
                      action: "index",
                      format: "json",
                      course_id: @course.id.to_s,
                      module_id: @module1.id.to_s)

      expected = [
        {
          "type" => "Assignment",
          "id" => @assignment_tag.id,
          "content_id" => @assignment.id,
          "html_url" => "http://www.example.com/courses/#{@course.id}/modules/items/#{@assignment_tag.id}",
          "position" => 1,
          "url" => "http://www.example.com/api/v1/courses/#{@course.id}/assignments/#{@assignment.id}",
          "title" => @assignment_tag.title,
          "indent" => 0,
          "completion_requirement" => { "type" => "must_submit" },
          "published" => false,
          "module_id" => @module1.id,
          "quiz_lti" => false
        },
        {
          "type" => "Quiz",
          "id" => @quiz_tag.id,
          "content_id" => @quiz.id,
          "html_url" => "http://www.example.com/courses/#{@course.id}/modules/items/#{@quiz_tag.id}",
          "url" => "http://www.example.com/api/v1/courses/#{@course.id}/quizzes/#{@quiz.id}",
          "position" => 2,
          "title" => @quiz_tag.title,
          "indent" => 0,
          "completion_requirement" => { "type" => "min_score", "min_score" => 10.0 },
          "published" => true,
          "module_id" => @module1.id,
          "quiz_lti" => false
        },
        {
          "type" => "Discussion",
          "id" => @topic_tag.id,
          "content_id" => @topic.id,
          "html_url" => "http://www.example.com/courses/#{@course.id}/modules/items/#{@topic_tag.id}",
          "position" => 3,
          "url" => "http://www.example.com/api/v1/courses/#{@course.id}/discussion_topics/#{@topic.id}",
          "title" => @topic_tag.title,
          "indent" => 0,
          "completion_requirement" => { "type" => "must_contribute" },
          "published" => true,
          "module_id" => @module1.id,
          "quiz_lti" => false
        },
        {
          "type" => "SubHeader",
          "id" => @subheader_tag.id,
          "position" => 4,
          "title" => @subheader_tag.title,
          "indent" => 0,
          "published" => true,
          "module_id" => @module1.id,
          "quiz_lti" => false
        },
        {
          "type" => "ExternalUrl",
          "id" => @external_url_tag.id,
          "html_url" => "http://www.example.com/api/v1/courses/#{@course.id}/module_item_redirect/#{@external_url_tag.id}",
          "external_url" => @external_url_tag.url,
          "position" => 5,
          "title" => @external_url_tag.title,
          "indent" => 1,
          "completion_requirement" => { "type" => "must_view" },
          "published" => true,
          "module_id" => @module1.id,
          "new_tab" => nil,
          "quiz_lti" => false
        }
      ]
      expect(json).to eq expected
    end

    context "index with content details" do
      let(:json) do
        api_call(:get,
                 "/api/v1/courses/#{@course.id}/modules/#{@module1.id}/items?include[]=content_details",
                 controller: "context_module_items_api",
                 action: "index",
                 format: "json",
                 course_id: @course.id.to_s,
                 module_id: @module1.id.to_s,
                 include: ["content_details"])
      end
      let(:assignment_details) { json.find { |item| item["id"] == @assignment_tag.id }["content_details"] }

      it "includes item details" do
        expect(assignment_details).to include(
          "points_possible" => @assignment.points_possible,
          "locked_for_user" => false
        )
      end
    end

    it "returns the url for external tool items" do
      tool = @course.context_external_tools.create!(name: "b", url: "http://www.google.com", consumer_key: "12345", shared_secret: "secret")
      @module1.add_item(type: "external_tool", title: "Tool", id: tool.id, url: "http://www.google.com", new_tab: false, indent: 0)
      @module1.save!

      json = api_call(:get,
                      "/api/v1/courses/#{@course.id}/modules/#{@module1.id}/items",
                      controller: "context_module_items_api",
                      action: "index",
                      format: "json",
                      course_id: @course.id.to_s,
                      module_id: @module1.id.to_s)

      items = json.select { |item| item["type"] == "ExternalTool" }
      expect(items.length).to eq 1
      items.each do |item|
        expect(item).to include("url")
        uri = URI(item["url"])
        expect(uri.path).to eq "/api/v1/courses/#{@course.id}/external_tools/sessionless_launch"
        expect(uri.query).to include("module_item_id=#{@module1.content_tags.last.id}")
        expect(uri.query).to include("launch_type=module_item")
      end
    end

    it "returns the url for external tool manually entered urls" do
      @module1.add_item(type: "external_tool", title: "Tool", url: "http://www.google.com", new_tab: false, indent: 0)
      @module1.save!
      @course.context_external_tools.create!(name: "b", url: "http://www.google.com", consumer_key: "12345", shared_secret: "secret")

      json = api_call(:get,
                      "/api/v1/courses/#{@course.id}/modules/#{@module1.id}/items",
                      controller: "context_module_items_api",
                      action: "index",
                      format: "json",
                      course_id: @course.id.to_s,
                      module_id: @module1.id.to_s)

      items = json.select { |item| item["type"] == "ExternalTool" }
      expect(items.length).to eq 1
      items.each do |item|
        expect(item).to include("url")
        uri = URI(item["url"])
        expect(uri.path).to eq "/api/v1/courses/#{@course.id}/external_tools/sessionless_launch"
        expect(uri.query).to include("url=")
      end
    end

    it "returns the url for external tool with tool_id" do
      tool = @course.context_external_tools.create!(name: "b", url: "http://www.google.com", consumer_key: "12345", shared_secret: "secret", tool_id: "ewet00b")
      @module1.add_item(type: "external_tool", title: "Tool", id: tool.id, url: "http://www.google.com", new_tab: false, indent: 0)
      @module1.save!

      json = api_call(:get,
                      "/api/v1/courses/#{@course.id}/modules/#{@module1.id}/items",
                      controller: "context_module_items_api",
                      action: "index",
                      format: "json",
                      course_id: @course.id.to_s,
                      module_id: @module1.id.to_s)

      items = json.select { |item| item["type"] == "ExternalTool" }
      expect(items.length).to eq 1
      items.each do |item|
        expect(item).to include("url")
        uri = URI(item["url"])
        expect(uri.path).to eq "/api/v1/courses/#{@course.id}/external_tools/sessionless_launch"
        expect(uri.query).to include("id=#{tool.id}")
        expect(uri.query).to include("url=")
      end
    end

    it "shows module items individually" do
      json = api_call(:get,
                      "/api/v1/courses/#{@course.id}/modules/#{@module2.id}/items/#{@wiki_page_tag.id}",
                      controller: "context_module_items_api",
                      action: "show",
                      format: "json",
                      course_id: @course.id.to_s,
                      module_id: @module2.id.to_s,
                      id: @wiki_page_tag.id.to_s)
      expect(json).to eq({
                           "type" => "Page",
                           "id" => @wiki_page_tag.id,
                           "html_url" => "http://www.example.com/courses/#{@course.id}/modules/items/#{@wiki_page_tag.id}",
                           "position" => 1,
                           "title" => @wiki_page_tag.title,
                           "indent" => 0,
                           "url" => "http://www.example.com/api/v1/courses/#{@course.id}/pages/#{@wiki_page.url}",
                           "page_url" => @wiki_page.url,
                           "published" => true,
                           "publish_at" => nil,
                           "module_id" => @module2.id,
                           "quiz_lti" => false
                         })

      @attachment_tag.unpublish
      json = api_call(:get,
                      "/api/v1/courses/#{@course.id}/modules/#{@module2.id}/items/#{@attachment_tag.id}",
                      controller: "context_module_items_api",
                      action: "show",
                      format: "json",
                      course_id: @course.id.to_s,
                      module_id: @module2.id.to_s,
                      id: @attachment_tag.id.to_s)
      expect(json).to eq({
                           "type" => "File",
                           "id" => @attachment_tag.id,
                           "content_id" => @attachment.id,
                           "html_url" => "http://www.example.com/courses/#{@course.id}/modules/items/#{@attachment_tag.id}",
                           "position" => 2,
                           "title" => @attachment_tag.title,
                           "indent" => 0,
                           "url" => "http://www.example.com/api/v1/courses/#{@course.id}/files/#{@attachment.id}",
                           "published" => false,
                           "module_id" => @module2.id,
                           "quiz_lti" => false
                         })
    end

    context "with differentiated assignments" do
      before do
        course_with_student(course: @course, active_all: true)
        @user = @student
      end

      it "finds module items" do
        json = api_call(:get,
                        "/api/v1/courses/#{@course.id}/modules/#{@module1.id}/items/#{@assignment_tag.id}",
                        controller: "context_module_items_api",
                        action: "show",
                        format: "json",
                        course_id: @course.id.to_s,
                        module_id: @module1.id.to_s,
                        id: @assignment_tag.id.to_s)
        expect(json["id"]).to eq(@assignment_tag.id)
        expect(json["title"]).to eq(@assignment_tag.title)
      end

      it "does not find module items when hidden" do
        @assignment.only_visible_to_overrides = true
        @assignment.save!
        @section = @course.course_sections.create!(name: "test section")
        create_section_override_for_assignment(@assignment, { course_section: @section })

        api_call(:get,
                 "/api/v1/courses/#{@course.id}/modules/#{@module1.id}/items/#{@assignment_tag.id}",
                 { controller: "context_module_items_api",
                   action: "show",
                   format: "json",
                   course_id: @course.id.to_s,
                   module_id: @module1.id.to_s,
                   id: @assignment_tag.id.to_s },
                 {},
                 {},
                 { expected_status: 404 })
      end
    end

    context "show with content details" do
      let(:json) do
        api_call(:get,
                 "/api/v1/courses/#{@course.id}/modules/#{@module1.id}/items/#{@assignment_tag.id}?include[]=content_details",
                 controller: "context_module_items_api",
                 action: "show",
                 format: "json",
                 course_id: @course.id.to_s,
                 module_id: @module1.id.to_s,
                 include: ["content_details"],
                 id: @assignment_tag.id.to_s)
      end
      let(:assignment_details) { json["content_details"] }

      it "includes item details" do
        expect(assignment_details).to include(
          "points_possible" => @assignment.points_possible,
          "locked_for_user" => false
        )
      end
    end

    it "frame_external_urlses" do
      json = api_call(:get,
                      "/api/v1/courses/#{@course.id}/modules/#{@module1.id}/items/#{@external_url_tag.id}?frame_external_urls=true",
                      controller: "context_module_items_api",
                      action: "show",
                      format: "json",
                      course_id: @course.id.to_s,
                      module_id: @module1.id.to_s,
                      frame_external_urls: "true",
                      id: @external_url_tag.id.to_s)
      expect(json["html_url"]).to eql "http://www.example.com/courses/#{@course.id}/modules/items/#{@external_url_tag.id}"
    end

    it "paginates the module item list" do
      module3 = @course.context_modules.create!(name: "module with lots of items")
      4.times { |i| module3.add_item(type: "context_module_sub_header", title: "item #{i}") }
      json = api_call(:get,
                      "/api/v1/courses/#{@course.id}/modules/#{module3.id}/items?per_page=2",
                      controller: "context_module_items_api",
                      action: "index",
                      format: "json",
                      course_id: @course.id.to_s,
                      module_id: module3.id.to_s,
                      per_page: "2")
      expect(response.headers["Link"]).to be_present
      expect(json.size).to eq 2
      ids = json.pluck("id")

<<<<<<< HEAD
      json = api_call(:get, "/api/v1/courses/#{@course.id}/modules/#{module3.id}/items?per_page=2&page=2",
                      controller: "context_module_items_api", action: "index", format: "json",
                      course_id: @course.id.to_s, module_id: module3.id.to_s, page: "2", per_page: "2")
=======
      json = api_call(:get,
                      "/api/v1/courses/#{@course.id}/modules/#{module3.id}/items?per_page=2&page=2",
                      controller: "context_module_items_api",
                      action: "index",
                      format: "json",
                      course_id: @course.id.to_s,
                      module_id: module3.id.to_s,
                      page: "2",
                      per_page: "2")
>>>>>>> 5e181781
      expect(json.size).to eq 2
      ids += json.pluck("id")

      expect(ids).to eq module3.content_tags.sort_by(&:position).collect(&:id)
    end

    it "searches for module items by name" do
      module3 = @course.context_modules.create!(name: "module with lots of items")
      tags = []
      2.times { |i| tags << module3.add_item(type: "context_module_sub_header", title: "specific tag #{i}") }
      2.times { |i| module3.add_item(type: "context_module_sub_header", title: "other tag #{i}") }

<<<<<<< HEAD
      json = api_call(:get, "/api/v1/courses/#{@course.id}/modules/#{module3.id}/items?search_term=spec",
                      controller: "context_module_items_api", action: "index", format: "json",
                      course_id: @course.id.to_s, module_id: module3.id.to_s, search_term: "spec")
=======
      json = api_call(:get,
                      "/api/v1/courses/#{@course.id}/modules/#{module3.id}/items?search_term=spec",
                      controller: "context_module_items_api",
                      action: "index",
                      format: "json",
                      course_id: @course.id.to_s,
                      module_id: module3.id.to_s,
                      search_term: "spec")
>>>>>>> 5e181781
      expect(json.pluck("id").sort).to eq tags.map(&:id).sort
    end

    describe "POST 'create'" do
      it "creates a module item" do
        assignment = @course.assignments.create!(name: "pls submit", submission_types: ["online_text_entry"])
        new_title = "New title"
        new_indent = 2
        json = api_call(:post,
                        "/api/v1/courses/#{@course.id}/modules/#{@module1.id}/items",
                        { controller: "context_module_items_api",
                          action: "create",
                          format: "json",
                          course_id: @course.id.to_s,
                          module_id: @module1.id.to_s },
                        { module_item: { title: new_title,
                                         indent: new_indent,
                                         type: "Assignment",
                                         content_id: assignment.id } })

        expect(json["type"]).to eq "Assignment"
        expect(json["title"]).to eq new_title
        expect(json["indent"]).to eq new_indent

        tag = @module1.content_tags.where(id: json["id"]).first
        expect(tag).not_to be_nil
        expect(tag.title).to eq new_title
        expect(tag.content_type).to eq "Assignment"
        expect(tag.content_id).to eq assignment.id
        expect(tag.indent).to eq new_indent
        expect(tag).to be_published
      end

      it "creates an unpublished tag for an unpublished item" do
        assignment = @course.assignments.create!(name: "pls submit",
                                                 submission_types: ["online_text_entry"],
                                                 workflow_state: "unpublished")
        json = api_call(:post,
                        "/api/v1/courses/#{@course.id}/modules/#{@module1.id}/items",
                        { controller: "context_module_items_api",
                          action: "create",
                          format: "json",
                          course_id: @course.id.to_s,
                          module_id: @module1.id.to_s },
                        { module_item: { type: "Assignment", content_id: assignment.id } })
        tag = @module1.content_tags.where(id: json["id"]).first
        expect(tag).to be_unpublished
      end

      it "creates with page_url for wiki page items" do
        wiki_page = @course.wiki_pages.create!(title: "whateva i do wut i want")

        json = api_call(:post,
                        "/api/v1/courses/#{@course.id}/modules/#{@module1.id}/items",
                        { controller: "context_module_items_api",
                          action: "create",
                          format: "json",
                          course_id: @course.id.to_s,
                          module_id: @module1.id.to_s },
                        { module_item: { title: "Blah", type: "Page", page_url: wiki_page.url } })

        expect(json["page_url"]).to eq wiki_page.url

        tag = @module1.content_tags.where(id: json["id"]).first
        expect(tag.content_type).to eq "WikiPage"
        expect(tag.content_id).to eq wiki_page.id
      end

      it "requires valid page_url" do
        api_call(:post,
                 "/api/v1/courses/#{@course.id}/modules/#{@module1.id}/items",
                 { controller: "context_module_items_api",
                   action: "create",
                   format: "json",
                   course_id: @course.id.to_s,
                   module_id: @module1.id.to_s },
                 { module_item: { title: "Blah", type: "Page" } },
                 {},
                 { expected_status: 400 })

        api_call(:post,
                 "/api/v1/courses/#{@course.id}/modules/#{@module1.id}/items",
                 { controller: "context_module_items_api",
                   action: "create",
                   format: "json",
                   course_id: @course.id.to_s,
                   module_id: @module1.id.to_s },
                 { module_item: { title: "Blah", type: "Page", page_url: "invalidpageurl" } },
                 {},
                 { expected_status: 400 })
      end

      it "requires a non-deleted page_url" do
        page = @course.wiki_pages.create(title: "Deleted Page")
        page.workflow_state = "deleted"
        page.save!

        api_call(:post,
                 "/api/v1/courses/#{@course.id}/modules/#{@module1.id}/items",
                 { controller: "context_module_items_api",
                   action: "create",
                   format: "json",
                   course_id: @course.id.to_s,
                   module_id: @module1.id.to_s },
                 { module_item: { title: "Deleted Page", type: "Page", page_url: page.url } },
                 {},
                 { expected_status: 400 })
      end

      context "creates external tool items" do
        subject do
          api_call(:post,
                   "/api/v1/courses/#{@course.id}/modules/#{@module1.id}/items",
                   api_call_params,
                   api_call_body_params)
        end

        let(:tool) do
          @course.context_external_tools.create!(
            name: "b",
            url: "https://www.google.com",
            consumer_key: "12345",
            shared_secret: "secret"
          )
        end

        let(:api_call_params) do
          {
            controller: "context_module_items_api",
            action: "create",
            format: "json",
            course_id: @course.id.to_s,
            module_id: @module1.id.to_s
          }
        end

        let(:api_call_body_params) do
          {
            module_item: {
              title: "Blah",
              type: "ExternalTool",
              content_id: tool.id,
              external_url: tool.url
            }
          }
        end

        it "with new_tab" do
          api_call_body_params[:module_item][:new_tab] = "true"

          expect(subject["new_tab"]).to be true

          tag = @module1.content_tags.where(id: subject["id"]).first
          expect(tag.new_tab).to be true
        end

        it "with iframe launch dimension settings" do
          api_call_body_params[:module_item][:iframe] = {
            width: 123,
            height: 456
          }

          content_tag = @module1.content_tags.where(id: subject["id"]).last
          expect(content_tag[:link_settings]).to eq({ "selection_width" => "123", "selection_height" => "456" })
        end
      end

      it "creates with url for external url items" do
        new_title = "New title"
        new_url = "http://example.org/new_tool"
        json = api_call(:post,
                        "/api/v1/courses/#{@course.id}/modules/#{@module1.id}/items",
                        { controller: "context_module_items_api",
                          action: "create",
                          format: "json",
                          course_id: @course.id.to_s,
                          module_id: @module1.id.to_s },
                        { module_item: { title: new_title, type: "ExternalUrl", external_url: new_url } })

        expect(json["type"]).to eq "ExternalUrl"
        expect(json["external_url"]).to eq new_url

        tag = @module1.content_tags.where(id: json["id"]).first
        expect(tag).not_to be_nil
        expect(tag.content_type).to eq "ExternalUrl"
        expect(tag.url).to eq new_url
      end

      it "inserts into correct position" do
        @quiz_tag.destroy
        tags = @module1.content_tags.active
        expect(tags.map(&:position)).to eq [1, 3, 4, 5]

        json = api_call(:post,
                        "/api/v1/courses/#{@course.id}/modules/#{@module1.id}/items",
                        { controller: "context_module_items_api",
                          action: "create",
                          format: "json",
                          course_id: @course.id.to_s,
                          module_id: @module1.id.to_s },
                        { module_item: { title: "title",
                                         type: "ExternalUrl",
                                         url: "http://example.com",
                                         position: 3 } })

        expect(json["position"]).to eq 3

        tag = @module1.content_tags.where(id: json["id"]).first
        expect(tag).not_to be_nil
        expect(tag.position).to eq 3

        tags.each(&:reload)
        # 2 is deleted; 3 is the new one, that displaced the others to 4-6
        expect(tags.map(&:position)).to eq [1, 4, 5, 6]
      end

      context "set_completion_requirement" do
        it "sets completion requirement on assignment to min_score" do
          assignment = @course.assignments.create!(name: "pls submit", submission_types: ["online_text_entry"])
          json = api_call(:post,
                          "/api/v1/courses/#{@course.id}/modules/#{@module1.id}/items",
                          { controller: "context_module_items_api",
                            action: "create",
                            format: "json",
                            course_id: @course.id.to_s,
                            module_id: @module1.id.to_s },
                          { module_item: { title: "title",
                                           type: "Assignment",
                                           content_id: assignment.id,
                                           completion_requirement: { type: "min_score", min_score: 2 } } })

          expect(json["completion_requirement"]).to eq({ "type" => "min_score", "min_score" => 2 })

          @module1.reload
          req = @module1.completion_requirements.find { |h| h[:id] == json["id"].to_i }
          expect(req[:type]).to eq "min_score"
          expect(req[:min_score]).to eq 2
        end

        it "sets completion requirement on wiki page to must_mark_done" do
          page = @course.wiki_pages.create(title: "New Page")
          json = api_call(:post,
                          "/api/v1/courses/#{@course.id}/modules/#{@module1.id}/items",
                          { controller: "context_module_items_api",
                            action: "create",
                            format: "json",
                            course_id: @course.id.to_s,
                            module_id: @module1.id.to_s },
                          { module_item: { title: "title",
                                           type: "wiki_page",
                                           content_id: page.id,
                                           completion_requirement: { type: "must_mark_done" } } })

          expect(json["completion_requirement"]).to eq({ "type" => "must_mark_done" })

          @module1.reload
          req = @module1.completion_requirements.find { |h| h[:id] == json["id"].to_i }
          expect(req[:type]).to eq "must_mark_done"
        end

        it "requires valid completion requirement type" do
          assignment = @course.assignments.create!(name: "pls submit", submission_types: ["online_text_entry"])
          json = api_call(:post,
                          "/api/v1/courses/#{@course.id}/modules/#{@module1.id}/items",
                          { controller: "context_module_items_api",
                            action: "create",
                            format: "json",
                            course_id: @course.id.to_s,
                            module_id: @module1.id.to_s },
                          { module_item: { title: "title",
                                           type: "Assignment",
                                           content_id: assignment.id,
                                           completion_requirement: { type: "not a valid type" } } },
                          {},
                          { expected_status: 400 })

          expect(json["errors"]["completion_requirement"].count).to eq 1
        end
      end
    end

    describe "PUT 'update'" do
      it "updates attributes" do
        new_title = "New title"
        new_indent = 2
        json = api_call(:put,
                        "/api/v1/courses/#{@course.id}/modules/#{@module1.id}/items/#{@assignment_tag.id}",
                        { controller: "context_module_items_api",
                          action: "update",
                          format: "json",
                          course_id: @course.id.to_s,
                          module_id: @module1.id.to_s,
                          id: @assignment_tag.id.to_s },
                        { module_item: { title: new_title, indent: new_indent } })

        expect(json["title"]).to eq new_title
        expect(json["indent"]).to eq new_indent

        @assignment_tag.reload
        expect(@assignment_tag.title).to eq new_title
        expect(@assignment.reload.title).to eq new_title
        expect(@assignment_tag.indent).to eq new_indent
      end

      it "updates the user for a wiki page sync" do
        expect(@wiki_page.user).to be_nil
        api_call(:put,
                 "/api/v1/courses/#{@course.id}/modules/#{@module2.id}/items/#{@wiki_page_tag.id}",
                 { controller: "context_module_items_api",
                   action: "update",
                   format: "json",
                   course_id: @course.id.to_s,
                   module_id: @module2.id.to_s,
                   id: @wiki_page_tag.id.to_s },
                 { module_item: { title: "New title" } })
        expect(@wiki_page.reload.user).to eq(@user)
      end

      it "updates new_tab" do
        tool = @course.context_external_tools.create!(name: "b", url: "http://www.google.com", consumer_key: "12345", shared_secret: "secret")
        external_tool_tag = @module1.add_item(type: "context_external_tool", id: tool.id, url: tool.url, new_tab: false)

        json = api_call(:put,
                        "/api/v1/courses/#{@course.id}/modules/#{@module1.id}/items/#{external_tool_tag.id}",
                        { controller: "context_module_items_api",
                          action: "update",
                          format: "json",
                          course_id: @course.id.to_s,
                          module_id: @module1.id.to_s,
                          id: external_tool_tag.id.to_s },
                        { module_item: { new_tab: "true" } })

        expect(json["new_tab"]).to be true

        external_tool_tag.reload
        expect(external_tool_tag.new_tab).to be true
      end

      it "updates the url for an external url item" do
        new_url = "http://example.org/new_tool"
        json = api_call(:put,
                        "/api/v1/courses/#{@course.id}/modules/#{@module1.id}/items/#{@external_url_tag.id}",
                        { controller: "context_module_items_api",
                          action: "update",
                          format: "json",
                          course_id: @course.id.to_s,
                          module_id: @module1.id.to_s,
                          id: @external_url_tag.id.to_s },
                        { module_item: { external_url: new_url } })

        expect(json["external_url"]).to eq new_url

        expect(@external_url_tag.reload.url).to eq new_url
      end

      it "ignores the url for a non-applicable type" do
        new_url = "http://example.org/new_tool"
        json = api_call(:put,
                        "/api/v1/courses/#{@course.id}/modules/#{@module1.id}/items/#{@assignment_tag.id}",
                        { controller: "context_module_items_api",
                          action: "update",
                          format: "json",
                          course_id: @course.id.to_s,
                          module_id: @module1.id.to_s,
                          id: @assignment_tag.id.to_s },
                        { module_item: { external_url: new_url } })

        expect(json["external_url"]).to be_nil

        expect(@assignment_tag.reload.url).to be_nil
      end

      it "updates the position" do
        tags = @module1.content_tags.to_a

        json = api_call(:put,
                        "/api/v1/courses/#{@course.id}/modules/#{@module1.id}/items/#{@assignment_tag.id}",
                        { controller: "context_module_items_api",
                          action: "update",
                          format: "json",
                          course_id: @course.id.to_s,
                          module_id: @module1.id.to_s,
                          id: @assignment_tag.id.to_s },
                        { module_item: { position: 2 } })

        expect(json["position"]).to eq 2

        tags.each(&:reload)
        expect(tags.map(&:position)).to eq [2, 1, 3, 4, 5]

        json = api_call(:put,
                        "/api/v1/courses/#{@course.id}/modules/#{@module1.id}/items/#{@assignment_tag.id}",
                        { controller: "context_module_items_api",
                          action: "update",
                          format: "json",
                          course_id: @course.id.to_s,
                          module_id: @module1.id.to_s,
                          id: @assignment_tag.id.to_s },
                        { module_item: { position: 4 } })

        expect(json["position"]).to eq 4

        tags.each(&:reload)
        expect(tags.map(&:position)).to eq [4, 1, 2, 3, 5]
      end

      context "set_completion_requirement" do
        it "updates completion requirement to min_score" do
          json = api_call(:put,
                          "/api/v1/courses/#{@course.id}/modules/#{@module1.id}/items/#{@assignment_tag.id}",
                          { controller: "context_module_items_api",
                            action: "update",
                            format: "json",
                            course_id: @course.id.to_s,
                            module_id: @module1.id.to_s,
                            id: @assignment_tag.id.to_s },
                          { module_item: { title: "title",
                                           completion_requirement: { type: "min_score", min_score: 3 } } })

          expect(json["completion_requirement"]).to eq({ "type" => "min_score", "min_score" => 3 })

          @module1.reload
          req = @module1.completion_requirements.find { |h| h[:id] == json["id"].to_i }
          expect(req[:type]).to eq "min_score"
          expect(req[:min_score]).to eq 3
        end

        it "updates completion requirement to must_mark_done" do
          json = api_call(:put,
                          "/api/v1/courses/#{@course.id}/modules/#{@module1.id}/items/#{@assignment_tag.id}",
                          { controller: "context_module_items_api",
                            action: "update",
                            format: "json",
                            course_id: @course.id.to_s,
                            module_id: @module1.id.to_s,
                            id: @assignment_tag.id.to_s },
                          { module_item: { title: "title",
                                           completion_requirement: { type: "must_mark_done" } } })

          expect(json["completion_requirement"]).to eq({ "type" => "must_mark_done" })

          @module1.reload
          req = @module1.completion_requirements.find { |h| h[:id] == json["id"].to_i }
          expect(req[:type]).to eq "must_mark_done"
        end

        it "removes completion requirement" do
          req = @module1.completion_requirements.find { |h| h[:id] == @assignment_tag.id }
          expect(req).not_to be_nil

          json = api_call(:put,
                          "/api/v1/courses/#{@course.id}/modules/#{@module1.id}/items/#{@assignment_tag.id}",
                          { controller: "context_module_items_api",
                            action: "update",
                            format: "json",
                            course_id: @course.id.to_s,
                            module_id: @module1.id.to_s,
                            id: @assignment_tag.id.to_s },
                          { module_item: { title: "title", completion_requirement: "" } })

          expect(json["completion_requirement"]).to be_nil

          @module1.reload
          req = @module1.completion_requirements.find { |h| h[:id] == json["id"].to_i }
          expect(req).to be_nil
        end
      end

      it "publishes module items" do
        course_with_student(course: @course, active_all: true)
        @user = @teacher

        @assignment.submit_homework(@student, body: "done!")

        @assignment_tag.unpublish
        expect(@assignment_tag.workflow_state).to eq "unpublished"
        @module1.save

        expect(@module1.evaluate_for(@student).workflow_state).to eq "unlocked"

        json = api_call(:put,
                        "/api/v1/courses/#{@course.id}/modules/#{@module1.id}/items/#{@assignment_tag.id}",
                        { controller: "context_module_items_api",
                          action: "update",
                          format: "json",
                          course_id: @course.id.to_s,
                          module_id: @module1.id.to_s,
                          id: @assignment_tag.id.to_s },
                        { module_item: { published: "1" } })
        expect(json["published"]).to be true

        @assignment_tag.reload
        expect(@assignment_tag.workflow_state).to eq "active"
      end

      it "unpublishes module items" do
        json = api_call(:put,
                        "/api/v1/courses/#{@course.id}/modules/#{@module1.id}/items/#{@assignment_tag.id}",
                        { controller: "context_module_items_api",
                          action: "update",
                          format: "json",
                          course_id: @course.id.to_s,
                          module_id: @module1.id.to_s,
                          id: @assignment_tag.id.to_s },
                        { module_item: { published: "0" } },
                        {},
                        { expected_status: 200 })
        expect(json["published"]).to be false
        expect(@assignment_tag.reload).to be_unpublished
        expect(@assignment.reload).to be_unpublished
      end

      it "does not unpublish module items linked to assignments with submissions" do
        student_in_course(course: @course, active_all: true)
        @assignment.submit_homework(@student, body: "done!")
        api_call_as_user(@teacher,
                         :put,
                         "/api/v1/courses/#{@course.id}/modules/#{@module1.id}/items/#{@assignment_tag.id}",
                         { controller: "context_module_items_api",
                           action: "update",
                           format: "json",
                           course_id: @course.id.to_s,
                           module_id: @module1.id.to_s,
                           id: @assignment_tag.id.to_s },
                         { module_item: { published: "0" } },
                         {},
                         { expected_status: 403 })
        expect(@assignment_tag.reload).to be_published
        expect(@assignment.reload).to be_published
      end

      describe "moving items between modules" do
        it "moves a module item" do
          old_updated_ats = []
          Timecop.freeze(1.minute.ago) do
            @module2.touch
            old_updated_ats << @module2.updated_at
            @module3.touch
            old_updated_ats << @module3.updated_at
          end
          api_call(:put,
                   "/api/v1/courses/#{@course.id}/modules/#{@module2.id}/items/#{@wiki_page_tag.id}",
                   { controller: "context_module_items_api",
                     action: "update",
                     format: "json",
                     course_id: @course.id.to_s,
                     module_id: @module2.id.to_s,
                     id: @wiki_page_tag.id.to_s },
                   { module_item: { module_id: @module3.id } })

          expect(@module2.reload.content_tags.map(&:id)).not_to be_include @wiki_page_tag.id
          expect(@module2.updated_at).to be > old_updated_ats[0]
          expect(@module3.reload.content_tags.map(&:id)).to eq [@wiki_page_tag.id]
          expect(@module3.updated_at).to be > old_updated_ats[1]
        end

        it "moves completion requirements" do
          old_updated_ats = []
          Timecop.freeze(1.minute.ago) do
            @module1.touch
            old_updated_ats << @module1.updated_at
            @module2.touch
            old_updated_ats << @module2.updated_at
          end
          api_call(:put,
                   "/api/v1/courses/#{@course.id}/modules/#{@module1.id}/items/#{@assignment_tag.id}",
                   { controller: "context_module_items_api",
                     action: "update",
                     format: "json",
                     course_id: @course.id.to_s,
                     module_id: @module1.id.to_s,
                     id: @assignment_tag.id.to_s },
                   { module_item: { module_id: @module2.id } })

          expect(@module1.reload.content_tags.map(&:id)).not_to be_include @assignment_tag.id
          expect(@module1.updated_at).to be > old_updated_ats[0]
          expect(@module1.completion_requirements.size).to eq 3
          expect(@module1.completion_requirements.detect { |req| req[:id] == @assignment_tag.id }).to be_nil

          expect(@module2.reload.updated_at).to be > old_updated_ats[1]
          expect(@module2.completion_requirements.detect { |req| req[:id] == @assignment_tag.id }).not_to be_nil
        end

        it "sets the position in the target module" do
          old_updated_ats = []
          Timecop.freeze(1.minute.ago) do
            @module1.touch
            old_updated_ats << @module1.updated_at
            @module2.touch
            old_updated_ats << @module2.updated_at
          end
          api_call(:put,
                   "/api/v1/courses/#{@course.id}/modules/#{@module1.id}/items/#{@assignment_tag.id}",
                   { controller: "context_module_items_api",
                     action: "update",
                     format: "json",
                     course_id: @course.id.to_s,
                     module_id: @module1.id.to_s,
                     id: @assignment_tag.id.to_s },
                   { module_item: { module_id: @module2.id, position: 2 } })

          expect(@module1.reload.content_tags.map(&:id)).not_to be_include @assignment_tag.id
          expect(@module1.updated_at).to be > old_updated_ats[0]
          expect(@module1.completion_requirements.size).to eq 3
          expect(@module1.completion_requirements.detect { |req| req[:id] == @assignment_tag.id }).to be_nil

          expect(@module2.reload.content_tags.sort_by(&:position).map(&:id)).to eq [@wiki_page_tag.id, @assignment_tag.id, @attachment_tag.id]
          expect(@module2.updated_at).to be > old_updated_ats[1]
          expect(@module2.completion_requirements.detect { |req| req[:id] == @assignment_tag.id }).not_to be_nil
        end

        it "verifies the target module is in the course" do
          course_with_teacher
          mod = @course.context_modules.create!
          item = mod.add_item(type: "context_module_sub_header", title: "blah")
          api_call(:put,
                   "/api/v1/courses/#{@course.id}/modules/#{mod.id}/items/#{item.id}",
                   { controller: "context_module_items_api",
                     action: "update",
                     format: "json",
                     course_id: @course.to_param,
                     module_id: mod.to_param,
                     id: item.to_param },
                   { module_item: { module_id: @module1.id } },
                   {},
                   { expected_status: 400 })
        end
      end
    end

    it "deletes a module item" do
      json = api_call(:delete,
                      "/api/v1/courses/#{@course.id}/modules/#{@module1.id}/items/#{@assignment_tag.id}",
                      { controller: "context_module_items_api",
                        action: "destroy",
                        format: "json",
                        course_id: @course.id.to_s,
                        module_id: @module1.id.to_s,
                        id: @assignment_tag.id.to_s },
                      {},
                      {})
      expect(json["id"]).to eq @assignment_tag.id
      @assignment_tag.reload
      expect(@assignment_tag.workflow_state).to eq "deleted"
    end

    it "shows module item completion for a student" do
      student = User.create!
      @course.enroll_student(student).accept!

      @assignment.submit_homework(student, body: "done!")

      json = api_call(:get,
                      "/api/v1/courses/#{@course.id}/modules/#{@module1.id}/items?student_id=#{student.id}",
                      controller: "context_module_items_api",
                      action: "index",
                      format: "json",
                      course_id: @course.id.to_s,
                      student_id: student.id.to_s,
                      module_id: @module1.id.to_s)
      expect(json.find { |m| m["id"] == @assignment_tag.id }["completion_requirement"]["completed"]).to be true

      json = api_call(:get,
                      "/api/v1/courses/#{@course.id}/modules/#{@module1.id}/items/#{@assignment_tag.id}?student_id=#{student.id}",
                      controller: "context_module_items_api",
                      action: "show",
                      format: "json",
                      course_id: @course.id.to_s,
                      module_id: @module1.id.to_s,
                      id: @assignment_tag.id.to_s,
                      student_id: student.id.to_s)
      expect(json["completion_requirement"]["completed"]).to be true
    end

    describe "GET 'module_item_sequence'" do
      it "400s if the asset_type is missing" do
        api_call(:get,
                 "/api/v1/courses/#{@course.id}/module_item_sequence?asset_id=999",
                 { controller: "context_module_items_api",
                   action: "item_sequence",
                   format: "json",
                   course_id: @course.to_param,
                   asset_id: "999" },
                 {},
                 {},
                 { expected_status: 400 })
      end

      it "400s if the asset_id is missing" do
        api_call(:get,
                 "/api/v1/courses/#{@course.id}/module_item_sequence?asset_type=quiz",
                 { controller: "context_module_items_api",
                   action: "item_sequence",
                   format: "json",
                   course_id: @course.to_param,
                   asset_type: "quiz" },
                 {},
                 {},
                 { expected_status: 400 })
      end

      it "returns a skeleton json structure if referencing an item that isn't in a module" do
        other_quiz = @course.quizzes.create!
        json = api_call(:get,
                        "/api/v1/courses/#{@course.id}/module_item_sequence?asset_type=quiz&asset_id=#{other_quiz.id}",
                        controller: "context_module_items_api",
                        action: "item_sequence",
                        format: "json",
                        course_id: @course.to_param,
                        asset_type: "quiz",
                        asset_id: other_quiz.to_param)
        expect(json).to eq({ "items" => [], "modules" => [] })
      end

      it "works with the first item" do
        json = api_call(:get,
                        "/api/v1/courses/#{@course.id}/module_item_sequence?asset_type=Assignment&asset_id=#{@assignment.id}",
                        controller: "context_module_items_api",
                        action: "item_sequence",
                        format: "json",
                        course_id: @course.to_param,
                        asset_type: "Assignment",
                        asset_id: @assignment.to_param)
        expect(json["items"].size).to be 1
        expect(json["items"][0]["prev"]).to be_nil
        expect(json["items"][0]["current"]["id"]).to eq @assignment_tag.id
        expect(json["items"][0]["next"]["id"]).to eq @quiz_tag.id
        expect(json["modules"].size).to be 1
        expect(json["modules"][0]["id"]).to eq @module1.id
      end

      it "skips subheader items" do
        json = api_call(:get,
                        "/api/v1/courses/#{@course.id}/module_item_sequence?asset_type=ModuleItem&asset_id=#{@external_url_tag.id}",
                        controller: "context_module_items_api",
                        action: "item_sequence",
                        format: "json",
                        course_id: @course.to_param,
                        asset_type: "ModuleItem",
                        asset_id: @external_url_tag.to_param)
        expect(json["items"].size).to be 1
        expect(json["items"][0]["prev"]["id"]).to eq @topic_tag.id
        expect(json["items"][0]["current"]["id"]).to eq @external_url_tag.id
        expect(json["items"][0]["next"]["id"]).to eq @wiki_page_tag.id
        expect(json["modules"].pluck("id").sort).to eq [@module1.id, @module2.id].sort
      end

      context "section specific discussions" do
        before do
          @topic_section = @course.course_sections.create!
          @topic.is_section_specific = true
          @topic.course_sections = [@topic_section]
          @topic.save!
        end

        it "skips discussions invisible by section assignment" do
          other_section = @course.course_sections.create!
          @course.enroll_student(user_factory(active_all: true), section: other_section, enrollment_state: "active")

          json = api_call(:get,
                          "/api/v1/courses/#{@course.id}/module_item_sequence?asset_type=ModuleItem&asset_id=#{@quiz_tag.id}",
                          controller: "context_module_items_api",
                          action: "item_sequence",
                          format: "json",
                          course_id: @course.to_param,
                          asset_type: "ModuleItem",
                          asset_id: @quiz_tag.to_param)
          expect(json["items"].first["next"]["id"]).to eq @external_url_tag.id
        end

        it "still shows visible section-specific discussions" do
          @course.enroll_student(user_factory(active_all: true), section: @topic_section, enrollment_state: "active")

          json = api_call(:get,
                          "/api/v1/courses/#{@course.id}/module_item_sequence?asset_type=ModuleItem&asset_id=#{@quiz_tag.id}",
                          controller: "context_module_items_api",
                          action: "item_sequence",
                          format: "json",
                          course_id: @course.to_param,
                          asset_type: "ModuleItem",
                          asset_id: @quiz_tag.to_param)
          expect(json["items"].first["next"]["id"]).to eq @topic_tag.id
        end
      end

      it "finds a (non-deleted) wiki page by url" do
        json = api_call(:get,
                        "/api/v1/courses/#{@course.id}/module_item_sequence?asset_type=Page&asset_id=#{@wiki_page.url}",
                        controller: "context_module_items_api",
                        action: "item_sequence",
                        format: "json",
                        course_id: @course.to_param,
                        asset_type: "Page",
                        asset_id: @wiki_page.to_param)
        expect(json["items"].size).to be 1
        expect(json["items"][0]["prev"]["id"]).to eq @external_url_tag.id
        expect(json["items"][0]["current"]["id"]).to eq @wiki_page_tag.id
        expect(json["items"][0]["next"]["id"]).to eq @attachment_tag.id
        expect(json["modules"].pluck("id").sort).to eq [@module1.id, @module2.id].sort

        @wiki_page.workflow_state = "deleted"
        @wiki_page.save!

        json = api_call(:get,
                        "/api/v1/courses/#{@course.id}/module_item_sequence?asset_type=Page&asset_id=#{@wiki_page.url}",
                        controller: "context_module_items_api",
                        action: "item_sequence",
                        format: "json",
                        course_id: @course.to_param,
                        asset_type: "Page",
                        asset_id: @wiki_page.to_param)
        expect(json["items"].size).to be 0
        expect(json["modules"].size).to be 0
      end

      it "skips a deleted module" do
        new_tag = @module3.add_item(id: @attachment.id, type: "attachment")
        @module2.destroy
        json = api_call(:get,
                        "/api/v1/courses/#{@course.id}/module_item_sequence?asset_type=ModuleItem&asset_id=#{@external_url_tag.id}",
                        controller: "context_module_items_api",
                        action: "item_sequence",
                        format: "json",
                        course_id: @course.to_param,
                        asset_type: "ModuleItem",
                        asset_id: @external_url_tag.to_param)
        expect(json["items"].size).to be 1
        expect(json["items"][0]["next"]["id"]).to eql new_tag.id
        expect(json["modules"].pluck("id").sort).to eq [@module1.id, @module3.id].sort
      end

      it "skips a deleted item" do
        @quiz_tag.destroy
        json = api_call(:get,
                        "/api/v1/courses/#{@course.id}/module_item_sequence?asset_type=Assignment&asset_id=#{@assignment.id}",
                        controller: "context_module_items_api",
                        action: "item_sequence",
                        format: "json",
                        course_id: @course.to_param,
                        asset_type: "Assignment",
                        asset_id: @assignment.to_param)
        expect(json["items"].size).to be 1
        expect(json["items"][0]["current"]["id"]).to eq @assignment_tag.id
        expect(json["items"][0]["next"]["id"]).to eq @topic_tag.id
      end

      it "finds an item containing the assignment associated with a quiz" do
        other_quiz = @course.quizzes.create!
        other_quiz.publish!
        wacky_tag = @module3.add_item(type: "assignment", id: other_quiz.assignment.id)
        json = api_call(:get,
                        "/api/v1/courses/#{@course.id}/module_item_sequence?asset_type=quiz&asset_id=#{other_quiz.id}",
                        controller: "context_module_items_api",
                        action: "item_sequence",
                        format: "json",
                        course_id: @course.to_param,
                        asset_type: "quiz",
                        asset_id: other_quiz.to_param)
        expect(json["items"].size).to be 1
        expect(json["items"][0]["current"]["id"]).to eql wacky_tag.id
      end

      it "finds an item containing the assignment associated with a graded discussion topic" do
        discussion_assignment = @course.assignments.create!
        other_topic = @course.discussion_topics.create! assignment: discussion_assignment
        wacky_tag = @module3.add_item(type: "assignment", id: other_topic.assignment.id)
        json = api_call(:get,
                        "/api/v1/courses/#{@course.id}/module_item_sequence?asset_type=discussioN&asset_id=#{other_topic.id}",
                        controller: "context_module_items_api",
                        action: "item_sequence",
                        format: "json",
                        course_id: @course.to_param,
                        asset_type: "discussioN",
                        asset_id: other_topic.to_param)
        expect(json["items"].size).to be 1
        expect(json["items"][0]["current"]["id"]).to eql wacky_tag.id
      end

      it "deals with multiple modules having the same position" do
        @module2.update_attribute(:position, 1)
        json = api_call(:get,
                        "/api/v1/courses/#{@course.id}/module_item_sequence?asset_type=quiz&asset_id=#{@quiz.id}",
                        controller: "context_module_items_api",
                        action: "item_sequence",
                        format: "json",
                        course_id: @course.to_param,
                        asset_type: "quiz",
                        asset_id: @quiz.to_param)
        expect(json["items"].size).to be 1
        expect(json["items"][0]["prev"]["id"]).to eql @assignment_tag.id
        expect(json["items"][0]["next"]["id"]).to eql @topic_tag.id
      end

      it "treats a nil position as sort-last" do
        @external_url_tag.update_attribute(:position, nil)
        json = api_call(:get,
                        "/api/v1/courses/#{@course.id}/module_item_sequence?asset_type=discussion&asset_id=#{@topic.id}",
                        controller: "context_module_items_api",
                        action: "item_sequence",
                        format: "json",
                        course_id: @course.to_param,
                        asset_type: "discussion",
                        asset_id: @topic.to_param)
        expect(json["items"].size).to be 1
        expect(json["items"][0]["prev"]["id"]).to eql @quiz_tag.id
        expect(json["items"][0]["next"]["id"]).to eql @external_url_tag.id
      end

      context "with duplicate items" do
        before :once do
          @other_quiz_tag = @module3.add_item(id: @quiz.id, type: "quiz")
        end

        it "returns multiple items" do
          json = api_call(:get,
                          "/api/v1/courses/#{@course.id}/module_item_sequence?asset_type=Quiz&asset_id=#{@quiz.id}",
                          controller: "context_module_items_api",
                          action: "item_sequence",
                          format: "json",
                          course_id: @course.to_param,
                          asset_type: "Quiz",
                          asset_id: @quiz.to_param)
          expect(json["items"].size).to be 2
          expect(json["items"][0]["prev"]["id"]).to eq @assignment_tag.id
          expect(json["items"][0]["current"]["id"]).to eq @quiz_tag.id
          expect(json["items"][0]["next"]["id"]).to eq @topic_tag.id
          expect(json["items"][1]["prev"]["id"]).to eq @attachment_tag.id
          expect(json["items"][1]["current"]["id"]).to eq @other_quiz_tag.id
          expect(json["items"][1]["next"]).to be_nil
        end

        it "limits the number of sequences returned to 10" do
          modules = (0..9).map do |x|
            mod = @course.context_modules.create! name: "I will do it #{x} times"
            mod.add_item type: "assignment", id: @assignment.id
            mod
          end
          json = api_call(:get,
                          "/api/v1/courses/#{@course.id}/module_item_sequence?asset_type=Assignment&asset_id=#{@assignment.id}",
                          controller: "context_module_items_api",
                          action: "item_sequence",
                          format: "json",
                          course_id: @course.to_param,
                          asset_type: "Assignment",
                          asset_id: @assignment.to_param)
          expect(json["items"].size).to be 10
          expect(json["items"][9]["current"]["module_id"]).to eq modules[8].id
        end

        it "returns a single item, given the content tag" do
          json = api_call(:get,
                          "/api/v1/courses/#{@course.id}/module_item_sequence?asset_type=ModuleItem&asset_id=#{@quiz_tag.id}",
                          controller: "context_module_items_api",
                          action: "item_sequence",
                          format: "json",
                          course_id: @course.to_param,
                          asset_type: "ModuleItem",
                          asset_id: @quiz_tag.to_param)
          expect(json["items"].size).to be 1
          expect(json["items"][0]["prev"]["id"]).to eq @assignment_tag.id
          expect(json["items"][0]["current"]["id"]).to eq @quiz_tag.id
          expect(json["items"][0]["next"]["id"]).to eq @topic_tag.id
        end
      end
    end

    describe "POST select_mastery_path" do
      before do
        allow(ConditionalRelease::Service).to receive(:enabled_in_context?).and_return(true)
        student_in_course(course: @course)
      end

      def call_select_mastery_path(item, assignment_set_id, student_id, opts = {})
        api_call(:post,
                 "/api/v1/courses/#{@course.id}/modules/#{@module1.id}/items/#{item.id}/select_mastery_path",
                 { controller: "context_module_items_api",
                   action: "select_mastery_path",
                   format: "json",
                   course_id: @course.id.to_s,
                   module_id: @module1.id.to_s,
                   id: item.id.to_s },
                 { assignment_set_id: assignment_set_id, student_id: student_id },
                 {},
                 opts)
      end

      it "requires mastery paths to be enabled" do
        allow(ConditionalRelease::Service).to receive(:enabled_in_context?).and_return(false)
        call_select_mastery_path @assignment_tag, 100, @student.id, expected_status: 400
      end

      it "requires a student_id specified" do
        call_select_mastery_path @assignment_tag, 100, nil, expected_status: 401
      end

      it "requires an assignment_set_id specified" do
        json = call_select_mastery_path @assignment_tag, nil, @student.id, expected_status: 400
        expect(json["message"]).to match(/assignment_set_id/)
      end

      it "requires the module item be attached to an assignment" do
        json = call_select_mastery_path @external_url_tag, 100, @student.id, expected_status: 400
        expect(json["message"]).to match(/assignment/)
      end

      it "does not allow unpublished items" do
        @assignment.unpublish!
        call_select_mastery_path @assignment_tag, 100, @student.id, expected_status: 404
      end

      context "successful" do
        def cyoe_returns(assignment_ids)
          expect(ConditionalRelease::OverrideHandler).to receive(:handle_assignment_set_selection).and_return(assignment_ids)
        end

        it "returns a list of assignments if the action is successful" do
          assignment_ids = create_assignments([@course.id], 3)
          cyoe_returns assignment_ids
          json = call_select_mastery_path @assignment_tag, 100, @student.id
          expect(json["assignments"].length).to eq 3
          expect(json["assignments"].pluck("id")).to eq assignment_ids
          expect(json["items"]).to eq []
        end

        it "returns a list of associated module items" do
          @graded_topic = group_discussion_assignment
          @graded_topic.publish!
          @graded_topic_tag = @module1.add_item(id: @graded_topic.id, type: "discussion_topic")

          assignment_ids = [@quiz.assignment_id] + create_assignments([@course.id], 3) + [@graded_topic.assignment_id]
          cyoe_returns assignment_ids
          json = call_select_mastery_path @assignment_tag, 100, @student.id
          items = json["items"]
          expect(items.length).to eq 2
          expect(items.pluck("id")).to match_array [@quiz_tag.id, @graded_topic_tag.id]
        end

        it "returns assignments in the same order as cyoe" do
          assignment_ids = create_assignments([@course.id], 5)
          cyoe_returns assignment_ids.reverse
          json = call_select_mastery_path @assignment_tag, 100, @student.id
          expect(json["assignments"].pluck("id")).to eq assignment_ids.reverse
          expect(json["items"]).to eq []
        end

        it "returns only published assignments" do
          assignment_ids = create_assignments([@course.id], 5)
          Assignment.find(assignment_ids.last).unpublish!
          cyoe_returns assignment_ids
          json = call_select_mastery_path @assignment_tag, 100, @student.id
          expect(json["assignments"].pluck("id")).to eq assignment_ids[0..-2]
        end
      end
    end
  end

  context "as a student" do
    before :once do
      course_with_student(course: @course, active_all: true)
    end

    def override_assignment
      @due_at = 2.days.from_now
      @unlock_at = 1.day.from_now
      @lock_at = 3.days.from_now
      @override = assignment_override_model(assignment: @assignment, due_at: @due_at, unlock_at: @unlock_at, lock_at: @lock_at)
      @override_student = @override.assignment_override_students.build
      @override_student.user = @student
      @override_student.save!
      overrides = AssignmentOverrideApplicator.overrides_for_assignment_and_user(@assignment, @student)
      @student = nil
      overrides
    end

    it "lists module items" do
      @assignment_tag.unpublish
      json = api_call(:get,
                      "/api/v1/courses/#{@course.id}/modules/#{@module1.id}/items",
                      controller: "context_module_items_api",
                      action: "index",
                      format: "json",
                      course_id: @course.id.to_s,
                      module_id: @module1.id.to_s)

      expect(json.pluck("id").sort).to eq @module1.content_tags.active.map(&:id).sort

      # also for locked modules that have completion requirements
      @assignment2 = @course.assignments.create!(name: "pls submit", submission_types: ["online_text_entry"])
      @assignment_tag2 = @module2.add_item(id: @assignment2.id, type: "assignment")
      @module2.completion_requirements = {
        @assignment_tag2.id => { type: "must_submit" }
      }
      @module2.save!

      json = api_call(:get,
                      "/api/v1/courses/#{@course.id}/modules/#{@module2.id}/items",
                      controller: "context_module_items_api",
                      action: "index",
                      format: "json",
                      course_id: @course.id.to_s,
                      module_id: @module2.id.to_s)

      expect(json.pluck("id").sort).to eq @module2.content_tags.map(&:id).sort
    end

    context "differentiated_assignments" do
      before do
        @new_section = @course.course_sections.create!(name: "test section")
        student_in_section(@new_section, user: @student)
        @assignment.only_visible_to_overrides = true
        @assignment.save!
      end

      context "enabled" do
        context "with override" do
          before { create_section_override_for_assignment(@assignment, { course_section: @new_section }) }

          it "lists all assignments" do
<<<<<<< HEAD
            json = api_call(:get, "/api/v1/courses/#{@course.id}/modules/#{@module1.id}/items",
                            controller: "context_module_items_api", action: "index", format: "json",
                            course_id: @course.id.to_s, module_id: @module1.id.to_s)
=======
            json = api_call(:get,
                            "/api/v1/courses/#{@course.id}/modules/#{@module1.id}/items",
                            controller: "context_module_items_api",
                            action: "index",
                            format: "json",
                            course_id: @course.id.to_s,
                            module_id: @module1.id.to_s)
>>>>>>> 5e181781

            expect(json.pluck("id").sort).to eq @module1.content_tags.map(&:id).sort
          end
        end

        context "without override" do
          it "excludes unassigned assignments" do
<<<<<<< HEAD
            json = api_call(:get, "/api/v1/courses/#{@course.id}/modules/#{@module1.id}/items",
                            controller: "context_module_items_api", action: "index", format: "json",
                            course_id: @course.id.to_s, module_id: @module1.id.to_s)
=======
            json = api_call(:get,
                            "/api/v1/courses/#{@course.id}/modules/#{@module1.id}/items",
                            controller: "context_module_items_api",
                            action: "index",
                            format: "json",
                            course_id: @course.id.to_s,
                            module_id: @module1.id.to_s)
>>>>>>> 5e181781

            expect(json.pluck("id").sort).not_to eq @module1.content_tags.map(&:id).sort
          end
        end
      end
    end

    context "index including content details" do
      let(:json) do
        api_call(:get,
                 "/api/v1/courses/#{@course.id}/modules/#{@module1.id}/items?include[]=content_details",
                 controller: "context_module_items_api",
                 action: "index",
                 format: "json",
                 course_id: @course.id.to_s,
                 module_id: @module1.id.to_s,
                 include: ["content_details"])
      end
      let(:assignment_details) { json.find { |item| item["id"] == @assignment_tag.id }["content_details"] }
      let(:external_url_details) { json.find { |item| item["id"] == @external_url_tag.id }["content_details"] }

      before :once do
        override_assignment
        @module1.update_attribute(:require_sequential_progress, true)
      end

      it "includes user specific details" do
        expect(assignment_details).to include(
          "points_possible" => @assignment.points_possible,
          "due_at" => @due_at.iso8601,
          "unlock_at" => @unlock_at.iso8601,
          "lock_at" => @lock_at.iso8601
        )
      end

      it "includes lock information" do
        expect(assignment_details["locked_for_user"]).to be true
        expect(assignment_details).to include "lock_explanation"
        expect(assignment_details).to include "lock_info"
        expect(assignment_details["lock_info"]).to include(
          "asset_string" => @assignment.asset_string,
          "unlock_at" => @unlock_at.iso8601
        )
      end

      it "includes lock information for contentless tags" do
        expect(external_url_details["locked_for_user"]).to be true
        expect(external_url_details).to include "lock_explanation"
        expect(external_url_details).to include "lock_info"
        expect(external_url_details["lock_info"]).to include(
          "asset_string" => @module1.asset_string
        )
      end
    end

    context "index including mastery_paths (CYOE)" do
      def has_assignment_model?(item)
        rules = item.deep_symbolize_keys
        return false unless rules[:mastery_paths].present?

        rules[:mastery_paths][:assignment_sets].find do |set|
          set[:assignment_set_associations].find do |asg|
            asg.key? :model
          end
        end
      end

      before :once do
        @cyoe_module1 = @course.context_modules.create!(name: "cyoe_module1")
        @cyoe_module2 = @course.context_modules.create!(name: "cyoe_module2")
        @cyoe_module3 = @course.context_modules.create!(name: "cyoe_module3")

        [@cyoe_module1, @cyoe_module2, @cyoe_module3].each do |mod|
          mod.add_item(id: @assignment.id, type: "assignment")
          mod.add_item(id: @quiz.id, type: "quiz")
          mod.add_item(id: @topic.id, type: "discussion_topic")
          mod.add_item(id: @wiki_page.id, type: "wiki_page")
          mod.add_item(type: "external_url",
                       url: "http://example.com/cyoe",
                       title: "cyoe link",
                       indent: 1,
                       updated_at: nil).publish!
          mod.publish
        end

        range = ConditionalRelease::ScoringRange.new(lower_bound: 0.0, upper_bound: 1.0, assignment_sets: [
                                                       ConditionalRelease::AssignmentSet.new(assignment_set_associations: [
                                                                                               ConditionalRelease::AssignmentSetAssociation.new(assignment_id: @assignment.id)
                                                                                             ])
                                                     ])
        @cyoe_rule = @course.conditional_release_rules.create!(trigger_assignment_id: @quiz.assignment_id, scoring_ranges: [range])
        @course.conditional_release = true
        @course.save!

        graded_submission(@quiz, @student)
      end

      describe "module item list response data" do
        it "includes conditional release information from CYOE" do
          json = api_call(:get,
                          "/api/v1/courses/#{@course.id}/modules/#{@cyoe_module2.id}/items?include[]=mastery_paths",
                          controller: "context_module_items_api",
                          action: "index",
                          format: "json",
                          course_id: @course.id.to_s,
                          module_id: @cyoe_module2.id.to_s,
                          include: ["mastery_paths"])
          expect(json).to all(have_key("mastery_paths"))
        end

        it "properly omits a wiki page item locked by CYOE from progressions" do
          module_with_page = @course.context_modules.create!(name: "new module")
          assignment = @course.assignments.create!(
            name: "some assignment",
            submission_types: ["online_text_entry"],
            points_possible: 20
          )
          module_with_page.add_item(id: assignment.id, type: "assignment")
          page = @course.wiki_pages.create!(title: "some page")
          page.assignment = @course.assignments.create!(
            name: "hidden page",
            submission_types: ["wiki_page"],
            only_visible_to_overrides: true
          )
          page.save!
          module_with_page.add_item(id: page.id, type: "wiki_page")
          quiz = @course.quizzes.create!(title: "some quiz")
          quiz.publish!
          quiz_tag = module_with_page.add_item(id: quiz.id, type: "quiz")
          json = api_call(
            :get,
            "/api/v1/courses/#{@course.id}/" \
            "module_item_sequence?asset_type=Assignment&asset_id=#{assignment.id}",
            controller: "context_module_items_api",
            action: "item_sequence",
            format: "json",
            course_id: @course.to_param,
            asset_type: "Assignment",
            asset_id: assignment.to_param
          )
          expect(json["items"][0]["next"]["id"]).to eq quiz_tag.id
        end

        it "does not show an unpublished wiki page in progressions" do
          module_with_page = @course.context_modules.create!(name: "new module")
          assignment = @course.assignments.create!(
            name: "some assignment",
            submission_types: ["online_text_entry"],
            points_possible: 20
          )
          module_with_page.add_item(id: assignment.id, type: "assignment")
          page = @course.wiki_pages.create!(title: "some page", workflow_state: "unpublished")
          module_with_page.add_item(id: page.id, type: "wiki_page")
          quiz = @course.quizzes.create!(title: "some quiz")
          quiz.publish!
          quiz_tag = module_with_page.add_item(id: quiz.id, type: "quiz")
          json = api_call(
            :get,
            "/api/v1/courses/#{@course.id}/" \
            "module_item_sequence?asset_type=Assignment&asset_id=#{assignment.id}",
            controller: "context_module_items_api",
            action: "item_sequence",
            format: "json",
            course_id: @course.to_param,
            asset_type: "Assignment",
            asset_id: assignment.to_param
          )
          expect(json["items"][0]["next"]["id"]).to eq quiz_tag.id
        end

        it "does not omit a wiki page item if CYOE is disabled" do
          allow(ConditionalRelease::Service).to receive(:enabled_in_context?).and_return(false)
          module_with_page = @course.context_modules.create!(name: "new module")
          assignment = @course.assignments.create!(
            name: "some assignment",
            submission_types: ["online_text_entry"],
            points_possible: 20
          )
          module_with_page.add_item(id: assignment.id, type: "assignment")
          page = @course.wiki_pages.create!(title: "some page")
          page.assignment = @course.assignments.create!(
            name: "hidden page",
            submission_types: ["wiki_page"],
            only_visible_to_overrides: true
          )
          page.save!
          page_tag = module_with_page.add_item(id: page.id, type: "wiki_page")
          quiz = @course.quizzes.create!(title: "some quiz")
          quiz.publish!
          module_with_page.add_item(id: quiz.id, type: "quiz")
          json = api_call(
            :get,
            "/api/v1/courses/#{@course.id}/" \
            "module_item_sequence?asset_type=Assignment&asset_id=#{assignment.id}",
            controller: "context_module_items_api",
            action: "item_sequence",
            format: "json",
            course_id: @course.to_param,
            asset_type: "Assignment",
            asset_id: assignment.to_param
          )
          expect(json["items"][0]["next"]["id"]).to eq page_tag.id
        end

        it "includes model data merge from Canvas" do
          json = api_call(:get,
                          "/api/v1/courses/#{@course.id}/modules/#{@cyoe_module2.id}/items?include[]=mastery_paths",
                          controller: "context_module_items_api",
                          action: "index",
                          format: "json",
                          course_id: @course.id.to_s,
                          module_id: @cyoe_module2.id.to_s,
                          include: ["mastery_paths"])
          models = json.any? { |item| has_assignment_model?(item) }
          expect(models).to be_truthy
        end
      end

      describe "module item sequence response data" do
        it "includes mastery path information" do
          json = api_call(:get,
                          "/api/v1/courses/#{@course.id}/module_item_sequence?asset_type=Quiz&asset_id=#{@quiz.id}",
                          controller: "context_module_items_api",
                          action: "item_sequence",
                          format: "json",
                          course_id: @course.to_param,
                          asset_type: "Quiz",
                          asset_id: @quiz.to_param)
          expect(json["items"][0]["mastery_path"]).to be_present
        end
      end

      describe "caching CYOE data" do
        it "uses the cache when requested again" do
          expect(ConditionalRelease::Service).not_to receive(:request_rules)
          3.times do
            api_call(:get,
                     "/api/v1/courses/#{@course.id}/modules/#{@cyoe_module3.id}/items?include[]=mastery_paths",
                     controller: "context_module_items_api",
                     action: "index",
                     format: "json",
                     course_id: @course.id.to_s,
                     module_id: @cyoe_module3.id.to_s,
                     include: ["mastery_paths"])
          end
        end
      end
    end

    context "show including content details" do
      let(:json) do
        api_call(:get,
                 "/api/v1/courses/#{@course.id}/modules/#{@module1.id}/items/#{@assignment_tag.id}?include[]=content_details",
                 controller: "context_module_items_api",
                 action: "show",
                 format: "json",
                 course_id: @course.id.to_s,
                 module_id: @module1.id.to_s,
                 include: ["content_details"],
                 id: @assignment_tag.id.to_s)
      end
      let(:assignment_details) { json["content_details"] }

      before :once do
        override_assignment
      end

      it "includes user specific details" do
        expect(assignment_details).to include(
          "points_possible" => @assignment.points_possible,
          "due_at" => @due_at.iso8601,
          "unlock_at" => @unlock_at.iso8601,
          "lock_at" => @lock_at.iso8601
        )
      end

      it "includes lock information" do
        expect(assignment_details["locked_for_user"]).to be true
        expect(assignment_details).to include "lock_explanation"
        expect(assignment_details).to include "lock_info"
        expect(assignment_details["lock_info"]).to include(
          "asset_string" => @assignment.asset_string,
          "unlock_at" => @unlock_at.iso8601
        )
      end
    end

    it "shows module item completion" do
      json = api_call(:get,
                      "/api/v1/courses/#{@course.id}/modules/#{@module1.id}/items/#{@assignment_tag.id}",
                      controller: "context_module_items_api",
                      action: "show",
                      format: "json",
                      course_id: @course.id.to_s,
                      module_id: @module1.id.to_s,
                      id: @assignment_tag.id.to_s)
      expect(json["completion_requirement"]["type"]).to eq "must_submit"
      expect(json["completion_requirement"]["completed"]).to be_falsey

      @assignment.submit_homework(@user, body: "done!")

      json = api_call(:get,
                      "/api/v1/courses/#{@course.id}/modules/#{@module1.id}/items/#{@assignment_tag.id}",
                      controller: "context_module_items_api",
                      action: "show",
                      format: "json",
                      course_id: @course.id.to_s,
                      module_id: @module1.id.to_s,
                      id: @assignment_tag.id.to_s)
      expect(json["completion_requirement"]["completed"]).to be_truthy
    end

    it "does not show unpublished items" do
      @assignment_tag.unpublish
      api_call(:get,
               "/api/v1/courses/#{@course.id}/modules/#{@module1.id}/items/#{@assignment_tag.id}",
               { controller: "context_module_items_api",
                 action: "show",
                 format: "json",
                 course_id: @course.id.to_s,
                 module_id: @module1.id.to_s,
                 id: @assignment_tag.id.to_s },
               {},
               {},
               { expected_status: 404 })
    end

    it "marks viewed and redirect external URLs" do
      raw_api_call(:get,
                   "/api/v1/courses/#{@course.id}/module_item_redirect/#{@external_url_tag.id}",
                   controller: "context_module_items_api",
                   action: "redirect",
                   format: "json",
                   course_id: @course.id.to_s,
                   id: @external_url_tag.id.to_s)
      expect(response).to redirect_to "http://example.com/lolcats"
      viewed = @module1.evaluate_for(@user).requirements_met.any? do |rm|
        rm[:type] == "must_view" && rm[:id] == @external_url_tag.id
      end
      expect(viewed).to be true
    end

    it "disallows update" do
      api_call(:put,
               "/api/v1/courses/#{@course.id}/modules/#{@module1.id}/items/#{@assignment_tag.id}",
               { controller: "context_module_items_api",
                 action: "update",
                 format: "json",
                 course_id: @course.id.to_s,
                 module_id: @module1.id.to_s,
                 id: @assignment_tag.id.to_s },
               { module_item: { title: "new name" } },
               {},
               { expected_status: 401 })
    end

    it "disallows create" do
      api_call(:post,
               "/api/v1/courses/#{@course.id}/modules/#{@module1.id}/items",
               { controller: "context_module_items_api",
                 action: "create",
                 format: "json",
                 course_id: @course.id.to_s,
                 module_id: @module1.id.to_s },
               { module_item: { title: "new name" } },
               {},
               { expected_status: 401 })
    end

    it "disallows destroy" do
      api_call(:delete,
               "/api/v1/courses/#{@course.id}/modules/#{@module1.id}/items/#{@assignment_tag.id}",
               { controller: "context_module_items_api",
                 action: "destroy",
                 format: "json",
                 course_id: @course.id.to_s,
                 module_id: @module1.id.to_s,
                 id: @assignment_tag.id.to_s },
               {},
               {},
               { expected_status: 401 })
    end

    it "does not show module item completion for other students" do
      student = User.create!
      @course.enroll_student(student).accept!

      api_call(:get,
               "/api/v1/courses/#{@course.id}/modules/#{@module1.id}/items?student_id=#{student.id}",
               { controller: "context_module_items_api",
                 action: "index",
                 format: "json",
                 course_id: @course.id.to_s,
                 student_id: student.id.to_s,
                 module_id: @module1.id.to_s },
               {},
               {},
               { expected_status: 401 })

      api_call(:get,
               "/api/v1/courses/#{@course.id}/modules/#{@module1.id}/items/#{@assignment_tag.id}?student_id=#{student.id}",
               { controller: "context_module_items_api",
                 action: "show",
                 format: "json",
                 course_id: @course.id.to_s,
                 module_id: @module1.id.to_s,
                 id: @assignment_tag.id.to_s,
                 student_id: student.id.to_s },
               {},
               {},
               { expected_status: 401 })
    end

    context "mark_as_done" do
      before :once do
        @module = @course.context_modules.create(name: "mark_as_done_module")
        wiki_page = @course.wiki_pages.create!(title: "mark_as_done page", body: "")
        wiki_page.workflow_state = "active"
        wiki_page.save!
        @tag = @module.add_item(id: wiki_page.id, type: "wiki_page")
        @module.completion_requirements = {
          @tag.id => { type: "must_mark_done" },
        }
        @module.save!
      end

      def mark_done_api_call
        api_call(:put,
                 "/api/v1/courses/#{@course.id}/modules/#{@module.id}/items/#{@tag.id}/done",
                 controller: "context_module_items_api",
                 action: "mark_as_done",
                 format: "json",
                 course_id: @course.to_param,
                 module_id: @module.to_param,
                 id: @tag.to_param)
      end

      def mark_not_done_api_call
        api_call(:delete,
                 "/api/v1/courses/#{@course.id}/modules/#{@module.id}/items/#{@tag.id}/done",
                 controller: "context_module_items_api",
                 action: "mark_as_not_done",
                 format: "json",
                 course_id: @course.to_param,
                 module_id: @module.to_param,
                 id: @tag.to_param)
      end

      describe "PUT" do
        it "fulfills must-mark-done requirement" do
          mark_done_api_call
          expect(@module.evaluate_for(@user).requirements_met).to be_any do |rm|
            rm[:type] == "must_mark_done" && rm[:id] == @tag.id
          end
        end
      end

      describe "DELETE" do
        it "removes must-mark-done requirement" do
          mark_done_api_call
          mark_not_done_api_call
          expect(@module.evaluate_for(@user).requirements_met).to be_none do |rm|
            rm[:type] == "must_mark_done"
          end
        end

        it "works even when there is none must-mark-done requirement to delete" do
          mark_not_done_api_call
          assert_status(200)
        end
      end
    end

    describe "POST 'mark_item_read'" do
      it "fulfills must-view requirement" do
        api_call(:post,
                 "/api/v1/courses/#{@course.id}/modules/#{@module1.id}/items/#{@external_url_tag.id}/mark_read",
                 controller: "context_module_items_api",
                 action: "mark_item_read",
                 format: "json",
                 course_id: @course.to_param,
                 module_id: @module1.to_param,
                 id: @external_url_tag.to_param)
        viewed = @module1.evaluate_for(@user).requirements_met.any? do |rm|
          rm[:type] == "must_view" && rm[:id] == @external_url_tag.id
        end
        expect(viewed).to be true
      end

      it "does not fulfill must-view requirement on unpublished item" do
        @external_url_tag.unpublish
        api_call(:post,
                 "/api/v1/courses/#{@course.id}/modules/#{@module1.id}/items/#{@external_url_tag.id}/mark_read",
                 { controller: "context_module_items_api",
                   action: "mark_item_read",
                   format: "json",
                   course_id: @course.to_param,
                   module_id: @module1.to_param,
                   id: @external_url_tag.to_param },
                 {},
                 {},
                 { expected_status: 404 })
        viewed = @module1.evaluate_for(@user).requirements_met.any? do |rm|
          rm[:type] == "must_view" && rm[:id] == @external_url_tag.id
        end
        expect(viewed).to be false
      end

      it "does not fulfill must-view requirement on locked item" do
        @module2.completion_requirements = { @attachment_tag.id => { type: "must_view" } }
        @module2.save!
        json = api_call(:post,
                        "/api/v1/courses/#{@course.id}/modules/#{@module2.id}/items/#{@attachment_tag.id}/mark_read",
                        { controller: "context_module_items_api",
                          action: "mark_item_read",
                          format: "json",
                          course_id: @course.to_param,
                          module_id: @module2.to_param,
                          id: @attachment_tag.to_param },
                        {},
                        {},
                        { expected_status: 403 })
        expect(json["message"]).to eq("The module item is locked.")
        expect(@module2.evaluate_for(@user).requirements_met).to be_empty
      end
    end

    describe "GET 'module_item_sequence'" do
      context "unpublished item" do
        before :once do
          @quiz_tag.unpublish
        end

        it "does not find an unpublished item" do
          json = api_call(:get,
                          "/api/v1/courses/#{@course.id}/module_item_sequence?asset_type=Quiz&asset_id=#{@quiz.id}",
                          controller: "context_module_items_api",
                          action: "item_sequence",
                          format: "json",
                          course_id: @course.to_param,
                          asset_type: "Quiz",
                          asset_id: @quiz.to_param)
          expect(json["items"]).to be_empty
        end

        it "skips an unpublished item in the sequence" do
          json = api_call(:get,
                          "/api/v1/courses/#{@course.id}/module_item_sequence?asset_type=Assignment&asset_id=#{@assignment.id}",
                          controller: "context_module_items_api",
                          action: "item_sequence",
                          format: "json",
                          course_id: @course.to_param,
                          asset_type: "Assignment",
                          asset_id: @assignment.to_param)
          expect(json["items"][0]["next"]["id"]).to eql @topic_tag.id

          json = api_call(:get,
                          "/api/v1/courses/#{@course.id}/module_item_sequence?asset_type=Discussion&asset_id=#{@topic.id}",
                          controller: "context_module_items_api",
                          action: "item_sequence",
                          format: "json",
                          course_id: @course.to_param,
                          asset_type: "Discussion",
                          asset_id: @topic.to_param)
          expect(json["items"][0]["prev"]["id"]).to eql @assignment_tag.id
        end
      end

      context "unpublished module" do
        before :once do
          @new_assignment_1 = @course.assignments.create!
          @new_assignment_1_tag = @module3.add_item type: "assignment", id: @new_assignment_1.id
          @module4 = @course.context_modules.create!
          @new_assignment_2 = @course.assignments.create!
          @new_assignment_2_tag = @module4.add_item type: "assignment", id: @new_assignment_2.id
        end

        it "does not find an item in an unpublished module" do
          json = api_call(:get,
                          "/api/v1/courses/#{@course.id}/module_item_sequence?asset_type=Assignment&asset_id=#{@new_assignment_1.id}",
                          controller: "context_module_items_api",
                          action: "item_sequence",
                          format: "json",
                          course_id: @course.to_param,
                          asset_type: "Assignment",
                          asset_id: @new_assignment_1.to_param)
          expect(json["items"]).to be_empty
        end

        it "skips an unpublished module in the sequence" do
          json = api_call(:get,
                          "/api/v1/courses/#{@course.id}/module_item_sequence?asset_type=File&asset_id=#{@attachment.id}",
                          controller: "context_module_items_api",
                          action: "item_sequence",
                          format: "json",
                          course_id: @course.to_param,
                          asset_type: "File",
                          asset_id: @attachment.to_param)
          expect(json["items"][0]["next"]["id"]).to eq @new_assignment_2_tag.id
          expect(json["modules"].pluck("id").sort).to eq [@module2.id, @module4.id].sort

<<<<<<< HEAD
          json = api_call(:get, "/api/v1/courses/#{@course.id}/module_item_sequence?asset_type=Assignment&asset_id=#{@new_assignment_2.id}",
                          controller: "context_module_items_api", action: "item_sequence", format: "json",
                          course_id: @course.to_param, asset_type: "Assignment", asset_id: @new_assignment_2.to_param)
=======
          json = api_call(:get,
                          "/api/v1/courses/#{@course.id}/module_item_sequence?asset_type=Assignment&asset_id=#{@new_assignment_2.id}",
                          controller: "context_module_items_api",
                          action: "item_sequence",
                          format: "json",
                          course_id: @course.to_param,
                          asset_type: "Assignment",
                          asset_id: @new_assignment_2.to_param)
>>>>>>> 5e181781
          expect(json["items"][0]["prev"]["id"]).to eq @attachment_tag.id
          expect(json["modules"].pluck("id").sort).to eq [@module2.id, @module4.id].sort
        end
      end
    end

    describe "POST select_mastery_path" do
      before do
        allow(ConditionalRelease::Service).to receive(:enabled_in_context?).and_return(true)
        allow(ConditionalRelease::OverrideHandler).to receive(:handle_assignment_set_selection).and_return([])
      end

      it "allows a mastery path" do
        api_call(:post,
                 "/api/v1/courses/#{@course.id}/modules/#{@module1.id}/items/#{@assignment_tag.id}/select_mastery_path",
                 { controller: "context_module_items_api",
                   action: "select_mastery_path",
                   format: "json",
                   course_id: @course.id.to_s,
                   module_id: @module1.id.to_s,
                   id: @assignment_tag.id.to_s },
                 { assignment_set_id: 100 },
                 {},
                 { expected_status: 200 })
      end

      it "allows specifying own student id" do
        api_call(:post,
                 "/api/v1/courses/#{@course.id}/modules/#{@module1.id}/items/#{@assignment_tag.id}/select_mastery_path",
                 { controller: "context_module_items_api",
                   action: "select_mastery_path",
                   format: "json",
                   course_id: @course.id.to_s,
                   module_id: @module1.id.to_s,
                   id: @assignment_tag.id.to_s },
                 { student_id: @student.id, assignment_set_id: 100 },
                 {},
                 { expected_status: 200 })
      end

      it "does not allow selecting another student" do
        other_student = @student
        student_in_course(course: @course) # reassigns @student, @user
        api_call(:post,
                 "/api/v1/courses/#{@course.id}/modules/#{@module1.id}/items/#{@assignment_tag.id}/select_mastery_path",
                 { controller: "context_module_items_api",
                   action: "select_mastery_path",
                   format: "json",
                   course_id: @course.id.to_s,
                   module_id: @module1.id.to_s,
                   id: @assignment_tag.id.to_s },
                 { student_id: other_student.id, assignment_set_id: 100 },
                 {},
                 { expected_status: 401 })
      end

      context "in a course that is public to auth users" do
        before :once do
          course_factory(account: @account, active_all: true)
          @course.is_public_to_auth_users = true
          @course.save!
        end

        it "allows viewing module items" do
          module_with_page = @course.context_modules.create!(name: "new module")
          page = @course.wiki_pages.create!(title: "some page", workflow_state: "published")
          item = module_with_page.add_item(id: page.id, type: "wiki_page")
          api_call(:get,
                   "/api/v1/courses/#{@course.id}/modules/#{module_with_page.id}/items/#{item.id}",
                   { controller: "context_module_items_api",
                     action: "show",
                     format: "json",
                     course_id: @course.id,
                     module_id: module_with_page.id,
                     id: item.id },
                   {},
                   {},
                   { expected_status: 200 })
        end
      end
    end
  end

  describe "POST duplicate" do
    before :once do
      course_with_teacher(course: @course, active_all: true)
    end

    it "duplicates module item" do
      api_call(:post,
               "/api/v1/courses/#{@course.id}/modules/items/#{@assignment_tag.id}/duplicate",
               { controller: "context_module_items_api",
                 action: "duplicate",
                 format: "json",
                 course_id: @course.id.to_s,
                 id: @assignment_tag.id.to_s },
               {},
               {},
               { expected_status: 200 })
    end

    it "does not duplicate invalid module item" do
      api_call(:post,
               "/api/v1/courses/#{@course.id}/modules/items/#{@attachment_tag.id}/duplicate",
               { controller: "context_module_items_api",
                 action: "duplicate",
                 format: "json",
                 course_id: @course.id.to_s,
                 id: @attachment_tag.id.to_s },
               {},
               {},
               { expected_status: 400 })
    end
  end

  context "unauthorized user" do
    before :once do
      user_factory
    end

    it "checks permissions" do
      api_call(:get,
               "/api/v1/courses/#{@course.id}/modules/#{@module1.id}/items",
               { controller: "context_module_items_api",
                 action: "index",
                 format: "json",
                 course_id: @course.id.to_s,
                 module_id: @module1.id.to_s },
               {},
               {},
               { expected_status: 401 })
      api_call(:get,
               "/api/v1/courses/#{@course.id}/modules/#{@module2.id}/items/#{@attachment_tag.id}",
               { controller: "context_module_items_api",
                 action: "show",
                 format: "json",
                 course_id: @course.id.to_s,
                 module_id: @module2.id.to_s,
                 id: @attachment_tag.id.to_s },
               {},
               {},
               { expected_status: 401 })
      api_call(:get,
               "/api/v1/courses/#{@course.id}/module_item_redirect/#{@external_url_tag.id}",
               { controller: "context_module_items_api",
                 action: "redirect",
                 format: "json",
                 course_id: @course.id.to_s,
                 id: @external_url_tag.id.to_s },
               {},
               {},
               { expected_status: 401 })
      api_call(:put,
               "/api/v1/courses/#{@course.id}/modules/#{@module1.id}/items/#{@assignment_tag.id}",
               { controller: "context_module_items_api",
                 action: "update",
                 format: "json",
                 course_id: @course.id.to_s,
                 module_id: @module1.id.to_s,
                 id: @assignment_tag.id.to_s },
               { module_item: { title: "new name" } },
               {},
               { expected_status: 401 })
      api_call(:post,
               "/api/v1/courses/#{@course.id}/modules/#{@module1.id}/items",
               { controller: "context_module_items_api",
                 action: "create",
                 format: "json",
                 course_id: @course.id.to_s,
                 module_id: @module1.id.to_s },
               { module_item: { title: "new name" } },
               {},
               { expected_status: 401 })
      api_call(:delete,
               "/api/v1/courses/#{@course.id}/modules/#{@module1.id}/items/#{@assignment_tag.id}",
               { controller: "context_module_items_api",
                 action: "destroy",
                 format: "json",
                 course_id: @course.id.to_s,
                 module_id: @module1.id.to_s,
                 id: @assignment_tag.id.to_s },
               {},
               {},
               { expected_status: 401 })
      allow(ConditionalRelease::Service).to receive(:enabled_in_context?).and_return(true)
      api_call(:post,
               "/api/v1/courses/#{@course.id}/modules/#{@module1.id}/items/#{@assignment_tag.id}/select_mastery_path",
               { controller: "context_module_items_api",
                 action: "select_mastery_path",
                 format: "json",
                 course_id: @course.id.to_s,
                 module_id: @module1.id.to_s,
                 id: @assignment_tag.id.to_s },
               { assignment_set_id: 100 },
               {},
               { expected_status: 401 })
    end
  end
end<|MERGE_RESOLUTION|>--- conflicted
+++ resolved
@@ -419,11 +419,6 @@
       expect(json.size).to eq 2
       ids = json.pluck("id")
 
-<<<<<<< HEAD
-      json = api_call(:get, "/api/v1/courses/#{@course.id}/modules/#{module3.id}/items?per_page=2&page=2",
-                      controller: "context_module_items_api", action: "index", format: "json",
-                      course_id: @course.id.to_s, module_id: module3.id.to_s, page: "2", per_page: "2")
-=======
       json = api_call(:get,
                       "/api/v1/courses/#{@course.id}/modules/#{module3.id}/items?per_page=2&page=2",
                       controller: "context_module_items_api",
@@ -433,7 +428,6 @@
                       module_id: module3.id.to_s,
                       page: "2",
                       per_page: "2")
->>>>>>> 5e181781
       expect(json.size).to eq 2
       ids += json.pluck("id")
 
@@ -446,11 +440,6 @@
       2.times { |i| tags << module3.add_item(type: "context_module_sub_header", title: "specific tag #{i}") }
       2.times { |i| module3.add_item(type: "context_module_sub_header", title: "other tag #{i}") }
 
-<<<<<<< HEAD
-      json = api_call(:get, "/api/v1/courses/#{@course.id}/modules/#{module3.id}/items?search_term=spec",
-                      controller: "context_module_items_api", action: "index", format: "json",
-                      course_id: @course.id.to_s, module_id: module3.id.to_s, search_term: "spec")
-=======
       json = api_call(:get,
                       "/api/v1/courses/#{@course.id}/modules/#{module3.id}/items?search_term=spec",
                       controller: "context_module_items_api",
@@ -459,7 +448,6 @@
                       course_id: @course.id.to_s,
                       module_id: module3.id.to_s,
                       search_term: "spec")
->>>>>>> 5e181781
       expect(json.pluck("id").sort).to eq tags.map(&:id).sort
     end
 
@@ -1578,11 +1566,6 @@
           before { create_section_override_for_assignment(@assignment, { course_section: @new_section }) }
 
           it "lists all assignments" do
-<<<<<<< HEAD
-            json = api_call(:get, "/api/v1/courses/#{@course.id}/modules/#{@module1.id}/items",
-                            controller: "context_module_items_api", action: "index", format: "json",
-                            course_id: @course.id.to_s, module_id: @module1.id.to_s)
-=======
             json = api_call(:get,
                             "/api/v1/courses/#{@course.id}/modules/#{@module1.id}/items",
                             controller: "context_module_items_api",
@@ -1590,7 +1573,6 @@
                             format: "json",
                             course_id: @course.id.to_s,
                             module_id: @module1.id.to_s)
->>>>>>> 5e181781
 
             expect(json.pluck("id").sort).to eq @module1.content_tags.map(&:id).sort
           end
@@ -1598,11 +1580,6 @@
 
         context "without override" do
           it "excludes unassigned assignments" do
-<<<<<<< HEAD
-            json = api_call(:get, "/api/v1/courses/#{@course.id}/modules/#{@module1.id}/items",
-                            controller: "context_module_items_api", action: "index", format: "json",
-                            course_id: @course.id.to_s, module_id: @module1.id.to_s)
-=======
             json = api_call(:get,
                             "/api/v1/courses/#{@course.id}/modules/#{@module1.id}/items",
                             controller: "context_module_items_api",
@@ -1610,7 +1587,6 @@
                             format: "json",
                             course_id: @course.id.to_s,
                             module_id: @module1.id.to_s)
->>>>>>> 5e181781
 
             expect(json.pluck("id").sort).not_to eq @module1.content_tags.map(&:id).sort
           end
@@ -2212,11 +2188,6 @@
           expect(json["items"][0]["next"]["id"]).to eq @new_assignment_2_tag.id
           expect(json["modules"].pluck("id").sort).to eq [@module2.id, @module4.id].sort
 
-<<<<<<< HEAD
-          json = api_call(:get, "/api/v1/courses/#{@course.id}/module_item_sequence?asset_type=Assignment&asset_id=#{@new_assignment_2.id}",
-                          controller: "context_module_items_api", action: "item_sequence", format: "json",
-                          course_id: @course.to_param, asset_type: "Assignment", asset_id: @new_assignment_2.to_param)
-=======
           json = api_call(:get,
                           "/api/v1/courses/#{@course.id}/module_item_sequence?asset_type=Assignment&asset_id=#{@new_assignment_2.id}",
                           controller: "context_module_items_api",
@@ -2225,7 +2196,6 @@
                           course_id: @course.to_param,
                           asset_type: "Assignment",
                           asset_id: @new_assignment_2.to_param)
->>>>>>> 5e181781
           expect(json["items"][0]["prev"]["id"]).to eq @attachment_tag.id
           expect(json["modules"].pluck("id").sort).to eq [@module2.id, @module4.id].sort
         end
