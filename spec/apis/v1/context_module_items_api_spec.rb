#
# Copyright (C) 2013 Instructure, Inc.
#
# This file is part of Canvas.
#
# Canvas is free software: you can redistribute it and/or modify it under
# the terms of the GNU Affero General Public License as published by the Free
# Software Foundation, version 3 of the License.
#
# Canvas is distributed in the hope that it will be useful, but WITHOUT ANY
# WARRANTY; without even the implied warranty of MERCHANTABILITY or FITNESS FOR
# A PARTICULAR PURPOSE. See the GNU Affero General Public License for more
# details.
#
# You should have received a copy of the GNU Affero General Public License along
# with this program. If not, see <http://www.gnu.org/licenses/>.

require File.expand_path(File.dirname(__FILE__) + '/../api_spec_helper')

describe "Module Items API", :type => :integration do
  before do
    course.offer!

    @module1 = @course.context_modules.create!(:name => "module1")
    @assignment = @course.assignments.create!(:name => "pls submit", :submission_types => ["online_text_entry"])
    @assignment_tag = @module1.add_item(:id => @assignment.id, :type => 'assignment')
    @quiz = @course.quizzes.create!(:title => "score 10")
    @quiz_tag = @module1.add_item(:id => @quiz.id, :type => 'quiz')
    @topic = @course.discussion_topics.create!(:message => 'pls contribute')
    @topic_tag = @module1.add_item(:id => @topic.id, :type => 'discussion_topic')
    @subheader_tag = @module1.add_item(:type => 'context_module_sub_header', :title => 'external resources')
    @external_url_tag = @module1.add_item(:type => 'external_url', :url => 'http://example.com/lolcats',
                                          :title => 'pls view', :indent => 1)
    @module1.completion_requirements = {
        @assignment_tag.id => { :type => 'must_submit' },
        @quiz_tag.id => { :type => 'min_score', :min_score => 10 },
        @topic_tag.id => { :type => 'must_contribute' },
        @external_url_tag.id => { :type => 'must_view' } }
    @module1.save!

    @christmas = Time.zone.local(Time.now.year + 1, 12, 25, 7, 0)
    @module2 = @course.context_modules.create!(:name => "do not open until christmas",
                                               :unlock_at => @christmas,
                                               :require_sequential_progress => true)
    @module2.prerequisites = "module_#{@module1.id}"
    @wiki_page = @course.wiki.front_page
    @wiki_page.workflow_state = 'active'; @wiki_page.save!
    @wiki_page_tag = @module2.add_item(:id => @wiki_page.id, :type => 'wiki_page')
    @attachment = attachment_model(:context => @course)
    @attachment_tag = @module2.add_item(:id => @attachment.id, :type => 'attachment')
    @module2.save!

    @module3 = @course.context_modules.create(:name => "module3")
    @module3.workflow_state = 'unpublished'
    @module3.save!
  end

  context "as a teacher" do
    before :each do
      course_with_teacher(:course => @course, :active_all => true)
    end

    it "should list module items" do
      @assignment_tag.unpublish
      json = api_call(:get, "/api/v1/courses/#{@course.id}/modules/#{@module1.id}/items",
                      :controller => "context_module_items_api", :action => "index", :format => "json",
                      :course_id => "#{@course.id}", :module_id => "#{@module1.id}")
      json.should eql [
          {
              "type" => "Assignment",
              "id" => @assignment_tag.id,
              "content_id" => @assignment.id,
              "html_url" => "http://www.example.com/courses/#{@course.id}/modules/items/#{@assignment_tag.id}",
              "position" => 1,
              "url" => "http://www.example.com/api/v1/courses/#{@course.id}/assignments/#{@assignment.id}",
              "title" => @assignment_tag.title,
              "indent" => 0,
              "completion_requirement" => { "type" => "must_submit" },
              "published" => false
          },
          {
              "type" => "Quiz",
              "id" => @quiz_tag.id,
              "content_id" => @quiz.id,
              "html_url" => "http://www.example.com/courses/#{@course.id}/modules/items/#{@quiz_tag.id}",
              "url" => "http://www.example.com/api/v1/courses/#{@course.id}/quizzes/#{@quiz.id}",
              "position" => 2,
              "title" => @quiz_tag.title,
              "indent" => 0,
              "completion_requirement" => { "type" => "min_score", "min_score" => 10 },
              "published" => true
          },
          {
              "type" => "Discussion",
              "id" => @topic_tag.id,
              "content_id" => @topic.id,
              "html_url" => "http://www.example.com/courses/#{@course.id}/modules/items/#{@topic_tag.id}",
              "position" => 3,
              "url" => "http://www.example.com/api/v1/courses/#{@course.id}/discussion_topics/#{@topic.id}",
              "title" => @topic_tag.title,
              "indent" => 0,
              "completion_requirement" => { "type" => "must_contribute" },
              "published" => true
          },
          {
              "type" => "SubHeader",
              "id" => @subheader_tag.id,
              "position" => 4,
              "title" => @subheader_tag.title,
              "indent" => 0,
              "published" => true
          },
          {
              "type" => "ExternalUrl",
              "id" => @external_url_tag.id,
              "html_url" => "http://www.example.com/api/v1/courses/#{@course.id}/module_item_redirect/#{@external_url_tag.id}",
              "external_url" => @external_url_tag.url,
              "position" => 5,
              "title" => @external_url_tag.title,
              "indent" => 1,
              "completion_requirement" => { "type" => "must_view" },
              "published" => true
          }
      ]
    end

    it 'should return the url for external tool items' do
      tool = @course.context_external_tools.create!(:name => "b", :url => "http://www.google.com", :consumer_key => '12345', :shared_secret => 'secret')
      @module1.add_item(:type => 'external_tool', :title => 'Tool', :id => tool.id, :url => 'http://www.google.com', :new_tab => false, :indent => 0)
      @module1.save!

      json = api_call(:get, "/api/v1/courses/#{@course.id}/modules/#{@module1.id}/items",
                      :controller => "context_module_items_api", :action => "index", :format => "json",
                      :course_id => "#{@course.id}", :module_id => "#{@module1.id}")

      items = json.select {|item| item['type'] == 'ExternalTool'}
      items.length.should == 1
      items.each do |item|
        item.should include('url')
        uri = URI(item['url'])
        uri.path.should == "/api/v1/courses/#{@course.id}/external_tools/sessionless_launch"
        uri.query.should include('url=')
      end
    end

    it "should show module items individually" do
      json = api_call(:get, "/api/v1/courses/#{@course.id}/modules/#{@module2.id}/items/#{@wiki_page_tag.id}",
                      :controller => "context_module_items_api", :action => "show", :format => "json",
                      :course_id => "#{@course.id}", :module_id => "#{@module2.id}",
                      :id => "#{@wiki_page_tag.id}")
      json.should == {
          "type" => "Page",
          "id" => @wiki_page_tag.id,
          "html_url" => "http://www.example.com/courses/#{@course.id}/modules/items/#{@wiki_page_tag.id}",
          "position" => 1,
          "title" => @wiki_page_tag.title,
          "indent" => 0,
          "url" => "http://www.example.com/api/v1/courses/#{@course.id}/pages/#{@wiki_page.url}",
<<<<<<< HEAD
          "page_url" => @wiki_page.url
=======
          "page_url" => @wiki_page.url,
          "published" => true
>>>>>>> 7c52c656
      }

      @attachment_tag.unpublish
      json = api_call(:get, "/api/v1/courses/#{@course.id}/modules/#{@module2.id}/items/#{@attachment_tag.id}",
                      :controller => "context_module_items_api", :action => "show", :format => "json",
                      :course_id => "#{@course.id}", :module_id => "#{@module2.id}",
                      :id => "#{@attachment_tag.id}")
      json.should == {
          "type" => "File",
          "id" => @attachment_tag.id,
          "content_id" => @attachment.id,
          "html_url" => "http://www.example.com/courses/#{@course.id}/modules/items/#{@attachment_tag.id}",
          "position" => 2,
          "title" => @attachment_tag.title,
          "indent" => 0,
          "url" => "http://www.example.com/api/v1/files/#{@attachment.id}",
          "published" => false
      }
    end

    it "should paginate the module item list" do
      module3 = @course.context_modules.create!(:name => "module with lots of items")
      4.times { |i| module3.add_item(:type => 'context_module_sub_header', :title => "item #{i}") }
      json = api_call(:get, "/api/v1/courses/#{@course.id}/modules/#{module3.id}/items?per_page=2",
                      :controller => "context_module_items_api", :action => "index", :format => "json",
                      :course_id => "#{@course.id}", :module_id => "#{module3.id}", :per_page => "2")
      response.headers["Link"].should be_present
      json.size.should == 2
      ids = json.collect{ |tag| tag['id'] }

      json = api_call(:get, "/api/v1/courses/#{@course.id}/modules/#{module3.id}/items?per_page=2&page=2",
                      :controller => "context_module_items_api", :action => "index", :format => "json",
                      :course_id => "#{@course.id}", :module_id => "#{module3.id}", :page => "2", :per_page => "2")
      json.size.should == 2
      ids += json.collect{ |tag| tag['id'] }

      ids.should == module3.content_tags.sort_by(&:position).collect(&:id)
    end

    describe "POST 'create'" do
      it "should create a module item" do
        assignment = @course.assignments.create!(:name => "pls submit", :submission_types => ["online_text_entry"])
        new_title = 'New title'
        new_indent = 2
        json = api_call(:post, "/api/v1/courses/#{@course.id}/modules/#{@module1.id}/items",
                        {:controller => "context_module_items_api", :action => "create", :format => "json",
                         :course_id => "#{@course.id}", :module_id => "#{@module1.id}"},
                        {:module_item => {:title => new_title, :indent => new_indent,
                                          :type => 'Assignment', :content_id => assignment.id}})

        json['type'].should == 'Assignment'
        json['title'].should == new_title
        json['indent'].should == new_indent

        tag = @module1.content_tags.find_by_id(json['id'])
        tag.should_not be_nil
        tag.title.should == new_title
        tag.content_type.should == 'Assignment'
        tag.content_id.should == assignment.id
        tag.indent.should == new_indent
      end

      it "should create with page_url for wiki page items" do
        wiki_page = @course.wiki.wiki_pages.create!(:title => 'whateva i do wut i want')

        json = api_call(:post, "/api/v1/courses/#{@course.id}/modules/#{@module1.id}/items",
                        {:controller => "context_module_items_api", :action => "create", :format => "json",
                         :course_id => "#{@course.id}", :module_id => "#{@module1.id}"},
                        {:module_item => {:title => 'Blah', :type => 'Page', :page_url => wiki_page.url}})

        json['page_url'].should == wiki_page.url

        tag = @module1.content_tags.find_by_id(json['id'])
        tag.content_type.should == 'WikiPage'
        tag.content_id.should == wiki_page.id
      end

      it "should require valid page_url" do
        json = api_call(:post, "/api/v1/courses/#{@course.id}/modules/#{@module1.id}/items",
                        {:controller => "context_module_items_api", :action => "create", :format => "json",
                         :course_id => "#{@course.id}", :module_id => "#{@module1.id}"},
                        {:module_item => {:title => 'Blah', :type => 'Page'}},
                        {}, {:expected_status => 400})

        json = api_call(:post, "/api/v1/courses/#{@course.id}/modules/#{@module1.id}/items",
                        {:controller => "context_module_items_api", :action => "create", :format => "json",
                         :course_id => "#{@course.id}", :module_id => "#{@module1.id}"},
                        {:module_item => {:title => 'Blah', :type => 'Page', :page_url => 'invalidpageurl'}},
                        {}, {:expected_status => 400})
      end

      it "should create with new_tab for external tool items" do
        tool = @course.context_external_tools.create!(:name => "b", :url => "http://www.google.com", :consumer_key => '12345', :shared_secret => 'secret')

        json = api_call(:post, "/api/v1/courses/#{@course.id}/modules/#{@module1.id}/items",
                        {:controller => "context_module_items_api", :action => "create", :format => "json",
                         :course_id => "#{@course.id}", :module_id => "#{@module1.id}"},
                        {:module_item => {:title => 'Blah', :type => 'ExternalTool', :content_id => tool.id,
                                          :external_url => tool.url, :new_tab => 'true'}})

        json['new_tab'].should == true

        tag = @module1.content_tags.find_by_id(json['id'])
        tag.new_tab.should == true
      end

      it "should create with url for external url items" do
        new_title = 'New title'
        new_url = 'http://example.org/new_tool'
        json = api_call(:post, "/api/v1/courses/#{@course.id}/modules/#{@module1.id}/items",
                        {:controller => "context_module_items_api", :action => "create", :format => "json",
                         :course_id => "#{@course.id}", :module_id => "#{@module1.id}"},
                        {:module_item => {:title => new_title, :type => 'ExternalUrl', :external_url => new_url}})

        json['type'].should == 'ExternalUrl'
        json['external_url'].should == new_url

        tag = @module1.content_tags.find_by_id(json['id'])
        tag.should_not be_nil
        tag.content_type.should == 'ExternalUrl'
        tag.url.should == new_url
      end

      it "should insert into correct position" do
        @quiz_tag.destroy
        tags = @module1.content_tags.active
        tags.map(&:position).should == [1, 3, 4, 5]

        json = api_call(:post, "/api/v1/courses/#{@course.id}/modules/#{@module1.id}/items",
                        {:controller => "context_module_items_api", :action => "create", :format => "json",
                         :course_id => "#{@course.id}", :module_id => "#{@module1.id}"},
                        {:module_item => {:title => 'title', :type => 'ExternalUrl',
                                          :url => 'http://example.com', :position => 3}})

        json['position'].should == 3

        tag = @module1.content_tags.find_by_id(json['id'])
        tag.should_not be_nil
        tag.position.should == 3

        tags.each{|t| t.reload}
        tags.map(&:position).should == [1, 2, 4, 5]
      end

      it "should set completion requirement" do
        assignment = @course.assignments.create!(:name => "pls submit", :submission_types => ["online_text_entry"])
        json = api_call(:post, "/api/v1/courses/#{@course.id}/modules/#{@module1.id}/items",
                        {:controller => "context_module_items_api", :action => "create", :format => "json",
                         :course_id => "#{@course.id}", :module_id => "#{@module1.id}"},
                        {:module_item => {:title => 'title', :type => 'Assignment', :content_id => assignment.id,
                         :completion_requirement => {:type => 'min_score', :min_score => 2}}})

        json['completion_requirement'].should == {"type" => "min_score", "min_score" => "2"}

        @module1.reload
        req = @module1.completion_requirements.find{|h| h[:id] == json['id'].to_i}
        req[:type].should == 'min_score'
        req[:min_score].should == "2"
      end

      it "should require valid completion requirement type" do
        assignment = @course.assignments.create!(:name => "pls submit", :submission_types => ["online_text_entry"])
        json = api_call(:post, "/api/v1/courses/#{@course.id}/modules/#{@module1.id}/items",
                        {:controller => "context_module_items_api", :action => "create", :format => "json",
                         :course_id => "#{@course.id}", :module_id => "#{@module1.id}"},
                        {:module_item => {:title => 'title', :type => 'Assignment', :content_id => assignment.id,
                         :completion_requirement => {:type => 'not a valid type'}}},
                         {}, {:expected_status => 400})

        json["errors"]["completion_requirement"].count.should == 1
      end
    end

    describe "PUT 'update'" do
      it "should update attributes" do
        new_title = 'New title'
        new_indent = 2
        json = api_call(:put, "/api/v1/courses/#{@course.id}/modules/#{@module1.id}/items/#{@assignment_tag.id}",
                        {:controller => "context_module_items_api", :action => "update", :format => "json",
                        :course_id => "#{@course.id}", :module_id => "#{@module1.id}", :id => "#{@assignment_tag.id}"},
                        {:module_item => {:title => new_title, :indent => new_indent}})

        json['title'].should == new_title
        json['indent'].should == new_indent

        @assignment_tag.reload
        @assignment_tag.title.should == new_title
        @assignment.reload.title.should == new_title
        @assignment_tag.indent.should == new_indent
      end

      it "should update new_tab" do
        tool = @course.context_external_tools.create!(:name => "b", :url => "http://www.google.com", :consumer_key => '12345', :shared_secret => 'secret')
        external_tool_tag = @module1.add_item(:type => 'context_external_tool', :id => tool.id, :url => tool.url, :new_tab => false)

        json = api_call(:put, "/api/v1/courses/#{@course.id}/modules/#{@module1.id}/items/#{external_tool_tag.id}",
                        {:controller => "context_module_items_api", :action => "update", :format => "json",
                         :course_id => "#{@course.id}", :module_id => "#{@module1.id}", :id => "#{external_tool_tag.id}"},
                        {:module_item => {:new_tab => 'true'}})

        json['new_tab'].should == true

        external_tool_tag.reload
        external_tool_tag.new_tab.should == true
      end

      it "should update the url for an external url item" do
        new_url = 'http://example.org/new_tool'
        json = api_call(:put, "/api/v1/courses/#{@course.id}/modules/#{@module1.id}/items/#{@external_url_tag.id}",
                        {:controller => "context_module_items_api", :action => "update", :format => "json",
                         :course_id => "#{@course.id}", :module_id => "#{@module1.id}", :id => "#{@external_url_tag.id}"},
                        {:module_item => {:external_url => new_url}})

        json['external_url'].should == new_url

        @external_url_tag.reload.url.should == new_url
      end

      it "should ignore the url for a non-applicable type" do
        new_url = 'http://example.org/new_tool'
        json = api_call(:put, "/api/v1/courses/#{@course.id}/modules/#{@module1.id}/items/#{@assignment_tag.id}",
                        {:controller => "context_module_items_api", :action => "update", :format => "json",
                         :course_id => "#{@course.id}", :module_id => "#{@module1.id}", :id => "#{@assignment_tag.id}"},
                        {:module_item => {:external_url => new_url}})

        json['external_url'].should be_nil

        @assignment_tag.reload.url.should be_nil
      end

      it "should update the position" do
        tags = @module1.content_tags

        json = api_call(:put, "/api/v1/courses/#{@course.id}/modules/#{@module1.id}/items/#{@assignment_tag.id}",
                        {:controller => "context_module_items_api", :action => "update", :format => "json",
                         :course_id => "#{@course.id}", :module_id => "#{@module1.id}", :id => "#{@assignment_tag.id}"},
                        {:module_item => {:position => 2}})

        json['position'].should == 2

        tags.each{|t| t.reload}
        tags.map(&:position).should == [2, 1, 3, 4, 5]

        json = api_call(:put, "/api/v1/courses/#{@course.id}/modules/#{@module1.id}/items/#{@assignment_tag.id}",
                        {:controller => "context_module_items_api", :action => "update", :format => "json",
                         :course_id => "#{@course.id}", :module_id => "#{@module1.id}", :id => "#{@assignment_tag.id}"},
                        {:module_item => {:position => 4}})

        json['position'].should == 4

        tags.each{|t| t.reload}
        tags.map(&:position).should == [4, 1, 2, 3, 5]
      end

      it "should set completion requirement" do
        json = api_call(:put, "/api/v1/courses/#{@course.id}/modules/#{@module1.id}/items/#{@assignment_tag.id}",
                        {:controller => "context_module_items_api", :action => "update", :format => "json",
                         :course_id => "#{@course.id}", :module_id => "#{@module1.id}", :id => "#{@assignment_tag.id}"},
                        {:module_item => {:title => 'title',
                                          :completion_requirement => {:type => 'min_score', :min_score => 3}}})

        json['completion_requirement'].should == {"type" => "min_score", "min_score" => "3"}

        @module1.reload
        req = @module1.completion_requirements.find{|h| h[:id] == json['id'].to_i}
        req[:type].should == 'min_score'
        req[:min_score].should == "3"
      end

      it "should remove completion requirement" do
        req = @module1.completion_requirements.find{|h| h[:id] == @assignment_tag.id}
        req.should_not be_nil

        json = api_call(:put, "/api/v1/courses/#{@course.id}/modules/#{@module1.id}/items/#{@assignment_tag.id}",
                        {:controller => "context_module_items_api", :action => "update", :format => "json",
                         :course_id => "#{@course.id}", :module_id => "#{@module1.id}", :id => "#{@assignment_tag.id}"},
                        {:module_item => {:title => 'title', :completion_requirement => ''}})

        json['completion_requirement'].should be_nil

        @module1.reload
        req = @module1.completion_requirements.find{|h| h[:id] == json['id'].to_i}
        req.should be_nil
      end

      it "should publish module items" do
        course_with_student(:course => @course, :active_all => true)
        @user = @teacher

        @assignment.submit_homework(@student, :body => "done!")

        @assignment_tag.unpublish
        @assignment_tag.workflow_state.should == 'unpublished'
        @module1.save

        @module1.evaluate_for(@student).workflow_state.should == 'unlocked'

        json = api_call(:put, "/api/v1/courses/#{@course.id}/modules/#{@module1.id}/items/#{@assignment_tag.id}",
                        {:controller => "context_module_items_api", :action => "update", :format => "json",
                         :course_id => "#{@course.id}", :module_id => "#{@module1.id}", :id => "#{@assignment_tag.id}"},
                        {:module_item => {:published => '1'}}
        )
        json['published'].should == true

        @assignment_tag.reload
        @assignment_tag.workflow_state.should == 'active'
      end

      it "should unpublish module items" do
        course_with_student(:course => @course, :active_all => true)
        @user = @teacher

        @assignment.submit_homework(@student, :body => "done!")

        @module1.evaluate_for(@student).workflow_state.should == 'started'

        json = api_call(:put, "/api/v1/courses/#{@course.id}/modules/#{@module1.id}/items/#{@assignment_tag.id}",
                        {:controller => "context_module_items_api", :action => "update", :format => "json",
                         :course_id => "#{@course.id}", :module_id => "#{@module1.id}", :id => "#{@assignment_tag.id}"},
                        {:module_item => {:published => '0'}}
        )
        json['published'].should == false

        @assignment_tag.reload
        @assignment_tag.workflow_state.should == 'unpublished'

        @module1.reload
        @module1.evaluate_for(@student).workflow_state.should == 'unlocked'
      end
    end

    it "should delete a module item" do
      json = api_call(:delete, "/api/v1/courses/#{@course.id}/modules/#{@module1.id}/items/#{@assignment_tag.id}",
               {:controller => "context_module_items_api", :action => "destroy", :format => "json",
                :course_id => "#{@course.id}", :module_id => "#{@module1.id}", :id => "#{@assignment_tag.id}"},
               {}, {}
      )
      json['id'].should == @assignment_tag.id
      @assignment_tag.reload
      @assignment_tag.workflow_state.should == 'deleted'
    end
  end

  context "as a student" do
    before :each do
      course_with_student_logged_in(:course => @course, :active_all => true)
    end

    it "should list module items" do
      @assignment_tag.unpublish
      json = api_call(:get, "/api/v1/courses/#{@course.id}/modules/#{@module1.id}/items",
                      :controller => "context_module_items_api", :action => "index", :format => "json",
                      :course_id => "#{@course.id}", :module_id => "#{@module1.id}")

      json.map{|item| item['id']}.sort.should == @module1.content_tags.active.map(&:id).sort

      #also for locked modules that have completion requirements
      @assignment2 = @course.assignments.create!(:name => "pls submit", :submission_types => ["online_text_entry"])
      @assignment_tag2 = @module2.add_item(:id => @assignment2.id, :type => 'assignment')
      @module2.completion_requirements = {
          @assignment_tag2.id => { :type => 'must_submit' }}
      @module2.save!

      json = api_call(:get, "/api/v1/courses/#{@course.id}/modules/#{@module2.id}/items",
                      :controller => "context_module_items_api", :action => "index", :format => "json",
                      :course_id => "#{@course.id}", :module_id => "#{@module2.id}")

      json.map{|item| item['id']}.sort.should == @module2.content_tags.map(&:id).sort
    end

    it "should show module item completion" do
      json = api_call(:get, "/api/v1/courses/#{@course.id}/modules/#{@module1.id}/items/#{@assignment_tag.id}",
                      :controller => "context_module_items_api", :action => "show", :format => "json",
                      :course_id => "#{@course.id}", :module_id => "#{@module1.id}",
                      :id => "#{@assignment_tag.id}")
      json['completion_requirement']['type'].should == 'must_submit'
      json['completion_requirement']['completed'].should be_false

      @assignment.submit_homework(@user, :body => "done!")

      json = api_call(:get, "/api/v1/courses/#{@course.id}/modules/#{@module1.id}/items/#{@assignment_tag.id}",
                      :controller => "context_module_items_api", :action => "show", :format => "json",
                      :course_id => "#{@course.id}", :module_id => "#{@module1.id}",
                      :id => "#{@assignment_tag.id}")
      json['completion_requirement']['completed'].should be_true
    end

    it "should not show unpublished items" do
      @assignment_tag.unpublish
      json = api_call(:get, "/api/v1/courses/#{@course.id}/modules/#{@module1.id}/items/#{@assignment_tag.id}",
                      {:controller => "context_module_items_api", :action => "show", :format => "json",
                      :course_id => "#{@course.id}", :module_id => "#{@module1.id}",
                      :id => "#{@assignment_tag.id}"}, {}, {}, {:expected_status => 404})
    end

    it "should mark viewed and redirect external URLs" do
      raw_api_call(:get, "/api/v1/courses/#{@course.id}/module_item_redirect/#{@external_url_tag.id}",
                   :controller => "context_module_items_api", :action => "redirect",
                   :format => "json", :course_id => "#{@course.id}", :id => "#{@external_url_tag.id}")
      response.should redirect_to "http://example.com/lolcats"
      @module1.evaluate_for(@user).requirements_met.should be_any {
          |rm| rm[:type] == "must_view" && rm[:id] == @external_url_tag.id }
    end

    it "should disallow update" do
      api_call(:put, "/api/v1/courses/#{@course.id}/modules/#{@module1.id}/items/#{@assignment_tag.id}",
               {:controller => "context_module_items_api", :action => "update", :format => "json",
                :course_id => "#{@course.id}", :module_id => "#{@module1.id}", :id => "#{@assignment_tag.id}"},
               {:module_item => {:title => 'new name'}}, {},
               {:expected_status => 401}
      )
    end

    it "should disallow create" do
      api_call(:post, "/api/v1/courses/#{@course.id}/modules/#{@module1.id}/items",
               {:controller => "context_module_items_api", :action => "create", :format => "json",
                :course_id => "#{@course.id}", :module_id => "#{@module1.id}"},
               {:module_item => {:title => 'new name'}}, {},
               {:expected_status => 401}
      )
    end

    it "should disallow destroy" do
      api_call(:delete, "/api/v1/courses/#{@course.id}/modules/#{@module1.id}/items/#{@assignment_tag.id}",
               {:controller => "context_module_items_api", :action => "destroy", :format => "json",
                :course_id => "#{@course.id}", :module_id => "#{@module1.id}", :id => "#{@assignment_tag.id}"},
               {}, {},
               {:expected_status => 401}
      )
    end
  end

  context "unauthorized user" do
    before do
      user
    end

    it "should check permissions" do
      api_call(:get, "/api/v1/courses/#{@course.id}/modules/#{@module1.id}/items",
               { :controller => "context_module_items_api", :action => "index", :format => "json",
                 :course_id => "#{@course.id}", :module_id => "#{@module1.id}"},
               {}, {}, { :expected_status => 401 })
      api_call(:get, "/api/v1/courses/#{@course.id}/modules/#{@module2.id}/items/#{@attachment_tag.id}",
               { :controller => "context_module_items_api", :action => "show", :format => "json",
                 :course_id => "#{@course.id}", :module_id => "#{@module2.id}",
                 :id => "#{@attachment_tag.id}"}, {}, {}, { :expected_status => 401 })
      api_call(:get, "/api/v1/courses/#{@course.id}/module_item_redirect/#{@external_url_tag.id}",
               { :controller => "context_module_items_api", :action => "redirect",
                 :format => "json", :course_id => "#{@course.id}", :id => "#{@external_url_tag.id}"},
               {}, {}, { :expected_status => 401 })
      api_call(:put, "/api/v1/courses/#{@course.id}/modules/#{@module1.id}/items/#{@assignment_tag.id}",
               {:controller => "context_module_items_api", :action => "update", :format => "json",
                :course_id => "#{@course.id}", :module_id => "#{@module1.id}", :id => "#{@assignment_tag.id}"},
               {:module_item => {:title => 'new name'}}, {},
               {:expected_status => 401}
      )
      api_call(:post, "/api/v1/courses/#{@course.id}/modules/#{@module1.id}/items",
               {:controller => "context_module_items_api", :action => "create", :format => "json",
                :course_id => "#{@course.id}", :module_id => "#{@module1.id}"},
               {:module_item => {:title => 'new name'}}, {},
               {:expected_status => 401}
      )
      api_call(:delete, "/api/v1/courses/#{@course.id}/modules/#{@module1.id}/items/#{@assignment_tag.id}",
               {:controller => "context_module_items_api", :action => "destroy", :format => "json",
                :course_id => "#{@course.id}", :module_id => "#{@module1.id}", :id => "#{@assignment_tag.id}"},
               {}, {},
               {:expected_status => 401}
      )
    end
  end
end<|MERGE_RESOLUTION|>--- conflicted
+++ resolved
@@ -156,12 +156,8 @@
           "title" => @wiki_page_tag.title,
           "indent" => 0,
           "url" => "http://www.example.com/api/v1/courses/#{@course.id}/pages/#{@wiki_page.url}",
-<<<<<<< HEAD
-          "page_url" => @wiki_page.url
-=======
           "page_url" => @wiki_page.url,
           "published" => true
->>>>>>> 7c52c656
       }
 
       @attachment_tag.unpublish
