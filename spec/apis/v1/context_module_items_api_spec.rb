#
# Copyright (C) 2013 Instructure, Inc.
#
# This file is part of Canvas.
#
# Canvas is free software: you can redistribute it and/or modify it under
# the terms of the GNU Affero General Public License as published by the Free
# Software Foundation, version 3 of the License.
#
# Canvas is distributed in the hope that it will be useful, but WITHOUT ANY
# WARRANTY; without even the implied warranty of MERCHANTABILITY or FITNESS FOR
# A PARTICULAR PURPOSE. See the GNU Affero General Public License for more
# details.
#
# You should have received a copy of the GNU Affero General Public License along
# with this program. If not, see <http://www.gnu.org/licenses/>.

require File.expand_path(File.dirname(__FILE__) + '/../api_spec_helper')

describe "Module Items API", type: :request do
  before :once do
    course_factory.offer!

    @module1 = @course.context_modules.create!(:name => "module1")
    @assignment = @course.assignments.create!(:name => "pls submit", :submission_types => ["online_text_entry"], :points_possible => 20)
    @assignment.publish! if @assignment.unpublished?
    @assignment_tag = @module1.add_item(:id => @assignment.id, :type => 'assignment')

    @quiz = @course.quizzes.create!(:title => "score 10")
    @quiz.publish!
    @quiz_tag = @module1.add_item(:id => @quiz.id, :type => 'quiz')

    @topic = @course.discussion_topics.create!(:message => 'pls contribute')
    @topic.publish! if @topic.unpublished?
    @topic_tag = @module1.add_item(:id => @topic.id, :type => 'discussion_topic')

    @subheader_tag = @module1.add_item(:type => 'context_module_sub_header', :title => 'external resources')
    @subheader_tag.publish! if @subheader_tag.unpublished?

    @external_url_tag = @module1.add_item(:type => 'external_url', :url => 'http://example.com/lolcats',
                                          :title => 'pls view', :indent => 1)
    @external_url_tag.publish! if @external_url_tag.unpublished?

    @module1.completion_requirements = {
        @assignment_tag.id => { :type => 'must_submit' },
        @quiz_tag.id => { :type => 'min_score', :min_score => 10 },
        @topic_tag.id => { :type => 'must_contribute' },
        @external_url_tag.id => { :type => 'must_view' } }
    @module1.save!

    @christmas = Time.zone.local(Time.now.year + 1, 12, 25, 7, 0)
    @module2 = @course.context_modules.create!(:name => "do not open until christmas",
                                               :unlock_at => @christmas,
                                               :require_sequential_progress => true)
    @module2.prerequisites = "module_#{@module1.id}"
    @wiki_page = @course.wiki_pages.create!(:title => "wiki title", :body => "")
    @wiki_page.workflow_state = 'active'; @wiki_page.save!
    @wiki_page_tag = @module2.add_item(:id => @wiki_page.id, :type => 'wiki_page')
    @attachment = attachment_model(:context => @course)
    @attachment_tag = @module2.add_item(:id => @attachment.id, :type => 'attachment')
    @module2.save!

    @module3 = @course.context_modules.create(:name => "module3")
    @module3.workflow_state = 'unpublished'
    @module3.save!
  end

  context "as a teacher" do
    before :once do
      course_with_teacher(:course => @course, :active_all => true)
    end

    it 'properly shows a wiki page item locked by CYOE from progressions' do
      module_with_page = @course.context_modules.create!(name: "new module")
      assignment = @course.assignments.create!(
        name: "some assignment",
        submission_types: ["online_text_entry"],
        points_possible: 20
      )
      module_with_page.add_item(:id => assignment.id, :type => 'assignment')
      page = @course.wiki_pages.create!(title: "some page")
      page.assignment = @course.assignments.create!(
        name: "hidden page",
        submission_types: ["wiki_page"],
        only_visible_to_overrides: true
      )
      page.save!
      page_tag = module_with_page.add_item(:id => page.id, :type => 'wiki_page')
      quiz = @course.quizzes.create!(:title => "some quiz")
      quiz.publish!
      module_with_page.add_item(:id => quiz.id, :type => 'quiz')
      json = api_call(
        :get, "/api/v1/courses/#{@course.id}/"\
          "module_item_sequence?asset_type=Assignment&asset_id=#{assignment.id}",
        :controller => "context_module_items_api",
        :action => "item_sequence",
        :format => "json",
        :course_id => @course.to_param,
        :asset_type => 'Assignment',
        :asset_id => assignment.to_param
      )
      expect(json['items'][0]['next']['id']).to eq page_tag.id
    end

    it "should list module items" do
      @assignment_tag.unpublish
      json = api_call(:get, "/api/v1/courses/#{@course.id}/modules/#{@module1.id}/items",
                      :controller => "context_module_items_api", :action => "index", :format => "json",
                      :course_id => "#{@course.id}", :module_id => "#{@module1.id}")

      expected = [
          {
              "type" => "Assignment",
              "id" => @assignment_tag.id,
              "content_id" => @assignment.id,
              "html_url" => "http://www.example.com/courses/#{@course.id}/modules/items/#{@assignment_tag.id}",
              "position" => 1,
              "url" => "http://www.example.com/api/v1/courses/#{@course.id}/assignments/#{@assignment.id}",
              "title" => @assignment_tag.title,
              "indent" => 0,
              "completion_requirement" => { "type" => "must_submit" },
              "published" => false,
              "module_id" => @module1.id
          },
          {
              "type" => "Quiz",
              "id" => @quiz_tag.id,
              "content_id" => @quiz.id,
              "html_url" => "http://www.example.com/courses/#{@course.id}/modules/items/#{@quiz_tag.id}",
              "url" => "http://www.example.com/api/v1/courses/#{@course.id}/quizzes/#{@quiz.id}",
              "position" => 2,
              "title" => @quiz_tag.title,
              "indent" => 0,
              "completion_requirement" => { "type" => "min_score", "min_score" => 10.0 },
              "published" => true,
              "module_id" => @module1.id
          },
          {
              "type" => "Discussion",
              "id" => @topic_tag.id,
              "content_id" => @topic.id,
              "html_url" => "http://www.example.com/courses/#{@course.id}/modules/items/#{@topic_tag.id}",
              "position" => 3,
              "url" => "http://www.example.com/api/v1/courses/#{@course.id}/discussion_topics/#{@topic.id}",
              "title" => @topic_tag.title,
              "indent" => 0,
              "completion_requirement" => { "type" => "must_contribute" },
              "published" => true,
              "module_id" => @module1.id
          },
          {
              "type" => "SubHeader",
              "id" => @subheader_tag.id,
              "position" => 4,
              "title" => @subheader_tag.title,
              "indent" => 0,
              "published" => true,
              "module_id" => @module1.id
          },
          {
              "type" => "ExternalUrl",
              "id" => @external_url_tag.id,
              "html_url" => "http://www.example.com/api/v1/courses/#{@course.id}/module_item_redirect/#{@external_url_tag.id}",
              "external_url" => @external_url_tag.url,
              "position" => 5,
              "title" => @external_url_tag.title,
              "indent" => 1,
              "completion_requirement" => { "type" => "must_view" },
              "published" => true,
              "module_id" => @module1.id,
              "new_tab" => nil
          }
      ]
      expect(json).to eq expected
    end

    context 'index with content details' do
      let(:json) do
        api_call(:get, "/api/v1/courses/#{@course.id}/modules/#{@module1.id}/items?include[]=content_details",
          :controller => "context_module_items_api", :action => "index", :format => "json",
          :course_id => "#{@course.id}", :module_id => "#{@module1.id}", :include => ['content_details'])
      end
      let(:assignment_details) { json.find{|item| item['id'] == @assignment_tag.id }['content_details'] }

      it "should include item details" do
        expect(assignment_details).to include(
          'points_possible' => @assignment.points_possible,
          'locked_for_user' => false,
        )
      end
    end

    it 'should return the url for external tool items' do
      tool = @course.context_external_tools.create!(:name => "b", :url => "http://www.google.com", :consumer_key => '12345', :shared_secret => 'secret')
      @module1.add_item(:type => 'external_tool', :title => 'Tool', :id => tool.id, :url => 'http://www.google.com', :new_tab => false, :indent => 0)
      @module1.save!

      json = api_call(:get, "/api/v1/courses/#{@course.id}/modules/#{@module1.id}/items",
                      :controller => "context_module_items_api", :action => "index", :format => "json",
                      :course_id => "#{@course.id}", :module_id => "#{@module1.id}")

      items = json.select {|item| item['type'] == 'ExternalTool'}
      expect(items.length).to eq 1
      items.each do |item|
        expect(item).to include('url')
        uri = URI(item['url'])
        expect(uri.path).to eq "/api/v1/courses/#{@course.id}/external_tools/sessionless_launch"
        expect(uri.query).to include("module_item_id=#{@module1.content_tags.last.id}")
        expect(uri.query).to include('launch_type=module_item')
      end
    end

    it 'should return the url for external tool manually entered urls' do
      @module1.add_item(:type => 'external_tool', :title => 'Tool', :url => 'http://www.google.com', :new_tab => false, :indent => 0)
      @module1.save!
      @course.context_external_tools.create!(:name => "b", :url => "http://www.google.com", :consumer_key => '12345', :shared_secret => 'secret')

      json = api_call(:get, "/api/v1/courses/#{@course.id}/modules/#{@module1.id}/items",
                      :controller => "context_module_items_api", :action => "index", :format => "json",
                      :course_id => "#{@course.id}", :module_id => "#{@module1.id}")

      items = json.select {|item| item['type'] == 'ExternalTool'}
      expect(items.length).to eq 1
      items.each do |item|
        expect(item).to include('url')
        uri = URI(item['url'])
        expect(uri.path).to eq "/api/v1/courses/#{@course.id}/external_tools/sessionless_launch"
        expect(uri.query).to include('url=')
      end
    end

    it "should return the url for external tool with tool_id" do
      tool = @course.context_external_tools.create!(:name => "b", :url => "http://www.google.com", :consumer_key => '12345', :shared_secret => 'secret', :tool_id => 'ewet00b')
      @module1.add_item(:type => 'external_tool', :title => 'Tool', :id => tool.id, :url => 'http://www.google.com', :new_tab => false, :indent => 0)
      @module1.save!

      json = api_call(:get, "/api/v1/courses/#{@course.id}/modules/#{@module1.id}/items",
                      :controller => "context_module_items_api", :action => "index", :format => "json",
                      :course_id => "#{@course.id}", :module_id => "#{@module1.id}")

      items = json.select {|item| item['type'] == 'ExternalTool'}
      expect(items.length).to eq 1
      items.each do |item|
        expect(item).to include('url')
        uri = URI(item['url'])
        expect(uri.path).to eq "/api/v1/courses/#{@course.id}/external_tools/sessionless_launch"
        expect(uri.query).to include("id=#{tool.id}")
        expect(uri.query).to include('url=')
      end
    end

    it "should show module items individually" do
      json = api_call(:get, "/api/v1/courses/#{@course.id}/modules/#{@module2.id}/items/#{@wiki_page_tag.id}",
                      :controller => "context_module_items_api", :action => "show", :format => "json",
                      :course_id => "#{@course.id}", :module_id => "#{@module2.id}",
                      :id => "#{@wiki_page_tag.id}")
      expect(json).to eq({
          "type" => "Page",
          "id" => @wiki_page_tag.id,
          "html_url" => "http://www.example.com/courses/#{@course.id}/modules/items/#{@wiki_page_tag.id}",
          "position" => 1,
          "title" => @wiki_page_tag.title,
          "indent" => 0,
          "url" => "http://www.example.com/api/v1/courses/#{@course.id}/pages/#{@wiki_page.url}",
          "page_url" => @wiki_page.url,
          "published" => true,
          "module_id" => @module2.id
      })

      @attachment_tag.unpublish
      json = api_call(:get, "/api/v1/courses/#{@course.id}/modules/#{@module2.id}/items/#{@attachment_tag.id}",
                      :controller => "context_module_items_api", :action => "show", :format => "json",
                      :course_id => "#{@course.id}", :module_id => "#{@module2.id}",
                      :id => "#{@attachment_tag.id}")
      expect(json).to eq({
          "type" => "File",
          "id" => @attachment_tag.id,
          "content_id" => @attachment.id,
          "html_url" => "http://www.example.com/courses/#{@course.id}/modules/items/#{@attachment_tag.id}",
          "position" => 2,
          "title" => @attachment_tag.title,
          "indent" => 0,
          "url" => "http://www.example.com/api/v1/courses/#{@course.id}/files/#{@attachment.id}",
          "published" => false,
          "module_id" => @module2.id
      })
    end

    context 'with differentiated assignments' do
      before :each do
        course_with_student(:course => @course, :active_all => true)
        @user = @student
      end

      it "should find module items" do
        api_call(:get, "/api/v1/courses/#{@course.id}/modules/#{@module1.id}/items/#{@assignment_tag.id}",
          :controller => "context_module_items_api", :action => "show", :format => "json",
          :course_id => "#{@course.id}", :module_id => "#{@module1.id}",
          :id => "#{@assignment_tag.id}")
      end

      it "should not find module items when hidden" do
        @assignment.only_visible_to_overrides = true
        @assignment.save!
        @section = @course.course_sections.create!(name: "test section")
        create_section_override_for_assignment(@assignment, {course_section: @section})

        api_call(:get, "/api/v1/courses/#{@course.id}/modules/#{@module1.id}/items/#{@assignment_tag.id}",
          {:controller => "context_module_items_api", :action => "show", :format => "json",
          :course_id => "#{@course.id}", :module_id => "#{@module1.id}",
          :id => "#{@assignment_tag.id}"}, {}, {}, {:expected_status => 404})
      end
    end

    context 'show with content details' do
      let(:json) do
        api_call(:get, "/api/v1/courses/#{@course.id}/modules/#{@module1.id}/items/#{@assignment_tag.id}?include[]=content_details",
          :controller => "context_module_items_api", :action => "show", :format => "json",
          :course_id => "#{@course.id}", :module_id => "#{@module1.id}", :include => ['content_details'],
          :id => "#{@assignment_tag.id}")
      end
      let(:assignment_details) { json['content_details'] }

      it "should include item details" do
        expect(assignment_details).to include(
          'points_possible' => @assignment.points_possible,
          'locked_for_user' => false,
        )
      end
    end

    it "should frame_external_urls" do
      json = api_call(:get, "/api/v1/courses/#{@course.id}/modules/#{@module1.id}/items/#{@external_url_tag.id}?frame_external_urls=true",
                      :controller => "context_module_items_api", :action => "show", :format => "json",
                      :course_id => "#{@course.id}", :module_id => "#{@module1.id}", :frame_external_urls => 'true',
                      :id => "#{@external_url_tag.id}")
      expect(json['html_url']).to eql "http://www.example.com/courses/#{@course.id}/modules/items/#{@external_url_tag.id}"
    end

    it "should paginate the module item list" do
      module3 = @course.context_modules.create!(:name => "module with lots of items")
      4.times { |i| module3.add_item(:type => 'context_module_sub_header', :title => "item #{i}") }
      json = api_call(:get, "/api/v1/courses/#{@course.id}/modules/#{module3.id}/items?per_page=2",
                      :controller => "context_module_items_api", :action => "index", :format => "json",
                      :course_id => "#{@course.id}", :module_id => "#{module3.id}", :per_page => "2")
      expect(response.headers["Link"]).to be_present
      expect(json.size).to eq 2
      ids = json.collect{ |tag| tag['id'] }

      json = api_call(:get, "/api/v1/courses/#{@course.id}/modules/#{module3.id}/items?per_page=2&page=2",
                      :controller => "context_module_items_api", :action => "index", :format => "json",
                      :course_id => "#{@course.id}", :module_id => "#{module3.id}", :page => "2", :per_page => "2")
      expect(json.size).to eq 2
      ids += json.collect{ |tag| tag['id'] }

      expect(ids).to eq module3.content_tags.sort_by(&:position).collect(&:id)
    end

    it "should search for module items by name" do
      module3 = @course.context_modules.create!(:name => "module with lots of items")
      tags = []
      2.times { |i| tags << module3.add_item(:type => 'context_module_sub_header', :title => "specific tag #{i}") }
      2.times { |i| module3.add_item(:type => 'context_module_sub_header', :title => "other tag #{i}") }

      json = api_call(:get, "/api/v1/courses/#{@course.id}/modules/#{module3.id}/items?search_term=spec",
                      :controller => "context_module_items_api", :action => "index", :format => "json",
                      :course_id => "#{@course.id}", :module_id => "#{module3.id}", :search_term => 'spec')
      expect(json.map{ |mod| mod['id'] }.sort).to eq tags.map(&:id).sort
    end

    describe "POST 'create'" do
      it "should create a module item" do
        assignment = @course.assignments.create!(:name => "pls submit", :submission_types => ["online_text_entry"])
        new_title = 'New title'
        new_indent = 2
        json = api_call(:post, "/api/v1/courses/#{@course.id}/modules/#{@module1.id}/items",
                        {:controller => "context_module_items_api", :action => "create", :format => "json",
                         :course_id => "#{@course.id}", :module_id => "#{@module1.id}"},
                        {:module_item => {:title => new_title, :indent => new_indent,
                                          :type => 'Assignment', :content_id => assignment.id}})

        expect(json['type']).to eq 'Assignment'
        expect(json['title']).to eq new_title
        expect(json['indent']).to eq new_indent

        tag = @module1.content_tags.where(id: json['id']).first
        expect(tag).not_to be_nil
        expect(tag.title).to eq new_title
        expect(tag.content_type).to eq 'Assignment'
        expect(tag.content_id).to eq assignment.id
        expect(tag.indent).to eq new_indent
      end

      it "should create with page_url for wiki page items" do
        wiki_page = @course.wiki_pages.create!(:title => 'whateva i do wut i want')

        json = api_call(:post, "/api/v1/courses/#{@course.id}/modules/#{@module1.id}/items",
                        {:controller => "context_module_items_api", :action => "create", :format => "json",
                         :course_id => "#{@course.id}", :module_id => "#{@module1.id}"},
                        {:module_item => {:title => 'Blah', :type => 'Page', :page_url => wiki_page.url}})

        expect(json['page_url']).to eq wiki_page.url

        tag = @module1.content_tags.where(id: json['id']).first
        expect(tag.content_type).to eq 'WikiPage'
        expect(tag.content_id).to eq wiki_page.id
      end

      it "should require valid page_url" do
        json = api_call(:post, "/api/v1/courses/#{@course.id}/modules/#{@module1.id}/items",
                        {:controller => "context_module_items_api", :action => "create", :format => "json",
                         :course_id => "#{@course.id}", :module_id => "#{@module1.id}"},
                        {:module_item => {:title => 'Blah', :type => 'Page'}},
                        {}, {:expected_status => 400})

        json = api_call(:post, "/api/v1/courses/#{@course.id}/modules/#{@module1.id}/items",
                        {:controller => "context_module_items_api", :action => "create", :format => "json",
                         :course_id => "#{@course.id}", :module_id => "#{@module1.id}"},
                        {:module_item => {:title => 'Blah', :type => 'Page', :page_url => 'invalidpageurl'}},
                        {}, {:expected_status => 400})
      end

      it "should require a non-deleted page_url" do
        page = @course.wiki_pages.create(:title => 'Deleted Page')
        page.workflow_state = 'deleted'
        page.save!

        json = api_call(:post, "/api/v1/courses/#{@course.id}/modules/#{@module1.id}/items",
                        {:controller => "context_module_items_api", :action => "create", :format => "json",
                         :course_id => "#{@course.id}", :module_id => "#{@module1.id}"},
                        {:module_item => {:title => 'Deleted Page', :type => 'Page', :page_url => page.url}},
                        {}, {:expected_status => 400})
      end

      it "should create with new_tab for external tool items" do
        tool = @course.context_external_tools.create!(:name => "b", :url => "http://www.google.com", :consumer_key => '12345', :shared_secret => 'secret')

        json = api_call(:post, "/api/v1/courses/#{@course.id}/modules/#{@module1.id}/items",
                        {:controller => "context_module_items_api", :action => "create", :format => "json",
                         :course_id => "#{@course.id}", :module_id => "#{@module1.id}"},
                        {:module_item => {:title => 'Blah', :type => 'ExternalTool', :content_id => tool.id,
                                          :external_url => tool.url, :new_tab => 'true'}})

        expect(json['new_tab']).to eq true

        tag = @module1.content_tags.where(id: json['id']).first
        expect(tag.new_tab).to eq true
      end

      it "should create with url for external url items" do
        new_title = 'New title'
        new_url = 'http://example.org/new_tool'
        json = api_call(:post, "/api/v1/courses/#{@course.id}/modules/#{@module1.id}/items",
                        {:controller => "context_module_items_api", :action => "create", :format => "json",
                         :course_id => "#{@course.id}", :module_id => "#{@module1.id}"},
                        {:module_item => {:title => new_title, :type => 'ExternalUrl', :external_url => new_url}})

        expect(json['type']).to eq 'ExternalUrl'
        expect(json['external_url']).to eq new_url

        tag = @module1.content_tags.where(id: json['id']).first
        expect(tag).not_to be_nil
        expect(tag.content_type).to eq 'ExternalUrl'
        expect(tag.url).to eq new_url
      end

      it "should insert into correct position" do
        @quiz_tag.destroy
        tags = @module1.content_tags.active
        expect(tags.map(&:position)).to eq [1, 3, 4, 5]

        json = api_call(:post, "/api/v1/courses/#{@course.id}/modules/#{@module1.id}/items",
                        {:controller => "context_module_items_api", :action => "create", :format => "json",
                         :course_id => "#{@course.id}", :module_id => "#{@module1.id}"},
                        {:module_item => {:title => 'title', :type => 'ExternalUrl',
                                          :url => 'http://example.com', :position => 3}})

        expect(json['position']).to eq 3

        tag = @module1.content_tags.where(id: json['id']).first
        expect(tag).not_to be_nil
        expect(tag.position).to eq 3

        tags.each{|t| t.reload}
        # 2 is deleted; 3 is the new one, that displaced the others to 4-6
        expect(tags.map(&:position)).to eq [1, 4, 5, 6]
      end

      it "should set completion requirement" do
        assignment = @course.assignments.create!(:name => "pls submit", :submission_types => ["online_text_entry"])
        json = api_call(:post, "/api/v1/courses/#{@course.id}/modules/#{@module1.id}/items",
                        {:controller => "context_module_items_api", :action => "create", :format => "json",
                         :course_id => "#{@course.id}", :module_id => "#{@module1.id}"},
                        {:module_item => {:title => 'title', :type => 'Assignment', :content_id => assignment.id,
                         :completion_requirement => {:type => 'min_score', :min_score => 2}}})

        expect(json['completion_requirement']).to eq({"type" => "min_score", "min_score" => 2})

        @module1.reload
        req = @module1.completion_requirements.find{|h| h[:id] == json['id'].to_i}
        expect(req[:type]).to eq 'min_score'
        expect(req[:min_score]).to eq 2
      end

      it "should require valid completion requirement type" do
        assignment = @course.assignments.create!(:name => "pls submit", :submission_types => ["online_text_entry"])
        json = api_call(:post, "/api/v1/courses/#{@course.id}/modules/#{@module1.id}/items",
                        {:controller => "context_module_items_api", :action => "create", :format => "json",
                         :course_id => "#{@course.id}", :module_id => "#{@module1.id}"},
                        {:module_item => {:title => 'title', :type => 'Assignment', :content_id => assignment.id,
                         :completion_requirement => {:type => 'not a valid type'}}},
                         {}, {:expected_status => 400})

        expect(json["errors"]["completion_requirement"].count).to eq 1
      end
    end

    describe "PUT 'update'" do
      it "should update attributes" do
        new_title = 'New title'
        new_indent = 2
        json = api_call(:put, "/api/v1/courses/#{@course.id}/modules/#{@module1.id}/items/#{@assignment_tag.id}",
                        {:controller => "context_module_items_api", :action => "update", :format => "json",
                        :course_id => "#{@course.id}", :module_id => "#{@module1.id}", :id => "#{@assignment_tag.id}"},
                        {:module_item => {:title => new_title, :indent => new_indent}})

        expect(json['title']).to eq new_title
        expect(json['indent']).to eq new_indent

        @assignment_tag.reload
        expect(@assignment_tag.title).to eq new_title
        expect(@assignment.reload.title).to eq new_title
        expect(@assignment_tag.indent).to eq new_indent
      end

      it "should update the user for a wiki page sync" do
        expect(@wiki_page.user).to be_nil
        json = api_call(:put, "/api/v1/courses/#{@course.id}/modules/#{@module2.id}/items/#{@wiki_page_tag.id}",
          {:controller => "context_module_items_api", :action => "update", :format => "json",
            :course_id => "#{@course.id}", :module_id => "#{@module2.id}", :id => "#{@wiki_page_tag.id}"},
          {:module_item => {:title => 'New title'}})
        expect(@wiki_page.reload.user).to eq(@user)
      end

      it "should update new_tab" do
        tool = @course.context_external_tools.create!(:name => "b", :url => "http://www.google.com", :consumer_key => '12345', :shared_secret => 'secret')
        external_tool_tag = @module1.add_item(:type => 'context_external_tool', :id => tool.id, :url => tool.url, :new_tab => false)

        json = api_call(:put, "/api/v1/courses/#{@course.id}/modules/#{@module1.id}/items/#{external_tool_tag.id}",
                        {:controller => "context_module_items_api", :action => "update", :format => "json",
                         :course_id => "#{@course.id}", :module_id => "#{@module1.id}", :id => "#{external_tool_tag.id}"},
                        {:module_item => {:new_tab => 'true'}})

        expect(json['new_tab']).to eq true

        external_tool_tag.reload
        expect(external_tool_tag.new_tab).to eq true
      end

      it "should update the url for an external url item" do
        new_url = 'http://example.org/new_tool'
        json = api_call(:put, "/api/v1/courses/#{@course.id}/modules/#{@module1.id}/items/#{@external_url_tag.id}",
                        {:controller => "context_module_items_api", :action => "update", :format => "json",
                         :course_id => "#{@course.id}", :module_id => "#{@module1.id}", :id => "#{@external_url_tag.id}"},
                        {:module_item => {:external_url => new_url}})

        expect(json['external_url']).to eq new_url

        expect(@external_url_tag.reload.url).to eq new_url
      end

      it "should ignore the url for a non-applicable type" do
        new_url = 'http://example.org/new_tool'
        json = api_call(:put, "/api/v1/courses/#{@course.id}/modules/#{@module1.id}/items/#{@assignment_tag.id}",
                        {:controller => "context_module_items_api", :action => "update", :format => "json",
                         :course_id => "#{@course.id}", :module_id => "#{@module1.id}", :id => "#{@assignment_tag.id}"},
                        {:module_item => {:external_url => new_url}})

        expect(json['external_url']).to be_nil

        expect(@assignment_tag.reload.url).to be_nil
      end

      it "should update the position" do
        tags = @module1.content_tags.to_a

        json = api_call(:put, "/api/v1/courses/#{@course.id}/modules/#{@module1.id}/items/#{@assignment_tag.id}",
                        {:controller => "context_module_items_api", :action => "update", :format => "json",
                         :course_id => "#{@course.id}", :module_id => "#{@module1.id}", :id => "#{@assignment_tag.id}"},
                        {:module_item => {:position => 2}})

        expect(json['position']).to eq 2

        tags.each{|t| t.reload}
        expect(tags.map(&:position)).to eq [2, 1, 3, 4, 5]

        json = api_call(:put, "/api/v1/courses/#{@course.id}/modules/#{@module1.id}/items/#{@assignment_tag.id}",
                        {:controller => "context_module_items_api", :action => "update", :format => "json",
                         :course_id => "#{@course.id}", :module_id => "#{@module1.id}", :id => "#{@assignment_tag.id}"},
                        {:module_item => {:position => 4}})

        expect(json['position']).to eq 4

        tags.each{|t| t.reload}
        expect(tags.map(&:position)).to eq [4, 1, 2, 3, 5]
      end

      it "should set completion requirement" do
        json = api_call(:put, "/api/v1/courses/#{@course.id}/modules/#{@module1.id}/items/#{@assignment_tag.id}",
                        {:controller => "context_module_items_api", :action => "update", :format => "json",
                         :course_id => "#{@course.id}", :module_id => "#{@module1.id}", :id => "#{@assignment_tag.id}"},
                        {:module_item => {:title => 'title',
                                          :completion_requirement => {:type => 'min_score', :min_score => 3}}})

        expect(json['completion_requirement']).to eq({"type" => "min_score", "min_score" => 3})

        @module1.reload
        req = @module1.completion_requirements.find{|h| h[:id] == json['id'].to_i}
        expect(req[:type]).to eq 'min_score'
        expect(req[:min_score]).to eq 3
      end

      it "should remove completion requirement" do
        req = @module1.completion_requirements.find{|h| h[:id] == @assignment_tag.id}
        expect(req).not_to be_nil

        json = api_call(:put, "/api/v1/courses/#{@course.id}/modules/#{@module1.id}/items/#{@assignment_tag.id}",
                        {:controller => "context_module_items_api", :action => "update", :format => "json",
                         :course_id => "#{@course.id}", :module_id => "#{@module1.id}", :id => "#{@assignment_tag.id}"},
                        {:module_item => {:title => 'title', :completion_requirement => ''}})

        expect(json['completion_requirement']).to be_nil

        @module1.reload
        req = @module1.completion_requirements.find{|h| h[:id] == json['id'].to_i}
        expect(req).to be_nil
      end

      it "should publish module items" do
        course_with_student(:course => @course, :active_all => true)
        @user = @teacher

        @assignment.submit_homework(@student, :body => "done!")

        @assignment_tag.unpublish
        expect(@assignment_tag.workflow_state).to eq 'unpublished'
        @module1.save

        expect(@module1.evaluate_for(@student).workflow_state).to eq 'unlocked'

        json = api_call(:put, "/api/v1/courses/#{@course.id}/modules/#{@module1.id}/items/#{@assignment_tag.id}",
                        {:controller => "context_module_items_api", :action => "update", :format => "json",
                         :course_id => "#{@course.id}", :module_id => "#{@module1.id}", :id => "#{@assignment_tag.id}"},
                        {:module_item => {:published => '1'}}
        )
        expect(json['published']).to eq true

        @assignment_tag.reload
        expect(@assignment_tag.workflow_state).to eq 'active'
      end

      it "should unpublish module items" do
        course_with_student(:course => @course, :active_all => true)
        @user = @teacher

        @assignment.submit_homework(@student, :body => "done!")

        expect(@module1.evaluate_for(@student).workflow_state).to eq 'started'

        json = api_call(:put, "/api/v1/courses/#{@course.id}/modules/#{@module1.id}/items/#{@assignment_tag.id}",
                        {:controller => "context_module_items_api", :action => "update", :format => "json",
                         :course_id => "#{@course.id}", :module_id => "#{@module1.id}", :id => "#{@assignment_tag.id}"},
                        {:module_item => {:published => '0'}}
        )
        expect(json['published']).to eq false

        @assignment_tag.reload
        expect(@assignment_tag.workflow_state).to eq 'unpublished'

        @module1.reload
        expect(@module1.evaluate_for(@student).workflow_state).to eq 'unlocked'
      end

      describe "moving items between modules" do
        it "should move a module item" do
          old_updated_ats = []
          Timecop.freeze(1.minute.ago) do
            @module2.touch; old_updated_ats << @module2.updated_at
            @module3.touch; old_updated_ats << @module3.updated_at
          end
          api_call(:put, "/api/v1/courses/#{@course.id}/modules/#{@module2.id}/items/#{@wiki_page_tag.id}",
                   {:controller => "context_module_items_api", :action => "update", :format => "json",
                    :course_id => "#{@course.id}", :module_id => "#{@module2.id}", :id => "#{@wiki_page_tag.id}"},
                   {:module_item => {:module_id => @module3.id}})

          expect(@module2.reload.content_tags.map(&:id)).not_to be_include @wiki_page_tag.id
          expect(@module2.updated_at).to be > old_updated_ats[0]
          expect(@module3.reload.content_tags.map(&:id)).to eq [@wiki_page_tag.id]
          expect(@module3.updated_at).to be > old_updated_ats[1]
        end

        it "should move completion requirements" do
          old_updated_ats = []
          Timecop.freeze(1.minute.ago) do
            @module1.touch; old_updated_ats << @module1.updated_at
            @module2.touch; old_updated_ats << @module2.updated_at
          end
          api_call(:put, "/api/v1/courses/#{@course.id}/modules/#{@module1.id}/items/#{@assignment_tag.id}",
              {:controller => "context_module_items_api", :action => "update", :format => "json",
               :course_id => "#{@course.id}", :module_id => "#{@module1.id}", :id => "#{@assignment_tag.id}"},
              {:module_item => {:module_id => @module2.id}})

          expect(@module1.reload.content_tags.map(&:id)).not_to be_include @assignment_tag.id
          expect(@module1.updated_at).to be > old_updated_ats[0]
          expect(@module1.completion_requirements.size).to eq 3
          expect(@module1.completion_requirements.detect { |req| req[:id] == @assignment_tag.id }).to be_nil

          expect(@module2.reload.updated_at).to be > old_updated_ats[1]
          expect(@module2.completion_requirements.detect { |req| req[:id] == @assignment_tag.id }).not_to be_nil
        end

        it "should set the position in the target module" do
          old_updated_ats = []
          Timecop.freeze(1.minute.ago) do
            @module1.touch; old_updated_ats << @module1.updated_at
            @module2.touch; old_updated_ats << @module2.updated_at
          end
          api_call(:put, "/api/v1/courses/#{@course.id}/modules/#{@module1.id}/items/#{@assignment_tag.id}",
                   {:controller => "context_module_items_api", :action => "update", :format => "json",
                    :course_id => "#{@course.id}", :module_id => "#{@module1.id}", :id => "#{@assignment_tag.id}"},
                   {:module_item => {:module_id => @module2.id, :position => 2}})

          expect(@module1.reload.content_tags.map(&:id)).not_to be_include @assignment_tag.id
          expect(@module1.updated_at).to be > old_updated_ats[0]
          expect(@module1.completion_requirements.size).to eq 3
          expect(@module1.completion_requirements.detect { |req| req[:id] == @assignment_tag.id }).to be_nil

          expect(@module2.reload.content_tags.sort_by(&:position).map(&:id)).to eq [@wiki_page_tag.id, @assignment_tag.id, @attachment_tag.id]
          expect(@module2.updated_at).to be > old_updated_ats[1]
          expect(@module2.completion_requirements.detect { |req| req[:id] == @assignment_tag.id }).not_to be_nil
        end

        it "should verify the target module is in the course" do
          course_with_teacher
          mod = @course.context_modules.create!
          item = mod.add_item(:type => 'context_module_sub_header', :title => 'blah')
          api_call(:put, "/api/v1/courses/#{@course.id}/modules/#{mod.id}/items/#{item.id}",
                   {:controller => "context_module_items_api", :action => "update", :format => "json",
                    :course_id => @course.to_param, :module_id => mod.to_param, :id => item.to_param},
                   {:module_item => {:module_id => @module1.id}}, {}, {:expected_status => 400})
        end
      end
    end

    it "should delete a module item" do
      json = api_call(:delete, "/api/v1/courses/#{@course.id}/modules/#{@module1.id}/items/#{@assignment_tag.id}",
               {:controller => "context_module_items_api", :action => "destroy", :format => "json",
                :course_id => "#{@course.id}", :module_id => "#{@module1.id}", :id => "#{@assignment_tag.id}"},
               {}, {}
      )
      expect(json['id']).to eq @assignment_tag.id
      @assignment_tag.reload
      expect(@assignment_tag.workflow_state).to eq 'deleted'
    end

    it "should show module item completion for a student" do
      student = User.create!
      @course.enroll_student(student).accept!

      @assignment.submit_homework(student, :body => "done!")

      json = api_call(:get, "/api/v1/courses/#{@course.id}/modules/#{@module1.id}/items?student_id=#{student.id}",
                      :controller => "context_module_items_api", :action => "index", :format => "json",
                      :course_id => "#{@course.id}", :student_id => "#{student.id}", :module_id => "#{@module1.id}")
      expect(json.find{|m| m["id"] == @assignment_tag.id}["completion_requirement"]["completed"]).to eq true

      json = api_call(:get, "/api/v1/courses/#{@course.id}/modules/#{@module1.id}/items/#{@assignment_tag.id}?student_id=#{student.id}",
                      :controller => "context_module_items_api", :action => "show", :format => "json",
                      :course_id => "#{@course.id}", :module_id => "#{@module1.id}",
                      :id => "#{@assignment_tag.id}", :student_id => "#{student.id}")
      expect(json["completion_requirement"]["completed"]).to eq true
    end

    describe "GET 'module_item_sequence'" do
      it "should 400 if the asset_type is missing" do
        api_call(:get, "/api/v1/courses/#{@course.id}/module_item_sequence?asset_id=999",
                 { :controller => "context_module_items_api", :action => "item_sequence", :format => "json",
                   :course_id => @course.to_param, :asset_id => '999' }, {}, {}, { :expected_status => 400 })
      end

      it "should 400 if the asset_id is missing" do
        api_call(:get, "/api/v1/courses/#{@course.id}/module_item_sequence?asset_type=quiz",
                 { :controller => "context_module_items_api", :action => "item_sequence", :format => "json",
                   :course_id => @course.to_param, :asset_type => 'quiz' }, {}, {}, { :expected_status => 400 })
      end

      it "should return a skeleton json structure if referencing an item that isn't in a module" do
        other_quiz = @course.quizzes.create!
        json = api_call(:get, "/api/v1/courses/#{@course.id}/module_item_sequence?asset_type=quiz&asset_id=#{other_quiz.id}",
                        :controller => "context_module_items_api", :action => "item_sequence", :format => "json",
                        :course_id => @course.to_param, :asset_type => 'quiz', :asset_id => other_quiz.to_param)
        expect(json).to eq({ 'items' => [], 'modules' => [] })
      end

      it "should work with the first item" do
        json = api_call(:get, "/api/v1/courses/#{@course.id}/module_item_sequence?asset_type=Assignment&asset_id=#{@assignment.id}",
                        :controller => "context_module_items_api", :action => "item_sequence", :format => "json",
                        :course_id => @course.to_param, :asset_type => 'Assignment', :asset_id => @assignment.to_param)
        expect(json['items'].size).to eql 1
        expect(json['items'][0]['prev']).to be_nil
        expect(json['items'][0]['current']['id']).to eq @assignment_tag.id
        expect(json['items'][0]['next']['id']).to eq @quiz_tag.id
        expect(json['modules'].size).to eql 1
        expect(json['modules'][0]['id']).to eq @module1.id
      end

      it "should skip subheader items" do
        json = api_call(:get, "/api/v1/courses/#{@course.id}/module_item_sequence?asset_type=ModuleItem&asset_id=#{@external_url_tag.id}",
                        :controller => "context_module_items_api", :action => "item_sequence", :format => "json",
                        :course_id => @course.to_param, :asset_type => 'ModuleItem', :asset_id => @external_url_tag.to_param)
        expect(json['items'].size).to eql 1
        expect(json['items'][0]['prev']['id']).to eq @topic_tag.id
        expect(json['items'][0]['current']['id']).to eq @external_url_tag.id
        expect(json['items'][0]['next']['id']).to eq @wiki_page_tag.id
        expect(json['modules'].map {|mod| mod['id']}.sort).to eq [@module1.id, @module2.id].sort
      end

      it "should find a (non-deleted) wiki page by url" do
        json = api_call(:get, "/api/v1/courses/#{@course.id}/module_item_sequence?asset_type=Page&asset_id=#{@wiki_page.url}",
                        :controller => "context_module_items_api", :action => "item_sequence", :format => "json",
                        :course_id => @course.to_param, :asset_type => 'Page', :asset_id => @wiki_page.to_param)
        expect(json['items'].size).to eql 1
        expect(json['items'][0]['prev']['id']).to eq @external_url_tag.id
        expect(json['items'][0]['current']['id']).to eq @wiki_page_tag.id
        expect(json['items'][0]['next']['id']).to eq @attachment_tag.id
        expect(json['modules'].map {|mod| mod['id']}.sort).to eq [@module1.id, @module2.id].sort

        @wiki_page.workflow_state = 'deleted'
        @wiki_page.save!

        json = api_call(:get, "/api/v1/courses/#{@course.id}/module_item_sequence?asset_type=Page&asset_id=#{@wiki_page.url}",
                        :controller => "context_module_items_api", :action => "item_sequence", :format => "json",
                        :course_id => @course.to_param, :asset_type => 'Page', :asset_id => @wiki_page.to_param)
        expect(json['items'].size).to eql 0
        expect(json['modules'].size).to eql 0
      end

      it "should skip a deleted module" do
        new_tag = @module3.add_item(:id => @attachment.id, :type => 'attachment')
        @module2.destroy
        json = api_call(:get, "/api/v1/courses/#{@course.id}/module_item_sequence?asset_type=ModuleItem&asset_id=#{@external_url_tag.id}",
                        :controller => "context_module_items_api", :action => "item_sequence", :format => "json",
                        :course_id => @course.to_param, :asset_type => 'ModuleItem', :asset_id => @external_url_tag.to_param)
        expect(json['items'].size).to eql 1
        expect(json['items'][0]['next']['id']).to eql new_tag.id
        expect(json['modules'].map {|mod| mod['id']}.sort).to eq [@module1.id, @module3.id].sort
      end

      it "should skip a deleted item" do
        @quiz_tag.destroy
        json = api_call(:get, "/api/v1/courses/#{@course.id}/module_item_sequence?asset_type=Assignment&asset_id=#{@assignment.id}",
                        :controller => "context_module_items_api", :action => "item_sequence", :format => "json",
                        :course_id => @course.to_param, :asset_type => 'Assignment', :asset_id => @assignment.to_param)
        expect(json['items'].size).to eql 1
        expect(json['items'][0]['current']['id']).to eq @assignment_tag.id
        expect(json['items'][0]['next']['id']).to eq @topic_tag.id
      end

      it "should find an item containing the assignment associated with a quiz" do
        other_quiz = @course.quizzes.create!
        other_quiz.publish!
        wacky_tag = @module3.add_item(:type => 'assignment', :id => other_quiz.assignment.id)
        json = api_call(:get, "/api/v1/courses/#{@course.id}/module_item_sequence?asset_type=quiz&asset_id=#{other_quiz.id}",
                        :controller => "context_module_items_api", :action => "item_sequence", :format => "json",
                        :course_id => @course.to_param, :asset_type => 'quiz', :asset_id => other_quiz.to_param)
        expect(json['items'].size).to eql 1
        expect(json['items'][0]['current']['id']).to eql wacky_tag.id
      end

      it "should find an item containing the assignment associated with a graded discussion topic" do
        discussion_assignment = @course.assignments.create!
        other_topic = @course.discussion_topics.create! :assignment => discussion_assignment
        wacky_tag = @module3.add_item(:type => 'assignment', :id => other_topic.assignment.id)
        json = api_call(:get, "/api/v1/courses/#{@course.id}/module_item_sequence?asset_type=discussioN&asset_id=#{other_topic.id}",
                        :controller => "context_module_items_api", :action => "item_sequence", :format => "json",
                        :course_id => @course.to_param, :asset_type => 'discussioN', :asset_id => other_topic.to_param)
        expect(json['items'].size).to eql 1
        expect(json['items'][0]['current']['id']).to eql wacky_tag.id
      end

      it "should deal with multiple modules having the same position" do
        @module2.update_attribute(:position, 1)
        json = api_call(:get, "/api/v1/courses/#{@course.id}/module_item_sequence?asset_type=quiz&asset_id=#{@quiz.id}",
                         :controller => "context_module_items_api", :action => "item_sequence", :format => "json",
                         :course_id => @course.to_param, :asset_type => 'quiz', :asset_id => @quiz.to_param)
        expect(json['items'].size).to eql 1
        expect(json['items'][0]['prev']['id']).to eql @assignment_tag.id
        expect(json['items'][0]['next']['id']).to eql @topic_tag.id
      end

      it "should treat a nil position as sort-last" do
        @external_url_tag.update_attribute(:position, nil)
        json = api_call(:get, "/api/v1/courses/#{@course.id}/module_item_sequence?asset_type=discussion&asset_id=#{@topic.id}",
                        :controller => "context_module_items_api", :action => "item_sequence", :format => "json",
                        :course_id => @course.to_param, :asset_type => 'discussion', :asset_id => @topic.to_param)
        expect(json['items'].size).to eql 1
        expect(json['items'][0]['prev']['id']).to eql @quiz_tag.id
        expect(json['items'][0]['next']['id']).to eql @external_url_tag.id
      end

      context "with duplicate items" do
        before :once do
          @other_quiz_tag = @module3.add_item(:id => @quiz.id, :type => 'quiz')
        end

        it "should return multiple items" do
          json = api_call(:get, "/api/v1/courses/#{@course.id}/module_item_sequence?asset_type=Quiz&asset_id=#{@quiz.id}",
                          :controller => "context_module_items_api", :action => "item_sequence", :format => "json",
                          :course_id => @course.to_param, :asset_type => 'Quiz', :asset_id => @quiz.to_param)
          expect(json['items'].size).to eql 2
          expect(json['items'][0]['prev']['id']).to eq @assignment_tag.id
          expect(json['items'][0]['current']['id']).to eq @quiz_tag.id
          expect(json['items'][0]['next']['id']).to eq @topic_tag.id
          expect(json['items'][1]['prev']['id']).to eq @attachment_tag.id
          expect(json['items'][1]['current']['id']).to eq @other_quiz_tag.id
          expect(json['items'][1]['next']).to be_nil
        end

        it "should limit the number of sequences returned to 10" do
          modules = (0..9).map do |x|
            mod = @course.context_modules.create! :name => "I will do it #{x} times"
            mod.add_item :type => 'assignment', :id => @assignment.id
            mod
          end
          json = api_call(:get, "/api/v1/courses/#{@course.id}/module_item_sequence?asset_type=Assignment&asset_id=#{@assignment.id}",
                          :controller => "context_module_items_api", :action => "item_sequence", :format => "json",
                          :course_id => @course.to_param, :asset_type => 'Assignment', :asset_id => @assignment.to_param)
          expect(json['items'].size).to eql 10
          expect(json['items'][9]['current']['module_id']).to eq modules[8].id
        end

        it "should return a single item, given the content tag" do
          json = api_call(:get, "/api/v1/courses/#{@course.id}/module_item_sequence?asset_type=ModuleItem&asset_id=#{@quiz_tag.id}",
                          :controller => "context_module_items_api", :action => "item_sequence", :format => "json",
                          :course_id => @course.to_param, :asset_type => 'ModuleItem', :asset_id => @quiz_tag.to_param)
          expect(json['items'].size).to eql 1
          expect(json['items'][0]['prev']['id']).to eq @assignment_tag.id
          expect(json['items'][0]['current']['id']).to eq @quiz_tag.id
          expect(json['items'][0]['next']['id']).to eq @topic_tag.id
        end
      end
    end

    describe 'POST select_mastery_path' do
      before do
        allow(ConditionalRelease::Service).to receive(:enabled_in_context?).and_return(true)
        allow(ConditionalRelease::Service).to receive(:select_mastery_path).and_return({ code: '200', body: {} })
        student_in_course(course: @course)
      end

      def call_select_mastery_path(item, assignment_set_id, student_id, opts = {})
        api_call(:post, "/api/v1/courses/#{@course.id}/modules/#{@module1.id}/items/#{item.id}/select_mastery_path",
                        { controller: "context_module_items_api", action: 'select_mastery_path', format: 'json',
                          course_id: "#{@course.id}", module_id: "#{@module1.id}", id: "#{item.id}" },
                        { assignment_set_id: assignment_set_id, student_id: student_id },
                        {},
                        opts)
      end

      it 'should require mastery paths to be enabled' do
        allow(ConditionalRelease::Service).to receive(:enabled_in_context?).and_return(false)
        call_select_mastery_path @assignment_tag, 100, @student.id, expected_status: 400
      end

      it 'should require a student_id specified' do
        call_select_mastery_path @assignment_tag, 100, nil, expected_status: 401
      end

      it 'should require an assignment_set_id specified' do
        json = call_select_mastery_path @assignment_tag, nil, @student.id, expected_status: 400
        expect(json['message']).to match(/assignment_set_id/)
      end

      it 'should require the module item be attached to an assignment' do
        json = call_select_mastery_path @external_url_tag, 100, @student.id, expected_status: 400
        expect(json['message']).to match(/assignment/)
      end

      it 'should return the CYOE error if the action is unsuccessful' do
        allow(ConditionalRelease::Service).to receive(:select_mastery_path).and_return({ code: '909', body: { 'foo' => 'bar' } })
        json = call_select_mastery_path @assignment_tag, 100, @student.id, expected_status: 909
        expect(json).to eq({ 'foo' => 'bar' })
      end

      it 'should not allow unpublished items' do
        @assignment.unpublish!
        call_select_mastery_path @assignment_tag, 100, @student.id, expected_status: 404
      end

      context 'successful' do
        def cyoe_returns(assignment_ids)
          cyoe_ids = assignment_ids.map {|id| { 'assignment_id' => "#{id}" }} # cyoe ids in strings
          cyoe_response = { 'assignments' => cyoe_ids }
          allow(ConditionalRelease::Service).to receive(:select_mastery_path).and_return({ code: '200', body: cyoe_response })
        end

        it 'should return a list of assignments if the action is successful' do
          assignment_ids = create_assignments([@course.id], 3)
          cyoe_returns assignment_ids
          json = call_select_mastery_path @assignment_tag, 100, @student.id
          expect(json['assignments'].length).to eq 3
          expect(json['assignments'].map {|a| a['id']}).to eq assignment_ids
          expect(json['items']).to eq []
        end

        it 'should return a list of associated module items' do
          @graded_topic = group_discussion_assignment
          @graded_topic.publish!
          @graded_topic_tag = @module1.add_item(:id => @graded_topic.id, :type => 'discussion_topic')

          assignment_ids = [@quiz.assignment_id] + create_assignments([@course.id], 3) + [@graded_topic.assignment_id]
          cyoe_returns assignment_ids
          json = call_select_mastery_path @assignment_tag, 100, @student.id
          items = json['items']
          expect(items.length).to eq 2
          expect(items.map {|item| item['id']}).to match_array [@quiz_tag.id, @graded_topic_tag.id]
        end

        it 'should return assignments in the same order as cyoe' do
          assignment_ids = create_assignments([@course.id], 5)
          cyoe_returns assignment_ids.reverse
          json = call_select_mastery_path @assignment_tag, 100, @student.id
          expect(json['assignments'].map {|a| a['id']}).to eq assignment_ids.reverse
          expect(json['items']).to eq []
        end

        it 'should return only published assignments' do
          assignment_ids = create_assignments([@course.id], 5)
          Assignment.find(assignment_ids.last).unpublish!
          cyoe_returns assignment_ids
          json = call_select_mastery_path @assignment_tag, 100, @student.id
          expect(json['assignments'].map {|a| a['id']}).to eq assignment_ids[0..-2]
        end
      end
    end
  end

  context "as a student" do
    before :once do
      course_with_student(:course => @course, :active_all => true)
    end

    def override_assignment
      @due_at = Time.zone.now + 2.days
      @unlock_at = Time.zone.now + 1.days
      @lock_at = Time.zone.now + 3.days
      @override = assignment_override_model(:assignment => @assignment, :due_at => @due_at, :unlock_at => @unlock_at, :lock_at => @lock_at)
      @override_student = @override.assignment_override_students.build
      @override_student.user = @student
      @override_student.save!
      overrides = AssignmentOverrideApplicator.overrides_for_assignment_and_user(@assignment, @student)
      @student = nil
      overrides
    end

    it "should list module items" do
      @assignment_tag.unpublish
      json = api_call(:get, "/api/v1/courses/#{@course.id}/modules/#{@module1.id}/items",
                      :controller => "context_module_items_api", :action => "index", :format => "json",
                      :course_id => "#{@course.id}", :module_id => "#{@module1.id}")

      expect(json.map{|item| item['id']}.sort).to eq @module1.content_tags.active.map(&:id).sort

      #also for locked modules that have completion requirements
      @assignment2 = @course.assignments.create!(:name => "pls submit", :submission_types => ["online_text_entry"])
      @assignment_tag2 = @module2.add_item(:id => @assignment2.id, :type => 'assignment')
      @module2.completion_requirements = {
          @assignment_tag2.id => { :type => 'must_submit' }}
      @module2.save!

      json = api_call(:get, "/api/v1/courses/#{@course.id}/modules/#{@module2.id}/items",
                      :controller => "context_module_items_api", :action => "index", :format => "json",
                      :course_id => "#{@course.id}", :module_id => "#{@module2.id}")

      expect(json.map{|item| item['id']}.sort).to eq @module2.content_tags.map(&:id).sort
    end

    context 'differentiated_assignments' do
      before do
        @new_section = @course.course_sections.create!(name: "test section")
        @student.enrollments.each(&:destroy_permanently!)
        student_in_section(@new_section, user: @student)
        @assignment.only_visible_to_overrides = true
        @assignment.save!
      end

      context 'enabled' do
        context 'with override' do
          before{create_section_override_for_assignment(@assignment, {course_section: @new_section})}
          it "should list all assignments" do
            json = api_call(:get, "/api/v1/courses/#{@course.id}/modules/#{@module1.id}/items",
                                  :controller => "context_module_items_api", :action => "index", :format => "json",
                                  :course_id => "#{@course.id}", :module_id => "#{@module1.id}")

            expect(json.map{|item| item['id']}.sort).to eq @module1.content_tags.map(&:id).sort
          end
        end
        context 'without override' do
          it "should exclude unassigned assignments" do
            json = api_call(:get, "/api/v1/courses/#{@course.id}/modules/#{@module1.id}/items",
                                  :controller => "context_module_items_api", :action => "index", :format => "json",
                                  :course_id => "#{@course.id}", :module_id => "#{@module1.id}")

            expect(json.map{|item| item['id']}.sort).not_to eq @module1.content_tags.map(&:id).sort
          end
        end
      end
    end

    context 'index including content details' do
      let(:json) do
        api_call(:get, "/api/v1/courses/#{@course.id}/modules/#{@module1.id}/items?include[]=content_details",
          :controller => "context_module_items_api", :action => "index", :format => "json",
          :course_id => "#{@course.id}", :module_id => "#{@module1.id}", :include => ['content_details'])
      end
      let(:assignment_details) { json.find{|item| item['id'] == @assignment_tag.id}['content_details'] }
      let(:external_url_details) { json.find{|item| item['id'] == @external_url_tag.id}['content_details'] }

      before :once do
        override_assignment
        @module1.update_attribute(:require_sequential_progress, true)
      end

      it "should include user specific details" do
        expect(assignment_details).to include(
          'points_possible' => @assignment.points_possible,
          'due_at' => @due_at.iso8601,
          'unlock_at' => @unlock_at.iso8601,
          'lock_at' => @lock_at.iso8601,
        )
      end

      it "should include lock information" do
        expect(assignment_details['locked_for_user']).to eq true
        expect(assignment_details).to include 'lock_explanation'
        expect(assignment_details).to include 'lock_info'
        expect(assignment_details['lock_info']).to include(
          'asset_string' => @assignment.asset_string,
          'unlock_at' => @unlock_at.iso8601,
        )
      end

      it "should include lock information for contentless tags" do
        expect(external_url_details['locked_for_user']).to eq true
        expect(external_url_details).to include 'lock_explanation'
        expect(external_url_details).to include 'lock_info'
        expect(external_url_details['lock_info']).to include(
            'asset_string' => @module1.asset_string
        )
      end
    end

    context "index including mastery_paths (CYOE)" do
      def has_assignment_model?(item)
        rules = item.deep_symbolize_keys
        return false unless rules[:mastery_paths].present?
        rules[:mastery_paths][:assignment_sets].find do |set|
          set[:assignments].find do |asg|
            asg.key? :model
          end
        end
      end

      before :once do
        @cyoe_module1 = @course.context_modules.create!(:name => "cyoe_module1")
        @cyoe_module2 = @course.context_modules.create!(:name => "cyoe_module2")
        @cyoe_module3 = @course.context_modules.create!(:name => "cyoe_module3")

        [@cyoe_module1, @cyoe_module2, @cyoe_module3].each do |mod|
          mod.add_item(:id => @assignment.id, :type => 'assignment')
          mod.add_item(:id => @quiz.id, :type => 'quiz')
          mod.add_item(:id => @topic.id, :type => 'discussion_topic')
          mod.add_item(:id => @wiki_page.id, :type => 'wiki_page')
          mod.add_item(:type => 'external_url', :url =>
                       'http://example.com/cyoe', :title => 'cyoe link',
                       :indent => 1, :updated_at => nil).publish!
          mod.publish
        end
      end

      before :each do
        @resp = [{
                  locked: false,
                  trigger_assignment: @quiz.assignment_id,
                  assignment_sets: [{
                    id: 1,
                    scoring_range_id: 1,
                    created_at: @assignment.created_at,
                    updated_at: @assignment.updated_at,
                    position: 1,
                    assignments: [{
                      id: 1,
                      assignment_id: @assignment.id,
                      created_at: @assignment.created_at,
                      updated_at: @assignment.updated_at,
                      assignment_set_id: 1,
                      position: 1
                    }]
                  }]
                }]
        allow(ConditionalRelease::Service).to receive_messages(headers_for: {}, submissions_for: [],
          domain_for: "canvas.xyz", "enabled_in_context?" => true,
          rules_summary_url: "cyoe.abc/rules", request_rules: @resp)
      end

      describe "CYOE interaction" do
        it "makes a request to the CYOE service when included" do
          expect(ConditionalRelease::Service).to receive(:request_rules).once

          api_call(:get, "/api/v1/courses/#{@course.id}/modules/#{@cyoe_module1.id}/items?include[]=mastery_paths",
            :controller => "context_module_items_api", :action => "index", :format => "json",
            :course_id => @course.id.to_s, :module_id => @cyoe_module1.id.to_s,
            :include => ['mastery_paths'])
        end
      end

      describe "module item list response data" do
        it "includes conditional release information from CYOE" do
          json = api_call(:get, "/api/v1/courses/#{@course.id}/modules/#{@cyoe_module2.id}/items?include[]=mastery_paths",
          :controller => "context_module_items_api", :action => "index", :format => "json",
          :course_id => @course.id.to_s, :module_id => @cyoe_module2.id.to_s, :include => ['mastery_paths'])
          mastery_paths = json.all? { |item| item.key? 'mastery_paths' }
          expect(mastery_paths).to be_truthy
        end

        it 'properly omits a wiki page item locked by CYOE from progressions' do
          module_with_page = @course.context_modules.create!(name: "new module")
          assignment = @course.assignments.create!(
            name: "some assignment",
            submission_types: ["online_text_entry"],
            points_possible: 20
          )
          module_with_page.add_item(:id => assignment.id, :type => 'assignment')
          page = @course.wiki_pages.create!(title: "some page")
          page.assignment = @course.assignments.create!(
            name: "hidden page",
            submission_types: ["wiki_page"],
            only_visible_to_overrides: true
          )
          page.save!
          module_with_page.add_item(:id => page.id, :type => 'wiki_page')
          quiz = @course.quizzes.create!(:title => "some quiz")
          quiz.publish!
          quiz_tag = module_with_page.add_item(:id => quiz.id, :type => 'quiz')
          json = api_call(
            :get, "/api/v1/courses/#{@course.id}/"\
              "module_item_sequence?asset_type=Assignment&asset_id=#{assignment.id}",
            :controller => "context_module_items_api",
            :action => "item_sequence",
            :format => "json",
            :course_id => @course.to_param,
            :asset_type => 'Assignment',
            :asset_id => assignment.to_param
          )
          expect(json['items'][0]['next']['id']).to eq quiz_tag.id
        end

<<<<<<< HEAD
=======
        it 'does not show an unpublished wiki page in progressions' do
          module_with_page = @course.context_modules.create!(name: "new module")
          assignment = @course.assignments.create!(
            name: "some assignment",
            submission_types: ["online_text_entry"],
            points_possible: 20
          )
          module_with_page.add_item(:id => assignment.id, :type => 'assignment')
          page = @course.wiki_pages.create!(title: "some page", workflow_state: 'unpublished')
          module_with_page.add_item(:id => page.id, :type => 'wiki_page')
          quiz = @course.quizzes.create!(:title => "some quiz")
          quiz.publish!
          quiz_tag = module_with_page.add_item(:id => quiz.id, :type => 'quiz')
          json = api_call(
            :get, "/api/v1/courses/#{@course.id}/"\
              "module_item_sequence?asset_type=Assignment&asset_id=#{assignment.id}",
            :controller => "context_module_items_api",
            :action => "item_sequence",
            :format => "json",
            :course_id => @course.to_param,
            :asset_type => 'Assignment',
            :asset_id => assignment.to_param
          )
          expect(json['items'][0]['next']['id']).to eq quiz_tag.id
        end

>>>>>>> 24a54fb5
        it 'does not omit a wiki page item if CYOE is disabled' do
          allow(ConditionalRelease::Service).to receive(:enabled_in_context?).and_return(false)
          module_with_page = @course.context_modules.create!(name: "new module")
          assignment = @course.assignments.create!(
            name: "some assignment",
            submission_types: ["online_text_entry"],
            points_possible: 20
          )
          module_with_page.add_item(:id => assignment.id, :type => 'assignment')
          page = @course.wiki_pages.create!(title: "some page")
          page.assignment = @course.assignments.create!(
            name: "hidden page",
            submission_types: ["wiki_page"],
            only_visible_to_overrides: true
          )
          page.save!
          page_tag= module_with_page.add_item(:id => page.id, :type => 'wiki_page')
          quiz = @course.quizzes.create!(:title => "some quiz")
          quiz.publish!
          module_with_page.add_item(:id => quiz.id, :type => 'quiz')
          json = api_call(
            :get, "/api/v1/courses/#{@course.id}/"\
              "module_item_sequence?asset_type=Assignment&asset_id=#{assignment.id}",
            :controller => "context_module_items_api",
            :action => "item_sequence",
            :format => "json",
            :course_id => @course.to_param,
            :asset_type => 'Assignment',
            :asset_id => assignment.to_param
          )
          expect(json['items'][0]['next']['id']).to eq page_tag.id
        end

        it "includes model data merge from Canvas" do
          json = api_call(:get, "/api/v1/courses/#{@course.id}/modules/#{@cyoe_module2.id}/items?include[]=mastery_paths",
            :controller => "context_module_items_api", :action => "index", :format => "json",
            :course_id => @course.id.to_s, :module_id => @cyoe_module2.id.to_s, :include => ['mastery_paths'])
          models = json.any? { |item| has_assignment_model?(item) }
          expect(models).to be_truthy
        end
      end

      describe "module item sequence response data" do
        it "should include mastery path information" do
          json = api_call(:get, "/api/v1/courses/#{@course.id}/module_item_sequence?asset_type=Quiz&asset_id=#{@quiz.id}",
                          :controller => "context_module_items_api", :action => "item_sequence", :format => "json",
                          :course_id => @course.to_param, :asset_type => 'Quiz', :asset_id => @quiz.to_param)
          expect(json['items'][0]['mastery_path']).to be_present
        end
      end

      describe "caching CYOE data" do
        it "uses the cache when requested again" do
          expect(ConditionalRelease::Service).to receive(:request_rules).never
          allow(ConditionalRelease::Service).to receive_messages(rules_cache: {rules: @resp, updated_at: 1.day.from_now})
          3.times do
            api_call(:get, "/api/v1/courses/#{@course.id}/modules/#{@cyoe_module3.id}/items?include[]=mastery_paths",
              :controller => "context_module_items_api", :action => "index", :format => "json",
              :course_id => @course.id.to_s, :module_id => @cyoe_module3.id.to_s,
              :include => ['mastery_paths'])
          end
        end
      end
    end

    context 'show including content details' do
      let(:json) do
        api_call(:get, "/api/v1/courses/#{@course.id}/modules/#{@module1.id}/items/#{@assignment_tag.id}?include[]=content_details",
          :controller => "context_module_items_api", :action => "show", :format => "json",
          :course_id => "#{@course.id}", :module_id => "#{@module1.id}", :include => ['content_details'],
          :id => "#{@assignment_tag.id}")
      end
      let(:assignment_details) { json['content_details'] }

      before :once do
        override_assignment
      end

      it "should include user specific details" do
        expect(assignment_details).to include(
          'points_possible' => @assignment.points_possible,
          'due_at' => @due_at.iso8601,
          'unlock_at' => @unlock_at.iso8601,
          'lock_at' => @lock_at.iso8601,
        )
      end

      it "should include lock information" do
        expect(assignment_details['locked_for_user']).to eq true
        expect(assignment_details).to include 'lock_explanation'
        expect(assignment_details).to include 'lock_info'
        expect(assignment_details['lock_info']).to include(
          'asset_string' => @assignment.asset_string,
          'unlock_at' => @unlock_at.iso8601,
        )
      end
    end

    it "should show module item completion" do
      json = api_call(:get, "/api/v1/courses/#{@course.id}/modules/#{@module1.id}/items/#{@assignment_tag.id}",
                      :controller => "context_module_items_api", :action => "show", :format => "json",
                      :course_id => "#{@course.id}", :module_id => "#{@module1.id}",
                      :id => "#{@assignment_tag.id}")
      expect(json['completion_requirement']['type']).to eq 'must_submit'
      expect(json['completion_requirement']['completed']).to be_falsey

      @assignment.submit_homework(@user, :body => "done!")

      json = api_call(:get, "/api/v1/courses/#{@course.id}/modules/#{@module1.id}/items/#{@assignment_tag.id}",
                      :controller => "context_module_items_api", :action => "show", :format => "json",
                      :course_id => "#{@course.id}", :module_id => "#{@module1.id}",
                      :id => "#{@assignment_tag.id}")
      expect(json['completion_requirement']['completed']).to be_truthy
    end

    it "should not show unpublished items" do
      @assignment_tag.unpublish
      json = api_call(:get, "/api/v1/courses/#{@course.id}/modules/#{@module1.id}/items/#{@assignment_tag.id}",
                      {:controller => "context_module_items_api", :action => "show", :format => "json",
                      :course_id => "#{@course.id}", :module_id => "#{@module1.id}",
                      :id => "#{@assignment_tag.id}"}, {}, {}, {:expected_status => 404})
    end

    it "should mark viewed and redirect external URLs" do
      raw_api_call(:get, "/api/v1/courses/#{@course.id}/module_item_redirect/#{@external_url_tag.id}",
                   :controller => "context_module_items_api", :action => "redirect",
                   :format => "json", :course_id => "#{@course.id}", :id => "#{@external_url_tag.id}")
      expect(response).to redirect_to "http://example.com/lolcats"
      expect(@module1.evaluate_for(@user).requirements_met).to be_any {
          |rm| rm[:type] == "must_view" && rm[:id] == @external_url_tag.id }
    end

    it "should disallow update" do
      api_call(:put, "/api/v1/courses/#{@course.id}/modules/#{@module1.id}/items/#{@assignment_tag.id}",
               {:controller => "context_module_items_api", :action => "update", :format => "json",
                :course_id => "#{@course.id}", :module_id => "#{@module1.id}", :id => "#{@assignment_tag.id}"},
               {:module_item => {:title => 'new name'}}, {},
               {:expected_status => 401}
      )
    end

    it "should disallow create" do
      api_call(:post, "/api/v1/courses/#{@course.id}/modules/#{@module1.id}/items",
               {:controller => "context_module_items_api", :action => "create", :format => "json",
                :course_id => "#{@course.id}", :module_id => "#{@module1.id}"},
               {:module_item => {:title => 'new name'}}, {},
               {:expected_status => 401}
      )
    end

    it "should disallow destroy" do
      api_call(:delete, "/api/v1/courses/#{@course.id}/modules/#{@module1.id}/items/#{@assignment_tag.id}",
               {:controller => "context_module_items_api", :action => "destroy", :format => "json",
                :course_id => "#{@course.id}", :module_id => "#{@module1.id}", :id => "#{@assignment_tag.id}"},
               {}, {},
               {:expected_status => 401}
      )
    end

    it "should not show module item completion for other students" do
      student = User.create!
      @course.enroll_student(student).accept!

      api_call(:get, "/api/v1/courses/#{@course.id}/modules/#{@module1.id}/items?student_id=#{student.id}",
                      {:controller => "context_module_items_api", :action => "index", :format => "json",
                      :course_id => "#{@course.id}", :student_id => "#{student.id}", :module_id => "#{@module1.id}"},
                      {}, {},
                      {:expected_status => 401})

      api_call(:get, "/api/v1/courses/#{@course.id}/modules/#{@module1.id}/items/#{@assignment_tag.id}?student_id=#{student.id}",
                      {:controller => "context_module_items_api", :action => "show", :format => "json",
                      :course_id => "#{@course.id}", :module_id => "#{@module1.id}",
                      :id => "#{@assignment_tag.id}", :student_id => "#{student.id}"},
                      {}, {},
                      {:expected_status => 401})
    end

    context 'mark_as_done' do
      before :once do
        @module = @course.context_modules.create(:name => "mark_as_done_module")
        wiki_page = @course.wiki_pages.create!(:title => "mark_as_done page", :body => "")
        wiki_page.workflow_state = 'active'
        wiki_page.save!
        @tag = @module.add_item(:id => wiki_page.id, :type => 'wiki_page')
        @module.completion_requirements = {
          @tag.id => { :type => 'must_mark_done' },
        }
        @module.save!
      end

      def mark_done_api_call
        api_call(:put,
                 "/api/v1/courses/#{@course.id}/modules/#{@module.id}/items/#{@tag.id}/done",
                 :controller => "context_module_items_api",
                 :action     => "mark_as_done",
                 :format     => "json",
                 :course_id  => @course.to_param,
                 :module_id  => @module.to_param,
                 :id => @tag.to_param,
                )
      end

      def mark_not_done_api_call
        api_call(:delete,
                 "/api/v1/courses/#{@course.id}/modules/#{@module.id}/items/#{@tag.id}/done",
                 :controller => "context_module_items_api",
                 :action     => "mark_as_not_done",
                 :format     => "json",
                 :course_id  => @course.to_param,
                 :module_id  => @module.to_param,
                 :id => @tag.to_param,
                )
      end

      describe "PUT" do
        it "should fulfill must-mark-done requirement" do
          mark_done_api_call
          expect(@module.evaluate_for(@user).requirements_met).to be_any do |rm|
            rm[:type] == "must_mark_done" && rm[:id] == @tag.id
          end
        end
      end

      describe "DELETE" do
        it "should remove must-mark-done requirement" do
          mark_done_api_call
          mark_not_done_api_call
          expect(@module.evaluate_for(@user).requirements_met).to be_none do |rm|
            rm[:type] == "must_mark_done"
          end
        end

        it "should work even when there is none must-mark-done requirement to delete" do
          mark_not_done_api_call
        end
      end
    end

    describe "POST 'mark_item_read'" do
      it "should fulfill must-view requirement" do
        api_call(:post, "/api/v1/courses/#{@course.id}/modules/#{@module1.id}/items/#{@external_url_tag.id}/mark_read",
                 :controller => "context_module_items_api", :action => "mark_item_read",
                 :format => "json", :course_id => @course.to_param, :module_id => @module1.to_param, :id => @external_url_tag.to_param)
        expect(@module1.evaluate_for(@user).requirements_met).to be_any {
            |rm| rm[:type] == "must_view" && rm[:id] == @external_url_tag.id }
      end

      it "should not fulfill must-view requirement on unpublished item" do
        @external_url_tag.unpublish
        api_call(:post, "/api/v1/courses/#{@course.id}/modules/#{@module1.id}/items/#{@external_url_tag.id}/mark_read",
                 { :controller => "context_module_items_api", :action => "mark_item_read",
                   :format => "json", :course_id => @course.to_param, :module_id => @module1.to_param, :id => @external_url_tag.to_param },
                 {}, {}, { expected_status: 404 })
        expect(@module1.evaluate_for(@user).requirements_met).not_to be_any {
            |rm| rm[:type] == "must_view" && rm[:id] == @external_url_tag.id }
      end

      it "should not fulfill must-view requirement on locked item" do
        @module2.completion_requirements = { @attachment_tag.id => { :type => 'must_view' } }
        @module2.save!
        json = api_call(:post, "/api/v1/courses/#{@course.id}/modules/#{@module2.id}/items/#{@attachment_tag.id}/mark_read",
                 { :controller => "context_module_items_api", :action => "mark_item_read",
                   :format => "json", :course_id => @course.to_param, :module_id => @module2.to_param, :id => @attachment_tag.to_param },
                 {}, {}, { expected_status: 403 })
        expect(json['message']).to eq('The module item is locked.')
        expect(@module2.evaluate_for(@user).requirements_met).to be_empty
      end
    end

    describe "GET 'module_item_sequence'" do
      context "unpublished item" do
        before :once do
          @quiz_tag.unpublish
        end

        it "should not find an unpublished item" do
          json = api_call(:get, "/api/v1/courses/#{@course.id}/module_item_sequence?asset_type=Quiz&asset_id=#{@quiz.id}",
                          :controller => "context_module_items_api", :action => "item_sequence", :format => "json",
                          :course_id => @course.to_param, :asset_type => 'Quiz', :asset_id => @quiz.to_param)
          expect(json['items']).to be_empty
        end

        it "should skip an unpublished item in the sequence" do
          json = api_call(:get, "/api/v1/courses/#{@course.id}/module_item_sequence?asset_type=Assignment&asset_id=#{@assignment.id}",
                          :controller => "context_module_items_api", :action => "item_sequence", :format => "json",
                          :course_id => @course.to_param, :asset_type => 'Assignment', :asset_id => @assignment.to_param)
          expect(json['items'][0]['next']['id']).to eql @topic_tag.id

          json = api_call(:get, "/api/v1/courses/#{@course.id}/module_item_sequence?asset_type=Discussion&asset_id=#{@topic.id}",
                          :controller => "context_module_items_api", :action => "item_sequence", :format => "json",
                          :course_id => @course.to_param, :asset_type => 'Discussion', :asset_id => @topic.to_param)
          expect(json['items'][0]['prev']['id']).to eql @assignment_tag.id
        end
      end

      context "unpublished module" do
        before :once do
          @new_assignment_1 = @course.assignments.create!
          @new_assignment_1_tag = @module3.add_item :type => 'assignment', :id => @new_assignment_1.id
          @module4 = @course.context_modules.create!
          @new_assignment_2 = @course.assignments.create!
          @new_assignment_2_tag = @module4.add_item :type => 'assignment', :id => @new_assignment_2.id
        end

        it "should not find an item in an unpublished module" do
          json = api_call(:get, "/api/v1/courses/#{@course.id}/module_item_sequence?asset_type=Assignment&asset_id=#{@new_assignment_1.id}",
                          :controller => "context_module_items_api", :action => "item_sequence", :format => "json",
                          :course_id => @course.to_param, :asset_type => 'Assignment', :asset_id => @new_assignment_1.to_param)
          expect(json['items']).to be_empty
        end

        it "should skip an unpublished module in the sequence" do
          json = api_call(:get, "/api/v1/courses/#{@course.id}/module_item_sequence?asset_type=File&asset_id=#{@attachment.id}",
                          :controller => "context_module_items_api", :action => "item_sequence", :format => "json",
                          :course_id => @course.to_param, :asset_type => 'File', :asset_id => @attachment.to_param)
          expect(json['items'][0]['next']['id']).to eq @new_assignment_2_tag.id
          expect(json['modules'].map { |item| item['id'] }.sort).to eq [@module2.id, @module4.id].sort

          json = api_call(:get, "/api/v1/courses/#{@course.id}/module_item_sequence?asset_type=Assignment&asset_id=#{@new_assignment_2.id}",
                          :controller => "context_module_items_api", :action => "item_sequence", :format => "json",
                          :course_id => @course.to_param, :asset_type => 'Assignment', :asset_id => @new_assignment_2.to_param)
          expect(json['items'][0]['prev']['id']).to eq @attachment_tag.id
          expect(json['modules'].map { |item| item['id'] }.sort).to eq [@module2.id, @module4.id].sort
        end
      end
    end

    describe 'POST select_mastery_path' do
      before do
        allow(ConditionalRelease::Service).to receive(:enabled_in_context?).and_return(true)
        allow(ConditionalRelease::Service).to receive(:select_mastery_path).and_return({ code: '200', body: { 'assignments' => [] } })
      end

      it 'should allow a mastery path' do
        json = api_call(:post, "/api/v1/courses/#{@course.id}/modules/#{@module1.id}/items/#{@assignment_tag.id}/select_mastery_path",
                        { controller: "context_module_items_api", action: 'select_mastery_path', format: 'json',
                          course_id: "#{@course.id}", module_id: "#{@module1.id}", id: "#{@assignment_tag.id}" },
                        { assignment_set_id: 100 },
                        {},
                        {:expected_status => 200})

      end

      it 'should allow specifying own student id' do
        json = api_call(:post, "/api/v1/courses/#{@course.id}/modules/#{@module1.id}/items/#{@assignment_tag.id}/select_mastery_path",
                        { controller: "context_module_items_api", action: 'select_mastery_path', format: 'json',
                          course_id: "#{@course.id}", module_id: "#{@module1.id}", id: "#{@assignment_tag.id}" },
                        { student_id: @student.id, assignment_set_id: 100 },
                        {},
                        {:expected_status => 200})
      end

      it 'should not allow selecting another student' do
        other_student = @student
        student_in_course(course: @course) # reassigns @student, @user
        json = api_call(:post, "/api/v1/courses/#{@course.id}/modules/#{@module1.id}/items/#{@assignment_tag.id}/select_mastery_path",
                        { controller: "context_module_items_api", action: 'select_mastery_path', format: 'json',
                          course_id: "#{@course.id}", module_id: "#{@module1.id}", id: "#{@assignment_tag.id}" },
                        { student_id: other_student.id, assignment_set_id: 100 },
                        {},
                        {:expected_status => 401})
      end
    end
  end

  describe 'POST duplicate' do
    before :once do
      course_with_teacher(:course => @course, :active_all => true)
    end

    it 'should duplicate module item' do
      api_call(:post, "/api/v1/courses/#{@course.id}/modules/items/#{@assignment_tag.id}/duplicate",
                      { controller: "context_module_items_api", action: 'duplicate', format: 'json',
                        course_id: "#{@course.id}", id: "#{@assignment_tag.id}" },
                      {}, {},
                      {:expected_status => 200})
    end

    it 'should not duplicate invalid module item' do
      api_call(:post, "/api/v1/courses/#{@course.id}/modules/items/#{@attachment_tag.id}/duplicate",
                      { controller: "context_module_items_api", action: 'duplicate', format: 'json',
                        course_id: "#{@course.id}", id: "#{@attachment_tag.id}" },
                      {}, {},
                      {:expected_status => 400})
    end
  end

  context "unauthorized user" do
    before :once do
      user_factory
    end

    it "should check permissions" do
      api_call(:get, "/api/v1/courses/#{@course.id}/modules/#{@module1.id}/items",
               { :controller => "context_module_items_api", :action => "index", :format => "json",
                 :course_id => "#{@course.id}", :module_id => "#{@module1.id}"},
               {}, {}, { :expected_status => 401 })
      api_call(:get, "/api/v1/courses/#{@course.id}/modules/#{@module2.id}/items/#{@attachment_tag.id}",
               { :controller => "context_module_items_api", :action => "show", :format => "json",
                 :course_id => "#{@course.id}", :module_id => "#{@module2.id}",
                 :id => "#{@attachment_tag.id}"}, {}, {}, { :expected_status => 401 })
      api_call(:get, "/api/v1/courses/#{@course.id}/module_item_redirect/#{@external_url_tag.id}",
               { :controller => "context_module_items_api", :action => "redirect",
                 :format => "json", :course_id => "#{@course.id}", :id => "#{@external_url_tag.id}"},
               {}, {}, { :expected_status => 401 })
      api_call(:put, "/api/v1/courses/#{@course.id}/modules/#{@module1.id}/items/#{@assignment_tag.id}",
               {:controller => "context_module_items_api", :action => "update", :format => "json",
                :course_id => "#{@course.id}", :module_id => "#{@module1.id}", :id => "#{@assignment_tag.id}"},
               {:module_item => {:title => 'new name'}}, {},
               {:expected_status => 401}
      )
      api_call(:post, "/api/v1/courses/#{@course.id}/modules/#{@module1.id}/items",
               {:controller => "context_module_items_api", :action => "create", :format => "json",
                :course_id => "#{@course.id}", :module_id => "#{@module1.id}"},
               {:module_item => {:title => 'new name'}}, {},
               {:expected_status => 401}
      )
      api_call(:delete, "/api/v1/courses/#{@course.id}/modules/#{@module1.id}/items/#{@assignment_tag.id}",
               {:controller => "context_module_items_api", :action => "destroy", :format => "json",
                :course_id => "#{@course.id}", :module_id => "#{@module1.id}", :id => "#{@assignment_tag.id}"},
               {}, {},
               {:expected_status => 401}
      )
      allow(ConditionalRelease::Service).to receive(:enabled_in_context?).and_return(true)
      api_call(:post, "/api/v1/courses/#{@course.id}/modules/#{@module1.id}/items/#{@assignment_tag.id}/select_mastery_path",
               {:controller => "context_module_items_api", :action => "select_mastery_path", :format => "json",
                :course_id => "#{@course.id}", :module_id => "#{@module1.id}", :id => "#{@assignment_tag.id}"},
               { assignment_set_id: 100 },
               {},
               {:expected_status => 401}
      )
    end
  end
end<|MERGE_RESOLUTION|>--- conflicted
+++ resolved
@@ -1265,8 +1265,6 @@
           expect(json['items'][0]['next']['id']).to eq quiz_tag.id
         end
 
-<<<<<<< HEAD
-=======
         it 'does not show an unpublished wiki page in progressions' do
           module_with_page = @course.context_modules.create!(name: "new module")
           assignment = @course.assignments.create!(
@@ -1293,7 +1291,6 @@
           expect(json['items'][0]['next']['id']).to eq quiz_tag.id
         end
 
->>>>>>> 24a54fb5
         it 'does not omit a wiki page item if CYOE is disabled' do
           allow(ConditionalRelease::Service).to receive(:enabled_in_context?).and_return(false)
           module_with_page = @course.context_modules.create!(name: "new module")
