#
# Copyright (C) 2011 - 2013 Instructure, Inc.
#
# This file is part of Canvas.
#
# Canvas is free software: you can redistribute it and/or modify it under
# the terms of the GNU Affero General Public License as published by the Free
# Software Foundation, version 3 of the License.
#
# Canvas is distributed in the hope that it will be useful, but WITHOUT ANY
# WARRANTY; without even the implied warranty of MERCHANTABILITY or FITNESS FOR
# A PARTICULAR PURPOSE. See the GNU Affero General Public License for more
# details.
#
# You should have received a copy of the GNU Affero General Public License along
# with this program. If not, see <http://www.gnu.org/licenses/>.
#

require File.expand_path(File.dirname(__FILE__) + '/../api_spec_helper')
require File.expand_path(File.dirname(__FILE__) + '/../file_uploads_spec_helper')
require File.expand_path(File.dirname(__FILE__) + '/../../cassandra_spec_helper')

class TestUserApi
  include Api::V1::User
  attr_accessor :services_enabled, :context, :current_user, :params, :request
  def service_enabled?(service); @services_enabled.include? service; end

  def avatar_image_url(*args); "avatar_image_url(#{args.first})"; end

  def course_student_grades_url(course_id, user_id); ""; end

  def course_user_url(course_id, user_id); ""; end

  def initialize
    @domain_root_account = Account.default
    @params = {}
    @request = OpenStruct.new
  end
end

describe Api::V1::User do
  before :once do
    @admin = account_admin_user
    course_with_student(:user => user_with_pseudonym(:name => 'Student', :username => 'pvuser@example.com'))
    @student = @user
    @student.pseudonym.update_attribute(:sis_user_id, 'sis-user-id')
    @user = @admin
    Account.default.tap { |a| a.enable_service(:avatars) }.save
    user_with_pseudonym(:user => @user)
  end

  before :each do
    @test_api = TestUserApi.new
    @test_api.services_enabled = []
    @test_api.request.protocol = 'http'
  end

  context 'user_json' do
    it 'should support optionally providing the avatar if avatars are enabled' do
      @student.account.set_service_availability(:avatars, false)
      @student.account.save!
      expect(@test_api.user_json(@student, @admin, {}, ['avatar_url'], @course).has_key?("avatar_url")).to be_falsey
      @student.account.set_service_availability(:avatars, true)
      @student.account.save!
      expect(@test_api.user_json(@student, @admin, {}, [], @course).has_key?("avatar_url")).to be_falsey
      expect(@test_api.user_json(@student, @admin, {}, ['avatar_url'], @course)["avatar_url"]).to match("h:/images/messages/avatar-50.png")
    end

    it 'only loads pseudonyms for the user once, even if there are multiple enrollments' do
      sis_stub = SisPseudonym.for(@student, @course, type: :trusted)
      expect(SisPseudonym).to receive(:for).once.and_return(sis_stub)
      ta_enrollment = ta_in_course(user: @student, course: @course)
      teacher_enrollment = teacher_in_course(user: @student, course: @course)
      @test_api.current_user = @admin
      @test_api.user_json(@student, @admin, {}, [], @course, [ta_enrollment, teacher_enrollment])
    end

    it 'should support optionally including group_ids' do
      @group = @course.groups.create!(:name => "My Group")
      @group.add_user(@student, 'accepted', true)
      expect(@test_api.user_json(@student, @admin, {}, [], @course).has_key?("group_ids")).to be_falsey
      expect(@test_api.user_json(@student, @admin, {}, ['group_ids'], @course)["group_ids"]).to eq([@group.id])
    end

    it 'should use the correct SIS pseudonym' do
      @user = User.create!(:name => 'User')
      @account2 = Account.create!
      @user.pseudonyms.create!(:unique_id => 'abc', :account => @account2) { |p| p.sis_user_id = 'abc' }
      @user.pseudonyms.create!(:unique_id => 'xyz', :account => Account.default) { |p| p.sis_user_id = 'xyz' }
      expect(@test_api.user_json(@user, @admin, {}, [], Account.default)).to eq({
          'name' => 'User',
          'sortable_name' => 'User',
          'sis_import_id' => nil,
          'id' => @user.id,
          'created_at' => @user.created_at.iso8601,
          'short_name' => 'User',
          'sis_user_id' => 'xyz',
          'integration_id' => nil,
          'login_id' => 'xyz'
        })
    end

    it 'should show SIS data to sub account admins' do
      student = User.create!(:name => 'User')
      student.pseudonyms.create!(:unique_id => 'xyz', :account => Account.default) { |p| p.sis_user_id = 'xyz' }

      sub_account = Account.create!(:parent_account => Account.default)
      sub_admin = account_admin_user(:account => sub_account)

      course = sub_account.courses.create!

      expect(@test_api.user_json(student, sub_admin, {}, [], course)).to eq({
        'name' => 'User',
        'sortable_name' => 'User',
        'id' => student.id,
        'created_at' => student.created_at.iso8601,
        'short_name' => 'User',
        'sis_user_id' => 'xyz',
        'integration_id' => nil,
        'login_id' => 'xyz'
      })
    end

    it 'should show SIS data to teachers only in courses they are teachers in' do
      student = User.create!(:name => 'User')
      student.pseudonyms.create!(:unique_id => 'xyz', :account => Account.default) { |p| p.sis_user_id = 'xyz' }

      teacher = user_factory
      course1 = course_factory(active_all: true)
      course1.enroll_user(teacher, "TeacherEnrollment").accept!
      course2 = course_factory(active_all: true)
      course2.enroll_user(teacher, "StudentEnrollment").accept!

      expect(@test_api.user_json(student, teacher, {}, [], course1)).to eq({
        'name' => 'User',
        'sortable_name' => 'User',
        'id' => student.id,
        'created_at' => student.created_at.iso8601,
        'short_name' => 'User',
        'sis_user_id' => 'xyz',
        'integration_id' => nil,
        'login_id' => 'xyz'
      })

      expect(@test_api.user_json(student, teacher, {}, [], course2)).to eq({
        'name' => 'User',
        'sortable_name' => 'User',
        'id' => student.id,
        'created_at' => student.created_at.iso8601,
        'short_name' => 'User'
      })

    end

    it 'should show SIS data to teachers in groups in their courses' do
      student = User.create!(:name => 'User')
      student.pseudonyms.create!(:unique_id => 'xyz', :account => Account.default) { |p| p.sis_user_id = 'xyz' }

      teacher = user_factory
      course1 = course_factory(active_all: true)
      course1.enroll_user(teacher, "TeacherEnrollment").accept!
      course2 = course_factory(active_all: true)
      course2.enroll_user(teacher, "StudentEnrollment").accept!
      group1 = course1.groups.create!(:name => 'Group 1')
      group2 = course2.groups.create!(:name => 'Group 2')

      expect(@test_api.user_json(student, teacher, {}, [], group1)).to eq({
        'name' => 'User',
        'sortable_name' => 'User',
        'id' => student.id,
        'created_at' => student.created_at.iso8601,
        'short_name' => 'User',
        'sis_user_id' => 'xyz',
        'integration_id' => nil,
        'login_id' => 'xyz'
      })

      expect(@test_api.user_json(student, teacher, {}, [], group2)).to eq({
        'name' => 'User',
        'sortable_name' => 'User',
        'id' => student.id,
        'created_at' => student.created_at.iso8601,
        'short_name' => 'User'
      })

    end

    it 'should use the SIS pseudonym instead of another pseudonym' do
      @user = User.create!(:name => 'User')
      @account2 = Account.create!
      @user.pseudonyms.create!(:unique_id => 'abc', :account => Account.default)
      p = @user.pseudonyms.create!(:unique_id => 'xyz', :account => Account.default) { |p| p.sis_user_id = 'xyz' }
      sis_batch = p.account.sis_batches.create
      SisBatch.where(id: sis_batch).update_all(workflow_state: 'imported')
      Pseudonym.where(id: p.id).update_all(sis_batch_id: sis_batch.id)
      expect(@test_api.user_json(@user, @admin, {}, [], Account.default)).to eq({
          'name' => 'User',
          'sortable_name' => 'User',
          'sis_import_id' => sis_batch.id,
          'id' => @user.id,
          'created_at' => @user.created_at.iso8601,
          'short_name' => 'User',
          'sis_user_id' => 'xyz',
          'integration_id' => nil,
          'login_id' => 'xyz'
        })
    end

    it 'should use an sis pseudonym from another account if necessary' do
      @user = User.create!(:name => 'User')
      @account2 = Account.create!
      @user.pseudonyms.destroy_all
      p = @user.pseudonyms.create!(:unique_id => 'abc', :account => @account2) { |p| p.sis_user_id = 'a'}
      allow(p).to receive(:works_for_account?).with(Account.default, true).and_return(true)
      allow_any_instantiation_of(Account.default).to receive(:trust_exists?).and_return(true)
      allow_any_instantiation_of(Account.default).to receive(:trusted_account_ids).and_return([@account2.id])
      expect(HostUrl).to receive(:context_host).with(@account2).and_return('school1')
      expect(@test_api.user_json(@user, @admin, {}, [], Account.default)).to eq({
          'name' => 'User',
          'sortable_name' => 'User',
          'id' => @user.id,
          'created_at' => @user.created_at.iso8601,
          'short_name' => 'User',
          'login_id' => 'abc',
          'sis_user_id' => 'a',
          'integration_id' => nil,
          'root_account' => 'school1',
          'sis_import_id' => nil,
      })
    end

    it 'should use the correct pseudonym' do
      @user = User.create!(:name => 'User')
      @account2 = Account.create!
      @user.pseudonyms.create!(:unique_id => 'abc', :account => @account2)
      @pseudonym = @user.pseudonyms.create!(:unique_id => 'xyz', :account => Account.default)
      allow(SisPseudonym).to receive(:for).with(@user, Account.default, type: :implicit, require_sis: false).and_return(@pseudonym)
      expect(@test_api.user_json(@user, @admin, {}, [], Account.default)).to eq({
          'name' => 'User',
          'sortable_name' => 'User',
          'id' => @user.id,
          'created_at' => @user.created_at.iso8601,
          'short_name' => 'User',
          'integration_id' => nil,
          'sis_import_id' => nil,
          'sis_user_id' => nil,
          'login_id' => 'xyz',
        })
    end

    it "requires :view_user_logins to return login_id" do
      RoleOverride.create!(context: Account.default, role: Role.get_built_in_role('AccountAdmin'),
            permission: 'view_user_logins', enabled: false)
      @user = User.create!(:name => 'Test User')
      @user.pseudonyms.create!(:unique_id => 'abc', :account => Account.default)
      json = @test_api.user_json(@user, @admin, {}, [], Account.default)
      expect(json.keys).not_to include 'login_id'
    end

    context "include[]=email" do
      before :once do
        @user = User.create!(:name => 'User')
        @user.pseudonyms.create!(:unique_id => 'abc', :account => Account.default)
        @user.communication_channels.create(:path => 'abc@example.com').confirm!
      end

      it "includes email if requested" do
        json = @test_api.user_json(@user, @admin, {}, ['email'], Account.default)
        expect(json['email']).to eq 'abc@example.com'
      end

      it "does not include email without :read_email_addresses permission" do
        RoleOverride.create!(context: Account.default, role: Role.get_built_in_role('AccountAdmin'),
            permission: 'read_email_addresses', enabled: false)
        json = @test_api.user_json(@user, @admin, {}, ['email'], Account.default)
        expect(json.keys).not_to include 'email'
      end
    end

    context "computed scores" do
      before :once do
        @enrollment.scores.create!
        assignment_group = @course.assignment_groups.create!
        @enrollment.find_score(course_score: true).
          update!(current_score: 95.0, final_score: 85.0, unposted_current_score: 90.0, unposted_final_score: 87.0)
        @enrollment.find_score(assignment_group_id: assignment_group).
          update!(current_score: 50.0, final_score: 40.0, unposted_current_score: 55.0, unposted_final_score: 45.0)
        @student1 = @student
        @student1_enrollment = @enrollment
        @student2 = course_with_student(:course => @course).user
      end

      before :each do
        @course.grading_standard_enabled = true
        @course.save!
      end

      it "should return posted course scores as admin" do
        json = @test_api.user_json(@student, @admin, {}, [], @course, [@student1_enrollment])
        expect(json['enrollments'].first['grades']).to eq({
          "html_url" => "",
          "current_score" => 95.0,
          "final_score" => 85.0,
          "current_grade" => "A",
          "final_grade" => "B",
          "unposted_current_grade" => "A-",
          "unposted_current_score" => 90.0,
          "unposted_final_grade" => "B+",
          "unposted_final_score" => 87.0
        })
      end

      it "should not return unposted course scores as a student" do
        json = @test_api.user_json(@student1, @student1, {}, [], @course, [@student1_enrollment])
        expect(json['enrollments'].first['grades']).to eq({
          "html_url" => "",
          "current_score" => 95.0,
          "final_score" => 85.0,
          "current_grade" => "A",
          "final_grade" => "B",
        })
      end

      it "should not return course scores as another student" do
        json = @test_api.user_json(@student1, @student2, {}, [], @course, [@student1_enrollment])
        expect(json['enrollments'].first['grades'].keys).to eq ["html_url"]
      end
    end

    def test_context(mock_context, context_to_pass)
      expect(mock_context).to receive(:account).and_return(mock_context)
      expect(mock_context).to receive(:global_id).and_return(42).twice
      expect(mock_context).to receive(:grants_any_right?).with(@admin, :manage_students, :read_sis).and_return(true)
      expect(mock_context).to receive(:grants_right?).with(@admin, {}, :view_user_logins).and_return(true)
      json = if context_to_pass
        @test_api.user_json(@student, @admin, {}, [], context_to_pass)
      else
        @test_api.user_json(@student, @admin, {}, [])
      end
      expect(json).to eq({
        "name"=>"Student",
        "sortable_name"=>"Student",
        "id"=>@student.id,
        'created_at' => @student.created_at.iso8601,
        "short_name"=>"Student",
        "sis_user_id"=>"sis-user-id",
        "integration_id" => nil,
        "sis_import_id"=>@student.pseudonym.sis_batch_id,
        "login_id" => "pvuser@example.com"
      })
    end

    it 'should support manually passing the context' do
      mock_context = double()
      test_context(mock_context, mock_context)
    end

    it 'should support loading the context as a member var' do
      @test_api.context = double()
      test_context(@test_api.context, nil)
    end

    it 'outputs uuid in json with includes params present' do
      expect(@test_api.user_json(@student, @admin, {}, [], @course)).not_to have_key("uuid")
      expect(@test_api.user_json(@student, @admin, {}, ['uuid'], @course)).to have_key("uuid")
    end
  end

  describe "enrollment_json" do
    let_once(:course) { Course.create! }

    context "when user is the student" do
      let_once(:student_enrollment) { course_with_user("StudentEnrollment", course: course, active_all: true) }
      let_once(:student) { student_enrollment.user }
      let(:grades) { @test_api.enrollment_json(student_enrollment, student, nil).fetch("grades") }

      before(:once) do
        @course_score = student_enrollment.scores.create!(course_score: true, current_score: 63, final_score: 73)
        course.update!(grading_standard_enabled: true)
        course.enable_feature!(:final_grades_override)
      end

      it "returns the current grade" do
        expect(grades.fetch("current_grade")).to eq "D-"
      end

      it "returns the current score" do
        expect(grades.fetch("current_score")).to be 63.0
      end

      it "returns the final grade" do
        expect(grades.fetch("final_grade")).to eq "C-"
      end

      it "returns the final score" do
        expect(grades.fetch("final_score")).to be 73.0
      end

      it "returns the override grade in place of current grade if present and feature enabled" do
        @course_score.update!(override_score: 99.0)
        expect(grades.fetch("current_grade")).to eq "A"
      end

      it "returns the override score in place of current score if present and feature enabled" do
        @course_score.update!(override_score: 99.0)
        expect(grades.fetch("current_score")).to be 99.0
      end

      it "returns the override grade in place of final grade if present and feature enabled" do
        @course_score.update!(override_score: 99.0)
        expect(grades.fetch("final_grade")).to eq "A"
      end

      it "returns the override score in place of final score if present and feature enabled" do
        @course_score.update!(override_score: 99.0)
        expect(grades.fetch("final_score")).to be 99.0
      end

      it "does not return an override_grade key" do
        @course_score.update!(override_score: 99.0)
        expect(grades.keys).not_to include :override_grade
      end

      it "does not return an override_score key" do
        @course_score.update!(override_score: 99.0)
        expect(grades.keys).not_to include :override_score
      end
    end

    context "when user is a teacher" do
      let_once(:student_enrollment) { course_with_user("StudentEnrollment", course: course, active_all: true) }
      let_once(:student) { student_enrollment.user }
      let_once(:teacher) { course_with_user("TeacherEnrollment", course: course, active_all: true).user }
      let(:grades) { @test_api.enrollment_json(student_enrollment, teacher, nil).fetch("grades") }

      before(:once) do
        @course_score = student_enrollment.scores.create!(course_score: true, current_score: 63, final_score: 73)
        course.update!(grading_standard_enabled: true)
        course.enable_feature!(:final_grades_override)
      end

      it "returns the current grade" do
        expect(grades.fetch("current_grade")).to eq "D-"
      end

      it "returns the current score" do
        expect(grades.fetch("current_score")).to be 63.0
      end

      it "returns the final grade" do
        expect(grades.fetch("final_grade")).to eq "C-"
      end

      it "returns the final score" do
        expect(grades.fetch("final_score")).to be 73.0
      end

      it "returns the course current grade, even if override is present and feature enabled" do
        @course_score.update!(override_score: 99.0)
        expect(grades.fetch("current_grade")).to eq "D-"
      end

      it "returns the course current score, even if override is present and feature enabled" do
        @course_score.update!(override_score: 99.0)
        expect(grades.fetch("current_score")).to be 63.0
      end

      it "returns the course final grade, even if override is present and feature enabled" do
        @course_score.update!(override_score: 99.0)
        expect(grades.fetch("final_grade")).to eq "C-"
      end

      it "returns the course final score, even if override is present and feature enabled" do
        @course_score.update!(override_score: 99.0)
        expect(grades.fetch("final_score")).to be 73.0
      end

      it "returns the override grade if present and feature enabled" do
        @course_score.update!(override_score: 99.0)
        expect(grades.fetch("override_grade")).to eq "A"
      end

      it "returns the override score if present and feature enabled" do
        @course_score.update!(override_score: 99.0)
        expect(grades.fetch("override_score")).to be 99.0
      end

      it "does not return the override grade if feature disabled" do
        course.disable_feature!(:final_grades_override)
        @course_score.update!(override_score: 99.0)
        expect(grades.keys).not_to include "override_grade"
      end

      it "does not return the override score if feature disabled" do
        course.disable_feature!(:final_grades_override)
        @course_score.update!(override_score: 99.0)
        expect(grades.keys).not_to include "override_score"
      end
    end
  end

  context 'user_json_is_admin?' do

    it 'should support manually passing the current user' do
      @test_api.context = double()
      expect(@test_api.context).to receive(:global_id).and_return(42)
      expect(@test_api.context).to receive(:account).and_return(@test_api.context)
      expect(@test_api.context).to receive(:grants_any_right?).with(@admin, :manage_students, :read_sis).and_return(true)
      @test_api.current_user = @admin
      expect(@test_api.user_json_is_admin?).to eq true
    end

    it 'should support loading the current user as a member var' do
      mock_context = double()
      expect(mock_context).to receive(:global_id).and_return(42)
      expect(mock_context).to receive(:account).and_return(mock_context)
      expect(mock_context).to receive(:grants_any_right?).with(@admin, :manage_students, :read_sis).and_return(true)
      @test_api.current_user = @admin
      expect(@test_api.user_json_is_admin?(mock_context, @admin)).to eq true
    end

    it 'should support loading multiple different things (via args)' do
      expect(@test_api.user_json_is_admin?(@admin, @student)).to be_falsey
      expect(@test_api.user_json_is_admin?(@student, @admin)).to be_truthy
      expect(@test_api.user_json_is_admin?(@student, @admin)).to be_truthy
      expect(@test_api.user_json_is_admin?(@admin, @student)).to be_falsey
      expect(@test_api.user_json_is_admin?(@admin, @student)).to be_falsey
    end

    it 'should support loading multiple different things (via member vars)' do
      @test_api.current_user = @student
      @test_api.context = @admin
      expect(@test_api.user_json_is_admin?).to be_falsey
      @test_api.current_user = @admin
      @test_api.context = @student
      expect(@test_api.user_json_is_admin?).to be_truthy
      expect(@test_api.user_json_is_admin?).to be_truthy
      @test_api.current_user = @student
      @test_api.context = @admin
      expect(@test_api.user_json_is_admin?).to be_falsey
      expect(@test_api.user_json_is_admin?).to be_falsey
    end

  end
end

describe "Users API", type: :request do
  def avatar_url(id)
    "http://www.example.com/images/users/#{User.avatar_key(id)}?fallback=http%3A%2F%2Fwww.example.com%2Fimages%2Fmessages%2Favatar-50.png"
  end

  before :once do
    @admin = account_admin_user
    course_with_student(:user => user_with_pseudonym(:name => 'Student', :username => 'pvuser@example.com', :active_user => true))
    @student.pseudonym.update_attribute(:sis_user_id, 'sis-user-id')
    @user = @admin
    Account.default.tap { |a| a.enable_service(:avatars) }.save
    user_with_pseudonym(:user => @user)
  end

  it "shouldn't return disallowed avatars" do
    @user = @student
    raw_api_call(:get, "/api/v1/users/#{@admin.id}/avatars",
                 :controller => "profile", :action => "profile_pics", :user_id => @admin.to_param, :format => 'json')
    assert_status(401)
  end

  shared_examples_for "page view api" do
    describe "page view api" do
      before do
        @timestamp = Time.zone.at(1.day.ago.to_i)
        page_view_model(:user => @student, :created_at => @timestamp - 1.day)
        page_view_model(:user => @student, :created_at => @timestamp + 1.day)
        page_view_model(:user => @student, :created_at => @timestamp, developer_key: DeveloperKey.default)
      end

      it "should return page view history" do
        Setting.set('api_max_per_page', '2')
        json = api_call(:get, "/api/v1/users/#{@student.id}/page_views?per_page=1000",
                           { :controller => "page_views", :action => "index", :user_id => @student.to_param, :format => 'json', :per_page => '1000' })
        expect(json.size).to eq 2
        json.each { |j| expect(j['url']).to eq "http://www.example.com/courses/1" }
        expect(json[0]['created_at']).to be > json[1]['created_at']
        expect(json[0]['app_name']).to be_nil
        expect(json[1]['app_name']).to eq 'User-Generated'
        expect(response.headers['Link']).to match /next/
        expect(response.headers['Link']).not_to match /last/
        response.headers['Link'].split(',').find { |l| l =~ /<([^>]+)>.+next/ }
        url = $1
        path, querystring = url.split("?")
        page = Rack::Utils.parse_nested_query(querystring)['page']
        json = api_call(:get, url,
                           { :controller => "page_views", :action => "index", :user_id => @student.to_param, :format => 'json', :page => page, :per_page => Setting.get('api_max_per_page', '2') })
        expect(json.size).to eq 1
        json.each { |j| expect(j['url']).to eq "http://www.example.com/courses/1" }
        expect(response.headers['Link']).not_to match /next/
        expect(response.headers['Link']).to match /last/
      end

      it "should recognize start_time parameter" do
        Setting.set('api_max_per_page', '3')
        start_time = @timestamp.iso8601
        json = api_call(:get, "/api/v1/users/#{@student.id}/page_views?start_time=#{start_time}",
                           { :controller => "page_views", :action => "index", :user_id => @student.to_param, :format => 'json', :start_time => start_time })
        expect(json.size).to eq 2
        json.each { |j| expect(CanvasTime.try_parse(j['created_at']).to_i).to be >= @timestamp.to_i }
      end

      it "should recognize end_time parameter" do
        Setting.set('api_max_per_page', '3')
        end_time = @timestamp.iso8601
        json = api_call(:get, "/api/v1/users/#{@student.id}/page_views?end_time=#{end_time}",
                           { :controller => "page_views", :action => "index", :user_id => @student.to_param, :format => 'json', :end_time => end_time })
        expect(json.size).to eq 2
        json.each { |j| expect(CanvasTime.try_parse(j['created_at']).to_i).to be <= @timestamp.to_i }
      end
    end
  end

  include_examples "page view api"

  describe "cassandra page views" do
    before do
      # can't use :once'd @student, since cassandra doesn't reset
      student_in_course(:course => @course, :user => user_with_pseudonym(:name => 'Student', :username => 'pvuser2@example.com', :active_user => true))
      @user = @admin
    end
    include_examples "cassandra page views"
    include_examples "page view api"
  end

  it "shouldn't find users in other root accounts by sis id" do
    acct = account_model(:name => 'other root')
    acct.account_users.create!(user: @user)
    @me = @user
    course_with_student(:account => acct, :active_all => true, :user => user_with_pseudonym(:name => 's2', :username => 'other@example.com'))
    @other_user = @user
    @other_user.pseudonym.update_attribute('sis_user_id', 'other-sis')
    @other_user.pseudonym.update_attribute('account_id', acct.id)
    @user = @me
    raw_api_call(:get, "/api/v1/users/sis_user_id:other-sis/page_views",
                       { :controller => "page_views", :action => "index", :user_id => 'sis_user_id:other-sis', :format => 'json' })
    assert_status(404)
  end

  it "should allow id of 'self'" do
    page_view_model(:user => @admin)
    json = api_call(:get, "/api/v1/users/self/page_views?per_page=1000",
                       { :controller => "page_views", :action => "index", :user_id => 'self', :format => 'json', :per_page => '1000' })
    expect(json.size).to eq 1
  end

  describe "api_show" do
    before :each do
      @other_user = User.create!(:name => "user name")
      email = "email@somewhere.org"
      @other_user.pseudonyms.create!(:unique_id => email, :account => Account.default) { |p| p.sis_user_id = email }
      Account.default.tap { |a| a.disable_service(:avatars) }.save
    end

    it "should retrieve user details as an admin user" do
      account_admin_user
      json = api_call(:get, "/api/v1/users/#{@other_user.id}",
                      { :controller => 'users', :action => 'api_show', :id => @other_user.id.to_param, :format => 'json' })

      expect(json).to eq({
         'name' => @other_user.name,
         'sortable_name' => @other_user.sortable_name,
         'sis_import_id' => nil,
         'id' => @other_user.id,
        'created_at' => @other_user.created_at.iso8601,
         'short_name' => @other_user.short_name,
         'sis_user_id' => @other_user.pseudonym.sis_user_id,
         'integration_id' => nil,
         'login_id' => @other_user.pseudonym.unique_id,
         'locale' => nil,
         'permissions' => {'can_update_name' => true, 'can_update_avatar' => false},
         'email' => @other_user.email
      })
    end

    it "should retrieve limited user details as self" do
      @user = @other_user
      json = api_call(:get, "/api/v1/users/self",
                      { :controller => 'users', :action => 'api_show', :id => 'self', :format => 'json' })
      expect(json).to eq({
         'name' => @other_user.name,
         'sortable_name' => @other_user.sortable_name,
         'id' => @other_user.id,
        'created_at' => @other_user.created_at.iso8601,
         'short_name' => @other_user.short_name,
         'locale' => nil,
         'effective_locale' => 'en',
         'permissions' => {'can_update_name' => true, 'can_update_avatar' => false}
      })
    end

    it "should retrieve the right permissions" do
      @user = @other_user
      Account.default.tap { |a| a.settings[:users_can_edit_name] = false }.save
      json = api_call(:get, "/api/v1/users/self",
                      { :controller => 'users', :action => 'api_show', :id => 'self', :format => 'json' })
      expect(json['permissions']).to eq({'can_update_name' => false, 'can_update_avatar' => false})

      Account.default.tap { |a| a.enable_service(:avatars) }.save
      json = api_call(:get, "/api/v1/users/self",
                      { :controller => 'users', :action => 'api_show', :id => 'self', :format => 'json' })
      expect(json['permissions']).to eq({'can_update_name' => false, 'can_update_avatar' => true})
    end

    it "should retrieve the right avatar permissions" do
      @user = @other_user
      json = api_call(:get, "/api/v1/users/self",
                      { :controller => 'users', :action => 'api_show', :id => 'self', :format => 'json' })
      expect(json['permissions']['can_update_avatar']).to eq(false)

      Account.default.tap { |a| a.enable_service(:avatars) }.save
      json = api_call(:get, "/api/v1/users/self",
                      { :controller => 'users', :action => 'api_show', :id => 'self', :format => 'json' })
      expect(json['permissions']['can_update_avatar']).to eq(true)

      @user.avatar_state = :locked
      @user.save
      json = api_call(:get, "/api/v1/users/self",
                      { :controller => 'users', :action => 'api_show', :id => 'self', :format => 'json' })
      expect(json['permissions']['can_update_avatar']).to eq(false)
    end

    it "requires :read_roster or :manage_user_logins permission from the account" do
      account_admin_user_with_role_changes(:role_changes => {:read_roster => false, :manage_user_logins => false})
      api_call(:get, "/api/v1/users/#{@other_user.id}",
               {:controller => 'users', :action => 'api_show', :id => @other_user.id.to_param, :format => 'json'},
               {}, {}, {:expected_status => 401})
    end
  end

  describe "user account listing" do
    it "should return users for an account" do
      @account = Account.default
      users = []
      [['Test User1', 'test@example.com'], ['Test User2', 'test2@example.com'], ['Test User3', 'test3@example.com']].each_with_index do |u, i|
        users << User.create!(:name => u[0])
        users[i].pseudonyms.create!(:unique_id => u[1], :account => @account) { |p| p.sis_user_id = u[1] }
      end
      @account.all_users.order(:sortable_name).each_with_index do |user, i|
        next unless users.find { |u| u == user }
        json = api_call(:get, "/api/v1/accounts/#{@account.id}/users",
               { :controller => 'users', :action => 'index', :account_id => @account.id.to_param, :format => 'json' },
               { :per_page => 1, :page => i + 1 })
        expect(json).to eq [{
          'name' => user.name,
          'sortable_name' => user.sortable_name,
          'sis_import_id' => nil,
          'id' => user.id,
          'created_at' => user.created_at.iso8601,
          'short_name' => user.short_name,
          'sis_user_id' => user.pseudonym.sis_user_id,
          'integration_id' => nil,
          'login_id' => user.pseudonym.unique_id
        }]
      end
    end

    it "should limit the maximum number of users returned" do
      @account = @user.account
      3.times do |n|
        user = User.create(:name => "u#{n}")
        user.pseudonyms.create!(:unique_id => "u#{n}@example.com", :account => @account)
      end
      expect(api_call(:get, "/api/v1/accounts/#{@account.id}/users?per_page=2", :controller => "users", :action => "index", :account_id => @account.id.to_param, :format => 'json', :per_page => '2').size).to eq 2
      Setting.set('api_max_per_page', '1')
      expect(api_call(:get, "/api/v1/accounts/#{@account.id}/users?per_page=2", :controller => "users", :action => "index", :account_id => @account.id.to_param, :format => 'json', :per_page => '2').size).to eq 1
    end

    it "should return unauthorized for users without permissions" do
      @account = @student.account
      @user    = @student
      raw_api_call(:get, "/api/v1/accounts/#{@account.id}/users", :controller => "users", :action => "index", :account_id => @account.id.to_param, :format => "json")
      expect(response.code).to eql "401"
    end

    it "returns an error when search_term is fewer than 3 characters" do
      @account = Account.default
      json = api_call(:get, "/api/v1/accounts/#{@account.id}/users", { :controller => 'users', :action => "index", :format => 'json', :account_id => @account.id.to_param }, {:search_term => 'ab'}, {}, :expected_status => 400)
      error = json["errors"].first
      verify_json_error(error, "search_term", "invalid", "3 or more characters is required")
    end

    it "returns a list of users filtered by search_term" do
      @account = Account.default
      expected_keys = %w{id name sortable_name short_name}

      users = []
      [['Test User1', 'test@example.com'], ['Test User2', 'test2@example.com'], ['Test User3', 'test3@example.com']].each_with_index do |u, i|
        users << User.create!(:name => u[0])
        users[i].pseudonyms.create!(:unique_id => u[1], :account => @account) { |p| p.sis_user_id = u[1] }
      end

      json = api_call(:get, "/api/v1/accounts/#{@account.id}/users", { :controller => 'users', :action => "index", :format => 'json', :account_id => @account.id.to_param }, {:search_term => 'test3@example.com'})

      expect(json.count).to eq 1
      json.each do |user|
        expect((user.keys & expected_keys).sort).to eq expected_keys.sort
        expect(users.map(&:id)).to include(user['id'])
      end
    end

    it "doesn't kersplode when filtering by role and sorting" do
      @account = Account.default
      json = api_call(:get, "/api/v1/accounts/#{@account.id}/users",
        { :controller => 'users', :action => "index", :format => 'json', :account_id => @account.id.to_param },
        { :role_filter_id => student_role.id.to_s, :sort => "sis_id"})

      expect(json.map{|r| r['id']}).to eq [@student.id]

      json = api_call(:get, "/api/v1/accounts/#{@account.id}/users",
        { :controller => 'users', :action => "index", :format => 'json', :account_id => @account.id.to_param },
        { :role_filter_id => student_role.id.to_s, :sort => "email"})

      expect(json.map{|r| r['id']}).to eq [@student.id]
    end

    it "includes last login info" do
      @account = Account.default
      u = User.create!(name: 'test user')
      p = u.pseudonyms.create!(account: @account, unique_id: 'user')
      p.current_login_at = Time.now.utc
      p.save!

      json = api_call(:get, "/api/v1/accounts/#{@account.id}/users", { :controller => 'users', :action => "index", :format => 'json', :account_id => @account.id.to_param }, { include: ['last_login'], search_term: u.id.to_s })
      expect(json.count).to eq 1
      expect(json.first['last_login']).to eq p.current_login_at.iso8601

      # it should sort too
      json = api_call(:get, "/api/v1/accounts/#{@account.id}/users",
        { :controller => 'users', :action => "index", :format => 'json', :account_id => @account.id.to_param },
        { include: ['last_login'], sort: "last_login", order: 'desc'})
      expect(json.first['last_login']).to eq p.current_login_at.iso8601

      # it should include automatically when sorting by
      json = api_call(:get, "/api/v1/accounts/#{@account.id}/users",
        { :controller => 'users', :action => "index", :format => 'json', :account_id => @account.id.to_param },
        { sort: "last_login", order: 'desc'})
      expect(json.first['last_login']).to eq p.current_login_at.iso8601
    end

    it "does return a next header on the last page" do
      @account = Account.default
      u = User.create!(name: 'test user')
      p = u.pseudonyms.create!(account: @account, unique_id: 'user')

      json = api_call(:get, "/api/v1/accounts/#{@account.id}/users", { :controller => 'users', :action => "index", :format => 'json', :account_id => @account.id.to_param }, { search_term: u.id.to_s, per_page: '1', page: '1' })
      expect(json.length).to eq 1
      expect(response.headers['Link']).to include("rel=\"next\"")
      json = api_call(:get, "/api/v1/accounts/#{@account.id}/users", { :controller => 'users', :action => "index", :format => 'json', :account_id => @account.id.to_param }, { search_term: u.id.to_s, per_page: '1', page: '2' })
      expect(json).to be_empty
      expect(response.headers['Link']).to_not include("rel=\"next\"")
    end
  end

  describe "user account creation" do
    def create_user_skip_cc_confirm(admin_user)
      json = api_call(:post, "/api/v1/accounts/#{admin_user.account.id}/users",
                      { :controller => 'users', :action => 'create', :format => 'json', :account_id => admin_user.account.id.to_s },
                      {
                          :user => {
                              :name          => "Test User",
                              :short_name    => "Test",
                              :sortable_name => "User, T.",
                              :time_zone     => "Mountain Time (US & Canada)",
                              :locale        => 'en'
                          },
                          :pseudonym => {
                              :unique_id         => "test@example.com",
                              :password          => "password123",
                              :sis_user_id       => "12345",
                              :send_confirmation => 0
                          },
                          :communication_channel => {
                              :type => "sms",
                              :address => '8018888888',
                              :skip_confirmation => 1
                          }
                      }
      )
      users = User.where(name: "Test User").to_a
      expect(users.length).to eql 1
      user = users.first
      expect(user.sms_channel.workflow_state).to eq 'active'
    end

    context 'as a site admin' do
      before :once do
        @site_admin = user_with_pseudonym
        Account.site_admin.account_users.create!(user: @site_admin)
      end

      context 'using force_validations param' do
        it "validates with force_validations set to true" do
          @site_admin.account.create_terms_of_service!(terms_type: "default", passive: false)
          raw_api_call(:post, "/api/v1/accounts/#{@site_admin.account.id}/users",
            { :controller => 'users', :action => 'create', :format => 'json', :account_id => @site_admin.account.id.to_s },
            {
              :user => {
                :name => ""
              },
              :pseudonym => {
                :unique_id  => "bademail@",
              },
              :force_validations => true
            }
          )

          assert_status(400)
          errors = JSON.parse(response.body)['errors']
          expect(errors['user']['name']).to be_present
          expect(errors['user']['terms_of_use']).to be_present
          expect(errors['pseudonym']).to be_present
          expect(errors['pseudonym']['unique_id']).to be_present
        end

        it "does not validate when force_validations is not set to true" do
          # successful request even with oddball user params because we're making the request as an admin
          json = api_call(:post, "/api/v1/accounts/#{@site_admin.account.id}/users",
            { :controller => 'users', :action => 'create', :format => 'json', :account_id => @site_admin.account.id.to_s },
            {
              :user => {
                :name => ""
              },
              :pseudonym => {
                :unique_id  => "bademail@",
              }
            }
          )

          users = User.where(name: "").to_a
          expect(users.length).to eql 1
          user = users.first

          expect(json).to eq({
            "id"            => user.id,
            "created_at"    => user.created_at.iso8601,
            "integration_id"=> nil,
            "name"          => "",
            "sortable_name" => "",
            "short_name"    => "",
            "sis_import_id" => nil,
            "sis_user_id"   => nil,
            "login_id"      => "bademail@",
            "locale"        => nil
          })
        end
      end

      it "should allow site admins to create users" do
        json = api_call(:post, "/api/v1/accounts/#{@site_admin.account.id}/users",
          { :controller => 'users', :action => 'create', :format => 'json', :account_id => @site_admin.account.id.to_s },
          {
            :user => {
              :name          => "Test User",
              :short_name    => "Test",
              :sortable_name => "User, T.",
              :time_zone     => "Mountain Time (US & Canada)",
              :locale        => 'en'
            },
            :pseudonym => {
              :unique_id         => "test@example.com",
              :password          => "password123",
              :sis_user_id       => "12345",
              :send_confirmation => 0
            },
            :communication_channel => {
              :confirmation_url => true
            }
          }
        )
        users = User.where(name: "Test User").to_a
        expect(users.length).to eql 1
        user = users.first
        expect(user.name).to eql "Test User"
        expect(user.short_name).to eql "Test"
        expect(user.sortable_name).to eql "User, T."
        expect(user.time_zone.name).to eql "Mountain Time (US & Canada)"
        expect(user.locale).to eql 'en'

        expect(user.pseudonyms.count).to eql 1
        pseudonym = user.pseudonyms.first
        expect(pseudonym.unique_id).to eql "test@example.com"
        expect(pseudonym.sis_user_id).to eql "12345"

        expect(JSON.parse(response.body)).to eq({
          "name"             => "Test User",
          "short_name"       => "Test",
          "sortable_name"    => "User, T.",
          "id"               => user.id,
          "created_at"       => user.created_at.iso8601,
          "sis_user_id"      => "12345",
          "sis_import_id"    => user.pseudonym.sis_batch_id,
          "login_id"         => "test@example.com",
          "integration_id"   => nil,
          "locale"           => "en",
          "confirmation_url" => user.communication_channels.email.first.confirmation_url
        })
      end

      it "accepts a valid destination param" do
        json = api_call(:post, "/api/v1/accounts/#{@site_admin.account.id}/users",
                        { :controller => 'users', :action => 'create', :format => 'json', :account_id => @site_admin.account.id.to_s },
                        {
                          user: {
                            name: "Test User",
                          },
                          pseudonym: {
                            unique_id: "test@example.com",
                            password: "password123",
                          },
                          destination: 'http://www.example.com/courses/1'
                        }
        )
        expect(json['destination']).to start_with('http://www.example.com/courses/1?session_token=')
      end

      it "ignores a destination with a mismatched host" do
        json = api_call(:post, "/api/v1/accounts/#{@site_admin.account.id}/users",
                        { :controller => 'users', :action => 'create', :format => 'json', :account_id => @site_admin.account.id.to_s },
                        {
                          user: {
                            name: "Test User",
                          },
                          pseudonym: {
                            unique_id: "test@example.com",
                            password: "password123",
                          },
                          destination: 'http://hacker.com/courses/1'
                        }
        )
        expect(json['destination']).to be_nil
      end

      it "ignores a destination with an unrecognized path" do
        json = api_call(:post, "/api/v1/accounts/#{@site_admin.account.id}/users",
                        { :controller => 'users', :action => 'create', :format => 'json', :account_id => @site_admin.account.id.to_s },
                        {
                          user: {
                            name: "Test User",
                          },
                          pseudonym: {
                            unique_id: "test@example.com",
                            password: "password123",
                          },
                          destination: 'http://www.example.com/hacker/1'
                        }
        )
        expect(json['destination']).to be_nil
      end

      context "sis reactivation" do
        it "should allow reactivating deleting users using sis_user_id" do
          other_user = user_with_pseudonym(:active_all => true)
          @pseudonym.sis_user_id = "12345"
          @pseudonym.save!
          @user.communication_channel.workflow_state = 'registered'
          other_user.remove_from_root_account(Account.default)
          expect(other_user.communication_channel).to be_nil

          @user = @site_admin
          json = api_call(:post, "/api/v1/accounts/#{Account.default.id}/users",
            { :controller => 'users', :action => 'create', :format => 'json', :account_id => Account.default.id.to_s },
            { :enable_sis_reactivation => '1', :user => { :name => "Test User", :skip_registration => true },
              :pseudonym => { :unique_id => "test@example.com", :password => "password123", :sis_user_id => "12345"},
              :communication_channel => { :skip_confirmation => true}
            }
          )

          expect(other_user).to eq User.find(json['id'])
          other_user.reload
          @pseudonym.reload
          expect(other_user).to be_registered
          expect(other_user.user_account_associations.where(:account_id => Account.default).first).to_not be_nil
          expect(@pseudonym).to be_active
          expect(other_user.communication_channel).to be_present
          expect(other_user.communication_channel.workflow_state).to eq('active')
        end

        it "should raise an error trying to reactivate an active section" do
          other_user = user_with_pseudonym(:active_all => true)
          @pseudonym.sis_user_id = "12345"
          @pseudonym.save!

          @user = @site_admin
          json = api_call(:post, "/api/v1/accounts/#{Account.default.id}/users",
            { :controller => 'users', :action => 'create', :format => 'json', :account_id => Account.default.id.to_s },
            { :enable_sis_reactivation => '1', :user => { :name => "Test User" },
              :pseudonym => { :unique_id => "test@example.com", :password => "password123", :sis_user_id => "12345"},
            }, {}, {:expected_status => 400}
          )
        end

        it "should carry on if there's no section to reactivate" do
          json = api_call(:post, "/api/v1/accounts/#{Account.default.id}/users",
            { :controller => 'users', :action => 'create', :format => 'json', :account_id => Account.default.id.to_s },
            { :enable_sis_reactivation => '1', :user => { :name => "Test User" },
              :pseudonym => { :unique_id => "test@example.com", :password => "password123", :sis_user_id => "12345"},
            }
          )

          user = User.find(json['id'])
          expect(user.pseudonym.sis_user_id).to eq '12345'
        end
      end

      it "should catch invalid dates before passing to the database" do
        json = api_call(:post, "/api/v1/accounts/#{@site_admin.account.id}/users",
                        { :controller => 'users', :action => 'create', :format => 'json', :account_id => @site_admin.account.id.to_s },
                        { :pseudonym => { :unique_id => "test@example.com"},
                          :user => { :name => "Test User", :birthdate => "-3587-11-20" } }, {}, {:expected_status => 400} )
      end

      it "should allow site admins to create users and auto-validate communication channel" do
        create_user_skip_cc_confirm(@site_admin)
      end

      context "sharding" do
        specs_require_sharding
        it "should allow creating users on cross-shard accounts" do
          @other_account = @shard1.activate { Account.create! }
          json = api_call(:post, "/api/v1/accounts/#{@other_account.id}/users",
            { :controller => 'users', :action => 'create', :format => 'json', :account_id => @other_account.id.to_s },
            { :user => { :name => "Test User" }, :pseudonym => { :unique_id => "test@example.com", :password => "password123"} }
          )
          new_user = User.find(json['id'])
          expect(new_user.shard).to eq @shard1
          expect(new_user.pseudonym.account).to eq @other_account
        end
      end

      it "respects authentication_provider_id" do
        ap = Account.site_admin.authentication_providers.create!(auth_type: 'facebook')
        api_call(:post, "/api/v1/accounts/#{Account.site_admin.id}/users",
                 {controller: 'users', action: 'create', format: 'json', account_id: Account.site_admin.id.to_s},
                 {
                     user: {
                         name: "Test User",
                         short_name: "Test",
                         sortable_name: "User, T.",
                         time_zone: "Mountain Time (US & Canada)",
                         locale: 'en'
                     },
                     pseudonym: {
                         unique_id: "test@example.com",
                         password: "password123",
                         sis_user_id: "12345",
                         send_confirmation: 0,
                         authentication_provider_id: 'facebook'
                     },
                     communication_channel: {
                         type: "sms",
                         address: '8018888888',
                         skip_confirmation: 1
                     }
                 }
                )
        users = User.where(name: "Test User").to_a
        expect(users.length).to eql 1
        user = users.first
        expect(user.pseudonyms.first.authentication_provider).to eq ap
      end
    end

    context 'as an account admin' do
      it "should allow account admins to create users and auto-validate communication channel" do
        create_user_skip_cc_confirm(@admin)
      end
    end

    context "as a non-administrator" do
      before :once do
        user_factory(active_all: true)
      end

      it "should not let you create a user if self_registration is off" do
        raw_api_call(:post, "/api/v1/accounts/#{@admin.account.id}/users",
          { :controller => 'users', :action => 'create', :format => 'json', :account_id => @admin.account.id.to_s },
          {
            :user      => { :name => "Test User" },
            :pseudonym => { :unique_id => "test@example.com" }
          }
        )
        assert_status(403)
      end

      it "should require an email pseudonym" do
        @admin.account.canvas_authentication_provider.update_attribute(:self_registration, true)
        @admin.account.save!
        raw_api_call(:post, "/api/v1/accounts/#{@admin.account.id}/users",
          { :controller => 'users', :action => 'create', :format => 'json', :account_id => @admin.account.id.to_s },
          {
            :user      => { :name => "Test User", :terms_of_use => "1" },
            :pseudonym => { :unique_id => "invalid" }
          }
        )
        assert_status(400)
      end

      it "should require acceptance of the terms" do
        @admin.account.canvas_authentication_provider.update_attribute(:self_registration, true)
        @admin.account.create_terms_of_service!(terms_type: "default", passive: false)
        @admin.account.save!
        raw_api_call(:post, "/api/v1/accounts/#{@admin.account.id}/users",
          { :controller => 'users', :action => 'create', :format => 'json', :account_id => @admin.account.id.to_s },
          {
            :user      => { :name => "Test User" },
            :pseudonym => { :unique_id => "test@example.com" }
          }
        )
        assert_status(400)
      end

      it "should let you create a user if you pass all the validations" do
        @admin.account.canvas_authentication_provider.update_attribute(:self_registration, true)
        @admin.account.save!
        json = api_call(:post, "/api/v1/accounts/#{@admin.account.id}/users",
          { :controller => 'users', :action => 'create', :format => 'json', :account_id => @admin.account.id.to_s },
          {
            :user      => { :name => "Test User", :terms_of_use => "1" },
            :pseudonym => { :unique_id => "test@example.com" }
          }
        )
        expect(json['name']).to eq 'Test User'
      end
    end

    it "should send a confirmation if send_confirmation is set to 1" do
      expect_any_instance_of(Pseudonym).to receive(:send_registration_done_notification!)
      api_call(:post, "/api/v1/accounts/#{@admin.account.id}/users",
        { :controller => 'users', :action => 'create', :format => 'json', :account_id => @admin.account.id.to_s },
        {
          :user => {
            :name => "Test User"
          },
          :pseudonym => {
            :unique_id         => "test@example.com",
            :password          => "password123",
            :send_confirmation => 1
          }
        }
      )
    end

    it "should return a 400 error if the request doesn't include a unique id" do
      raw_api_call(:post, "/api/v1/accounts/#{@admin.account.id}/users",
        { :controller => 'users', :action => 'create', :format => 'json', :account_id => @admin.account.id.to_s },
        {
          :user      => { :name => "Test User" },
          :pseudonym => { :password => "password123" }
        }
      )
      assert_status(400)
      errors = JSON.parse(response.body)['errors']
      expect(errors['pseudonym']).to be_present
      expect(errors['pseudonym']['unique_id']).to be_present
    end

    it "should set user's email address via communication_channel[address]" do
      api_call(:post, "/api/v1/accounts/#{@admin.account.id}/users",
        { :controller => 'users',
          :action => 'create',
          :format => 'json',
          :account_id => @admin.account.id.to_s
        },
        {
          :user => {
            :name => "Test User"
          },
          :pseudonym => {
            :unique_id         => "test",
            :password          => "password123"
          },
          :communication_channel => {
            :address           => "test@example.com"
          }
        }
      )
      expect(response).to be_successful
      users = User.where(name: "Test User").to_a
      expect(users.size).to eq 1
      expect(users.first.pseudonyms.first.unique_id).to eq "test"
      email = users.first.communication_channels.email.first
      expect(email.path).to eq "test@example.com"
      expect(email.path_type).to eq 'email'
    end

    context "as an anonymous user" do
      before :each do
        user_factory(active_all: true)
        @user = nil
      end

      it "should not let you create a user if self_registration is off" do
        raw_api_call(:post, "/api/v1/accounts/#{@admin.account.id}/self_registration",
                     { :controller => 'users', :action => 'create_self_registered_user', :format => 'json', :account_id => @admin.account.id.to_s },
                     {
                         :user      => { :name => "Test User" },
                         :pseudonym => { :unique_id => "test@example.com" }
                     }
                    )
        assert_status(403)
      end

      it "should require an email pseudonym" do
        @admin.account.canvas_authentication_provider.update_attribute(:self_registration, true)
        raw_api_call(:post, "/api/v1/accounts/#{@admin.account.id}/self_registration",
                     { :controller => 'users', :action => 'create_self_registered_user', :format => 'json', :account_id => @admin.account.id.to_s },
                     {
                         :user      => { :name => "Test User", :terms_of_use => "1" },
                         :pseudonym => { :unique_id => "invalid" }
                     }
                    )
        assert_status(400)
      end

      it "should require acceptance of the terms" do
        @admin.account.create_terms_of_service!(terms_type: "default", passive: false)
        @admin.account.canvas_authentication_provider.update_attribute(:self_registration, true)
        raw_api_call(:post, "/api/v1/accounts/#{@admin.account.id}/self_registration",
                     { :controller => 'users', :action => 'create_self_registered_user', :format => 'json', :account_id => @admin.account.id.to_s },
                     {
                         :user      => { :name => "Test User" },
                         :pseudonym => { :unique_id => "test@example.com" }
                     }
                    )
        assert_status(400)
      end

      it "should let you create a user if you pass all the validations" do
        @admin.account.canvas_authentication_provider.update_attribute(:self_registration, true)
        json = api_call(:post, "/api/v1/accounts/#{@admin.account.id}/self_registration",
                        { :controller => 'users', :action => 'create_self_registered_user', :format => 'json', :account_id => @admin.account.id.to_s },
                        {
                            :user      => { :name => "Test User", :terms_of_use => "1" },
                            :pseudonym => { :unique_id => "test@example.com" }
                        }
                       )
        expect(json['name']).to eq 'Test User'
      end

      it "should return a 400 error if the request doesn't include a unique id" do
        @admin.account.canvas_authentication_provider.update_attribute(:self_registration, true)
        raw_api_call(:post, "/api/v1/accounts/#{@admin.account.id}/self_registration",
                     { :controller => 'users',
                       :action => 'create_self_registered_user',
                       :format => 'json',
                       :account_id => @admin.account.id.to_s
                     },
                     {
                         :user      => { :name => "Test User", :terms_of_use => "1"  },
                         :pseudonym => { :password => "password123" }
                     }
                    )
        assert_status(400)
        errors = JSON.parse(response.body)['errors']
        expect(errors['pseudonym']).to be_present
        expect(errors['pseudonym']['unique_id']).to be_present
      end

      it "should set user's email address via communication_channel[address]" do
        @admin.account.canvas_authentication_provider.update_attribute(:self_registration, true)
        api_call(:post, "/api/v1/accounts/#{@admin.account.id}/self_registration",
                 { :controller => 'users',
                   :action => 'create_self_registered_user',
                   :format => 'json',
                   :account_id => @admin.account.id.to_s
                 },
                 {
                     :user      => { :name => "Test User", :terms_of_use => "1" },
                     :pseudonym => {
                         :unique_id         => "test@test.com",
                         :password          => "password123"
                     },
                     :communication_channel => {
                         :address           => "test@example.com"
                     }
                 }
                )
        expect(response).to be_successful
        users = User.where(name: "Test User").to_a
        expect(users.size).to eq 1
        expect(users.first.pseudonyms.first.unique_id).to eq "test@test.com"
        email = users.first.communication_channels.email.first
        expect(email.path).to eq "test@example.com"
        expect(email.path_type).to eq 'email'
      end
    end
  end

  describe "user account updates" do
    before :once do
      # an outer before sets this
      @student.pseudonym.update_attribute(:sis_user_id, nil)

      @admin = account_admin_user
      course_with_student(:user => user_with_pseudonym(:name => 'Student', :username => 'student@example.com'))
      @student = @user
      @student.pseudonym.update_attribute(:sis_user_id, 'sis-user-id')
      @user = @admin
      @path = "/api/v1/users/#{@student.id}"
      @path_options = { :controller => 'users', :action => 'update', :format => 'json', :id => @student.id.to_param }
      user_with_pseudonym(:user => @user, :username => 'admin@example.com')
    end

    context "an admin user" do
      it "should be able to update a user" do
        birthday = Time.now
        json = api_call(:put, @path, @path_options, {
          :user => {
            :name => 'Tobias Funke',
            :short_name => 'Tobias',
            :sortable_name => 'Funke, Tobias',
            :time_zone => 'Tijuana',
            :birthdate => birthday.iso8601,
            :locale => 'en',
            :email => "somenewemail@example.com"
          }
        })
        user = User.find(json['id'])
        avatar_url = json.delete("avatar_url")
        expect(json).to eq({
          'name' => 'Tobias Funke',
          'sortable_name' => 'Funke, Tobias',
          'sis_user_id' => 'sis-user-id',
          'sis_import_id' => nil,
          'id' => user.id,
          'created_at' => user.created_at.iso8601,
          'short_name' => 'Tobias',
          'integration_id' => nil,
          'login_id' => 'student@example.com',
          'email' => 'somenewemail@example.com',
          'locale' => 'en',
          'time_zone' => "Tijuana"
        })

        expect(user.birthdate.to_date).to eq birthday.getutc.to_date
        expect(user.time_zone.name).to eql 'Tijuana'
      end

      it "should be able to update email alone" do
        enable_cache do
          @student.email

          Timecop.freeze(5.seconds.from_now) do
            new_email = "bloop@shoop.whoop"
            json = api_call(:put, @path, @path_options, {
              :user => {:email => new_email}
            })
            expect(json['email']).to eq new_email
            user = User.find(json['id'])
            expect(user.email).to eq new_email
          end
        end
      end

      it "should be able to update a user's profile" do
        Account.default.tap{|a| a.settings[:enable_profiles] = true; a.save!}
        new_title = "Burninator"
        new_bio = "burninating the countryside"
        json = api_call(:put, @path, @path_options, {
          :user => {:title => new_title, :bio => new_bio}
        })
        expect(json['title']).to eq new_title
        expect(json['bio']).to eq new_bio
        user = User.find(json['id'])
        expect(user.profile.title).to eq new_title
        expect(user.profile.bio).to eq new_bio

        another_title = 'another title'
        json = api_call(:put, @path, @path_options, {
          :user => {:title => another_title}
        })
        expect(user.profile.reload.title).to eq another_title
<<<<<<< HEAD
=======
      end

      it "should be able to update a user's profile with email" do
        Account.default.tap{|a| a.settings[:enable_profiles] = true; a.save!}
        new_title = "Burninator"
        new_bio = "burninating the countryside"
        email = 'dudd@example.com'
        json = api_call(:put, @path, @path_options, {
          :user => {title: new_title, bio: new_bio, email: email}
        })
        expect(json['title']).to eq new_title
        expect(json['bio']).to eq new_bio
        expect(json['email']).to eq email
        user = User.find(json['id'])
        expect(user.profile.title).to eq new_title
        expect(user.profile.bio).to eq new_bio

        another_title = 'another title'
        another_bio = 'another bio'
        another_email = 'duddett@example.com'
        json = api_call(:put, @path, @path_options, {
          :user => {title: another_title, bio: another_bio, email: another_email}
        })
        expect(user.profile.reload.title).to eq another_title
>>>>>>> dd853170
      end

      it "should catch invalid dates" do
        birthday = Time.now
        json = api_call(:put, @path, @path_options, {
            :user => {
                :name => 'Tobias Funke',
                :short_name => 'Tobias',
                :sortable_name => 'Funke, Tobias',
                :time_zone => 'Tijuana',
                :birthdate => "-4000-02-01 10:20",
                :locale => 'en'
            }
        }, {}, {:expected_status => 400})
      end

      it "should allow updating without any params" do
        json = api_call(:put, @path, @path_options, {})
        expect(json).not_to be_nil
      end

      it "should update the user's avatar with a token" do
        json = api_call(:get, "/api/v1/users/#{@student.id}/avatars",
                        :controller => "profile", :action => "profile_pics", :user_id => @student.to_param, :format => 'json')
        to_set = json.first

        expect(@student.avatar_image_source).not_to eql to_set['type']
        json = api_call(:put, @path, @path_options, {
          :user => {
            :avatar => {
              :token => to_set['token']
            }
          }
        })
        user = User.find(json['id'])
        expect(user.avatar_image_source).to eql to_set['type']
        expect(user.avatar_state).to eql :approved
      end

      it "should re-lock the avatar after being updated by an admin" do
        json = api_call(:get, "/api/v1/users/#{@student.id}/avatars",
                        :controller => "profile", :action => "profile_pics", :user_id => @student.to_param, :format => 'json')
        to_set = json.first

        old_source = to_set['type'] == 'gravatar' ? 'twitter' : 'gravatar'
        @student.avatar_image_source = old_source
        @student.avatar_state = 'locked'
        @student.save!

        expect(@student.avatar_image_source).not_to eql to_set['type']
        json = api_call(:put, @path, @path_options, {
          :user => {
            :avatar => {
              :token => to_set['token']
            }
          }
        })
        user = User.find(json['id'])
        expect(user.avatar_image_source).to eql to_set['type']
        expect(user.avatar_state).to eql :locked
      end

      it "should not allow the user's avatar to be set to an external url" do
        url_to_set = 'https://www.instructure.example.com/image.jpg'
        json = api_call(:put, @path, @path_options, {
          :user => {
            :avatar => {
              :url => url_to_set
            }
          }
        })
        user = User.find(json['id'])
        expect(user.avatar_image_source).to eql 'no_pic'
        expect(user.avatar_image_url).to eql nil
      end

      it "should be able to update a name without changing sortable name if sent together" do
        sortable = "Name, Sortable"
        @student.update_attributes(:name => "Sortable Name", :sortable_name => sortable)
        api_call(:put, @path, @path_options, {
          :user => {:name => "Other Name", :sortable_name => sortable}
        })
        expect(@student.reload.sortable_name).to eq sortable

        @student.update_attributes(:name => "Sortable Name", :sortable_name => sortable) # reset
        api_call(:put, @path, @path_options, {:user => {:name => "Other Name"}}) # only send in the name
        expect(@student.reload.sortable_name).to eq "Name, Other" # should auto sync
      end
    end

    context "non-account-admin user" do
      before :once do
        user_with_pseudonym name: "Earnest Lambert Watkins"
        course_with_teacher user: @user, active_all: true
      end

      context "with users_can_edit_name enabled" do
        before :once do
          @course.root_account.settings = { users_can_edit_name: true }
          @course.root_account.save!
        end

        it "should allow user to rename self" do
          json = api_call(:put, "/api/v1/users/#{@user.id}", @path_options.merge(id: @user.id),
                          { user: { name: "Blue Ivy Carter" } })
          expect(json["name"]).to eq "Blue Ivy Carter"
        end
      end

      context "with users_can_edit_name disabled" do
        before :once do
          @course.root_account.settings = { users_can_edit_name: false }
          @course.root_account.save!
        end

        it "should not allow user to rename self" do
          api_call(:put, "/api/v1/users/#{@user.id}", @path_options.merge(id: @user.id),
                   { user: { name: "Ovaltine Jenkins" } }, {}, { expected_status: 401 })
        end
      end
    end

    context "an unauthorized user" do
      it "should receive a 401" do
        user_factory
        raw_api_call(:put, @path, @path_options, {
          :user => { :name => 'Gob Bluth' }
        })
        expect(response.code).to eql '401'
      end
    end
  end

  describe "user settings" do
    before :once do
      course_with_student(active_all: true)
      account_admin_user
    end

    let(:path) { "/api/v1/users/#{@student.to_param}/settings" }
    let(:path_options) {
      { controller: 'users', action: 'settings', format: 'json',
        id: @student.to_param }
    }

    context "an admin user" do
      it "should be able to view other users' settings" do
        json = api_call(:get, path, path_options)
        expect(json['manual_mark_as_read']).to be_falsey
      end

      it "should be able to update other users' settings" do
        json = api_call(:put, path, path_options, manual_mark_as_read: true)
        expect(json['manual_mark_as_read']).to be_truthy

        json = api_call(:put, path, path_options, manual_mark_as_read: false)
        expect(json['manual_mark_as_read']).to be_falsey
      end
    end

    context "a student" do
      before do
        @user = @student
      end

      it "should be able to view its own settings" do
        json = api_call(:get, path, path_options)
        expect(json['manual_mark_as_read']).to be_falsey
      end

      it "should be able to update its own settings" do
        json = api_call(:put, path, path_options, manual_mark_as_read: true)
        expect(json['manual_mark_as_read']).to be_truthy

        json = api_call(:put, path, path_options, manual_mark_as_read: false)
        expect(json['manual_mark_as_read']).to be_falsey
      end

      it "should receive 401 if updating another user's settings" do
        @course.enroll_student(user_factory).accept!
        raw_api_call(:put, path, path_options, manual_mark_as_read: true)
        expect(response.code).to eq '401'
      end
    end
  end

  describe "user custom_data" do
    let(:namespace_a) { 'com.awesome-developer.mobile' }
    let(:namespace_b) { 'org.charitable-developer.generosity' }
    let(:scope) { 'nice/scope' }
    let(:scope2) { 'something-different' }
    let(:path) { "/api/v1/users/#{@student.to_param}/custom_data/#{scope}" }
    let(:path2) { "/api/v1/users/#{@student.to_param}/custom_data/#{scope2}" }
    let(:path_opts_put) { {controller: 'custom_data',
                              action: 'set_data',
                              format: 'json',
                              user_id: @student.to_param,
                              scope: scope} }
    let(:path_opts_get) { path_opts_put.merge({action: 'get_data'}) }
    let(:path_opts_del) { path_opts_put.merge({action: 'delete_data'}) }
    let(:path_opts_put2) { path_opts_put.merge({scope: scope2}) }
    let(:path_opts_get2) { path_opts_put2.merge({action: 'get_data'}) }

    it "scopes storage by namespace and a *scope glob" do
      data = 'boom shaka-laka'
      other_data = 'whoop there it is'
      data2 = 'whatevs'
      other_data2 = 'totes'
      api_call(:put, path,  path_opts_put,  {ns: namespace_a, data: data})
      api_call(:put, path2, path_opts_put2, {ns: namespace_a, data: data2})
      api_call(:put, path,  path_opts_put,  {ns: namespace_b, data: other_data})
      api_call(:put, path2, path_opts_put2, {ns: namespace_b, data: other_data2})

      body = api_call(:get, path, path_opts_get, {ns: namespace_a})
      expect(body).to eq({'data'=>data})

      body = api_call(:get, path, path_opts_get, {ns: namespace_b})
      expect(body).to eq({'data'=>other_data})

      body = api_call(:get, path2, path_opts_get2, {ns: namespace_a})
      expect(body).to eq({'data'=>data2})

      body = api_call(:get, path2, path_opts_get2, {ns: namespace_b})
      expect(body).to eq({'data'=>other_data2})
    end

    it "turns JSON hashes into scopes" do
      data = JSON.parse '{"a":"nice JSON","b":"dont you think?"}'
      get_path = path + '/b'
      get_scope = scope + '/b'
      api_call(:put, path, path_opts_put, {ns: namespace_a, data: data})
      body = api_call(:get, get_path, path_opts_get.merge({scope: get_scope}), {ns: namespace_a})
      expect(body).to eq({'data'=>'dont you think?'})
    end

    it "is deleteable" do
      data = JSON.parse '{"a":"nice JSON","b":"dont you think?"}'
      del_path = path + '/b'
      del_scope = scope + '/b'
      api_call(:put, path, path_opts_put, {ns: namespace_a, data: data})
      body = api_call(:delete, del_path, path_opts_del.merge({scope: del_scope}), {ns: namespace_a})
      expect(body).to eq({'data'=>'dont you think?'})

      body = api_call(:get, path, path_opts_get, {ns: namespace_a})
      expect(body).to eq({'data'=>{'a'=>'nice JSON'}})
    end

    context "without a namespace" do
      it "responds 400 to GET" do
        api_call(:get, path, path_opts_get, {}, {}, {expected_status: 400})
      end

      it "responds 400 to PUT" do
        api_call(:put, path, path_opts_put, {data: 'whatevs'}, {}, {expected_status: 400})
      end

      it "responds 400 to DELETE" do
        api_call(:delete, path, path_opts_del, {}, {}, {expected_status: 400})
      end
    end

    context "PUT" do
      it "responds 409 when the requested scope is invalid" do
        deeper_path = path + '/whoa'
        deeper_scope = scope + '/whoa'
        api_call(:put, path, path_opts_put, {ns: namespace_a, data: 'ohai!'})
        raw_api_call(:put, deeper_path, path_opts_put.merge({scope: deeper_scope}), {ns: namespace_a, data: 'dood'})
        expect(response.code).to eql '409'
      end
    end
  end

  describe "removing user from account" do
    before :once do
      @admin = account_admin_user
      course_with_student(:user => user_with_pseudonym(:name => 'Student', :username => 'student@example.com'))
      @student = @user
      @user = @admin
      @path = "/api/v1/accounts/#{Account.default.id}/users/#{@student.id}"
      @path_options = { :controller => 'accounts', :action => 'remove_user',
        :format => 'json', :user_id => @student.to_param,
        :account_id => Account.default.to_param }
    end

    context "a user with permissions" do
      it "should be able to delete a user" do
        Timecop.freeze do
          json = api_call(:delete, @path, @path_options)
          expect(@student.associated_accounts).not_to include(Account.default)
          expect(json.to_json).to eq @student.reload.to_json
        end
      end

      it "should be able to delete a user by SIS ID" do
        @student.pseudonym.update_attribute(:sis_user_id, '12345')
        id_param = "sis_user_id:#{@student.pseudonyms.first.sis_user_id}"

        path = "/api/v1/accounts/#{Account.default.id}/users/#{id_param}"
        path_options = @path_options.merge(:user_id => id_param)
        api_call(:delete, path, path_options)
        expect(response.code).to eql '200'
        expect(@student.associated_accounts).not_to include(Account.default)
      end

      it 'should be able to delete itself' do
        Timecop.freeze do
          path = "/api/v1/accounts/#{Account.default.to_param}/users/#{@user.id}"
          json = api_call(:delete, path, @path_options.merge(:user_id => @user.to_param))
          expect(@user.associated_accounts).not_to include(Account.default)
          expect(json.to_json).to eq @user.reload.to_json
        end
      end
    end

    context 'an unauthorized user' do
      it "should receive a 401" do
        user_factory
        raw_api_call(:delete, @path, @path_options)
        expect(response.code).to eql '401'
      end
    end

    context 'a non-admin user' do
      it 'should not be able to delete itself' do
        path = "/api/v1/accounts/#{Account.default.to_param}/users/#{@student.id}"
        api_call_as_user(@student, :delete, path, @path_options.merge(:user_id => @student.to_param), {}, {}, expected_status: 401)
      end
    end
  end

  context "user files" do
    before :each do
      @context = @user
    end

    include_examples "file uploads api with folders"
    include_examples "file uploads api with quotas"

    def preflight(preflight_params, opts = {})
      api_call(:post, "/api/v1/users/self/files",
        { :controller => "users", :action => "create_file", :format => "json", :user_id => 'self', },
        preflight_params,
        {},
        opts)
    end

    def has_query_exemption?
      false
    end

    def context
      @user
    end

    it "should not allow uploading to other users" do
      user2 = User.create!
      api_call(:post, "/api/v1/users/#{user2.id}/files",
        { :controller => "users", :action => "create_file", :format => "json", :user_id => user2.to_param, },
        { :name => "my_essay.doc" }, {}, :expected_status => 401)
    end
  end

  describe "user merge and split" do
    before :once do
      @account = Account.default
      @user1 = user_with_managed_pseudonym(
        active_all: true, account: @account, name: 'Jony Ive',
        username: 'jony@apple.com', sis_user_id: 'user_sis_id_01'
      )
      @user2 = user_with_managed_pseudonym(
        active_all: true, name: 'Steve Jobs', account: @account,
        username: 'steve@apple.com', sis_user_id: 'user_sis_id_02'
      )
      @user = account_admin_user(account: @account)
    end

    it "should merge and split users" do
      api_call(
        :put, "/api/v1/users/#{@user2.id}/merge_into/#{@user1.id}",
        {controller: 'users', action: 'merge_into', format: 'json',
         id: @user2.to_param, destination_user_id: @user1.to_param}
      )
      expect(Pseudonym.where(sis_user_id: 'user_sis_id_02').first.user_id).to eq @user1.id
      expect(@user2.pseudonyms).to be_empty
      api_call(
        :post, "/api/v1/users/#{@user1.id}/split/",
        {controller: 'users', action: 'split', format: 'json', id: @user1.to_param}
      )
      expect(Pseudonym.where(sis_user_id: 'user_sis_id_01').first.user_id).to eq @user1.id
      expect(Pseudonym.where(sis_user_id: 'user_sis_id_02').first.user_id).to eq @user2.id
    end

    it "should merge and split users cross accounts" do
      account = Account.create(name: 'new account')
      @user1.pseudonym.account_id = account.id
      @user1.pseudonym.save!
      @user = account_admin_user(account: account, user: @user)

      api_call(
        :put,
        "/api/v1/users/sis_user_id:user_sis_id_02/merge_into/accounts/#{account.id}/users/sis_user_id:user_sis_id_01",
        {controller: 'users', action: 'merge_into', format: 'json',
         id: 'sis_user_id:user_sis_id_02',
         destination_user_id: 'sis_user_id:user_sis_id_01',
         destination_account_id: account.to_param
        }
      )
      expect(Pseudonym.where(sis_user_id: 'user_sis_id_02').first.user_id).to eq @user1.id
      expect(@user2.pseudonyms).to be_empty
      api_call(
        :post, "/api/v1/users/#{@user1.id}/split/",
        {controller: 'users', action: 'split', format: 'json', id: @user1.to_param}
      )
      expect(Pseudonym.where(sis_user_id: 'user_sis_id_01').first.user_id).to eq @user1.id
      expect(Pseudonym.where(sis_user_id: 'user_sis_id_02').first.user_id).to eq @user2.id
    end

    it "should fail to merge users cross accounts without permissions" do
      account = Account.create(name: 'new account')
      @user1.pseudonym.account_id = account.id
      @user1.pseudonym.save!

      raw_api_call(
        :put,
        "/api/v1/users/#{@user2.id}/merge_into/#{@user1.id}",
        {controller: 'users', action: 'merge_into', format: 'json',
         id: @user2.to_param, destination_user_id: @user1.to_param}
      )
      assert_status(401)
    end

    it "should fail to split users that have not been merged" do
      raw_api_call(:post, "/api/v1/users/#{@user2.id}/split/",
                   {controller: 'users', action: 'split', format: 'json', id: @user2.to_param})
      assert_status(400)
    end
  end

  describe 'Custom Colors' do
    before :each do
      @a = Account.default
      @u = user_factory(active_all: true)
      @a.account_users.create!(user: @u)
    end

    describe 'GET custom colors' do
      before :each do
        @user.preferences[:custom_colors] = {
          "user_#{@user.id}" => "efefef",
          "course_3" => "ababab"
        }
        @user.save!
      end

      it "should return an empty object if nothing is stored" do
        @user.preferences.delete(:custom_colors)
        @user.save!

        json = api_call(
          :get,
          "/api/v1/users/#{@user.id}/colors",
          { controller: 'users', action: 'get_custom_colors', format: 'json',
            id: @user.to_param
          },
          {:expected_status => 200}
        )
        expect(json['custom_colors'].size).to eq 0
      end

      it "should return all custom colors for the user" do
        json = api_call(
          :get,
          "/api/v1/users/#{@user.id}/colors",
          { controller: 'users', action: 'get_custom_colors', format: 'json',
            id: @user.to_param
          },
          {:expected_status => 200}
        )
        expect(json['custom_colors'].size).to eq 2
      end

      it "should return the color for a context when requested" do
        json = api_call(
          :get,
          "/api/v1/users/#{@user.id}/colors/user_#{@user.id}",
          { controller: 'users', action: 'get_custom_color', format: 'json',
            id: @user.to_param, asset_string: "user_#{@user.id}"
          },
          {:expected_status => 200}
        )
        expect(json['hexcode']).to eq "efefef"
      end
    end

    describe 'PUT custom colors' do
      it "should not allow creating entries for entities that do not exist" do
        api_call(
          :put,
          "/api/v1/users/#{@user.id}/colors/course_999",
          { controller: 'users', action: 'set_custom_color', format: 'json',
            id: @user.to_param, asset_string: "course_999", hexcode: 'ababab'
          },
          {},
          {},
          {:expected_status => 404}
        )
      end

      it "should not allow creating entries for entities the user doesn't have read access to" do
        course_with_teacher

        api_call(
          :put,
          "/api/v1/users/#{@user.id}/colors/course_#{@course.id}",
          { controller: 'users', action: 'set_custom_color', format: 'json',
            id: @user.to_param, asset_string: "course_#{@course.id}", hexcode: 'ababab'
          },
          {},
          {},
          {:expected_status => 401}
        )
      end

      it "should throw a bad request if a color isn't provided" do
        course_with_student(active_all: true)
        @user = @student
        api_call(
          :put,
          "/api/v1/users/#{@user.id}/colors/course_#{@course.id}",
          { controller: 'users', action: 'set_custom_color', format: 'json',
            id: @user.to_param, asset_string: "course_#{@course.id}"
          },
          {},
          {},
          {:expected_status => 400}
        )
      end

      it "should throw a bad request if an invalid hexcode is provided" do
        course_with_student(active_all: true)
        @user = @student
        api_call(
          :put,
          "/api/v1/users/#{@user.id}/colors/course_#{@course.id}",
          { controller: 'users', action: 'set_custom_color', format: 'json',
            id: @user.to_param, asset_string: "course_#{@course.id}", hexcode: 'yellow'
          },
          {},
          {},
          {:expected_status => 400}
        )
      end

      it "should add an entry for entities the user has access to" do
        course_with_student(active_all: true)
        @user = @student
        json = api_call(
          :put,
          "/api/v1/users/#{@user.id}/colors/course_#{@course.id}",
          { controller: 'users', action: 'set_custom_color', format: 'json',
            id: @user.to_param, asset_string: "course_#{@course.id}", hexcode: 'ababab'
          },
          {},
          {},
          {:expected_status => 200}
        )
        expect(json['hexcode']).to eq '#ababab'
      end
    end
  end

  describe "dashboard positions" do
    before :each do
      @a = Account.default
      @u = user_factory(active_all: true)
      @a.account_users.create!(user: @u)
    end

    describe "GET dashboard positions" do
      before :each do
        @user.preferences[:dashboard_positions] = {
          "course_1" => 3,
          "course_2" => 1,
          "course_3" => 2
        }
        @user.save!
      end

      it "should return dashboard postions for a user" do
        json = api_call(
          :get,
          "/api/v1/users/#{@user.id}/dashboard_positions",
          { controller: "users", action: "get_dashboard_positions", format: "json",
            id: @user.to_param
          },
          {:expected_status => 200}
        )
        expect(json["dashboard_positions"].size).to eq 3
      end

      it "should return an empty if the user has no ordering set" do
        @user.preferences.delete(:dashboard_positions)
        @user.save!

        json = api_call(
          :get,
          "/api/v1/users/#{@user.id}/dashboard_positions",
          { controller: "users", action: "get_dashboard_positions", format: "json",
            id: @user.to_param
          },
          {:expected_status => 200}
        )
        expect(json["dashboard_positions"].size).to eq 0
      end
    end

    describe "PUT dashboard positions" do
      it "should allow setting dashboard positions" do
        course1 = course_factory(active_all: true)
        course2 = course_factory(active_all: true)
        json = api_call(
          :put,
          "/api/v1/users/#{@user.id}/dashboard_positions",
          { controller: "users", action: "set_dashboard_positions", format: "json",
            id: @user.to_param
          },
          {
            dashboard_positions: {
              "course_#{course1.id}" => 3,
              "course_#{course2.id}" => 1,
            }
          },
          {},
          {:expected_status => 200}
        )
        expected = {
          "course_#{course1.id}" => "3",
          "course_#{course2.id}" => "1",
        }
        expect(json["dashboard_positions"]).to eq expected
      end

      it "should not allow creating entries for entities that do not exist" do
        course1 = course_factory(active_all: true)
        course1.enroll_user(@user, "TeacherEnrollment").accept!
        api_call(
          :put,
          "/api/v1/users/#{@user.id}/dashboard_positions",
          { controller: "users", action: "set_dashboard_positions", format: "json",
            id: @user.to_param
          },
          {
            dashboard_positions: {
              "course_#{course1.id}" => 3,
              "course_100001" => 1,
            }
          },
          {},
          {:expected_status => 404}
        )
      end

      it "should not allow creating entries for entities that the user doesn't have read access to" do
        course_with_student(:active_all => true)
        course1 = @course
        course2 = course_factory

        api_call(
          :put,
          "/api/v1/users/#{@user.id}/dashboard_positions",
          { controller: "users", action: "set_dashboard_positions", format: "json",
            id: @user.to_param
          },
          {
            dashboard_positions: {
              "course_#{course1.id}" => 3,
              "course_#{course2.id}" => 1,
            }
          },
          {},
          {:expected_status => 401}
        )
      end

      it "should not allow setting positions to strings" do
        course1 = course_factory(active_all: true)
        course2 = course_factory(active_all: true)

        api_call(
          :put,
          "/api/v1/users/#{@user.id}/dashboard_positions",
          { controller: "users", action: "set_dashboard_positions", format: "json",
            id: @user.to_param
          },
          {
            dashboard_positions: {
              "course_#{course1.id}" => "top",
              "course_#{course2.id}" => 1,
            }
          },
          {},
          {:expected_status => 400}
        )
      end

    end
  end

  describe "New User Tutorial Collapsed Status" do
    before :once do
      @a = Account.default
      @u = user_factory(active_all: true)
      @a.account_users.create!(user: @u)
    end

    describe "GET new user tutorial statuses" do
      before :once do
        @user.preferences[:new_user_tutorial_statuses] = {
          "home" => true,
          "modules" => false,
        }
        @user.save!
      end

      it "should return new user tutorial collapsed statuses for a user" do
        json = api_call(
          :get,
          "/api/v1/users/#{@user.id}/new_user_tutorial_statuses",
          { controller: "users", action: "get_new_user_tutorial_statuses", format: "json",
            id: @user.to_param }
        )
        expect(json).to eq({"new_user_tutorial_statuses" => {"collapsed" => {"home" => true, "modules" => false}}})
      end

      it "should return empty if the user has no preference set" do
        @user.preferences.delete(:new_user_tutorial_statuses)
        @user.save!

        json = api_call(
          :get,
          "/api/v1/users/#{@user.id}/new_user_tutorial_statuses",
          { controller: "users", action: "get_new_user_tutorial_statuses", format: "json",
            id: @user.to_param }
        )
        expect(json).to eq({"new_user_tutorial_statuses" => {"collapsed" => {}}})
      end
    end

    describe "PUT new user tutorial status" do
      it "should allow setting new user tutorial status" do
        page_name = "modules"
        json = api_call(
          :put,
          "/api/v1/users/#{@user.id}/new_user_tutorial_statuses/#{page_name}",
          { controller: "users", action: "set_new_user_tutorial_status", format: "json",
            id: @user.to_param, page_name: page_name },
          {
            collapsed: true
          },
          {}
        )
        expect(json["new_user_tutorial_statuses"]["collapsed"]["modules"]).to eq true
      end

      it "should reject setting status for pages that are not whitelisted" do
        page_name = "some_random_page"
        api_call(
          :put,
          "/api/v1/users/#{@user.id}/new_user_tutorial_statuses/#{page_name}",
          { controller: "users", action: "set_new_user_tutorial_status", format: "json",
            id: @user.to_param, page_name: page_name },
          {},
          {},
          {:expected_status => 400}
        )
      end

    end
  end

  describe 'missing submissions' do
    before :once do
      course_with_student(active_all: true)
      @observer = user_factory(active_all: true, active_state: 'active')
      add_linked_observer(@student, @observer)
      @user = @observer
      due_date = 2.days.ago
      2.times do
        @course.assignments.create!(due_at: due_date, workflow_state: 'published', submission_types: "online_text_entry")
      end
      @path = "/api/v1/users/#{@student.id}/missing_submissions"
      @params = {controller: "users", action: "missing_submissions", user_id: @student.id, format: "json"}
    end

    it "should return unsubmitted assignments due in the past" do
      json = api_call(:get, @path, @params)
      expect(json.length).to eql 2
    end

    it "should return assignments in order of the submission time for the user" do
      assign = @course.assignments.create!(due_at: 5.days.ago, workflow_state: 'published', submission_types: "online_text_entry")
      create_adhoc_override_for_assignment(assign, @student, due_at: 3.days.ago)
      DueDateCacher.recompute(assign)

      json = api_call(:get, @path, @params)
      expect(json[0]['id']).to eq assign.id
    end

    it "paginates properly when multiple submissions have the same cached_due_date" do
      id1 = api_call(:get, @path, @params.merge(per_page: 1, page: 1))[0]['id'].to_i
      id2 = api_call(:get, @path, @params.merge(per_page: 1, page: 2))[0]['id'].to_i
      expect([id1, id2]).to eq @course.assignments.pluck(:id).sort
    end

    it "should not return locked assignments if filter is set to 'submittable'" do
      @course.assignments.create!(due_at: 3.days.ago,
                                  workflow_state: 'published',
                                  submission_types: 'online_text_entry',
                                  lock_at: 2.days.ago)
      json = api_call(:get, @path, @params)
      expect(json.length).to eql 3

      submittable_json = api_call(:get, @path, @params.merge(:filter => ["submittable"]))
      expect(submittable_json.length).to eql 2
    end

    it "should return course information if requested" do
      @params['include'] = ['course']
      json = api_call(:get, @path, @params)
      expect(json.first['course']['name']).to eq(@course.name)
    end

    it "should not return submitted assignments due in the past" do
      @course.assignments.first.submit_homework @student, :submission_type => "online_text_entry"
      json = api_call(:get, @path, @params)
      expect(json.length).to eql 1
    end

    it "should not return assignments that don't expect a submission" do
      ungraded = @course.assignments.create! due_at: 2.days.from_now, workflow_state: 'published', submission_types: 'not_graded'
      json = api_call(:get, @path, @params)
      expect(json.map { |a| a['id'] }).not_to include ungraded.id
    end

    it "should show assignments past their due dates because of overrides" do
      assignment_with_override(course: @course, due_at: 1.day.from_now, submission_types: ['online_text_entry'])
      @override.due_at_overridden = true
      @override.due_at = 1.day.ago
      @override.save!
      json = api_call(:get, @path, @params)
      expect(json.length).to eq 3
      expect(json.last["id"]).to eq @assignment.id
      expect(json.last["due_at"]).to eq @override.due_at.iso8601
    end

    it "should not show assignments past their due dates if the user is not assigned" do
      add_section('Section 1')
      differentiated_assignment(course: @course, course_section: @course_section, due_at: 1.day.ago,
        submission_types: ['online_text_entry'], only_visible_to_overrides: true)
      json = api_call(:get, @path, @params)
      expect(json.length).to eq 2
    end

    it "should not show deleted assignments" do
      a = @course.assignments.create!(due_at: 2.days.ago, workflow_state: 'published', submission_types: "online_text_entry")
      a.destroy
      json = api_call(:get, @path, @params)
      expect(json.map {|i| i["id"]}).not_to be_include a.id
    end

    it "should not show unpublished assignments" do
      a = @course.assignments.create!(due_at: 2.days.ago, workflow_state: 'unpublished', submission_types: "online_text_entry")
      json = api_call(:get, @path, @params)
      expect(json.map {|i| i["id"]}).not_to be_include a.id
    end
  end

  describe 'POST pandata_events_token' do
    let(:fake_secrets){
      {
        "url" => "https://example.com/pandata/events",
        "ios-key" => "IOS_key",
        "ios-secret" => "LS0tLS1CRUdJTiBFQyBQUklWQVRFIEtFWS0tLS0tCk1JSGJBZ0VCQkVFemZx\nZStiTjhEN2VRY0tKa3hHSlJpd0dqaHE0eXBsdFJ3aXNMUkx6ZXpBSmQ4QTlL\nRTdNY2YKbkorK0ptNGpwcjNUaFpybHRyN2dXQ2VJWWdvZDZPSmhzS0FIQmdV\ncmdRUUFJNkdCaVFPQmhnQUVBSmV5NCszeAp0UGlja2h1RFQ3QWFsTW1BWVdz\neU5IMnlEejRxRjhCamhHZzgwVkE2QWJPMHQ2YVE4TGQyaktMVEFrU1U5SFFW\nClkrMlVVeUp0Q3FTWEg4dVlBTEI0ZmFwbGhwVWNoQ1pSa3pMMXcrZzVDUUJY\nMlhFS25PdXJabU5ieEVSRzJneGoKb3hsbmxub0pwQjR5YUkvbWNpWkJOYlVz\nL0hTSGJtRzRFUFVxeVViQgotLS0tLUVORCBFQyBQUklWQVRFIEtFWS0tLS0t\nCg==\n",
        "android-key" => "ANDROID_key",
        "android-secret" => "surrendernoworpreparetofight"
      }
    }

    before do
      allow(Canvas::DynamicSettings).to receive(:find).
        with(any_args).and_call_original
      allow(Canvas::DynamicSettings).to receive(:find).
        with('events', service: 'pandata').and_return(fake_secrets)
    end

    it 'returns token and expiration' do
      Setting.set("pandata_events_token_allowed_developer_key_ids", DeveloperKey.default.global_id)
      json = api_call(:post, "/api/v1/users/self/pandata_events_token",
          { controller: 'users', action: 'pandata_events_token', format:'json', id: @user.to_param },
          { app_key: 'IOS_key'}
      )
      expect(json['url']).to be_present
      expect(json['auth_token']).to be_present
      expect(json['props_token']).to be_present
      expect(json['expires_at']).to be_present

      public_key = OpenSSL::PKey::EC.new(<<-PUBLIC)
-----BEGIN PUBLIC KEY-----
MIGbMBAGByqGSM49AgEGBSuBBAAjA4GGAAQAl7Lj7fG0+JySG4NPsBqUyYBhazI0
fbIPPioXwGOEaDzRUDoBs7S3ppDwt3aMotMCRJT0dBVj7ZRTIm0KpJcfy5gAsHh9
qmWGlRyEJlGTMvXD6DkJAFfZcQqc66tmY1vEREbaDGOjGWeWegmkHjJoj+ZyJkE1
tSz8dIduYbgQ9SrJRsE=
-----END PUBLIC KEY-----
PUBLIC
      body = Canvas::Security.decode_jwt(json['auth_token'], [public_key])
      expect(body[:iss]).to eq "IOS_key"
    end

    it 'returns bad_request for incorrect app keys' do
      Setting.set("pandata_events_token_allowed_developer_key_ids", DeveloperKey.default.global_id)
      json = api_call(:post, "/api/v1/users/self/pandata_events_token",
          { controller: 'users', action: 'pandata_events_token', format:'json', id: @user.to_param },
          { app_key: 'IOS_not_right'}
      )
      assert_status(400)
      expect(json['message']).to eq "Invalid app key"
    end

    it 'returns forbidden if the tokens key is not authorized' do
      json = api_call(:post, "/api/v1/users/self/pandata_events_token",
          { controller: 'users', action: 'pandata_events_token', format:'json', id: @user.to_param },
          { app_key: 'IOS_key'}
      )
      assert_status(403)
      expect(json['message']).to eq "Developer key not authorized"
    end
  end
end<|MERGE_RESOLUTION|>--- conflicted
+++ resolved
@@ -1477,8 +1477,6 @@
           :user => {:title => another_title}
         })
         expect(user.profile.reload.title).to eq another_title
-<<<<<<< HEAD
-=======
       end
 
       it "should be able to update a user's profile with email" do
@@ -1503,7 +1501,6 @@
           :user => {title: another_title, bio: another_bio, email: another_email}
         })
         expect(user.profile.reload.title).to eq another_title
->>>>>>> dd853170
       end
 
       it "should catch invalid dates" do
