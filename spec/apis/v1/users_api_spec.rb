# frozen_string_literal: true

#
# Copyright (C) 2011 - 2013 Instructure, Inc.
#
# This file is part of Canvas.
#
# Canvas is free software: you can redistribute it and/or modify it under
# the terms of the GNU Affero General Public License as published by the Free
# Software Foundation, version 3 of the License.
#
# Canvas is distributed in the hope that it will be useful, but WITHOUT ANY
# WARRANTY; without even the implied warranty of MERCHANTABILITY or FITNESS FOR
# A PARTICULAR PURPOSE. See the GNU Affero General Public License for more
# details.
#
# You should have received a copy of the GNU Affero General Public License along
# with this program. If not, see <http://www.gnu.org/licenses/>.
#

require_relative "../api_spec_helper"
require_relative "../file_uploads_spec_helper"

class TestUserApi
  include Api::V1::User

  attr_accessor :services_enabled, :context, :current_user, :params, :request

  def service_enabled?(service)
    @services_enabled.include? service
  end

  def avatar_image_url(*args)
    "avatar_image_url(#{args.first})"
  end

  def course_student_grades_url(_course_id, _user_id)
    ""
  end

  def course_user_url(_course_id, _user_id)
    ""
  end

  def initialize
    @domain_root_account = Account.default
    @params = {}
    @request = ActionDispatch::Request.new({})
  end
end

describe Api::V1::User do
  before :once do
    @admin = account_admin_user
    course_with_student(user: user_with_pseudonym(name: "Sheldon Cooper", username: "pvuser@example.com"))
    @student = @user
    @student.pseudonym.update_attribute(:sis_user_id, "sis-user-id")
    @user = @admin
    Account.default.tap { |a| a.enable_service(:avatars) }.save
    user_with_pseudonym(user: @user)
  end

  before do
    @test_api = TestUserApi.new
    @test_api.services_enabled = []
    allow(@test_api.request).to receive_messages(protocol: "http://", host: "host")
  end

  context "user_json" do
    it "supports optionally including first_name" do
      json = @test_api.user_json(@student, @admin, {}, ["first_name"], @course)
      expect(json["first_name"]).to eq @student.first_name
    end

    it "supports optionally including last_name" do
      json = @test_api.user_json(@student, @admin, {}, ["last_name"], @course)
      expect(json["last_name"]).to eq @student.last_name
    end

    it "supports optionally providing the avatar if avatars are enabled" do
      @student.account.set_service_availability(:avatars, false)
      @student.account.save!
      expect(@test_api.user_json(@student, @admin, {}, ["avatar_url"], @course)).not_to have_key("avatar_url")
      @student.account.set_service_availability(:avatars, true)
      @student.account.save!
      expect(@test_api.user_json(@student, @admin, {}, [], @course)).not_to have_key("avatar_url")
      expect(@test_api.user_json(@student, @admin, {}, ["avatar_url"], @course)["avatar_url"]).to eql "http://host/images/messages/avatar-50.png"
    end

    it "only loads pseudonyms for the user once, even if there are multiple enrollments" do
      sis_stub = SisPseudonym.for(@student, @course, type: :trusted)
      expect(SisPseudonym).to receive(:for).once.and_return(sis_stub)
      ta_enrollment = ta_in_course(user: @student, course: @course)
      teacher_enrollment = teacher_in_course(user: @student, course: @course)
      @test_api.current_user = @admin
      @test_api.user_json(@student, @admin, {}, [], @course, [ta_enrollment, teacher_enrollment])
    end

    it "supports optionally including group_ids" do
      @group = @course.groups.create!(name: "My Group")
      @group.add_user(@student, "accepted", true)
      expect(@test_api.user_json(@student, @admin, {}, [], @course)).not_to have_key("group_ids")
      expect(@test_api.user_json(@student, @admin, {}, ["group_ids"], @course)["group_ids"]).to eq([@group.id])
    end

    it "uses the correct SIS pseudonym" do
      @user = User.create!(name: "User")
      @account2 = Account.create!
      @user.pseudonyms.create!(unique_id: "abc", account: @account2) { |p| p.sis_user_id = "abc" }
      @user.pseudonyms.create!(unique_id: "xyz", account: Account.default) { |p| p.sis_user_id = "xyz" }
      expect(@test_api.user_json(@user, @admin, {}, [], Account.default)).to eq({
                                                                                  "name" => "User",
                                                                                  "sortable_name" => "User",
                                                                                  "sis_import_id" => nil,
                                                                                  "id" => @user.id,
                                                                                  "created_at" => @user.created_at.iso8601,
                                                                                  "short_name" => "User",
                                                                                  "sis_user_id" => "xyz",
                                                                                  "integration_id" => nil,
                                                                                  "login_id" => "xyz"
                                                                                })
    end

    it "only tries to search on in region shards" do
      @user = User.create!(name: "User")
      expect(@user).to receive(:in_region_associated_shards).and_call_original
      @test_api.user_json(@user, @admin, {}, [], Account.default)
    end

    it "shows SIS data to sub account admins" do
      student = User.create!(name: "User")
      student.pseudonyms.create!(unique_id: "xyz", account: Account.default) { |p| p.sis_user_id = "xyz" }

      sub_account = Account.create!(parent_account: Account.default)
      sub_admin = account_admin_user(account: sub_account)

      course = sub_account.courses.create!

      expect(@test_api.user_json(student, sub_admin, {}, [], course)).to eq({
                                                                              "name" => "User",
                                                                              "sortable_name" => "User",
                                                                              "id" => student.id,
                                                                              "created_at" => student.created_at.iso8601,
                                                                              "short_name" => "User",
                                                                              "sis_user_id" => "xyz",
                                                                              "integration_id" => nil,
                                                                              "login_id" => "xyz"
                                                                            })
    end

    it "shows SIS data to teachers only in courses they are teachers in" do
      student = User.create!(name: "User")
      student.pseudonyms.create!(unique_id: "xyz", account: Account.default) { |p| p.sis_user_id = "xyz" }

      teacher = user_factory
      course1 = course_factory(active_all: true)
      course1.enroll_user(teacher, "TeacherEnrollment").accept!
      course2 = course_factory(active_all: true)
      course2.enroll_user(teacher, "StudentEnrollment").accept!

      expect(@test_api.user_json(student, teacher, {}, [], course1)).to eq({
                                                                             "name" => "User",
                                                                             "sortable_name" => "User",
                                                                             "id" => student.id,
                                                                             "created_at" => student.created_at.iso8601,
                                                                             "short_name" => "User",
                                                                             "sis_user_id" => "xyz",
                                                                             "integration_id" => nil,
                                                                             "login_id" => "xyz"
                                                                           })

      expect(@test_api.user_json(student, teacher, {}, [], course2)).to eq({
                                                                             "name" => "User",
                                                                             "sortable_name" => "User",
                                                                             "id" => student.id,
                                                                             "created_at" => student.created_at.iso8601,
                                                                             "short_name" => "User"
                                                                           })
    end

    it "shows SIS data to teachers in groups in their courses" do
      student = User.create!(name: "User")
      student.pseudonyms.create!(unique_id: "xyz", account: Account.default) { |p| p.sis_user_id = "xyz" }

      teacher = user_factory
      course1 = course_factory(active_all: true)
      course1.enroll_user(teacher, "TeacherEnrollment").accept!
      course2 = course_factory(active_all: true)
      course2.enroll_user(teacher, "StudentEnrollment").accept!
      group1 = course1.groups.create!(name: "Group 1")
      group2 = course2.groups.create!(name: "Group 2")

      expect(@test_api.user_json(student, teacher, {}, [], group1)).to eq({
                                                                            "name" => "User",
                                                                            "sortable_name" => "User",
                                                                            "id" => student.id,
                                                                            "created_at" => student.created_at.iso8601,
                                                                            "short_name" => "User",
                                                                            "sis_user_id" => "xyz",
                                                                            "integration_id" => nil,
                                                                            "login_id" => "xyz"
                                                                          })

      expect(@test_api.user_json(student, teacher, {}, [], group2)).to eq({
                                                                            "name" => "User",
                                                                            "sortable_name" => "User",
                                                                            "id" => student.id,
                                                                            "created_at" => student.created_at.iso8601,
                                                                            "short_name" => "User"
                                                                          })
    end

    it "uses the SIS pseudonym instead of another pseudonym" do
      @user = User.create!(name: "User")
      @account2 = Account.create!
      @user.pseudonyms.create!(unique_id: "abc", account: Account.default)
      p = @user.pseudonyms.create!(unique_id: "xyz", account: Account.default, sis_user_id: "xyz")
      sis_batch = p.account.sis_batches.create
      SisBatch.where(id: sis_batch).update_all(workflow_state: "imported")
      Pseudonym.where(id: p.id).update_all(sis_batch_id: sis_batch.id)
      expect(@test_api.user_json(@user, @admin, {}, [], Account.default)).to eq({
                                                                                  "name" => "User",
                                                                                  "sortable_name" => "User",
                                                                                  "sis_import_id" => sis_batch.id,
                                                                                  "id" => @user.id,
                                                                                  "created_at" => @user.created_at.iso8601,
                                                                                  "short_name" => "User",
                                                                                  "sis_user_id" => "xyz",
                                                                                  "integration_id" => nil,
                                                                                  "login_id" => "xyz"
                                                                                })
    end

    it "uses an sis pseudonym from another account if necessary" do
      @user = User.create!(name: "User")
      @account2 = Account.create!
      @user.pseudonyms.destroy_all
      p = @user.pseudonyms.create!(unique_id: "abc", account: @account2, sis_user_id: "a")
      allow(p).to receive(:works_for_account?).with(Account.default, true).and_return(true)
      allow_any_instantiation_of(Account.default).to receive(:trust_exists?).and_return(true)
      allow_any_instantiation_of(Account.default).to receive(:trusted_account_ids).and_return([@account2.id])
      expect(HostUrl).to receive(:context_host).with(@account2).and_return("school1")
      expect(@test_api.user_json(@user, @admin, {}, [], Account.default)).to eq({
                                                                                  "name" => "User",
                                                                                  "sortable_name" => "User",
                                                                                  "id" => @user.id,
                                                                                  "created_at" => @user.created_at.iso8601,
                                                                                  "short_name" => "User",
                                                                                  "login_id" => "abc",
                                                                                  "sis_user_id" => "a",
                                                                                  "integration_id" => nil,
                                                                                  "root_account" => "school1",
                                                                                  "sis_import_id" => nil,
                                                                                })
    end

    it "uses the correct pseudonym" do
      @user = User.create!(name: "User")
      @account2 = Account.create!
      @user.pseudonyms.create!(unique_id: "abc", account: @account2)
      @pseudonym = @user.pseudonyms.create!(unique_id: "xyz", account: Account.default)
      allow(SisPseudonym).to receive(:for).with(@user, Account.default, type: :implicit, require_sis: false, root_account: Account.default, in_region: true).and_return(@pseudonym)
      expect(@test_api.user_json(@user, @admin, {}, [], Account.default)).to eq({
                                                                                  "name" => "User",
                                                                                  "sortable_name" => "User",
                                                                                  "id" => @user.id,
                                                                                  "created_at" => @user.created_at.iso8601,
                                                                                  "short_name" => "User",
                                                                                  "integration_id" => nil,
                                                                                  "sis_import_id" => nil,
                                                                                  "sis_user_id" => nil,
                                                                                  "login_id" => "xyz",
                                                                                })
    end

    it "requires :view_user_logins to return login_id" do
      RoleOverride.create!(context: Account.default,
                           role: admin_role,
                           permission: "view_user_logins",
                           enabled: false)
      @user = User.create!(name: "Test User")
      @user.pseudonyms.create!(unique_id: "abc", account: Account.default)
      json = @test_api.user_json(@user, @admin, {}, [], Account.default)
      expect(json.keys).not_to include "login_id"
    end

    context "include[]=email" do
      before :once do
        @user = User.create!(name: "User")
        @user.pseudonyms.create!(unique_id: "abc", account: Account.default)
        @user.communication_channels.create(path: "abc@example.com").confirm!
      end

      it "includes email if requested" do
        json = @test_api.user_json(@user, @admin, {}, ["email"], Account.default)
        expect(json["email"]).to eq "abc@example.com"
      end

      it "does not include email without :read_email_addresses permission" do
        RoleOverride.create!(context: Account.default,
                             role: admin_role,
                             permission: "read_email_addresses",
                             enabled: false)
        json = @test_api.user_json(@user, @admin, {}, ["email"], Account.default)
        expect(json.keys).not_to include "email"
      end
    end

    context "computed scores" do
      before :once do
        assignment_group = @course.assignment_groups.create!
        @student1 = @student
        @student1_enrollment = @student1.enrollments.first
        @student1_enrollment.scores.create! if @student1_enrollment.scores.blank?
        @student1_enrollment.find_score(course_score: true)
                            .update!(current_score: 95.0, final_score: 85.0, unposted_current_score: 90.0, unposted_final_score: 87.0)
        @student1_enrollment.find_score(assignment_group_id: assignment_group.id)
                            .update!(current_score: 50.0, final_score: 40.0, unposted_current_score: 55.0, unposted_final_score: 45.0)
        @student2 = course_with_student(course: @course).user
      end

      before do
        @course.update!(grading_standard_enabled: true)
      end

      it "returns posted course scores as admin" do
        json = @test_api.user_json(@student1, @admin, {}, [], @course, [@student1_enrollment])
        expect(json["enrollments"].first["grades"]).to eq({
                                                            "html_url" => "",
                                                            "current_score" => 95.0,
                                                            "final_score" => 85.0,
                                                            "current_grade" => "A",
                                                            "final_grade" => "B",
                                                            "unposted_current_grade" => "A-",
                                                            "unposted_current_score" => 90.0,
                                                            "unposted_final_grade" => "B+",
                                                            "unposted_final_score" => 87.0
                                                          })
      end

      it "does not return unposted course scores as a student" do
        json = @test_api.user_json(@student1, @student1, {}, [], @course, [@student1_enrollment])
        expect(json["enrollments"].first["grades"]).to eq({
                                                            "html_url" => "",
                                                            "current_score" => 95.0,
                                                            "final_score" => 85.0,
                                                            "current_grade" => "A",
                                                            "final_grade" => "B",
                                                          })
      end

      it "does not return course scores as another student" do
        json = @test_api.user_json(@student1, @student2, {}, [], @course, [@student1_enrollment])
        expect(json["enrollments"].first["grades"].keys).to eq ["html_url"]
      end
    end

    def test_context(mock_context, context_to_pass)
      expect(mock_context).to receive(:account).and_return(mock_context)
      expect(mock_context).to receive(:global_id).and_return(42).twice
      expect(mock_context).to receive(:grants_any_right?).with(@admin, :manage_students, :read_sis, :view_user_logins).and_return(true)
      expect(mock_context).to receive(:grants_right?).with(@admin, {}, :view_user_logins).and_return(true)
      json = if context_to_pass
               @test_api.user_json(@student, @admin, {}, [], context_to_pass)
             else
               @test_api.user_json(@student, @admin, {}, [])
             end
      expect(json).to eq({
                           "name" => "Sheldon Cooper",
                           "sortable_name" => "Cooper, Sheldon",
                           "id" => @student.id,
                           "created_at" => @student.created_at.iso8601,
                           "short_name" => "Sheldon Cooper",
                           "sis_user_id" => "sis-user-id",
                           "integration_id" => nil,
                           "sis_import_id" => @student.pseudonym.sis_batch_id,
                           "login_id" => "pvuser@example.com"
                         })
    end

    it "supports manually passing the context" do
      mock_context = double
      test_context(mock_context, mock_context)
    end

    it "supports loading the context as a member var" do
      @test_api.context = double
      test_context(@test_api.context, nil)
    end

    it "outputs uuid in json with includes params present" do
      expect(@test_api.user_json(@student, @admin, {}, [], @course)).not_to have_key("uuid")
      expect(@test_api.user_json(@student, @admin, {}, ["uuid"], @course)).to have_key("uuid")
    end

    it "outputs uuid and past_uuid in json with includes params present" do
      expect(@test_api.user_json(@student, @admin, {}, ["uuid"], @course)).not_to have_key("past_uuid")
      UserPastLtiId.create!(user: @student, context: @course, user_lti_id: "old_lti_id", user_lti_context_id: "old_lti_id", user_uuid: "old_uuid")
      expect(@test_api.user_json(@student, @admin, {}, ["uuid"], @course)).to have_key("past_uuid")
    end

    it "includes the user's account UUID when requested" do
      expect(@test_api.user_json(@student, @admin, {}, [], @course)).not_to have_key("account_uuid")
      expect(@test_api.user_json(@student, @admin, {}, ["uuid"], @course)).to have_key("account_uuid")
    end

    it "outputs last_login in json with includes params present" do
      expect(@test_api.user_json(@student, @admin, {}, [], @course)).not_to have_key("last_login")
      expect(@test_api.user_json(@student, @admin, {}, ["last_login"], @course)).to have_key("last_login")
    end
  end

  describe "enrollment_json" do
    let(:course) { Course.create! }
    let(:student_enrollment) { course_with_user("StudentEnrollment", course:, active_all: true) }
    let(:student) { student_enrollment.user }
    let(:enrollment_json) { @test_api.enrollment_json(student_enrollment, subject, nil) }
    let(:grades) { enrollment_json.fetch("grades") }

    before do
      course.enable_feature!(:final_grades_override)
      course.update!(allow_final_grade_override: true, grading_standard_enabled: true)
      @course_score = student_enrollment.scores.create!(course_score: true, current_score: 63, final_score: 73, override_score: 99)
    end

    context "when user is a classmate" do
      let(:subject) { course_with_user("StudentEnrollment", course:, active_all: true).user }

      it "excludes activity data for other students" do
        expect(enrollment_json).not_to include("last_activity_at", "last_attended_at", "total_activity_time")
      end
    end

    context "when user is the student" do
      let(:subject) { student }

      it "includes student's own activity data" do
        expect(enrollment_json).to include("last_activity_at", "last_attended_at", "total_activity_time")
      end

      context "when Final Grade Override is enabled and allowed" do
        context "when a grade override exists" do
          it "sets the current_grade to the override grade" do
            expect(grades.fetch("current_grade")).to eq "A"
          end

          it "sets the current_score to the override score" do
            expect(grades.fetch("current_score")).to be 99.0
          end

          it "sets the final_grade to the override grade" do
            expect(grades.fetch("final_grade")).to eq "A"
          end

          it "sets the final_score to the override score" do
            expect(grades.fetch("final_score")).to be 99.0
          end

          it "does not include an override_grade key" do
            expect(grades).not_to have_key :override_grade
          end

          it "does not include an override_score key" do
            expect(grades).not_to have_key :override_score
          end
        end

        context "when no grade override exists" do
          before do
            @course_score.update!(override_score: nil)
          end

          it "sets the current_grade to the computed current grade" do
            expect(grades.fetch("current_grade")).to eq "D-"
          end

          it "sets the current_score to the computed current score" do
            expect(grades.fetch("current_score")).to be 63.0
          end

          it "sets the final_grade to the computed final grade" do
            expect(grades.fetch("final_grade")).to eq "C-"
          end

          it "sets the final_score to the computed final score" do
            expect(grades.fetch("final_score")).to be 73.0
          end
        end
      end

      context "when Final Grade Override is not allowed" do
        before do
          course.update!(allow_final_grade_override: false)
        end

        it "sets the current_grade to the computed current grade" do
          expect(grades.fetch("current_grade")).to eq "D-"
        end

        it "sets the current_score to the computed current score" do
          expect(grades.fetch("current_score")).to be 63.0
        end

        it "sets the final_grade to the computed final grade" do
          expect(grades.fetch("final_grade")).to eq "C-"
        end

        it "sets the final_score to the computed final score" do
          expect(grades.fetch("final_score")).to be 73.0
        end
      end

      context "when Final Grade Override is disabled" do
        before do
          course.disable_feature!(:final_grades_override)
        end

        it "sets the current_grade to the computed current grade" do
          expect(grades.fetch("current_grade")).to eq "D-"
        end

        it "sets the current_score to the computed current score" do
          expect(grades.fetch("current_score")).to be 63.0
        end

        it "sets the final_grade to the computed final grade" do
          expect(grades.fetch("final_grade")).to eq "C-"
        end

        it "sets the final_score to the computed final score" do
          expect(grades.fetch("final_score")).to be 73.0
        end
      end
    end

    context "when user is a teacher" do
      let(:subject) { course_with_user("TeacherEnrollment", course:, active_all: true).user }

      it "includes activity data" do
        expect(enrollment_json).to include("last_activity_at", "last_attended_at", "total_activity_time")
      end

      context "when Final Grade Override is enabled and allowed" do
        context "when a grade override exists" do
          it "sets the current_grade to the computed current grade" do
            expect(grades.fetch("current_grade")).to eq "D-"
          end

          it "sets the current_score to the computed current score" do
            expect(grades.fetch("current_score")).to be 63.0
          end

          it "sets the final_grade to the computed final grade" do
            expect(grades.fetch("final_grade")).to eq "C-"
          end

          it "sets the final_score to the computed final score" do
            expect(grades.fetch("final_score")).to be 73.0
          end

          it "sets the override_grade to the override grade" do
            expect(grades.fetch("override_grade")).to eq "A"
          end

          it "sets the override_score to the override score" do
            expect(grades.fetch("override_score")).to be 99.0
          end
        end

        context "when no grade override exists" do
          before do
            @course_score.update!(override_score: nil)
          end

          it "sets the current_grade to the computed current grade" do
            expect(grades.fetch("current_grade")).to eq "D-"
          end

          it "sets the current_score to the computed current score" do
            expect(grades.fetch("current_score")).to be 63.0
          end

          it "sets the final_grade to the computed final grade" do
            expect(grades.fetch("final_grade")).to eq "C-"
          end

          it "sets the final_score to the computed final score" do
            expect(grades.fetch("final_score")).to be 73.0
          end

          it "does not include an override_grade key" do
            expect(grades).not_to have_key :override_grade
          end

          it "does not include an override_score key" do
            expect(grades).not_to have_key :override_score
          end
        end
      end

      context "when Final Grade Override is not allowed" do
        before do
          course.update!(allow_final_grade_override: false)
        end

        it "sets the current_grade to the computed current grade" do
          expect(grades.fetch("current_grade")).to eq "D-"
        end

        it "sets the current_score to the computed current score" do
          expect(grades.fetch("current_score")).to be 63.0
        end

        it "sets the final_grade to the computed final grade" do
          expect(grades.fetch("final_grade")).to eq "C-"
        end

        it "sets the final_score to the computed final score" do
          expect(grades.fetch("final_score")).to be 73.0
        end

        it "does not include an override_grade key" do
          expect(grades).not_to have_key :override_grade
        end

        it "does not include an override_score key" do
          expect(grades).not_to have_key :override_score
        end
      end

      context "when Final Grade Override is disabled" do
        before do
          course.disable_feature!(:final_grades_override)
        end

        it "sets the current_grade to the computed current grade" do
          expect(grades.fetch("current_grade")).to eq "D-"
        end

        it "sets the current_score to the computed current score" do
          expect(grades.fetch("current_score")).to be 63.0
        end

        it "sets the final_grade to the computed final grade" do
          expect(grades.fetch("final_grade")).to eq "C-"
        end

        it "sets the final_score to the computed final score" do
          expect(grades.fetch("final_score")).to be 73.0
        end

        it "does not include an override_grade key" do
          expect(grades).not_to have_key :override_grade
        end

        it "does not include an override_score key" do
          expect(grades).not_to have_key :override_score
        end
      end
    end

    describe "Temporary Enrollments" do
      let_once(:source_user) { user_factory(active_all: true) }
      let_once(:temporary_enrollment_recipient) { user_factory(active_all: true) }
      let_once(:temp_course) { course_with_teacher(active_all: true, user: source_user).course }
      let_once(:temp_enrollment) do
        temp_course.enroll_user(
          temporary_enrollment_recipient,
          "TeacherEnrollment",
          { role: teacher_role, temporary_enrollment_source_user_id: source_user.id }
        )
      end
      let_once(:subject) { account_admin_user(account: temp_course.account) }

      before do
        temp_enrollment.update!(temporary_enrollment_source_user_id: source_user.id)
      end

      context "when feature flag is enabled" do
        before(:once) do
          temp_course.root_account.enable_feature!(:temporary_enrollments)
        end

        it "includes temporary_enrollment_source_user_id attribute" do
          enrollment_json = @test_api.enrollment_json(temp_enrollment.reload, subject, nil)
          expect(enrollment_json).to include("temporary_enrollment_source_user_id")
        end
      end

      context "when feature flag is disabled" do
        before(:once) do
          temp_course.root_account.disable_feature!(:temporary_enrollments)
        end

        it "excludes temporary_enrollment_source_user_id attribute" do
          enrollment_json = @test_api.enrollment_json(temp_enrollment.reload, subject, nil)
          expect(enrollment_json).not_to include("temporary_enrollment_source_user_id")
        end
      end
    end
  end

  context "user_json_is_admin?" do
    it "supports manually passing the current user" do
      @test_api.context = double
      expect(@test_api.context).to receive(:global_id).and_return(42)
      expect(@test_api.context).to receive(:account).and_return(@test_api.context)
      expect(@test_api.context).to receive(:grants_any_right?).with(@admin, :manage_students, :read_sis, :view_user_logins).and_return(true)
      @test_api.current_user = @admin
      expect(@test_api.user_json_is_admin?).to be true
    end

    it "supports loading the current user as a member var" do
      mock_context = double
      expect(mock_context).to receive(:global_id).and_return(42)
      expect(mock_context).to receive(:account).and_return(mock_context)
      expect(mock_context).to receive(:grants_any_right?).with(@admin, :manage_students, :read_sis, :view_user_logins).and_return(true)
      @test_api.current_user = @admin
      expect(@test_api.user_json_is_admin?(mock_context, @admin)).to be true
    end

    it "supports loading multiple different things (via args)" do
      expect(@test_api.user_json_is_admin?(@admin, @student)).to be_falsey
      expect(@test_api.user_json_is_admin?(@student, @admin)).to be_truthy
      expect(@test_api.user_json_is_admin?(@student, @admin)).to be_truthy
      expect(@test_api.user_json_is_admin?(@admin, @student)).to be_falsey
      expect(@test_api.user_json_is_admin?(@admin, @student)).to be_falsey
    end

    it "supports loading multiple different things (via member vars)" do
      @test_api.current_user = @student
      @test_api.context = @admin
      expect(@test_api.user_json_is_admin?).to be_falsey
      @test_api.current_user = @admin
      @test_api.context = @student
      expect(@test_api.user_json_is_admin?).to be_truthy
      expect(@test_api.user_json_is_admin?).to be_truthy
      @test_api.current_user = @student
      @test_api.context = @admin
      expect(@test_api.user_json_is_admin?).to be_falsey
      expect(@test_api.user_json_is_admin?).to be_falsey
    end
  end
end

describe "Users API", type: :request do
  def avatar_url(id)
    "http://www.example.com/images/users/#{User.avatar_key(id)}?fallback=http%3A%2F%2Fwww.example.com%2Fimages%2Fmessages%2Favatar-50.png"
  end

  before :once do
    @admin = account_admin_user
    course_with_student(user: user_with_pseudonym(name: "Student", username: "pvuser@example.com", active_user: true))
    @student.pseudonym.update_attribute(:sis_user_id, "sis-user-id")
    @user = @admin
    Account.default.tap { |a| a.enable_service(:avatars) }.save
    user_with_pseudonym(user: @user)
  end

  it "does not return disallowed avatars" do
    @user = @student
    raw_api_call(:get,
                 "/api/v1/users/#{@admin.id}/avatars",
                 controller: "profile",
                 action: "profile_pics",
                 user_id: @admin.to_param,
                 format: "json")
    assert_forbidden
  end

  describe "page view api" do
    before do
      @timestamp = Time.zone.at(1.day.ago.to_i)
      page_view_model(user: @student, created_at: @timestamp - 1.day)
      page_view_model(user: @student, created_at: @timestamp + 1.day)
      page_view_model(user: @student, created_at: @timestamp, developer_key: DeveloperKey.default)
    end

    it "returns page view history" do
      stub_const("Api::MAX_PER_PAGE", 2)
      json = api_call(:get,
                      "/api/v1/users/#{@student.id}/page_views?per_page=1000",
                      { controller: "page_views", action: "index", user_id: @student.to_param, format: "json", per_page: "1000" })
      expect(json.size).to eq 2
      json.each { |j| expect(j["url"]).to eq "http://www.example.com/courses/1" }
      expect(json[0]["created_at"]).to be > json[1]["created_at"]
      expect(json[0]["app_name"]).to be_nil
      expect(json[1]["app_name"]).to eq DeveloperKey::DEFAULT_KEY_NAME
      expect(response.headers["Link"]).to match(/next/)
      response.headers["Link"].split(",").find { |l| l =~ /<([^>]+)>.+next/ }
      url = $1
      _path, querystring = url.split("?")
      page = Rack::Utils.parse_nested_query(querystring)["page"]
      json = api_call(:get,
                      url,
                      { controller: "page_views", action: "index", user_id: @student.to_param, format: "json", page:, per_page: Setting.get("api_max_per_page", "2") })
      expect(json.size).to eq 1
      json.each { |j| expect(j["url"]).to eq "http://www.example.com/courses/1" }
      expect(response.headers["Link"]).not_to match(/next/)
      expect(response.headers["Link"]).to match(/last/)
    end

    it "recognizes start_time parameter" do
      stub_const("Api::MAX_PER_PAGE", 3)
      start_time = @timestamp.iso8601
      json = api_call(:get,
                      "/api/v1/users/#{@student.id}/page_views?start_time=#{start_time}",
                      { controller: "page_views", action: "index", user_id: @student.to_param, format: "json", start_time: })
      expect(json.size).to eq 2
      json.each { |j| expect(CanvasTime.try_parse(j["created_at"]).to_i).to be >= @timestamp.to_i }
    end

    it "recognizes end_time parameter" do
      stub_const("Api::MAX_PER_PAGE", 3)
      end_time = @timestamp.iso8601
      json = api_call(:get,
                      "/api/v1/users/#{@student.id}/page_views?end_time=#{end_time}",
                      { controller: "page_views", action: "index", user_id: @student.to_param, format: "json", end_time: })
      expect(json.size).to eq 2
      json.each { |j| expect(CanvasTime.try_parse(j["created_at"]).to_i).to be <= @timestamp.to_i }
    end
  end

  it "does not find users in other root accounts by sis id" do
    acct = account_model(name: "other root")
    acct.account_users.create!(user: @user)
    @me = @user
    course_with_student(account: acct, active_all: true, user: user_with_pseudonym(name: "s2", username: "other@example.com"))
    @other_user = @user
    @other_user.pseudonym.update_attribute("sis_user_id", "other-sis")
    @other_user.pseudonym.update_attribute("account_id", acct.id)
    @user = @me
    raw_api_call(:get,
                 "/api/v1/users/sis_user_id:other-sis/page_views",
                 { controller: "page_views", action: "index", user_id: "sis_user_id:other-sis", format: "json" })
    assert_status(404)
  end

  it "allows id of 'self'" do
    page_view_model(user: @admin)
    json = api_call(:get,
                    "/api/v1/users/self/page_views?per_page=1000",
                    { controller: "page_views", action: "index", user_id: "self", format: "json", per_page: "1000" })
    expect(json.size).to eq 1
  end

  describe "api_show" do
    before do
      @other_user = User.create!(name: "user name")

      email = "email@somewhere.org"
      @other_user.pseudonyms.create!(unique_id: email, account: Account.default) { |p| p.sis_user_id = email }
    end

    context "avatars disabled" do
      before do
        Account.default.tap { |a| a.disable_service(:avatars) }.save
      end

      it "retrieves user details as an admin user" do
        account_admin_user
        json = api_call(:get,
                        "/api/v1/users/#{@other_user.id}",
                        { controller: "users", action: "api_show", id: @other_user.id.to_param, format: "json" })

        expect(json).to eq({
                             "name" => @other_user.name,
                             "sortable_name" => @other_user.sortable_name,
                             "sis_import_id" => nil,
                             "id" => @other_user.id,
                             "created_at" => @other_user.created_at.iso8601,
                             "first_name" => @other_user.first_name,
                             "last_name" => @other_user.last_name,
                             "short_name" => @other_user.short_name,
                             "sis_user_id" => @other_user.pseudonym.sis_user_id,
                             "integration_id" => nil,
                             "login_id" => @other_user.pseudonym.unique_id,
                             "locale" => nil,
                             "permissions" => {
                               "can_update_name" => true,
                               "can_update_avatar" => false,
                               "limit_parent_app_web_access" => false,
                             },
                             "email" => @other_user.email
                           })
      end

      it "retrieves limited user details as self" do
        @user = @other_user
        json = api_call(:get,
                        "/api/v1/users/self",
                        { controller: "users", action: "api_show", id: "self", format: "json", include: "avatar_state" })
        expect(json).to eq({
                             "name" => @other_user.name,
                             "sortable_name" => @other_user.sortable_name,
                             "id" => @other_user.id,
                             "created_at" => @other_user.created_at.iso8601,
                             "first_name" => @other_user.first_name,
                             "last_name" => @other_user.last_name,
                             "short_name" => @other_user.short_name,
                             "locale" => nil,
                             "effective_locale" => "en",
                             "permissions" => {
                               "can_update_name" => true,
                               "can_update_avatar" => false,
                               "limit_parent_app_web_access" => false,
                             },
                           })
      end

      it "retrieves the right permissions" do
        @user = @other_user
        Account.default.tap { |a| a.settings[:users_can_edit_name] = false }.save
        json = api_call(:get,
                        "/api/v1/users/self",
                        { controller: "users", action: "api_show", id: "self", format: "json" })
        expect(json["permissions"]).to eq({
                                            "can_update_name" => false,
                                            "can_update_avatar" => false,
                                            "limit_parent_app_web_access" => false,
                                          })

        Account.default.tap { |a| a.enable_service(:avatars) }.save
        json = api_call(:get,
                        "/api/v1/users/self",
                        { controller: "users", action: "api_show", id: "self", format: "json" })
        expect(json["permissions"]).to eq({
                                            "can_update_name" => false,
                                            "can_update_avatar" => true,
                                            "limit_parent_app_web_access" => false,
                                          })

        Account.default.tap { |a| a.settings[:limit_parent_app_web_access] = true }.save
        json = api_call(:get,
                        "/api/v1/users/self",
                        { controller: "users", action: "api_show", id: "self", format: "json" })
        expect(json["permissions"]).to eq({
                                            "can_update_name" => false,
                                            "can_update_avatar" => true,
                                            "limit_parent_app_web_access" => true,
                                          })
      end

      it "retrieves the right avatar permissions" do
        @user = @other_user
        json = api_call(:get,
                        "/api/v1/users/self",
                        { controller: "users", action: "api_show", id: "self", format: "json" })
        expect(json["permissions"]["can_update_avatar"]).to be(false)

        Account.default.tap { |a| a.enable_service(:avatars) }.save
        json = api_call(:get,
                        "/api/v1/users/self",
                        { controller: "users", action: "api_show", id: "self", format: "json" })
        expect(json["permissions"]["can_update_avatar"]).to be(true)

        @user.avatar_state = :locked
        @user.save
        json = api_call(:get,
                        "/api/v1/users/self",
                        { controller: "users", action: "api_show", id: "self", format: "json" })
        expect(json["permissions"]["can_update_avatar"]).to be(false)
      end

      it "requires :read_roster or :manage_user_logins permission from the account" do
        account_admin_user_with_role_changes(role_changes: { read_roster: false, manage_user_logins: false })
        api_call(:get,
                 "/api/v1/users/#{@other_user.id}",
                 { controller: "users", action: "api_show", id: @other_user.id.to_param, format: "json" },
                 {},
                 {},
                 { expected_status: 404 })
      end

      context "with include of confirmation_url" do
        before do
          c = CommunicationChannel.create!(user: @other_user, path_type: "email", path: "example@example.com")
          c.save!
          p = @other_user.pseudonyms.first
          p.communication_channel = c
          p.save!
        end

        it "returns confirmation_url when included" do
          json = api_call(:get,
                          "/api/v1/users/#{@other_user.id}",
                          { controller: "users", action: "api_show", id: @other_user.id.to_param, format: "json", include: "confirmation_url" },
                          {},
                          {},
                          {})

          expect(json).to have_key("confirmation_url")
        end

        it "requires :manager_user_login to include confirmation_url" do
          account_admin_user_with_role_changes(role_changes: { manage_user_logins: false })
          json = api_call(:get,
                          "/api/v1/users/#{@other_user.id}",
                          { controller: "users", action: "api_show", id: @other_user.id.to_param, format: "json", include: "confirmation_url" },
                          {},
                          {},
                          {})

          expect(json).not_to have_key("confirmation_url")
        end
      end

      it "404s on a deleted user" do
        @other_user.destroy
        account_admin_user
        json = api_call(:get,
                        "/api/v1/users/#{@other_user.id}",
                        { controller: "users", action: "api_show", id: @other_user.id.to_param, format: "json" },
                        {},
                        expected_status: 404)
        expect(json.keys).to include("id")
      end

      it "404s but still returns the user on a deleted user for a site admin" do
        @other_user.destroy
        account_admin_user(account: Account.site_admin)
        json = api_call(:get,
                        "/api/v1/users/#{@other_user.id}",
                        { controller: "users", action: "api_show", id: @other_user.id.to_param, format: "json" },
                        {},
                        expected_status: 404)
        expect(json.keys).not_to include("errors")
      end

      it "404s but still returns the user on a deleted user, including merge info, for a site admin" do
        u3 = User.create!
        UserMerge.from(@other_user).into(u3)
        account_admin_user(account: Account.site_admin)
        json = api_call(:get,
                        "/api/v1/users/#{@other_user.id}",
                        { controller: "users", action: "api_show", id: @other_user.id.to_param, format: "json" },
                        {},
                        expected_status: 404)
        expect(json.keys).not_to include("errors")
        expect(json["merged_into_user_id"]).to eq u3.id
      end

      it "404s but still returns the user on a deleted user in circular merge for a site admin" do
        u3 = User.create!
        UserMerge.from(@other_user).into(u3)
        UserMerge.from(u3).into(@other_user)
        account_admin_user(account: Account.site_admin)
        json = api_call(:get,
                        "/api/v1/users/#{@other_user.id}",
                        { controller: "users", action: "api_show", id: @other_user.id.to_param, format: "json" },
                        {},
                        expected_status: 404)
        expect(json["id"]).to eq @other_user.id
      end
    end

    context "avatars enabled" do
      before do
        Account.default.tap { |a| a.enable_service(:avatars) }.save
        @user = Users
      end

      it "does not include avatar_state by default" do
        account_admin_user
        json = api_call(:get,
                        "/api/v1/users/#{@other_user.id}",
                        { controller: "users", action: "api_show", id: @other_user.id.to_param, format: "json" })

        expect(json).not_to have_key("avatar_state")
      end

      it "admin can request avatar_state" do
        account_admin_user
        json = api_call(:get,
                        "/api/v1/users/#{@other_user.id}",
                        { controller: "users", action: "api_show", id: @other_user.id.to_param, format: "json", include: "avatar_state" })

        expect(json).to have_key("avatar_state")
      end

      it "user cannot request others avatar_state" do
        @user = User.create!
        json = api_call(:get,
                        "/api/v1/users/#{@other_user.id}",
                        { controller: "users", action: "api_show", id: @other_user.id.to_param, format: "json", include: "avatar_state" })

        expect(json).not_to have_key("avatar_state")
      end

      it "user cannot request own avatar_state" do
        @user = User.create!
        json = api_call(:get,
                        "/api/v1/users/#{@user.id}",
                        { controller: "users", action: "api_show", id: @user.id.to_param, format: "json", include: "avatar_state" })

        expect(json).not_to have_key("avatar_state")
      end
    end
  end

  describe "user account listing" do
    it "returns users for an account" do
      @account = Account.default
      users = []
      [["Test User1", "test@example.com"], ["Test User2", "test2@example.com"], ["Test User3", "test3@example.com"]].each_with_index do |u, i|
        users << User.create!(name: u[0])
        users[i].pseudonyms.create!(unique_id: u[1], account: @account) { |p| p.sis_user_id = u[1] }
      end
      @account.all_users.order(:sortable_name).each_with_index do |user, i|
        next unless users.find { |u| u == user }

        json = api_call(:get,
                        "/api/v1/accounts/#{@account.id}/users",
                        { controller: "users", action: "api_index", account_id: @account.id.to_param, format: "json" },
                        { per_page: 1, page: i + 1 })
        expect(json).to eq [{
          "name" => user.name,
          "sortable_name" => user.sortable_name,
          "sis_import_id" => nil,
          "id" => user.id,
          "created_at" => user.created_at.iso8601,
          "short_name" => user.short_name,
          "sis_user_id" => user.pseudonym.sis_user_id,
          "integration_id" => nil,
          "login_id" => user.pseudonym.unique_id
        }]
      end
    end

    it "limits the maximum number of users returned" do
      @account = @user.account
      3.times do |n|
        user = User.create(name: "u#{n}")
        user.pseudonyms.create!(unique_id: "u#{n}@example.com", account: @account)
      end
      expect(api_call(:get, "/api/v1/accounts/#{@account.id}/users?per_page=2", controller: "users", action: "api_index", account_id: @account.id.to_param, format: "json", per_page: "2").size).to eq 2
      stub_const("Api::MAX_PER_PAGE", 1)
      expect(api_call(:get, "/api/v1/accounts/#{@account.id}/users?per_page=2", controller: "users", action: "api_index", account_id: @account.id.to_param, format: "json", per_page: "2").size).to eq 1
    end

    it "returns forbidden for users without permissions" do
      @account = @student.account
      @user    = @student
      raw_api_call(:get, "/api/v1/accounts/#{@account.id}/users", controller: "users", action: "api_index", account_id: @account.id.to_param, format: "json")
      expect(response).to have_http_status :forbidden
    end

    it "does not show deleted users" do
      @account = Account.default
      course_with_teacher(active_all: 1, user: user_with_pseudonym(user: user_factory(name: "deleted teacher")))
      account_admin_user(active_all: true)
      user_session(@admin)
      @teacher.remove_from_root_account(Account.default)

      raw_api_call(:get, "/api/v1/accounts/#{@account.id}/users", controller: "users", action: "api_index", account_id: @account.id.to_param, format: "json")
      expect(JSON.parse(response.body).pluck("name")).not_to include "deleted teacher"

      raw_api_call(:get, "/api/v1/accounts/#{@account.id}/users", controller: "users", action: "api_index", account_id: @account.id.to_param, format: "json", search_term: "deleted")
      expect(JSON.parse(response.body).pluck("name")).not_to include "deleted teacher"
      expect(JSON.parse(response.body).length).to be 0
    end

    it "shows deleted users if the include_deleted_users flag is set" do
      @account = Account.default
      course_with_teacher(active_all: 1, user: user_with_pseudonym(user: user_factory(name: "deleted teacher")))
      account_admin_user(active_all: true)
      user_session(@admin)
      @teacher.remove_from_root_account(Account.default)

      raw_api_call(:get, "/api/v1/accounts/#{@account.id}/users", controller: "users", action: "api_index", account_id: @account.id.to_param, format: "json", include_deleted_users: true)
      expect(JSON.parse(response.body).pluck("name")).to include "deleted teacher"

      raw_api_call(:get, "/api/v1/accounts/#{@account.id}/users", controller: "users", action: "api_index", account_id: @account.id.to_param, format: "json", include_deleted_users: true, search_term: "deleted")
      expect(JSON.parse(response.body).pluck("name")).to include "deleted teacher"
      expect(JSON.parse(response.body).length).to be 1
    end

    it "returns an error when search_term is fewer than 2 characters" do
      @account = Account.default
      json = api_call(:get, "/api/v1/accounts/#{@account.id}/users", { controller: "users", action: "api_index", format: "json", account_id: @account.id.to_param }, { search_term: "a" }, {}, expected_status: 400)
      error = json["errors"].first
      verify_json_error(error, "search_term", "invalid", "2 or more characters is required")
    end

    it "returns a list of users filtered by search_term" do
      @account = Account.default
      expected_keys = %w[id name sortable_name short_name]

      users = []
      [["Test User1", "test@example.com"], ["Test User2", "test2@example.com"], ["Test User3", "test3@example.com"]].each_with_index do |u, i|
        users << User.create!(name: u[0])
        users[i].pseudonyms.create!(unique_id: u[1], account: @account) { |p| p.sis_user_id = u[1] }
      end

      json = api_call(:get, "/api/v1/accounts/#{@account.id}/users", { controller: "users", action: "api_index", format: "json", account_id: @account.id.to_param }, { search_term: "test3@example.com" })

      expect(json.count).to eq 1
      json.each do |user|
        expect((user.keys & expected_keys).sort).to eq expected_keys.sort
        expect(users.map(&:id)).to include(user["id"])
      end
    end

    it "returns a list of users filtered by search_term as integration_id" do
      @account = Account.default
      user = User.create!(name: "Test User")
      user.pseudonyms.create!(unique_id: "test@example.com", account: @account) { |p| p.sis_user_id = "xyz", p.integration_id = "abc" }

      json = api_call(:get, "/api/v1/accounts/#{@account.id}/users", { controller: "users", action: "api_index", format: "json", account_id: @account.id.to_param }, { search_term: "abc" })

      expect(json.count).to eq 1
      expect(json.first["name"]).to eq user.name
    end

    it "returns a list of users filtered by enrollment_type" do
      @account = Account.default
      # student enrollment created in before(:once) block
      teacher_in_course(active_all: true, course: @course)
      ta_in_course(active_all: true, course: @course)
      @user = @admin

      json = api_call(:get,
                      "/api/v1/accounts/#{@account.id}/users",
                      { controller: "users", action: "api_index", format: "json", account_id: @account.id.to_param },
                      { enrollment_type: "student" })

      expect(json.count).to eq 1
      expect(json.pluck("name")).to eq [@student.name]
    end

    it "doesn't kersplode when filtering by role and sorting" do
      @account = Account.default
      json = api_call(:get,
                      "/api/v1/accounts/#{@account.id}/users",
                      { controller: "users", action: "api_index", format: "json", account_id: @account.id.to_param },
                      { role_filter_id: student_role.id.to_s, sort: "sis_id" })

      expect(json.pluck("id")).to eq [@student.id]

      json = api_call(:get,
                      "/api/v1/accounts/#{@account.id}/users",
                      { controller: "users", action: "api_index", format: "json", account_id: @account.id.to_param },
                      { role_filter_id: student_role.id.to_s, sort: "email" })

      expect(json.pluck("id")).to eq [@student.id]
    end

    context "uuid filter" do
      before :once do
        @account = Account.default
        @user1 = User.create!(name: "User 1")
        @user1.pseudonyms.create!(unique_id: "useruuid1", account: @account) { |p| p.sis_user_id = "user1" }
        @user2 = User.create!(name: "User 2")
        @user2.pseudonyms.create!(unique_id: "useruuid2", account: @account) { |p| p.sis_user_id = "user2" }
        @user3 = User.create!(name: "User 3")
        @user3.pseudonyms.create!(unique_id: "useruuid3", account: @account) { |p| p.sis_user_id = "user3" }
      end

      it "correctly filters by user uuids" do
        json = api_call(:get,
                        "/api/v1/accounts/#{@account.id}/users",
                        { controller: "users", action: "api_index", format: "json", account_id: @account.id.to_param },
                        { uuids: [@user1.uuid, @user2.uuid] })

        expect(json.count).to eq 2
        expect(json.pluck("id")).to match_array([@user1.id, @user2.id])
      end

      it "returns an error when uuids param is bigger than MAX_UUIDS_IN_FILTER" do
        max_uuids = 2
        stub_const("UsersController::MAX_UUIDS_IN_FILTER", max_uuids)
        json = api_call(:get,
                        "/api/v1/accounts/#{@account.id}/users",
                        { controller: "users", action: "api_index", format: "json", account_id: @account.id.to_param },
                        { uuids: [@user1.uuid, @user2.uuid, @user3.uuid] })

        expect(response).to have_http_status :bad_request
        expect(json).to eq({ "error" => "Too many UUIDs in filter. Current limit is #{max_uuids}" })
      end
    end

    context "ui-invoked requests" do
      let(:root_account) { Account.default }

      it "sets pagination total_pages/last page link with session auth" do
        user_session(@admin)
        api_call(:get,
                 "/api/v1/accounts/#{root_account.id}/users",
                 { controller: "users", action: "api_index", format: "json", account_id: root_account.id.to_param, per_page: 1 },
                 { role_filter_id: student_role.id.to_s },
                 {},
                 { skip_token_auth: true })
        expect(response).to be_successful
        expect(response.headers["Link"]).to include("last")
      end

      it "includes context account and sub-accounts when filtering by role" do
        subaccount = Account.create!(parent_account: root_account)
        course_with_student(account: subaccount, active_all: true)
        account_admin_user
        user_session(@user)
        json = api_call(:get,
                        "/api/v1/accounts/#{root_account.id}/users",
                        { controller: "users", action: "api_index", format: "json", account_id: root_account.id.to_param },
                        { role_filter_id: student_role.id.to_s })
        expect(response).to be_successful
        # includes the first describe block student and the new subaccount student user
        expect(json.count).to eq 2
      end
    end

    context "includes last login info" do
      before :once do
        @account = Account.default
        @u = User.create!(name: "test user")
        @p = @u.pseudonyms.create!(account: @account, unique_id: "user")
        @p.current_login_at = 2.minutes.ago
        @p.save!
      end

      it "includes last login" do
        json = api_call(:get, "/api/v1/accounts/#{@account.id}/users", { controller: "users", action: "api_index", format: "json", account_id: @account.id.to_param }, { include: ["last_login"], search_term: @u.id.to_s })
        expect(json.count).to eq 1
        expect(json.first["last_login"]).to eq @p.current_login_at.iso8601
      end

      it "includes last login for a specific user" do
        json = api_call(:get, "/api/v1/users/#{@u.id}", { controller: "users", action: "api_show", format: "json", id: @u.id }, { include: ["last_login"] })
        expect(json.fetch("last_login")).to eq @p.current_login_at.iso8601
      end

      it "sorts too" do
        json = api_call(:get,
                        "/api/v1/accounts/#{@account.id}/users",
                        { controller: "users", action: "api_index", format: "json", account_id: @account.id.to_param },
                        { include: ["last_login"], sort: "last_login", order: "desc" })
        expect(json.first["last_login"]).to eq @p.current_login_at.iso8601
      end

      it "includes automatically when sorting by last login" do
        json = api_call(:get,
                        "/api/v1/accounts/#{@account.id}/users",
                        { controller: "users", action: "api_index", format: "json", account_id: @account.id.to_param },
                        { sort: "last_login", order: "desc" })
        expect(json.first["last_login"]).to eq @p.current_login_at.iso8601
      end

      it "works with search terms" do
        json = api_call(:get,
                        "/api/v1/accounts/#{@account.id}/users",
                        { controller: "users", action: "api_index", format: "json", account_id: @account.id.to_param },
                        { sort: "last_login", order: "desc", search_term: "test" })
        expect(json.first["last_login"]).to eq @p.current_login_at.iso8601
      end

      it "does not include last_logins from a different account" do
        account = @account
        p2 = @u.pseudonyms.create!(account: account_model, unique_id: "user")
        p2.current_login_at = Time.now.utc
        p2.save!

        json = api_call(:get,
                        "/api/v1/accounts/#{account.id}/users",
                        { controller: "users", action: "api_index", format: "json", account_id: account.id.to_param },
                        { include: ["last_login"], order: "desc", search_term: "test" })
        expect(json.first["last_login"]).to eq @p.current_login_at.iso8601
      end

      context "sharding" do
        specs_require_sharding

        it "takes all relevant pseudonyms and return the maximum current_login_at" do
          @shard1.activate do
            p4 = @u.pseudonyms.create!(account: @account, unique_id: "p4")
            p4.current_login_at = 4.minutes.ago
            p4.save!
            @u.pseudonyms.create!(account: @account, unique_id: "p5") # never logged in
          end
          @shard2.activate do
            account = Account.create!
            allow(account).to receive_messages(trust_exists?: true, trusted_account_ids: [@account.id])
            course = account.courses.create!
            course.enroll_student(@u)
            p2 = @u.pseudonyms.create!(account:, unique_id: "p2")
            p2.current_login_at = 5.minutes.ago
            p2.save!
            p3 = @u.pseudonyms.create!(account:, unique_id: "p3")
            p3.current_login_at = 6.minutes.ago
            p3.save!
          end

          account = Account.create!
          course = account.courses.create!
          course.enroll_student(@u)

          account_admin_user
          user_session(@user)

          json =
            api_call(
              :get,
              "/api/v1/users/#{@u.id}",
              {
                controller: "users",
                action: "api_show",
                id: @u.id.to_param,
                format: "json"
              },
              { include: ["last_login"] }
            )
          expect(json.fetch("last_login")).to eq @p.current_login_at.iso8601
        end
      end

      describe "Temporary Enrollments" do
        let_once(:temporary_enrollment_provider) { user_factory(name: "provider", active_all: true) }
        let_once(:temporary_enrollment_recipient) { user_factory(name: "recipient", active_all: true) }
        let_once(:temp_course) { course_with_teacher(active_all: true, user: temporary_enrollment_provider).course }
        let_once(:temp_enrollment) do
          temp_course.enroll_user(
            temporary_enrollment_recipient,
            "TeacherEnrollment",
            { role: teacher_role, temporary_enrollment_source_user_id: temporary_enrollment_provider.id }
          )
        end
        let_once(:subject) { account_admin_user(account: temp_course.account) }

        before do
          temp_enrollment.update!(temporary_enrollment_source_user_id: temporary_enrollment_provider.id)
        end

        context "when feature flag is enabled" do
          before(:once) do
            temp_course.root_account.enable_feature!(:temporary_enrollments)
          end

          it "returns a list of users filtered by recipients" do
            json = api_call_as_user(
              subject,
              :get,
              "/api/v1/accounts/#{@account.id}/users",
              { controller: "users", action: "api_index", format: "json", account_id: @account.id.to_param },
              { temporary_enrollment_recipients: true }
            )
            expect(json.count).to eq 1
            expect(json.pluck("name")).to eq [temporary_enrollment_recipient.name]
          end

          it "returns a list of users filtered by providers" do
            json = api_call_as_user(
              subject,
              :get,
              "/api/v1/accounts/#{@account.id}/users",
              { controller: "users", action: "api_index", format: "json", account_id: @account.id.to_param },
              { temporary_enrollment_providers: true }
            )
            expect(json.count).to eq 1
            expect(json.pluck("name")).to eq [temporary_enrollment_provider.name]
          end

          it "returns a list of users filtered by providers and recipients" do
            json = api_call_as_user(
              subject,
              :get,
              "/api/v1/accounts/#{@account.id}/users",
              { controller: "users", action: "api_index", format: "json", account_id: @account.id.to_param },
              { temporary_enrollment_recipients: true, temporary_enrollment_providers: true }
            )
            expect(json.count).to eq 2
            expect(json.pluck("name").sort).to eq [temporary_enrollment_provider.name, temporary_enrollment_recipient.name].sort
          end

          it "returns only active or pending by date enrollments" do
            temp_enrollment.enrollment_state.update!(state: "completed")
            json = api_call_as_user(
              subject,
              :get,
              "/api/v1/accounts/#{@account.id}/users",
              { controller: "users", action: "api_index", format: "json", account_id: @account.id.to_param },
              { temporary_enrollment_recipients: true }
            )
            expect(json.count).to eq 0
          end
        end

        context "when feature flag is disabled" do
          before(:once) do
            temp_course.root_account.disable_feature!(:temporary_enrollments)
          end

          it "does not filter by providers or recipients" do
            json = api_call_as_user(
              subject,
              :get,
              "/api/v1/accounts/#{@account.id}/users",
              { controller: "users", action: "api_index", format: "json", account_id: @account.id.to_param },
              { temporary_enrollment_recipients: true, temporary_enrollment_providers: true }
            )
            expect(json.size).to eq 7
          end
        end
      end
    end

    it "returns a next header on the last page for token-authenticated requests" do
      @account = Account.default
      u = User.create!(name: "test user")
      u.pseudonyms.create!(account: @account, unique_id: "user")

      json = api_call(:get, "/api/v1/accounts/#{@account.id}/users", { controller: "users", action: "api_index", format: "json", account_id: @account.id.to_param }, { search_term: u.id.to_s, per_page: "1", page: "1" })
      expect(json.length).to eq 1
      expect(response.headers["Link"]).to include("rel=\"next\"")
      json = api_call(:get, "/api/v1/accounts/#{@account.id}/users", { controller: "users", action: "api_index", format: "json", account_id: @account.id.to_param }, { search_term: u.id.to_s, per_page: "1", page: "2" })
      expect(json).to be_empty
      expect(response.headers["Link"]).to_not include("rel=\"next\"")
    end

    it "does not return a next-page link on the last page for session-authenticated requests" do
      @account = Account.default
      u = User.create!(name: "test user")
      u.pseudonyms.create!(account: @account, unique_id: "user")
      user_session(@user)

      json = api_call(:get,
                      "/api/v1/accounts/#{@account.id}/users",
                      { controller: "users", action: "api_index", format: "json", account_id: @account.id.to_param },
                      { search_term: u.id.to_s, per_page: "1", page: "1" },
                      {},
                      { skip_token_auth: true, expected_status: 200 })
      expect(json.length).to eq 1
      expect(response.headers["Link"]).to_not include("rel=\"next\"")
    end

    it "does bookmarked pagination when sorting by id" do
      @account = Account.default
      2.times { |x| user_with_pseudonym(name: "testuser #{x}") }

      params = { controller: "users",
                 action: "api_index",
                 format: "json",
                 account_id: @account.id.to_param,
                 search_term: "testuser",
                 per_page: "1",
                 sort: "id" }

      account_admin_user
      json = api_call(:get,
                      "/api/v1/accounts/#{@account.id}/users?search_term=testuser&sort=id&per_page=1",
                      params)
      expect(json.pluck("name")).to eq ["testuser 0"]

      links = Api.parse_pagination_links(response.headers["Link"])
      next_link = links.detect { |link| link[:rel] == "next" }
      expect(next_link["page"]).to start_with "bookmark:"

      json = api_call(:get,
                      next_link[:uri].to_s,
                      params.merge(page: next_link["page"]))
      expect(json.pluck("name")).to eq ["testuser 1"]

      links = Api.parse_pagination_links(response.headers["Link"])
      next_link = links.detect { |link| link[:rel] == "next" }
      if next_link
        # since we turned off count_total_entries and filled up page 2,
        # we may have an empty page at the end
        json = api_call(:get,
                        next_link[:uri].to_s,
                        params.merge(page: next_link["page"]))
        expect(json).to be_empty

        links = Api.parse_pagination_links(response.headers["Link"])
        next_link = links.detect { |link| link[:rel] == "next" }
      end
      expect(next_link).to be_nil
<<<<<<< HEAD
=======
    end

    it "rejects page numbers > 1 when doing bookmark pagination" do
      @account = Account.default
      params = { controller: "users",
                 action: "api_index",
                 format: "json",
                 account_id: @account.to_param,
                 per_page: "1",
                 sort: "id" }

      account_admin_user
      api_call(:get,
               "/api/v1/accounts/#{@account.id}/users?sort=id&page=1",
               params.merge(page: "1"),
               {},
               {},
               expected_status: 200)

      json = api_call(:get,
                      "/api/v1/accounts/#{@account.id}/users?sort=id&page=2",
                      params.merge(page: "2"),
                      {},
                      {},
                      expected_status: 400)

      expect(json).to eq({ "status" => "bad_request",
                           "errors" => [{
                             "page" => "Invalid page; please restart iteration and follow `next` links"
                           }] })
>>>>>>> 64baf732
    end

    context "user profile preloading" do
      before(:once) do
        @account = Account.default
        @user1 = user_with_pseudonym(active_all: true, account: @account, name: "User One")
        @user2 = user_with_pseudonym(active_all: true, account: @account, name: "User Two")
        @user3 = user_with_pseudonym(active_all: true, account: @account, name: "User Three")
      end

      before do
        account_admin_user(account: @account, active_all: true)
        user_session(@user)
      end

      it "avoids N+1 queries when profiles are enabled" do
        @account.settings[:enable_profiles] = true
        @account.save!

        [@user1, @user2, @user3].each do |user|
          user.profile || user.build_profile
          user.profile.update!(bio: "Bio for #{user.name}", title: "Title for #{user.name}")
        end

        # Since profiles are preloaded, we expect 0 individual user_profile queries
        expect do
          api_call(:get,
                   "/api/v1/accounts/#{@account.id}/users",
                   { controller: "users", action: "api_index", format: "json", account_id: @account.id.to_param })
        end.not_to make_database_queries(matching: /SELECT.*user_profiles.*WHERE.*user_id.*=/)

        expect(response).to be_successful
        json = JSON.parse(response.body)
        expect(json).to be_an(Array)
        expect(json.length).to be >= 3
      end
    end
  end

  describe "user account creation" do
    def create_user_skip_cc_confirm(admin_user)
      api_call(:post,
               "/api/v1/accounts/#{admin_user.account.id}/users",
               { controller: "users", action: "create", format: "json", account_id: admin_user.account.id.to_s },
               {
                 user: {
                   name: "Test User",
                   short_name: "Test",
                   sortable_name: "User, T.",
                   time_zone: "Mountain Time (US & Canada)",
                   locale: "en"
                 },
                 pseudonym: {
                   unique_id: "test@example.com",
                   password: "password123",
                   sis_user_id: "12345",
                   send_confirmation: 0
                 },
                 communication_channel: {
                   type: "sms",
                   address: "8018888888",
                   skip_confirmation: 1
                 }
               })
      users = User.where(name: "Test User").to_a
      expect(users.length).to be 1
      user = users.first
      expect(user.sms_channel.workflow_state).to eq "active"
    end

    context "as a site admin" do
      before :once do
        @site_admin = user_with_pseudonym
        Account.site_admin.account_users.create!(user: @site_admin)
      end

      context "using force_validations param" do
        it "validates with force_validations set to true" do
          @site_admin.account.create_terms_of_service!(terms_type: "default", passive: false)
          raw_api_call(:post,
                       "/api/v1/accounts/#{@site_admin.account.id}/users",
                       { controller: "users", action: "create", format: "json", account_id: @site_admin.account.id.to_s },
                       {
                         user: {
                           name: ""
                         },
                         pseudonym: {
                           unique_id: "bademail@",
                         },
                         force_validations: true
                       })

          assert_status(400)
          errors = JSON.parse(response.body)["errors"]
          expect(errors["user"]["name"]).to be_present
          expect(errors["user"]["terms_of_use"]).to be_present
          expect(errors["pseudonym"]).to be_present
          expect(errors["pseudonym"]["unique_id"]).to be_present
        end

        it "does not validate when force_validations is not set to true" do
          # successful request even with oddball user params because we're making the request as an admin
          json = api_call(:post,
                          "/api/v1/accounts/#{@site_admin.account.id}/users",
                          { controller: "users", action: "create", format: "json", account_id: @site_admin.account.id.to_s },
                          {
                            user: {
                              name: ""
                            },
                            pseudonym: {
                              unique_id: "bademail@",
                            }
                          })

          users = User.where(name: "").to_a
          expect(users.length).to be 1
          user = users.first

          expect(json).to eq({
                               "id" => user.id,
                               "created_at" => user.created_at.iso8601,
                               "integration_id" => nil,
                               "name" => "",
                               "sortable_name" => "",
                               "short_name" => "",
                               "sis_import_id" => nil,
                               "sis_user_id" => nil,
                               "login_id" => "bademail@",
                               "locale" => nil,
                               "uuid" => user.uuid,
                               "account_uuid" => user.account.uuid
                             })
        end
      end

      it "allows site admins to create users" do
        api_call(:post,
                 "/api/v1/accounts/#{@site_admin.account.id}/users",
                 { controller: "users", action: "create", format: "json", account_id: @site_admin.account.id.to_s },
                 {
                   user: {
                     name: "Test User",
                     short_name: "Test",
                     sortable_name: "User, T.",
                     time_zone: "Mountain Time (US & Canada)",
                     locale: "en"
                   },
                   pseudonym: {
                     unique_id: "test@example.com",
                     password: "password123",
                     sis_user_id: "12345",
                     send_confirmation: 0
                   },
                   communication_channel: {
                     confirmation_url: true
                   }
                 })
        users = User.where(name: "Test User").to_a
        expect(users.length).to be 1
        user = users.first

        # setup communication channel
        communication_channel = user.communication_channels.email.first
        expect(communication_channel).not_to be_nil
        # create presenter with a mock request
        request = instance_double(ActionDispatch::Request, host_with_port: "example.com")
        presenter = CommunicationChannelPresenter.new(communication_channel, request)

        expect(user.name).to eql "Test User"
        expect(user.short_name).to eql "Test"
        expect(user.sortable_name).to eql "User, T."
        expect(user.time_zone.name).to eql "Mountain Time (US & Canada)"
        expect(user.locale).to eql "en"

        expect(user.pseudonyms.count).to be 1
        pseudonym = user.pseudonyms.first
        expect(pseudonym.unique_id).to eql "test@example.com"
        expect(pseudonym.sis_user_id).to eql "12345"

        expected_response = {
          "name" => "Test User",
          "short_name" => "Test",
          "sortable_name" => "User, T.",
          "id" => user.id,
          "created_at" => user.created_at.iso8601,
          "sis_user_id" => "12345",
          "sis_import_id" => user.pseudonym.sis_batch_id,
          "login_id" => "test@example.com",
          "integration_id" => nil,
          "locale" => "en",
          "confirmation_url" => presenter.confirmation_url,
          "uuid" => user.uuid,
          "account_uuid" => user.account.uuid
        }
        expect(JSON.parse(response.body)).to eq(expected_response)
      end

      it "accepts a valid destination param" do
        json = api_call(:post,
                        "/api/v1/accounts/#{@site_admin.account.id}/users",
                        { controller: "users", action: "create", format: "json", account_id: @site_admin.account.id.to_s },
                        {
                          user: {
                            name: "Test User",
                          },
                          pseudonym: {
                            unique_id: "test@example.com",
                            password: "password123",
                          },
                          destination: "http://www.example.com/courses/1"
                        })
        expect(json["destination"]).to start_with("http://www.example.com/courses/1?session_token=")
      end

      it "ignores a destination with a mismatched host" do
        json = api_call(:post,
                        "/api/v1/accounts/#{@site_admin.account.id}/users",
                        { controller: "users", action: "create", format: "json", account_id: @site_admin.account.id.to_s },
                        {
                          user: {
                            name: "Test User",
                          },
                          pseudonym: {
                            unique_id: "test@example.com",
                            password: "password123",
                          },
                          destination: "http://hacker.com/courses/1"
                        })
        expect(json["destination"]).to be_nil
      end

      it "ignores a destination with an unrecognized path" do
        json = api_call(:post,
                        "/api/v1/accounts/#{@site_admin.account.id}/users",
                        { controller: "users", action: "create", format: "json", account_id: @site_admin.account.id.to_s },
                        {
                          user: {
                            name: "Test User",
                          },
                          pseudonym: {
                            unique_id: "test@example.com",
                            password: "password123",
                          },
                          destination: "http://www.example.com/hacker/1"
                        })
        expect(json["destination"]).to be_nil
      end

      context "sis reactivation" do
        it "allows reactivating deleting users using sis_user_id" do
          other_user = user_with_pseudonym(active_all: true)
          @pseudonym.sis_user_id = "12345"
          @pseudonym.save!
          @user.communication_channel.workflow_state = "registered"
          other_user.remove_from_root_account(Account.default)
          expect(other_user.communication_channel).to be_nil

          @user = @site_admin
          json = api_call(:post,
                          "/api/v1/accounts/#{Account.default.id}/users",
                          { controller: "users", action: "create", format: "json", account_id: Account.default.id.to_s },
                          { enable_sis_reactivation: "1",
                            user: { name: "Test User", skip_registration: true },
                            pseudonym: { unique_id: "test@example.com", password: "password123", sis_user_id: "12345" },
                            communication_channel: { skip_confirmation: true } })

          expect(other_user).to eq User.find(json["id"])
          other_user.reload
          @pseudonym.reload
          expect(other_user).to be_registered
          expect(other_user.user_account_associations.where(account_id: Account.default).first).to_not be_nil
          expect(@pseudonym).to be_active
          expect(other_user.communication_channel).to be_present
          expect(other_user.communication_channel.workflow_state).to eq("active")
        end

        it "raises an error trying to reactivate an active section" do
          user_with_pseudonym(active_all: true)
          @pseudonym.sis_user_id = "12345"
          @pseudonym.save!

          @user = @site_admin
          api_call(:post,
                   "/api/v1/accounts/#{Account.default.id}/users",
                   { controller: "users", action: "create", format: "json", account_id: Account.default.id.to_s },
                   { enable_sis_reactivation: "1",
                     user: { name: "Test User" },
                     pseudonym: { unique_id: "test@example.com", password: "password123", sis_user_id: "12345" }, },
                   {},
                   { expected_status: 400 })
        end

        it "carries on if there's no section to reactivate" do
          json = api_call(:post,
                          "/api/v1/accounts/#{Account.default.id}/users",
                          { controller: "users", action: "create", format: "json", account_id: Account.default.id.to_s },
                          { enable_sis_reactivation: "1",
                            user: { name: "Test User" },
                            pseudonym: { unique_id: "test@example.com", password: "password123", sis_user_id: "12345" }, })

          user = User.find(json["id"])
          expect(user.pseudonym.sis_user_id).to eq "12345"
        end
      end

      it "allows site admins to create users and auto-validate communication channel" do
        create_user_skip_cc_confirm(@site_admin)
      end

      context "sharding" do
        specs_require_sharding
        it "allows creating users on cross-shard accounts" do
          @other_account = @shard1.activate { Account.create! }
          json = api_call(:post,
                          "/api/v1/accounts/#{@other_account.id}/users",
                          { controller: "users", action: "create", format: "json", account_id: @other_account.id.to_s },
                          { user: { name: "Test User" }, pseudonym: { unique_id: "test@example.com", password: "password123" } })
          new_user = User.find(json["id"])
          expect(new_user.shard).to eq @shard1
          expect(new_user.pseudonym.account).to eq @other_account
        end

        it "does not error when there is not a local pseudonym" do
          @user = User.create!(name: "default shard user")
          @shard1.activate do
            account = Account.create!
            @pseudonym = account.pseudonyms.create!(user: @user, unique_id: "so_unique@example.com")
          end
          # We need to return the pseudonym here, or one is created from the api_call method,
          # or we'd need to setup more stuff in a plugin that would make this return happen without the allow method
          allow(SisPseudonym).to receive(:for).with(@user, Account.default, type: :implicit, require_sis: false).and_return(@pseudonym)
          # this is not relevant to this spec, and confused the above stub
          allow(Canvas::LiveEvents).to receive(:user_updated)
          api_call(:put,
                   "/api/v1/users/#{@user.id}",
                   { controller: "users", action: "update", format: "json", id: @user.id.to_s },
                   { user: { name: "Test User" } })
          expect(response).to be_successful
        end
      end

      it "respects authentication_provider_id" do
        ap = Account.site_admin.authentication_providers.create!(auth_type: "facebook")
        api_call(:post,
                 "/api/v1/accounts/#{Account.site_admin.id}/users",
                 { controller: "users", action: "create", format: "json", account_id: Account.site_admin.id.to_s },
                 {
                   user: {
                     name: "Test User",
                     short_name: "Test",
                     sortable_name: "User, T.",
                     time_zone: "Mountain Time (US & Canada)",
                     locale: "en"
                   },
                   pseudonym: {
                     unique_id: "test@example.com",
                     password: "password123",
                     sis_user_id: "12345",
                     send_confirmation: 0,
                     authentication_provider_id: "facebook"
                   },
                   communication_channel: {
                     type: "sms",
                     address: "8018888888",
                     skip_confirmation: 1
                   }
                 })
        users = User.where(name: "Test User").to_a
        expect(users.length).to be 1
        user = users.first
        expect(user.pseudonyms.first.authentication_provider).to eq ap
      end
    end

    context "as an account admin" do
      it "allows account admins to create users and auto-validate communication channel" do
        create_user_skip_cc_confirm(@admin)
      end
    end

    context "as a non-administrator" do
      before :once do
        user_factory(active_all: true)
      end

      it "does not let you create a user if self_registration is off" do
        raw_api_call(:post,
                     "/api/v1/accounts/#{@admin.account.id}/users",
                     { controller: "users", action: "create", format: "json", account_id: @admin.account.id.to_s },
                     {
                       user: { name: "Test User" },
                       pseudonym: { unique_id: "test@example.com" }
                     })
        assert_forbidden
      end

      it "requires an email pseudonym" do
        @admin.account.canvas_authentication_provider.update_attribute(:self_registration, true)
        @admin.account.save!
        raw_api_call(:post,
                     "/api/v1/accounts/#{@admin.account.id}/users",
                     { controller: "users", action: "create", format: "json", account_id: @admin.account.id.to_s },
                     {
                       user: { name: "Test User", terms_of_use: "1" },
                       pseudonym: { unique_id: "invalid" }
                     })
        assert_status(400)
      end

      it "requires acceptance of the terms" do
        @admin.account.canvas_authentication_provider.update_attribute(:self_registration, true)
        @admin.account.create_terms_of_service!(terms_type: "default", passive: false)
        @admin.account.save!
        raw_api_call(:post,
                     "/api/v1/accounts/#{@admin.account.id}/users",
                     { controller: "users", action: "create", format: "json", account_id: @admin.account.id.to_s },
                     {
                       user: { name: "Test User" },
                       pseudonym: { unique_id: "test@example.com" }
                     })
        assert_status(400)
      end

      it "lets you create a user if you pass all the validations" do
        @admin.account.canvas_authentication_provider.update_attribute(:self_registration, true)
        @admin.account.save!
        json = api_call(:post,
                        "/api/v1/accounts/#{@admin.account.id}/users",
                        { controller: "users", action: "create", format: "json", account_id: @admin.account.id.to_s },
                        {
                          user: { name: "Test User", terms_of_use: "1" },
                          pseudonym: { unique_id: "test@example.com" }
                        })
        expect(json["name"]).to eq "Test User"
      end
    end

    it "sends a confirmation if send_confirmation is set to 1" do
      expect_any_instance_of(Pseudonym).to receive(:send_registration_done_notification!)
      api_call(:post,
               "/api/v1/accounts/#{@admin.account.id}/users",
               { controller: "users", action: "create", format: "json", account_id: @admin.account.id.to_s },
               {
                 user: {
                   name: "Test User"
                 },
                 pseudonym: {
                   unique_id: "test@example.com",
                   password: "password123",
                   send_confirmation: 1
                 }
               })
    end

    it "returns a 400 error if the request doesn't include a unique id" do
      raw_api_call(:post,
                   "/api/v1/accounts/#{@admin.account.id}/users",
                   { controller: "users", action: "create", format: "json", account_id: @admin.account.id.to_s },
                   {
                     user: { name: "Test User" },
                     pseudonym: { password: "password123" }
                   })
      assert_status(400)
      errors = JSON.parse(response.body)["errors"]
      expect(errors["pseudonym"]).to be_present
      expect(errors["pseudonym"]["unique_id"]).to be_present
    end

    it "sets user's email address via communication_channel[address]" do
      api_call(:post,
               "/api/v1/accounts/#{@admin.account.id}/users",
               { controller: "users",
                 action: "create",
                 format: "json",
                 account_id: @admin.account.id.to_s },
               {
                 user: {
                   name: "Test User"
                 },
                 pseudonym: {
                   unique_id: "test",
                   password: "password123"
                 },
                 communication_channel: {
                   address: "test@example.com"
                 }
               })
      expect(response).to be_successful
      users = User.where(name: "Test User").to_a
      expect(users.size).to eq 1
      expect(users.first.pseudonyms.first.unique_id).to eq "test"
      email = users.first.communication_channels.email.first
      expect(email.path).to eq "test@example.com"
      expect(email.path_type).to eq "email"
    end

    context "as an anonymous user" do
      before do
        user_factory(active_all: true)
        @user = nil
      end

      it "does not let you create a user if self_registration is off" do
        raw_api_call(:post,
                     "/api/v1/accounts/#{@admin.account.id}/self_registration",
                     { controller: "users", action: "create_self_registered_user", format: "json", account_id: @admin.account.id.to_s },
                     {
                       user: { name: "Test User" },
                       pseudonym: { unique_id: "test@example.com" }
                     })
        assert_forbidden
      end

      it "requires an email pseudonym" do
        @admin.account.canvas_authentication_provider.update_attribute(:self_registration, true)
        raw_api_call(:post,
                     "/api/v1/accounts/#{@admin.account.id}/self_registration",
                     { controller: "users", action: "create_self_registered_user", format: "json", account_id: @admin.account.id.to_s },
                     {
                       user: { name: "Test User", terms_of_use: "1" },
                       pseudonym: { unique_id: "invalid" }
                     })
        assert_status(400)
      end

      it "requires acceptance of the terms" do
        @admin.account.create_terms_of_service!(terms_type: "default", passive: false)
        @admin.account.canvas_authentication_provider.update_attribute(:self_registration, true)
        raw_api_call(:post,
                     "/api/v1/accounts/#{@admin.account.id}/self_registration",
                     { controller: "users", action: "create_self_registered_user", format: "json", account_id: @admin.account.id.to_s },
                     {
                       user: { name: "Test User" },
                       pseudonym: { unique_id: "test@example.com" }
                     })
        assert_status(400)
      end

      it "lets you create a user if you pass all the validations" do
        @admin.account.canvas_authentication_provider.update_attribute(:self_registration, true)
        json = api_call(:post,
                        "/api/v1/accounts/#{@admin.account.id}/self_registration",
                        { controller: "users", action: "create_self_registered_user", format: "json", account_id: @admin.account.id.to_s },
                        {
                          user: { name: "Test User", terms_of_use: "1" },
                          pseudonym: { unique_id: "test@example.com" }
                        })
        expect(json["name"]).to eq "Test User"
      end

      it "returns a 400 error if the request doesn't include a unique id" do
        @admin.account.canvas_authentication_provider.update_attribute(:self_registration, true)
        raw_api_call(:post,
                     "/api/v1/accounts/#{@admin.account.id}/self_registration",
                     { controller: "users",
                       action: "create_self_registered_user",
                       format: "json",
                       account_id: @admin.account.id.to_s },
                     {
                       user: { name: "Test User", terms_of_use: "1" },
                       pseudonym: { password: "password123" }
                     })
        assert_status(400)
        errors = JSON.parse(response.body)["errors"]
        expect(errors["pseudonym"]).to be_present
        expect(errors["pseudonym"]["unique_id"]).to be_present
      end

      it "sets user's email address via communication_channel[address]" do
        @admin.account.canvas_authentication_provider.update_attribute(:self_registration, true)
        api_call(:post,
                 "/api/v1/accounts/#{@admin.account.id}/self_registration",
                 { controller: "users",
                   action: "create_self_registered_user",
                   format: "json",
                   account_id: @admin.account.id.to_s },
                 {
                   user: { name: "Test User", terms_of_use: "1" },
                   pseudonym: {
                     unique_id: "test@test.com",
                     password: "password123"
                   },
                   communication_channel: {
                     address: "test@example.com"
                   }
                 })
        expect(response).to be_successful
        users = User.where(name: "Test User").to_a
        expect(users.size).to eq 1
        expect(users.first.pseudonyms.first.unique_id).to eq "test@test.com"
        email = users.first.communication_channels.email.first
        expect(email.path).to eq "test@example.com"
        expect(email.path_type).to eq "email"
      end
    end
  end

  describe "user account updates" do
    before :once do
      # an outer before sets this
      @student.pseudonym.update_attribute(:sis_user_id, nil)

      @admin = account_admin_user
      course_with_student(user: user_with_pseudonym(name: "Student", username: "student@example.com"))
      @student = @user
      @student.pseudonym.update_attribute(:sis_user_id, "sis-user-id")
      @user = @admin
      @path = "/api/v1/users/#{@student.id}"
      @path_options = { controller: "users", action: "update", format: "json", id: @student.id.to_param }
      user_with_pseudonym(user: @user, username: "admin@example.com")
    end

    context "an admin user" do
      it "is able to update a user" do
        birthday = Time.zone.now
        json = api_call(:put, @path, @path_options, {
                          user: {
                            name: "Tobias Funke",
                            short_name: "Tobias",
                            sortable_name: "Funke, Tobias",
                            time_zone: "Tijuana",
                            birthdate: birthday.iso8601,
                            locale: "en",
                            email: "somenewemail@example.com"
                          }
                        })
        user = User.find(json["id"])
        json.delete("avatar_url")
        expect(json).to eq({
                             "avatar_state" => "none",
                             "name" => "Tobias Funke",
                             "sortable_name" => "Funke, Tobias",
                             "sis_user_id" => "sis-user-id",
                             "sis_import_id" => nil,
                             "id" => user.id,
                             "created_at" => user.created_at.iso8601,
                             "short_name" => "Tobias",
                             "integration_id" => nil,
                             "login_id" => "student@example.com",
                             "email" => "somenewemail@example.com",
                             "locale" => "en",
                             "time_zone" => "Tijuana"
                           })

        expect(user.time_zone.name).to eql "Tijuana"
      end

      it "is able to update email alone" do
        enable_cache do
          @student.email

          Timecop.freeze(5.seconds.from_now) do
            new_email = "bloop@shoop.whoop"
            json = api_call(:put, @path, @path_options, {
                              user: { email: new_email }
                            })
            expect(json["email"]).to eq new_email
            user = User.find(json["id"])
            expect(user.email).to eq new_email
          end
        end
      end

      context "pronouns" do
        context "when can_change_pronouns=true" do
          before :once do
            Account.default.tap do |a|
              a.settings[:can_add_pronouns] = true
              a.settings[:can_change_pronouns] = true
              a.save!
            end
          end

          it "clears attribute when empty string is passed" do
            @student.pronouns = "He/Him"
            @student.save!
            json = api_call(:put, @path, @path_options, { user: { pronouns: "" } })
            expect(json["pronouns"]).to be_nil
            expect(@student.reload.pronouns).to be_nil
          end

          it "updates with a default pronoun" do
            approved_pronoun = "He/Him"
            json = api_call(:put, @path, @path_options, { user: { pronouns: approved_pronoun } })
            expect(json["pronouns"]).to eq approved_pronoun
            expect(@student.reload.pronouns).to eq approved_pronoun
            expect(@student["pronouns"]).to eq "he_him"
          end

          it "fixes the case when pronoun does not match default pronoun case" do
            wrong_case_pronoun = "he/him"
            expected_pronoun = "He/Him"
            json = api_call(:put, @path, @path_options, { user: { pronouns: wrong_case_pronoun } })
            expect(json["pronouns"]).to eq expected_pronoun
            expect(@student.reload.pronouns).to eq expected_pronoun
            expect(@student["pronouns"]).to eq "he_him"
          end

          it "fixes the case when pronoun does not match custom pronoun case" do
            Account.default.tap do |a|
              a.pronouns = ["Siya/Siya", "Ito/Iyan"]
              a.save!
            end
            wrong_case_pronoun = "ito/iyan"
            expected_pronoun = "Ito/Iyan"
            json = api_call(:put, @path, @path_options, { user: { pronouns: wrong_case_pronoun } })
            expect(json["pronouns"]).to eq expected_pronoun
            expect(@student.reload.pronouns).to eq expected_pronoun
            expect(@student["pronouns"]).to eq expected_pronoun
          end

          it "does not update when pronoun is not approved" do
            @student.reload.pronouns = "She/Her"
            @student.save!
            original_pronoun = @student.pronouns
            unapproved_pronoun = "Unapproved/Unapproved"
            json = api_call(:put, @path, @path_options, { user: { pronouns: unapproved_pronoun } })
            expect(json["pronouns"]).to eq original_pronoun
            expect(@student.reload.pronouns).to eq original_pronoun
          end
        end

        context "when can_change_pronouns=false" do
          before :once do
            Account.default.tap do |a|
              a.settings[:can_add_pronouns] = true
              a.settings[:can_change_pronouns] = false
              a.save!
            end
          end

          it "admin can update student pronoun" do
            @student.pronouns = "She/Her"
            @student.save!
            test_pronoun = "He/Him"
            raw_api_call(:put, @path, @path_options, { user: { pronouns: test_pronoun } })
            expect(response).to have_http_status :ok
            expect(@student.reload.pronouns).to eq test_pronoun
          end
        end
      end

      it "is able to update a user's profile" do
        Account.default.tap do |a|
          a.settings[:enable_profiles] = true
          a.save!
        end
        new_title = "Burninator"
        new_bio = "burninating the countryside"
        json = api_call(:put, @path, @path_options, {
                          user: { title: new_title, bio: new_bio }
                        })
        expect(json["title"]).to eq new_title
        expect(json["bio"]).to eq new_bio
        user = User.find(json["id"])
        expect(user.profile.title).to eq new_title
        expect(user.profile.bio).to eq new_bio

        another_title = "another title"
        api_call(:put, @path, @path_options, {
                   user: { title: another_title }
                 })
        expect(user.profile.reload.title).to eq another_title
      end

      it "will get an error when updating name pronunciation in user's profile if name pronunciation is enabled but base role is disabled" do
        Account.default.tap do |a|
          a.settings[:enable_profiles] = true
          a.settings[:enable_name_pronunciation] = true
          a.settings[:allow_name_pronunciation_edit_for_students] = false
          a.save!
        end

        @student.profile.pronunciation = "My name pronunciation"
        @student.profile.save!

        original_pronunciation = @student.reload.profile.pronunciation
        new_pronunciation = "Burni Nator"

        raw_api_call(:put, @path, @path_options, { user: { pronunciation: new_pronunciation } })
        json = JSON.parse(response.body)

        expect(response).to have_http_status :forbidden
        expect(json["status"]).to eq "unauthorized"
        expect(json["errors"][0]["message"]).to eq "user not authorized to perform that action"
        expect(@student.reload.profile.pronunciation).to eq original_pronunciation
      end

      it "can update name pronunciation in user's profile if name pronunciation is enabled and base role is enabled" do
        Account.default.tap do |a|
          a.settings[:enable_profiles] = true
          a.settings[:enable_name_pronunciation] = true
          a.settings[:allow_name_pronunciation_edit_for_admins] = true
          a.save!
        end

        admin_path = "/api/v1/users/#{@admin.id}"
        admin_options = { controller: "users", action: "update", format: "json", id: @admin.id.to_param }

        new_pronunciation = "Burni Nator"
        json = api_call(:put, admin_path, admin_options, {
                          user: { pronunciation: new_pronunciation }
                        })
        expect(json["pronunciation"]).to eq new_pronunciation
        user = User.find(json["id"])
        expect(user.profile.pronunciation).to eq new_pronunciation

        another_pronunciation = "another pronunciation"
        api_call(:put, admin_path, admin_options, {
                   user: { pronunciation: another_pronunciation }
                 })
        expect(user.reload.profile.pronunciation).to eq another_pronunciation
      end

      it "will get an error when updating name pronunciation in user's profile if name pronunciation is disabled" do
        Account.default.tap do |a|
          a.settings[:enable_profiles] = true
          a.settings[:enable_name_pronunciation] = false
          a.save!
        end

        @student.profile.pronunciation = "My name pronunciation"
        @student.profile.save!

        original_pronunciation = @student.reload.profile.pronunciation
        new_pronunciation = "Burni Nator"

        raw_api_call(:put, @path, @path_options, { user: { pronunciation: new_pronunciation } })
        json = JSON.parse(response.body)

        expect(response).to have_http_status :forbidden
        expect(json["status"]).to eq "unauthorized"
        expect(json["errors"][0]["message"]).to eq "user not authorized to perform that action"
        expect(@student.reload.profile.pronunciation).to eq original_pronunciation
      end

      it "is able to update a user's profile with email" do
        Account.default.tap do |a|
          a.settings[:enable_profiles] = true
          a.save!
        end
        new_title = "Burninator"
        new_bio = "burninating the countryside"
        email = "dudd@example.com"
        json = api_call(:put, @path, @path_options, {
                          user: { title: new_title, bio: new_bio, email: }
                        })
        expect(json["title"]).to eq new_title
        expect(json["bio"]).to eq new_bio
        expect(json["email"]).to eq email
        user = User.find(json["id"])
        expect(user.profile.title).to eq new_title
        expect(user.profile.bio).to eq new_bio

        another_title = "another title"
        another_bio = "another bio"
        another_email = "duddett@example.com"
        api_call(:put, @path, @path_options, {
                   user: { title: another_title, bio: another_bio, email: another_email }
                 })
        expect(user.profile.reload.title).to eq another_title
      end

      it "allows updating without any params" do
        json = api_call(:put, @path, @path_options, {})
        expect(json).not_to be_nil
      end

      it "updates the user's avatar with a token" do
        json = api_call(:get,
                        "/api/v1/users/#{@student.id}/avatars",
                        controller: "profile",
                        action: "profile_pics",
                        user_id: @student.to_param,
                        format: "json")
        to_set = json.first

        expect(@student.avatar_image_source).not_to eql to_set["type"]
        json = api_call(:put, @path, @path_options, {
                          user: {
                            avatar: {
                              token: to_set["token"]
                            }
                          }
                        })
        user = User.find(json["id"])
        expect(user.avatar_image_source).to eql to_set["type"]
        expect(user.avatar_state).to be :approved
      end

      it "re-locks the avatar after being updated by an admin" do
        json = api_call(:get,
                        "/api/v1/users/#{@student.id}/avatars",
                        controller: "profile",
                        action: "profile_pics",
                        user_id: @student.to_param,
                        format: "json")
        to_set = json.first

        old_source = (to_set["type"] == "gravatar") ? "twitter" : "gravatar"
        @student.avatar_image_source = old_source
        @student.avatar_state = "locked"
        @student.save!

        expect(@student.avatar_image_source).not_to eql to_set["type"]
        json = api_call(:put, @path, @path_options, {
                          user: {
                            avatar: {
                              token: to_set["token"]
                            }
                          }
                        })
        user = User.find(json["id"])
        expect(user.avatar_image_source).to eql to_set["type"]
        expect(user.avatar_state).to be :locked
      end

      it "sets avatar state manually by an admin" do
        @student.avatar_state = "approved"
        @student.save!
        json = api_call(:put, @path, @path_options, {
                          user: {
                            avatar: {
                              state: "locked"
                            }
                          }
                        })
        user = User.find(json["id"])
        expect(user.avatar_state).to be :locked
      end

      it "retains avatar image_url on user update" do
        image_url = "http://localhost/images/thumbnails/27/wRx60Hn9sqs6OJMaEndzKz62hatAJSC7BNanraCD"
        image_source = "attachment"
        state = :approved
        @student.avatar_image_url = image_url
        @student.avatar_image_source = image_source
        @student.avatar_state = state
        @student.avatar_image_updated_at = Time.now.utc
        @student.save!
        json = api_call(:put, @path, @path_options, { user: { name: "New Name", email: "somenewemail@example.com" } })
        user = User.find(json["id"])
        expect(user.avatar_state).to eq state
        expect(user.avatar_image_url).to eq image_url
        expect(user.avatar_image_source).to eq image_source
      end

      it "does not allow the user's avatar to be set to an external url" do
        url_to_set = "https://www.instructure.example.com/image.jpg"
        json = api_call(:put, @path, @path_options, {
                          user: {
                            avatar: {
                              url: url_to_set
                            }
                          }
                        })
        user = User.find(json["id"])
        expect(user.avatar_image_source).to eql "no_pic"
        expect(user.avatar_image_url).to be_nil
      end

      it "is able to update a name without changing sortable name if sent together" do
        sortable = "Name, Sortable"
        @student.update(name: "Sortable Name", sortable_name: sortable)
        api_call(:put, @path, @path_options, {
                   user: { name: "Other Name", sortable_name: sortable }
                 })
        expect(@student.reload.sortable_name).to eq sortable

        @student.update(name: "Sortable Name", sortable_name: sortable) # reset
        api_call(:put, @path, @path_options, { user: { name: "Other Name" } }) # only send in the name
        expect(@student.reload.sortable_name).to eq "Name, Other" # should auto sync
      end

      it "can suspend all pseudonyms" do
        api_call(:put, @path, @path_options, { user: { event: "suspend" } })
        expect(@student.pseudonym.reload).to be_suspended
      end

      it "can unsuspend all pseudonyms" do
        @student.pseudonym.update!(workflow_state: "suspended")
        api_call(:put, @path, @path_options, { user: { event: "unsuspend" } })
        expect(@student.pseudonym.reload).to be_active
      end
    end

    context "non-account-admin user" do
      before :once do
        user_with_pseudonym name: "Earnest Lambert Watkins"
        course_with_teacher user: @user, active_all: true
      end

      context "pronouns" do
        it "returns an error when user does not have manage rights" do
          Account.default.tap do |a|
            a.settings[:can_add_pronouns] = true
            a.settings[:can_change_pronouns] = true
            a.save!
          end

          @student.reload.pronouns = "She/Her"
          @student.save!
          original_pronoun = @student.pronouns
          test_pronoun = "He/Him"
          raw_api_call(:put, @path, @path_options, { user: { pronouns: test_pronoun } })
          json = JSON.parse(response.body)
          expect(response).to have_http_status :forbidden
          expect(json["status"]).to eq "unauthorized"
          expect(json["errors"][0]["message"]).to eq "user not authorized to perform that action"
          expect(@student.reload.pronouns).to eq original_pronoun
        end
      end

      context "with users_can_edit_name enabled" do
        before :once do
          @course.root_account.settings = { users_can_edit_name: true }
          @course.root_account.save!
        end

        it "allows user to rename self" do
          json = api_call(:put,
                          "/api/v1/users/#{@user.id}",
                          @path_options.merge(id: @user.id),
                          { user: { name: "Blue Ivy Carter" } })
          expect(json["name"]).to eq "Blue Ivy Carter"
        end
      end

      context "with users_can_edit_name disabled" do
        before :once do
          @course.root_account.settings = { users_can_edit_name: false }
          @course.root_account.save!
        end

        it "does not allow user to rename self" do
          api_call(:put,
                   "/api/v1/users/#{@user.id}",
                   @path_options.merge(id: @user.id),
                   { user: { name: "Ovaltine Jenkins" } },
                   {},
                   { expected_status: 403 })
        end
      end

      it "cannot set avatar state" do
        raw_api_call(:put, @path, @path_options, {
                       user: {
                         avatar: {
                           state: "locked"
                         }
                       }
                     })
        expect(response).to have_http_status :forbidden
      end

      it "cannot see avatar_state" do
        raw_api_call(:put, "/api/v1/users/#{@user.id}", @path_options.merge(id: @user.id), { email: "test@example.com" })
        expect(response).to have_http_status :ok
        expect(JSON.parse(response.body)).to_not have_key("avatar_state")
      end
    end

    context "sharding" do
      specs_require_sharding

      before :once do
        @account0 = Account.default
        @cs_user = nil
        @shard1.activate do
          @account1 = account_model
          @account1.trust_links.create!(managing_account: @account0)
          @cs_user = User.create!
        end
        @cs_ps = managed_pseudonym(@cs_user, account: @account0, sis_user_id: "cross_shard_user")
        site_admin_user
      end

      it "set up the cross-shard pseudonym properly" do
        expect(@cs_ps.user_id).to eq @cs_user.global_id
      end

      it "updates a cross-shard user via global id" do
        json = api_call(:put,
                        "/api/v1/users/#{@cs_user.global_id}",
                        @path_options.merge(id: @cs_user.global_id.to_s),
                        { user: { name: "Santonio Holmes" } })

        expect(json["id"]).to eq @cs_user.global_id
        expect(json["name"]).to eq "Santonio Holmes"
        expect(@cs_ps.reload.user_id).to eq @cs_user.global_id
        expect(@cs_user.reload.name).to eq "Santonio Holmes"
      end

      it "updates a cross-shard user via sis_user_id (without breaking their pseudonym)" do
        json = api_call(:put,
                        "/api/v1/users/sis_user_id:cross_shard_user",
                        @path_options.merge(id: "sis_user_id:cross_shard_user"),
                        { user: { name: "Lavender Gooms" } })

        expect(json["id"]).to eq @cs_user.global_id
        expect(json["name"]).to eq "Lavender Gooms"
        expect(@cs_ps.reload.user_id).to eq @cs_user.global_id
        expect(@cs_user.reload.name).to eq "Lavender Gooms"
      end
    end

    context "an unauthorized user" do
      it "receives a 403" do
        user_factory
        raw_api_call(:put, @path, @path_options, {
                       user: { name: "Gob Bluth" }
                     })
        expect(response).to have_http_status :forbidden
      end
    end
  end

  describe "user settings" do
    before :once do
      course_with_student(active_all: true)
      account_admin_user
    end

    let(:path) { "/api/v1/users/#{@student.to_param}/settings" }
    let(:path_options) do
      { controller: "users",
        action: "settings",
        format: "json",
        id: @student.to_param }
    end

    context "an admin user" do
      it "is able to view other users' settings" do
        @student.preferences[:collapse_global_nav] = true
        @student.save!
        json = api_call(:get, path, path_options)
        expect(json["manual_mark_as_read"]).to be false
        expect(json["collapse_global_nav"]).to be true
        expect(json["hide_dashcard_color_overlays"]).to be false
      end

      it "is able to update other users' settings" do
        json = api_call(:put, path, path_options, manual_mark_as_read: true, hide_dashcard_color_overlays: false, comment_library_suggestions_enabled: true)
        expect(json["manual_mark_as_read"]).to be true
        expect(json["hide_dashcard_color_overlays"]).to be false
        expect(json["comment_library_suggestions_enabled"]).to be true

        json = api_call(:put, path, path_options, manual_mark_as_read: false, hide_dashcard_color_overlays: true, comment_library_suggestions_enabled: false)
        expect(json["manual_mark_as_read"]).to be false
        expect(json["hide_dashcard_color_overlays"]).to be true
        expect(json["comment_library_suggestions_enabled"]).to be false
      end
    end

    context "a student" do
      before do
        @user = @student
      end

      it "is able to view its own settings" do
        json = api_call(:get, path, path_options)
        expect(json["manual_mark_as_read"]).to be_falsey
      end

      it "is able to update its own settings" do
        json = api_call(:put, path, path_options, manual_mark_as_read: true)
        expect(json["manual_mark_as_read"]).to be_truthy

        json = api_call(:put, path, path_options, manual_mark_as_read: false)
        expect(json["manual_mark_as_read"]).to be_falsey
      end

      it "receives 403 if updating another user's settings" do
        @course.enroll_student(user_factory).accept!
        raw_api_call(:put, path, path_options, manual_mark_as_read: true)
        expect(response).to have_http_status :forbidden
      end
    end
  end

  describe "user custom_data" do
    let(:namespace_a) { "com.awesome-developer.mobile" }
    let(:namespace_b) { "org.charitable-developer.generosity" }
    let(:scope) { "nice/scope" }
    let(:scope2) { "something-different" }
    let(:path) { "/api/v1/users/#{@student.to_param}/custom_data/#{scope}" }
    let(:path2) { "/api/v1/users/#{@student.to_param}/custom_data/#{scope2}" }
    let(:path_opts_put) do
      { controller: "custom_data",
        action: "set_data",
        format: "json",
        user_id: @student.to_param,
        scope: }
    end
    let(:path_opts_get) { path_opts_put.merge({ action: "get_data" }) }
    let(:path_opts_del) { path_opts_put.merge({ action: "delete_data" }) }
    let(:path_opts_put2) { path_opts_put.merge({ scope: scope2 }) }
    let(:path_opts_get2) { path_opts_put2.merge({ action: "get_data" }) }

    it "scopes storage by namespace and a *scope glob" do
      data = "boom shaka-laka"
      other_data = "whoop there it is"
      data2 = "whatevs"
      other_data2 = "totes"
      api_call(:put, path,  path_opts_put,  { ns: namespace_a, data: })
      api_call(:put, path2, path_opts_put2, { ns: namespace_a, data: data2 })
      api_call(:put, path,  path_opts_put,  { ns: namespace_b, data: other_data })
      api_call(:put, path2, path_opts_put2, { ns: namespace_b, data: other_data2 })

      body = api_call(:get, path, path_opts_get, { ns: namespace_a })
      expect(body).to eq({ "data" => data })

      body = api_call(:get, path, path_opts_get, { ns: namespace_b })
      expect(body).to eq({ "data" => other_data })

      body = api_call(:get, path2, path_opts_get2, { ns: namespace_a })
      expect(body).to eq({ "data" => data2 })

      body = api_call(:get, path2, path_opts_get2, { ns: namespace_b })
      expect(body).to eq({ "data" => other_data2 })
    end

    it "turns JSON hashes into scopes" do
      data = JSON.parse '{"a":"nice JSON","b":"dont you think?"}'
      get_path = path + "/b"
      get_scope = scope + "/b"
      api_call(:put, path, path_opts_put, { ns: namespace_a, data: })
      body = api_call(:get, get_path, path_opts_get.merge({ scope: get_scope }), { ns: namespace_a })
      expect(body).to eq({ "data" => "dont you think?" })
    end

    it "is deleteable" do
      data = JSON.parse '{"a":"nice JSON","b":"dont you think?"}'
      del_path = path + "/b"
      del_scope = scope + "/b"
      api_call(:put, path, path_opts_put, { ns: namespace_a, data: })
      body = api_call(:delete, del_path, path_opts_del.merge({ scope: del_scope }), { ns: namespace_a })
      expect(body).to eq({ "data" => "dont you think?" })

      body = api_call(:get, path, path_opts_get, { ns: namespace_a })
      expect(body).to eq({ "data" => { "a" => "nice JSON" } })
    end

    context "without a namespace" do
      it "responds 400 to GET" do
        api_call(:get, path, path_opts_get, {}, {}, { expected_status: 400 })
      end

      it "responds 400 to PUT" do
        api_call(:put, path, path_opts_put, { data: "whatevs" }, {}, { expected_status: 400 })
      end

      it "responds 400 to DELETE" do
        api_call(:delete, path, path_opts_del, {}, {}, { expected_status: 400 })
      end
    end

    context "PUT" do
      it "responds 409 when the requested scope is invalid" do
        deeper_path = path + "/whoa"
        deeper_scope = scope + "/whoa"
        api_call(:put, path, path_opts_put, { ns: namespace_a, data: "ohai!" })
        raw_api_call(:put, deeper_path, path_opts_put.merge({ scope: deeper_scope }), { ns: namespace_a, data: "dood" })
        expect(response).to have_http_status :conflict
      end
    end
  end

  describe "removing user from account" do
    before :once do
      @admin = account_admin_user
      course_with_student(user: user_with_pseudonym(name: "Student", username: "student@example.com"))
      @student = @user
      @user = @admin
      @path = "/api/v1/accounts/#{Account.default.id}/users/#{@student.id}"
      @path_options = { controller: "accounts",
                        action: "remove_user",
                        format: "json",
                        user_id: @student.to_param,
                        account_id: Account.default.to_param }
    end

    context "a user with permissions" do
      it "is able to delete a user" do
        Timecop.freeze do
          json = api_call(:delete, @path, @path_options)
          expect(@student.associated_accounts).not_to include(Account.default)
          expect(json.to_json).to eq @student.reload.to_json
        end
      end

      it "is able to delete a user by SIS ID" do
        @student.pseudonym.update_attribute(:sis_user_id, "12345")
        id_param = "sis_user_id:#{@student.pseudonyms.first.sis_user_id}"

        path = "/api/v1/accounts/#{Account.default.id}/users/#{id_param}"
        path_options = @path_options.merge(user_id: id_param)
        api_call(:delete, path, path_options)
        expect(response).to have_http_status :ok
        expect(@student.associated_accounts).not_to include(Account.default)
      end

      it "is able to delete itself" do
        Timecop.freeze do
          path = "/api/v1/accounts/#{Account.default.to_param}/users/#{@user.id}"
          json = api_call(:delete, path, @path_options.merge(user_id: @user.to_param))
          expect(@user.associated_accounts).not_to include(Account.default)
          expect(json.to_json).to eq @user.reload.to_json
        end
      end
    end

    context "an unauthorized user" do
      it "receives a 403" do
        user_factory
        raw_api_call(:delete, @path, @path_options)
        expect(response).to have_http_status :forbidden
      end
    end

    context "a non-admin user" do
      it "is not able to delete itself" do
        path = "/api/v1/accounts/#{Account.default.to_param}/users/#{@student.id}"
        api_call_as_user(@student, :delete, path, @path_options.merge(user_id: @student.to_param), {}, {}, expected_status: 403)
      end
    end
  end

  describe "DELETE expire_mobile_sessions" do
    let_once(:user) { user_with_pseudonym(active_all: true)  }
    let_once(:admin) { account_admin_user(active_all: true)  }
    let_once(:path) { "/api/v1/users/mobile_sessions" }
    let_once(:path_options) { { controller: "users", action: "expire_mobile_sessions", format: "json" } }

    before do
      user.access_tokens.create!(purpose: "Test Access Token")
    end

    it "allows admin to expire mobile sessions" do
      user_session(admin)
      raw_api_call(:delete, path, path_options)

      expect(response).to have_http_status :ok
      expect(user.reload.access_tokens.take.permanent_expires_at).to be <= Time.zone.now
    end
  end

  context "user files" do
    before do
      @context = @user
    end

    include_examples "file uploads api with folders"
    include_examples "file uploads api with quotas"

    def preflight(preflight_params, opts = {})
      api_call(:post,
               "/api/v1/users/self/files",
               { controller: "users", action: "create_file", format: "json", user_id: "self", },
               preflight_params,
               {},
               opts)
    end

    def has_query_exemption?
      false
    end

    def context
      @user
    end

    it "does not allow uploading to other users" do
      user2 = User.create!
      api_call(:post,
               "/api/v1/users/#{user2.id}/files",
               { controller: "users", action: "create_file", format: "json", user_id: user2.to_param, },
               { name: "my_essay.doc" },
               {},
               expected_status: 403)
    end

    context "student in limited access account" do
      before do
        @user = course_with_student.user
        @course.root_account.enable_feature!(:allow_limited_access_for_students)
        @course.account.settings[:enable_limited_access_for_students] = true
        @course.account.save!
      end

      it "renders forbidden" do
        api_call(:post,
                 "/api/v1/users/#{@user.id}/files",
                 { controller: "users", action: "create_file", format: "json", user_id: @user.to_param, },
                 { name: "my_essay.doc" },
                 {},
                 expected_status: 403)
      end
    end
  end

  describe "user merge and split" do
    before :once do
      @account = Account.default
      @user1 = user_with_managed_pseudonym(
        active_all: true,
        account: @account,
        name: "Jony Ive",
        username: "jony@apple.com",
        sis_user_id: "user_sis_id_01"
      )
      @user2 = user_with_managed_pseudonym(
        active_all: true,
        name: "Steve Jobs",
        account: @account,
        username: "steve@apple.com",
        sis_user_id: "user_sis_id_02"
      )
      @user = account_admin_user(account: @account)
    end

    it "merges and split users" do
      api_call(
        :put,
        "/api/v1/users/#{@user2.id}/merge_into/#{@user1.id}",
        { controller: "users",
          action: "merge_into",
          format: "json",
          id: @user2.to_param,
          destination_user_id: @user1.to_param }
      )
      expect(Pseudonym.where(sis_user_id: "user_sis_id_02").first.user_id).to eq @user1.id
      expect(@user2.pseudonyms).to be_empty
      api_call(
        :post,
        "/api/v1/users/#{@user1.id}/split/",
        { controller: "users", action: "split", format: "json", id: @user1.to_param }
      )
      expect(Pseudonym.where(sis_user_id: "user_sis_id_01").first.user_id).to eq @user1.id
      expect(Pseudonym.where(sis_user_id: "user_sis_id_02").first.user_id).to eq @user2.id
    end

    it "merges and split users cross accounts" do
      account = Account.create(name: "new account")
      @user1.pseudonym.account_id = account.id
      @user1.pseudonym.save!
      @user = account_admin_user(account:, user: @user)

      api_call(
        :put,
        "/api/v1/users/sis_user_id:user_sis_id_02/merge_into/accounts/#{account.id}/users/sis_user_id:user_sis_id_01",
        { controller: "users",
          action: "merge_into",
          format: "json",
          id: "sis_user_id:user_sis_id_02",
          destination_user_id: "sis_user_id:user_sis_id_01",
          destination_account_id: account.to_param }
      )
      expect(Pseudonym.where(sis_user_id: "user_sis_id_02").first.user_id).to eq @user1.id
      expect(@user2.pseudonyms).to be_empty
      api_call(
        :post,
        "/api/v1/users/#{@user1.id}/split/",
        { controller: "users", action: "split", format: "json", id: @user1.to_param }
      )
      expect(Pseudonym.where(sis_user_id: "user_sis_id_01").first.user_id).to eq @user1.id
      expect(Pseudonym.where(sis_user_id: "user_sis_id_02").first.user_id).to eq @user2.id
    end

    it "fails to merge users cross accounts without permissions" do
      account = Account.create(name: "new account")
      @user1.pseudonym.account_id = account.id
      @user1.pseudonym.save!

      raw_api_call(
        :put,
        "/api/v1/users/#{@user2.id}/merge_into/#{@user1.id}",
        { controller: "users",
          action: "merge_into",
          format: "json",
          id: @user2.to_param,
          destination_user_id: @user1.to_param }
      )
      assert_forbidden
    end

    it "fails to split users that have not been merged" do
      raw_api_call(:post,
                   "/api/v1/users/#{@user2.id}/split/",
                   { controller: "users", action: "split", format: "json", id: @user2.to_param })
      assert_status(400)
    end
  end

  describe "Custom Colors" do
    before do
      @a = Account.default
      @u = user_factory(active_all: true)
      @a.account_users.create!(user: @u)
    end

    describe "GET custom colors" do
      before do
        @user.set_preference(:custom_colors, {
                               "user_#{@user.id}" => "efefef",
                               "course_3" => "ababab"
                             })
      end

      it "returns an empty object if nothing is stored" do
        @user.set_preference(:custom_colors, nil)

        json = api_call(
          :get,
          "/api/v1/users/#{@user.id}/colors",
          { controller: "users",
            action: "get_custom_colors",
            format: "json",
            id: @user.to_param },
          { expected_status: 200 }
        )
        expect(json["custom_colors"].size).to eq 0
      end

      it "returns all custom colors for the user" do
        json = api_call(
          :get,
          "/api/v1/users/#{@user.id}/colors",
          { controller: "users",
            action: "get_custom_colors",
            format: "json",
            id: @user.to_param },
          { expected_status: 200 }
        )
        expect(json["custom_colors"].size).to eq 2
      end

      it "returns the color for a context when requested" do
        json = api_call(
          :get,
          "/api/v1/users/#{@user.id}/colors/user_#{@user.id}",
          { controller: "users",
            action: "get_custom_color",
            format: "json",
            id: @user.to_param,
            asset_string: "user_#{@user.id}" },
          { expected_status: 200 }
        )
        expect(json["hexcode"]).to eq "efefef"
      end
    end

    describe "PUT custom colors" do
      it "does not allow creating entries for entities that do not exist" do
        api_call(
          :put,
          "/api/v1/users/#{@user.id}/colors/course_999",
          { controller: "users",
            action: "set_custom_color",
            format: "json",
            id: @user.to_param,
            asset_string: "course_999",
            hexcode: "ababab" },
          {},
          {},
          { expected_status: 404 }
        )
      end

      it "throws a bad request if a color isn't provided" do
        course_with_student(active_all: true)
        @user = @student
        api_call(
          :put,
          "/api/v1/users/#{@user.id}/colors/course_#{@course.id}",
          { controller: "users",
            action: "set_custom_color",
            format: "json",
            id: @user.to_param,
            asset_string: "course_#{@course.id}" },
          {},
          {},
          { expected_status: 400 }
        )
      end

      it "throws a bad request if an invalid hexcode is provided" do
        course_with_student(active_all: true)
        @user = @student
        api_call(
          :put,
          "/api/v1/users/#{@user.id}/colors/course_#{@course.id}",
          { controller: "users",
            action: "set_custom_color",
            format: "json",
            id: @user.to_param,
            asset_string: "course_#{@course.id}",
            hexcode: "yellow" },
          {},
          {},
          { expected_status: 400 }
        )
      end

      it "adds an entry for entities the user has access to" do
        course_with_student(active_all: true)
        @user = @student
        json = api_call(
          :put,
          "/api/v1/users/#{@user.id}/colors/course_#{@course.id}",
          { controller: "users",
            action: "set_custom_color",
            format: "json",
            id: @user.to_param,
            asset_string: "course_#{@course.id}",
            hexcode: "ababab" },
          {},
          {},
          { expected_status: 200 }
        )
        expect(json["hexcode"]).to eq "#ababab"
      end

      it "emits user.set_custom_color to statsd" do
        course_with_student(active_all: true)
        allow(InstStatsd::Statsd).to receive(:distributed_increment)
        api_call(
          :put,
          "/api/v1/users/#{@user.id}/colors/course_#{@course.id}",
          { controller: "users",
            action: "set_custom_color",
            format: "json",
            id: @user.to_param,
            asset_string: "course_#{@course.id}",
            hexcode: "ababab" },
          {},
          {},
          { expected_status: 200 }
        )
        expect(InstStatsd::Statsd).to have_received(:distributed_increment).once.with("user.set_custom_color", tags: %w[enrollment_type:StudentEnrollment])
      end
    end

    context "sharding" do
      specs_require_sharding

      before :once do
        course_factory(active_all: true)
        @cs_course = @course
        @shard1.activate do
          a = Account.create!
          @user = user_factory(account: a, active_all: true)
          @local_course = course_factory(active_all: true, account: a)
          @local_course.enroll_student(@user, enrollment_state: "active")
        end
        @cs_course.enroll_student(@user, enrollment_state: "active")
      end

      it "saves colors relative to user's shard" do
        @user.set_preference(:custom_colors, { "course_#{@local_course.local_id}" => "#bababa" })
        json = api_call(:put,
                        "/api/v1/users/#{@user.id}/colors/course_#{@cs_course.id}",
                        { controller: "users",
                          action: "set_custom_color",
                          format: "json",
                          id: @user.id.to_s,
                          asset_string: "course_#{@cs_course.id}",
                          hexcode: "ababab" },
                        {},
                        {},
                        { expected_status: 200 })
        expect(json["hexcode"]).to eq "#ababab"
        expect(@user.reload.get_preference(:custom_colors)["course_#{@cs_course.global_id}"]).to eq "#ababab"
        expect(@user.reload.get_preference(:custom_colors)["course_#{@local_course.local_id}"]).to eq "#bababa" # should leave existing colors alone
      end

      it "retrieves colors relative to user's shard" do
        @user.set_preference(:custom_colors, {
                               "course_#{@cs_course.global_id}" => "#ababab",
                               "course_#{@local_course.local_id}" => "#bababa",
                             })
        json = api_call(:get,
                        "/api/v1/users/#{@user.id}/colors",
                        { controller: "users", action: "get_custom_colors", format: "json", id: @user.id.to_s },
                        {},
                        {},
                        { expected_status: 200 })
        expect(json["custom_colors"]["course_#{@cs_course.local_id}"]).to eq "#ababab"
        expect(json["custom_colors"]["course_#{@local_course.global_id}"]).to eq "#bababa"
      end

      it "ignores old cross-shard data" do
        @user.set_preference(:custom_colors, {
                               "course_#{@local_course.global_id}" => "#ffffff", # old data plz ignore
                               "course_#{@local_course.local_id}" => "#ababab" # new data
                             })
        json = api_call(:get,
                        "/api/v1/users/#{@user.id}/colors",
                        { controller: "users", action: "get_custom_colors", format: "json", id: @user.id.to_s },
                        {},
                        {},
                        { expected_status: 200 })
        expect(json["custom_colors"]["course_#{@local_course.global_id}"]).to eq "#ababab"
      end
    end
  end

  describe "files ui version preference" do
    before do
      @a = Account.default
      @user = user_factory(active_all: true)
      @a.account_users.create!(user: @user)
    end

    it "defaults to v2 if no preference has been set" do
      expect(@user.files_ui_version).to eq "v2"
    end

    it "updates the files ui version for a user" do
      json = api_call(
        :put,
        "/api/v1/users/#{@user.id}/files_ui_version_preference",
        { controller: "users",
          action: "set_files_ui_version_preference",
          format: "json",
          id: @user.to_param },
        { files_ui_version: "v1" },
        {},
        { expected_status: 200 }
      )
      expect(json["files_ui_version"]).to eq "v1"
      expect(@user.reload.files_ui_version).to eq "v1"
    end

    it "returns a 400 if the files ui version is invalid" do
      json = api_call(
        :put,
        "/api/v1/users/#{@user.id}/files_ui_version_preference",
        { controller: "users",
          action: "set_files_ui_version_preference",
          format: "json",
          id: @user.to_param },
        { files_ui_version: "v3" },
        {},
        { expected_status: 400 }
      )
      expect(json["message"]).to eq "Invalid files_ui_version provided"
    end

    it "returns a 400 if the files ui version is not provided" do
      json = api_call(
        :put,
        "/api/v1/users/#{@user.id}/files_ui_version_preference",
        { controller: "users",
          action: "set_files_ui_version_preference",
          format: "json",
          id: @user.to_param },
        {},
        {},
        { expected_status: 400 }
      )
      expect(json["message"]).to eq "Invalid files_ui_version provided"
    end
  end

  describe "dashboard positions" do
    before do
      @a = Account.default
      @u = user_factory(active_all: true)
      @a.account_users.create!(user: @u)
    end

    describe "GET dashboard positions" do
      before do
        @user.set_preference(:dashboard_positions, {
                               "course_1" => 3,
                               "course_2" => 1,
                               "course_3" => 2
                             })
      end

      it "returns dashboard postions for a user" do
        json = api_call(
          :get,
          "/api/v1/users/#{@user.id}/dashboard_positions",
          { controller: "users",
            action: "get_dashboard_positions",
            format: "json",
            id: @user.to_param },
          { expected_status: 200 }
        )
        expect(json["dashboard_positions"].size).to eq 3
      end

      it "returns an empty if the user has no ordering set" do
        @user.set_preference(:dashboard_positions, nil)

        json = api_call(
          :get,
          "/api/v1/users/#{@user.id}/dashboard_positions",
          { controller: "users",
            action: "get_dashboard_positions",
            format: "json",
            id: @user.to_param },
          { expected_status: 200 }
        )
        expect(json["dashboard_positions"].size).to eq 0
      end
    end

    describe "PUT dashboard positions" do
      it "errors when trying to use a large number" do
        course1 = course_factory(active_all: true)
        course2 = course_factory(active_all: true)

        json = api_call(
          :put,
          "/api/v1/users/#{@user.id}/dashboard_positions",
          { controller: "users",
            action: "set_dashboard_positions",
            format: "json",
            id: @user.to_param },
          {
            dashboard_positions: {
              "course_#{course1.id}" => 2000,
              "course_#{course2.id}" => 13,
            }
          },
          {},
          { expected_status: 400 }
        )
        expect(json["message"]).to eq "Position 2000 is too high. Your dashboard cards can probably be sorted with numbers 1-5, you could even use a 0."
      end

      it "allows setting dashboard positions" do
        course1 = course_factory(active_all: true)
        course2 = course_factory(active_all: true)
        json = api_call(
          :put,
          "/api/v1/users/#{@user.id}/dashboard_positions",
          { controller: "users",
            action: "set_dashboard_positions",
            format: "json",
            id: @user.to_param },
          {
            dashboard_positions: {
              "course_#{course1.id}" => 3,
              "course_#{course2.id}" => 1,
            }
          },
          {},
          { expected_status: 200 }
        )
        expected = {
          "course_#{course1.id}" => "3",
          "course_#{course2.id}" => "1",
        }
        expect(json["dashboard_positions"]).to eq expected
      end

      it "does not allow creating entries for entities that do not exist" do
        course1 = course_factory(active_all: true)
        course1.enroll_user(@user, "TeacherEnrollment").accept!
        api_call(
          :put,
          "/api/v1/users/#{@user.id}/dashboard_positions",
          { controller: "users",
            action: "set_dashboard_positions",
            format: "json",
            id: @user.to_param },
          {
            dashboard_positions: {
              "course_#{course1.id}" => 3,
              "course_100001" => 1,
            }
          },
          {},
          { expected_status: 404 }
        )
      end

      it "does not allow creating entries for entities that the user doesn't have read access to" do
        course_with_student(active_all: true)
        course1 = @course
        course2 = course_factory

        api_call(
          :put,
          "/api/v1/users/#{@user.id}/dashboard_positions",
          { controller: "users",
            action: "set_dashboard_positions",
            format: "json",
            id: @user.to_param },
          {
            dashboard_positions: {
              "course_#{course1.id}" => 3,
              "course_#{course2.id}" => 1,
            }
          },
          {},
          { expected_status: 403 }
        )
      end

      it "does not allow setting positions to strings" do
        course1 = course_factory(active_all: true)
        course2 = course_factory(active_all: true)

        api_call(
          :put,
          "/api/v1/users/#{@user.id}/dashboard_positions",
          { controller: "users",
            action: "set_dashboard_positions",
            format: "json",
            id: @user.to_param },
          {
            dashboard_positions: {
              "course_#{course1.id}" => "top",
              "course_#{course2.id}" => 1,
            }
          },
          {},
          { expected_status: 400 }
        )
      end
    end
  end

  describe "New User Tutorial Collapsed Status" do
    before :once do
      @a = Account.default
      @u = user_factory(active_all: true)
      @a.account_users.create!(user: @u)
    end

    describe "GET new user tutorial statuses" do
      before :once do
        @user.set_preference(:new_user_tutorial_statuses, {
                               "home" => true,
                               "modules" => false,
                             })
      end

      it "returns new user tutorial collapsed statuses for a user" do
        json = api_call(
          :get,
          "/api/v1/users/#{@user.id}/new_user_tutorial_statuses",
          { controller: "users",
            action: "get_new_user_tutorial_statuses",
            format: "json",
            id: @user.to_param }
        )
        expect(json).to eq({ "new_user_tutorial_statuses" => { "collapsed" => { "home" => true, "modules" => false } } })
      end

      it "returns empty if the user has no preference set" do
        @user.set_preference(:new_user_tutorial_statuses, nil)

        json = api_call(
          :get,
          "/api/v1/users/#{@user.id}/new_user_tutorial_statuses",
          { controller: "users",
            action: "get_new_user_tutorial_statuses",
            format: "json",
            id: @user.to_param }
        )
        expect(json).to eq({ "new_user_tutorial_statuses" => { "collapsed" => {} } })
      end
    end

    describe "PUT new user tutorial status" do
      it "allows setting new user tutorial status" do
        page_name = "modules"
        json = api_call(
          :put,
          "/api/v1/users/#{@user.id}/new_user_tutorial_statuses/#{page_name}",
          { controller: "users",
            action: "set_new_user_tutorial_status",
            format: "json",
            id: @user.to_param,
            page_name: },
          {
            collapsed: true
          },
          {}
        )
        expect(json["new_user_tutorial_statuses"]["collapsed"]["modules"]).to be true
      end

      it "rejects setting status for pages that are not whitelisted" do
        page_name = "some_random_page"
        api_call(
          :put,
          "/api/v1/users/#{@user.id}/new_user_tutorial_statuses/#{page_name}",
          { controller: "users",
            action: "set_new_user_tutorial_status",
            format: "json",
            id: @user.to_param,
            page_name: },
          {},
          {},
          { expected_status: 400 }
        )
      end
    end
  end

  describe "missing submissions" do
    before :once do
      course_with_student(active_all: true)
      @observer = user_factory(active_all: true, active_state: "active")
      add_linked_observer(@student, @observer)
      @user = @observer
      due_date = 2.days.ago
      2.times do
        @course.assignments.create!(due_at: due_date, workflow_state: "published", submission_types: "online_text_entry")
      end
      @path = "/api/v1/users/#{@student.id}/missing_submissions"
      @params = { controller: "users", action: "missing_submissions", user_id: @student.id, format: "json" }
    end

    it "returns unsubmitted assignments due in the past" do
      json = api_call(:get, @path, @params)
      expect(json.length).to be 2
    end

    it "returns unsubmitted assignments due in the past excluding manually changed to 'none'" do
      assignment = @course.assignments.create!(due_at: 2.days.ago, workflow_state: "published", submission_types: "online_text_entry")
      assignment.grade_student(@student, grade: nil, grader: @teacher, late_policy_status: "none")

      json = api_call(:get, @path, @params)
      expect(json.length).to be 2
    end

    it "returns assignments in order of the submission time for the user" do
      assign = @course.assignments.create!(due_at: 5.days.ago, workflow_state: "published", submission_types: "online_text_entry")
      create_adhoc_override_for_assignment(assign, @student, due_at: 3.days.ago)
      SubmissionLifecycleManager.recompute(assign)

      json = api_call(:get, @path, @params)
      expect(json[0]["id"]).to eq assign.id
    end

    it "paginates properly when multiple submissions have the same cached_due_date" do
      id1 = api_call(:get, @path, @params.merge(per_page: 1, page: 1))[0]["id"].to_i
      id2 = api_call(:get, @path, @params.merge(per_page: 1, page: 2))[0]["id"].to_i
      expect([id1, id2]).to eq @course.assignments.pluck(:id).sort
    end

    it "does not return locked assignments if filter is set to 'submittable'" do
      @course.assignments.create!(due_at: 3.days.ago,
                                  workflow_state: "published",
                                  submission_types: "online_text_entry",
                                  lock_at: 2.days.ago)
      json = api_call(:get, @path, @params)
      expect(json.length).to be 3

      submittable_json = api_call(:get, @path, @params.merge(filter: ["submittable"]))
      expect(submittable_json.length).to be 2
    end

    it "returns course information if requested" do
      @params["include"] = ["course"]
      json = api_call(:get, @path, @params)
      expect(json.first["course"]["name"]).to eq(@course.name)
    end

    it "filters results to the specified course_ids if requested" do
      @course2 = @course
      course_with_student(active_all: true, user: @student)
      @course.assignments.create!(due_at: 5.days.ago, workflow_state: "published", submission_types: "online_text_entry")

      @params["course_ids"] = [@course.id]
      json = api_call(:get, @path, @params)
      expect(json.length).to be 1
      expect(json.first["course_id"]).to eq(@course.id)
    end

    it "does not return submitted assignments due in the past" do
      @course.assignments.first.submit_homework @student, submission_type: "online_text_entry"
      json = api_call(:get, @path, @params)
      expect(json.length).to be 1
    end

    it "does not return assignments that don't expect a submission" do
      ungraded = @course.assignments.create! due_at: 2.days.from_now, workflow_state: "published", submission_types: "not_graded"
      json = api_call(:get, @path, @params)
      expect(json.pluck("id")).not_to include ungraded.id
    end

    it "shows assignments past their due dates because of overrides" do
      assignment_with_override(course: @course, due_at: 1.day.from_now, submission_types: ["online_text_entry"])
      @override.due_at_overridden = true
      @override.due_at = 1.day.ago
      @override.save!
      json = api_call(:get, @path, @params)
      expect(json.length).to eq 3
      expect(json.last["id"]).to eq @assignment.id
      expect(json.last["due_at"]).to eq @override.due_at.iso8601
    end

    it "does not show assignments past their due dates if the user is not assigned" do
      add_section("Section 1")
      differentiated_assignment(course: @course,
                                course_section: @course_section,
                                due_at: 1.day.ago,
                                submission_types: ["online_text_entry"],
                                only_visible_to_overrides: true)
      json = api_call(:get, @path, @params)
      expect(json.length).to eq 2
    end

    it "does not show deleted assignments" do
      a = @course.assignments.create!(due_at: 2.days.ago, workflow_state: "published", submission_types: "online_text_entry")
      a.destroy
      json = api_call(:get, @path, @params)
      expect(json.pluck("id")).not_to include a.id
    end

    it "does not show unpublished assignments" do
      a = @course.assignments.create!(due_at: 2.days.ago, workflow_state: "unpublished", submission_types: "online_text_entry")
      json = api_call(:get, @path, @params)
      expect(json.pluck("id")).not_to include a.id
    end

    context "current_grading_period filter" do
      before :once do
        term = Account.default.enrollment_terms.create!(start_at: 10.years.ago)
        course_factory(active_all: true, enrollment_term_id: term.id)
        @course.enroll_student(@student, enrollment_state: :active)

        period_group = Account.default.grading_period_groups.create!
        period_group.enrollment_terms << @course.enrollment_term
        now = Time.zone.now
        period_group.grading_periods.create!(
          title: "Closed Period",
          start_date: 5.months.ago(now),
          end_date: 2.months.ago(now),
          close_date: 2.months.ago(now)
        )
        period_group.grading_periods.create!(
          title: "Current Period",
          start_date: 2.months.ago(now),
          end_date: 2.months.from_now(now),
          close_date: 2.months.from_now(now)
        )

        @course.assignments.create!(
          name: "Assignment in closed period",
          workflow_state: "published",
          submission_types: "online_text_entry",
          due_at: 4.months.ago(now)
        )
        @course.assignments.create!(
          name: "Assignment in current period",
          workflow_state: "published",
          submission_types: "online_text_entry",
          due_at: 1.month.ago
        )
      end

      it "returns all missing submissions when not applied" do
        json = api_call(:get, @path, @params)
        expect(json.length).to be 4
      end

      it "returns only missing submissions in the current grading period when applied" do
        json = api_call(:get, @path, @params.merge(filter: ["current_grading_period"]))
        expect(json.length).to be 3
        json.each do |assignment|
          expect(assignment["name"]).not_to eq "Assignment in closed period"
        end
      end

      context "with sharding" do
        specs_require_sharding

        before :once do
          @shard2.activate do
            account = Account.create!
            term = account.enrollment_terms.create!(start_at: 10.years.ago)
            course_factory(active_all: true, account:, enrollment_term_id: term.id)
            @course.enroll_student(@student, enrollment_state: :active)

            period_group = account.grading_period_groups.create!
            period_group.enrollment_terms << @course.enrollment_term
            now = Time.zone.now
            period_group.grading_periods.create!(
              title: "Closed Period (Shard 2)",
              start_date: 5.months.ago(now),
              end_date: 2.months.ago(now),
              close_date: 2.months.ago(now)
            )
            period_group.grading_periods.create!(
              title: "Current Period (Shard 2)",
              start_date: 2.months.ago(now),
              end_date: 2.months.from_now(now),
              close_date: 2.months.from_now(now)
            )

            @course.assignments.create!(
              name: "Assignment in closed period (Shard 2)",
              workflow_state: "published",
              submission_types: "online_text_entry",
              due_at: 4.months.ago(now)
            )
            @course.assignments.create!(
              name: "Assignment in current period (Shard 2)",
              workflow_state: "published",
              submission_types: "online_text_entry",
              due_at: 1.month.ago
            )
          end
        end

        it "returns all assignments from multiple shards without filter" do
          json = api_call(:get, @path, @params)
          expect(json.length).to be 6
        end

        it "returns just the missing submissions from 2 shards" do
          json = api_call(:get, @path, @params.merge(filter: ["current_grading_period"]))
          expect(response).to be_successful
          expect(json.length).to be 4
          assignments = ["Assignment", "Assignment", "Assignment in current period", "Assignment in current period (Shard 2)"]
          expect(json.pluck("name").sort).to eq assignments.sort
        end
      end
    end

    context "as observer" do
      before :once do
        @observer = user_factory(active_all: true)
        @course.enroll_user(@observer, "ObserverEnrollment", { associated_user_id: @student.id })
        @path = "/api/v1/users/#{@observer.id}/missing_submissions"
        @params = { controller: "users", action: "missing_submissions", user_id: @observer.id, format: "json" }
      end

      before do
        user_session(@observer)
      end

      it "renders forbidden if course_ids is not passed" do
        api_call(:get, @path, @params.merge(observed_user_id: @student.id))
        assert_forbidden
      end

      it "renders forbidden if course_ids is empty" do
        api_call(:get, @path, @params.merge(observed_user_id: @student.id, course_ids: []))
        assert_forbidden
      end

      it "returns missing assignments data for observed student" do
        json = api_call(:get, @path, @params.merge(observed_user_id: @student.id, course_ids: [@course.id]))
        expect(json.length).to be(2)
        expect(json[0]["course_id"]).to eq(@course.id)
        expect(json[1]["course_id"]).to eq(@course.id)
      end

      it "renders forbidden if the observer's enrollment is deleted" do
        @observer.enrollments.first.destroy
        api_call(:get, @path, @params.merge(observed_user_id: @student.id, course_ids: [@course.id]))
        assert_forbidden
      end

      it "renders forbidden if the observer isn't observing the student in a passed course" do
        course1 = @course
        course2 = course_factory(active_all: true)
        course2.enroll_student(@student, enrollment_state: "active")
        course2.enroll_user(@observer, "ObserverEnrollment")
        api_call(:get, @path, @params.merge(observed_user_id: @student.id, course_ids: [course1.id, course2.id]))
        assert_forbidden
      end

      it "returns missing assignments for all courses provided" do
        course1 = @course
        course2 = course_factory(active_all: true)
        course3 = course_factory(active_all: true)
        course2.assignments.create!(name: "A2", due_at: 3.days.ago, workflow_state: "published", submission_types: "online_text_entry")
        course3.assignments.create!(name: "A3", due_at: 3.days.ago, workflow_state: "published", submission_types: "online_text_entry")
        course2.enroll_student(@student, enrollment_state: "active")
        course3.enroll_student(@student, enrollment_state: "active")
        course2.enroll_user(@observer, "ObserverEnrollment", { associated_user_id: @student.id })
        course3.enroll_user(@observer, "ObserverEnrollment", { associated_user_id: @student.id })

        json = api_call(:get, @path, @params.merge(observed_user_id: @student.id, course_ids: [course1.id, course2.id]))
        expect(json.length).to be(3)
        assignment_names = json.pluck("name")
        expect(assignment_names).to include("A2")
        expect(assignment_names).not_to include("A3")
      end
    end
  end

  describe "POST pandata_events_token" do
    let(:fake_url) { "https://example.com/pandata/events" }

    let(:fake_secrets) do
      {
        "ios_key" => "IOS_key",
        "ios_secret" => "LS0tLS1CRUdJTiBFQyBQUklWQVRFIEtFWS0tLS0tCk1JSGJBZ0VCQkVFemZx\nZStiTjhEN2VRY0tKa3hHSlJpd0dqaHE0eXBsdFJ3aXNMUkx6ZXpBSmQ4QTlL\nRTdNY2YKbkorK0ptNGpwcjNUaFpybHRyN2dXQ2VJWWdvZDZPSmhzS0FIQmdV\ncmdRUUFJNkdCaVFPQmhnQUVBSmV5NCszeAp0UGlja2h1RFQ3QWFsTW1BWVdz\neU5IMnlEejRxRjhCamhHZzgwVkE2QWJPMHQ2YVE4TGQyaktMVEFrU1U5SFFW\nClkrMlVVeUp0Q3FTWEg4dVlBTEI0ZmFwbGhwVWNoQ1pSa3pMMXcrZzVDUUJY\nMlhFS25PdXJabU5ieEVSRzJneGoKb3hsbmxub0pwQjR5YUkvbWNpWkJOYlVz\nL0hTSGJtRzRFUFVxeVViQgotLS0tLUVORCBFQyBQUklWQVRFIEtFWS0tLS0t\nCg==\n",
        "android_key" => "ANDROID_key",
        "android_secret" => "surrendernoworpreparetofight"
      }.with_indifferent_access
    end

    before do
      allow(PandataEvents).to receive_messages(endpoint: fake_url, credentials: fake_secrets)
    end

    it "returns token and expiration" do
      Setting.set("pandata_events_token_allowed_developer_key_ids", DeveloperKey.default.global_id)
      json = api_call(:post,
                      "/api/v1/users/self/pandata_events_token",
                      { controller: "users", action: "pandata_events_token", format: "json", id: @user.to_param },
                      { app_key: "IOS_key" })
      expect(json["url"]).to be_present
      expect(json["auth_token"]).to be_present
      expect(json["props_token"]).to be_present
      expect(json["expires_at"]).to be_present

      public_key = OpenSSL::PKey::EC.new(<<~PEM)
        -----BEGIN PUBLIC KEY-----
        MIGbMBAGByqGSM49AgEGBSuBBAAjA4GGAAQAl7Lj7fG0+JySG4NPsBqUyYBhazI0
        fbIPPioXwGOEaDzRUDoBs7S3ppDwt3aMotMCRJT0dBVj7ZRTIm0KpJcfy5gAsHh9
        qmWGlRyEJlGTMvXD6DkJAFfZcQqc66tmY1vEREbaDGOjGWeWegmkHjJoj+ZyJkE1
        tSz8dIduYbgQ9SrJRsE=
        -----END PUBLIC KEY-----
      PEM
      body = Canvas::Security.decode_jwt(json["auth_token"], [public_key])
      expect(body[:iss]).to eq "IOS_key"
    end

    it "returns bad_request for incorrect app keys" do
      Setting.set("pandata_events_token_allowed_developer_key_ids", DeveloperKey.default.global_id)
      json = api_call(:post,
                      "/api/v1/users/self/pandata_events_token",
                      { controller: "users", action: "pandata_events_token", format: "json", id: @user.to_param },
                      { app_key: "IOS_not_right" })
      assert_status(400)
      expect(json["message"]).to eq "Invalid app key"
    end

    it "returns bad_request for app keys not in the prefix list" do
      Setting.set("pandata_events_token_allowed_developer_key_ids", DeveloperKey.default.global_id)
      Setting.set("pandata_events_token_prefixes", "android")
      json = api_call(:post,
                      "/api/v1/users/self/pandata_events_token",
                      { controller: "users", action: "pandata_events_token", format: "json", id: @user.to_param },
                      { app_key: "IOS_key" })
      assert_status(400)
      expect(json["message"]).to eq "Invalid app key"
    end

    it "returns forbidden if the tokens key is not authorized" do
      json = api_call(:post,
                      "/api/v1/users/self/pandata_events_token",
                      { controller: "users", action: "pandata_events_token", format: "json", id: @user.to_param },
                      { app_key: "IOS_key" })
      assert_forbidden
      expect(json["message"]).to eq "Developer key not authorized"
    end
  end

  describe "#user_graded_submissions" do
    specs_require_sharding

    before :once do
      teacher1 = course_with_teacher(active_all: true).user
      @course1 = @course
      @student1 = student_in_course(course: @course1, active_all: true).user
      @student1.associate_with_shard(@shard1)
      # We add another student we don't track as this brought out an error in the code when one of the tests was
      # triggered.
      student_in_course(course: @course1, active_all: true)
      @student2 = student_in_course(course: @course1).user

      @shard1.activate do
        cross_account = account_model(name: "crossshard", default_time_zone: "UTC")
        teacher2 = course_with_teacher(account: cross_account, active_all: true).user
        course2 = @course
        @course2_enrollment = course2.enroll_student(@student1)
        @course2_enrollment.accept!
        @assignment1 = assignment_model(course: course2, submission_types: "online_text_entry")
        @most_recent_submission = @assignment1.grade_student(@student1, grader: teacher2, score: 10).first
        @most_recent_submission.graded_at = 1.day.ago
        @most_recent_submission.save!
      end

      assignment = assignment_model(course: @course1, submission_types: "online_text_entry")
      @next_submission = assignment.grade_student(@student1, grader: teacher1, score: 10).first
      @next_submission.graded_at = 2.days.ago
      @next_submission.save!

      assignment = assignment_model(course: @course1, submission_types: "online_text_entry")
      @last_submission = assignment.grade_student(@student1, grader: teacher1, score: 10).first
      @last_submission.graded_at = 3.days.ago
      @last_submission.save!

      assignment = assignment_model(course: @course, submission_types: "online_text_entry")
      assignment.submit_homework(@student1, submission_type: "online_text_entry", body: "done")
    end

    it "doesn't allow any user to get another user's submissions" do
      api_call_as_user(@student2, :get, "/api/v1/users/#{@student1.id}/graded_submissions", {
                         id: @student1.to_param,
                         controller: "users",
                         action: "user_graded_submissions",
                         format: "json"
                       })
      assert_forbidden
    end

    it "allows a user who can :read_grades to get a users submissions" do
      api_call_as_user(account_admin_user, :get, "/api/v1/users/#{@student1.id}/graded_submissions", {
                         id: @student1.to_param,
                         controller: "users",
                         action: "user_graded_submissions",
                         format: "json"
                       })
      assert_status(200)
    end

    it "gets the users submissions" do
      json = api_call_as_user(@student1, :get, "/api/v1/users/#{@student1.id}/graded_submissions", {
                                id: @student1.to_param,
                                controller: "users",
                                action: "user_graded_submissions",
                                format: "json"
                              })
      expect(json.count).to eq 3
      expect(json.pluck("id")).to eq [@most_recent_submission.id, @next_submission.id, @last_submission.id]
    end

    it "only gets the users submissions for active enrollments when only_current_enrollments=true" do
      @course2_enrollment.conclude
      json = api_call_as_user(@student1, :get, "/api/v1/users/#{@student1.id}/graded_submissions?only_current_enrollments=true", {
                                id: @student1.to_param,
                                controller: "users",
                                action: "user_graded_submissions",
                                format: "json",
                                only_current_enrollments: true
                              })
      expect(json.count).to eq 2
      expect(json.pluck("id")).to eq [@next_submission.id, @last_submission.id]
    end

    it "only gets the users submissions for published assignments when only_published_assignments=true" do
      # normally there should not be submissions for unpublished assignments
      # but there's an edge case with late policies
      # using update_column because we can't unpublish an assignment with submissions
      @assignment1.update_column(:workflow_state, "unpublished")
      json = api_call_as_user(@student1, :get, "/api/v1/users/#{@student1.id}/graded_submissions?only_published_assignments=true", {
                                id: @student1.to_param,
                                controller: "users",
                                action: "user_graded_submissions",
                                format: "json",
                                only_published_assignments: true,
                              })
      expect(json.count).to eq 2
      expect(json.pluck("id")).to eq [@next_submission.id, @last_submission.id]
    end

    it "paginates" do
      json = api_call_as_user(@student1, :get, "/api/v1/users/#{@student1.id}/graded_submissions?per_page=2", {
                                id: @student1.to_param,
                                controller: "users",
                                action: "user_graded_submissions",
                                format: "json",
                                per_page: 2
                              })
      expect(json.count).to eq 2

      response.headers["Link"].split(",").find { |l| l =~ /<([^>]+)>.+next/ }
      url = $1
      _, querystring = url.split("?")
      page = Rack::Utils.parse_nested_query(querystring)["page"]

      json = api_call_as_user(@student1, :get, url, {
                                id: @student1.to_param,
                                controller: "users",
                                action: "user_graded_submissions",
                                format: "json",
                                per_page: 2,
                                page:
                              })

      expect(json.count).to eq 1
    end

    it "will include the assignment when asked for" do
      json = api_call_as_user(@student1, :get, "/api/v1/users/#{@student1.id}/graded_submissions?include[]=assignment", {
                                id: @student1.to_param,
                                controller: "users",
                                action: "user_graded_submissions",
                                format: "json",
                                include: ["assignment"]
                              })
      expect(json.count).to eq 3
      expect(json[0]["assignment"]["id"]).to eq @most_recent_submission.assignment.id
    end
  end
end<|MERGE_RESOLUTION|>--- conflicted
+++ resolved
@@ -1572,8 +1572,6 @@
         next_link = links.detect { |link| link[:rel] == "next" }
       end
       expect(next_link).to be_nil
-<<<<<<< HEAD
-=======
     end
 
     it "rejects page numbers > 1 when doing bookmark pagination" do
@@ -1604,7 +1602,6 @@
                            "errors" => [{
                              "page" => "Invalid page; please restart iteration and follow `next` links"
                            }] })
->>>>>>> 64baf732
     end
 
     context "user profile preloading" do
