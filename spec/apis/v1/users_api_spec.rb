--- conflicted
+++ resolved
@@ -254,10 +254,6 @@
           'short_name' => 'User',
           'integration_id' => nil,
           'sis_import_id' => nil,
-<<<<<<< HEAD
-          'sis_login_id' => 'xyz',
-=======
->>>>>>> 1e2ebdcf
           'sis_user_id' => nil,
           'login_id' => 'xyz',
         })
@@ -698,10 +694,6 @@
             "sortable_name" => "",
             "short_name"    => "",
             "sis_import_id" => nil,
-<<<<<<< HEAD
-            "sis_login_id"  => "bademail@",
-=======
->>>>>>> 1e2ebdcf
             "sis_user_id"   => nil,
             "login_id"      => "bademail@",
             "locale"        => nil
