# frozen_string_literal: true

#
# Copyright (C) 2011 - 2013 Instructure, Inc.
#
# This file is part of Canvas.
#
# Canvas is free software: you can redistribute it and/or modify it under
# the terms of the GNU Affero General Public License as published by the Free
# Software Foundation, version 3 of the License.
#
# Canvas is distributed in the hope that it will be useful, but WITHOUT ANY
# WARRANTY; without even the implied warranty of MERCHANTABILITY or FITNESS FOR
# A PARTICULAR PURPOSE. See the GNU Affero General Public License for more
# details.
#
# You should have received a copy of the GNU Affero General Public License along
# with this program. If not, see <http://www.gnu.org/licenses/>.
#

require_relative "../api_spec_helper"
require_relative "../file_uploads_spec_helper"
require_relative "../../cassandra_spec_helper"

class TestUserApi
  include Api::V1::User
  attr_accessor :services_enabled, :context, :current_user, :params, :request

  def service_enabled?(service)
    @services_enabled.include? service
  end

  def avatar_image_url(*args)
    "avatar_image_url(#{args.first})"
  end

  def course_student_grades_url(_course_id, _user_id)
    ""
  end

  def course_user_url(_course_id, _user_id)
    ""
  end

  def initialize
    @domain_root_account = Account.default
    @params = {}
    @request = OpenStruct.new
  end
end

describe Api::V1::User do
  before :once do
    @admin = account_admin_user
    course_with_student(user: user_with_pseudonym(name: "Sheldon Cooper", username: "pvuser@example.com"))
    @student = @user
    @student.pseudonym.update_attribute(:sis_user_id, "sis-user-id")
    @user = @admin
    Account.default.tap { |a| a.enable_service(:avatars) }.save
    user_with_pseudonym(user: @user)
  end

  before do
    @test_api = TestUserApi.new
    @test_api.services_enabled = []
    @test_api.request.protocol = "http"
  end

  context "user_json" do
    it "supports optionally including first_name" do
      json = @test_api.user_json(@student, @admin, {}, ["first_name"], @course)
      expect(json["first_name"]).to eq @student.first_name
    end

    it "supports optionally including last_name" do
      json = @test_api.user_json(@student, @admin, {}, ["last_name"], @course)
      expect(json["last_name"]).to eq @student.last_name
    end

    it "supports optionally providing the avatar if avatars are enabled" do
      @student.account.set_service_availability(:avatars, false)
      @student.account.save!
      expect(@test_api.user_json(@student, @admin, {}, ["avatar_url"], @course)).not_to have_key("avatar_url")
      @student.account.set_service_availability(:avatars, true)
      @student.account.save!
      expect(@test_api.user_json(@student, @admin, {}, [], @course)).not_to have_key("avatar_url")
      expect(@test_api.user_json(@student, @admin, {}, ["avatar_url"], @course)["avatar_url"]).to match("h:/images/messages/avatar-50.png")
    end

    it "only loads pseudonyms for the user once, even if there are multiple enrollments" do
      sis_stub = SisPseudonym.for(@student, @course, type: :trusted)
      expect(SisPseudonym).to receive(:for).once.and_return(sis_stub)
      ta_enrollment = ta_in_course(user: @student, course: @course)
      teacher_enrollment = teacher_in_course(user: @student, course: @course)
      @test_api.current_user = @admin
      @test_api.user_json(@student, @admin, {}, [], @course, [ta_enrollment, teacher_enrollment])
    end

    it "supports optionally including group_ids" do
      @group = @course.groups.create!(name: "My Group")
      @group.add_user(@student, "accepted", true)
      expect(@test_api.user_json(@student, @admin, {}, [], @course)).not_to have_key("group_ids")
      expect(@test_api.user_json(@student, @admin, {}, ["group_ids"], @course)["group_ids"]).to eq([@group.id])
    end

    it "uses the correct SIS pseudonym" do
      @user = User.create!(name: "User")
      @account2 = Account.create!
      @user.pseudonyms.create!(unique_id: "abc", account: @account2) { |p| p.sis_user_id = "abc" }
      @user.pseudonyms.create!(unique_id: "xyz", account: Account.default) { |p| p.sis_user_id = "xyz" }
      expect(@test_api.user_json(@user, @admin, {}, [], Account.default)).to eq({
                                                                                  "name" => "User",
                                                                                  "sortable_name" => "User",
                                                                                  "sis_import_id" => nil,
                                                                                  "id" => @user.id,
                                                                                  "created_at" => @user.created_at.iso8601,
                                                                                  "short_name" => "User",
                                                                                  "sis_user_id" => "xyz",
                                                                                  "integration_id" => nil,
                                                                                  "login_id" => "xyz"
                                                                                })
    end

    it "only tries to search on in region shards" do
      @user = User.create!(name: "User")
      expect(@user).to receive(:in_region_associated_shards).and_call_original
      @test_api.user_json(@user, @admin, {}, [], Account.default)
    end

    it "shows SIS data to sub account admins" do
      student = User.create!(name: "User")
      student.pseudonyms.create!(unique_id: "xyz", account: Account.default) { |p| p.sis_user_id = "xyz" }

      sub_account = Account.create!(parent_account: Account.default)
      sub_admin = account_admin_user(account: sub_account)

      course = sub_account.courses.create!

      expect(@test_api.user_json(student, sub_admin, {}, [], course)).to eq({
                                                                              "name" => "User",
                                                                              "sortable_name" => "User",
                                                                              "id" => student.id,
                                                                              "created_at" => student.created_at.iso8601,
                                                                              "short_name" => "User",
                                                                              "sis_user_id" => "xyz",
                                                                              "integration_id" => nil,
                                                                              "login_id" => "xyz"
                                                                            })
    end

    it "shows SIS data to teachers only in courses they are teachers in" do
      student = User.create!(name: "User")
      student.pseudonyms.create!(unique_id: "xyz", account: Account.default) { |p| p.sis_user_id = "xyz" }

      teacher = user_factory
      course1 = course_factory(active_all: true)
      course1.enroll_user(teacher, "TeacherEnrollment").accept!
      course2 = course_factory(active_all: true)
      course2.enroll_user(teacher, "StudentEnrollment").accept!

      expect(@test_api.user_json(student, teacher, {}, [], course1)).to eq({
                                                                             "name" => "User",
                                                                             "sortable_name" => "User",
                                                                             "id" => student.id,
                                                                             "created_at" => student.created_at.iso8601,
                                                                             "short_name" => "User",
                                                                             "sis_user_id" => "xyz",
                                                                             "integration_id" => nil,
                                                                             "login_id" => "xyz"
                                                                           })

      expect(@test_api.user_json(student, teacher, {}, [], course2)).to eq({
                                                                             "name" => "User",
                                                                             "sortable_name" => "User",
                                                                             "id" => student.id,
                                                                             "created_at" => student.created_at.iso8601,
                                                                             "short_name" => "User"
                                                                           })
    end

    it "shows SIS data to teachers in groups in their courses" do
      student = User.create!(name: "User")
      student.pseudonyms.create!(unique_id: "xyz", account: Account.default) { |p| p.sis_user_id = "xyz" }

      teacher = user_factory
      course1 = course_factory(active_all: true)
      course1.enroll_user(teacher, "TeacherEnrollment").accept!
      course2 = course_factory(active_all: true)
      course2.enroll_user(teacher, "StudentEnrollment").accept!
      group1 = course1.groups.create!(name: "Group 1")
      group2 = course2.groups.create!(name: "Group 2")

      expect(@test_api.user_json(student, teacher, {}, [], group1)).to eq({
                                                                            "name" => "User",
                                                                            "sortable_name" => "User",
                                                                            "id" => student.id,
                                                                            "created_at" => student.created_at.iso8601,
                                                                            "short_name" => "User",
                                                                            "sis_user_id" => "xyz",
                                                                            "integration_id" => nil,
                                                                            "login_id" => "xyz"
                                                                          })

      expect(@test_api.user_json(student, teacher, {}, [], group2)).to eq({
                                                                            "name" => "User",
                                                                            "sortable_name" => "User",
                                                                            "id" => student.id,
                                                                            "created_at" => student.created_at.iso8601,
                                                                            "short_name" => "User"
                                                                          })
    end

    it "uses the SIS pseudonym instead of another pseudonym" do
      @user = User.create!(name: "User")
      @account2 = Account.create!
      @user.pseudonyms.create!(unique_id: "abc", account: Account.default)
      p = @user.pseudonyms.create!(unique_id: "xyz", account: Account.default, sis_user_id: "xyz")
      sis_batch = p.account.sis_batches.create
      SisBatch.where(id: sis_batch).update_all(workflow_state: "imported")
      Pseudonym.where(id: p.id).update_all(sis_batch_id: sis_batch.id)
      expect(@test_api.user_json(@user, @admin, {}, [], Account.default)).to eq({
                                                                                  "name" => "User",
                                                                                  "sortable_name" => "User",
                                                                                  "sis_import_id" => sis_batch.id,
                                                                                  "id" => @user.id,
                                                                                  "created_at" => @user.created_at.iso8601,
                                                                                  "short_name" => "User",
                                                                                  "sis_user_id" => "xyz",
                                                                                  "integration_id" => nil,
                                                                                  "login_id" => "xyz"
                                                                                })
    end

    it "uses an sis pseudonym from another account if necessary" do
      @user = User.create!(name: "User")
      @account2 = Account.create!
      @user.pseudonyms.destroy_all
      p = @user.pseudonyms.create!(unique_id: "abc", account: @account2, sis_user_id: "a")
      allow(p).to receive(:works_for_account?).with(Account.default, true).and_return(true)
      allow_any_instantiation_of(Account.default).to receive(:trust_exists?).and_return(true)
      allow_any_instantiation_of(Account.default).to receive(:trusted_account_ids).and_return([@account2.id])
      expect(HostUrl).to receive(:context_host).with(@account2).and_return("school1")
      expect(@test_api.user_json(@user, @admin, {}, [], Account.default)).to eq({
                                                                                  "name" => "User",
                                                                                  "sortable_name" => "User",
                                                                                  "id" => @user.id,
                                                                                  "created_at" => @user.created_at.iso8601,
                                                                                  "short_name" => "User",
                                                                                  "login_id" => "abc",
                                                                                  "sis_user_id" => "a",
                                                                                  "integration_id" => nil,
                                                                                  "root_account" => "school1",
                                                                                  "sis_import_id" => nil,
                                                                                })
    end

    it "uses the correct pseudonym" do
      @user = User.create!(name: "User")
      @account2 = Account.create!
      @user.pseudonyms.create!(unique_id: "abc", account: @account2)
      @pseudonym = @user.pseudonyms.create!(unique_id: "xyz", account: Account.default)
      allow(SisPseudonym).to receive(:for).with(@user, Account.default, type: :implicit, require_sis: false, root_account: Account.default, in_region: true).and_return(@pseudonym)
      expect(@test_api.user_json(@user, @admin, {}, [], Account.default)).to eq({
                                                                                  "name" => "User",
                                                                                  "sortable_name" => "User",
                                                                                  "id" => @user.id,
                                                                                  "created_at" => @user.created_at.iso8601,
                                                                                  "short_name" => "User",
                                                                                  "integration_id" => nil,
                                                                                  "sis_import_id" => nil,
                                                                                  "sis_user_id" => nil,
                                                                                  "login_id" => "xyz",
                                                                                })
    end

    it "requires :view_user_logins to return login_id" do
      RoleOverride.create!(context: Account.default,
                           role: admin_role,
                           permission: "view_user_logins",
                           enabled: false)
      @user = User.create!(name: "Test User")
      @user.pseudonyms.create!(unique_id: "abc", account: Account.default)
      json = @test_api.user_json(@user, @admin, {}, [], Account.default)
      expect(json.keys).not_to include "login_id"
    end

    context "include[]=email" do
      before :once do
        @user = User.create!(name: "User")
        @user.pseudonyms.create!(unique_id: "abc", account: Account.default)
        @user.communication_channels.create(path: "abc@example.com").confirm!
      end

      it "includes email if requested" do
        json = @test_api.user_json(@user, @admin, {}, ["email"], Account.default)
        expect(json["email"]).to eq "abc@example.com"
      end

      it "does not include email without :read_email_addresses permission" do
        RoleOverride.create!(context: Account.default,
                             role: admin_role,
                             permission: "read_email_addresses",
                             enabled: false)
        json = @test_api.user_json(@user, @admin, {}, ["email"], Account.default)
        expect(json.keys).not_to include "email"
      end
    end

    context "computed scores" do
      before :once do
        assignment_group = @course.assignment_groups.create!
        @student1 = @student
        @student1_enrollment = @student1.enrollments.first
        @student1_enrollment.scores.create! if @student1_enrollment.scores.blank?
        @student1_enrollment.find_score(course_score: true)
                            .update!(current_score: 95.0, final_score: 85.0, unposted_current_score: 90.0, unposted_final_score: 87.0)
        @student1_enrollment.find_score(assignment_group_id: assignment_group.id)
                            .update!(current_score: 50.0, final_score: 40.0, unposted_current_score: 55.0, unposted_final_score: 45.0)
        @student2 = course_with_student(course: @course).user
      end

      before do
        @course.update!(grading_standard_enabled: true)
      end

      it "returns posted course scores as admin" do
        json = @test_api.user_json(@student1, @admin, {}, [], @course, [@student1_enrollment])
        expect(json["enrollments"].first["grades"]).to eq({
                                                            "html_url" => "",
                                                            "current_score" => 95.0,
                                                            "final_score" => 85.0,
                                                            "current_grade" => "A",
                                                            "final_grade" => "B",
                                                            "unposted_current_grade" => "A-",
                                                            "unposted_current_score" => 90.0,
                                                            "unposted_final_grade" => "B+",
                                                            "unposted_final_score" => 87.0
                                                          })
      end

      it "does not return unposted course scores as a student" do
        json = @test_api.user_json(@student1, @student1, {}, [], @course, [@student1_enrollment])
        expect(json["enrollments"].first["grades"]).to eq({
                                                            "html_url" => "",
                                                            "current_score" => 95.0,
                                                            "final_score" => 85.0,
                                                            "current_grade" => "A",
                                                            "final_grade" => "B",
                                                          })
      end

      it "does not return course scores as another student" do
        json = @test_api.user_json(@student1, @student2, {}, [], @course, [@student1_enrollment])
        expect(json["enrollments"].first["grades"].keys).to eq ["html_url"]
      end
    end

    def test_context(mock_context, context_to_pass)
      expect(mock_context).to receive(:account).and_return(mock_context)
      expect(mock_context).to receive(:global_id).and_return(42).twice
      expect(mock_context).to receive(:grants_any_right?).with(@admin, :manage_students, :read_sis, :view_user_logins).and_return(true)
      expect(mock_context).to receive(:grants_right?).with(@admin, {}, :view_user_logins).and_return(true)
      json = if context_to_pass
               @test_api.user_json(@student, @admin, {}, [], context_to_pass)
             else
               @test_api.user_json(@student, @admin, {}, [])
             end
      expect(json).to eq({
                           "name" => "Sheldon Cooper",
                           "sortable_name" => "Cooper, Sheldon",
                           "id" => @student.id,
                           "created_at" => @student.created_at.iso8601,
                           "short_name" => "Sheldon Cooper",
                           "sis_user_id" => "sis-user-id",
                           "integration_id" => nil,
                           "sis_import_id" => @student.pseudonym.sis_batch_id,
                           "login_id" => "pvuser@example.com"
                         })
    end

    it "supports manually passing the context" do
      mock_context = double
      test_context(mock_context, mock_context)
    end

    it "supports loading the context as a member var" do
      @test_api.context = double
      test_context(@test_api.context, nil)
    end

    it "outputs uuid in json with includes params present" do
      expect(@test_api.user_json(@student, @admin, {}, [], @course)).not_to have_key("uuid")
      expect(@test_api.user_json(@student, @admin, {}, ["uuid"], @course)).to have_key("uuid")
    end

    it "outputs uuid and past_uuid in json with includes params present" do
      expect(@test_api.user_json(@student, @admin, {}, ["uuid"], @course)).not_to have_key("past_uuid")
      UserPastLtiId.create!(user: @student, context: @course, user_lti_id: "old_lti_id", user_lti_context_id: "old_lti_id", user_uuid: "old_uuid")
      expect(@test_api.user_json(@student, @admin, {}, ["uuid"], @course)).to have_key("past_uuid")
    end

    it "outputs last_login in json with includes params present" do
      expect(@test_api.user_json(@student, @admin, {}, [], @course)).not_to have_key("last_login")
      expect(@test_api.user_json(@student, @admin, {}, ["last_login"], @course)).to have_key("last_login")
    end
  end

  describe "enrollment_json" do
    let(:course) { Course.create! }
    let(:student_enrollment) { course_with_user("StudentEnrollment", course:, active_all: true) }
    let(:student) { student_enrollment.user }
    let(:enrollment_json) { @test_api.enrollment_json(student_enrollment, subject, nil) }
    let(:grades) { enrollment_json.fetch("grades") }

    before do
      course.enable_feature!(:final_grades_override)
      course.update!(allow_final_grade_override: true, grading_standard_enabled: true)
      @course_score = student_enrollment.scores.create!(course_score: true, current_score: 63, final_score: 73, override_score: 99)
    end

    context "when user is a classmate" do
      let(:subject) { course_with_user("StudentEnrollment", course:, active_all: true).user }

      it "excludes activity data for other students" do
        expect(enrollment_json).not_to include("last_activity_at", "last_attended_at", "total_activity_time")
      end
    end

    context "when user is the student" do
      let(:subject) { student }

      it "includes student's own activity data" do
        expect(enrollment_json).to include("last_activity_at", "last_attended_at", "total_activity_time")
      end

      context "when Final Grade Override is enabled and allowed" do
        context "when a grade override exists" do
          it "sets the current_grade to the override grade" do
            expect(grades.fetch("current_grade")).to eq "A"
          end

          it "sets the current_score to the override score" do
            expect(grades.fetch("current_score")).to be 99.0
          end

          it "sets the final_grade to the override grade" do
            expect(grades.fetch("final_grade")).to eq "A"
          end

          it "sets the final_score to the override score" do
            expect(grades.fetch("final_score")).to be 99.0
          end

          it "does not include an override_grade key" do
            expect(grades).not_to have_key :override_grade
          end

          it "does not include an override_score key" do
            expect(grades).not_to have_key :override_score
          end
        end

        context "when no grade override exists" do
          before do
            @course_score.update!(override_score: nil)
          end

          it "sets the current_grade to the computed current grade" do
            expect(grades.fetch("current_grade")).to eq "D-"
          end

          it "sets the current_score to the computed current score" do
            expect(grades.fetch("current_score")).to be 63.0
          end

          it "sets the final_grade to the computed final grade" do
            expect(grades.fetch("final_grade")).to eq "C-"
          end

          it "sets the final_score to the computed final score" do
            expect(grades.fetch("final_score")).to be 73.0
          end
        end
      end

      context "when Final Grade Override is not allowed" do
        before do
          course.update!(allow_final_grade_override: false)
        end

        it "sets the current_grade to the computed current grade" do
          expect(grades.fetch("current_grade")).to eq "D-"
        end

        it "sets the current_score to the computed current score" do
          expect(grades.fetch("current_score")).to be 63.0
        end

        it "sets the final_grade to the computed final grade" do
          expect(grades.fetch("final_grade")).to eq "C-"
        end

        it "sets the final_score to the computed final score" do
          expect(grades.fetch("final_score")).to be 73.0
        end
      end

      context "when Final Grade Override is disabled" do
        before do
          course.disable_feature!(:final_grades_override)
        end

        it "sets the current_grade to the computed current grade" do
          expect(grades.fetch("current_grade")).to eq "D-"
        end

        it "sets the current_score to the computed current score" do
          expect(grades.fetch("current_score")).to be 63.0
        end

        it "sets the final_grade to the computed final grade" do
          expect(grades.fetch("final_grade")).to eq "C-"
        end

        it "sets the final_score to the computed final score" do
          expect(grades.fetch("final_score")).to be 73.0
        end
      end
    end

    context "when user is a teacher" do
      let(:subject) { course_with_user("TeacherEnrollment", course:, active_all: true).user }

      it "includes activity data" do
        expect(enrollment_json).to include("last_activity_at", "last_attended_at", "total_activity_time")
      end

      context "when Final Grade Override is enabled and allowed" do
        context "when a grade override exists" do
          it "sets the current_grade to the computed current grade" do
            expect(grades.fetch("current_grade")).to eq "D-"
          end

          it "sets the current_score to the computed current score" do
            expect(grades.fetch("current_score")).to be 63.0
          end

          it "sets the final_grade to the computed final grade" do
            expect(grades.fetch("final_grade")).to eq "C-"
          end

          it "sets the final_score to the computed final score" do
            expect(grades.fetch("final_score")).to be 73.0
          end

          it "sets the override_grade to the override grade" do
            expect(grades.fetch("override_grade")).to eq "A"
          end

          it "sets the override_score to the override score" do
            expect(grades.fetch("override_score")).to be 99.0
          end
        end

        context "when no grade override exists" do
          before do
            @course_score.update!(override_score: nil)
          end

          it "sets the current_grade to the computed current grade" do
            expect(grades.fetch("current_grade")).to eq "D-"
          end

          it "sets the current_score to the computed current score" do
            expect(grades.fetch("current_score")).to be 63.0
          end

          it "sets the final_grade to the computed final grade" do
            expect(grades.fetch("final_grade")).to eq "C-"
          end

          it "sets the final_score to the computed final score" do
            expect(grades.fetch("final_score")).to be 73.0
          end

          it "does not include an override_grade key" do
            expect(grades).not_to have_key :override_grade
          end

          it "does not include an override_score key" do
            expect(grades).not_to have_key :override_score
          end
        end
      end

      context "when Final Grade Override is not allowed" do
        before do
          course.update!(allow_final_grade_override: false)
        end

        it "sets the current_grade to the computed current grade" do
          expect(grades.fetch("current_grade")).to eq "D-"
        end

        it "sets the current_score to the computed current score" do
          expect(grades.fetch("current_score")).to be 63.0
        end

        it "sets the final_grade to the computed final grade" do
          expect(grades.fetch("final_grade")).to eq "C-"
        end

        it "sets the final_score to the computed final score" do
          expect(grades.fetch("final_score")).to be 73.0
        end

        it "does not include an override_grade key" do
          expect(grades).not_to have_key :override_grade
        end

        it "does not include an override_score key" do
          expect(grades).not_to have_key :override_score
        end
      end

      context "when Final Grade Override is disabled" do
        before do
          course.disable_feature!(:final_grades_override)
        end

        it "sets the current_grade to the computed current grade" do
          expect(grades.fetch("current_grade")).to eq "D-"
        end

        it "sets the current_score to the computed current score" do
          expect(grades.fetch("current_score")).to be 63.0
        end

        it "sets the final_grade to the computed final grade" do
          expect(grades.fetch("final_grade")).to eq "C-"
        end

        it "sets the final_score to the computed final score" do
          expect(grades.fetch("final_score")).to be 73.0
        end

        it "does not include an override_grade key" do
          expect(grades).not_to have_key :override_grade
        end

        it "does not include an override_score key" do
          expect(grades).not_to have_key :override_score
        end
      end
    end

    describe "Temporary Enrollments" do
      let_once(:source_user) { user_factory(active_all: true) }
      let_once(:temporary_enrollment_recipient) { user_factory(active_all: true) }
      let_once(:temp_course) { course_with_teacher(active_all: true, user: source_user).course }
      let_once(:temp_enrollment) do
        temp_course.enroll_user(
          temporary_enrollment_recipient,
          "TeacherEnrollment",
          { role: teacher_role, temporary_enrollment_source_user_id: source_user.id }
        )
      end
      let_once(:subject) { account_admin_user(account: temp_course.account) }

      before do
        temp_enrollment.update!(temporary_enrollment_source_user_id: source_user.id)
      end

      context "when feature flag is enabled" do
        before(:once) do
          temp_course.root_account.enable_feature!(:temporary_enrollments)
        end

        it "includes temporary_enrollment_source_user_id attribute" do
          enrollment_json = @test_api.enrollment_json(temp_enrollment.reload, subject, nil)
          expect(enrollment_json).to include("temporary_enrollment_source_user_id")
        end
      end

      context "when feature flag is disabled" do
        before(:once) do
          temp_course.root_account.disable_feature!(:temporary_enrollments)
        end

        it "excludes temporary_enrollment_source_user_id attribute" do
          enrollment_json = @test_api.enrollment_json(temp_enrollment.reload, subject, nil)
          expect(enrollment_json).not_to include("temporary_enrollment_source_user_id")
        end
      end
    end
  end

  context "user_json_is_admin?" do
    it "supports manually passing the current user" do
      @test_api.context = double
      expect(@test_api.context).to receive(:global_id).and_return(42)
      expect(@test_api.context).to receive(:account).and_return(@test_api.context)
      expect(@test_api.context).to receive(:grants_any_right?).with(@admin, :manage_students, :read_sis, :view_user_logins).and_return(true)
      @test_api.current_user = @admin
      expect(@test_api.user_json_is_admin?).to be true
    end

    it "supports loading the current user as a member var" do
      mock_context = double
      expect(mock_context).to receive(:global_id).and_return(42)
      expect(mock_context).to receive(:account).and_return(mock_context)
      expect(mock_context).to receive(:grants_any_right?).with(@admin, :manage_students, :read_sis, :view_user_logins).and_return(true)
      @test_api.current_user = @admin
      expect(@test_api.user_json_is_admin?(mock_context, @admin)).to be true
    end

    it "supports loading multiple different things (via args)" do
      expect(@test_api.user_json_is_admin?(@admin, @student)).to be_falsey
      expect(@test_api.user_json_is_admin?(@student, @admin)).to be_truthy
      expect(@test_api.user_json_is_admin?(@student, @admin)).to be_truthy
      expect(@test_api.user_json_is_admin?(@admin, @student)).to be_falsey
      expect(@test_api.user_json_is_admin?(@admin, @student)).to be_falsey
    end

    it "supports loading multiple different things (via member vars)" do
      @test_api.current_user = @student
      @test_api.context = @admin
      expect(@test_api.user_json_is_admin?).to be_falsey
      @test_api.current_user = @admin
      @test_api.context = @student
      expect(@test_api.user_json_is_admin?).to be_truthy
      expect(@test_api.user_json_is_admin?).to be_truthy
      @test_api.current_user = @student
      @test_api.context = @admin
      expect(@test_api.user_json_is_admin?).to be_falsey
      expect(@test_api.user_json_is_admin?).to be_falsey
    end
  end
end

describe "Users API", type: :request do
  def avatar_url(id)
    "http://www.example.com/images/users/#{User.avatar_key(id)}?fallback=http%3A%2F%2Fwww.example.com%2Fimages%2Fmessages%2Favatar-50.png"
  end

  before :once do
    @admin = account_admin_user
    course_with_student(user: user_with_pseudonym(name: "Student", username: "pvuser@example.com", active_user: true))
    @student.pseudonym.update_attribute(:sis_user_id, "sis-user-id")
    @user = @admin
    Account.default.tap { |a| a.enable_service(:avatars) }.save
    user_with_pseudonym(user: @user)
  end

  it "does not return disallowed avatars" do
    @user = @student
    raw_api_call(:get,
                 "/api/v1/users/#{@admin.id}/avatars",
                 controller: "profile",
                 action: "profile_pics",
                 user_id: @admin.to_param,
                 format: "json")
    assert_status(401)
  end

  shared_examples_for "page view api" do
    describe "page view api" do
      before do
        @timestamp = Time.zone.at(1.day.ago.to_i)
        page_view_model(user: @student, created_at: @timestamp - 1.day)
        page_view_model(user: @student, created_at: @timestamp + 1.day)
        page_view_model(user: @student, created_at: @timestamp, developer_key: DeveloperKey.default)
      end

      it "returns page view history" do
        stub_const("Api::MAX_PER_PAGE", 2)
        json = api_call(:get,
                        "/api/v1/users/#{@student.id}/page_views?per_page=1000",
                        { controller: "page_views", action: "index", user_id: @student.to_param, format: "json", per_page: "1000" })
        expect(json.size).to eq 2
        json.each { |j| expect(j["url"]).to eq "http://www.example.com/courses/1" }
        expect(json[0]["created_at"]).to be > json[1]["created_at"]
        expect(json[0]["app_name"]).to be_nil
        expect(json[1]["app_name"]).to eq "User-Generated"
        expect(response.headers["Link"]).to match(/next/)
        response.headers["Link"].split(",").find { |l| l =~ /<([^>]+)>.+next/ }
        url = $1
        _path, querystring = url.split("?")
        page = Rack::Utils.parse_nested_query(querystring)["page"]
        json = api_call(:get,
                        url,
                        { controller: "page_views", action: "index", user_id: @student.to_param, format: "json", page:, per_page: Setting.get("api_max_per_page", "2") })
        expect(json.size).to eq 1
        json.each { |j| expect(j["url"]).to eq "http://www.example.com/courses/1" }
        expect(response.headers["Link"]).not_to match(/next/)
        expect(response.headers["Link"]).to match(/last/)
      end

      it "recognizes start_time parameter" do
        stub_const("Api::MAX_PER_PAGE", 3)
        start_time = @timestamp.iso8601
        json = api_call(:get,
                        "/api/v1/users/#{@student.id}/page_views?start_time=#{start_time}",
                        { controller: "page_views", action: "index", user_id: @student.to_param, format: "json", start_time: })
        expect(json.size).to eq 2
        json.each { |j| expect(CanvasTime.try_parse(j["created_at"]).to_i).to be >= @timestamp.to_i }
      end

      it "recognizes end_time parameter" do
        stub_const("Api::MAX_PER_PAGE", 3)
        end_time = @timestamp.iso8601
        json = api_call(:get,
                        "/api/v1/users/#{@student.id}/page_views?end_time=#{end_time}",
                        { controller: "page_views", action: "index", user_id: @student.to_param, format: "json", end_time: })
        expect(json.size).to eq 2
        json.each { |j| expect(CanvasTime.try_parse(j["created_at"]).to_i).to be <= @timestamp.to_i }
      end
    end
  end

  include_examples "page view api"

  describe "cassandra page views" do
    before do
      # can't use :once'd @student, since cassandra doesn't reset
      student_in_course(course: @course, user: user_with_pseudonym(name: "Student", username: "pvuser2@example.com", active_user: true))
      @user = @admin
    end

    include_examples "cassandra page views"
    include_examples "page view api"
  end

  it "does not find users in other root accounts by sis id" do
    acct = account_model(name: "other root")
    acct.account_users.create!(user: @user)
    @me = @user
    course_with_student(account: acct, active_all: true, user: user_with_pseudonym(name: "s2", username: "other@example.com"))
    @other_user = @user
    @other_user.pseudonym.update_attribute("sis_user_id", "other-sis")
    @other_user.pseudonym.update_attribute("account_id", acct.id)
    @user = @me
    raw_api_call(:get,
                 "/api/v1/users/sis_user_id:other-sis/page_views",
                 { controller: "page_views", action: "index", user_id: "sis_user_id:other-sis", format: "json" })
    assert_status(404)
  end

  it "allows id of 'self'" do
    page_view_model(user: @admin)
    json = api_call(:get,
                    "/api/v1/users/self/page_views?per_page=1000",
                    { controller: "page_views", action: "index", user_id: "self", format: "json", per_page: "1000" })
    expect(json.size).to eq 1
  end

  describe "api_show" do
    before do
      @other_user = User.create!(name: "user name")

      email = "email@somewhere.org"
      @other_user.pseudonyms.create!(unique_id: email, account: Account.default) { |p| p.sis_user_id = email }
    end

    context "avatars disabled" do
      before do
        Account.default.tap { |a| a.disable_service(:avatars) }.save
      end

      it "retrieves user details as an admin user" do
        account_admin_user
        json = api_call(:get,
                        "/api/v1/users/#{@other_user.id}",
                        { controller: "users", action: "api_show", id: @other_user.id.to_param, format: "json" })

        expect(json).to eq({
                             "name" => @other_user.name,
                             "sortable_name" => @other_user.sortable_name,
                             "sis_import_id" => nil,
                             "id" => @other_user.id,
                             "created_at" => @other_user.created_at.iso8601,
                             "first_name" => @other_user.first_name,
                             "last_name" => @other_user.last_name,
                             "short_name" => @other_user.short_name,
                             "sis_user_id" => @other_user.pseudonym.sis_user_id,
                             "integration_id" => nil,
                             "login_id" => @other_user.pseudonym.unique_id,
                             "locale" => nil,
                             "permissions" => {
                               "can_update_name" => true,
                               "can_update_avatar" => false,
                               "limit_parent_app_web_access" => false,
                             },
                             "email" => @other_user.email
                           })
      end

      it "retrieves limited user details as self" do
        @user = @other_user
        json = api_call(:get,
                        "/api/v1/users/self",
                        { controller: "users", action: "api_show", id: "self", format: "json", include: "avatar_state" })
        expect(json).to eq({
                             "name" => @other_user.name,
                             "sortable_name" => @other_user.sortable_name,
                             "id" => @other_user.id,
                             "created_at" => @other_user.created_at.iso8601,
                             "first_name" => @other_user.first_name,
                             "last_name" => @other_user.last_name,
                             "short_name" => @other_user.short_name,
                             "locale" => nil,
                             "effective_locale" => "en",
                             "permissions" => {
                               "can_update_name" => true,
                               "can_update_avatar" => false,
                               "limit_parent_app_web_access" => false,
                             },
                           })
      end

      it "retrieves the right permissions" do
        @user = @other_user
        Account.default.tap { |a| a.settings[:users_can_edit_name] = false }.save
        json = api_call(:get,
                        "/api/v1/users/self",
                        { controller: "users", action: "api_show", id: "self", format: "json" })
        expect(json["permissions"]).to eq({
                                            "can_update_name" => false,
                                            "can_update_avatar" => false,
                                            "limit_parent_app_web_access" => false,
                                          })

        Account.default.tap { |a| a.enable_service(:avatars) }.save
        json = api_call(:get,
                        "/api/v1/users/self",
                        { controller: "users", action: "api_show", id: "self", format: "json" })
        expect(json["permissions"]).to eq({
                                            "can_update_name" => false,
                                            "can_update_avatar" => true,
                                            "limit_parent_app_web_access" => false,
                                          })

        Account.default.tap { |a| a.settings[:limit_parent_app_web_access] = true }.save
        json = api_call(:get,
                        "/api/v1/users/self",
                        { controller: "users", action: "api_show", id: "self", format: "json" })
        expect(json["permissions"]).to eq({
                                            "can_update_name" => false,
                                            "can_update_avatar" => true,
                                            "limit_parent_app_web_access" => true,
                                          })
      end

      it "retrieves the right avatar permissions" do
        @user = @other_user
        json = api_call(:get,
                        "/api/v1/users/self",
                        { controller: "users", action: "api_show", id: "self", format: "json" })
        expect(json["permissions"]["can_update_avatar"]).to be(false)

        Account.default.tap { |a| a.enable_service(:avatars) }.save
        json = api_call(:get,
                        "/api/v1/users/self",
                        { controller: "users", action: "api_show", id: "self", format: "json" })
        expect(json["permissions"]["can_update_avatar"]).to be(true)

        @user.avatar_state = :locked
        @user.save
        json = api_call(:get,
                        "/api/v1/users/self",
                        { controller: "users", action: "api_show", id: "self", format: "json" })
        expect(json["permissions"]["can_update_avatar"]).to be(false)
      end

      it "requires :read_roster or :manage_user_logins permission from the account" do
        account_admin_user_with_role_changes(role_changes: { read_roster: false, manage_user_logins: false })
        api_call(:get,
                 "/api/v1/users/#{@other_user.id}",
                 { controller: "users", action: "api_show", id: @other_user.id.to_param, format: "json" },
                 {},
                 {},
                 { expected_status: 404 })
      end

      it "404s on a deleted user" do
        Account.site_admin.enable_feature!(:deleted_user_tools)

        @other_user.destroy
        account_admin_user
        json = api_call(:get,
                        "/api/v1/users/#{@other_user.id}",
                        { controller: "users", action: "api_show", id: @other_user.id.to_param, format: "json" },
                        {},
                        expected_status: 404)
        expect(json.keys).to include("id")
      end

      it "doesn't error on a user when the feature flag is off" do
        Account.site_admin.disable_feature!(:deleted_user_tools)

        @other_user.destroy
        account_admin_user
        json = api_call(:get,
                        "/api/v1/users/#{@other_user.id}",
                        { controller: "users", action: "api_show", id: @other_user.id.to_param, format: "json" },
                        {},
                        expected_status: 404)
<<<<<<< HEAD
        expect(json.keys).not_to include("error_report_id")
=======
        expect(json.keys).to include("id")
>>>>>>> de91dde6
      end

      it "404s but still returns the user on a deleted user for a site admin" do
        @other_user.destroy
        account_admin_user(account: Account.site_admin)
        json = api_call(:get,
                        "/api/v1/users/#{@other_user.id}",
                        { controller: "users", action: "api_show", id: @other_user.id.to_param, format: "json" },
                        {},
                        expected_status: 404)
        expect(json.keys).not_to include("errors")
      end

      it "404s but still returns the user on a deleted user, including merge info, for a site admin" do
        u3 = User.create!
        UserMerge.from(@other_user).into(u3)
        account_admin_user(account: Account.site_admin)
        json = api_call(:get,
                        "/api/v1/users/#{@other_user.id}",
                        { controller: "users", action: "api_show", id: @other_user.id.to_param, format: "json" },
                        {},
                        expected_status: 404)
        expect(json.keys).not_to include("errors")
        expect(json["merged_into_user_id"]).to eq u3.id
      end
    end

    context "avatars enabled" do
      before do
        Account.default.tap { |a| a.enable_service(:avatars) }.save
        @user = Users
      end

      it "does not include avatar_state by default" do
        account_admin_user
        json = api_call(:get,
                        "/api/v1/users/#{@other_user.id}",
                        { controller: "users", action: "api_show", id: @other_user.id.to_param, format: "json" })

        expect(json).not_to have_key("avatar_state")
      end

      it "admin can request avatar_state" do
        account_admin_user
        json = api_call(:get,
                        "/api/v1/users/#{@other_user.id}",
                        { controller: "users", action: "api_show", id: @other_user.id.to_param, format: "json", include: "avatar_state" })

        expect(json).to have_key("avatar_state")
      end

      it "user cannot request others avatar_state" do
        @user = User.create!
        json = api_call(:get,
                        "/api/v1/users/#{@other_user.id}",
                        { controller: "users", action: "api_show", id: @other_user.id.to_param, format: "json", include: "avatar_state" })

        expect(json).not_to have_key("avatar_state")
      end

      it "user cannot request own avatar_state" do
        @user = User.create!
        json = api_call(:get,
                        "/api/v1/users/#{@user.id}",
                        { controller: "users", action: "api_show", id: @user.id.to_param, format: "json", include: "avatar_state" })

        expect(json).not_to have_key("avatar_state")
      end
    end
  end

  describe "user account listing" do
    it "returns users for an account" do
      @account = Account.default
      users = []
      [["Test User1", "test@example.com"], ["Test User2", "test2@example.com"], ["Test User3", "test3@example.com"]].each_with_index do |u, i|
        users << User.create!(name: u[0])
        users[i].pseudonyms.create!(unique_id: u[1], account: @account) { |p| p.sis_user_id = u[1] }
      end
      @account.all_users.order(:sortable_name).each_with_index do |user, i|
        next unless users.find { |u| u == user }

        json = api_call(:get,
                        "/api/v1/accounts/#{@account.id}/users",
                        { controller: "users", action: "api_index", account_id: @account.id.to_param, format: "json" },
                        { per_page: 1, page: i + 1 })
        expect(json).to eq [{
          "name" => user.name,
          "sortable_name" => user.sortable_name,
          "sis_import_id" => nil,
          "id" => user.id,
          "created_at" => user.created_at.iso8601,
          "short_name" => user.short_name,
          "sis_user_id" => user.pseudonym.sis_user_id,
          "integration_id" => nil,
          "login_id" => user.pseudonym.unique_id
        }]
      end
    end

    it "limits the maximum number of users returned" do
      @account = @user.account
      3.times do |n|
        user = User.create(name: "u#{n}")
        user.pseudonyms.create!(unique_id: "u#{n}@example.com", account: @account)
      end
      expect(api_call(:get, "/api/v1/accounts/#{@account.id}/users?per_page=2", controller: "users", action: "api_index", account_id: @account.id.to_param, format: "json", per_page: "2").size).to eq 2
      stub_const("Api::MAX_PER_PAGE", 1)
      expect(api_call(:get, "/api/v1/accounts/#{@account.id}/users?per_page=2", controller: "users", action: "api_index", account_id: @account.id.to_param, format: "json", per_page: "2").size).to eq 1
    end

    it "returns unauthorized for users without permissions" do
      @account = @student.account
      @user    = @student
      raw_api_call(:get, "/api/v1/accounts/#{@account.id}/users", controller: "users", action: "api_index", account_id: @account.id.to_param, format: "json")
      expect(response).to have_http_status :unauthorized
    end

    it "returns an error when search_term is fewer than 2 characters" do
      @account = Account.default
      json = api_call(:get, "/api/v1/accounts/#{@account.id}/users", { controller: "users", action: "api_index", format: "json", account_id: @account.id.to_param }, { search_term: "a" }, {}, expected_status: 400)
      error = json["errors"].first
      verify_json_error(error, "search_term", "invalid", "2 or more characters is required")
    end

    it "returns a list of users filtered by search_term" do
      @account = Account.default
      expected_keys = %w[id name sortable_name short_name]

      users = []
      [["Test User1", "test@example.com"], ["Test User2", "test2@example.com"], ["Test User3", "test3@example.com"]].each_with_index do |u, i|
        users << User.create!(name: u[0])
        users[i].pseudonyms.create!(unique_id: u[1], account: @account) { |p| p.sis_user_id = u[1] }
      end

      json = api_call(:get, "/api/v1/accounts/#{@account.id}/users", { controller: "users", action: "api_index", format: "json", account_id: @account.id.to_param }, { search_term: "test3@example.com" })

      expect(json.count).to eq 1
      json.each do |user|
        expect((user.keys & expected_keys).sort).to eq expected_keys.sort
        expect(users.map(&:id)).to include(user["id"])
      end
    end

    it "returns a list of users filtered by search_term as integration_id" do
      @account = Account.default
      user = User.create!(name: "Test User")
      user.pseudonyms.create!(unique_id: "test@example.com", account: @account) { |p| p.sis_user_id = "xyz", p.integration_id = "abc" }

      json = api_call(:get, "/api/v1/accounts/#{@account.id}/users", { controller: "users", action: "api_index", format: "json", account_id: @account.id.to_param }, { search_term: "abc" })

      expect(json.count).to eq 1
      expect(json.first["name"]).to eq user.name
    end

    it "returns a list of users filtered by enrollment_type" do
      @account = Account.default
      # student enrollment created in before(:once) block
      teacher_in_course(active_all: true, course: @course)
      ta_in_course(active_all: true, course: @course)
      @user = @admin

      json = api_call(:get,
                      "/api/v1/accounts/#{@account.id}/users",
                      { controller: "users", action: "api_index", format: "json", account_id: @account.id.to_param },
                      { enrollment_type: "student" })

      expect(json.count).to eq 1
      expect(json.pluck("name")).to eq [@student.name]
    end

    it "doesn't kersplode when filtering by role and sorting" do
      @account = Account.default
      json = api_call(:get,
                      "/api/v1/accounts/#{@account.id}/users",
                      { controller: "users", action: "api_index", format: "json", account_id: @account.id.to_param },
                      { role_filter_id: student_role.id.to_s, sort: "sis_id" })

      expect(json.pluck("id")).to eq [@student.id]

      json = api_call(:get,
                      "/api/v1/accounts/#{@account.id}/users",
                      { controller: "users", action: "api_index", format: "json", account_id: @account.id.to_param },
                      { role_filter_id: student_role.id.to_s, sort: "email" })

      expect(json.pluck("id")).to eq [@student.id]
    end

    context "includes ui_invoked" do
      let(:root_account) { Account.default }

      it "sets pagination total_pages/last page link" do
        user_session(@admin)
        api_call(:get,
                 "/api/v1/accounts/#{root_account.id}/users",
                 { controller: "users", action: "api_index", format: "json", account_id: root_account.id.to_param },
                 { role_filter_id: student_role.id.to_s, include: ["ui_invoked"] })
        expect(response).to be_successful
        expect(response.headers["Link"]).to include("last")
      end

      it "includes context account and sub-accounts when filtering by role" do
        subaccount = Account.create!(parent_account: root_account)
        course_with_student(account: subaccount, active_all: true)
        account_admin_user
        user_session(@user)
        json = api_call(:get,
                        "/api/v1/accounts/#{root_account.id}/users",
                        { controller: "users", action: "api_index", format: "json", account_id: root_account.id.to_param },
                        { role_filter_id: student_role.id.to_s, include: ["ui_invoked"] })
        expect(response).to be_successful
        # includes the first describe block student and the new subaccount student user
        expect(json.count).to eq 2
      end
    end

    context "includes last login info" do
      before :once do
        @account = Account.default
        @u = User.create!(name: "test user")
        @p = @u.pseudonyms.create!(account: @account, unique_id: "user")
        @p.current_login_at = 2.minutes.ago
        @p.save!
      end

      it "includes last login" do
        json = api_call(:get, "/api/v1/accounts/#{@account.id}/users", { controller: "users", action: "api_index", format: "json", account_id: @account.id.to_param }, { include: ["last_login"], search_term: @u.id.to_s })
        expect(json.count).to eq 1
        expect(json.first["last_login"]).to eq @p.current_login_at.iso8601
      end

      it "includes last login for a specific user" do
        json = api_call(:get, "/api/v1/users/#{@u.id}", { controller: "users", action: "api_show", format: "json", id: @u.id }, { include: ["last_login"] })
        expect(json.fetch("last_login")).to eq @p.current_login_at.iso8601
      end

      it "sorts too" do
        json = api_call(:get,
                        "/api/v1/accounts/#{@account.id}/users",
                        { controller: "users", action: "api_index", format: "json", account_id: @account.id.to_param },
                        { include: ["last_login"], sort: "last_login", order: "desc" })
        expect(json.first["last_login"]).to eq @p.current_login_at.iso8601
      end

      it "includes automatically when sorting by last login" do
        json = api_call(:get,
                        "/api/v1/accounts/#{@account.id}/users",
                        { controller: "users", action: "api_index", format: "json", account_id: @account.id.to_param },
                        { sort: "last_login", order: "desc" })
        expect(json.first["last_login"]).to eq @p.current_login_at.iso8601
      end

      it "works with search terms" do
        json = api_call(:get,
                        "/api/v1/accounts/#{@account.id}/users",
                        { controller: "users", action: "api_index", format: "json", account_id: @account.id.to_param },
                        { sort: "last_login", order: "desc", search_term: "test" })
        expect(json.first["last_login"]).to eq @p.current_login_at.iso8601
      end

      it "does not include last_logins from a different account" do
        account = @account
        p2 = @u.pseudonyms.create!(account: account_model, unique_id: "user")
        p2.current_login_at = Time.now.utc
        p2.save!

        json = api_call(:get,
                        "/api/v1/accounts/#{account.id}/users",
                        { controller: "users", action: "api_index", format: "json", account_id: account.id.to_param },
                        { include: ["last_login"], order: "desc", search_term: "test" })
        expect(json.first["last_login"]).to eq @p.current_login_at.iso8601
      end

      context "sharding" do
        specs_require_sharding

        it "takes all relevant pseudonyms and return the maximum current_login_at" do
          @shard1.activate do
            p4 = @u.pseudonyms.create!(account: @account, unique_id: "p4")
            p4.current_login_at = 4.minutes.ago
            p4.save!
            @u.pseudonyms.create!(account: @account, unique_id: "p5") # never logged in
          end
          @shard2.activate do
            account = Account.create!
            allow(account).to receive_messages(trust_exists?: true, trusted_account_ids: [@account.id])
            course = account.courses.create!
            course.enroll_student(@u)
            p2 = @u.pseudonyms.create!(account:, unique_id: "p2")
            p2.current_login_at = 5.minutes.ago
            p2.save!
            p3 = @u.pseudonyms.create!(account:, unique_id: "p3")
            p3.current_login_at = 6.minutes.ago
            p3.save!
          end

          account = Account.create!
          course = account.courses.create!
          course.enroll_student(@u)

          account_admin_user
          user_session(@user)

          json =
            api_call(
              :get,
              "/api/v1/users/#{@u.id}",
              {
                controller: "users",
                action: "api_show",
                id: @u.id.to_param,
                format: "json"
              },
              { include: ["last_login"] }
            )
          expect(json.fetch("last_login")).to eq @p.current_login_at.iso8601
        end
      end

      describe "Temporary Enrollments" do
        let_once(:temporary_enrollment_provider) { user_factory(name: "provider", active_all: true) }
        let_once(:temporary_enrollment_recipient) { user_factory(name: "recipient", active_all: true) }
        let_once(:temp_course) { course_with_teacher(active_all: true, user: temporary_enrollment_provider).course }
        let_once(:temp_enrollment) do
          temp_course.enroll_user(
            temporary_enrollment_recipient,
            "TeacherEnrollment",
            { role: teacher_role, temporary_enrollment_source_user_id: temporary_enrollment_provider.id }
          )
        end
        let_once(:subject) { account_admin_user(account: temp_course.account) }

        before do
          temp_enrollment.update!(temporary_enrollment_source_user_id: temporary_enrollment_provider.id)
        end

        context "when feature flag is enabled" do
          before(:once) do
            temp_course.root_account.enable_feature!(:temporary_enrollments)
          end

          it "returns a list of users filtered by recipients" do
            json = api_call_as_user(
              subject,
              :get,
              "/api/v1/accounts/#{@account.id}/users",
              { controller: "users", action: "api_index", format: "json", account_id: @account.id.to_param },
              { temporary_enrollment_recipients: true }
            )
            expect(json.count).to eq 1
            expect(json.pluck("name")).to eq [temporary_enrollment_recipient.name]
          end

          it "returns a list of users filtered by providers" do
            json = api_call_as_user(
              subject,
              :get,
              "/api/v1/accounts/#{@account.id}/users",
              { controller: "users", action: "api_index", format: "json", account_id: @account.id.to_param },
              { temporary_enrollment_providers: true }
            )
            expect(json.count).to eq 1
            expect(json.pluck("name")).to eq [temporary_enrollment_provider.name]
          end

          it "returns a list of users filtered by providers and recipients" do
            json = api_call_as_user(
              subject,
              :get,
              "/api/v1/accounts/#{@account.id}/users",
              { controller: "users", action: "api_index", format: "json", account_id: @account.id.to_param },
              { temporary_enrollment_recipients: true, temporary_enrollment_providers: true }
            )
            expect(json.count).to eq 2
            expect(json.pluck("name").sort).to eq [temporary_enrollment_provider.name, temporary_enrollment_recipient.name].sort
          end

          it "returns only active or pending by date enrollments" do
            temp_enrollment.enrollment_state.update!(state: "completed")
            json = api_call_as_user(
              subject,
              :get,
              "/api/v1/accounts/#{@account.id}/users",
              { controller: "users", action: "api_index", format: "json", account_id: @account.id.to_param },
              { temporary_enrollment_recipients: true }
            )
            expect(json.count).to eq 0
          end
        end

        context "when feature flag is disabled" do
          before(:once) do
            temp_course.root_account.disable_feature!(:temporary_enrollments)
          end

          it "does not filter by providers or recipients" do
            json = api_call_as_user(
              subject,
              :get,
              "/api/v1/accounts/#{@account.id}/users",
              { controller: "users", action: "api_index", format: "json", account_id: @account.id.to_param },
              { temporary_enrollment_recipients: true, temporary_enrollment_providers: true }
            )
            expect(json.size).to eq 7
          end
        end
      end
    end

    it "does return a next header on the last page" do
      @account = Account.default
      u = User.create!(name: "test user")
      u.pseudonyms.create!(account: @account, unique_id: "user")

      json = api_call(:get, "/api/v1/accounts/#{@account.id}/users", { controller: "users", action: "api_index", format: "json", account_id: @account.id.to_param }, { search_term: u.id.to_s, per_page: "1", page: "1" })
      expect(json.length).to eq 1
      expect(response.headers["Link"]).to include("rel=\"next\"")
      json = api_call(:get, "/api/v1/accounts/#{@account.id}/users", { controller: "users", action: "api_index", format: "json", account_id: @account.id.to_param }, { search_term: u.id.to_s, per_page: "1", page: "2" })
      expect(json).to be_empty
      expect(response.headers["Link"]).to_not include("rel=\"next\"")
    end

    it "does not return a next-page link on the last page" do
      Setting.set("ui_invoked_count_pages", "true")
      @account = Account.default
      u = User.create!(name: "test user")
      u.pseudonyms.create!(account: @account, unique_id: "user")

      json = api_call(:get,
                      "/api/v1/accounts/#{@account.id}/users",
                      { controller: "users", action: "api_index", format: "json", account_id: @account.id.to_param },
                      { search_term: u.id.to_s, per_page: "1", page: "1", include: ["ui_invoked"] })
      expect(json.length).to eq 1
      expect(response.headers["Link"]).to_not include("rel=\"next\"")
    end
  end

  describe "user account creation" do
    def create_user_skip_cc_confirm(admin_user)
      api_call(:post,
               "/api/v1/accounts/#{admin_user.account.id}/users",
               { controller: "users", action: "create", format: "json", account_id: admin_user.account.id.to_s },
               {
                 user: {
                   name: "Test User",
                   short_name: "Test",
                   sortable_name: "User, T.",
                   time_zone: "Mountain Time (US & Canada)",
                   locale: "en"
                 },
                 pseudonym: {
                   unique_id: "test@example.com",
                   password: "password123",
                   sis_user_id: "12345",
                   send_confirmation: 0
                 },
                 communication_channel: {
                   type: "sms",
                   address: "8018888888",
                   skip_confirmation: 1
                 }
               })
      users = User.where(name: "Test User").to_a
      expect(users.length).to be 1
      user = users.first
      expect(user.sms_channel.workflow_state).to eq "active"
    end

    context "as a site admin" do
      before :once do
        @site_admin = user_with_pseudonym
        Account.site_admin.account_users.create!(user: @site_admin)
      end

      context "using force_validations param" do
        it "validates with force_validations set to true" do
          @site_admin.account.create_terms_of_service!(terms_type: "default", passive: false)
          raw_api_call(:post,
                       "/api/v1/accounts/#{@site_admin.account.id}/users",
                       { controller: "users", action: "create", format: "json", account_id: @site_admin.account.id.to_s },
                       {
                         user: {
                           name: ""
                         },
                         pseudonym: {
                           unique_id: "bademail@",
                         },
                         force_validations: true
                       })

          assert_status(400)
          errors = JSON.parse(response.body)["errors"]
          expect(errors["user"]["name"]).to be_present
          expect(errors["user"]["terms_of_use"]).to be_present
          expect(errors["pseudonym"]).to be_present
          expect(errors["pseudonym"]["unique_id"]).to be_present
        end

        it "does not validate when force_validations is not set to true" do
          # successful request even with oddball user params because we're making the request as an admin
          json = api_call(:post,
                          "/api/v1/accounts/#{@site_admin.account.id}/users",
                          { controller: "users", action: "create", format: "json", account_id: @site_admin.account.id.to_s },
                          {
                            user: {
                              name: ""
                            },
                            pseudonym: {
                              unique_id: "bademail@",
                            }
                          })

          users = User.where(name: "").to_a
          expect(users.length).to be 1
          user = users.first

          expect(json).to eq({
                               "id" => user.id,
                               "created_at" => user.created_at.iso8601,
                               "integration_id" => nil,
                               "name" => "",
                               "sortable_name" => "",
                               "short_name" => "",
                               "sis_import_id" => nil,
                               "sis_user_id" => nil,
                               "login_id" => "bademail@",
                               "locale" => nil,
                               "uuid" => user.uuid
                             })
        end
      end

      it "allows site admins to create users" do
        api_call(:post,
                 "/api/v1/accounts/#{@site_admin.account.id}/users",
                 { controller: "users", action: "create", format: "json", account_id: @site_admin.account.id.to_s },
                 {
                   user: {
                     name: "Test User",
                     short_name: "Test",
                     sortable_name: "User, T.",
                     time_zone: "Mountain Time (US & Canada)",
                     locale: "en"
                   },
                   pseudonym: {
                     unique_id: "test@example.com",
                     password: "password123",
                     sis_user_id: "12345",
                     send_confirmation: 0
                   },
                   communication_channel: {
                     confirmation_url: true
                   }
                 })
        users = User.where(name: "Test User").to_a
        expect(users.length).to be 1
        user = users.first
        expect(user.name).to eql "Test User"
        expect(user.short_name).to eql "Test"
        expect(user.sortable_name).to eql "User, T."
        expect(user.time_zone.name).to eql "Mountain Time (US & Canada)"
        expect(user.locale).to eql "en"

        expect(user.pseudonyms.count).to be 1
        pseudonym = user.pseudonyms.first
        expect(pseudonym.unique_id).to eql "test@example.com"
        expect(pseudonym.sis_user_id).to eql "12345"

        expect(JSON.parse(response.body)).to eq({
                                                  "name" => "Test User",
                                                  "short_name" => "Test",
                                                  "sortable_name" => "User, T.",
                                                  "id" => user.id,
                                                  "created_at" => user.created_at.iso8601,
                                                  "sis_user_id" => "12345",
                                                  "sis_import_id" => user.pseudonym.sis_batch_id,
                                                  "login_id" => "test@example.com",
                                                  "integration_id" => nil,
                                                  "locale" => "en",
                                                  "confirmation_url" => user.communication_channels.email.first.confirmation_url,
                                                  "uuid" => user.uuid
                                                })
      end

      it "accepts a valid destination param" do
        json = api_call(:post,
                        "/api/v1/accounts/#{@site_admin.account.id}/users",
                        { controller: "users", action: "create", format: "json", account_id: @site_admin.account.id.to_s },
                        {
                          user: {
                            name: "Test User",
                          },
                          pseudonym: {
                            unique_id: "test@example.com",
                            password: "password123",
                          },
                          destination: "http://www.example.com/courses/1"
                        })
        expect(json["destination"]).to start_with("http://www.example.com/courses/1?session_token=")
      end

      it "ignores a destination with a mismatched host" do
        json = api_call(:post,
                        "/api/v1/accounts/#{@site_admin.account.id}/users",
                        { controller: "users", action: "create", format: "json", account_id: @site_admin.account.id.to_s },
                        {
                          user: {
                            name: "Test User",
                          },
                          pseudonym: {
                            unique_id: "test@example.com",
                            password: "password123",
                          },
                          destination: "http://hacker.com/courses/1"
                        })
        expect(json["destination"]).to be_nil
      end

      it "ignores a destination with an unrecognized path" do
        json = api_call(:post,
                        "/api/v1/accounts/#{@site_admin.account.id}/users",
                        { controller: "users", action: "create", format: "json", account_id: @site_admin.account.id.to_s },
                        {
                          user: {
                            name: "Test User",
                          },
                          pseudonym: {
                            unique_id: "test@example.com",
                            password: "password123",
                          },
                          destination: "http://www.example.com/hacker/1"
                        })
        expect(json["destination"]).to be_nil
      end

      context "sis reactivation" do
        it "allows reactivating deleting users using sis_user_id" do
          other_user = user_with_pseudonym(active_all: true)
          @pseudonym.sis_user_id = "12345"
          @pseudonym.save!
          @user.communication_channel.workflow_state = "registered"
          other_user.remove_from_root_account(Account.default)
          expect(other_user.communication_channel).to be_nil

          @user = @site_admin
          json = api_call(:post,
                          "/api/v1/accounts/#{Account.default.id}/users",
                          { controller: "users", action: "create", format: "json", account_id: Account.default.id.to_s },
                          { enable_sis_reactivation: "1",
                            user: { name: "Test User", skip_registration: true },
                            pseudonym: { unique_id: "test@example.com", password: "password123", sis_user_id: "12345" },
                            communication_channel: { skip_confirmation: true } })

          expect(other_user).to eq User.find(json["id"])
          other_user.reload
          @pseudonym.reload
          expect(other_user).to be_registered
          expect(other_user.user_account_associations.where(account_id: Account.default).first).to_not be_nil
          expect(@pseudonym).to be_active
          expect(other_user.communication_channel).to be_present
          expect(other_user.communication_channel.workflow_state).to eq("active")
        end

        it "raises an error trying to reactivate an active section" do
          user_with_pseudonym(active_all: true)
          @pseudonym.sis_user_id = "12345"
          @pseudonym.save!

          @user = @site_admin
          api_call(:post,
                   "/api/v1/accounts/#{Account.default.id}/users",
                   { controller: "users", action: "create", format: "json", account_id: Account.default.id.to_s },
                   { enable_sis_reactivation: "1",
                     user: { name: "Test User" },
                     pseudonym: { unique_id: "test@example.com", password: "password123", sis_user_id: "12345" }, },
                   {},
                   { expected_status: 400 })
        end

        it "carries on if there's no section to reactivate" do
          json = api_call(:post,
                          "/api/v1/accounts/#{Account.default.id}/users",
                          { controller: "users", action: "create", format: "json", account_id: Account.default.id.to_s },
                          { enable_sis_reactivation: "1",
                            user: { name: "Test User" },
                            pseudonym: { unique_id: "test@example.com", password: "password123", sis_user_id: "12345" }, })

          user = User.find(json["id"])
          expect(user.pseudonym.sis_user_id).to eq "12345"
        end
      end

      it "allows site admins to create users and auto-validate communication channel" do
        create_user_skip_cc_confirm(@site_admin)
      end

      context "sharding" do
        specs_require_sharding
        it "allows creating users on cross-shard accounts" do
          @other_account = @shard1.activate { Account.create! }
          json = api_call(:post,
                          "/api/v1/accounts/#{@other_account.id}/users",
                          { controller: "users", action: "create", format: "json", account_id: @other_account.id.to_s },
                          { user: { name: "Test User" }, pseudonym: { unique_id: "test@example.com", password: "password123" } })
          new_user = User.find(json["id"])
          expect(new_user.shard).to eq @shard1
          expect(new_user.pseudonym.account).to eq @other_account
        end

        it "does not error when there is not a local pseudonym" do
          @user = User.create!(name: "default shard user")
          @shard1.activate do
            account = Account.create!
            @pseudonym = account.pseudonyms.create!(user: @user, unique_id: "so_unique@example.com")
          end
          # We need to return the pseudonym here, or one is created from the api_call method,
          # or we'd need to setup more stuff in a plugin that would make this return happen without the allow method
          allow(SisPseudonym).to receive(:for).with(@user, Account.default, type: :implicit, require_sis: false).and_return(@pseudonym)
          api_call(:put,
                   "/api/v1/users/#{@user.id}",
                   { controller: "users", action: "update", format: "json", id: @user.id.to_s },
                   { user: { name: "Test User" } })
          expect(response).to be_successful
        end
      end

      it "respects authentication_provider_id" do
        ap = Account.site_admin.authentication_providers.create!(auth_type: "facebook")
        api_call(:post,
                 "/api/v1/accounts/#{Account.site_admin.id}/users",
                 { controller: "users", action: "create", format: "json", account_id: Account.site_admin.id.to_s },
                 {
                   user: {
                     name: "Test User",
                     short_name: "Test",
                     sortable_name: "User, T.",
                     time_zone: "Mountain Time (US & Canada)",
                     locale: "en"
                   },
                   pseudonym: {
                     unique_id: "test@example.com",
                     password: "password123",
                     sis_user_id: "12345",
                     send_confirmation: 0,
                     authentication_provider_id: "facebook"
                   },
                   communication_channel: {
                     type: "sms",
                     address: "8018888888",
                     skip_confirmation: 1
                   }
                 })
        users = User.where(name: "Test User").to_a
        expect(users.length).to be 1
        user = users.first
        expect(user.pseudonyms.first.authentication_provider).to eq ap
      end
    end

    context "as an account admin" do
      it "allows account admins to create users and auto-validate communication channel" do
        create_user_skip_cc_confirm(@admin)
      end
    end

    context "as a non-administrator" do
      before :once do
        user_factory(active_all: true)
      end

      it "does not let you create a user if self_registration is off" do
        raw_api_call(:post,
                     "/api/v1/accounts/#{@admin.account.id}/users",
                     { controller: "users", action: "create", format: "json", account_id: @admin.account.id.to_s },
                     {
                       user: { name: "Test User" },
                       pseudonym: { unique_id: "test@example.com" }
                     })
        assert_status(403)
      end

      it "requires an email pseudonym" do
        @admin.account.canvas_authentication_provider.update_attribute(:self_registration, true)
        @admin.account.save!
        raw_api_call(:post,
                     "/api/v1/accounts/#{@admin.account.id}/users",
                     { controller: "users", action: "create", format: "json", account_id: @admin.account.id.to_s },
                     {
                       user: { name: "Test User", terms_of_use: "1" },
                       pseudonym: { unique_id: "invalid" }
                     })
        assert_status(400)
      end

      it "requires acceptance of the terms" do
        @admin.account.canvas_authentication_provider.update_attribute(:self_registration, true)
        @admin.account.create_terms_of_service!(terms_type: "default", passive: false)
        @admin.account.save!
        raw_api_call(:post,
                     "/api/v1/accounts/#{@admin.account.id}/users",
                     { controller: "users", action: "create", format: "json", account_id: @admin.account.id.to_s },
                     {
                       user: { name: "Test User" },
                       pseudonym: { unique_id: "test@example.com" }
                     })
        assert_status(400)
      end

      it "lets you create a user if you pass all the validations" do
        @admin.account.canvas_authentication_provider.update_attribute(:self_registration, true)
        @admin.account.save!
        json = api_call(:post,
                        "/api/v1/accounts/#{@admin.account.id}/users",
                        { controller: "users", action: "create", format: "json", account_id: @admin.account.id.to_s },
                        {
                          user: { name: "Test User", terms_of_use: "1" },
                          pseudonym: { unique_id: "test@example.com" }
                        })
        expect(json["name"]).to eq "Test User"
      end
    end

    it "sends a confirmation if send_confirmation is set to 1" do
      expect_any_instance_of(Pseudonym).to receive(:send_registration_done_notification!)
      api_call(:post,
               "/api/v1/accounts/#{@admin.account.id}/users",
               { controller: "users", action: "create", format: "json", account_id: @admin.account.id.to_s },
               {
                 user: {
                   name: "Test User"
                 },
                 pseudonym: {
                   unique_id: "test@example.com",
                   password: "password123",
                   send_confirmation: 1
                 }
               })
    end

    it "returns a 400 error if the request doesn't include a unique id" do
      raw_api_call(:post,
                   "/api/v1/accounts/#{@admin.account.id}/users",
                   { controller: "users", action: "create", format: "json", account_id: @admin.account.id.to_s },
                   {
                     user: { name: "Test User" },
                     pseudonym: { password: "password123" }
                   })
      assert_status(400)
      errors = JSON.parse(response.body)["errors"]
      expect(errors["pseudonym"]).to be_present
      expect(errors["pseudonym"]["unique_id"]).to be_present
    end

    it "sets user's email address via communication_channel[address]" do
      api_call(:post,
               "/api/v1/accounts/#{@admin.account.id}/users",
               { controller: "users",
                 action: "create",
                 format: "json",
                 account_id: @admin.account.id.to_s },
               {
                 user: {
                   name: "Test User"
                 },
                 pseudonym: {
                   unique_id: "test",
                   password: "password123"
                 },
                 communication_channel: {
                   address: "test@example.com"
                 }
               })
      expect(response).to be_successful
      users = User.where(name: "Test User").to_a
      expect(users.size).to eq 1
      expect(users.first.pseudonyms.first.unique_id).to eq "test"
      email = users.first.communication_channels.email.first
      expect(email.path).to eq "test@example.com"
      expect(email.path_type).to eq "email"
    end

    context "as an anonymous user" do
      before do
        user_factory(active_all: true)
        @user = nil
      end

      it "does not let you create a user if self_registration is off" do
        raw_api_call(:post,
                     "/api/v1/accounts/#{@admin.account.id}/self_registration",
                     { controller: "users", action: "create_self_registered_user", format: "json", account_id: @admin.account.id.to_s },
                     {
                       user: { name: "Test User" },
                       pseudonym: { unique_id: "test@example.com" }
                     })
        assert_status(403)
      end

      it "requires an email pseudonym" do
        @admin.account.canvas_authentication_provider.update_attribute(:self_registration, true)
        raw_api_call(:post,
                     "/api/v1/accounts/#{@admin.account.id}/self_registration",
                     { controller: "users", action: "create_self_registered_user", format: "json", account_id: @admin.account.id.to_s },
                     {
                       user: { name: "Test User", terms_of_use: "1" },
                       pseudonym: { unique_id: "invalid" }
                     })
        assert_status(400)
      end

      it "requires acceptance of the terms" do
        @admin.account.create_terms_of_service!(terms_type: "default", passive: false)
        @admin.account.canvas_authentication_provider.update_attribute(:self_registration, true)
        raw_api_call(:post,
                     "/api/v1/accounts/#{@admin.account.id}/self_registration",
                     { controller: "users", action: "create_self_registered_user", format: "json", account_id: @admin.account.id.to_s },
                     {
                       user: { name: "Test User" },
                       pseudonym: { unique_id: "test@example.com" }
                     })
        assert_status(400)
      end

      it "lets you create a user if you pass all the validations" do
        @admin.account.canvas_authentication_provider.update_attribute(:self_registration, true)
        json = api_call(:post,
                        "/api/v1/accounts/#{@admin.account.id}/self_registration",
                        { controller: "users", action: "create_self_registered_user", format: "json", account_id: @admin.account.id.to_s },
                        {
                          user: { name: "Test User", terms_of_use: "1" },
                          pseudonym: { unique_id: "test@example.com" }
                        })
        expect(json["name"]).to eq "Test User"
      end

      it "returns a 400 error if the request doesn't include a unique id" do
        @admin.account.canvas_authentication_provider.update_attribute(:self_registration, true)
        raw_api_call(:post,
                     "/api/v1/accounts/#{@admin.account.id}/self_registration",
                     { controller: "users",
                       action: "create_self_registered_user",
                       format: "json",
                       account_id: @admin.account.id.to_s },
                     {
                       user: { name: "Test User", terms_of_use: "1" },
                       pseudonym: { password: "password123" }
                     })
        assert_status(400)
        errors = JSON.parse(response.body)["errors"]
        expect(errors["pseudonym"]).to be_present
        expect(errors["pseudonym"]["unique_id"]).to be_present
      end

      it "sets user's email address via communication_channel[address]" do
        @admin.account.canvas_authentication_provider.update_attribute(:self_registration, true)
        api_call(:post,
                 "/api/v1/accounts/#{@admin.account.id}/self_registration",
                 { controller: "users",
                   action: "create_self_registered_user",
                   format: "json",
                   account_id: @admin.account.id.to_s },
                 {
                   user: { name: "Test User", terms_of_use: "1" },
                   pseudonym: {
                     unique_id: "test@test.com",
                     password: "password123"
                   },
                   communication_channel: {
                     address: "test@example.com"
                   }
                 })
        expect(response).to be_successful
        users = User.where(name: "Test User").to_a
        expect(users.size).to eq 1
        expect(users.first.pseudonyms.first.unique_id).to eq "test@test.com"
        email = users.first.communication_channels.email.first
        expect(email.path).to eq "test@example.com"
        expect(email.path_type).to eq "email"
      end
    end
  end

  describe "user account updates" do
    before :once do
      # an outer before sets this
      @student.pseudonym.update_attribute(:sis_user_id, nil)

      @admin = account_admin_user
      course_with_student(user: user_with_pseudonym(name: "Student", username: "student@example.com"))
      @student = @user
      @student.pseudonym.update_attribute(:sis_user_id, "sis-user-id")
      @user = @admin
      @path = "/api/v1/users/#{@student.id}"
      @path_options = { controller: "users", action: "update", format: "json", id: @student.id.to_param }
      user_with_pseudonym(user: @user, username: "admin@example.com")
    end

    context "an admin user" do
      it "is able to update a user" do
        birthday = Time.now
        json = api_call(:put, @path, @path_options, {
                          user: {
                            name: "Tobias Funke",
                            short_name: "Tobias",
                            sortable_name: "Funke, Tobias",
                            time_zone: "Tijuana",
                            birthdate: birthday.iso8601,
                            locale: "en",
                            email: "somenewemail@example.com"
                          }
                        })
        user = User.find(json["id"])
        json.delete("avatar_url")
        expect(json).to eq({
                             "avatar_state" => "none",
                             "name" => "Tobias Funke",
                             "sortable_name" => "Funke, Tobias",
                             "sis_user_id" => "sis-user-id",
                             "sis_import_id" => nil,
                             "id" => user.id,
                             "created_at" => user.created_at.iso8601,
                             "short_name" => "Tobias",
                             "integration_id" => nil,
                             "login_id" => "student@example.com",
                             "email" => "somenewemail@example.com",
                             "locale" => "en",
                             "time_zone" => "Tijuana"
                           })

        expect(user.time_zone.name).to eql "Tijuana"
      end

      it "is able to update email alone" do
        enable_cache do
          @student.email

          Timecop.freeze(5.seconds.from_now) do
            new_email = "bloop@shoop.whoop"
            json = api_call(:put, @path, @path_options, {
                              user: { email: new_email }
                            })
            expect(json["email"]).to eq new_email
            user = User.find(json["id"])
            expect(user.email).to eq new_email
          end
        end
      end

      context "pronouns" do
        context "when can_change_pronouns=true" do
          before :once do
            Account.default.tap do |a|
              a.settings[:can_add_pronouns] = true
              a.settings[:can_change_pronouns] = true
              a.save!
            end
          end

          it "clears attribute when empty string is passed" do
            @student.pronouns = "He/Him"
            @student.save!
            json = api_call(:put, @path, @path_options, { user: { pronouns: "" } })
            expect(json["pronouns"]).to be_nil
            expect(@student.reload.pronouns).to be_nil
          end

          it "updates with a default pronoun" do
            approved_pronoun = "He/Him"
            json = api_call(:put, @path, @path_options, { user: { pronouns: approved_pronoun } })
            expect(json["pronouns"]).to eq approved_pronoun
            expect(@student.reload.pronouns).to eq approved_pronoun
            expect(@student.read_attribute(:pronouns)).to eq "he_him"
          end

          it "fixes the case when pronoun does not match default pronoun case" do
            wrong_case_pronoun = "he/him"
            expected_pronoun = "He/Him"
            json = api_call(:put, @path, @path_options, { user: { pronouns: wrong_case_pronoun } })
            expect(json["pronouns"]).to eq expected_pronoun
            expect(@student.reload.pronouns).to eq expected_pronoun
            expect(@student.read_attribute(:pronouns)).to eq "he_him"
          end

          it "fixes the case when pronoun does not match custom pronoun case" do
            Account.default.tap do |a|
              a.pronouns = ["Siya/Siya", "Ito/Iyan"]
              a.save!
            end
            wrong_case_pronoun = "ito/iyan"
            expected_pronoun = "Ito/Iyan"
            json = api_call(:put, @path, @path_options, { user: { pronouns: wrong_case_pronoun } })
            expect(json["pronouns"]).to eq expected_pronoun
            expect(@student.reload.pronouns).to eq expected_pronoun
            expect(@student.read_attribute(:pronouns)).to eq expected_pronoun
          end

          it "does not update when pronoun is not approved" do
            @student.pronouns = "She/Her"
            @student.save!
            original_pronoun = @student.pronouns
            unapproved_pronoun = "Unapproved/Unapproved"
            json = api_call(:put, @path, @path_options, { user: { pronouns: unapproved_pronoun } })
            expect(json["pronouns"]).to eq original_pronoun
            expect(@student.reload.pronouns).to eq original_pronoun
          end
        end

        context "when can_change_pronouns=false" do
          before :once do
            Account.default.tap do |a|
              a.settings[:can_add_pronouns] = true
              a.settings[:can_change_pronouns] = false
              a.save!
            end
          end

          it "errors" do
            @student.pronouns = "She/Her"
            @student.save!
            original_pronoun = @student.pronouns
            test_pronoun = "He/Him"
            raw_api_call(:put, @path, @path_options, { user: { pronouns: test_pronoun } })
            json = JSON.parse(response.body)
            expect(response).to have_http_status :unauthorized
            expect(json["status"]).to eq "unauthorized"
            expect(json["errors"][0]["message"]).to eq "user not authorized to perform that action"
            expect(@student.reload.pronouns).to eq original_pronoun
          end
        end
      end

      it "is able to update a user's profile" do
        Account.default.tap do |a|
          a.settings[:enable_profiles] = true
          a.save!
        end
        new_title = "Burninator"
        new_bio = "burninating the countryside"
        json = api_call(:put, @path, @path_options, {
                          user: { title: new_title, bio: new_bio }
                        })
        expect(json["title"]).to eq new_title
        expect(json["bio"]).to eq new_bio
        user = User.find(json["id"])
        expect(user.profile.title).to eq new_title
        expect(user.profile.bio).to eq new_bio

        another_title = "another title"
        api_call(:put, @path, @path_options, {
                   user: { title: another_title }
                 })
        expect(user.profile.reload.title).to eq another_title
      end

      it "is able to update a user's profile with email" do
        Account.default.tap do |a|
          a.settings[:enable_profiles] = true
          a.save!
        end
        new_title = "Burninator"
        new_bio = "burninating the countryside"
        email = "dudd@example.com"
        json = api_call(:put, @path, @path_options, {
                          user: { title: new_title, bio: new_bio, email: }
                        })
        expect(json["title"]).to eq new_title
        expect(json["bio"]).to eq new_bio
        expect(json["email"]).to eq email
        user = User.find(json["id"])
        expect(user.profile.title).to eq new_title
        expect(user.profile.bio).to eq new_bio

        another_title = "another title"
        another_bio = "another bio"
        another_email = "duddett@example.com"
        api_call(:put, @path, @path_options, {
                   user: { title: another_title, bio: another_bio, email: another_email }
                 })
        expect(user.profile.reload.title).to eq another_title
      end

      it "allows updating without any params" do
        json = api_call(:put, @path, @path_options, {})
        expect(json).not_to be_nil
      end

      it "updates the user's avatar with a token" do
        json = api_call(:get,
                        "/api/v1/users/#{@student.id}/avatars",
                        controller: "profile",
                        action: "profile_pics",
                        user_id: @student.to_param,
                        format: "json")
        to_set = json.first

        expect(@student.avatar_image_source).not_to eql to_set["type"]
        json = api_call(:put, @path, @path_options, {
                          user: {
                            avatar: {
                              token: to_set["token"]
                            }
                          }
                        })
        user = User.find(json["id"])
        expect(user.avatar_image_source).to eql to_set["type"]
        expect(user.avatar_state).to be :approved
      end

      it "re-locks the avatar after being updated by an admin" do
        json = api_call(:get,
                        "/api/v1/users/#{@student.id}/avatars",
                        controller: "profile",
                        action: "profile_pics",
                        user_id: @student.to_param,
                        format: "json")
        to_set = json.first

        old_source = (to_set["type"] == "gravatar") ? "twitter" : "gravatar"
        @student.avatar_image_source = old_source
        @student.avatar_state = "locked"
        @student.save!

        expect(@student.avatar_image_source).not_to eql to_set["type"]
        json = api_call(:put, @path, @path_options, {
                          user: {
                            avatar: {
                              token: to_set["token"]
                            }
                          }
                        })
        user = User.find(json["id"])
        expect(user.avatar_image_source).to eql to_set["type"]
        expect(user.avatar_state).to be :locked
      end

      it "sets avatar state manually by an admin" do
        @student.avatar_state = "approved"
        @student.save!
        json = api_call(:put, @path, @path_options, {
                          user: {
                            avatar: {
                              state: "locked"
                            }
                          }
                        })
        user = User.find(json["id"])
        expect(user.avatar_state).to be :locked
      end

      it "retains avatar image_url on user update" do
        image_url = "http://localhost/images/thumbnails/27/wRx60Hn9sqs6OJMaEndzKz62hatAJSC7BNanraCD"
        image_source = "attachment"
        state = :approved
        @student.avatar_image_url = image_url
        @student.avatar_image_source = image_source
        @student.avatar_state = state
        @student.avatar_image_updated_at = Time.now.utc
        @student.save!
        json = api_call(:put, @path, @path_options, { user: { name: "New Name", email: "somenewemail@example.com" } })
        user = User.find(json["id"])
        expect(user.avatar_state).to eq state
        expect(user.avatar_image_url).to eq image_url
        expect(user.avatar_image_source).to eq image_source
      end

      it "does not allow the user's avatar to be set to an external url" do
        url_to_set = "https://www.instructure.example.com/image.jpg"
        json = api_call(:put, @path, @path_options, {
                          user: {
                            avatar: {
                              url: url_to_set
                            }
                          }
                        })
        user = User.find(json["id"])
        expect(user.avatar_image_source).to eql "no_pic"
        expect(user.avatar_image_url).to be_nil
      end

      it "is able to update a name without changing sortable name if sent together" do
        sortable = "Name, Sortable"
        @student.update(name: "Sortable Name", sortable_name: sortable)
        api_call(:put, @path, @path_options, {
                   user: { name: "Other Name", sortable_name: sortable }
                 })
        expect(@student.reload.sortable_name).to eq sortable

        @student.update(name: "Sortable Name", sortable_name: sortable) # reset
        api_call(:put, @path, @path_options, { user: { name: "Other Name" } }) # only send in the name
        expect(@student.reload.sortable_name).to eq "Name, Other" # should auto sync
      end

      it "can suspend all pseudonyms" do
        api_call(:put, @path, @path_options, { user: { event: "suspend" } })
        expect(@student.pseudonym.reload).to be_suspended
      end

      it "can unsuspend all pseudonyms" do
        @student.pseudonym.update!(workflow_state: "suspended")
        api_call(:put, @path, @path_options, { user: { event: "unsuspend" } })
        expect(@student.pseudonym.reload).to be_active
      end
    end

    context "non-account-admin user" do
      before :once do
        user_with_pseudonym name: "Earnest Lambert Watkins"
        course_with_teacher user: @user, active_all: true
      end

      context "pronouns" do
        it "returns an error when user does not have manage rights" do
          Account.default.tap do |a|
            a.settings[:can_add_pronouns] = true
            a.settings[:can_change_pronouns] = true
            a.save!
          end

          @student.pronouns = "She/Her"
          @student.save!
          original_pronoun = @student.pronouns
          test_pronoun = "He/Him"
          raw_api_call(:put, @path, @path_options, { user: { pronouns: test_pronoun } })
          json = JSON.parse(response.body)
          expect(response).to have_http_status :unauthorized
          expect(json["status"]).to eq "unauthorized"
          expect(json["errors"][0]["message"]).to eq "user not authorized to perform that action"
          expect(@student.reload.pronouns).to eq original_pronoun
        end
      end

      context "with users_can_edit_name enabled" do
        before :once do
          @course.root_account.settings = { users_can_edit_name: true }
          @course.root_account.save!
        end

        it "allows user to rename self" do
          json = api_call(:put,
                          "/api/v1/users/#{@user.id}",
                          @path_options.merge(id: @user.id),
                          { user: { name: "Blue Ivy Carter" } })
          expect(json["name"]).to eq "Blue Ivy Carter"
        end
      end

      context "with users_can_edit_name disabled" do
        before :once do
          @course.root_account.settings = { users_can_edit_name: false }
          @course.root_account.save!
        end

        it "does not allow user to rename self" do
          api_call(:put,
                   "/api/v1/users/#{@user.id}",
                   @path_options.merge(id: @user.id),
                   { user: { name: "Ovaltine Jenkins" } },
                   {},
                   { expected_status: 401 })
        end
      end

      it "cannot set avatar state" do
        raw_api_call(:put, @path, @path_options, {
                       user: {
                         avatar: {
                           state: "locked"
                         }
                       }
                     })
        expect(response).to have_http_status :unauthorized
      end

      it "cannot see avatar_state" do
        raw_api_call(:put, "/api/v1/users/#{@user.id}", @path_options.merge(id: @user.id), { email: "test@example.com" })
        expect(response).to have_http_status :ok
        expect(JSON.parse(response.body)).to_not have_key("avatar_state")
      end
    end

    context "sharding" do
      specs_require_sharding

      before :once do
        @account0 = Account.default
        @cs_user = nil
        @shard1.activate do
          @account1 = account_model
          @account1.trust_links.create!(managing_account: @account0)
          @cs_user = User.create!
        end
        @cs_ps = managed_pseudonym(@cs_user, account: @account0, sis_user_id: "cross_shard_user")
        site_admin_user
      end

      it "set up the cross-shard pseudonym properly" do
        expect(@cs_ps.user_id).to eq @cs_user.global_id
      end

      it "updates a cross-shard user via global id" do
        json = api_call(:put,
                        "/api/v1/users/#{@cs_user.global_id}",
                        @path_options.merge(id: @cs_user.global_id.to_s),
                        { user: { name: "Santonio Holmes" } })

        expect(json["id"]).to eq @cs_user.global_id
        expect(json["name"]).to eq "Santonio Holmes"
        expect(@cs_ps.reload.user_id).to eq @cs_user.global_id
        expect(@cs_user.reload.name).to eq "Santonio Holmes"
      end

      it "updates a cross-shard user via sis_user_id (without breaking their pseudonym)" do
        json = api_call(:put,
                        "/api/v1/users/sis_user_id:cross_shard_user",
                        @path_options.merge(id: "sis_user_id:cross_shard_user"),
                        { user: { name: "Lavender Gooms" } })

        expect(json["id"]).to eq @cs_user.global_id
        expect(json["name"]).to eq "Lavender Gooms"
        expect(@cs_ps.reload.user_id).to eq @cs_user.global_id
        expect(@cs_user.reload.name).to eq "Lavender Gooms"
      end
    end

    context "an unauthorized user" do
      it "receives a 401" do
        user_factory
        raw_api_call(:put, @path, @path_options, {
                       user: { name: "Gob Bluth" }
                     })
        expect(response).to have_http_status :unauthorized
      end
    end
  end

  describe "user settings" do
    before :once do
      course_with_student(active_all: true)
      account_admin_user
    end

    let(:path) { "/api/v1/users/#{@student.to_param}/settings" }
    let(:path_options) do
      { controller: "users",
        action: "settings",
        format: "json",
        id: @student.to_param }
    end

    context "an admin user" do
      it "is able to view other users' settings" do
        @student.preferences[:collapse_global_nav] = true
        @student.save!
        json = api_call(:get, path, path_options)
        expect(json["manual_mark_as_read"]).to be false
        expect(json["collapse_global_nav"]).to be true
        expect(json["hide_dashcard_color_overlays"]).to be false
      end

      it "is able to update other users' settings" do
        json = api_call(:put, path, path_options, manual_mark_as_read: true, hide_dashcard_color_overlays: false, comment_library_suggestions_enabled: true)
        expect(json["manual_mark_as_read"]).to be true
        expect(json["hide_dashcard_color_overlays"]).to be false
        expect(json["comment_library_suggestions_enabled"]).to be true

        json = api_call(:put, path, path_options, manual_mark_as_read: false, hide_dashcard_color_overlays: true, comment_library_suggestions_enabled: false)
        expect(json["manual_mark_as_read"]).to be false
        expect(json["hide_dashcard_color_overlays"]).to be true
        expect(json["comment_library_suggestions_enabled"]).to be false
      end
    end

    context "a student" do
      before do
        @user = @student
      end

      it "is able to view its own settings" do
        json = api_call(:get, path, path_options)
        expect(json["manual_mark_as_read"]).to be_falsey
      end

      it "is able to update its own settings" do
        json = api_call(:put, path, path_options, manual_mark_as_read: true)
        expect(json["manual_mark_as_read"]).to be_truthy

        json = api_call(:put, path, path_options, manual_mark_as_read: false)
        expect(json["manual_mark_as_read"]).to be_falsey
      end

      it "receives 401 if updating another user's settings" do
        @course.enroll_student(user_factory).accept!
        raw_api_call(:put, path, path_options, manual_mark_as_read: true)
        expect(response).to have_http_status :unauthorized
      end
    end
  end

  describe "user custom_data" do
    let(:namespace_a) { "com.awesome-developer.mobile" }
    let(:namespace_b) { "org.charitable-developer.generosity" }
    let(:scope) { "nice/scope" }
    let(:scope2) { "something-different" }
    let(:path) { "/api/v1/users/#{@student.to_param}/custom_data/#{scope}" }
    let(:path2) { "/api/v1/users/#{@student.to_param}/custom_data/#{scope2}" }
    let(:path_opts_put) do
      { controller: "custom_data",
        action: "set_data",
        format: "json",
        user_id: @student.to_param,
        scope: }
    end
    let(:path_opts_get) { path_opts_put.merge({ action: "get_data" }) }
    let(:path_opts_del) { path_opts_put.merge({ action: "delete_data" }) }
    let(:path_opts_put2) { path_opts_put.merge({ scope: scope2 }) }
    let(:path_opts_get2) { path_opts_put2.merge({ action: "get_data" }) }

    it "scopes storage by namespace and a *scope glob" do
      data = "boom shaka-laka"
      other_data = "whoop there it is"
      data2 = "whatevs"
      other_data2 = "totes"
      api_call(:put, path,  path_opts_put,  { ns: namespace_a, data: })
      api_call(:put, path2, path_opts_put2, { ns: namespace_a, data: data2 })
      api_call(:put, path,  path_opts_put,  { ns: namespace_b, data: other_data })
      api_call(:put, path2, path_opts_put2, { ns: namespace_b, data: other_data2 })

      body = api_call(:get, path, path_opts_get, { ns: namespace_a })
      expect(body).to eq({ "data" => data })

      body = api_call(:get, path, path_opts_get, { ns: namespace_b })
      expect(body).to eq({ "data" => other_data })

      body = api_call(:get, path2, path_opts_get2, { ns: namespace_a })
      expect(body).to eq({ "data" => data2 })

      body = api_call(:get, path2, path_opts_get2, { ns: namespace_b })
      expect(body).to eq({ "data" => other_data2 })
    end

    it "turns JSON hashes into scopes" do
      data = JSON.parse '{"a":"nice JSON","b":"dont you think?"}'
      get_path = path + "/b"
      get_scope = scope + "/b"
      api_call(:put, path, path_opts_put, { ns: namespace_a, data: })
      body = api_call(:get, get_path, path_opts_get.merge({ scope: get_scope }), { ns: namespace_a })
      expect(body).to eq({ "data" => "dont you think?" })
    end

    it "is deleteable" do
      data = JSON.parse '{"a":"nice JSON","b":"dont you think?"}'
      del_path = path + "/b"
      del_scope = scope + "/b"
      api_call(:put, path, path_opts_put, { ns: namespace_a, data: })
      body = api_call(:delete, del_path, path_opts_del.merge({ scope: del_scope }), { ns: namespace_a })
      expect(body).to eq({ "data" => "dont you think?" })

      body = api_call(:get, path, path_opts_get, { ns: namespace_a })
      expect(body).to eq({ "data" => { "a" => "nice JSON" } })
    end

    context "without a namespace" do
      it "responds 400 to GET" do
        api_call(:get, path, path_opts_get, {}, {}, { expected_status: 400 })
      end

      it "responds 400 to PUT" do
        api_call(:put, path, path_opts_put, { data: "whatevs" }, {}, { expected_status: 400 })
      end

      it "responds 400 to DELETE" do
        api_call(:delete, path, path_opts_del, {}, {}, { expected_status: 400 })
      end
    end

    context "PUT" do
      it "responds 409 when the requested scope is invalid" do
        deeper_path = path + "/whoa"
        deeper_scope = scope + "/whoa"
        api_call(:put, path, path_opts_put, { ns: namespace_a, data: "ohai!" })
        raw_api_call(:put, deeper_path, path_opts_put.merge({ scope: deeper_scope }), { ns: namespace_a, data: "dood" })
        expect(response).to have_http_status :conflict
      end
    end
  end

  describe "removing user from account" do
    before :once do
      @admin = account_admin_user
      course_with_student(user: user_with_pseudonym(name: "Student", username: "student@example.com"))
      @student = @user
      @user = @admin
      @path = "/api/v1/accounts/#{Account.default.id}/users/#{@student.id}"
      @path_options = { controller: "accounts",
                        action: "remove_user",
                        format: "json",
                        user_id: @student.to_param,
                        account_id: Account.default.to_param }
    end

    context "a user with permissions" do
      it "is able to delete a user" do
        Timecop.freeze do
          json = api_call(:delete, @path, @path_options)
          expect(@student.associated_accounts).not_to include(Account.default)
          expect(json.to_json).to eq @student.reload.to_json
        end
      end

      it "is able to delete a user by SIS ID" do
        @student.pseudonym.update_attribute(:sis_user_id, "12345")
        id_param = "sis_user_id:#{@student.pseudonyms.first.sis_user_id}"

        path = "/api/v1/accounts/#{Account.default.id}/users/#{id_param}"
        path_options = @path_options.merge(user_id: id_param)
        api_call(:delete, path, path_options)
        expect(response).to have_http_status :ok
        expect(@student.associated_accounts).not_to include(Account.default)
      end

      it "is able to delete itself" do
        Timecop.freeze do
          path = "/api/v1/accounts/#{Account.default.to_param}/users/#{@user.id}"
          json = api_call(:delete, path, @path_options.merge(user_id: @user.to_param))
          expect(@user.associated_accounts).not_to include(Account.default)
          expect(json.to_json).to eq @user.reload.to_json
        end
      end
    end

    context "an unauthorized user" do
      it "receives a 401" do
        user_factory
        raw_api_call(:delete, @path, @path_options)
        expect(response).to have_http_status :unauthorized
      end
    end

    context "a non-admin user" do
      it "is not able to delete itself" do
        path = "/api/v1/accounts/#{Account.default.to_param}/users/#{@student.id}"
        api_call_as_user(@student, :delete, path, @path_options.merge(user_id: @student.to_param), {}, {}, expected_status: 401)
      end
    end
  end

  describe "DELETE expire_mobile_sessions" do
    let_once(:user) { user_with_pseudonym(active_all: true)  }
    let_once(:admin) { account_admin_user(active_all: true)  }
    let_once(:path) { "/api/v1/users/mobile_sessions" }
    let_once(:path_options) { { controller: "users", action: "expire_mobile_sessions", format: "json" } }

    before do
      user.access_tokens.create!
    end

    it "allows admin to expire mobile sessions" do
      user_session(admin)
      raw_api_call(:delete, path, path_options)

      expect(response).to have_http_status :ok
      expect(user.reload.access_tokens.take.permanent_expires_at).to be <= Time.zone.now
    end
  end

  context "user files" do
    before do
      @context = @user
    end

    include_examples "file uploads api with folders"
    include_examples "file uploads api with quotas"

    def preflight(preflight_params, opts = {})
      api_call(:post,
               "/api/v1/users/self/files",
               { controller: "users", action: "create_file", format: "json", user_id: "self", },
               preflight_params,
               {},
               opts)
    end

    def has_query_exemption?
      false
    end

    def context
      @user
    end

    it "does not allow uploading to other users" do
      user2 = User.create!
      api_call(:post,
               "/api/v1/users/#{user2.id}/files",
               { controller: "users", action: "create_file", format: "json", user_id: user2.to_param, },
               { name: "my_essay.doc" },
               {},
               expected_status: 401)
    end
  end

  describe "user merge and split" do
    before :once do
      @account = Account.default
      @user1 = user_with_managed_pseudonym(
        active_all: true,
        account: @account,
        name: "Jony Ive",
        username: "jony@apple.com",
        sis_user_id: "user_sis_id_01"
      )
      @user2 = user_with_managed_pseudonym(
        active_all: true,
        name: "Steve Jobs",
        account: @account,
        username: "steve@apple.com",
        sis_user_id: "user_sis_id_02"
      )
      @user = account_admin_user(account: @account)
    end

    it "merges and split users" do
      api_call(
        :put,
        "/api/v1/users/#{@user2.id}/merge_into/#{@user1.id}",
        { controller: "users",
          action: "merge_into",
          format: "json",
          id: @user2.to_param,
          destination_user_id: @user1.to_param }
      )
      expect(Pseudonym.where(sis_user_id: "user_sis_id_02").first.user_id).to eq @user1.id
      expect(@user2.pseudonyms).to be_empty
      api_call(
        :post,
        "/api/v1/users/#{@user1.id}/split/",
        { controller: "users", action: "split", format: "json", id: @user1.to_param }
      )
      expect(Pseudonym.where(sis_user_id: "user_sis_id_01").first.user_id).to eq @user1.id
      expect(Pseudonym.where(sis_user_id: "user_sis_id_02").first.user_id).to eq @user2.id
    end

    it "merges and split users cross accounts" do
      account = Account.create(name: "new account")
      @user1.pseudonym.account_id = account.id
      @user1.pseudonym.save!
      @user = account_admin_user(account:, user: @user)

      api_call(
        :put,
        "/api/v1/users/sis_user_id:user_sis_id_02/merge_into/accounts/#{account.id}/users/sis_user_id:user_sis_id_01",
        { controller: "users",
          action: "merge_into",
          format: "json",
          id: "sis_user_id:user_sis_id_02",
          destination_user_id: "sis_user_id:user_sis_id_01",
          destination_account_id: account.to_param }
      )
      expect(Pseudonym.where(sis_user_id: "user_sis_id_02").first.user_id).to eq @user1.id
      expect(@user2.pseudonyms).to be_empty
      api_call(
        :post,
        "/api/v1/users/#{@user1.id}/split/",
        { controller: "users", action: "split", format: "json", id: @user1.to_param }
      )
      expect(Pseudonym.where(sis_user_id: "user_sis_id_01").first.user_id).to eq @user1.id
      expect(Pseudonym.where(sis_user_id: "user_sis_id_02").first.user_id).to eq @user2.id
    end

    it "fails to merge users cross accounts without permissions" do
      account = Account.create(name: "new account")
      @user1.pseudonym.account_id = account.id
      @user1.pseudonym.save!

      raw_api_call(
        :put,
        "/api/v1/users/#{@user2.id}/merge_into/#{@user1.id}",
        { controller: "users",
          action: "merge_into",
          format: "json",
          id: @user2.to_param,
          destination_user_id: @user1.to_param }
      )
      assert_status(401)
    end

    it "fails to split users that have not been merged" do
      raw_api_call(:post,
                   "/api/v1/users/#{@user2.id}/split/",
                   { controller: "users", action: "split", format: "json", id: @user2.to_param })
      assert_status(400)
    end
  end

  describe "Custom Colors" do
    before do
      @a = Account.default
      @u = user_factory(active_all: true)
      @a.account_users.create!(user: @u)
    end

    describe "GET custom colors" do
      before do
        @user.set_preference(:custom_colors, {
                               "user_#{@user.id}" => "efefef",
                               "course_3" => "ababab"
                             })
      end

      it "returns an empty object if nothing is stored" do
        @user.set_preference(:custom_colors, nil)

        json = api_call(
          :get,
          "/api/v1/users/#{@user.id}/colors",
          { controller: "users",
            action: "get_custom_colors",
            format: "json",
            id: @user.to_param },
          { expected_status: 200 }
        )
        expect(json["custom_colors"].size).to eq 0
      end

      it "returns all custom colors for the user" do
        json = api_call(
          :get,
          "/api/v1/users/#{@user.id}/colors",
          { controller: "users",
            action: "get_custom_colors",
            format: "json",
            id: @user.to_param },
          { expected_status: 200 }
        )
        expect(json["custom_colors"].size).to eq 2
      end

      it "returns the color for a context when requested" do
        json = api_call(
          :get,
          "/api/v1/users/#{@user.id}/colors/user_#{@user.id}",
          { controller: "users",
            action: "get_custom_color",
            format: "json",
            id: @user.to_param,
            asset_string: "user_#{@user.id}" },
          { expected_status: 200 }
        )
        expect(json["hexcode"]).to eq "efefef"
      end
    end

    describe "PUT custom colors" do
      it "does not allow creating entries for entities that do not exist" do
        api_call(
          :put,
          "/api/v1/users/#{@user.id}/colors/course_999",
          { controller: "users",
            action: "set_custom_color",
            format: "json",
            id: @user.to_param,
            asset_string: "course_999",
            hexcode: "ababab" },
          {},
          {},
          { expected_status: 404 }
        )
      end

      it "throws a bad request if a color isn't provided" do
        course_with_student(active_all: true)
        @user = @student
        api_call(
          :put,
          "/api/v1/users/#{@user.id}/colors/course_#{@course.id}",
          { controller: "users",
            action: "set_custom_color",
            format: "json",
            id: @user.to_param,
            asset_string: "course_#{@course.id}" },
          {},
          {},
          { expected_status: 400 }
        )
      end

      it "throws a bad request if an invalid hexcode is provided" do
        course_with_student(active_all: true)
        @user = @student
        api_call(
          :put,
          "/api/v1/users/#{@user.id}/colors/course_#{@course.id}",
          { controller: "users",
            action: "set_custom_color",
            format: "json",
            id: @user.to_param,
            asset_string: "course_#{@course.id}",
            hexcode: "yellow" },
          {},
          {},
          { expected_status: 400 }
        )
      end

      it "adds an entry for entities the user has access to" do
        course_with_student(active_all: true)
        @user = @student
        json = api_call(
          :put,
          "/api/v1/users/#{@user.id}/colors/course_#{@course.id}",
          { controller: "users",
            action: "set_custom_color",
            format: "json",
            id: @user.to_param,
            asset_string: "course_#{@course.id}",
            hexcode: "ababab" },
          {},
          {},
          { expected_status: 200 }
        )
        expect(json["hexcode"]).to eq "#ababab"
      end

      it "emits user.set_custom_color to statsd" do
        course_with_student(active_all: true)
        allow(InstStatsd::Statsd).to receive(:increment)
        api_call(
          :put,
          "/api/v1/users/#{@user.id}/colors/course_#{@course.id}",
          { controller: "users",
            action: "set_custom_color",
            format: "json",
            id: @user.to_param,
            asset_string: "course_#{@course.id}",
            hexcode: "ababab" },
          {},
          {},
          { expected_status: 200 }
        )
        expect(InstStatsd::Statsd).to have_received(:increment).once.with("user.set_custom_color", tags: %w[enrollment_type:StudentEnrollment])
      end
    end

    context "sharding" do
      specs_require_sharding

      before :once do
        course_factory(active_all: true)
        @cs_course = @course
        @shard1.activate do
          a = Account.create!
          @user = user_factory(account: a, active_all: true)
          @local_course = course_factory(active_all: true, account: a)
          @local_course.enroll_student(@user, enrollment_state: "active")
        end
        @cs_course.enroll_student(@user, enrollment_state: "active")
      end

      it "saves colors relative to user's shard" do
        @user.set_preference(:custom_colors, { "course_#{@local_course.local_id}" => "#bababa" })
        json = api_call(:put,
                        "/api/v1/users/#{@user.id}/colors/course_#{@cs_course.id}",
                        { controller: "users",
                          action: "set_custom_color",
                          format: "json",
                          id: @user.id.to_s,
                          asset_string: "course_#{@cs_course.id}",
                          hexcode: "ababab" },
                        {},
                        {},
                        { expected_status: 200 })
        expect(json["hexcode"]).to eq "#ababab"
        expect(@user.reload.get_preference(:custom_colors)["course_#{@cs_course.global_id}"]).to eq "#ababab"
        expect(@user.reload.get_preference(:custom_colors)["course_#{@local_course.local_id}"]).to eq "#bababa" # should leave existing colors alone
      end

      it "retrieves colors relative to user's shard" do
        @user.set_preference(:custom_colors, {
                               "course_#{@cs_course.global_id}" => "#ababab",
                               "course_#{@local_course.local_id}" => "#bababa",
                             })
        json = api_call(:get,
                        "/api/v1/users/#{@user.id}/colors",
                        { controller: "users", action: "get_custom_colors", format: "json", id: @user.id.to_s },
                        {},
                        {},
                        { expected_status: 200 })
        expect(json["custom_colors"]["course_#{@cs_course.local_id}"]).to eq "#ababab"
        expect(json["custom_colors"]["course_#{@local_course.global_id}"]).to eq "#bababa"
      end

      it "ignores old cross-shard data" do
        @user.set_preference(:custom_colors, {
                               "course_#{@local_course.global_id}" => "#ffffff", # old data plz ignore
                               "course_#{@local_course.local_id}" => "#ababab" # new data
                             })
        json = api_call(:get,
                        "/api/v1/users/#{@user.id}/colors",
                        { controller: "users", action: "get_custom_colors", format: "json", id: @user.id.to_s },
                        {},
                        {},
                        { expected_status: 200 })
        expect(json["custom_colors"]["course_#{@local_course.global_id}"]).to eq "#ababab"
      end
    end
  end

  describe "dashboard positions" do
    before do
      @a = Account.default
      @u = user_factory(active_all: true)
      @a.account_users.create!(user: @u)
    end

    describe "GET dashboard positions" do
      before do
        @user.set_preference(:dashboard_positions, {
                               "course_1" => 3,
                               "course_2" => 1,
                               "course_3" => 2
                             })
      end

      it "returns dashboard postions for a user" do
        json = api_call(
          :get,
          "/api/v1/users/#{@user.id}/dashboard_positions",
          { controller: "users",
            action: "get_dashboard_positions",
            format: "json",
            id: @user.to_param },
          { expected_status: 200 }
        )
        expect(json["dashboard_positions"].size).to eq 3
      end

      it "returns an empty if the user has no ordering set" do
        @user.set_preference(:dashboard_positions, nil)

        json = api_call(
          :get,
          "/api/v1/users/#{@user.id}/dashboard_positions",
          { controller: "users",
            action: "get_dashboard_positions",
            format: "json",
            id: @user.to_param },
          { expected_status: 200 }
        )
        expect(json["dashboard_positions"].size).to eq 0
      end
    end

    describe "PUT dashboard positions" do
      it "errors when trying to use a large number" do
        course1 = course_factory(active_all: true)
        course2 = course_factory(active_all: true)

        json = api_call(
          :put,
          "/api/v1/users/#{@user.id}/dashboard_positions",
          { controller: "users",
            action: "set_dashboard_positions",
            format: "json",
            id: @user.to_param },
          {
            dashboard_positions: {
              "course_#{course1.id}" => 2000,
              "course_#{course2.id}" => 13,
            }
          },
          {},
          { expected_status: 400 }
        )
        expect(json["message"]).to eq "Position 2000 is too high. Your dashboard cards can probably be sorted with numbers 1-5, you could even use a 0."
      end

      it "allows setting dashboard positions" do
        course1 = course_factory(active_all: true)
        course2 = course_factory(active_all: true)
        json = api_call(
          :put,
          "/api/v1/users/#{@user.id}/dashboard_positions",
          { controller: "users",
            action: "set_dashboard_positions",
            format: "json",
            id: @user.to_param },
          {
            dashboard_positions: {
              "course_#{course1.id}" => 3,
              "course_#{course2.id}" => 1,
            }
          },
          {},
          { expected_status: 200 }
        )
        expected = {
          "course_#{course1.id}" => "3",
          "course_#{course2.id}" => "1",
        }
        expect(json["dashboard_positions"]).to eq expected
      end

      it "does not allow creating entries for entities that do not exist" do
        course1 = course_factory(active_all: true)
        course1.enroll_user(@user, "TeacherEnrollment").accept!
        api_call(
          :put,
          "/api/v1/users/#{@user.id}/dashboard_positions",
          { controller: "users",
            action: "set_dashboard_positions",
            format: "json",
            id: @user.to_param },
          {
            dashboard_positions: {
              "course_#{course1.id}" => 3,
              "course_100001" => 1,
            }
          },
          {},
          { expected_status: 404 }
        )
      end

      it "does not allow creating entries for entities that the user doesn't have read access to" do
        course_with_student(active_all: true)
        course1 = @course
        course2 = course_factory

        api_call(
          :put,
          "/api/v1/users/#{@user.id}/dashboard_positions",
          { controller: "users",
            action: "set_dashboard_positions",
            format: "json",
            id: @user.to_param },
          {
            dashboard_positions: {
              "course_#{course1.id}" => 3,
              "course_#{course2.id}" => 1,
            }
          },
          {},
          { expected_status: 401 }
        )
      end

      it "does not allow setting positions to strings" do
        course1 = course_factory(active_all: true)
        course2 = course_factory(active_all: true)

        api_call(
          :put,
          "/api/v1/users/#{@user.id}/dashboard_positions",
          { controller: "users",
            action: "set_dashboard_positions",
            format: "json",
            id: @user.to_param },
          {
            dashboard_positions: {
              "course_#{course1.id}" => "top",
              "course_#{course2.id}" => 1,
            }
          },
          {},
          { expected_status: 400 }
        )
      end
    end
  end

  describe "New User Tutorial Collapsed Status" do
    before :once do
      @a = Account.default
      @u = user_factory(active_all: true)
      @a.account_users.create!(user: @u)
    end

    describe "GET new user tutorial statuses" do
      before :once do
        @user.set_preference(:new_user_tutorial_statuses, {
                               "home" => true,
                               "modules" => false,
                             })
      end

      it "returns new user tutorial collapsed statuses for a user" do
        json = api_call(
          :get,
          "/api/v1/users/#{@user.id}/new_user_tutorial_statuses",
          { controller: "users",
            action: "get_new_user_tutorial_statuses",
            format: "json",
            id: @user.to_param }
        )
        expect(json).to eq({ "new_user_tutorial_statuses" => { "collapsed" => { "home" => true, "modules" => false } } })
      end

      it "returns empty if the user has no preference set" do
        @user.set_preference(:new_user_tutorial_statuses, nil)

        json = api_call(
          :get,
          "/api/v1/users/#{@user.id}/new_user_tutorial_statuses",
          { controller: "users",
            action: "get_new_user_tutorial_statuses",
            format: "json",
            id: @user.to_param }
        )
        expect(json).to eq({ "new_user_tutorial_statuses" => { "collapsed" => {} } })
      end
    end

    describe "PUT new user tutorial status" do
      it "allows setting new user tutorial status" do
        page_name = "modules"
        json = api_call(
          :put,
          "/api/v1/users/#{@user.id}/new_user_tutorial_statuses/#{page_name}",
          { controller: "users",
            action: "set_new_user_tutorial_status",
            format: "json",
            id: @user.to_param,
            page_name: },
          {
            collapsed: true
          },
          {}
        )
        expect(json["new_user_tutorial_statuses"]["collapsed"]["modules"]).to be true
      end

      it "rejects setting status for pages that are not whitelisted" do
        page_name = "some_random_page"
        api_call(
          :put,
          "/api/v1/users/#{@user.id}/new_user_tutorial_statuses/#{page_name}",
          { controller: "users",
            action: "set_new_user_tutorial_status",
            format: "json",
            id: @user.to_param,
            page_name: },
          {},
          {},
          { expected_status: 400 }
        )
      end
    end
  end

  describe "missing submissions" do
    before :once do
      course_with_student(active_all: true)
      @observer = user_factory(active_all: true, active_state: "active")
      add_linked_observer(@student, @observer)
      @user = @observer
      due_date = 2.days.ago
      2.times do
        @course.assignments.create!(due_at: due_date, workflow_state: "published", submission_types: "online_text_entry")
      end
      @path = "/api/v1/users/#{@student.id}/missing_submissions"
      @params = { controller: "users", action: "missing_submissions", user_id: @student.id, format: "json" }
    end

    it "returns unsubmitted assignments due in the past" do
      json = api_call(:get, @path, @params)
      expect(json.length).to be 2
    end

    it "returns assignments in order of the submission time for the user" do
      assign = @course.assignments.create!(due_at: 5.days.ago, workflow_state: "published", submission_types: "online_text_entry")
      create_adhoc_override_for_assignment(assign, @student, due_at: 3.days.ago)
      SubmissionLifecycleManager.recompute(assign)

      json = api_call(:get, @path, @params)
      expect(json[0]["id"]).to eq assign.id
    end

    it "paginates properly when multiple submissions have the same cached_due_date" do
      id1 = api_call(:get, @path, @params.merge(per_page: 1, page: 1))[0]["id"].to_i
      id2 = api_call(:get, @path, @params.merge(per_page: 1, page: 2))[0]["id"].to_i
      expect([id1, id2]).to eq @course.assignments.pluck(:id).sort
    end

    it "does not return locked assignments if filter is set to 'submittable'" do
      @course.assignments.create!(due_at: 3.days.ago,
                                  workflow_state: "published",
                                  submission_types: "online_text_entry",
                                  lock_at: 2.days.ago)
      json = api_call(:get, @path, @params)
      expect(json.length).to be 3

      submittable_json = api_call(:get, @path, @params.merge(filter: ["submittable"]))
      expect(submittable_json.length).to be 2
    end

    it "returns course information if requested" do
      @params["include"] = ["course"]
      json = api_call(:get, @path, @params)
      expect(json.first["course"]["name"]).to eq(@course.name)
    end

    it "filters results to the specified course_ids if requested" do
      @course2 = @course
      course_with_student(active_all: true, user: @student)
      @course.assignments.create!(due_at: 5.days.ago, workflow_state: "published", submission_types: "online_text_entry")

      @params["course_ids"] = [@course.id]
      json = api_call(:get, @path, @params)
      expect(json.length).to be 1
      expect(json.first["course_id"]).to eq(@course.id)
    end

    it "does not return submitted assignments due in the past" do
      @course.assignments.first.submit_homework @student, submission_type: "online_text_entry"
      json = api_call(:get, @path, @params)
      expect(json.length).to be 1
    end

    it "does not return assignments that don't expect a submission" do
      ungraded = @course.assignments.create! due_at: 2.days.from_now, workflow_state: "published", submission_types: "not_graded"
      json = api_call(:get, @path, @params)
      expect(json.pluck("id")).not_to include ungraded.id
    end

    it "shows assignments past their due dates because of overrides" do
      assignment_with_override(course: @course, due_at: 1.day.from_now, submission_types: ["online_text_entry"])
      @override.due_at_overridden = true
      @override.due_at = 1.day.ago
      @override.save!
      json = api_call(:get, @path, @params)
      expect(json.length).to eq 3
      expect(json.last["id"]).to eq @assignment.id
      expect(json.last["due_at"]).to eq @override.due_at.iso8601
    end

    it "does not show assignments past their due dates if the user is not assigned" do
      add_section("Section 1")
      differentiated_assignment(course: @course,
                                course_section: @course_section,
                                due_at: 1.day.ago,
                                submission_types: ["online_text_entry"],
                                only_visible_to_overrides: true)
      json = api_call(:get, @path, @params)
      expect(json.length).to eq 2
    end

    it "does not show deleted assignments" do
      a = @course.assignments.create!(due_at: 2.days.ago, workflow_state: "published", submission_types: "online_text_entry")
      a.destroy
      json = api_call(:get, @path, @params)
      expect(json.pluck("id")).not_to include a.id
    end

    it "does not show unpublished assignments" do
      a = @course.assignments.create!(due_at: 2.days.ago, workflow_state: "unpublished", submission_types: "online_text_entry")
      json = api_call(:get, @path, @params)
      expect(json.pluck("id")).not_to include a.id
    end

    context "current_grading_period filter" do
      before :once do
        term = Account.default.enrollment_terms.create!(start_at: 10.years.ago)
        course_factory(active_all: true, enrollment_term_id: term.id)
        @course.enroll_student(@student, enrollment_state: :active)

        period_group = Account.default.grading_period_groups.create!
        period_group.enrollment_terms << @course.enrollment_term
        now = Time.zone.now
        period_group.grading_periods.create!(
          title: "Closed Period",
          start_date: 5.months.ago(now),
          end_date: 2.months.ago(now),
          close_date: 2.months.ago(now)
        )
        period_group.grading_periods.create!(
          title: "Current Period",
          start_date: 2.months.ago(now),
          end_date: 2.months.from_now(now),
          close_date: 2.months.from_now(now)
        )

        @course.assignments.create!(
          name: "Assignment in closed period",
          workflow_state: "published",
          submission_types: "online_text_entry",
          due_at: 4.months.ago(now)
        )
        @course.assignments.create!(
          name: "Assignment in current period",
          workflow_state: "published",
          submission_types: "online_text_entry",
          due_at: 1.month.ago
        )
      end

      it "returns all missing submissions when not applied" do
        json = api_call(:get, @path, @params)
        expect(json.length).to be 4
      end

      it "returns only missing submissions in the current grading period when applied" do
        json = api_call(:get, @path, @params.merge(filter: ["current_grading_period"]))
        expect(json.length).to be 3
        json.each do |assignment|
          expect(assignment["name"]).not_to eq "Assignment in closed period"
        end
      end

      context "with sharding" do
        specs_require_sharding

        before :once do
          @shard2.activate do
            account = Account.create!
            term = account.enrollment_terms.create!(start_at: 10.years.ago)
            course_factory(active_all: true, account:, enrollment_term_id: term.id)
            @course.enroll_student(@student, enrollment_state: :active)

            period_group = account.grading_period_groups.create!
            period_group.enrollment_terms << @course.enrollment_term
            now = Time.zone.now
            period_group.grading_periods.create!(
              title: "Closed Period (Shard 2)",
              start_date: 5.months.ago(now),
              end_date: 2.months.ago(now),
              close_date: 2.months.ago(now)
            )
            period_group.grading_periods.create!(
              title: "Current Period (Shard 2)",
              start_date: 2.months.ago(now),
              end_date: 2.months.from_now(now),
              close_date: 2.months.from_now(now)
            )

            @course.assignments.create!(
              name: "Assignment in closed period (Shard 2)",
              workflow_state: "published",
              submission_types: "online_text_entry",
              due_at: 4.months.ago(now)
            )
            @course.assignments.create!(
              name: "Assignment in current period (Shard 2)",
              workflow_state: "published",
              submission_types: "online_text_entry",
              due_at: 1.month.ago
            )
          end
        end

        it "returns all assignments from multiple shards without filter" do
          json = api_call(:get, @path, @params)
          expect(json.length).to be 6
        end

        it "returns just the missing submissions from 2 shards" do
          json = api_call(:get, @path, @params.merge(filter: ["current_grading_period"]))
          expect(response).to be_successful
          expect(json.length).to be 4
          assignments = ["Assignment", "Assignment", "Assignment in current period", "Assignment in current period (Shard 2)"]
          expect(json.pluck("name").sort).to eq assignments.sort
        end
      end
    end

    context "as observer" do
      before :once do
        @observer = user_factory(active_all: true)
        @course.enroll_user(@observer, "ObserverEnrollment", { associated_user_id: @student.id })
        @path = "/api/v1/users/#{@observer.id}/missing_submissions"
        @params = { controller: "users", action: "missing_submissions", user_id: @observer.id, format: "json" }
      end

      before do
        user_session(@observer)
      end

      it "renders unauthorized if course_ids is not passed" do
        api_call(:get, @path, @params.merge(observed_user_id: @student.id))
        assert_unauthorized
      end

      it "renders unauthorized if course_ids is empty" do
        api_call(:get, @path, @params.merge(observed_user_id: @student.id, course_ids: []))
        assert_unauthorized
      end

      it "returns missing assignments data for observed student" do
        json = api_call(:get, @path, @params.merge(observed_user_id: @student.id, course_ids: [@course.id]))
        expect(json.length).to be(2)
        expect(json[0]["course_id"]).to eq(@course.id)
        expect(json[1]["course_id"]).to eq(@course.id)
      end

      it "renders unauthorized if the observer's enrollment is deleted" do
        @observer.enrollments.first.destroy
        api_call(:get, @path, @params.merge(observed_user_id: @student.id, course_ids: [@course.id]))
        assert_unauthorized
      end

      it "renders unauthorized if the observer isn't observing the student in a passed course" do
        course1 = @course
        course2 = course_factory(active_all: true)
        course2.enroll_student(@student, enrollment_state: "active")
        course2.enroll_user(@observer, "ObserverEnrollment")
        api_call(:get, @path, @params.merge(observed_user_id: @student.id, course_ids: [course1.id, course2.id]))
        assert_unauthorized
      end

      it "returns missing assignments for all courses provided" do
        course1 = @course
        course2 = course_factory(active_all: true)
        course3 = course_factory(active_all: true)
        course2.assignments.create!(name: "A2", due_at: 3.days.ago, workflow_state: "published", submission_types: "online_text_entry")
        course3.assignments.create!(name: "A3", due_at: 3.days.ago, workflow_state: "published", submission_types: "online_text_entry")
        course2.enroll_student(@student, enrollment_state: "active")
        course3.enroll_student(@student, enrollment_state: "active")
        course2.enroll_user(@observer, "ObserverEnrollment", { associated_user_id: @student.id })
        course3.enroll_user(@observer, "ObserverEnrollment", { associated_user_id: @student.id })

        json = api_call(:get, @path, @params.merge(observed_user_id: @student.id, course_ids: [course1.id, course2.id]))
        p json
        expect(json.length).to be(3)
        assignment_names = json.pluck("name")
        expect(assignment_names).to include("A2")
        expect(assignment_names).not_to include("A3")
      end
    end
  end

  describe "POST pandata_events_token" do
    let(:fake_url) { "https://example.com/pandata/events" }

    let(:fake_secrets) do
      {
        "ios_key" => "IOS_key",
        "ios_secret" => "LS0tLS1CRUdJTiBFQyBQUklWQVRFIEtFWS0tLS0tCk1JSGJBZ0VCQkVFemZx\nZStiTjhEN2VRY0tKa3hHSlJpd0dqaHE0eXBsdFJ3aXNMUkx6ZXpBSmQ4QTlL\nRTdNY2YKbkorK0ptNGpwcjNUaFpybHRyN2dXQ2VJWWdvZDZPSmhzS0FIQmdV\ncmdRUUFJNkdCaVFPQmhnQUVBSmV5NCszeAp0UGlja2h1RFQ3QWFsTW1BWVdz\neU5IMnlEejRxRjhCamhHZzgwVkE2QWJPMHQ2YVE4TGQyaktMVEFrU1U5SFFW\nClkrMlVVeUp0Q3FTWEg4dVlBTEI0ZmFwbGhwVWNoQ1pSa3pMMXcrZzVDUUJY\nMlhFS25PdXJabU5ieEVSRzJneGoKb3hsbmxub0pwQjR5YUkvbWNpWkJOYlVz\nL0hTSGJtRzRFUFVxeVViQgotLS0tLUVORCBFQyBQUklWQVRFIEtFWS0tLS0t\nCg==\n",
        "android_key" => "ANDROID_key",
        "android_secret" => "surrendernoworpreparetofight"
      }.with_indifferent_access
    end

    before do
      allow(PandataEvents).to receive_messages(endpoint: fake_url, credentials: fake_secrets)
    end

    it "returns token and expiration" do
      Setting.set("pandata_events_token_allowed_developer_key_ids", DeveloperKey.default.global_id)
      json = api_call(:post,
                      "/api/v1/users/self/pandata_events_token",
                      { controller: "users", action: "pandata_events_token", format: "json", id: @user.to_param },
                      { app_key: "IOS_key" })
      expect(json["url"]).to be_present
      expect(json["auth_token"]).to be_present
      expect(json["props_token"]).to be_present
      expect(json["expires_at"]).to be_present

      public_key = OpenSSL::PKey::EC.new(<<~PEM)
        -----BEGIN PUBLIC KEY-----
        MIGbMBAGByqGSM49AgEGBSuBBAAjA4GGAAQAl7Lj7fG0+JySG4NPsBqUyYBhazI0
        fbIPPioXwGOEaDzRUDoBs7S3ppDwt3aMotMCRJT0dBVj7ZRTIm0KpJcfy5gAsHh9
        qmWGlRyEJlGTMvXD6DkJAFfZcQqc66tmY1vEREbaDGOjGWeWegmkHjJoj+ZyJkE1
        tSz8dIduYbgQ9SrJRsE=
        -----END PUBLIC KEY-----
      PEM
      body = Canvas::Security.decode_jwt(json["auth_token"], [public_key])
      expect(body[:iss]).to eq "IOS_key"
    end

    it "returns bad_request for incorrect app keys" do
      Setting.set("pandata_events_token_allowed_developer_key_ids", DeveloperKey.default.global_id)
      json = api_call(:post,
                      "/api/v1/users/self/pandata_events_token",
                      { controller: "users", action: "pandata_events_token", format: "json", id: @user.to_param },
                      { app_key: "IOS_not_right" })
      assert_status(400)
      expect(json["message"]).to eq "Invalid app key"
    end

    it "returns bad_request for app keys not in the prefix list" do
      Setting.set("pandata_events_token_allowed_developer_key_ids", DeveloperKey.default.global_id)
      Setting.set("pandata_events_token_prefixes", "android")
      json = api_call(:post,
                      "/api/v1/users/self/pandata_events_token",
                      { controller: "users", action: "pandata_events_token", format: "json", id: @user.to_param },
                      { app_key: "IOS_key" })
      assert_status(400)
      expect(json["message"]).to eq "Invalid app key"
    end

    it "returns forbidden if the tokens key is not authorized" do
      json = api_call(:post,
                      "/api/v1/users/self/pandata_events_token",
                      { controller: "users", action: "pandata_events_token", format: "json", id: @user.to_param },
                      { app_key: "IOS_key" })
      assert_status(403)
      expect(json["message"]).to eq "Developer key not authorized"
    end
  end

  describe "#user_graded_submissions" do
    specs_require_sharding

    before :once do
      teacher1 = course_with_teacher(active_all: true).user
      @course1 = @course
      @student1 = student_in_course(course: @course1, active_all: true).user
      @student1.associate_with_shard(@shard1)
      # We add another student we don't track as this brought out an error in the code when one of the tests was
      # triggered.
      student_in_course(course: @course1, active_all: true)
      @student2 = student_in_course(course: @course1).user

      @shard1.activate do
        cross_account = account_model(name: "crossshard", default_time_zone: "UTC")
        teacher2 = course_with_teacher(account: cross_account, active_all: true).user
        course2 = @course
        @course2_enrollment = course2.enroll_student(@student1)
        @course2_enrollment.accept!
        @assignment1 = assignment_model(course: course2, submission_types: "online_text_entry")
        @most_recent_submission = @assignment1.grade_student(@student1, grader: teacher2, score: 10).first
        @most_recent_submission.graded_at = 1.day.ago
        @most_recent_submission.save!
      end

      assignment = assignment_model(course: @course1, submission_types: "online_text_entry")
      @next_submission = assignment.grade_student(@student1, grader: teacher1, score: 10).first
      @next_submission.graded_at = 2.days.ago
      @next_submission.save!

      assignment = assignment_model(course: @course1, submission_types: "online_text_entry")
      @last_submission = assignment.grade_student(@student1, grader: teacher1, score: 10).first
      @last_submission.graded_at = 3.days.ago
      @last_submission.save!

      assignment = assignment_model(course: @course, submission_types: "online_text_entry")
      assignment.submit_homework(@student1, submission_type: "online_text_entry", body: "done")
    end

    it "doesn't allow any user to get another user's submissions" do
      api_call_as_user(@student2, :get, "/api/v1/users/#{@student1.id}/graded_submissions", {
                         id: @student1.to_param,
                         controller: "users",
                         action: "user_graded_submissions",
                         format: "json"
                       })
      assert_status(401)
    end

    it "allows a user who can :read_grades to get a users submissions" do
      api_call_as_user(account_admin_user, :get, "/api/v1/users/#{@student1.id}/graded_submissions", {
                         id: @student1.to_param,
                         controller: "users",
                         action: "user_graded_submissions",
                         format: "json"
                       })
      assert_status(200)
    end

    it "gets the users submissions" do
      json = api_call_as_user(@student1, :get, "/api/v1/users/#{@student1.id}/graded_submissions", {
                                id: @student1.to_param,
                                controller: "users",
                                action: "user_graded_submissions",
                                format: "json"
                              })
      expect(json.count).to eq 3
      expect(json.pluck("id")).to eq [@most_recent_submission.id, @next_submission.id, @last_submission.id]
    end

    it "only gets the users submissions for active enrollments when only_current_enrollments=true" do
      @course2_enrollment.conclude
      json = api_call_as_user(@student1, :get, "/api/v1/users/#{@student1.id}/graded_submissions?only_current_enrollments=true", {
                                id: @student1.to_param,
                                controller: "users",
                                action: "user_graded_submissions",
                                format: "json",
                                only_current_enrollments: true
                              })
      expect(json.count).to eq 2
      expect(json.pluck("id")).to eq [@next_submission.id, @last_submission.id]
    end

    it "only gets the users submissions for published assignments when only_published_assignments=true" do
      # normally there should not be submissions for unpublished assignments
      # but there's an edge case with late policies
      # using update_column because we can't unpublish an assignment with submissions
      @assignment1.update_column(:workflow_state, "unpublished")
      json = api_call_as_user(@student1, :get, "/api/v1/users/#{@student1.id}/graded_submissions?only_published_assignments=true", {
                                id: @student1.to_param,
                                controller: "users",
                                action: "user_graded_submissions",
                                format: "json",
                                only_published_assignments: true,
                              })
      expect(json.count).to eq 2
      expect(json.pluck("id")).to eq [@next_submission.id, @last_submission.id]
    end

    it "paginates" do
      json = api_call_as_user(@student1, :get, "/api/v1/users/#{@student1.id}/graded_submissions?per_page=2", {
                                id: @student1.to_param,
                                controller: "users",
                                action: "user_graded_submissions",
                                format: "json",
                                per_page: 2
                              })
      expect(json.count).to eq 2

      response.headers["Link"].split(",").find { |l| l =~ /<([^>]+)>.+next/ }
      url = $1
      _, querystring = url.split("?")
      page = Rack::Utils.parse_nested_query(querystring)["page"]

      json = api_call_as_user(@student1, :get, url, {
                                id: @student1.to_param,
                                controller: "users",
                                action: "user_graded_submissions",
                                format: "json",
                                per_page: 2,
                                page:
                              })

      expect(json.count).to eq 1
    end

    it "will include the assignment when asked for" do
      json = api_call_as_user(@student1, :get, "/api/v1/users/#{@student1.id}/graded_submissions?include[]=assignment", {
                                id: @student1.to_param,
                                controller: "users",
                                action: "user_graded_submissions",
                                format: "json",
                                include: ["assignment"]
                              })
      expect(json.count).to eq 3
      expect(json[0]["assignment"]["id"]).to eq @most_recent_submission.assignment.id
    end
  end
end<|MERGE_RESOLUTION|>--- conflicted
+++ resolved
@@ -983,8 +983,6 @@
       end
 
       it "404s on a deleted user" do
-        Account.site_admin.enable_feature!(:deleted_user_tools)
-
         @other_user.destroy
         account_admin_user
         json = api_call(:get,
@@ -993,23 +991,6 @@
                         {},
                         expected_status: 404)
         expect(json.keys).to include("id")
-      end
-
-      it "doesn't error on a user when the feature flag is off" do
-        Account.site_admin.disable_feature!(:deleted_user_tools)
-
-        @other_user.destroy
-        account_admin_user
-        json = api_call(:get,
-                        "/api/v1/users/#{@other_user.id}",
-                        { controller: "users", action: "api_show", id: @other_user.id.to_param, format: "json" },
-                        {},
-                        expected_status: 404)
-<<<<<<< HEAD
-        expect(json.keys).not_to include("error_report_id")
-=======
-        expect(json.keys).to include("id")
->>>>>>> de91dde6
       end
 
       it "404s but still returns the user on a deleted user for a site admin" do
