# frozen_string_literal: true

#
# Copyright (C) 2012 - 2013 Instructure, Inc.
#
# This file is part of Canvas.
#
# Canvas is free software: you can redistribute it and/or modify it under
# the terms of the GNU Affero General Public License as published by the Free
# Software Foundation, version 3 of the License.
#
# Canvas is distributed in the hope that it will be useful, but WITHOUT ANY
# WARRANTY; without even the implied warranty of MERCHANTABILITY or FITNESS FOR
# A PARTICULAR PURPOSE. See the GNU Affero General Public License for more
# details.
#
# You should have received a copy of the GNU Affero General Public License along
# with this program. If not, see <http://www.gnu.org/licenses/>.
#
require_relative "../api_spec_helper"

describe "Account Notification API", type: :request do
  include Api
  include Api::V1::AccountNotifications

  before do
    @admin = account_admin_user
    user_with_pseudonym(user: @admin)
  end

  describe "user_index" do
    before do
      account_notification(message: "default")
      @path = "/api/v1/accounts/#{@admin.account.id}/account_notifications"
      @api_params = { controller: "account_notifications",
                      action: "user_index",
                      format: "json",
                      account_id: @admin.account.id.to_s }
    end

    let(:second_announcement) { account_notification(message: "second") }

    it "lists notifications" do
      second_announcement
      json = api_call(:get, @path, @api_params)
      expect(json.length).to eq 2
      expect(json.pluck("message")).to match_array(%w[default second])
    end

    it "still works on the old endpoint" do
      json = api_call(:get, "/api/v1/accounts/#{@admin.account.id}/users/#{@admin.id}/account_notifications", {
                        controller: "account_notifications",
                        action: "user_index_deprecated",
                        format: "json",
                        user_id: @admin.id.to_s,
                        account_id: @admin.account.id.to_s
                      })
      expect(json.pluck("message")).to eq %w[default]
    end

    it "catches a user_id mismatch on the old endpoint" do
      other_user = User.create!
      api_call(:get,
               "/api/v1/accounts/#{@admin.account.id}/users/#{other_user.id}/account_notifications",
               {
                 controller: "account_notifications",
                 action: "user_index_deprecated",
                 format: "json",
                 user_id: other_user.id.to_s,
                 account_id: @admin.account.id.to_s
               },
               {},
               { expected_status: 404 })
    end

    it "includes dismissed past announcements" do
      @user.close_announcement(second_announcement)
      json = api_call(:get, @path, @api_params.merge(include_past: true))
      expect(json.length).to eq 2
    end

    describe "include_all param" do
      it "includes all announcements for an admin" do
        student_role = @account.get_role_by_name("StudentEnrollment")
        @user.close_announcement(second_announcement)
        account_notification(message: "student_only", role_ids: [student_role.id])
        json = api_call(:get, @path, @api_params.merge(include_all: true))

        expect(json.length).to eq 3
        messages = json.pluck("message")
        expect(messages).to match_array(%w[default second student_only])
      end

      it "returns bad request if non admin user tries to call with include_all" do
        non_admin = user_with_managed_pseudonym(account: @admin.account)
        api_call_as_user(non_admin, :get, @path, @api_params.merge(include_all: true))

<<<<<<< HEAD
        expect(response).to have_http_status :unauthorized
=======
        expect(response).to have_http_status :forbidden
>>>>>>> f06b510f
      end
    end

    it "does not include dismissed past announcements by default" do
      @user.close_announcement(second_announcement)
      json = api_call(:get, @path, @api_params)
      expect(json.length).to eq 1
    end
  end

  describe "show" do
    before do
      @an = account_notification(message: "default")
      @path = "/api/v1/accounts/#{@admin.account.id}/account_notifications/#{@an.id}"
      @api_params = { controller: "account_notifications",
                      action: "show",
                      format: "json",
                      id: @an.id,
                      account_id: @admin.account.id.to_s }
    end

    it "shows a notification" do
      json = api_call(:get, @path, @api_params)
      expect(json["id"]).to eq @an.id
    end

    it "shows the notification as a non admin" do
      user = user_with_managed_pseudonym(account: @admin.account)

      @path = "/api/v1/accounts/#{user.account.id}/account_notifications/#{@an.id}"

      @api_params = { controller: "account_notifications",
                      action: "show",
                      format: "json",
                      id: @an.id,
                      account_id: @user.account.id.to_s }

      json = api_call(:get, @path, @api_params)
      expect(json["id"]).to eq @an.id
    end
  end

  describe "user_close_notification" do
    before do
      @a = account_notification(message: "default")
      @path = "/api/v1/accounts/#{@admin.account.id}/account_notifications/#{@a.id}"
      @api_params = { controller: "account_notifications",
                      action: "user_close_notification",
                      format: "json",
                      id: @a.id.to_param,
                      account_id: @admin.account.id.to_s }
    end

    it "closes notifications" do
      api_call(:delete, @path, @api_params)
      @admin.reload
      expect(@admin.get_preference(:closed_notifications)).to eq [@a.id]

      json = api_call(:get, "/api/v1/accounts/#{@admin.account.id}/account_notifications", @api_params.merge(action: "user_index"))
      expect(json.length).to eq 0
    end
  end

  describe "create" do
    before do
      @path = "/api/v1/accounts/#{@admin.account.id}/account_notifications"
      @api_params = { controller: "account_notifications",
                      action: "create",
                      format: "json",
                      account_id: @admin.account.id.to_s }
      @start_at = DateTime.now.utc
      @end_at = 1.day.from_now.utc
    end

    it "creates an account notification" do
      json = api_call(:post,
                      @path,
                      @api_params,
                      { account_notification: {
                        subject: "New global notification",
                        start_at: @start_at.iso8601,
                        end_at: @end_at.iso8601,
                        message: "This is a notification",
                        icon: "information"
                      } })
      expect(json.keys).to include "start_at"
      expect(json.keys).to include "end_at"
      expect(json["subject"]).to eq "New global notification"
      expect(json["message"]).to eq "This is a notification"
      expect(json["icon"]).to eq "information"
      expect(json["roles"]).to eq []
    end

    it "defaults icon to warning" do
      json = api_call(:post,
                      @path,
                      @api_params,
                      { account_notification: {
                        subject: "New global notification",
                        start_at: @start_at.iso8601,
                        end_at: @end_at.iso8601,
                        message: "This is a notification"
                      } })

      expect(json["icon"]).to eq "warning"
    end

    it "creates an account notification for specific roles using the old role names" do
      json = api_call(:post,
                      @path,
                      @api_params,
                      { account_notification_roles: ["AccountAdmin"],
                        account_notification: {
                          subject: "New global notification",
                          start_at: @start_at.iso8601,
                          end_at: @end_at.iso8601,
                          message: "This is a notification"
                        } })

      notification = AccountNotification.last
      roles = notification.account_notification_roles
      expect(roles.count).to eq 1
      expect(roles.first.role_id).to eq admin_role.id
      expect(json["roles"]).to eq ["AccountAdmin"]
      expect(json["role_ids"]).to eq [admin_role.id]
    end

    it "creates an account notification for specific roles using role ids" do
      json = api_call(:post,
                      @path,
                      @api_params,
                      { account_notification_roles: [admin_role.id],
                        account_notification: {
                          subject: "New global notification",
                          start_at: @start_at.iso8601,
                          end_at: @end_at.iso8601,
                          message: "This is a notification"
                        } })

      notification = AccountNotification.last
      roles = notification.account_notification_roles
      expect(roles.count).to eq 1
      expect(roles.first.role_id).to eq admin_role.id
      expect(json["roles"]).to eq ["AccountAdmin"]
      expect(json["role_ids"]).to eq [admin_role.id]
    end

    it "creates an account notification for specific course-level roles using role ids" do
      json = api_call(:post,
                      @path,
                      @api_params,
                      { account_notification_roles: [student_role.id],
                        account_notification: {
                          subject: "New global notification",
                          start_at: @start_at.iso8601,
                          end_at: @end_at.iso8601,
                          message: "This is a notification"
                        } })

      notification = AccountNotification.last
      roles = notification.account_notification_roles
      expect(roles.count).to eq 1
      expect(roles.first.role_id).to eq student_role.id
      expect(json["roles"]).to eq ["StudentEnrollment"]
      expect(json["role_ids"]).to eq [student_role.id]
    end

    it 'creates an account notification for the "nil enrollment"' do
      json = api_call(:post,
                      @path,
                      @api_params,
                      { account_notification_roles: ["NilEnrollment"],
                        account_notification: {
                          subject: "New global notification",
                          start_at: @start_at.iso8601,
                          end_at: @end_at.iso8601,
                          message: "This is a notification"
                        } })

      notification = AccountNotification.last
      roles = notification.account_notification_roles
      expect(roles.count).to eq 1
      expect(roles.first.role_id).to be_nil
      expect(json["roles"]).to eq ["NilEnrollment"]
      expect(json["role_ids"]).to eq [nil]
    end

    it "returns not authorized for non admin user" do
      user = user_with_managed_pseudonym
      api_call_as_user(user,
                       :post,
                       @path,
                       @api_params,
                       { account_notification_roles: ["StudentEnrollment"],
                         account_notification: {
                           subject: "New global notification",
                           start_at: @start_at.iso8601,
                           end_at: @end_at.iso8601,
                           message: "This is a notification"
                         } },
                       {},
                       expected_status: 403)
    end

    it "returns an error for missing required params" do
      missing = %w[subject message start_at end_at]
      raw_api_call(:post, @path, @api_params, { account_notification: { icon: "warning" } })
      expect(response).to have_http_status :bad_request
      json = JSON.parse(response.body)
      errors = json["errors"].keys
      expect(missing - errors).to be_blank
    end

    it "returns an error for malformed dates" do
      raw_api_call(:post,
                   @path,
                   @api_params,
                   { account_notification: {
                     subject: "New global notification",
                     start_at: "asdrsldkfj",
                     end_at: "invalid_date",
                     message: "This is a notification",
                     icon: "information"
                   } })
      expect(response).to have_http_status :bad_request
    end

    it "does not allow an end date to be before a start date" do
      raw_api_call(:post,
                   @path,
                   @api_params,
                   { account_notification: {
                     subject: "New global notification",
                     start_at: @end_at.iso8601,
                     end_at: @start_at.iso8601,
                     message: "This is a notification",
                     icon: "information"
                   } })
      expect(response).to have_http_status :bad_request
      errors = JSON.parse(response.body)
      expect(errors["errors"].keys).to include "end_at"
    end
  end

  describe "update" do
    before do
      @notification = account_notification(message: "default")
      @path = "/api/v1/accounts/#{@admin.account.id}/account_notifications/#{@notification.id}"
      @api_params = { controller: "account_notifications",
                      action: "update",
                      format: "json",
                      account_id: @admin.account.id.to_s,
                      id: @notification.id.to_s }
      @start_at = Time.zone.now
      @end_at = 1.day.from_now
    end

    it "returns forbidden for non admin user" do
      user = user_with_managed_pseudonym
      api_call_as_user(user,
                       :put,
                       @path,
                       @api_params,
                       { account_notification_roles: ["StudentEnrollment"],
                         account_notification: {
                           subject: "update a global notification",
                           start_at: @start_at.iso8601,
                           end_at: @end_at.iso8601,
                           message: "This is a notification"
                         } },
                       {},
                       expected_status: 403)
    end

    it "updates an existing account notification" do
      raw_api_call(:put,
                   @path,
                   @api_params,
                   { account_notification: {
                     subject: "updated global notification",
                     start_at: @start_at.iso8601,
                     end_at: @end_at.iso8601,
                     message: "This is an updated notification",
                     icon: "warning"
                   } })
      @notification.reload
      expect(@notification.subject).to eq("updated global notification")
      expect(@notification.start_at).to eq(@start_at.iso8601)
      expect(@notification.end_at).to eq(@end_at.iso8601)
      expect(@notification.message).to eq("This is an updated notification")
      expect(@notification.icon).to eq("warning")
    end

    it "updates an account notification for specific roles using role names" do
      student_role = @account.get_role_by_name("StudentEnrollment")
      existing_roles = [student_role]
      @notification.account_notification_roles.build(existing_roles.map { |r| { role: r } })
      @notification.save
      raw_api_call(:put,
                   @path,
                   @api_params,
                   { account_notification_roles: ["TeacherEnrollment"],
                     account_notification: {
                       subject: "added role to global notification",
                       start_at: @start_at.iso8601,
                       end_at: @end_at.iso8601,
                       message: "This is a notification"
                     } })
      @notification.reload
      notification_roles = @notification.account_notification_roles
      expect(@notification.subject).to eq("added role to global notification")
      role_names = notification_roles.map { |r| r.role.name }
      expect(role_names).not_to include("StudentEnrollment")
      expect(role_names).to include("TeacherEnrollment")
    end
  end
end<|MERGE_RESOLUTION|>--- conflicted
+++ resolved
@@ -95,11 +95,7 @@
         non_admin = user_with_managed_pseudonym(account: @admin.account)
         api_call_as_user(non_admin, :get, @path, @api_params.merge(include_all: true))
 
-<<<<<<< HEAD
-        expect(response).to have_http_status :unauthorized
-=======
         expect(response).to have_http_status :forbidden
->>>>>>> f06b510f
       end
     end
 
