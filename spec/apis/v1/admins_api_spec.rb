#
# Copyright (C) 2011 Instructure, Inc.
#
# This file is part of Canvas.
#
# Canvas is free software: you can redistribute it and/or modify it under
# the terms of the GNU Affero General Public License as published by the Free
# Software Foundation, version 3 of the License.
#
# Canvas is distributed in the hope that it will be useful, but WITHOUT ANY
# WARRANTY; without even the implied warranty of MERCHANTABILITY or FITNESS FOR
# A PARTICULAR PURPOSE. See the GNU Affero General Public License for more
# details.
#
# You should have received a copy of the GNU Affero General Public License along
# with this program. If not, see <http://www.gnu.org/licenses/>.
#

require File.expand_path(File.dirname(__FILE__) + '/../api_spec_helper')
require_relative '../../sharding_spec_helper'

describe "Admins API", type: :request do
  before :once do
    @admin = account_admin_user
    user_with_pseudonym(:user => @admin)
  end

  describe "create" do
    before :once do
      @new_user = user_factory(:name => 'new guy')
      @admin.account.root_account.pseudonyms.create!(unique_id: 'user', user: @new_user)
      @user = @admin
    end

    it "should flag the user as an admin for the account" do
      json = api_call(:post, "/api/v1/accounts/#{@admin.account.id}/admins",
        { :controller => 'admins', :action => 'create', :format => 'json', :account_id => @admin.account.id.to_s },
        { :user_id => @new_user.id })
      @new_user.reload
      expect(@new_user.account_users.size).to eq 1
      admin = @new_user.account_users.first
      expect(admin.account).to eq @admin.account
    end

    it "should default the role of the admin association to AccountAdmin" do
      json = api_call(:post, "/api/v1/accounts/#{@admin.account.id}/admins",
        { :controller => 'admins', :action => 'create', :format => 'json', :account_id => @admin.account.id.to_s },
        { :user_id => @new_user.id })
      @new_user.reload
      admin = @new_user.account_users.first
      expect(admin.role).to eq admin_role
    end

    it "should respect the provided role, if any" do
      role = custom_account_role('CustomAccountUser', :account => @admin.account)
      json = api_call(:post, "/api/v1/accounts/#{@admin.account.id}/admins",
        { :controller => 'admins', :action => 'create', :format => 'json', :account_id => @admin.account.id.to_s },
        { :user_id => @new_user.id, :role_id => role.id })
      @new_user.reload
      admin = @new_user.account_users.first
      expect(admin.role).to eq role
    end

    it "should be able to find a role by name (though deprecated)" do
      role = custom_account_role('CustomAccountUser', :account => @admin.account)
      json = api_call(:post, "/api/v1/accounts/#{@admin.account.id}/admins",
                      { :controller => 'admins', :action => 'create', :format => 'json', :account_id => @admin.account.id.to_s },
                      { :user_id => @new_user.id, :role => "CustomAccountUser" })
      @new_user.reload
      admin = @new_user.account_users.first
      expect(admin.role).to eq role
    end

    it "should return json of the new admin association" do
      json = api_call(:post, "/api/v1/accounts/#{@admin.account.id}/admins",
                      {:controller => 'admins', :action => 'create', :format => 'json', :account_id => @admin.account.id.to_s},
                      {:user_id => @new_user.id})
      @new_user.reload
      admin = @new_user.account_users.first
      expect(json).to eq({
                           "id" => admin.id,
                           "role_id" => admin.role_id,
                           "role" => admin.role.name,
                           "user" => {
                             "id" => @new_user.id,
                             "name" => @new_user.name,
                             "short_name" => @new_user.short_name,
                             "sis_user_id"=>nil,
                             "integration_id"=>nil,
<<<<<<< HEAD
                             "sis_login_id"=>'user',
=======
>>>>>>> 1e2ebdcf
                             "sis_import_id"=>nil,
                             "sortable_name" => @new_user.sortable_name,
                             "login_id" => "user",
                           },
                           "workflow_state" => 'active'
                         })
    end

    it "should not send a notification email if passed a 0 'send_confirmation' value" do
      expect_any_instance_of(AccountUser).to receive(:account_user_notification!).never
      expect_any_instance_of(AccountUser).to receive(:account_user_registration!).never

      api_call(:post, "/api/v1/accounts/#{@admin.account.id}/admins",
               {:controller => 'admins', :action => 'create', :format => 'json',
                :account_id => @admin.account.to_param },
               {:user_id => @new_user.to_param, :send_confirmation => '0'})

      # Both of the expectations above should pass.
    end

    it "should not send a notification email if passed a false 'send_confirmation' value" do
      expect_any_instance_of(AccountUser).to receive(:account_user_notification!).never
      expect_any_instance_of(AccountUser).to receive(:account_user_registration!).never

      json = api_call(:post, "/api/v1/accounts/#{@admin.account.id}/admins",
                      {:controller => 'admins', :action => 'create', :format => 'json',
                       :account_id => @admin.account.to_param },
                      {:user_id => @new_user.to_param, :send_confirmation => 'false'})

      # Both of the expectations above should pass.
    end

    it "should send a notification email if 'send_confirmation' isn't set" do
      expect_any_instance_of(AccountUser).to receive(:account_user_registration!).once

      json = api_call(:post, "/api/v1/accounts/#{@admin.account.id}/admins",
                      {:controller => 'admins', :action => 'create', :format => 'json',
                       :account_id => @admin.account.to_param },
                      {:user_id => @new_user.to_param})

      # Expectation above should pass.
    end

    it "should not allow you to add a random user" do
      @new_user.pseudonym.destroy
      raw_api_call(:post, "/api/v1/accounts/#{@admin.account.id}/admins",
                   { :controller => 'admins', :action => 'create', :format => 'json', :account_id => @admin.account.id.to_s },
                   { :user_id => @new_user.id })
      expect(response.code).to eq '404'
    end
  end

  describe "destroy" do
    before :once do
      @account = Account.default
      @new_user = user_with_managed_pseudonym(:name => 'bad admin', :account => @account, :sis_user_id => 'badmin')
      @user = @admin
      @base_path = "/api/v1/accounts/#{@account.id}/admins/"
      @path = @base_path + "#{@new_user.id}"
      @path_opts = { :controller => "admins", :action => "destroy", :format => "json",
                     :account_id => @account.to_param, :user_id => @new_user.to_param }
    end

    context "unauthorized caller" do
      before do
        @au = @account.account_users.create! :user => @new_user
        @user = user_factory :account => @account
      end

      it "should 401" do
        api_call(:delete, @path, @path_opts, {}, {}, :expected_status => 401)
      end
    end

    context "with AccountAdmin membership" do
      before :once do
        @au = @account.account_users.create! :user => @new_user
      end

      it "should remove AccountAdmin membership" do
        json = api_call(:delete, @path, @path_opts)
        expect(json['user']['id']).to eq @new_user.id
        expect(json['id']).to eq @au.id
        expect(json['role']).to eq 'AccountAdmin'
        expect(json['workflow_state']).to eq 'deleted'
        expect(@au.reload.workflow_state).to eq 'deleted'
      end

      it "should remove AccountAdmin membership explicitly" do
        api_call(:delete, @path + "?role=AccountAdmin", @path_opts.merge(:role => "AccountAdmin"))
        expect(@account.account_users.active.where(user_id: @new_user)).not_to be_exists
      end

      it "should 404 if the user doesn't exist" do
        temp_user = User.create!
        bad_id = temp_user.to_param
        temp_user.destroy_permanently!
        api_call(:delete, @base_path + bad_id, @path_opts.merge(:user_id => bad_id),
                 {}, {}, :expected_status => 404)
      end

      it "should work by sis user id" do
        api_call(:delete, @base_path + "sis_user_id:badmin",
                 @path_opts.merge(:user_id => "sis_user_id:badmin"))
        expect(@account.account_users.active.where(user_id: @new_user)).not_to be_exists
      end
    end

    context "with custom membership" do
      before :once do
        @role = custom_account_role('CustomAdmin', account: @account)
        @au = @account.account_users.create!(user: @new_user, role: @role)
      end

      it "should remove a custom membership from a user" do
        api_call(:delete, @path + "?role_id=#{@role.id}", @path_opts.merge(role_id: @role.id))
        expect(@account.account_users.active.find_by_user_id_and_role_id(@new_user.id, @role.id)).to be_nil
      end

      it "should still work using the deprecated role param" do
        api_call(:delete, @path + "?role=CustomAdmin", @path_opts.merge(role: "CustomAdmin"))
        expect(@account.account_users.active.where(user_id: @new_user, role_id: @role.id).exists?).to eq false
      end

      it "should 404 if the membership type doesn't exist" do
        api_call(:delete, @path + "?role=Blah", @path_opts.merge(role: "Blah"), {}, {}, expected_status: 404)
        expect(@account.account_users.where(user_id: @new_user, role_id: @role.id).exists?).to eq true
      end

      it "should 404 if the membership type isn't specified" do
        api_call(:delete, @path, @path_opts, {}, {}, expected_status: 404)
        expect(@account.account_users.where(user_id: @new_user, role_id: @role.id).exists?).to eq true
      end
    end

    context "with multiple memberships" do
      before :once do
        @role = custom_account_role('CustomAdmin', :account => @account)
        @au1 = @account.account_users.create! :user => @new_user
        @au2 = @account.account_users.create! :user => @new_user, :role => @role
      end

      it "should leave the AccountAdmin membership alone when deleting the custom membership" do
        api_call(:delete, @path + "?role_id=#{@role.id}", @path_opts.merge(:role_id => @role.id))
        expect(@account.account_users.active.where(:user_id => @new_user.id).map(&:role_id)).to eq [admin_role.id]
      end

      it "should leave the custom membership alone when deleting the AccountAdmin membership implicitly" do
        api_call(:delete, @path, @path_opts)
        expect(@account.account_users.active.where(:user_id => @new_user.id).map(&:role_id)).to eq [@role.id]
      end

      it "should leave the custom membership alone when deleting the AccountAdmin membership explicitly" do
        api_call(:delete, @path + "?role_id=#{admin_role.id}", @path_opts.merge(:role_id => admin_role.id))
        expect(@account.account_users.active.where(:user_id => @new_user.id).map(&:role_id)).to eq [@role.id]
      end
    end
  end

  describe "index" do
    before :once do
      @account = Account.default
      @path = "/api/v1/accounts/#{@account.id}/admins"
      @path_opts = { :controller => "admins", :action => "index", :format => "json", :account_id => @account.to_param }
    end

    context "unauthorized caller" do
      before do
        @user = user_factory :account => @account
      end

      it "should 401" do
        api_call(:get, @path, @path_opts, {}, {}, :expected_status => 401)
      end
    end

    context "with account users" do
      before :once do
        @roles = {}
        2.times do |x|
          u = user_factory(:name => "User #{x}", :account => @account)
          @roles[x] = custom_account_role("MT #{x}", :account => @account)
          @account.account_users.create!(:user => u, :role => @roles[x])
        end
        @another_admin = @user
        @user = @admin
      end

      it "should return the correct format" do
        json = api_call(:get, @path, @path_opts)
        expect(json).to be_include({"id" => @admin.account_users.first.id,
                                    "role" => "AccountAdmin",
                                    "role_id" => admin_role.id,
                                    "user" =>
                                      {"id" => @admin.id,
                                       "name" => @admin.name,
                                       "sortable_name" => @admin.sortable_name,
                                       "short_name" => @admin.short_name,
                                       "sis_user_id"=>nil,
                                       "integration_id"=>nil,
<<<<<<< HEAD
                                       "sis_login_id"=>@admin.pseudonym.unique_id,
=======
>>>>>>> 1e2ebdcf
                                       "sis_import_id"=>nil,
                                       "login_id" => @admin.pseudonym.unique_id},
                                    "workflow_state" => 'active'})
      end

      it "should scope the results to the user_id if given" do
        json = api_call(:get, @path, @path_opts.merge(user_id: @admin.id))
        expect(json).to eq [{"id" => @admin.account_users.first.id,
                             "role" => "AccountAdmin",
                             "role_id" => admin_role.id,
                             "user" =>
                               {"id" => @admin.id,
                                "name" => @admin.name,
                                "sortable_name" => @admin.sortable_name,
                                "short_name" => @admin.short_name,
                                "sis_user_id"=>nil,
                                "integration_id"=>nil,
<<<<<<< HEAD
                                "sis_login_id"=>@admin.pseudonym.unique_id,
=======
>>>>>>> 1e2ebdcf
                                "sis_import_id"=>nil,
                                "login_id" => @admin.pseudonym.unique_id},
                             "workflow_state" => 'active'}]
      end

      it "should scope the results to the array of user_ids if given" do
        json = api_call(:get, @path, @path_opts.merge(user_id: [@admin.id, @another_admin.id]))
        expect(json).to eq [{"id" => @admin.account_users.first.id,
                             "role" => "AccountAdmin",
                             "role_id" => admin_role.id,
                             "user" =>
                               {"id" => @admin.id,
                                "name" => @admin.name,
                                "sortable_name" => @admin.sortable_name,
                                "short_name" => @admin.short_name,
                                "sis_user_id"=>nil,
                                "integration_id"=>nil,
<<<<<<< HEAD
                                "sis_login_id"=>@admin.pseudonym.unique_id,
=======
>>>>>>> 1e2ebdcf
                                "sis_import_id"=>nil,
                                "login_id" => @admin.pseudonym.unique_id},
                             "workflow_state" => 'active'},
                            {"id" => @another_admin.account_users.first.id,
                             "role" => "MT 1",
                             "role_id" => @roles[1].id,
                             "user" =>
                               {"id" => @another_admin.id,
                                "name" => @another_admin.name,
                                "sortable_name" => @another_admin.sortable_name,
                                "sis_user_id"=>nil,
                                "integration_id"=>nil,
<<<<<<< HEAD
                                "sis_login_id"=>nil,
=======
>>>>>>> 1e2ebdcf
                                "sis_import_id"=>nil,
                                "short_name" => @another_admin.short_name},
                             "workflow_state" => 'active'}]
      end

      context 'sharding' do
        specs_require_sharding

        it "should work with cross-shard users" do
          @shard1.activate { @other_admin = user_factory }
          au = Account.default.account_users.create!(:user => @other_admin)

          @user = @admin
          json = api_call(:get, @path, @path_opts.merge(user_id: [@other_admin.id]))

          expect(json.first["id"]).to eq au.id
        end
      end

      it "should paginate" do
        json = api_call(:get, @path + "?per_page=2", @path_opts.merge(:per_page => '2'))
        expect(response.headers['Link']).to match(%r{<http://www.example.com/api/v1/accounts/#{@account.id}/admins\?.*page=2.*>; rel="next",<http://www.example.com/api/v1/accounts/#{@account.id}/admins\?.*page=1.*>; rel="first",<http://www.example.com/api/v1/accounts/#{@account.id}/admins\?.*page=2.*>; rel="last"})
        expect(json.map{ |au| { :user => au['user']['name'], :role => au['role'], :role_id => au['role_id'] } }).to eq [
            { :user => @admin.name, :role => 'AccountAdmin', :role_id => admin_role.id },
            { :user => "User 0", :role => "MT 0", :role_id => @roles[0].id },
        ]
        json = api_call(:get, @path + "?per_page=2&page=2", @path_opts.merge(:per_page => '2', :page => '2'))
        expect(response.headers['Link']).to match(%r{<http://www.example.com/api/v1/accounts/#{@account.id}/admins\?.*page=1.*>; rel="prev",<http://www.example.com/api/v1/accounts/#{@account.id}/admins\?.*page=1.*>; rel="first",<http://www.example.com/api/v1/accounts/#{@account.id}/admins\?.*page=2.*>; rel="last"})
        expect(json.map{ |au| { :user => au['user']['name'], :role => au['role'], :role_id => au['role_id'] } }).to eq [
            { :user => "User 1", :role => "MT 1", :role_id => @roles[1].id }
        ]
      end
    end
  end
end<|MERGE_RESOLUTION|>--- conflicted
+++ resolved
@@ -87,10 +87,6 @@
                              "short_name" => @new_user.short_name,
                              "sis_user_id"=>nil,
                              "integration_id"=>nil,
-<<<<<<< HEAD
-                             "sis_login_id"=>'user',
-=======
->>>>>>> 1e2ebdcf
                              "sis_import_id"=>nil,
                              "sortable_name" => @new_user.sortable_name,
                              "login_id" => "user",
@@ -291,10 +287,6 @@
                                        "short_name" => @admin.short_name,
                                        "sis_user_id"=>nil,
                                        "integration_id"=>nil,
-<<<<<<< HEAD
-                                       "sis_login_id"=>@admin.pseudonym.unique_id,
-=======
->>>>>>> 1e2ebdcf
                                        "sis_import_id"=>nil,
                                        "login_id" => @admin.pseudonym.unique_id},
                                     "workflow_state" => 'active'})
@@ -312,10 +304,6 @@
                                 "short_name" => @admin.short_name,
                                 "sis_user_id"=>nil,
                                 "integration_id"=>nil,
-<<<<<<< HEAD
-                                "sis_login_id"=>@admin.pseudonym.unique_id,
-=======
->>>>>>> 1e2ebdcf
                                 "sis_import_id"=>nil,
                                 "login_id" => @admin.pseudonym.unique_id},
                              "workflow_state" => 'active'}]
@@ -333,10 +321,6 @@
                                 "short_name" => @admin.short_name,
                                 "sis_user_id"=>nil,
                                 "integration_id"=>nil,
-<<<<<<< HEAD
-                                "sis_login_id"=>@admin.pseudonym.unique_id,
-=======
->>>>>>> 1e2ebdcf
                                 "sis_import_id"=>nil,
                                 "login_id" => @admin.pseudonym.unique_id},
                              "workflow_state" => 'active'},
@@ -349,10 +333,6 @@
                                 "sortable_name" => @another_admin.sortable_name,
                                 "sis_user_id"=>nil,
                                 "integration_id"=>nil,
-<<<<<<< HEAD
-                                "sis_login_id"=>nil,
-=======
->>>>>>> 1e2ebdcf
                                 "sis_import_id"=>nil,
                                 "short_name" => @another_admin.short_name},
                              "workflow_state" => 'active'}]
