# frozen_string_literal: true

#
# Copyright (C) 2012 Instructure, Inc.
#
# This file is part of Canvas.
#
# Canvas is free software: you can redistribute it and/or modify it under
# the terms of the GNU Affero General Public License as published by the Free
# Software Foundation, version 3 of the License.
#
# Canvas is distributed in the hope that it will be useful, but WITHOUT ANY
# WARRANTY; without even the implied warranty of MERCHANTABILITY or FITNESS FOR
# A PARTICULAR PURPOSE. See the GNU Affero General Public License for more
# details.
#
# You should have received a copy of the GNU Affero General Public License along
# with this program. If not, see <http://www.gnu.org/licenses/>.
#

require_relative "../api_spec_helper"

describe PseudonymsController, type: :request do
  before :once do
    course_with_student(active_all: true)
    account_admin_user
    @account = @user.account
  end

  describe "pseudonym listing" do
    before do
      @account_path = "/api/v1/accounts/#{@account.id}/logins"
      @account_path_options = { controller: "pseudonyms", action: "index", format: "json", account_id: @account.id.to_param }
      @user_path = "/api/v1/users/#{@student.id}/logins"
      @user_path_options = { controller: "pseudonyms", action: "index", format: "json", user_id: @student.id.to_param }
    end

    context "An authorized user with a valid query" do
      it "returns a list of pseudonyms" do
        json = api_call(:get, @account_path, @account_path_options, {
                          user: { id: @student.id }
                        })
        expect(json).to eq(@student.pseudonyms.map do |p|
          {
            "account_id" => p.account_id,
            "id" => p.id,
            "sis_user_id" => p.sis_user_id,
            "unique_id" => p.unique_id,
            "user_id" => p.user_id,
            "created_at" => p.created_at,
            "workflow_state" => "active",
            "declared_user_type" => nil
          }
        end)
      end

      it "returns multiple pseudonyms if they exist" do
        %w[one@example.com two@example.com].each { |id| @student.pseudonyms.create!(unique_id: id) }
        json = api_call(:get, @account_path, @account_path_options, {
                          user: { id: @student.id }
                        })
        expect(json.count).to be 2
      end

      it "paginates results" do
        %w[one@example.com two@example.com].each { |id| @student.pseudonyms.create!(unique_id: id) }
        json = api_call(:get, "#{@account_path}?per_page=1", @account_path_options.merge({ per_page: "1" }), {
                          user: { id: @student.id }
                        })
        expect(json.count).to be 1
        headers = response.headers["Link"].split(",")
        expect(headers[0]).to match(/page=1&per_page=1/) # current page
        expect(headers[1]).to match(/page=2&per_page=1/) # next page
        expect(headers[2]).to match(/page=1&per_page=1/) # first page
        expect(headers[3]).to match(/page=2&per_page=1/) # last page
      end

      it "returns all pseudonyms for a user" do
        new_account = Account.create!(name: "Extra Account")
        @student.pseudonyms.create!(unique_id: "one@example.com", account: Account.default)
        @student.pseudonyms.create!(unique_id: "two@example.com", account: new_account)

        json = api_call(:get, @user_path, @user_path_options)
        expect(json.count).to be 2
      end

      it "does not included deleted pseudonyms" do
        %w[one@example.com two@example.com].each { |id| @student.pseudonyms.create!(unique_id: id) }
        to_delete = @student.pseudonyms.create!(unique_id: "to-delete@example.com")
        to_delete.destroy

        json = api_call(:get, @user_path, @user_path_options)
        expect(json.count).to be 2
<<<<<<< HEAD
        expect(json.map { |j| j["id"] }.include?(to_delete.id)).to be_falsey
=======
        expect(json.pluck("id").include?(to_delete.id)).to be_falsey
>>>>>>> eb82fcc9
      end

      it "includes suspended pseudonyms" do
        to_suspend = @student.pseudonyms.create!(unique_id: "to-delete@example.com")
        to_suspend.update!(workflow_state: "suspended")

        json = api_call(:get, @user_path, @user_path_options)
        expect(json.count).to eq 1
        expect(json.first["id"]).to eq to_suspend.id
        expect(json.first["workflow_state"]).to eq "suspended"
      end
    end

    context "An authorized user with an empty query" do
      it "returns an empty array" do
        json = api_call(:get, @account_path, @account_path_options, {
                          user: { id: @student.id }
                        })
        expect(json).to be_empty
      end
    end

    context "An unauthorized user" do
      before :once do
        @user = user_with_pseudonym
      end

      it "returns 401 unauthorized when listing account pseudonyms" do
        raw_api_call(:get, @account_path, @account_path_options, {
                       user: { id: @student.id }
                     })
        expect(response.code).to eql "401"
      end

      it "returns 401 unauthorized when listing user pseudonyms" do
        raw_api_call(:get, @user_path, @user_path_options)
        expect(response.code).to eql "401"
      end
    end
  end

  describe "pseudonym creation" do
    before do
      @path = "/api/v1/accounts/#{@account.id}/logins"
      @path_options = { controller: "pseudonyms", action: "create", format: "json", account_id: @account.id.to_param }
    end

    context "an authorized user" do
      it "creates a new pseudonym" do
        json = api_call(:post, @path, @path_options, {
                          user: { id: @student.id },
                          login: {
                            password: "abcd1234",
                            sis_user_id: "12345",
                            unique_id: "test@example.com",
                            declared_user_type: "teacher",
                          }
                        })
        expect(json).to eq({
                             "account_id" => @account.id,
                             "authentication_provider_id" => nil,
                             "id" => json["id"],
                             "sis_user_id" => "12345",
                             "integration_id" => nil,
                             "unique_id" => "test@example.com",
                             "user_id" => @student.id,
                             "created_at" => json["created_at"],
                             "workflow_state" => "active",
                             "declared_user_type" => "teacher"
                           })
      end

      it "returns 400 if account_id is not a root account" do
        @subaccount = Account.create!(parent_account: @account)
        @path = "/api/v1/accounts/#{@subaccount.id}/logins"
        @path_options = { controller: "pseudonyms", action: "create", format: "json", account_id: @subaccount.id.to_param }
        raw_api_call(:post, @path, @path_options, {
                       user: { id: @student.id },
                       login: {
                         password: "abcd1234",
                         sis_user_id: "12345",
                         unique_id: "duplicate@example.com"
                       }
                     })
        expect(response.code).to eql "400"
      end

      it "returns 400 on duplicate pseudonyms" do
        @student.pseudonyms.create(unique_id: "duplicate@example.com")
        raw_api_call(:post, @path, @path_options, {
                       user: { id: @student.id },
                       login: {
                         password: "abcd1234",
                         sis_user_id: "12345",
                         unique_id: "duplicate@example.com"
                       }
                     })
        expect(response.code).to eql "400"
      end

      it "returns 400 when nothing is passed" do
        raw_api_call(:post, @path, @path_options)
        expect(response.code).to eql "400"
      end

      it "returns 401 when trying to set a password on a non-Canvas login" do
        @account.authentication_providers.create!(auth_type: "cas")
        raw_api_call(:post, @path, @path_options, {
                       user: { id: @student.id },
                       login: {
                         password: "abcd1234",
                         unique_id: "student@example.com",
                         authentication_provider_id: "cas"
                       }
                     })
        expect(response.code).to eql "400"
      end
    end

    context "an unauthorized user" do
      it "returns 401" do
        @user = @student
        raw_api_call(:post, @path, @path_options, {
                       user: { id: @admin.id },
                       login: {
                         password: "abcd1234",
                         sis_user_id: "12345",
                         unique_id: "test@example.com"
                       }
                     })
        expect(response.code).to eql "401"
      end
    end

    it "does not allow user to add their own pseudonym to an arbitrary account" do
      user_with_pseudonym(active_all: true)
      raw_api_call(:post, "/api/v1/accounts/#{Account.site_admin.id}/logins",
                   { account_id: Account.site_admin.id.to_param, controller: "pseudonyms",
                     action: "create", format: "json" },
                   user: { id: @user.id },
                   login: { unique_id: "user" })
      expect(response.code).to eql "401"
    end
  end

  describe "pseudonym updates" do
    before :once do
      @student.pseudonyms.create!(unique_id: "student@example.com")
      @admin.pseudonyms.create!(unique_id: "admin@example.com")
      @teacher.pseudonyms.create!(unique_id: "teacher@example.com")
      @path = "/api/v1/accounts/#{@account.id}/logins/#{@student.pseudonym.id}"
      @path_options = {
        controller: "pseudonyms",
        format: "json",
        action: "update",
        account_id: @account.id.to_param,
        id: @student.pseudonym.id.to_param
      }
      a = Account.find(Account.default.id)
      account_with_saml({ account: a })
      a.settings[:admins_can_change_passwords] = true
      a.save!
    end

    context "an authorized user" do
      it "is able to update a pseudonym" do
        json = api_call(:put, @path, @path_options, {
                          login: {
                            unique_id: "student+new@example.com",
                            password: "password123",
                            sis_user_id: "new-12345",
                            declared_user_type: "teacher",
                          }
                        })
        expect(json).to eq({
                             "account_id" => @student.pseudonym.account_id,
                             "authentication_provider_id" => nil,
                             "id" => @student.pseudonym.id,
                             "sis_user_id" => "new-12345",
                             "integration_id" => nil,
                             "unique_id" => "student+new@example.com",
                             "user_id" => @student.id,
                             "created_at" => @student.pseudonym.created_at.iso8601,
                             "workflow_state" => "active",
                             "declared_user_type" => "teacher"
                           })
        expect(@student.pseudonym.reload.valid_password?("password123")).to be_truthy
      end

      it "can suspend the pseudonym" do
        json = api_call(:put, @path, @path_options, { login: { workflow_state: "suspended" } })
        expect(json["workflow_state"]).to eq "suspended"
      end

      it "can suspend the pseudonym and alter attributes" do
        json = api_call(:put, @path, @path_options, { login: { workflow_state: "suspended", sis_user_id: "new-12345" } })
        expect(json["workflow_state"]).to eq "suspended"
        expect(json["sis_user_id"]).to eq "new-12345"
      end

      it "ignores invalid workflow states" do
        raw_api_call(:put, @path, @path_options, { login: { workflow_state: "bogus" } })
        expect(response.code).to eql "400"
      end

      it "ignores invalid declared_user_types" do
        raw_api_call(:put, @path, @path_options, { login: { declared_user_type: "ta" } })
        expect(response.code).to eql "400"
      end

      it "returns 400 if the unique_id already exists" do
        raw_api_call(:put, @path, @path_options, {
                       login: {
                         unique_id: "teacher@example.com"
                       }
                     })
        expect(response.code).to eql "400"
      end

      it "returns 400 if no parameters" do
        raw_api_call(:put, @path, @path_options, {})
        expect(response.code).to eql "400"
      end

      it "returns 200 if a user's sis id is updated to its current value" do
        @student.pseudonym.update_attribute(:sis_user_id, "old-12345")
        json = api_call(:put, @path, @path_options, {
                          login: { sis_user_id: "old-12345" }
                        })
        expect(json["sis_user_id"]).to eql "old-12345"
      end

      it "returns 200 if changing only sis id" do
        json = api_call(:put, @path, @path_options, {
                          login: { sis_user_id: "old-12345" }
                        })
        expect(json["sis_user_id"]).to eql "old-12345"
      end

      it "allows changing sis id even if password setting is disabled" do
        a = Account.find(Account.default.id)
        a.settings[:admins_can_change_passwords] = true
        a.save!
        json = api_call(:put, @path, @path_options, {
                          login: { sis_user_id: "old-12345" }
                        })
        expect(json["sis_user_id"]).to eql "old-12345"
      end

      it "allows updating an auth provider by ID" do
        auth_provider =
          @account.authentication_providers.active.where(auth_type: "canvas").first

        json = api_call(:put, @path, @path_options, {
                          login: { authentication_provider_id: auth_provider.id.to_s }
                        })
        expect(json["authentication_provider_id"]).to eql auth_provider.id
        expect(json["authentication_provider_type"]).to eql auth_provider.auth_type
      end

      it "allows updating an auth provider by type" do
        auth_provider =
          @account.authentication_providers.active.where(auth_type: "saml").first

        json = api_call(:put, @path, @path_options, {
                          login: { authentication_provider_id: auth_provider.auth_type.to_s }
                        })
        expect(json["authentication_provider_id"]).to eql auth_provider.id
        expect(json["authentication_provider_type"]).to eql auth_provider.auth_type
      end

      it "does not allow updating an auth provider from another account by ID" do
        unpermitted_account = account_with_cas
        auth_provider =
          unpermitted_account.authentication_providers.active.where(auth_type: "cas").first

        raw_api_call(:put, @path, @path_options, {
                       login: { authentication_provider_id: auth_provider.id.to_s }
                     })
        expect(response.code).to eql "404"
      end

      it "does not allow updating an auth provider from another account by type" do
        unpermitted_account = account_with_cas
        auth_provider =
          unpermitted_account.authentication_providers.active.where(auth_type: "cas").first

        raw_api_call(:put, @path, @path_options, {
                       login: { authentication_provider_id: auth_provider.auth_type.to_s }
                     })
        expect(response.code).to eql "404"
      end

      it "does not allow updating a deleted pseudonym" do
        to_delete = @student.pseudonyms.first
        @student.pseudonyms.create!(unique_id: "other@example.com")
        to_delete.destroy

        raw_api_call(:put, @path, @path_options, {
                       login: {
                         unique_id: "changed@example.com"
                       }
                     })
        expect(response.code).to eql "404"
      end
    end

    context "an unauthorized user" do
      it "returns 401" do
        @path = "/api/v1/accounts/#{@account.id}/logins/#{@teacher.pseudonym.id}"
        @user = @student
        raw_api_call(:put, @path, @path_options.merge({ id: @teacher.pseudonym.id.to_param }), {
                       login: { unique_id: "teacher+new@example.com" }
                     })
        expect(response.code).to eql "401"
      end

      it "is not able to update an authentication provider" do
        @path = "/api/v1/accounts/#{@account.id}/logins/#{@student.pseudonym.id}"
        @user = @teacher
        auth_provider = Account.default.authentication_providers.create!(
          auth_type: "canvas",
          workflow_state: "active"
        )
        raw_api_call(:put, @path, @path_options.merge({ id: @student.pseudonym.id.to_param }), {
                       login: { authentication_provider_id: auth_provider.id.to_s }
                     })
        expect(response.code).to eql "401"
      end
    end
  end

  describe "pseudonym deletion" do
    before :once do
      @student.pseudonyms.create!(unique_id: "student@example.com")
      @path = "/api/v1/users/#{@student.id}/logins/#{@student.pseudonym.id}"
      @path_options = { controller: "pseudonyms",
                        action: "destroy", format: "json",
                        user_id: @student.id.to_param, id: @student.pseudonym.id.to_param }
    end

    context "an authorized user" do
      context "on a user with multiple pseudonyms" do
        let(:pseudonym) { @student.pseudonym }

        before do
          @student.pseudonyms.create!(unique_id: "student1@example.com")
        end

        it "is able to delete a pseudonym" do
          json = api_call(:delete, @path, @path_options)
          expect(@student.pseudonyms.active.count).to be 1
          expect(json).to eq({
                               "unique_id" => "student@example.com",
                               "sis_user_id" => nil,
                               "integration_id" => nil,
                               "account_id" => Account.default.id,
                               "authentication_provider_id" => nil,
                               "id" => pseudonym.id,
                               "user_id" => @student.id,
                               "created_at" => pseudonym.created_at.iso8601,
                               "workflow_state" => "deleted",
                               "declared_user_type" => nil
                             })
        end

        it "audits the deletion by the performing user" do
          api_call(:delete, @path, @path_options)
          expect(pseudonym.auditor_records.where(performing_user: @user)).to exist
        end
      end

      it "receives an error when trying to delete the user's last pseudonym" do
        raw_api_call(:delete, @path, @path_options)
        expect(response.code).to eql "400"
        expect(JSON.parse(response.body)).to eq({
                                                  "errors" => {
                                                    "base" => [
                                                      { "type" => "Users must have at least one login", "attribute" => "base", "message" => "Users must have at least one login" }
                                                    ]
                                                  }
                                                })
      end

      it "does not allow re-deleting a login that has already been deleted" do
        to_delete = @student.pseudonyms.first
        @student.pseudonyms.create!(unique_id: "other@example.com")
        to_delete.destroy

        raw_api_call(:delete, @path, @path_options)
        expect(response.code).to eql "404"
      end
    end

    context "an unauthorized user" do
      it "returns 401" do
        user_with_pseudonym
        raw_api_call(:delete, @path, @path_options)
        expect(response.code).to eql "401"
      end
    end
  end

  describe "pseudonym password reset" do
    before :once do
      @student.pseudonyms.create!(unique_id: "student@example.com")
      CommunicationChannel.create(user: @student, path: "student@example.com")
      @path = "/api/v1/users/reset_password"
      @path_options = { controller: "pseudonyms",
                        action: "forgot_password", format: "json" }
    end

    context "an authorized user" do
      it "is able to request password reset" do
        json = api_call(:post, @path, @path_options, {
                          email: "student@example.com"
                        })
        expect(json).to eq({ "requested" => true })
      end

      it "gets 404 response when the user doesn't exist" do
        raw_api_call(:post, @path, @path_options, {
                       email: "dummy@example.com"
                     })
        expect(response.code).to eql "404"
      end
    end

    context "an unauthorized user" do
      it "returns 401" do
        @user = @teacher
        raw_api_call(:post, @path, @path_options, {
                       email: "student@example.com",
                       login: { unique_id: "teacher+new@example.com" }
                     })
        expect(response.code).to eql "401"
      end
    end
  end
end<|MERGE_RESOLUTION|>--- conflicted
+++ resolved
@@ -91,11 +91,7 @@
 
         json = api_call(:get, @user_path, @user_path_options)
         expect(json.count).to be 2
-<<<<<<< HEAD
-        expect(json.map { |j| j["id"] }.include?(to_delete.id)).to be_falsey
-=======
         expect(json.pluck("id").include?(to_delete.id)).to be_falsey
->>>>>>> eb82fcc9
       end
 
       it "includes suspended pseudonyms" do
