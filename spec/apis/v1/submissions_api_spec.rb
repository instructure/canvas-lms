# frozen_string_literal: true

#
# Copyright (C) 2011 - present Instructure, Inc.
#
# This file is part of Canvas.
#
# Canvas is free software: you can redistribute it and/or modify it under
# the terms of the GNU Affero General Public License as published by the Free
# Software Foundation, version 3 of the License.
#
# Canvas is distributed in the hope that it will be useful, but WITHOUT ANY
# WARRANTY; without even the implied warranty of MERCHANTABILITY or FITNESS FOR
# A PARTICULAR PURPOSE. See the GNU Affero General Public License for more
# details.
#
# You should have received a copy of the GNU Affero General Public License along
# with this program. If not, see <http://www.gnu.org/licenses/>.
#

require_relative "../api_spec_helper"
require_relative "../file_uploads_spec_helper"

describe "Submissions API", type: :request do
  include Api::V1::User

  let(:params) { {} }

  before do
    allow(HostUrl).to receive(:file_host_with_shard).and_return(["www.example.com", Shard.default])
  end

  def submit_homework(assignment, student, opts = { body: "test!" })
    @submit_homework_time ||= Time.zone.at(0)
    @submit_homework_time += 1.hour # each submission in a test is separated by an hour
    sub = assignment.find_or_create_submission(student)
    if sub.versions.size == 1
      Version.where(id: sub.versions.first).update_all(created_at: @submit_homework_time)
    end
    sub.workflow_state = "submitted"
    yield(sub) if block_given?
    sub.with_versioning(explicit: true) do
      update_with_protected_attributes!(sub, { submitted_at: @submit_homework_time, created_at: @submit_homework_time }.merge(opts))
    end
    sub.versions.reload.each { |v| Version.where(id: v).update_all(created_at: v.model.created_at) }
    sub
  end

  describe "using section ids" do
    before :once do
      @student1 = user_factory(active_all: true)
      course_with_teacher(active_all: true)
      @default_section = @course.default_section
      @section = factory_with_protected_attributes(@course.course_sections, sis_source_id: "my-section-sis-id", name: "section2")
      @course.enroll_user(@student1, "StudentEnrollment", section: @section).accept!

      quiz = Quizzes::Quiz.create!(title: "quiz1", context: @course)
      quiz.did_edit!
      quiz.offer!
      @a1 = quiz.assignment
      sub = @a1.find_or_create_submission(@student1)
      sub.submission_type = "online_quiz"
      sub.workflow_state = "submitted"
      sub.save!
    end

    it "lists submissions" do
      json = api_call(:get,
                      "/api/v1/sections/#{@default_section.id}/assignments/#{@a1.id}/submissions.json",
                      { controller: "submissions_api", action: "index",
                        format: "json", section_id: @default_section.id.to_s,
                        assignment_id: @a1.id.to_s },
                      { include: %w[submission_history submission_comments rubric_assessment] })
      expect(json.size).to eq 0

      json = api_call(:get,
                      "/api/v1/sections/sis_section_id:my-section-sis-id/assignments/#{@a1.id}/submissions.json",
                      { controller: "submissions_api", action: "index",
                        format: "json", section_id: "sis_section_id:my-section-sis-id",
                        assignment_id: @a1.id.to_s },
                      { include: %w[submission_history submission_comments rubric_assessment] })
      expect(json.size).to eq 1
      expect(json.first["user_id"]).to eq @student1.id

      api_call(:get,
               "/api/v1/sections/#{@default_section.id}/students/submissions",
               { controller: "submissions_api", action: "for_students",
                 format: "json", section_id: @default_section.id.to_s },
               { student_ids: [@student1.id] },
               {}, expected_status: 401)

      json = api_call(:get,
                      "/api/v1/sections/sis_section_id:my-section-sis-id/students/submissions",
                      { controller: "submissions_api", action: "for_students",
                        format: "json", section_id: "sis_section_id:my-section-sis-id" },
                      student_ids: [@student1.id])
      expect(json.size).to eq 1
    end

    it "returns submissions based on workflow_state" do
      json = api_call(:get,
                      "/api/v1/sections/sis_section_id:my-section-sis-id/students/submissions",
                      { controller: "submissions_api", action: "for_students",
                        format: "json", section_id: "sis_section_id:my-section-sis-id" },
                      workflow_state: "submitted",
                      student_ids: [@student1.id])
      expect(json.size).to eq 1

      json = api_call(:get,
                      "/api/v1/sections/sis_section_id:my-section-sis-id/students/submissions",
                      { controller: "submissions_api", action: "for_students",
                        format: "json", section_id: "sis_section_id:my-section-sis-id" },
                      workflow_state: "unsubmitted",
                      student_ids: [@student1.id])
      expect(json.size).to eq 0
    end

    shared_examples_for "enrollment_state" do
      it "scopes call to enrollment_state" do
        e = @section.enrollments.where(user_id: @student1.id).take
        json = api_call(:get,
                        "/api/v1/sections/sis_section_id:my-section-sis-id/students/submissions",
                        { controller: "submissions_api", action: "for_students",
                          format: "json", section_id: "sis_section_id:my-section-sis-id" },
                        enrollment_state: @enrollment_state, student_ids: [@student1.id],
                        state_based_on_date: @state_based_on_date)
        expect(json.size).to eq @active_count

        e.workflow_state = "completed"
        e.save!
        json = api_call(:get,
                        "/api/v1/sections/sis_section_id:my-section-sis-id/students/submissions",
                        { controller: "submissions_api", action: "for_students",
                          format: "json", section_id: "sis_section_id:my-section-sis-id" },
                        enrollment_state: @enrollment_state, student_ids: [@student1.id],
                        state_based_on_date: @state_based_on_date)
        expect(json.size).to eq @concluded_count
      end
    end

    context "active enrollment_state with active and concluded enrollments" do
      include_examples "enrollment_state"
      before do
        e = @course.enroll_user(@student1, "StudentEnrollment", section: @default_section)
        e.conclude
        @enrollment_state = "concluded"
        @active_count = 1
        @concluded_count = 1
      end
    end

    context "active enrollment_state" do
      include_examples "enrollment_state"
      before do
        @enrollment_state = "active"
        @active_count = 1
        @concluded_count = 0
      end
    end

    context "active enrollment_state state_based_on_date=false" do
      include_examples "enrollment_state"
      before do
        @course.start_at = 10.days.ago
        @course.conclude_at = 2.days.ago
        @course.restrict_enrollments_to_course_dates = true
        @course.save!

        @state_based_on_date = false
        @enrollment_state = "active"
        @active_count = 1
        @concluded_count = 0
      end
    end

    context "conclude enrollment_state" do
      include_examples "enrollment_state"
      before do
        @state_based_on_date = true
        @enrollment_state = "concluded"
        @active_count = 0
        @concluded_count = 1
      end
    end

    context "conclude enrollment_state state_based_on_date=false" do
      include_examples "enrollment_state"
      before do
        @course.start_at = 10.days.ago
        @course.conclude_at = 2.days.ago
        @course.restrict_enrollments_to_course_dates = true
        @course.save!

        @state_based_on_date = false
        @enrollment_state = "concluded"
        @active_count = 0
        @concluded_count = 1
      end
    end

    context "empty enrollment_state" do
      include_examples "enrollment_state"
      before do
        @enrollment_state = ""
        @active_count = 1
        @concluded_count = 1
      end
    end

    it "raises on invalid enrollment_state" do
      json = api_call(:get,
                      "/api/v1/sections/sis_section_id:my-section-sis-id/students/submissions",
                      { controller: "submissions_api", action: "for_students",
                        format: "json", section_id: "sis_section_id:my-section-sis-id" },
                      { enrollment_state: "invalid", student_ids: [@student1.id] }, {}, expected_status: 400)
      expect(json["error"]).to eq "invalid enrollment_state"
    end

    it "returns submissions based on assignments.post_to_sis" do
      batch = @course.root_account.sis_batches.create
      @course.enrollments.where(user_id: @student1).update_all(sis_batch_id: batch.id)

      json = api_call(:get,
                      "/api/v1/sections/sis_section_id:my-section-sis-id/students/submissions",
                      { controller: "submissions_api", action: "for_students",
                        format: "json", section_id: "sis_section_id:my-section-sis-id" },
                      post_to_sis: "true",
                      student_ids: "all")
      expect(json.size).to eq 0

      @a1.post_to_sis = true
      @a1.save!
      json = api_call(:get,
                      "/api/v1/sections/sis_section_id:my-section-sis-id/students/submissions",
                      { controller: "submissions_api", action: "for_students",
                        format: "json", section_id: "sis_section_id:my-section-sis-id" },
                      post_to_sis: "true",
                      student_ids: "all")
      expect(json.size).to eq 1
    end

    it "returns submissions based on submitted_since" do
      assignment = Assignment.create!(course: @course)
      @submit_homework_time = 12.hours.ago
      submit_homework(assignment, @student1)
      json = api_call(:get,
                      "/api/v1/sections/sis_section_id:my-section-sis-id/students/submissions",
                      { controller: "submissions_api", action: "for_students",
                        format: "json", section_id: "sis_section_id:my-section-sis-id" },
                      submitted_since: 1.day.ago.iso8601,
                      student_ids: "all")
      expect(json.size).to eq 2

      json = api_call(:get,
                      "/api/v1/sections/sis_section_id:my-section-sis-id/students/submissions",
                      { controller: "submissions_api", action: "for_students",
                        format: "json", section_id: "sis_section_id:my-section-sis-id" },
                      submitted_since: 6.hours.ago.iso8601,
                      student_ids: "all")
      expect(json.size).to eq 1

      json = api_call(:get,
                      "/api/v1/sections/sis_section_id:my-section-sis-id/students/submissions",
                      { controller: "submissions_api", action: "for_students",
                        format: "json", section_id: "sis_section_id:my-section-sis-id" },
                      submitted_since: Time.zone.now.iso8601,
                      student_ids: "all")
      expect(json.size).to eq 0
    end

    it "returns submissions based on graded_since" do
      assignment = Assignment.create!(course: @course)
      assignment.grade_student(@student1, grade: "10", grader: @teacher)

      json = api_call(:get,
                      "/api/v1/sections/sis_section_id:my-section-sis-id/students/submissions",
                      { controller: "submissions_api", action: "for_students",
                        format: "json", section_id: "sis_section_id:my-section-sis-id" },
                      graded_since: 1.day.ago.iso8601,
                      student_ids: "all")
      expect(json.size).to eq 1
    end

    it "does not returns submissions based on graded_since" do
      assignment = Assignment.create!(course: @course)
      assignment.grade_student(@student1, grade: "10", grader: @teacher)
      Submission.where(user_id: @student1, assignment_id: assignment).update_all(graded_at: 2.days.ago)

      json = api_call(:get,
                      "/api/v1/sections/sis_section_id:my-section-sis-id/students/submissions",
                      { controller: "submissions_api", action: "for_students",
                        format: "json", section_id: "sis_section_id:my-section-sis-id" },
                      graded_since: 1.day.ago.iso8601,
                      student_ids: "all")
      expect(json.size).to eq 0
    end

    it "scopes call to enrollment_state with post_to_sis" do
      @a1.post_to_sis = true
      @a1.save!
      batch = @course.root_account.sis_batches.create
      @course.enrollments.where(user_id: @student1).update_all(sis_batch_id: batch.id)

      json = api_call(:get,
                      "/api/v1/sections/sis_section_id:my-section-sis-id/students/submissions",
                      { controller: "submissions_api", action: "for_students",
                        format: "json", section_id: "sis_section_id:my-section-sis-id" },
                      enrollment_state: "active", student_ids: "all", post_to_sis: "true")
      expect(json.size).to eq 1
    end

    it "returns filter submissions to enrollments from sis for post_to_sis" do
      @a1.post_to_sis = true
      @a1.save!

      json = api_call(:get,
                      "/api/v1/sections/sis_section_id:my-section-sis-id/students/submissions",
                      { controller: "submissions_api", action: "for_students",
                        format: "json", section_id: "sis_section_id:my-section-sis-id" },
                      post_to_sis: "true",
                      student_ids: "all")
      expect(json.size).to eq 0

      batch = @course.root_account.sis_batches.create
      @course.enrollments.where(user_id: @student1).update_all(sis_batch_id: batch.id)

      json = api_call(:get,
                      "/api/v1/sections/sis_section_id:my-section-sis-id/students/submissions",
                      { controller: "submissions_api", action: "for_students",
                        format: "json", section_id: "sis_section_id:my-section-sis-id" },
                      post_to_sis: "true",
                      student_ids: "all")
      expect(json.size).to eq 1
    end

    it "includes user" do
      json = api_call(:get,
                      "/api/v1/sections/#{@section.id}/assignments/#{@a1.id}/submissions.json",
                      { controller: "submissions_api", action: "index",
                        format: "json", section_id: @section.id.to_s,
                        assignment_id: @a1.id.to_s },
                      { include: %w[user] })
      expect(json.size).to eq 1
      expect(json[0]["user"]).not_to be_nil
      expect(json[0]["user"]["id"]).to eq(@student1.id)
      expect(response.headers["Link"]).to include("/api/v1/sections/#{@section.id}")
    end

    it "returns assignment_visible" do
      json = api_call(:get,
                      "/api/v1/sections/#{@section.id}/assignments/#{@a1.id}/submissions.json",
                      { controller: "submissions_api", action: "index",
                        format: "json", section_id: @section.id.to_s,
                        assignment_id: @a1.id.to_s },
                      { include: %w[visibility], student_ids: [@student1.id] })
      expect(json[0]["assignment_visible"]).to eq true
    end

    it "posts to submissions" do
      @a1 = @course.assignments.create!({ title: "assignment1", grading_type: "percent", points_possible: 10 })
      json = raw_api_call(:put,
                          "/api/v1/sections/#{@default_section.id}/assignments/#{@a1.id}/submissions/#{@student1.id}",
                          { controller: "submissions_api", action: "update",
                            format: "json", section_id: @default_section.id.to_s,
                            assignment_id: @a1.id.to_s, user_id: @student1.id.to_s },
                          { submission: { posted_grade: "75%" } })
      assert_status(404)

      expect do
        json = api_call(:put,
                        "/api/v1/sections/sis_section_id:my-section-sis-id/assignments/#{@a1.id}/submissions/#{@student1.id}",
                        { controller: "submissions_api", action: "update",
                          format: "json", section_id: "sis_section_id:my-section-sis-id",
                          assignment_id: @a1.id.to_s, user_id: @student1.id.to_s },
                        { submission: { posted_grade: "75%" } })
        # never more than 1 job added, because it's in a Delayed::Batch
      end.to change { Delayed::Job.jobs_count(:current) }.by(1)

      expect(Submission.count).to eq 2
      @submission = Submission.order(:id).last
      expect(@submission.grader).to eq @teacher

      expect(json["score"]).to eq 7.5
      expect(json["grade"]).to eq "75%"
    end

    it "returns assignment_visible after posting to submissions" do
      json = api_call(:put,
                      "/api/v1/sections/#{@section.id}/assignments/#{@a1.id}/submissions/#{@student1.id}",
                      { controller: "submissions_api", action: "update",
                        format: "json", section_id: @section.id.to_s,
                        assignment_id: @a1.id.to_s, user_id: @student1.id.to_s },
                      { submission: { posted_grade: "75%" }, include: %w[visibility] })
      expect(json["assignment_visible"]).to eq true
      expect(json["all_submissions"][0]["assignment_visible"]).to eq true
    end

    it "is able to handle an update without visibility when DA is on" do
      json = api_call(:put,
                      "/api/v1/sections/#{@section.id}/assignments/#{@a1.id}/submissions/#{@student1.id}",
                      { controller: "submissions_api", action: "update",
                        format: "json", section_id: @section.id.to_s,
                        assignment_id: @a1.id.to_s, user_id: @student1.id.to_s },
                      { submission: { posted_grade: "75%" } })
      expect(json["assignment_visible"]).to be_nil
      expect(json["all_submissions"][0]["assignment_visible"]).to be_nil
      expect(json["assignment_id"]).to eq @a1.id
    end

    it "returns submissions for a section" do
      json = api_call(:get,
                      "/api/v1/sections/sis_section_id:my-section-sis-id/assignments/#{@a1.id}/submissions/#{@student1.id}",
                      { controller: "submissions_api", action: "show",
                        format: "json", section_id: "sis_section_id:my-section-sis-id",
                        assignment_id: @a1.id.to_s, user_id: @student1.id.to_s },
                      { include: %w[submission_history submission_comments rubric_assessment] })
      expect(json["user_id"]).to eq @student1.id
    end

    it "does not show grades or hidden comments to students when grades have not posted" do
      @a1.ensure_post_policy(post_manually: true)
      @a1.grade_student(@student1, grade: 5, grader: @teacher)

      @a1.update_submission(@student1, hidden: false, comment: "visible comment")
      @a1.update_submission(@student1, hidden: true, comment: "hidden comment")

      @user = @student1
      json = api_call(:get,
                      "/api/v1/sections/sis_section_id:my-section-sis-id/assignments/#{@a1.id}/submissions/#{@student1.id}",
                      { controller: "submissions_api", action: "show",
                        format: "json", section_id: "sis_section_id:my-section-sis-id",
                        assignment_id: @a1.id.to_s, user_id: @student1.id.to_s },
                      { include: %w[submission_comments rubric_assessment] })

      %w[score published_grade published_score grade].each do |a|
        expect(json[a]).to be_nil
      end

      expect(json["submission_comments"].size).to eq 1
      expect(json["submission_comments"][0]["comment"]).to eq "visible comment"

      # should still show this stuff to the teacher
      @user = @teacher
      json = api_call(:get,
                      "/api/v1/sections/sis_section_id:my-section-sis-id/assignments/#{@a1.id}/submissions/#{@student1.id}",
                      { controller: "submissions_api", action: "show",
                        format: "json", section_id: "sis_section_id:my-section-sis-id",
                        assignment_id: @a1.id.to_s, user_id: @student1.id.to_s },
                      { include: %w[submission_comments rubric_assessment] })
      expect(json["submission_comments"].size).to eq 2
      expect(json["grade"]).to eq "5"

      # should show for an admin with no enrollments in the course
      account_admin_user
      expect(@user.enrollments).to be_empty
      json = api_call(:get,
                      "/api/v1/sections/sis_section_id:my-section-sis-id/assignments/#{@a1.id}/submissions/#{@student1.id}",
                      { controller: "submissions_api", action: "show",
                        format: "json", section_id: "sis_section_id:my-section-sis-id",
                        assignment_id: @a1.id.to_s, user_id: @student1.id.to_s },
                      { include: %w[submission_comments rubric_assessment] })
      expect(json["submission_comments"].size).to eq 2
      expect(json["grade"]).to eq "5"
    end

    context "for a submission with a draft comment and a published comment" do
      before(:once) do
        @a1.update_submission(@student1, draft_comment: true, comment: "Draft Answer: forty-one")
        @a1.update_submission(@student1, comment: "Answer: forty-two")
      end

      before do
        @user = @student1

        @json = api_call(:get,
                         "/api/v1/sections/sis_section_id:my-section-sis-id/assignments/#{@a1.id}/submissions/#{@student1.id}",
                         { controller: "submissions_api", action: "show",
                           format: "json", section_id: "sis_section_id:my-section-sis-id",
                           assignment_id: @a1.id.to_s, user_id: @student1.id.to_s },
                         { include: %w[submission_comments] })
      end

      it "returns only published comments" do
        expect(@json["submission_comments"].size).to eq(1)

        published_comments = @json["submission_comments"].select do |c|
          c["comment"] == "Answer: forty-two"
        end

        expect(published_comments[0]["comment"]).to eq("Answer: forty-two")
      end
    end

    it "does not show rubric assessments to students when grades have not posted" do
      @a1.ensure_post_policy(post_manually: true)
      sub = @a1.grade_student(@student1, grade: 5, grader: @teacher).first

      rubric = rubric_model(
        user: @teacher,
        context: @course,
        data: larger_rubric_data
      )
      @a1.create_rubric_association(
        rubric: rubric,
        purpose: "grading",
        use_for_grading: true,
        context: @course
      )
      @a1.rubric_association.assess(
        assessor: @teacher,
        user: @student1,
        artifact: sub,
        assessment: {
          assessment_type: "grading",
          criterion_crit1: { points: 3 },
          criterion_crit2: { points: 2, comments: "Hmm" }
        }
      )

      @user = @student1
      json = api_call(:get,
                      "/api/v1/sections/sis_section_id:my-section-sis-id/assignments/#{@a1.id}/submissions/#{@student1.id}",
                      { controller: "submissions_api", action: "show",
                        format: "json", section_id: "sis_section_id:my-section-sis-id",
                        assignment_id: @a1.id.to_s, user_id: @student1.id.to_s },
                      { include: %w[submission_comments rubric_assessment] })

      expect(json["rubric_assessment"]).to be_nil
    end

    it "does not find sections in other root accounts" do
      acct = account_model(name: "other root")
      @first_course = @course
      course_factory(active_all: true, account: acct)
      @course.default_section.update_attribute("sis_source_id", "my-section-sis-id")
      json = api_call(:get,
                      "/api/v1/sections/sis_section_id:my-section-sis-id/assignments/#{@a1.id}/submissions",
                      { controller: "submissions_api", action: "index",
                        format: "json", section_id: "sis_section_id:my-section-sis-id",
                        assignment_id: @a1.id.to_s })
      expect(json.size).to eq 1 # should find the submission for @first_course
      @course.default_section.update_attribute("sis_source_id", "section-2")
      raw_api_call(:get,
                   "/api/v1/sections/sis_section_id:section-2/assignments/#{@a1.id}/submissions",
                   { controller: "submissions_api", action: "index",
                     format: "json", section_id: "sis_section_id:section-2",
                     assignment_id: @a1.id.to_s })
      assert_status(404) # rather than 401 unauthorized
    end

    context "submission comment attachments" do
      before :once do
        course_with_student(active_all: true)
        @assignment = @course.assignments.create! name: "blah",
                                                  submission_types: "online_upload"
        @attachment = Attachment.create! context: @assignment,
                                         user: @student,
                                         filename: "cats.jpg",
                                         uploaded_data: StringIO.new("meow?")
      end

      def put_comment_attachment
        raw_api_call :put,
                     "/api/v1/courses/#{@course.id}/assignments/#{@assignment.id}/submissions/#{@student.id}/",
                     { controller: "submissions_api", action: "update", format: "json",
                       course_id: @course.to_param, assignment_id: @assignment.to_param,
                       user_id: @student.to_param },
                     comment: { file_ids: [@attachment.id] }
      end

      it "doesn't let you attach files you don't have permission for" do
        course_with_student_logged_in(course: @course, active_all: true)
        put_comment_attachment
        assert_status(401)
      end

      it "works" do
        put_comment_attachment
        expect(response).to be_successful
        expect(@assignment.submission_for_student(@student)
        .submission_comments.first
        .attachment_ids).to eq @attachment.id.to_s
      end
    end
  end

  it "returns student discussion entries for discussion_topic assignments" do
    @student = user_factory(active_all: true)
    course_with_teacher(active_all: true)
    @course.enroll_student(@student).accept!
    @context = @course
    @assignment = factory_with_protected_attributes(@course.assignments, { title: "assignment1", submission_types: "discussion_topic", discussion_topic: discussion_topic_model })

    e1 = @topic.discussion_entries.create!(message: "main entry", user: @user)
    se1 = @topic.discussion_entries.create!(message: "sub 1", user: @student, parent_entry: e1)
    @assignment.submit_homework(@student, submission_type: "discussion_topic")
    se2 = @topic.discussion_entries.create!(message: "student 1", user: @student)
    @assignment.submit_homework(@student, submission_type: "discussion_topic")
    @topic.discussion_entries.create!(message: "another entry", user: @user)

    json = api_call(:get,
                    "/api/v1/courses/#{@course.id}/assignments/#{@assignment.id}/submissions/#{@student.id}.json",
                    { controller: "submissions_api", action: "show",
                      format: "json", course_id: @course.id.to_s,
                      assignment_id: @assignment.id.to_s, user_id: @student.id.to_s })

    expect(json["discussion_entries"].sort_by { |h| h["user_id"] }).to eq(
      [{
        "id" => se1.id,
        "message" => "sub 1",
        "user_id" => @student.id,
        "read_state" => "unread",
        "forced_read_state" => false,
        "parent_id" => e1.id,
        "created_at" => se1.created_at.as_json,
        "updated_at" => se1.updated_at.as_json,
        "user_name" => "User",
        "user" => user_display_json(@student, @course).stringify_keys!,
        "rating_sum" => nil,
        "rating_count" => nil,
      },
       {
         "id" => se2.id,
         "message" => "student 1",
         "user_id" => @student.id,
         "read_state" => "unread",
         "forced_read_state" => false,
         "parent_id" => nil,
         "created_at" => se2.created_at.as_json,
         "updated_at" => se2.updated_at.as_json,
         "user_name" => "User",
         "user" => user_display_json(@student, @course).stringify_keys!,
         "rating_sum" => nil,
         "rating_count" => nil,
       }].sort_by { |h| h["user_id"] }
    )

    # don't include discussion entries if response_fields limits the response
    json = api_call(:get,
                    "/api/v1/courses/#{@course.id}/assignments/#{@assignment.id}/submissions/#{@student.id}",
                    { controller: "submissions_api", action: "show",
                      format: "json", course_id: @course.id.to_s,
                      assignment_id: @assignment.id.to_s, user_id: @student.id.to_s },
                    { response_fields: SubmissionsApiController::SUBMISSION_JSON_FIELDS })
    expect(json["discussion_entries"]).to be_nil

    json = api_call(:get,
                    "/api/v1/courses/#{@course.id}/assignments/#{@assignment.id}/submissions/#{@student.id}",
                    { controller: "submissions_api", action: "show",
                      format: "json", course_id: @course.id.to_s,
                      assignment_id: @assignment.id.to_s, user_id: @student.id.to_s },
                    { exclude_response_fields: %w[discussion_entries] })
    expect(json["discussion_entries"]).to be_nil
  end

  it "returns student discussion entries from child topics for group discussion_topic assignments" do
    @student = user_factory(active_all: true)
    course_with_teacher(active_all: true)
    @course.enroll_student(@student).accept!
    group_category = @course.group_categories.create(name: "Category")
    @group = @course.groups.create(name: "Group", group_category: group_category)
    @group.add_user(@student)
    @context = @course
    @assignment = factory_with_protected_attributes(@course.assignments, { title: "assignment1", submission_types: "discussion_topic", discussion_topic: discussion_topic_model(group_category: @group.group_category) })
    @topic.refresh_subtopics # since the DJ won't happen in time
    @child_topic = @group.discussion_topics.where(root_topic_id: @topic).first

    e1 = @child_topic.discussion_entries.create!(message: "main entry", user: @user)
    se1 = @child_topic.discussion_entries.create!(message: "sub 1", user: @student, parent_entry: e1)
    @assignment.submit_homework(@student, submission_type: "discussion_topic")
    se2 = @child_topic.discussion_entries.create!(message: "student 1", user: @student)
    @assignment.submit_homework(@student, submission_type: "discussion_topic")
    @child_topic.discussion_entries.create!(message: "another entry", user: @user)

    json = api_call(:get,
                    "/api/v1/courses/#{@course.id}/assignments/#{@assignment.id}/submissions/#{@student.id}.json",
                    { controller: "submissions_api", action: "show",
                      format: "json", course_id: @course.id.to_s,
                      assignment_id: @assignment.id.to_s, user_id: @student.id.to_s })

    expect(json["discussion_entries"].sort_by { |h| h["user_id"] }).to eq(
      [{
        "id" => se1.id,
        "message" => "sub 1",
        "user_id" => @student.id,
        "user_name" => "User",
        "user" => user_display_json(@student, @course).stringify_keys!,
        "read_state" => "unread",
        "forced_read_state" => false,
        "parent_id" => e1.id,
        "created_at" => se1.created_at.as_json,
        "updated_at" => se1.updated_at.as_json,
        "rating_sum" => nil,
        "rating_count" => nil,
      },
       {
         "id" => se2.id,
         "message" => "student 1",
         "user_id" => @student.id,
         "user_name" => "User",
         "user" => user_display_json(@student, @course).stringify_keys!,
         "read_state" => "unread",
         "forced_read_state" => false,
         "parent_id" => nil,
         "created_at" => se2.created_at.as_json,
         "updated_at" => se2.updated_at.as_json,
         "rating_sum" => nil,
         "rating_count" => nil,
       }].sort_by { |h| h["user_id"] }
    )
  end

  def submission_with_comment
    @student = user_factory(active_all: true)
    course_with_teacher(active_all: true)
    @course.enroll_student(@student).accept!
    @quiz = Quizzes::Quiz.create!(title: "quiz1", context: @course)
    @quiz.did_edit!
    @quiz.offer!
    @assignment = @quiz.assignment
    @submission = @assignment.find_or_create_submission(@student)
    @submission.submission_type = "online_quiz"
    @submission.workflow_state = "submitted"
    @submission.save!
    @assignment.update_submission(@student, comment: "i am a comment")
  end

  it "returns user display info along with submission comments" do
    submission_with_comment

    json = api_call(:get,
                    "/api/v1/courses/#{@course.id}/assignments/#{@assignment.id}/submissions.json",
                    { controller: "submissions_api", action: "index",
                      format: "json", course_id: @course.id.to_s,
                      assignment_id: @assignment.id.to_s },
                    { include: %w[submission_comments] })

    expect(json.first["submission_comments"].size).to eq 1
    comment = json.first["submission_comments"].first
    expect(comment).to have_key("author")
    expect(comment["author"]).to eq({
                                      "id" => @student.id,
                                      "anonymous_id" => @student.id.to_s(36),
                                      "display_name" => "User",
                                      "html_url" => "http://www.example.com/courses/#{@course.id}/users/#{@student.id}",
                                      "avatar_image_url" => User.avatar_fallback_url(nil, request),
                                      "pronouns" => nil
                                    })
  end

  it "does not return user display info with anonymous submission comments" do
    reviewed = student_in_course({
                                   active_all: true
                                 }).user
    reviewer = student_in_course({
                                   active_all: true,
                                   course: @course
                                 }).user
    assignment = assignment_model(course: @course)
    assignment.update_attribute(:anonymous_peer_reviews, true)
    expect(assignment.reload.anonymous_peer_reviews?).to be_truthy, "precondition"

    submission = assignment.submit_homework(reviewed, body: "My Submission")
    submission_comment = submission.add_comment({
                                                  author: reviewer,
                                                  comment: "My comment"
                                                })
    expect(submission_comment.grants_right?(reviewed, :read_author)).to be_falsey,
                                                                        "precondition"

    @user = reviewed
    url = "/api/v1/courses/#{@course.id}/students/submissions.json"
    json = api_call(:get, url, {
                      controller: "submissions_api",
                      action: "for_students",
                      format: "json",
                      course_id: @course.to_param,
                      assignment_ids: [@assignment.to_param],
                      student_ids: [reviewed.to_param]
                    }, {
                      include: %w[submission_comments]
                    })

    comment_json = json.first["submission_comments"].first
    expect(comment_json["author_id"]).to be_nil
    expect(comment_json["author_name"]).to match(/Anonymous/)
    expect(comment_json["author"]).to be_empty
  end

  it "does not return submitter info when anonymous grading is on" do
    submitter = student_in_course({ active_all: true }).user

    assignment = assignment_model(course: @course)
    assignment.update_attribute(:anonymous_grading, true)
    expect(assignment.reload.anonymous_grading?).to be_truthy

    submission = assignment.submit_homework(submitter, body: "Anon Submission")
    submission.add_comment({
                             author: submitter,
                             comment: "Anon Comment"
                           })

    @user = teacher_in_course({ active_all: true }).user
    url = "/api/v1/courses/#{@course.id}/assignments/#{assignment.id}/submissions"
    json = api_call(:get, url, {
                      controller: "submissions_api",
                      action: "index",
                      format: "json",
                      course_id: @course.to_param,
                      assignment_id: assignment.to_param
                    }, {
                      include: %w[user submission_comments]
                    })

    expect(json.first["user"]).to be_nil
    comment_json = json.first["submission_comments"].first
    expect(comment_json["author_id"]).to be_nil
    expect(comment_json["author_name"]).to match(/Anonymous/)
    expect(comment_json["author"]).to be_empty
  end

  it "loads discussion entry data" do
    @student = user_factory(active_all: true)
    course_with_teacher(active_all: true)
    @course.enroll_student(@student).accept!
    @context = @course
    @assignment = factory_with_protected_attributes(@course.assignments, { title: "assignment1", submission_types: "discussion_topic", discussion_topic: discussion_topic_model })

    e1 = @topic.discussion_entries.create!(message: "main entry", user: @user)
    @topic.discussion_entries.create!(message: "sub 1", user: @student, parent_entry: e1)
    @assignment.submit_homework(@student, submission_type: "discussion_topic")
    @topic.discussion_entries.create!(message: "student 1", user: @student)
    @assignment.submit_homework(@student, submission_type: "discussion_topic")
    @topic.discussion_entries.create!(message: "another entry", user: @user)

    json = api_call(:get,
                    "/api/v1/courses/#{@course.id}/students/submissions.json",
                    { controller: "submissions_api", action: "for_students",
                      format: "json", course_id: @course.to_param },
                    { student_ids: [@student.to_param] })
    expect(json.first["discussion_entries"]).to be_present
  end

  it "loads quiz submission data" do
    course_with_teacher(active_all: true)
    quiz_with_submission
    @user = @teacher

    # grouped
    json = api_call(:get,
                    "/api/v1/courses/#{@course.id}/students/submissions.json",
                    { controller: "submissions_api", action: "for_students",
                      format: "json", course_id: @course.to_param },
                    { student_ids: [@student.to_param], include: %w[submission_history], grouped: 1 })
    expect(json.first["submissions"].first["submission_history"]).to be_present

    # ungrouped
    json = api_call(:get,
                    "/api/v1/courses/#{@course.id}/students/submissions.json",
                    { controller: "submissions_api", action: "for_students",
                      format: "json", course_id: @course.to_param },
                    { student_ids: [@student.to_param], include: %w[submission_history] })

    expect(json.first["submission_history"]).to be_present
  end

  it "loads attachment data" do
    @student = user_factory(active_all: true)
    course_with_teacher(active_all: true)
    @course.enroll_student(@student).accept!
    a1 = @course.assignments.create!(title: "assignment1", grading_type: "letter_grade", points_possible: 15)
    submit_homework(a1, @student) { |s| s.attachments = [attachment_model(uploaded_data: stub_png_data, content_type: "image/png", context: @student)] }

    json = api_call(:get,
                    "/api/v1/courses/#{@course.id}/students/submissions.json",
                    { controller: "submissions_api", action: "for_students",
                      format: "json", course_id: @course.to_param },
                    { student_ids: [@student.to_param] })

    expect(json.first["attachments"]).to be_present
  end

  it "returns comment id along with submission comments" do
    submission_with_comment

    json = api_call(:get,
                    "/api/v1/courses/#{@course.id}/assignments/#{@assignment.id}/submissions.json",
                    { controller: "submissions_api", action: "index",
                      format: "json", course_id: @course.id.to_s,
                      assignment_id: @assignment.id.to_s },
                    { include: %w[submission_comments] })

    expect(json.first["submission_comments"].size).to eq 1
    comment = json.first["submission_comments"].first
    expect(comment).to have_key("id")
    expect(comment["id"]).to eq @submission.submission_comments.first.id
  end

  it "returns a valid preview url for quiz submissions" do
    @student = student1 = user_factory(active_all: true)
    course_with_teacher_logged_in(active_all: true) # need to be logged in to view the preview url below
    @course.enroll_student(student1).accept!
    quiz_with_submission
    a1 = @quiz.assignment
    sub = @quiz.assignment.submissions.where(user_id: student1).first

    json = api_call(:get,
                    "/api/v1/courses/#{@course.id}/assignments/#{a1.id}/submissions.json",
                    { controller: "submissions_api", action: "index",
                      format: "json", course_id: @course.id.to_s,
                      assignment_id: a1.id.to_s },
                    { include: %w[submission_history submission_comments rubric_assessment] })

    preview_url = json.first["preview_url"]
    expect(Rack::Utils.parse_query(URI(preview_url).query)["version"].to_i).to eq sub.quiz_submission_version
    get preview_url
    follow_redirect! while response.redirect?
    expect(response).to be_successful
    expect(response.body).to match(/#{@quiz.quiz_title} Results/)
  end

  it "returns a correct submission_history for quiz submissions" do
    student1 = user_factory(active_all: true)
    course_with_teacher_logged_in(active_all: true) # need to be logged in to view the preview url below
    @course.enroll_student(student1).accept!
    quiz = Quizzes::Quiz.create!(title: "quiz1", context: @course)
    quiz.did_edit!
    quiz.offer!
    qs = quiz.generate_submission(student1)
    qs.mark_completed
    Quizzes::SubmissionGrader.new(qs).grade_submission
    qs.reload
    qs.attempt = 2
    qs.with_versioning(true, &:save)

    json = api_call(:get,
                    "/api/v1/courses/#{@course.id}/assignments/#{quiz.assignment.id}/submissions.json",
                    { controller: "submissions_api", action: "index",
                      format: "json", course_id: @course.id.to_s,
                      assignment_id: quiz.assignment.id.to_s },
                    { include: %w[submission_history] })
    expect(json.first["submission_history"].count).to eq 2
    expect(json.first["submission_history"].first.include?("submission_data")).to be_truthy
    expect(json.first["submission_history"][0]["preview_url"]).to include "&version=2"
    expect(json.first["submission_history"][1]["preview_url"]).to include "&version=1"
  end

  it "returns the correct submitted_at date for each quiz submission" do
    course_with_student(course: @course, active_all: true)
    quiz_with_graded_submission([multiple_answers_question_data], { user: @student })
    Timecop.travel(15.minutes.ago) do
      qs = @quiz.generate_submission(@student)
      qs.mark_completed
      Quizzes::SubmissionGrader.new(qs).grade_submission
    end
    course_with_teacher_logged_in(course: @course, active_all: true)
    json = api_call(:get,
                    "/api/v1/courses/#{@course.id}/assignments/#{@quiz.assignment.id}/submissions.json",
                    { controller: "submissions_api", action: "index",
                      format: "json", course_id: @course.id.to_s,
                      assignment_id: @quiz.assignment.id.to_s },
                    { include: %w[submission_history] })
    submission_dates = json.first["submission_history"].map { |hash| hash["submitted_at"] }
    expect(submission_dates.first).not_to eq(submission_dates.last)
  end

  it "allows students to retrieve their own submission" do
    student1 = user_factory(active_all: true)
    student2 = user_factory(active_all: true)

    course_with_teacher(active_all: true)

    @course.enroll_student(student1).accept!
    @course.enroll_student(student2).accept!

    a1 = @course.assignments.create!(title: "assignment1", grading_type: "letter_grade", points_possible: 15)
    submit_homework(a1, student1)
    media_object(media_id: "3232", media_type: "audio")
    a1.update_submission(student1, { comment: "Well here's the thing...", media_comment_id: "3232", media_comment_type: "audio", commenter: @teacher })
    sub1 = a1.grade_student(student1, { grade: "90%", grader: @teacher }).first
    comment = sub1.submission_comments.first

    @user = student1
    json = api_call(:get,
                    "/api/v1/courses/#{@course.id}/assignments/#{a1.id}/submissions/#{student1.id}.json",
                    { controller: "submissions_api", action: "show",
                      format: "json", course_id: @course.id.to_s,
                      assignment_id: a1.id.to_s, user_id: student1.id.to_s },
                    { include: %w[submission_comments] })

    expect(json).to eql({
                          "id" => sub1.id,
                          "grade" => "A-",
                          "entered_grade" => "A-",
                          "grading_period_id" => sub1.grading_period_id,
                          "excused" => sub1.excused,
                          "grader_id" => @teacher.id,
                          "graded_at" => sub1.graded_at.as_json,
                          "posted_at" => sub1.posted_at.as_json,
                          "body" => "test!",
                          "assignment_id" => a1.id,
                          "cached_due_date" => nil,
                          "submitted_at" => "1970-01-01T01:00:00Z",
                          "preview_url" => "http://www.example.com/courses/#{@course.id}/assignments/#{a1.id}/submissions/#{student1.id}?preview=1&version=1",
                          "grade_matches_current_submission" => true,
                          "redo_request" => false,
                          "attempt" => 1,
                          "url" => nil,
                          "submission_type" => "online_text_entry",
                          "user_id" => student1.id,
                          "submission_comments" =>
         [{ "comment" => "Well here's the thing...",
            "media_comment" => {
              "media_id" => "3232",
              "media_type" => "audio",
              "content-type" => "audio/mp4",
              "url" => "http://www.example.com/users/#{@user.id}/media_download?entryId=3232&redirect=1&type=mp4",
              "display_name" => nil
            },
            "created_at" => comment.created_at.as_json,
            "edited_at" => nil,
            "author" => {
              "id" => @teacher.id,
              "anonymous_id" => @teacher.id.to_s(36),
              "display_name" => "User",
              "html_url" => "http://www.example.com/courses/#{@course.id}/users/#{@teacher.id}",
              "avatar_image_url" => User.avatar_fallback_url(nil, request),
              "pronouns" => nil
            },
            "author_name" => "User",
            "id" => comment.id,
            "author_id" => @teacher.id }],
                          "score" => 13.5,
                          "entered_score" => 13.5,
                          "workflow_state" => "graded",
                          "late" => false,
                          "missing" => false,
                          "late_policy_status" => nil,
                          "seconds_late" => 0,
                          "points_deducted" => nil,
                          "extra_attempts" => nil
                        })

    # can't access other students' submissions
    @user = student2
    raw_api_call(:get,
                 "/api/v1/courses/#{@course.id}/assignments/#{a1.id}/submissions/#{student1.id}.json",
                 { controller: "submissions_api", action: "show",
                   format: "json", course_id: @course.id.to_s,
                   assignment_id: a1.id.to_s, user_id: student1.id.to_s },
                 { include: %w[submission_comments] })
    assert_status(401)
  end

  it "returns grading information for observers" do
    @student = user_factory(active_all: true)
    e = course_with_observer(active_all: true)
    e.associated_user_id = @student.id
    e.save!
    @course.enroll_student(@student).accept!
    a1 = @course.assignments.create!(title: "assignment1", points_possible: 15)
    submit_homework(a1, @student)
    a1.grade_student(@student, grade: 15, grader: @teacher)
    json = api_call(:get, "/api/v1/courses/#{@course.id}/assignments/#{a1.id}/submissions/#{@student.id}.json",
                    { controller: "submissions_api", action: "show",
                      format: "json", course_id: @course.id.to_s,
                      assignment_id: a1.id.to_s, user_id: @student.id.to_s })
    expect(json["score"]).to eq 15
  end

  it "apis translate online_text_entry submissions" do
    student1 = user_factory(active_all: true)
    course_with_teacher(active_all: true)
    @course.enroll_student(student1).accept!
    a1 = @course.assignments.create!(title: "assignment1", grading_type: "letter_grade", points_possible: 15)
    should_translate_user_content(@course) do |content|
      submit_homework(a1, student1, body: content)
      json = api_call(:get, "/api/v1/courses/#{@course.id}/assignments/#{a1.id}/submissions/#{student1.id}.json",
                      { controller: "submissions_api", action: "show",
                        format: "json", course_id: @course.id.to_s,
                        assignment_id: a1.id.to_s, user_id: student1.id.to_s })
      json["body"]
    end
  end

  it "allows retrieving attachments without a session" do
    local_storage!

    student1 = user_factory(active_all: true)
    course_with_teacher(active_all: true)
    @course.enroll_student(student1).accept!
    a1 = @course.assignments.create!(title: "assignment1", grading_type: "letter_grade", points_possible: 15)
    submit_homework(a1, student1) { |s| s.attachments = [attachment_model(uploaded_data: stub_png_data, content_type: "image/png", context: student1)] }
    json = api_call(:get,
                    "/api/v1/courses/#{@course.id}/assignments/#{a1.id}/submissions.json",
                    { controller: "submissions_api", action: "index",
                      format: "json", course_id: @course.id.to_s,
                      assignment_id: a1.id.to_s },
                    { include: %w[submission_history submission_comments rubric_assessment] })
    url = json[0]["attachments"][0]["url"]
    get(url)
    follow_redirect! while response.redirect?
    expect(response).to be_successful
    expect(response[content_type_key]).to eq "image/png"
  end

  it "allows retrieving media comments without a session" do
    student1 = user_factory(active_all: true)
    course_with_teacher(active_all: true)
    @course.enroll_student(student1).accept!
    a1 = @course.assignments.create!(title: "assignment1", grading_type: "letter_grade", points_possible: 15)
    media_object(media_id: "54321", context: student1, user: student1)
    mock_kaltura = double("CanvasKaltura::ClientV3")
    allow(CanvasKaltura::ClientV3).to receive(:new).and_return(mock_kaltura)
    expect(mock_kaltura).to receive(:media_sources).and_return([{ height: "240", bitrate: "382", isOriginal: "0", width: "336", content_type: "video/mp4",
                                                                  containerFormat: "isom", url: "https://kaltura.example.com/some/url", size: "204", fileExt: "mp4" }])

    submit_homework(a1, student1, submission_type: "online_text_entry", media_comment_id: 54_321, media_comment_type: "video")
    stub_kaltura
    json = api_call(:get,
                    "/api/v1/courses/#{@course.id}/assignments/#{a1.id}/submissions.json",
                    { controller: "submissions_api", action: "index",
                      format: "json", course_id: @course.id.to_s,
                      assignment_id: a1.id.to_s },
                    { include: %w[submission_history submission_comments rubric_assessment] })
    url = json[0]["media_comment"]["url"]
    get(url)
    expect(response).to be_redirect
    expect(response["Location"]).to match(%r{https://kaltura.example.com/some/url})
  end

  it "returns all submissions for an assignment" do
    student1 = user_factory(active_all: true)
    student2 = user_factory(active_all: true)

    course_with_teacher(active_all: true)

    @course.enroll_student(student1).accept!
    @course.enroll_student(student2).accept!

    a1 = @course.assignments.create!(title: "assignment1", grading_type: "letter_grade", points_possible: 15)
    rubric = rubric_model(user: @user, context: @course,
                          data: larger_rubric_data)
    a1.create_rubric_association(rubric: rubric, purpose: "grading", use_for_grading: true, context: @course)

    submit_homework(a1, student1)
    media_object(media_id: "54321", context: student1, user: student1)
    submit_homework(a1, student1, media_comment_id: "54321", media_comment_type: "video")
    sub1 = submit_homework(a1, student1) { |s| s.attachments = [attachment_model(context: student1, folder: nil)] }

    sub2a1 = attachment_model(context: student2, filename: "snapshot.png", content_type: "image/png")
    sub2 = submit_homework(a1, student2, url: "http://www.instructure.com") do |s|
      s.attachment = sub2a1
    end

    media_object(media_id: "3232", context: student1, user: student1, media_type: "audio")
    a1.grade_student(student1, { grade: "90%", grader: @teacher })
    a1.update_submission(student1, { comment: "Well here's the thing...", media_comment_id: "3232", media_comment_type: "audio", commenter: @teacher })
    sub1.reload
    expect(sub1.submission_comments.size).to eq 1
    comment = sub1.submission_comments.first
    a1.rubric_association.assess(
      assessor: @user, user: student2, artifact: sub2,
      assessment: { assessment_type: "grading", criterion_crit1: { points: 7 }, criterion_crit2: { points: 2, comments: "Hmm" } }
    )

    json = api_call(:get,
                    "/api/v1/courses/#{@course.id}/assignments/#{a1.id}/submissions.json",
                    { controller: "submissions_api", action: "index",
                      format: "json", course_id: @course.id.to_s,
                      assignment_id: a1.id.to_s },
                    { include: %w[submission_history submission_comments rubric_assessment] })

    sub1.reload
    sub2.reload

    res =
      [{ "id" => sub1.id,
         "grade" => "A-",
         "entered_grade" => "A-",
         "grading_period_id" => nil,
         "excused" => sub1.excused,
         "grader_id" => @teacher.id,
         "graded_at" => sub1.graded_at.as_json,
         "posted_at" => sub1.posted_at.as_json,
         "body" => "test!",
         "assignment_id" => a1.id,
         "submitted_at" => "1970-01-01T03:00:00Z",
         "cached_due_date" => nil,
         "preview_url" => "http://www.example.com/courses/#{@course.id}/assignments/#{a1.id}/submissions/#{student1.id}?preview=1&version=3",
         "redo_request" => false,
         "grade_matches_current_submission" => true,
         "extra_attempts" => nil,
         "attachments" =>
         [
           { "content-type" => "application/loser",
             "url" => "http://www.example.com/files/#{sub1.attachments.first.id}/download?download_frd=1&verifier=#{sub1.attachments.first.uuid}",
             "filename" => "unknown.loser",
             "display_name" => "unknown.loser",
             "upload_status" => "success",
             "id" => sub1.attachments.first.id,
             "uuid" => sub1.attachments.first.uuid,
             "folder_id" => sub1.attachments.first.folder_id,
             "size" => sub1.attachments.first.size,
             "unlock_at" => nil,
             "locked" => false,
             "hidden" => false,
             "lock_at" => nil,
             "locked_for_user" => false,
             "hidden_for_user" => false,
             "created_at" => sub1.attachments.first.reload.created_at.as_json,
             "updated_at" => sub1.attachments.first.updated_at.as_json,
             "preview_url" => nil,
             "modified_at" => sub1.attachments.first.modified_at.as_json,
             "mime_class" => sub1.attachments.first.mime_class,
             "media_entry_id" => sub1.attachments.first.media_entry_id,
             "thumbnail_url" => nil,
             "category" => "uncategorized" },
         ],
         "submission_history" =>
         [{ "id" => sub1.id,
            "grade" => nil,
            "entered_grade" => nil,
            "grading_period_id" => nil,
            "excused" => nil,
            "grader_id" => nil,
            "graded_at" => nil,
            "posted_at" => nil,
            "body" => "test!",
            "assignment_id" => a1.id,
            "submitted_at" => "1970-01-01T01:00:00Z",
            "cached_due_date" => nil,
            "attempt" => 1,
            "url" => nil,
            "submission_type" => "online_text_entry",
            "user_id" => student1.id,
            "preview_url" => "http://www.example.com/courses/#{@course.id}/assignments/#{a1.id}/submissions/#{student1.id}?preview=1&version=1",
            "redo_request" => false,
            "grade_matches_current_submission" => true,
            "score" => nil,
            "entered_score" => nil,
            "workflow_state" => "submitted",
            "late" => false,
            "missing" => false,
            "late_policy_status" => nil,
            "seconds_late" => 0,
            "points_deducted" => nil,
            "extra_attempts" => nil },
          { "id" => sub1.id,
            "grade" => nil,
            "entered_grade" => nil,
            "grading_period_id" => nil,
            "excused" => nil,
            "grader_id" => nil,
            "graded_at" => nil,
            "posted_at" => nil,
            "assignment_id" => a1.id,
            "media_comment" =>
            { "media_type" => "video",
              "media_id" => "54321",
              "content-type" => "video/mp4",
              "url" => "http://www.example.com/users/#{@user.id}/media_download?entryId=54321&redirect=1&type=mp4",
              "display_name" => nil },
            "body" => "test!",
            "submitted_at" => "1970-01-01T02:00:00Z",
            "cached_due_date" => nil,
            "attempt" => 2,
            "url" => nil,
            "submission_type" => "online_text_entry",
            "user_id" => student1.id,
            "preview_url" => "http://www.example.com/courses/#{@course.id}/assignments/#{a1.id}/submissions/#{student1.id}?preview=1&version=2",
            "grade_matches_current_submission" => true,
            "redo_request" => false,
            "score" => nil,
            "entered_score" => nil,
            "workflow_state" => "submitted",
            "late" => false,
            "missing" => false,
            "late_policy_status" => nil,
            "seconds_late" => 0,
            "points_deducted" => nil,
            "extra_attempts" => nil },
          { "id" => sub1.id,
            "grade" => "A-",
            "entered_grade" => "A-",
            "grading_period_id" => nil,
            "excused" => false,
            "grader_id" => @teacher.id,
            "graded_at" => sub1.graded_at.as_json,
            "posted_at" => sub1.posted_at.as_json,
            "assignment_id" => a1.id,
            "media_comment" =>
            { "media_type" => "video",
              "media_id" => "54321", "content-type" => "video/mp4",
              "url" => "http://www.example.com/users/#{@user.id}/media_download?entryId=54321&redirect=1&type=mp4",
              "display_name" => nil },
            "attachments" =>
            [
              { "content-type" => "application/loser",
                "url" => "http://www.example.com/files/#{sub1.attachments.first.id}/download?download_frd=1&verifier=#{sub1.attachments.first.uuid}",
                "filename" => "unknown.loser",
                "display_name" => "unknown.loser",
                "upload_status" => "success",
                "id" => sub1.attachments.first.id,
                "uuid" => sub1.attachments.first.uuid,
                "folder_id" => sub1.attachments.first.folder_id,
                "size" => sub1.attachments.first.size,
                "unlock_at" => nil,
                "locked" => false,
                "hidden" => false,
                "lock_at" => nil,
                "locked_for_user" => false,
                "hidden_for_user" => false,
                "created_at" => sub1.attachments.first.created_at.as_json,
                "updated_at" => sub1.attachments.first.updated_at.as_json,
                "preview_url" => nil,
                "modified_at" => sub1.attachments.first.modified_at.as_json,
                "mime_class" => sub1.attachments.first.mime_class,
                "media_entry_id" => sub1.attachments.first.media_entry_id,
                "thumbnail_url" => nil,
                "category" => "uncategorized" },
            ],
            "body" => "test!",
            "submitted_at" => "1970-01-01T03:00:00Z",
            "cached_due_date" => nil,
            "attempt" => 3,
            "url" => nil,
            "submission_type" => "online_text_entry",
            "user_id" => student1.id,
            "preview_url" => "http://www.example.com/courses/#{@course.id}/assignments/#{a1.id}/submissions/#{student1.id}?preview=1&version=3",
            "grade_matches_current_submission" => true,
            "redo_request" => false,
            "score" => 13.5,
            "entered_score" => 13.5,
            "workflow_state" => "graded",
            "late" => false,
            "missing" => false,
            "late_policy_status" => nil,
            "seconds_late" => 0,
            "points_deducted" => nil,
            "extra_attempts" => nil }],
         "attempt" => 3,
         "url" => nil,
         "submission_type" => "online_text_entry",
         "user_id" => student1.id,
         "submission_comments" =>
         [{ "comment" => "Well here's the thing...",
            "media_comment" => {
              "media_type" => "audio",
              "media_id" => "3232",
              "content-type" => "audio/mp4",
              "url" => "http://www.example.com/users/#{@user.id}/media_download?entryId=3232&redirect=1&type=mp4",
              "display_name" => nil
            },
            "created_at" => comment.reload.created_at.as_json,
            "edited_at" => nil,
            "author" => {
              "id" => @teacher.id,
              "anonymous_id" => @teacher.id.to_s(36),
              "display_name" => "User",
              "html_url" => "http://www.example.com/courses/#{@course.id}/users/#{@teacher.id}",
              "avatar_image_url" => User.avatar_fallback_url(nil, request),
              "pronouns" => nil
            },
            "author_name" => "User",
            "id" => comment.id,
            "author_id" => @teacher.id }],
         "media_comment" =>
         { "media_type" => "video",
           "media_id" => "54321",
           "content-type" => "video/mp4",
           "url" => "http://www.example.com/users/#{@user.id}/media_download?entryId=54321&redirect=1&type=mp4",
           "display_name" => nil },
         "score" => 13.5,
         "entered_score" => 13.5,
         "workflow_state" => "graded",
         "late" => false,
         "missing" => false,
         "late_policy_status" => nil,
         "seconds_late" => 0,
         "points_deducted" => nil },
       { "id" => sub2.id,
         "grade" => "F",
         "entered_grade" => "F",
         "grading_period_id" => nil,
         "excused" => sub2.excused,
         "grader_id" => @teacher.id,
         "cached_due_date" => nil,
         "graded_at" => sub2.graded_at.as_json,
         "posted_at" => sub2.posted_at.as_json,
         "assignment_id" => a1.id,
         "body" => nil,
         "preview_url" => "http://www.example.com/courses/#{@course.id}/assignments/#{a1.id}/submissions/#{student2.id}?preview=1&version=1",
         "grade_matches_current_submission" => true,
         "submitted_at" => "1970-01-01T04:00:00Z",
         "extra_attempts" => nil,
         "submission_history" =>
         [{ "id" => sub2.id,
            "grade" => "F",
            "entered_grade" => "F",
            "grading_period_id" => nil,
            "excused" => false,
            "grader_id" => @teacher.id,
            "graded_at" => sub2.graded_at.as_json,
            "posted_at" => sub2.posted_at.as_json,
            "assignment_id" => a1.id,
            "body" => nil,
            "submitted_at" => "1970-01-01T04:00:00Z",
            "cached_due_date" => nil,
            "attempt" => 1,
            "url" => "http://www.instructure.com",
            "submission_type" => "online_url",
            "user_id" => student2.id,
            "preview_url" => "http://www.example.com/courses/#{@course.id}/assignments/#{a1.id}/submissions/#{student2.id}?preview=1&version=1",
            "grade_matches_current_submission" => true,
            "attachments" =>
            [
              { "content-type" => "image/png",
                "display_name" => "snapshot.png",
                "filename" => "snapshot.png",
                "upload_status" => "success",
                "url" => "http://www.example.com/files/#{sub2a1.id}/download?download_frd=1&verifier=#{sub2a1.uuid}",
                "id" => sub2a1.id,
                "uuid" => sub2a1.uuid,
                "folder_id" => sub2a1.folder_id,
                "size" => sub2a1.size,
                "unlock_at" => nil,
                "locked" => false,
                "hidden" => false,
                "lock_at" => nil,
                "locked_for_user" => false,
                "hidden_for_user" => false,
                "created_at" => sub2a1.created_at.as_json,
                "updated_at" => sub2a1.updated_at.as_json,
                "preview_url" => nil,
                "thumbnail_url" => thumbnail_image_url(sub2a1, sub2a1.uuid, host: "www.example.com"),
                "modified_at" => sub2a1.modified_at.as_json,
                "mime_class" => sub2a1.mime_class,
                "media_entry_id" => sub2a1.media_entry_id,
                "category" => "uncategorized" },
            ],
            "redo_request" => false,
            "score" => 9.0,
            "entered_score" => 9.0,
            "workflow_state" => "graded",
            "late" => false,
            "missing" => false,
            "late_policy_status" => nil,
            "seconds_late" => 0,
            "points_deducted" => nil,
            "extra_attempts" => nil }],
         "attempt" => 1,
         "url" => "http://www.instructure.com",
         "submission_type" => "online_url",
         "user_id" => student2.id,
         "attachments" =>
         [{ "content-type" => "image/png",
            "display_name" => "snapshot.png",
            "filename" => "snapshot.png",
            "upload_status" => "success",
            "url" => "http://www.example.com/files/#{sub2a1.id}/download?download_frd=1&verifier=#{sub2a1.uuid}",
            "id" => sub2a1.id,
            "uuid" => sub2a1.uuid,
            "folder_id" => sub2a1.folder_id,
            "size" => sub2a1.size,
            "unlock_at" => nil,
            "locked" => false,
            "hidden" => false,
            "lock_at" => nil,
            "locked_for_user" => false,
            "hidden_for_user" => false,
            "created_at" => sub2a1.created_at.as_json,
            "updated_at" => sub2a1.updated_at.as_json,
            "preview_url" => nil,
            "thumbnail_url" => thumbnail_image_url(sub2a1, sub2a1.uuid, host: "www.example.com"),
            "modified_at" => sub2a1.modified_at.as_json,
            "mime_class" => sub2a1.mime_class,
            "media_entry_id" => sub2a1.media_entry_id,
            "category" => "uncategorized" },],
         "redo_request" => false,
         "submission_comments" => [],
         "score" => 9.0,
         "entered_score" => 9.0,
         "rubric_assessment" =>
         { "crit2" => { "comments" => "Hmm", "points" => 2.0, "rating_id" => "rat1" },
           "crit1" => { "comments" => nil, "points" => 7.0, "rating_id" => "rat2" } },
         "workflow_state" => "graded",
         "late" => false,
         "missing" => false,
         "late_policy_status" => nil,
         "seconds_late" => 0,
         "points_deducted" => nil }]
    expect(json.sort_by { |h| h["user_id"] }).to eql(res.sort_by { |h| h["user_id"] })
  end

  it "paginates submissions" do
    student = user_factory(active_all: true)
    course_with_teacher(active_all: true)
    @course.enroll_student(student).accept!
    @assignment = @course.assignments.create!({
                                                title: "assignment1",
                                                grading_type: "points",
                                                points_possible: 12
                                              })
    api_call(:get, "/api/v1/courses/#{@course.id}/assignments/#{@assignment.id}/submissions.json", {
               controller: "submissions_api", action: "index",
               format: "json", course_id: @course.to_param,
               assignment_id: @assignment.id
             })
    expect(response.header).to have_key("Link")
  end

  it "returns nothing if no assignments in the course" do
    student1 = user_factory(active_all: true)
    student2 = user_with_pseudonym(active_all: true)
    student2.pseudonym.update_attribute(:sis_user_id, "my-student-id")

    course_with_teacher(active_all: true)

    enrollment1 = @course.enroll_student(student1)
    enrollment1.accept!
    enrollment2 = @course.enroll_student(student2)
    enrollment2.accept!

    json = api_call(:get,
                    "/api/v1/courses/#{@course.id}/students/submissions.json",
                    { controller: "submissions_api", action: "for_students",
                      format: "json", course_id: @course.to_param },
                    { student_ids: [student1.to_param, student2.to_param], grouped: 1 })
    expect(json.sort_by { |h| h["user_id"] }).to eq [
      {
        "user_id" => student1.id,
        "section_id" => enrollment1.course_section_id,
        "submissions" => [],
      },
      {
        "user_id" => student2.id,
        "section_id" => enrollment2.course_section_id,
        "integration_id" => nil,
        "sis_user_id" => "my-student-id",
        "submissions" => [],
      },
    ]

    json = api_call(:get,
                    "/api/v1/courses/#{@course.id}/students/submissions.json",
                    { controller: "submissions_api", action: "for_students",
                      format: "json", course_id: @course.to_param },
                    { student_ids: [student1.to_param, student2.to_param] })
    expect(json).to eq []
  end

  it "returns sis_user_id for user when grouped" do
    student = user_with_pseudonym(active_all: true)
    batch = SisBatch.create(account_id: Account.default.id, workflow_state: "imported")
    student.pseudonym.update_attribute(:sis_user_id, "my-student-id")
    student.pseudonym.update_attribute(:sis_batch_id, batch.id)

    course_with_teacher(active_all: true)
    @course.update_attribute(:sis_batch_id, batch.id)

    @course.enroll_student(student).accept!

    account_admin_user
    json = api_call(:get,
                    "/api/v1/courses/#{@course.id}/students/submissions.json",
                    { controller: "submissions_api", action: "for_students",
                      format: "json", course_id: @course.to_param },
                    { student_ids: "all", grouped: "true" })
    expect(json.first["sis_user_id"]).to eq "my-student-id"
  end

  it "returns integration_id for the user when grouped" do
    student = user_with_pseudonym(active_all: true)
    batch = SisBatch.create(account_id: Account.default.id, workflow_state: "imported")
    student.pseudonym.update_attribute(:integration_id, "xyz")
    student.pseudonym.update_attribute(:sis_user_id, "my-student-id")
    student.pseudonym.update_attribute(:sis_batch_id, batch.id)

    course_with_teacher(active_all: true)
    @course.update_attribute(:sis_batch_id, batch.id)
    @course.enroll_student(student).accept!

    account_admin_user
    json = api_call(:get,
                    "/api/v1/courses/#{@course.id}/students/submissions.json",
                    { controller: "submissions_api", action: "for_students",
                      format: "json", course_id: @course.to_param },
                    { student_ids: "all", grouped: "true" })
    expect(json.first["integration_id"]).to eq "xyz"
  end

  context "with plagiarism data" do
    before :once do
      @student = user_factory(active_all: true)
      course_with_teacher(active_all: true)
      @course.enroll_student(@student).accept!
      @a1 = @course.assignments.create!(title: "assignment1", grading_type: "letter_grade", points_possible: 15, turnitin_enabled: true)
      @a2 = @course.assignments.create!(title: "assignment2", grading_type: "letter_grade", points_possible: 15, vericite_enabled: true)
      @a1.update(turnitin_settings: { originality_report_visibility: "after_grading" })
      @submission = submit_homework(@a1, @student)
      @submission2 = submit_homework(@a2, @student)
    end

    it "returns vericite data if present and vericite is enabled for the assignment" do
      sample_vericite_data = {
        :last_processed_attempt => 1,
        "attachment_504177" => {
          web_overlap: 73,
          publication_overlap: 0,
          error: true,
          student_overlap: 100,
          state: "failure",
          similarity_score: 100,
          object_id: "123345"
        },
        :provider => "vericite"
      }
      @submission2.update(turnitin_data: sample_vericite_data)

      json = api_call(:get,
                      "/api/v1/courses/#{@course.id}/assignments/#{@a2.id}/submissions/#{@student.id}.json",
                      { controller: "submissions_api", action: "show",
                        format: "json", course_id: @course.id.to_s,
                        assignment_id: @a2.id.to_s, user_id: @student.id.to_s })
      expect(json).to have_key "vericite_data"
      sample_vericite_data.delete :last_processed_attempt
      expect(json["vericite_data"]).to eq sample_vericite_data.with_indifferent_access
    end

    it "returns turnitin data if present and turnitin is enabled for the assignment" do
      sample_turnitin_data = {
        :last_processed_attempt => 1,
        "attachment_504177" => {
          web_overlap: 73,
          publication_overlap: 0,
          error: true,
          student_overlap: 100,
          state: "failure",
          similarity_score: 100,
          object_id: "123345"
        }
      }
      @submission.update(turnitin_data: sample_turnitin_data)

      # as teacher
      json = api_call(:get,
                      "/api/v1/courses/#{@course.id}/assignments/#{@a1.id}/submissions/#{@student.id}.json",
                      { controller: "submissions_api", action: "show",
                        format: "json", course_id: @course.id.to_s,
                        assignment_id: @a1.id.to_s, user_id: @student.id.to_s })
      expect(json).to have_key "turnitin_data"
      sample_turnitin_data.delete :last_processed_attempt
      expect(json["turnitin_data"]).to eq sample_turnitin_data.with_indifferent_access

      # as student before graded
      @user = @student
      json = api_call(:get,
                      "/api/v1/courses/#{@course.id}/assignments/#{@a1.id}/submissions/#{@student.id}.json",
                      { controller: "submissions_api", action: "show",
                        format: "json", course_id: @course.id.to_s,
                        assignment_id: @a1.id.to_s, user_id: @student.id.to_s })
      expect(json).not_to have_key "turnitin_data"

      # as student after grading
      @a1.grade_student(@student, grade: 11, grader: @teacher)
      @user = @student
      json = api_call(:get,
                      "/api/v1/courses/#{@course.id}/assignments/#{@a1.id}/submissions/#{@student.id}.json",
                      { controller: "submissions_api", action: "show",
                        format: "json", course_id: @course.id.to_s,
                        assignment_id: @a1.id.to_s, user_id: @student.id.to_s })
      expect(json).to have_key "turnitin_data"
      expect(json["turnitin_data"]).to eq sample_turnitin_data.with_indifferent_access
    end

    it "shows webhook_info with ?include[]=webhook_info" do
      webhook_data = {
        "product_code" => "product_code",
        "vendor_code" => "vendor_code",
        "resource_type_code" => "code",
        "tool_proxy_id" => "tool_proxy_id",
        "tool_proxy_created_at" => "date",
        "tool_proxy_updated_at" => "date",
        "tool_proxy_name" => "tool_proxy_name",
        "tool_proxy_context_type" => "Account",
        "tool_proxy_context_id" => 1,
        "subscription_id" => "2a1cbf1c-cacb-4ebe-a418-c7463b34fca2",
      }
      @submission.update(turnitin_data: { webhook_info: webhook_data })
      json = api_call(:get,
                      "/api/v1/courses/#{@course.id}/assignments/#{@a1.id}/submissions/#{@student.id}.json",
                      { controller: "submissions_api", action: "show", format: "json",
                        course_id: @course.id.to_s, assignment_id: @a1.id.to_s,
                        user_id: @student.id.to_s, include: ["webhook_info"] })
      expect(json.dig("turnitin_data", "webhook_info")).to eq(webhook_data)
    end
  end

  describe "#for_students" do
    before(:once) do
      @student1 = user_factory(active_all: true)
      @student2 = user_with_pseudonym(active_all: true)
      @student2.pseudonym.update_attribute(:sis_user_id, "my-student-id")

      course_with_teacher(active_all: true)

      @course.enroll_student(@student1).accept!
      @course.enroll_student(@student2).accept!

      @a1 = @course.assignments.create!(title: "assignment1", grading_type: "letter_grade", points_possible: 15)
      @a2 = @course.assignments.create!(title: "assignment2", grading_type: "letter_grade", points_possible: 25)

      submit_homework(@a1, @student1)
      submit_homework(@a2, @student1)
      submit_homework(@a1, @student2)
    end

    it "returns all submissions for a student", priority: "1" do
      json = api_call(:get,
                      "/api/v1/courses/#{@course.id}/students/submissions.json",
                      { controller: "submissions_api", action: "for_students",
                        format: "json", course_id: @course.to_param },
                      { student_ids: [@student1.to_param] })

      expect(json.size).to eq 2
      json.each { |submission| expect(submission["user_id"]).to eq @student1.id }

      json = api_call(:get,
                      "/api/v1/courses/#{@course.id}/students/submissions.json",
                      { controller: "submissions_api", action: "for_students",
                        format: "json", course_id: @course.to_param },
                      { student_ids: [@student1.to_param, @student2.to_param] })

      expect(json.size).to eq 4

      json = api_call(:get,
                      "/api/v1/courses/#{@course.id}/students/submissions.json",
                      { controller: "submissions_api", action: "for_students",
                        format: "json", course_id: @course.to_param },
                      { student_ids: [@student1.to_param, @student2.to_param],
                        assignment_ids: [@a1.to_param] })

      expect(json.size).to eq 2
      expect(json.all? { |submission| expect(submission["assignment_id"]).to eq @a1.id }).to be_truthy

      # by sis user id!
      json = api_call(:get,
                      "/api/v1/courses/#{@course.id}/students/submissions.json",
                      { controller: "submissions_api", action: "for_students",
                        format: "json", course_id: @course.to_param },
                      { student_ids: [@student1.to_param, "sis_user_id:my-student-id"],
                        assignment_ids: [@a1.to_param] })

      expect(json.size).to eq 2
      expect(json.all? { |submission| expect(submission["assignment_id"]).to eq @a1.id }).to be_truthy

      # by sis login id!
      json = api_call(:get,
                      "/api/v1/courses/#{@course.id}/students/submissions.json",
                      { controller: "submissions_api", action: "for_students",
                        format: "json", course_id: @course.to_param },
                      { student_ids: [@student1.to_param, "sis_login_id:#{@student2.pseudonym.unique_id}"],
                        assignment_ids: [@a1.to_param] })

      expect(json.size).to eq 2
      expect(json.all? { |submission| expect(submission["assignment_id"]).to eq @a1.id }).to be_truthy

      # concluded enrollments!
      @student2.enrollments.first.conclude
      json = api_call(:get,
                      "/api/v1/courses/#{@course.id}/students/submissions.json",
                      { controller: "submissions_api", action: "for_students",
                        format: "json", course_id: @course.to_param },
                      { student_ids: [@student1.to_param, "sis_login_id:#{@student2.pseudonym.unique_id}"],
                        assignment_ids: [@a1.to_param] })

      expect(json.size).to eq 2
      expect(json.all? { |submission| expect(submission["assignment_id"]).to eq @a1.id }).to be_truthy
    end

    it "can return assignments based on graded_at time", priority: "1" do
      @a2.grade_student @student1, grade: 10, grader: @teacher
      @a1.grade_student @student1, grade: 5, grader: @teacher
      @a3 = @course.assignments.create! title: "a3"
      @a3.submit_homework @student1, body: "hello"
      Submission.where(assignment_id: @a2).update_all(graded_at: 1.hour.from_now)
      json = api_call(:get,
                      "/api/v1/courses/#{@course.id}/students/submissions.json",
                      { controller: "submissions_api", action: "for_students",
                        format: "json", course_id: @course.to_param },
                      { student_ids: [@student1.to_param],
                        order: "graded_at", order_direction: "descending" })
      expect(json.map { |a| a["assignment_id"] }).to eq [@a2.id, @a1.id, @a3.id]
    end

    it "errors when asking for assignments in other courses" do
      # second course
      course_with_teacher(active_all: true)
      @course.enroll_student(@student1).accept!
      @course.enroll_student(@student2).accept!

      # call the api on the new course, passing assignment ids from the old course
      api_call(:get,
               "/api/v1/courses/#{@course.id}/students/submissions.json",
               { controller: "submissions_api", action: "for_students",
                 format: "json", course_id: @course.to_param },
               { student_ids: "all",
                 assignment_ids: [@a1.id, @a2.id],
                 grouped: true,
                 total_scores: true })
      expect(response).to be_forbidden
    end

    describe "has_postable_comments" do
      let(:assignment) { @course.assignments.create! }
      let(:student1_sub) { assignment.submissions.find_by(user: @student1) }

      before do
        assignment.ensure_post_policy(post_manually: true)
      end

      def student_json(params = { grouped: true, student_ids: [@student1.to_param] })
        api_call(
          :get,
          "/api/v1/courses/#{@course.id}/students/submissions.json",
          {
            controller: "submissions_api",
            action: "for_students",
            format: "json",
            course_id: @course.to_param
          },
          params
        ).first
      end

      it "is not included when params[:grouped] is not present" do
        submission_json = student_json({ student_ids: [@student1.to_param] })
        expect(submission_json).not_to have_key "has_postable_comments"
      end

      it "is true when unposted and hidden comments exist" do
        student1_sub.add_comment(author: @teacher, comment: "good job!", hidden: true)
        submission_json = student_json.fetch("submissions").find { |s| s.fetch("id") == student1_sub.id }
        expect(submission_json.fetch("has_postable_comments")).to be true
      end

      it "is false when unposted and only non-hidden comments exist" do
        student1_sub.add_comment(author: @student, comment: "fun assignment!", hidden: false)
        submission_json = student_json.fetch("submissions").find { |s| s.fetch("id") == student1_sub.id }
        expect(submission_json.fetch("has_postable_comments")).to be false
      end

      it "is false when unposted and only draft comments exist" do
        student1_sub.add_comment(
          author: @teacher,
          comment: "maybe bad job but not sure, let me think about it",
          hidden: true,
          draft_comment: true
        )
        submission_json = student_json.fetch("submissions").find { |s| s.fetch("id") == student1_sub.id }
        expect(submission_json.fetch("has_postable_comments")).to be false
      end
    end

    context "OriginalityReport" do
      it "includes has_originality_report if the submission has an originality_report" do
        attachment_model
        course_factory active_all: true
        student_in_course active_all: true
        teacher_in_course active_all: true
        @assignment = @course.assignments.create!(title: "some assignment",
                                                  assignment_group: @group,
                                                  points_possible: 12,
                                                  tool_settings_tool: @tool)
        @attachment.context = @student
        @attachment.save!
        submission = @assignment.submit_homework(@student, attachments: [@attachment])
        OriginalityReport.create!(attachment: @attachment,
                                  submission: submission,
                                  workflow_state: "pending",
                                  originality_score: 0.1)

        user_session(@teacher)
        json = api_call(:get,
                        "/api/v1/courses/#{@course.id}/students/submissions.json",
                        { controller: "submissions_api", action: "for_students",
                          format: "json", course_id: @course.to_param },
                        { student_ids: [@student.to_param] })

        expect(json.first).to have_key "has_originality_report"
      end

      it "does not include has_originality_report if the submission has no originality_report" do
        attachment_model
        course_factory active_all: true
        student_in_course active_all: true
        teacher_in_course active_all: true
        @assignment = @course.assignments.create!(title: "some assignment",
                                                  assignment_group: @group,
                                                  points_possible: 12,
                                                  tool_settings_tool: @tool)
        @attachment.context = @student
        @attachment.save!
        @assignment.submit_homework(@student, attachments: [@attachment])

        user_session(@teacher)
        json = api_call(:get,
                        "/api/v1/courses/#{@course.id}/students/submissions.json",
                        { controller: "submissions_api", action: "for_students",
                          format: "json", course_id: @course.to_param },
                        { student_ids: [@student.to_param] })
        expect(json.first).not_to have_key "has_originality_report"
      end
    end
  end

  context "moderated assignments" do
    before do
      student_in_course(active_all: true)
      course_with_teacher_logged_in(course: @course)
      @assignment = @course.assignments.create!(
        title: "an assignment",
        grading_type: "letter_grade",
        points_possible: 10
      )
      @assignment.update_attribute(:moderated_grading, true)
      @assignment.update_attribute(:grader_count, 2)
      submission = @assignment.submit_homework(@student, body: "nice work")
      @provisional_grade = submission.provisional_grades.build do |grade|
        grade.scorer = @teacher
      end
      @provisional_grade.save!
    end

    context "when teacher can view provisional grades" do
      it "displays grades" do
        json = api_call(:get,
                        "/api/v1/courses/#{@course.id}/assignments/#{@assignment.id}/submissions.json",
                        {
                          controller: "submissions_api",
                          action: "index",
                          format: "json",
                          course_id: @course.id,
                          assignment_id: @assignment.id
                        },
                        {
                          include: ["provisional_grades"]
                        })

        expect(json.first["provisional_grades"]).to_not be_empty
        speedgrader_url = URI.parse(json.first["provisional_grades"].first["speedgrader_url"])
        expect(speedgrader_url).to match_path("/courses/#{@course.id}/gradebook/speed_grader")
          .and_query({ assignment_id: @assignment.id, student_id: @student.id })
      end

      it "can include users" do
        json = api_call(:get,
                        "/api/v1/courses/#{@course.id}/assignments/#{@assignment.id}/submissions.json",
                        {
                          controller: "submissions_api",
                          action: "index",
                          format: "json",
                          course_id: @course.id,
                          assignment_id: @assignment.id,
                        },
                        {
                          include: ["user_summary"]
                        })

        user = json.first["user"]
        expect(user["display_name"]).to eql @student.name
        expect(user["avatar_image_url"]).to eql "http://www.example.com/images/messages/avatar-50.png"
        expect(user["html_url"]).to eql polymorphic_url([@course, @student])
      end
    end

    context "when a TA cannot view provisional grades" do
      before do
        course_with_ta(course: @course)
        user_session(@ta)
      end

      it "only shows caller's provisional grade" do
        json = api_call(:get,
                        "/api/v1/courses/#{@course.id}/assignments/#{@assignment.id}/submissions.json",
                        {
                          controller: "submissions_api",
                          action: "index",
                          format: "json",
                          course_id: @course.id,
                          assignment_id: @assignment.id
                        },
                        {
                          include: ["provisional_grades"]
                        })

        expect(json.first["provisional_grades"]).to be_empty
      end
    end
  end

  context "for_students (differentiated_assignments)" do
    before do
      # set up course with DA and submit homework for an assignment
      # that is only visible to overrides for @section1
      @student = user_factory(active_all: true)
      course_with_teacher(active_all: true)
      @section1 = @course.course_sections.create!(name: "test section")
      @section2 = @course.course_sections.create!(name: "test section")
      student_in_section(@section1, user: @student)
      @assignment = @course.assignments.create!(title: "assignment1", grading_type: "letter_grade", points_possible: 15, only_visible_to_overrides: true)
      create_section_override_for_assignment(@assignment, course_section: @section1)
      submit_homework(@assignment, @student)

      user_session(@student)
    end

    def call_to_for_students(opts = {})
      helper_method = if opts[:as_student]
                        [:api_call_as_user, @student]
                      elsif opts[:as_observer]
                        [:api_call_as_user, @observer]
                      else
                        [:api_call]
                      end
      args = helper_method + [:get,
                              "/api/v1/courses/#{@course.id}/students/submissions.json",
                              { controller: "submissions_api", action: "for_students",
                                format: "json", course_id: @course.to_param },
                              { student_ids: [@student.to_param] }]
      send(*args)
    end

    context "as student" do
      context "differentiated_assignments" do
        it "returns the submissons if the student is in the overriden section" do
          json = call_to_for_students(as_student: true)

          expect(json.size).to eq 1
          json.each { |submission| expect(submission["user_id"]).to eq @student.id }
        end

        it "does not return the submissons if the student is not in the overriden section and has a submission with no grade" do
          Score.where(enrollment_id: @student.enrollments).each(&:destroy_permanently!)
          @student.enrollments.each(&:destroy_permanently!)
          student_in_section(@section2, user: @student)
          @assignment.grade_student(@student, grade: nil, grader: @teacher)

          json = call_to_for_students(as_student: true)

          expect(json.size).to eq 0
        end

        it "does not return the submissons if the student is not in the overriden section and has a graded submission" do
          Score.where(enrollment_id: @student.enrollments).each(&:destroy_permanently!)
          @student.enrollments.each(&:destroy_permanently!)
          student_in_section(@section2, user: @student)
          @assignment.grade_student(@student, grade: 5, grader: @teacher)

          json = call_to_for_students(as_student: true)

          expect(json.size).to eq 0
        end
      end
    end

    context "as an observer" do
      before do
        @observer = User.create
        observer_enrollment = @course.enroll_user(@observer, "ObserverEnrollment", section: @section2, enrollment_state: "active")
        observer_enrollment.update_attribute(:associated_user_id, @student.id)
      end

      context "differentiated_assignments on" do
        it "returns the submissons if the observed student is in the overriden section" do
          json = call_to_for_students(as_observer: true)

          expect(json.size).to eq 1
          json.each { |submission| expect(submission["user_id"]).to eq @student.id }
        end

        it "does not return the submissons if the observed student is not in the overridden section and has a submission with no grade" do
          Score.where(enrollment_id: @student.enrollments).each(&:destroy_permanently!)
          @student.enrollments.each(&:destroy_permanently!)
          student_in_section(@section2, user: @student)
          @assignment.grade_student(@student, grade: nil, grader: @teacher)

          json = call_to_for_students(as_observer: true)

          expect(json.size).to eq 0
        end

        it "does not return the submissons if the observed student is not in the overridden section and has a graded submission" do
          Score.where(enrollment_id: @student.enrollments).each(&:destroy_permanently!)
          @student.enrollments.each(&:destroy_permanently!)
          student_in_section(@section2, user: @student)
          @assignment.grade_student(@student, grade: 5, grader: @teacher)

          json = call_to_for_students(as_observer: true)

          expect(json.size).to eq 0
        end
      end
    end

    context "as teacher" do
      context "differentiated_assignments on" do
        it "returns the submissons if the student is in the overriden section" do
          json = call_to_for_students(as_student: false)

          expect(json.size).to eq 1
          json.each { |submission| expect(submission["user_id"]).to eq @student.id }
        end

        it "does not return the submisson if the student is not in the overriden section" do
          Score.where(enrollment_id: @student.enrollments).each(&:destroy_permanently!)
          @student.enrollments.each(&:destroy_permanently!)
          student_in_section(@section2, user: @student)

          json = call_to_for_students(as_student: false)

          expect(json.size).to eq 0
        end
      end
    end
  end

  context "for_students grouped pagination" do
    before(:once) do
      @student1 = user_factory(active_all: true)
      @student2 = user_factory(active_all: true)
      course_with_teacher(active_all: true)
      @section1 = @course.course_sections.create!(name: "test section")
      @section2 = @course.course_sections.create!(name: "test section")
      student_in_section(@section1, user: @student1, allow_multiple_enrollments: true)
      student_in_section(@section2, user: @student1, allow_multiple_enrollments: true)
      student_in_section(@section1, user: @student2, allow_multiple_enrollments: true)
      @assignment = @course.assignments.create!(title: "assignment1", grading_type: "letter_grade", points_possible: 15, only_visible_to_overrides: true)
      submit_homework(@assignment, @student1)
      submit_homework(@assignment, @student2)
    end

    before do
      user_session(@teacher)
    end

    it "fills a page when a student has multiple enrollments" do
      json = api_call(:get,
                      "/api/v1/courses/#{@course.id}/students/submissions.json",
                      { controller: "submissions_api", action: "for_students", format: "json", course_id: @course.to_param },
                      { student_ids: "all", grouped: true, per_page: 2, page: 1 })
      expect(json.map { |u| u["user_id"] }).to eq [@student1.id, @student2.id]
    end

    it "does not duplicate a student with multiple enrollments when paging" do
      json = api_call(:get,
                      "/api/v1/courses/#{@course.id}/students/submissions.json",
                      { controller: "submissions_api", action: "for_students", format: "json", course_id: @course.to_param },
                      { student_ids: "all", grouped: true, per_page: 1, page: 1 })
      expect(json.map { |u| u["user_id"] }).to eq [@student1.id]
      json = api_call(:get,
                      "/api/v1/courses/#{@course.id}/students/submissions.json",
                      { controller: "submissions_api", action: "for_students", format: "json", course_id: @course.to_param },
                      { student_ids: "all", grouped: true, per_page: 1, page: 2 })
      expect(json.map { |u| u["user_id"] }).to eq [@student2.id]
    end

    it "prefers an active enrollment when a student has more than one" do
      enrollments = @student1.enrollments
      enrollments.first.complete
      json = api_call(:get,
                      "/api/v1/courses/#{@course.id}/students/submissions.json",
                      { controller: "submissions_api", action: "for_students", format: "json", course_id: @course.to_param },
                      { student_ids: [@student1.id], assignment_ids: [@assignment.id], grouped: true })
      row = json.detect { |r| r["user_id"] == @student1.id }
      expect(row["section_id"]).to eq enrollments.last.course_section_id
    end

    it "filters by section" do
      json = api_call(:get,
                      "/api/v1/sections/#{@section2.id}/students/submissions.json",
                      { controller: "submissions_api", action: "for_students", format: "json", section_id: @section2.to_param },
                      { student_ids: "all", grouped: true })
      expect(json.map { |u| u["user_id"] }).to eq [@student1.id]
    end

    it "rejects an out-of-context user" do
      api_call(:get,
               "/api/v1/sections/#{@section2.id}/students/submissions.json",
               { controller: "submissions_api", action: "for_students", format: "json", section_id: @section2.to_param },
               { student_ids: [@student1.id, @student2.id], grouped: true }, {}, { expected_status: 401 })
    end
  end

  describe "#show_anonymous" do
    before do
      @student = user_factory(active_all: true)
      course_with_teacher(active_all: true)
      section = @course.course_sections.create!(name: "test section")
      student_in_section(section, user: @student)
      @assignment = @course.assignments.create!(anonymous_grading: true)
    end

    it "fetches the submission using the provided anonymous_id" do
      submission = @assignment.submissions.find_by(user: @student)

      api_call(
        :get,
        "/api/v1/courses/#{@course.id}/assignments/#{@assignment.id}/anonymous_submissions/#{submission.anonymous_id}.json",
        {
          controller: "submissions_api",
          action: "show_anonymous",
          format: "json",
          course_id: @course.to_param,
          assignment_id: @assignment.id.to_s,
          anonymous_id: submission.anonymous_id.to_s
        },
        {},
        {},
        { expected_status: 200 }
      )
    end

    it "anonymizes the results" do
      submission = @assignment.submissions.find_by(user: @student)
      submission.submission_comments.create!(author: @student, comment: "hi")

      json = api_call(
        :get,
        "/api/v1/courses/#{@course.id}/assignments/#{@assignment.id}/anonymous_submissions/#{submission.anonymous_id}.json",
        {
          controller: "submissions_api",
          action: "show_anonymous",
          format: "json",
          course_id: @course.to_param,
          assignment_id: @assignment.id.to_s,
          anonymous_id: submission.anonymous_id.to_s
        },
        { include: ["submission_comments", "submission_history"], anonymize_user_id: true }
      )

      aggregate_failures do
        expect(json).not_to have_key "user_id"
        expect(json["anonymous_id"]).to eq submission.anonymous_id
        expect(json.dig("submission_history", 0)).not_to have_key "user_id"
        expect(json.dig("submission_history", 0, "anonymous_id")).to eq submission.anonymous_id
        expect(json.dig("submission_comments", 0, "author_id")).to be nil
        expect(json.dig("submission_comments", 0, "author_name")).to eq "Anonymous User"
      end
    end
  end

  describe "#show" do
    before do
      @student = user_factory(active_all: true)
      course_with_teacher(active_all: true)
      @section = @course.course_sections.create!(name: "test section")
      student_in_section(@section, user: @student)
    end

    context "differentiated assignments" do
      before do
        # set up course with DA and submit homework for an assignment
        # that is only visible to overrides for @section
        # move student to a section that cannot see assignment by default
        @section2 = @course.course_sections.create!(name: "test section")
        @assignment = @course.assignments.create!(title: "assignment1", grading_type: "letter_grade", points_possible: 15, only_visible_to_overrides: true)
        create_section_override_for_assignment(@assignment, course_section: @section)
        submit_homework(@assignment, @student)
        Score.where(enrollment_id: @student.enrollments).each(&:destroy_permanently!)
        @student.enrollments.each(&:destroy_permanently!)
        student_in_section(@section2, user: @student)

        user_session(@student)
      end

      def call_to_submissions_show(opts = {})
        includes = %w[submission_comments rubric_assessment]
        includes.concat(opts[:includes]) if opts[:includes]
        helper_method = opts[:as_student] ? [:api_call_as_user, @student] : [:api_call]
        args = helper_method + [:get,
                                "/api/v1/courses/#{@course.id}/assignments/#{@assignment.id}/submissions/#{@student.id}.json",
                                { controller: "submissions_api", action: "show",
                                  format: "json", course_id: @course.to_param, assignment_id: @assignment.id.to_s, user_id: @student.id.to_s },
                                { include: includes }]
        send(*args)
      end

      context "as teacher" do
        context "with differentiated_assignments" do
          it "returns the assignment" do
            json = call_to_submissions_show(as_student: false)

            expect(json["assignment_id"]).not_to be_nil
          end

          it "returns assignment_visible" do
            json = call_to_submissions_show(as_student: false, includes: ["visibility"])
            expect(json["assignment_visible"]).not_to be_nil
          end
        end
      end

      context "as student in a section without an override" do
        context "with differentiated_assignments" do
          it "returns an unauthorized error" do
            api_call_as_user(@student, :get,
                             "/api/v1/courses/#{@course.id}/assignments/#{@assignment.id}/submissions/#{@student.id}.json",
                             { controller: "submissions_api", action: "show",
                               format: "json", course_id: @course.to_param, assignment_id: @assignment.id.to_s, user_id: @student.id.to_s },
                             { include: %w[submission_comments rubric_assessment] }, {}, expected_status: 401)
          end

          it "does not return the submission, even if it is graded" do
            @assignment.grade_student(@student, grade: 5, grader: @teacher)
            json = call_to_submissions_show(as_student: true)

            expect(json["assignment_id"]).to be_nil
          end

          it "returns assignment_visible false" do
            json = call_to_submissions_show(as_student: false, includes: ["visibility"])
            expect(json["assignment_visible"]).to eq(false)
          end
        end
      end
    end

    context "full rubric assessments" do
      before do
        @assignment1 = assignment_model(context: @course)
        submit_homework(@assignment1, @student)
      end

      it "fails when no rubric assessment is present" do
        json = api_call(:get,
                        "/api/v1/courses/#{@course.id}/assignments/#{@assignment1.id}/submissions/#{@student.id}.json",
                        { controller: "submissions_api", action: "show",
                          format: "json", course_id: @course.id.to_s,
                          assignment_id: @assignment1.id.to_s, user_id: @student.id.to_s },
                        { include: %w[full_rubric_assessment] })
        expect(json).not_to have_key "full_rubric_assessment"
      end

      context "if present" do
        before do
          @assignment2 = assignment_model(context: @course)
          rubric_assessment_model({ purpose: "grading",
                                    association_object: @assignment2,
                                    user: @student,
                                    assessment_type: "grading" })
        end

        it "returns the correct data" do
          json = api_call_as_user(@teacher, :get,
                                  "/api/v1/courses/#{@course.id}/assignments/#{@assignment2.id}/submissions/#{@student.id}.json",
                                  { controller: "submissions_api", action: "show",
                                    format: "json", course_id: @course.id.to_s,
                                    assignment_id: @assignment2.id.to_s, user_id: @student.id.to_s },
                                  { include: %w[full_rubric_assessment] })
          expect(json).to have_key "full_rubric_assessment"
          expect(json["full_rubric_assessment"]).to have_key "data"
          expect(json["full_rubric_assessment"]).to have_key "assessor_name"
          expect(json["full_rubric_assessment"]).to have_key "assessor_avatar_url"
        end

        it "is visible to student owning the assignment" do
          json = api_call_as_user(@student, :get,
                                  "/api/v1/courses/#{@course.id}/assignments/#{@assignment2.id}/submissions/#{@student.id}.json",
                                  { controller: "submissions_api", action: "show",
                                    format: "json", course_id: @course.id.to_s,
                                    assignment_id: @assignment2.id.to_s, user_id: @student.id.to_s },
                                  { include: %w[full_rubric_assessment] })
          expect(json["full_rubric_assessment"]).not_to be_nil
        end

        it "is not visible to students that are not the owner of the assignment" do
          @other_student = user_factory(active_all: true)
          student_in_section(@section, user: @other_student)
          api_call_as_user(@other_student, :get,
                           "/api/v1/courses/#{@course.id}/assignments/#{@assignment2.id}/submissions/#{@student.id}.json",
                           { controller: "submissions_api", action: "show",
                             format: "json", course_id: @course.id.to_s,
                             assignment_id: @assignment2.id.to_s, user_id: @student.id.to_s },
                           { include: %w[full_rubric_assessment] }, {}, expected_status: 401)
        end
      end
    end
  end

  context "grouped submissions" do
    before :once do
      @student1 = user_factory(active_all: true)
      @student2 = user_with_pseudonym(active_all: true)

      course_with_teacher(active_all: true)
      ta_in_course

      @course.enroll_student(@student1).accept!
      @course.enroll_student(@student2).accept!

      @a1 = @course.assignments.create!(
        title: "assignment1", grading_type: "letter_grade",
        points_possible: 15
      )
      @a2 = @course.assignments.create!(
        title: "assignment2", grading_type: "letter_grade",
        points_possible: 25
      )
      @a1.unmute! # automatically post grades for assignment 1
      @a2.ensure_post_policy(post_manually: true)

      @a1.grade_student(@student1, grader: @teacher, grade: 15)
      @a2.grade_student(@student1, grader: @teacher, grade: 5)
      @a1.grade_student(@student2, grader: @teacher, excused: true)
    end

    it "returns student submissions grouped by student" do
      json = api_call(:get,
                      "/api/v1/courses/#{@course.id}/students/submissions.json",
                      { controller: "submissions_api", action: "for_students",
                        format: "json", course_id: @course.to_param },
                      { student_ids: [@student1.to_param], grouped: "1" })

      expect(json.size).to eq 1
      expect(json.first["submissions"].size).to eq 2
      json.each { |user| expect(user["user_id"]).to eq @student1.id }

      json = api_call(:get,
                      "/api/v1/courses/#{@course.id}/students/submissions.json",
                      { controller: "submissions_api", action: "for_students",
                        format: "json", course_id: @course.to_param },
                      { student_ids: [@student1.to_param, @student2.to_param], grouped: "1" })

      expect(json.size).to eq 2
      expect(json.map { |u| u["submissions"] }.flatten.size).to eq 4

      json = api_call(:get,
                      "/api/v1/courses/#{@course.id}/students/submissions.json",
                      { controller: "submissions_api", action: "for_students",
                        format: "json", course_id: @course.to_param },
                      { student_ids: [@student1.to_param, @student2.to_param],
                        assignment_ids: [@a1.to_param], grouped: "1" })

      expect(json.size).to eq 2
      json.each { |user| user["submissions"].each { |s| expect(s["assignment_id"]).to eq @a1.id } }
    end

    it "paginates" do
      json = api_call(:get,
                      "/api/v1/courses/#{@course.id}/students/submissions.json",
                      { controller: "submissions_api", action: "for_students",
                        format: "json", course_id: @course.to_param },
                      { student_ids: ["all"], grouped: "1", per_page: "1" })
      expect(json.size).to eq 1

      json2 = api_call(:get,
                       "/api/v1/courses/#{@course.id}/students/submissions.json",
                       { controller: "submissions_api", action: "for_students",
                         format: "json", course_id: @course.to_param },
                       { student_ids: ["all"], grouped: "1", per_page: "1", page: 2 })
      expect(json2.size).to eq 1
      expect((json + json2).map { |r| r["user_id"] }).to match_array([@student1.id, @student2.id])
    end

    describe "current and final scores" do
      context "when accessing as a teacher with default permissions" do
        let(:json) do
          api_call(:get,
                   "/api/v1/courses/#{@course.id}/students/submissions.json",
                   { controller: "submissions_api", action: "for_students",
                     format: "json", course_id: @course.to_param },
                   { student_ids: [@student1.to_param], include: ["total_scores"], grouped: "1" })
        end

        it "returns a single record" do
          expect(json.size).to eq 1
        end

        it "returns the computed_current_score" do
          expect(json[0]["computed_current_score"]).to eq 100
        end

        it "returns the unposted_current_score" do
          expect(json[0]["unposted_current_score"]).to eq 50
        end

        it "returns the computed_final_score" do
          expect(json[0]["computed_final_score"]).to eq 37.5
        end

        it "returns the unposted_final_score" do
          expect(json[0]["unposted_final_score"]).to eq 50
        end
      end

      context "when the requester does not have permissions to see unposted scores" do
        let(:json) do
          api_call_as_user(@student1, :get,
                           "/api/v1/courses/#{@course.id}/students/submissions.json",
                           { controller: "submissions_api", action: "for_students",
                             format: "json", course_id: @course.to_param },
                           { student_ids: [@student1.to_param], include: ["total_scores"], grouped: "1" })
        end

        it "returns a single record" do
          expect(json.size).to eq 1
        end

        it "returns the computed_current_score" do
          expect(json[0]["computed_current_score"]).to eq 100
        end

        it "omits the unposted_current_score" do
          expect(json[0]).not_to include "unposted_current_score"
        end

        it "returns the computed_final_score" do
          expect(json[0]["computed_final_score"]).to eq 37.5
        end

        it "omits the unposted_final_score" do
          expect(json[0]).not_to include "unposted_final_score"
        end
      end

      context "when the requester can manage grades" do
        before(:once) do
          @course.root_account.role_overrides.create!(permission: "view_all_grades", role: ta_role, enabled: false)
          @course.root_account.role_overrides.create!(permission: "manage_grades", role: ta_role, enabled: true)
        end

        let(:json) do
          api_call_as_user(@ta, :get,
                           "/api/v1/courses/#{@course.id}/students/submissions.json",
                           { controller: "submissions_api", action: "for_students",
                             format: "json", course_id: @course.to_param },
                           { student_ids: [@student1.to_param], include: ["total_scores"], grouped: "1" })
        end

        it "returns a single record" do
          expect(json.size).to eq 1
        end

        it "returns the computed_current_score" do
          expect(json[0]["computed_current_score"]).to eq 100
        end

        it "returns the unposted_current_score" do
          expect(json[0]["unposted_current_score"]).to eq 50
        end

        it "returns the computed_final_score" do
          expect(json[0]["computed_final_score"]).to eq 37.5
        end

        it "returns the unposted_final_score" do
          expect(json[0]["unposted_final_score"]).to eq 50
        end
      end

      context "when the requester can view all grades" do
        before(:once) do
          @course.root_account.role_overrides.create!(permission: "view_all_grades", role: designer_role, enabled: true)
          @course.root_account.role_overrides.create!(permission: "manage_grades", role: designer_role, enabled: false)

          course_with_designer(course: @course)
        end

        let(:json) do
          api_call_as_user(@designer, :get,
                           "/api/v1/courses/#{@course.id}/students/submissions.json",
                           { controller: "submissions_api", action: "for_students",
                             format: "json", course_id: @course.to_param },
                           { student_ids: [@student1.to_param], include: ["total_scores"], grouped: "1" })
        end

        it "returns a single record" do
          expect(json.size).to eq 1
        end

        it "returns the computed_current_score" do
          expect(json[0]["computed_current_score"]).to eq 100
        end

        it "returns the unposted_current_score" do
          expect(json[0]["unposted_current_score"]).to eq 50
        end

        it "returns the computed_final_score" do
          expect(json[0]["computed_final_score"]).to eq 37.5
        end

        it "returns the unposted_final_score" do
          expect(json[0]["unposted_final_score"]).to eq 50
        end
      end
    end
  end

  context "with grading periods" do
    before :once do
      @student1 = user_factory(active_all: true)
      @student2 = user_with_pseudonym(active_all: true)

      course_with_teacher(active_all: true)

      @course.enroll_student(@student1).accept!
      @course.enroll_student(@student2).accept!

      gpg = Factories::GradingPeriodGroupHelper.new.legacy_create_for_course(@course)
      @gp1 = gpg.grading_periods.create!(
        title: "first",
        weight: 50,
        start_date: 2.days.ago,
        end_date: 1.day.from_now
      )
      @gp2 = gpg.grading_periods.create!(
        title: "second",
        weight: 50,
        start_date: 2.days.from_now,
        end_date: 1.month.from_now
      )
      a1 = @course.assignments.create!(due_at: 1.minute.from_now, submission_types: "online_text_entry")
      a2 = @course.assignments.create!(due_at: 1.week.from_now, submission_types: "online_text_entry")

      submit_homework(a1, @student1)
      submit_homework(a2, @student1) # only one in current grading period
      submit_homework(a1, @student2)
    end

    it "filters by grading period" do
      json = api_call(:get,
                      "/api/v1/courses/#{@course.id}/students/submissions.json",
                      { controller: "submissions_api", action: "for_students",
                        format: "json", course_id: @course.to_param },
                      { student_ids: [@student1.to_param, @student2.to_param], grouped: "1",
                        grading_period_id: @gp2.to_param })
      expect(json.detect { |u| u["user_id"] == @student1.id }["submissions"].size).to eq 1
      expect(json.detect { |u| u["user_id"] == @student2.id }["submissions"].size).to eq 1
    end

    it "does not return an error when no grading_period_id is provided" do
      api_call(:get,
               "/api/v1/courses/#{@course.id}/students/submissions.json",
               { controller: "submissions_api", action: "for_students",
                 format: "json", course_id: @course.to_param },
               { student_ids: [@student1.to_param, @student2.to_param], grouped: "1" })
      expect(response).to be_ok
    end
  end

  context "with late policies" do
    before :once do
      student_in_course(active_all: true)
      teacher_in_course(active_all: true)
      @late_policy = late_policy_factory(course: @course, deduct: 10, every: :day, down_to: 30)
      @late_assignment = @course.assignments.create!(
        title: "assignment1",
        due_at: 47.hours.ago,
        points_possible: 10,
        submission_types: "online_text_entry"
      )
    end

    let(:late_submission_api_header) do
      {
        controller: "submissions_api",
        action: "update",
        format: "json",
        course_id: @course.id.to_s,
        assignment_id: @late_assignment.id.to_s,
        user_id: @student.id.to_s
      }
    end

    it "applies late policy when grading the submission twice with the same raw score" do
      @late_assignment.submit_homework(@student, submission_type: "online_text_entry")
      2.times do
        json = api_call(
          :put,
          "/api/v1/courses/#{@course.id}/assignments/#{@late_assignment.id}/submissions/#{@student.id}.json",
          late_submission_api_header, {
            submission: {
              posted_grade: "10"
            }
          }
        )
        expect(json["grade"]).to eq "8"
        expect(json["score"]).to eq 8
      end
    end
  end

  describe "for_students non-admin" do
    before :once do
      course_with_student active_all: true
      @student1 = @student
      @student2 = student_in_course(active_all: true).user
      @student3 = student_in_course(active_all: true).user
      @assignment1 = @course.assignments.create! title: "assignment1", grading_type: "points", points_possible: 15
      @assignment2 = @course.assignments.create! title: "assignment2", grading_type: "points", points_possible: 25

      @assignment1.unmute!
      @assignment2.unmute!

      bare_submission_model @assignment1, @student1, grade: 15, grader_id: @teacher.id, score: 15
      bare_submission_model @assignment2, @student1, grade: 25, grader_id: @teacher.id, score: 25
      bare_submission_model @assignment1, @student2, grade: 10, grader_id: @teacher.id, score: 10
      bare_submission_model @assignment2, @student2, grade: 20, grader_id: @teacher.id, score: 20
      bare_submission_model @assignment1, @student3, grade: 20, grader_id: @teacher.id, score: 20
    end

    context "teacher" do
      it "shows all submissions" do
        @user = @teacher
        json = api_call(:get,
                        "/api/v1/courses/#{@course.id}/students/submissions",
                        { controller: "submissions_api", action: "for_students",
                          format: "json", course_id: @course.to_param },
                        { student_ids: ["all"] })
        expect(json.map { |entry| entry.slice("user_id", "assignment_id", "score") }.sort_by { |entry| [entry["user_id"], entry["assignment_id"]] }).to eq [
          { "user_id" => @student1.id, "assignment_id" => @assignment1.id, "score" => 15 },
          { "user_id" => @student1.id, "assignment_id" => @assignment2.id, "score" => 25 },
          { "user_id" => @student2.id, "assignment_id" => @assignment1.id, "score" => 10 },
          { "user_id" => @student2.id, "assignment_id" => @assignment2.id, "score" => 20 },
          { "user_id" => @student3.id, "assignment_id" => @assignment1.id, "score" => 20 },
          { "user_id" => @student3.id, "assignment_id" => @assignment2.id, "score" => nil },
        ]
      end

      it "does not show submissions for a user outside the course" do
        rando = user_factory
        api_call_as_user(@teacher, :get, "/api/v1/courses/#{@course.id}/students/submissions",
                         { controller: "submissions_api", action: "for_students",
                           format: "json", course_id: @course.to_param },
                         { student_ids: [rando.id] }, {}, { expected_status: 401 })
      end
    end

    context "students" do
      it "allows a student to view his own submissions" do
        @user = @student1
        json = api_call(:get,
                        "/api/v1/courses/#{@course.id}/students/submissions.json",
                        { controller: "submissions_api", action: "for_students",
                          format: "json", course_id: @course.to_param },
                        { student_ids: [@student1.to_param] })
        sub_json = json.map { |entry| entry.slice("user_id", "assignment_id", "score") }
                       .sort_by { |entry| entry["assignment_id"] }
        expect(sub_json).to eq [
          { "user_id" => @student1.id, "assignment_id" => @assignment1.id, "score" => 15 },
          { "user_id" => @student1.id, "assignment_id" => @assignment2.id, "score" => 25 }
        ]
      end

      it "assumes the calling user if student_ids is not provided" do
        @user = @student2
        json = api_call(:get,
                        "/api/v1/courses/#{@course.id}/students/submissions.json",
                        { controller: "submissions_api", action: "for_students",
                          format: "json", course_id: @course.to_param })
        sub_json = json.map { |entry| entry.slice("user_id", "assignment_id", "score") }
                       .sort_by { |entry| entry["assignment_id"] }
        expect(sub_json).to eq [
          { "user_id" => @student2.id, "assignment_id" => @assignment1.id, "score" => 10 },
          { "user_id" => @student2.id, "assignment_id" => @assignment2.id, "score" => 20 }
        ]
      end

      it "shows all possible if student_ids is ['all']" do
        @user = @student2
        json = api_call(:get,
                        "/api/v1/courses/#{@course.id}/students/submissions.json",
                        { controller: "submissions_api", action: "for_students",
                          format: "json", course_id: @course.to_param },
                        { student_ids: ["all"] })
        sub_json = json.map { |entry| entry.slice("user_id", "assignment_id", "score") }
                       .sort_by { |entry| entry["assignment_id"] }
        expect(sub_json).to eq [
          { "user_id" => @student2.id, "assignment_id" => @assignment1.id, "score" => 10 },
          { "user_id" => @student2.id, "assignment_id" => @assignment2.id, "score" => 20 }
        ]
      end

      it "supports the 'grouped' argument" do
        @user = @student1
        json = api_call(:get,
                        "/api/v1/courses/#{@course.id}/students/submissions.json?grouped=1",
                        { controller: "submissions_api", action: "for_students",
                          format: "json", course_id: @course.to_param, grouped: "1" })
        expect(json.size).to eq 1
        expect(json[0]["user_id"]).to eq @student1.id
        expect(json[0]["submissions"].map { |sub| sub.slice("assignment_id", "score") }.sort_by { |entry| entry["assignment_id"] }).to eq [
          { "assignment_id" => @assignment1.id, "score" => 15 },
          { "assignment_id" => @assignment2.id, "score" => 25 }
        ]
      end

      it "does not allow a student to view another student's submissions" do
        @user = @student1
        api_call(:get,
                 "/api/v1/courses/#{@course.id}/students/submissions.json?student_ids[]=#{@student1.id}&student_ids[]=#{@student2.id}",
                 { controller: "submissions_api", action: "for_students",
                   format: "json", course_id: @course.to_param,
                   student_ids: [@student1.to_param, @student2.to_param] },
                 {}, {}, expected_status: 401)
      end

      it "errors if too many students requested" do
        allow(Api).to receive(:max_per_page).and_return(0)
        @user = @student1
        api_call(:get,
                 "/api/v1/courses/#{@course.id}/students/submissions.json",
                 { controller: "submissions_api", action: "for_students",
                   format: "json", course_id: @course.to_param },
                 { student_ids: [@student1.to_param] }, {}, expected_status: 400)
      end

      it "allows concluded students to view their submission" do
        enrollment = @course.student_enrollments.where(user_id: @student1).first
        enrollment.conclude

        @user = @student1
        json = api_call(:get,
                        "/api/v1/courses/#{@course.id}/students/submissions.json",
                        { controller: "submissions_api", action: "for_students",
                          format: "json", course_id: @course.to_param },
                        { student_ids: [@student1.to_param] })
        sub_json = json.map { |entry| entry.slice("user_id", "assignment_id", "score") }
                       .sort_by { |entry| entry["assignment_id"] }
        expect(sub_json).to eq [
          { "user_id" => @student1.id, "assignment_id" => @assignment1.id, "score" => 15 },
          { "user_id" => @student1.id, "assignment_id" => @assignment2.id, "score" => 25 }
        ]
      end
    end

    context "observers" do
      before :once do
        @observer = user_factory active_all: true
        @course.enroll_user(@observer, "ObserverEnrollment", associated_user_id: @student1.id)
        @course.enroll_user(@observer, "ObserverEnrollment", allow_multiple_enrollments: true, associated_user_id: @student2.id)
      end

      it "allows an observer to view observed students' submissions" do
        @user = @observer
        json = api_call(:get,
                        "/api/v1/courses/#{@course.id}/students/submissions",
                        { controller: "submissions_api", action: "for_students",
                          format: "json", course_id: @course.to_param },
                        { student_ids: [@student1.id, @student2.id] })
        expect(json.map { |entry| entry.slice("user_id", "assignment_id", "score") }.sort_by { |entry| [entry["user_id"], entry["assignment_id"]] }).to eq [
          { "user_id" => @student1.id, "assignment_id" => @assignment1.id, "score" => 15 },
          { "user_id" => @student1.id, "assignment_id" => @assignment2.id, "score" => 25 },
          { "user_id" => @student2.id, "assignment_id" => @assignment1.id, "score" => 10 },
          { "user_id" => @student2.id, "assignment_id" => @assignment2.id, "score" => 20 }
        ]
      end

      it "allows an observer to view all observed students' submissions via student_ids[]=all" do
        @user = @observer
        json = api_call(:get,
                        "/api/v1/courses/#{@course.id}/students/submissions",
                        { controller: "submissions_api", action: "for_students",
                          format: "json", course_id: @course.to_param },
                        { student_ids: ["all"] })
        expect(json.map { |entry| entry.slice("user_id", "assignment_id", "score") }.sort_by { |entry| [entry["user_id"], entry["assignment_id"]] }).to eq [
          { "user_id" => @student1.id, "assignment_id" => @assignment1.id, "score" => 15 },
          { "user_id" => @student1.id, "assignment_id" => @assignment2.id, "score" => 25 },
          { "user_id" => @student2.id, "assignment_id" => @assignment1.id, "score" => 10 },
          { "user_id" => @student2.id, "assignment_id" => @assignment2.id, "score" => 20 }
        ]
      end

      context "observer that is a student" do
        before :once do
          @course.enroll_student(@observer, allow_multiple_enrollments: true).accept!
          submit_homework(@assignment1, @observer)
          @assignment1.grade_student(@observer, grade: 5, grader: @teacher)
        end

        it "allows an observer that is a student to view his own and his observees submissions" do
          @user = @observer
          json = api_call(:get,
                          "/api/v1/courses/#{@course.id}/students/submissions",
                          { controller: "submissions_api", action: "for_students",
                            format: "json", course_id: @course.to_param },
                          { student_ids: [@student1.id, @observer.id] })
          expect(json.map { |entry| entry.slice("user_id", "assignment_id", "score") }.sort_by { |entry| [entry["user_id"], entry["assignment_id"]] }).to eq [
            { "user_id" => @student1.id, "assignment_id" => @assignment1.id, "score" => 15 },
            { "user_id" => @student1.id, "assignment_id" => @assignment2.id, "score" => 25 },
            { "user_id" => @observer.id, "assignment_id" => @assignment1.id, "score" => 5 },
            { "user_id" => @observer.id, "assignment_id" => @assignment2.id, "score" => nil }
          ]
        end

        it "allows an observer that is a student to view his own and his observees submissions via student_ids[]=all" do
          @user = @observer
          json = api_call(:get,
                          "/api/v1/courses/#{@course.id}/students/submissions",
                          { controller: "submissions_api", action: "for_students",
                            format: "json", course_id: @course.to_param },
                          { student_ids: ["all"] })
          expect(json.map { |entry| entry.slice("user_id", "assignment_id", "score") }.sort_by { |entry| [entry["user_id"], entry["assignment_id"]] }).to eq [
            { "user_id" => @student1.id, "assignment_id" => @assignment1.id, "score" => 15 },
            { "user_id" => @student1.id, "assignment_id" => @assignment2.id, "score" => 25 },
            { "user_id" => @student2.id, "assignment_id" => @assignment1.id, "score" => 10 },
            { "user_id" => @student2.id, "assignment_id" => @assignment2.id, "score" => 20 },
            { "user_id" => @observer.id, "assignment_id" => @assignment1.id, "score" => 5 },
            { "user_id" => @observer.id, "assignment_id" => @assignment2.id, "score" => nil }
          ]
        end
      end

      it "allows an observer to view observed students' submissions (grouped)" do
        @user = @observer
        json = api_call(:get,
                        "/api/v1/courses/#{@course.id}/students/submissions.json?student_ids[]=#{@student1.id}&student_ids[]=#{@student2.id}&grouped=1",
                        { controller: "submissions_api", action: "for_students",
                          format: "json", course_id: @course.to_param,
                          student_ids: [@student1.to_param, @student2.to_param],
                          grouped: "1" })
        expect(json.size).to eq 2
        expect(json.map { |entry| entry["user_id"] }.sort).to eq [@student1.id, @student2.id]
      end

      it "does not allow an observer to view non-observed students' submissions" do
        student3 = student_in_course(active_all: true).user
        @user = @observer
        api_call(:get,
                 "/api/v1/courses/#{@course.id}/students/submissions",
                 { controller: "submissions_api", action: "for_students",
                   format: "json", course_id: @course.to_param },
                 { student_ids: [@student1.id, @student2.id, student3.id] },
                 {}, { expected_status: 401 })
      end

      it "does not work with a non-active ObserverEnrollment" do
        @observer.enrollments.first.conclude
        @user = @observer
        api_call(:get,
                 "/api/v1/courses/#{@course.id}/students/submissions",
                 { controller: "submissions_api", action: "for_students",
                   format: "json", course_id: @course.to_param },
                 { student_ids: [@student1.id, @student2.id] },
                 {}, { expected_status: 401 })
      end
    end

    context "logged out user" do
      it "renders api unauthenticated" do
        @user = nil
        api_call(:get,
                 "/api/v1/courses/#{@course.id}/students/submissions",
                 { controller: "submissions_api", action: "for_students",
                   format: "json", course_id: @course.to_param },
                 { student_ids: [@student1.id, @student2.id] },
                 {}, { expected_status: 401 })
      end
    end
  end

  describe "#update_anonymous" do
    before :once do
      student_in_course(active_all: true)
      teacher_in_course(active_all: true)
      @assignment = @course.assignments.create!(
        title: "assignment1",
        anonymous_grading: true,
        grading_type: "letter_grade",
        points_possible: 15
      )
    end

    it "fetches the submission using the provided anonymous_id" do
      submission = @assignment.submission_for_student(@student)

      expect do
        api_call(
          :put,
          "/api/v1/courses/#{@course.id}/assignments/#{@assignment.id}/anonymous_submissions/#{submission.anonymous_id}.json",
          {
            controller: "submissions_api",
            action: "update_anonymous",
            format: "json",
            course_id: @course.id.to_s,
            assignment_id: @assignment.id.to_s,
            anonymous_id: submission.anonymous_id.to_s
          }, {
            submission: { posted_grade: "B" }
          }
        )
      end.to change {
        submission.reload.grade
      }.from(nil).to("B")
    end

    it "anonymizes the results" do
      submission = @assignment.submission_for_student(@student)
      submission.submission_comments.create!(author: @student, comment: "hi")

      json = api_call(
        :put,
        "/api/v1/courses/#{@course.id}/assignments/#{@assignment.id}/anonymous_submissions/#{submission.anonymous_id}.json",
        {
          controller: "submissions_api",
          action: "update_anonymous",
          format: "json",
          course_id: @course.id.to_s,
          assignment_id: @assignment.id.to_s,
          anonymous_id: submission.anonymous_id.to_s
        }, {
          submission: { posted_grade: "B" }
        }
      )

      aggregate_failures do
        expect(json).not_to have_key "user_id"
        expect(json["anonymous_id"]).to eq submission.anonymous_id
        expect(json.dig("all_submissions", 0)).not_to have_key "user_id"
        expect(json.dig("all_submissions", 0, "anonymous_id")).to eq submission.anonymous_id
        expect(json.dig("submission_comments", 0, "author_id")).to be nil
        expect(json.dig("submission_comments", 0, "author_name")).to eq "Anonymous User"
      end
    end
  end

  describe "#update" do
    before :once do
      student_in_course(active_all: true)
      teacher_in_course(active_all: true)
      @assignment = @course.assignments.create!(
        title: "assignment1",
        grading_type: "letter_grade",
        points_possible: 15
      )
    end

    it "allows grading an uncreated submission" do
      json = api_call(
        :put,
        "/api/v1/courses/#{@course.id}/assignments/#{@assignment.id}/submissions/#{@student.id}.json",
        {
          controller: "submissions_api",
          action: "update",
          format: "json",
          course_id: @course.id.to_s,
          assignment_id: @assignment.id.to_s,
          user_id: @student.id.to_s
        }, {
          submission: {
            posted_grade: "B"
          },
        }
      )

      expect(Submission.count).to eq 1
      expect(json["grade"]).to eq "B"
      expect(json["score"]).to eq 12.9
    end

    it "doesn't allow grading a deleted submission" do
      submission = @assignment.submissions.find_by(user: @student)
      submission.destroy

      api_call(
        :put,
        "/api/v1/courses/#{@course.id}/assignments/#{@assignment.id}/submissions/#{@student.id}.json",
        {
          controller: "submissions_api",
          action: "update",
          format: "json",
          course_id: @course.id.to_s,
          assignment_id: @assignment.id.to_s,
          user_id: @student.id.to_s
        }, {
          submission: {
            posted_grade: "B"
          },
        }, {
          expected_status: :unauthorized
        }
      )

      expect(submission.score).to be_nil
      expect(submission.grade).to be_nil
    end

    it "can excuse assignments" do
      json = api_call(
        :put,
        "/api/v1/courses/#{@course.id}/assignments/#{@assignment.id}/submissions/#{@student.id}.json",
        {
          controller: "submissions_api",
          action: "update",
          format: "json",
          course_id: @course.id.to_s,
          assignment_id: @assignment.id.to_s,
          user_id: @student.id.to_s
        }, {
          submission: {
            excuse: "1"
          }
        }
      )

      submission = @assignment.submission_for_student(@student)
      expect(submission).to be_excused
      expect(json["excused"]).to eq true
    end

    it "can unexcuse assignments" do
      @assignment.grade_student(@student, excuse: true, grader: @teacher)
      submission = @assignment.submission_for_student(@student)
      expect(submission).to be_excused

      json = api_call(
        :put,
        "/api/v1/courses/#{@course.id}/assignments/#{@assignment.id}/submissions/#{@student.id}.json",
        {
          controller: "submissions_api",
          action: "update",
          format: "json",
          course_id: @course.id.to_s,
          assignment_id: @assignment.id.to_s,
          user_id: @student.id.to_s
        }, {
          submission: { excuse: "0" }
        }
      )

      expect(submission.reload).not_to be_excused
      expect(json["excused"]).to eq false
    end

    it "sets the submission grader to the current user when setting late_policy_status" do
      submission = @assignment.submission_for_student(@student)
      submission.update!(grader: nil)

      api_call(
        :put,
        "/api/v1/courses/#{@course.id}/assignments/#{@assignment.id}/submissions/#{@student.id}.json",
        {
          controller: "submissions_api",
          action: "update",
          format: "json",
          course_id: @course.id.to_s,
          assignment_id: @assignment.id.to_s,
          user_id: @student.id.to_s
        }, {
          submission: { late_policy_status: "missing" }
        }
      )

      expect(submission.reload.grader_id).to be @teacher.id
    end

    it "creates a new submission version when setting late_policy_status results in a different grade" do
      submission = @assignment.submission_for_student(@student)
      # The first grade given to a submission doesn't result in a new version.
      @assignment.grade_student(@student, score: 1, grader: @teacher)

      expect do
        api_call(
          :put,
          "/api/v1/courses/#{@course.id}/assignments/#{@assignment.id}/submissions/#{@student.id}.json",
          {
            controller: "submissions_api",
            action: "update",
            format: "json",
            course_id: @course.id.to_s,
            assignment_id: @assignment.id.to_s,
            user_id: @student.id.to_s
          }, {
            submission: { late_policy_status: "missing" }
          }
        )
      end.to change {
        submission.reload.versions.count
      }.by(1)
    end

    it "setting late_policy_status and grade in same request do not create two versions" do
      submission = @assignment.submission_for_student(@student)
      # The first grade given to a submission doesn't result in a new version.
      @assignment.grade_student(@student, score: 1, grader: @teacher)

      expect do
        api_call(
          :put,
          "/api/v1/courses/#{@course.id}/assignments/#{@assignment.id}/submissions/#{@student.id}.json",
          {
            controller: "submissions_api",
            action: "update",
            format: "json",
            course_id: @course.id.to_s,
            assignment_id: @assignment.id.to_s,
            user_id: @student.id.to_s
          }, {
            submission: { late_policy_status: "missing", posted_grade: "1" }
          }
        )
      end.to change {
        submission.reload.versions.count
      }.by(1)
    end

    context "grading scheme with numerics in names" do
      before do
        @standard = @course.grading_standards.create!(title: "course standard", standard_data: { a: { name: "5", value: "90" }, b: { name: "4", value: "70" }, c: { name: "3", value: "50" }, d: { name: "Revision required/Komplettering", value: "25" }, e: { name: "U", value: "0" } })
        @assignment.update_attribute :grading_standard, @standard
        api_call(:put, "/api/v1/courses/#{@course.id}",
                 { controller: "courses", action: "update", format: "json", id: @course.to_param }, course: { grading_standard_id: @standard.id })
        @course.reload
      end

      it "can grade when it matches grading name and enter grades is set to points" do
        json = api_call(
          :put,
          "/api/v1/courses/#{@course.id}/assignments/#{@assignment.id}/submissions/#{@student.id}.json",
          {
            controller: "submissions_api",
            action: "update",
            format: "json",
            course_id: @course.id.to_s,
            assignment_id: @assignment.id.to_s,
            user_id: @student.id.to_s
          }, {
            submission: {
              posted_grade: 5
            },
            prefer_points_over_scheme: true
          }
        )

        expect(json["grade"]).to eq "Revision required/Komplettering"
        expect(json["score"]).to eq 5.0
      end

      it "can grade when it matches grading scheme name" do
        json = api_call(
          :put,
          "/api/v1/courses/#{@course.id}/assignments/#{@assignment.id}/submissions/#{@student.id}.json",
          {
            controller: "submissions_api",
            action: "update",
            format: "json",
            course_id: @course.id.to_s,
            assignment_id: @assignment.id.to_s,
            user_id: @student.id.to_s
          }, {
            submission: {
              posted_grade: 5
            }
          }
        )

        expect(json["grade"]).to eq "5"
        expect(json["score"]).to eq @assignment.points_possible
      end

      it "can grade when it does not match grading scheme name" do
        # grading_type = "letter_grade"
        json = api_call(
          :put,
          "/api/v1/courses/#{@course.id}/assignments/#{@assignment.id}/submissions/#{@student.id}.json",
          {
            controller: "submissions_api",
            action: "update",
            format: "json",
            course_id: @course.id.to_s,
            assignment_id: @assignment.id.to_s,
            user_id: @student.id.to_s
          }, {
            submission: {
              posted_grade: 9
            }
          }
        )

        expect(json["grade"]).to eq "3"
        expect(json["score"]).to eq 9.0
      end
    end

    context "group assignments" do
      before do
        @student2 = @course.enroll_student(User.create!, enrollment_state: :active).user
        group_category = @course.group_categories.create!(name: "Category")
        group = @course.groups.create!(name: "Group", group_category: group_category)
        group.users = [@student, @student2]
        @assignment.update!(group_category: group_category, grade_group_students_individually: false)
      end

      it "can set late policy status on a group member's submission" do
        api_call(
          :put,
          "/api/v1/courses/#{@course.id}/assignments/#{@assignment.id}/submissions/#{@student.id}.json",
          {
            controller: "submissions_api",
            action: "update",
            format: "json",
            course_id: @course.id.to_s,
            assignment_id: @assignment.id.to_s,
            user_id: @student.id.to_s
          }, {
            submission: {
              late_policy_status: "missing"
            }
          }
        )

        submission = @assignment.submission_for_student(@student2)
        expect(submission.late_policy_status).to eq "missing"
      end

      it "can set seconds_late_override on a group member's submission" do
        seconds_late_override = 3.days
        api_call(
          :put,
          "/api/v1/courses/#{@course.id}/assignments/#{@assignment.id}/submissions/#{@student.id}.json",
          {
            controller: "submissions_api",
            action: "update",
            format: "json",
            course_id: @course.id.to_s,
            assignment_id: @assignment.id.to_s,
            user_id: @student.id.to_s
          }, {
            submission: {
              late_policy_status: "late",
              seconds_late_override: seconds_late_override
            }
          }
        )

        submission = @assignment.submission_for_student(@student2)
        expect(submission.seconds_late).to eq seconds_late_override.to_i
      end

      it "does not excuse the whole group when excusing one group member" do
        api_call(
          :put,
          "/api/v1/courses/#{@course.id}/assignments/#{@assignment.id}/submissions/#{@student.id}.json",
          {
            controller: "submissions_api",
            action: "update",
            format: "json",
            course_id: @course.id.to_s,
            assignment_id: @assignment.id.to_s,
            user_id: @student.id.to_s
          }, {
            submission: {
              excuse: "1",
              late_policy_status: "missing"
            }
          }
        )

        submission = @assignment.submission_for_student(@student2)
        expect(submission).not_to be_excused
      end

      it "does not set late policy status for the whole group when assignment grades individually" do
        @assignment.update!(grade_group_students_individually: true)
        api_call(
          :put,
          "/api/v1/courses/#{@course.id}/assignments/#{@assignment.id}/submissions/#{@student.id}.json",
          {
            controller: "submissions_api",
            action: "update",
            format: "json",
            course_id: @course.id.to_s,
            assignment_id: @assignment.id.to_s,
            user_id: @student.id.to_s
          }, {
            submission: {
              late_policy_status: "missing"
            }
          }
        )

        submission = @assignment.submission_for_student(@student2)
        expect(submission.late_policy_status).not_to eq "missing"
      end
    end

    it "can set late policy status on a submission" do
      json = api_call(
        :put,
        "/api/v1/courses/#{@course.id}/assignments/#{@assignment.id}/submissions/#{@student.id}.json",
        {
          controller: "submissions_api",
          action: "update",
          format: "json",
          course_id: @course.id.to_s,
          assignment_id: @assignment.id.to_s,
          user_id: @student.id.to_s
        }, {
          submission: {
            late_policy_status: "missing"
          }
        }
      )

      submission = @assignment.submission_for_student(@student)
      expect(submission.late_policy_status).to eq "missing"
      expect(json["late_policy_status"]).to eq "missing"
    end

    it "can set seconds_late_override on a submission along with the late_policy_status of late" do
      seconds_late_override = 3.days
      json = api_call(
        :put,
        "/api/v1/courses/#{@course.id}/assignments/#{@assignment.id}/submissions/#{@student.id}.json",
        {
          controller: "submissions_api",
          action: "update",
          format: "json",
          course_id: @course.id.to_s,
          assignment_id: @assignment.id.to_s,
          user_id: @student.id.to_s
        }, {
          submission: {
            late_policy_status: "late",
            seconds_late_override: seconds_late_override
          }
        }
      )

      submission = @assignment.submission_for_student(@student)
      expect(submission.late_policy_status).to eq "late"
      expect(submission.seconds_late).to eql seconds_late_override.to_i
      expect(json["late_policy_status"]).to eq "late"
      expect(json["seconds_late"]).to eql seconds_late_override.to_i
    end

    it "can set seconds_late_override on a submission that has a late_policy_status of 'late'" do
      @assignment.grade_student(@student, grade: 5, grader: @teacher)
      @assignment.submission_for_student(@student).update!(late_policy_status: "late")
      seconds_late_override = 3.days
      json = api_call(
        :put,
        "/api/v1/courses/#{@course.id}/assignments/#{@assignment.id}/submissions/#{@student.id}.json",
        {
          controller: "submissions_api",
          action: "update",
          format: "json",
          course_id: @course.id.to_s,
          assignment_id: @assignment.id.to_s,
          user_id: @student.id.to_s
        }, {
          submission: { seconds_late_override: seconds_late_override }
        }
      )

      expect(json["seconds_late"]).to eql seconds_late_override.to_i
    end

    it "ignores seconds_late_override if late_policy_status is not late" do
      seconds_late_override = 3.days
      json = api_call(
        :put,
        "/api/v1/courses/#{@course.id}/assignments/#{@assignment.id}/submissions/#{@student.id}.json",
        {
          controller: "submissions_api",
          action: "update",
          format: "json",
          course_id: @course.id.to_s,
          assignment_id: @assignment.id.to_s,
          user_id: @student.id.to_s
        }, {
          submission: {
            late_policy_status: "missing",
            seconds_late_override: seconds_late_override
          }
        }
      )

      submission = @assignment.submission_for_student(@student)
      expect(submission.late_policy_status).to eq "missing"
      expect(submission.seconds_late).to be 0
      expect(json["late_policy_status"]).to eq "missing"
      expect(json["seconds_late"]).to be 0
    end

    it "can clear late_policy_status on a submission" do
      @assignment.submissions.find_or_create_by!(user: @student).update!(
        late_policy_status: "late",
        seconds_late_override: 3.days
      )
      json = api_call(
        :put,
        "/api/v1/courses/#{@course.id}/assignments/#{@assignment.id}/submissions/#{@student.id}.json",
        {
          controller: "submissions_api",
          action: "update",
          format: "json",
          course_id: @course.id.to_s,
          assignment_id: @assignment.id.to_s,
          user_id: @student.id.to_s
        }, {
          submission: {
            late_policy_status: nil
          }
        }
      )

      submission = @assignment.submission_for_student(@student)
      expect(submission.late_policy_status).to be_nil
      expect(submission.seconds_late).to be 0
      expect(json["late_policy_status"]).to be_nil
      expect(json["seconds_late"]).to be 0
    end

    it "creates a provisional grade and comment" do
      @assignment.moderated_grading = true
      @assignment.grader_count = 2
      @assignment.final_grader = @teacher
      @assignment.save!
      submission = @assignment.submit_homework(@student, body: "what")

      json = api_call(
        :put,
        "/api/v1/courses/#{@course.id}/assignments/#{@assignment.id}/submissions/#{@student.id}.json",
        {
          controller: "submissions_api",
          action: "update",
          format: "json",
          course_id: @course.id.to_s,
          assignment_id: @assignment.id.to_s,
          user_id: @student.id.to_s
        }, {
          submission: {
            posted_grade: "100",
            provisional: true
          },
          comment: {
            text_comment: "strong work"
          }
        }
      )

      submission.reload
      expect(submission.workflow_state).to eq "submitted"
      expect(submission.score).to be_nil
      expect(submission.grade).to be_nil
      expect(submission.submission_comments.count).to eq 0

      pg = submission.provisional_grades.last
      expect(pg.score).to eq 100
      expect(pg.submission_comments.first.comment).to eq "strong work"

      expect(json["provisional_grades"].first["score"]).to eq 100
    end

    it "creates a provisional grade and comment when no submission exists" do
      @assignment.moderated_grading = true
      @assignment.grader_count = 2
      @assignment.final_grader = @teacher
      @assignment.save!

      json = api_call(
        :put,
        "/api/v1/courses/#{@course.id}/assignments/#{@assignment.id}/submissions/#{@student.id}.json",
        {
          controller: "submissions_api",
          action: "update",
          format: "json",
          course_id: @course.id.to_s,
          assignment_id: @assignment.id.to_s,
          user_id: @student.id.to_s
        }, {
          submission: {
            posted_grade: "0",
            provisional: true
          },
          comment: {
            text_comment: "you slacker"
          }
        }
      )

      sub = @assignment.submissions.where(user_id: @student).last
      expect(sub.workflow_state).to eq "unsubmitted"
      expect(sub.score).to be_nil
      expect(sub.grade).to be_nil
      expect(sub.submission_comments.count).to eq 0

      pg = sub.provisional_grades.last
      expect(pg.score).to eq 0
      expect(pg.submission_comments.first.comment).to eq "you slacker"

      expect(json["provisional_grades"].first["score"]).to eq 0
    end

    it "returns an error trying to grade a student not enrolled in the course" do
      @student.enrollments.first.conclude
      a1 = @course.assignments.create!(
        title: "assignment1",
        grading_type: "points",
        points_possible: 15
      )
      json = api_call(:put,
                      "/api/v1/courses/#{@course.id}/assignments/#{a1.id}/submissions/#{@student.id}.json",
                      { controller: "submissions_api", action: "update",
                        format: "json", course_id: @course.id.to_s,
                        assignment_id: a1.id.to_s, user_id: @student.id.to_s },
                      { submission: { posted_grade: 10 } },
                      {},
                      { expected_status: 400 })
      expect(json["error"]).not_to be_nil
    end

    it "allows a LTI launch URL to be assigned" do
      json = api_call(
        :put,
        "/api/v1/courses/#{@course.id}/assignments/#{@assignment.id}/submissions/#{@student.id}.json",
        {
          controller: "submissions_api",
          action: "update",
          format: "json",
          course_id: @course.id.to_s,
          assignment_id: @assignment.id.to_s,
          user_id: @student.id.to_s
        }, {
          submission: {
            posted_grade: "B",
            submission_type: "basic_lti_launch",
            url: "http://example.test"
          },
        }
      )

      expected_url = "http://www.example.com/courses/#{@course.id}/external_tools/retrieve?assignment_id=#{@assignment.id}&url=http%3A%2F%2Fexample.test"
      expect(Submission.count).to eq 1
      expect(json["submission_type"]).to eql "basic_lti_launch"
      expect(json["url"]).to eq expected_url
    end

    it "does not allow a submission to be overwritten if type is a non-lti type" do
      @assignment.submit_homework(@student, body: "what")
      json = api_call(
        :put,
        "/api/v1/courses/#{@course.id}/assignments/#{@assignment.id}/submissions/#{@student.id}.json",
        {
          controller: "submissions_api",
          action: "update",
          format: "json",
          course_id: @course.id.to_s,
          assignment_id: @assignment.id.to_s,
          user_id: @student.id.to_s
        }, {
          submission: {
            posted_grade: "B",
            submission_type: "basic_lti_launch",
            url: "http://example.test"
          },
        }
      )

      expect(Submission.count).to eq 1
      expect(json["submission_type"]).to eql "online_text_entry"
      expect(json["url"]).to be_nil
    end
  end

  it "allows posting grade by sis id" do
    student = user_with_pseudonym(active_all: true)
    course_with_teacher(active_all: true)
    @course.enroll_student(student).accept!
    @course.update_attribute(:sis_source_id, "my-course-id")
    student.pseudonym.update_attribute(:sis_user_id, "my-user-id")
    a1 = @course.assignments.create!(title: "assignment1", grading_type: "letter_grade", points_possible: 15)

    json = api_call(:put,
                    "/api/v1/courses/sis_course_id:my-course-id/assignments/#{a1.id}/submissions/sis_user_id:my-user-id.json",
                    { controller: "submissions_api", action: "update",
                      format: "json", course_id: "sis_course_id:my-course-id",
                      assignment_id: a1.id.to_s, user_id: "sis_user_id:my-user-id" },
                    { submission: { posted_grade: "B" } })

    expect(Submission.count).to eq 1
    @submission = Submission.first

    expect(json["grade"]).to eq "B"
    expect(json["score"]).to eq 12.9
  end

  it "allows commenting by a student without trying to grade" do
    course_with_teacher(active_all: true)
    student = user_factory(active_all: true)
    @course.enroll_student(student).accept!
    a1 = @course.assignments.create!(title: "assignment1", grading_type: "letter_grade", points_possible: 15)

    # since student is the most recently created user, @user = student, so this
    # call will happen as student
    api_call(:put,
             "/api/v1/courses/#{@course.id}/assignments/#{a1.id}/submissions/#{student.id}.json",
             { controller: "submissions_api", action: "update",
               format: "json", course_id: @course.id.to_s,
               assignment_id: a1.id.to_s, user_id: student.id.to_s },
             { comment: { text_comment: "witty remark" } })

    expect(Submission.count).to eq 1
    @submission = Submission.first
    expect(@submission.submission_comments.size).to eq 1
    comment = @submission.submission_comments.first
    expect(comment.comment).to eq "witty remark"
    expect(comment.author).to eq student
  end

  it "does not allow grading by a student" do
    course_with_teacher(active_all: true)
    student = user_factory(active_all: true)
    @course.enroll_student(student).accept!
    a1 = @course.assignments.create!(title: "assignment1", grading_type: "letter_grade", points_possible: 15)

    # since student is the most recently created user, @user = student, so this
    # call will happen as student
    raw_api_call(:put,
                 "/api/v1/courses/#{@course.id}/assignments/#{a1.id}/submissions/#{student.id}.json",
                 { controller: "submissions_api", action: "update",
                   format: "json", course_id: @course.id.to_s,
                   assignment_id: a1.id.to_s, user_id: student.id.to_s },
                 { comment: { text_comment: "witty remark" },
                   submission: { posted_grade: "B" } })
    assert_status(401)
  end

  it "does not allow rubricking by a student" do
    course_with_teacher(active_all: true)
    student = user_factory(active_all: true)
    @course.enroll_student(student).accept!
    a1 = @course.assignments.create!(title: "assignment1", grading_type: "letter_grade", points_possible: 15)

    # since student is the most recently created user, @user = student, so this
    # call will happen as student
    raw_api_call(:put,
                 "/api/v1/courses/#{@course.id}/assignments/#{a1.id}/submissions/#{student.id}.json",
                 { controller: "submissions_api", action: "update",
                   format: "json", course_id: @course.id.to_s,
                   assignment_id: a1.id.to_s, user_id: student.id.to_s },
                 { comment: { text_comment: "witty remark" },
                   rubric_assessment: { criteria: { points: 5 } } })
    assert_status(401)
  end

  context "moderated grading" do
    before do
      student_in_course(active_all: true)
      teacher_in_course(active_all: true)
      @assignment = @course.assignments.create!(
        title: "assignment1",
        moderated_grading: true,
        grades_published_at: nil,
        grader_count: 2,
        final_grader: @teacher
      )
    end

    it "allows posting grades of a non moderated assignment" do
      @assignment.update_attribute(:moderated_grading, false)
      api_call(
        :put,
        "/api/v1/courses/#{@course.id}/assignments/#{@assignment.id}/submissions/#{@student.id}.json",
        {
          controller: "submissions_api",
          action: "update",
          format: "json",
          course_id: @course.id.to_s,
          assignment_id: @assignment.id.to_s,
          user_id: @student.id.to_s
        }, {
          submission: {
            posted_grade: "B"
          },
        }
      )
      assert_status(200)
    end

    it "allows posting grades of an assignment whose grades have been published" do
      @assignment.update_attribute(:grades_published_at, Time.zone.now)
      api_call(
        :put,
        "/api/v1/courses/#{@course.id}/assignments/#{@assignment.id}/submissions/#{@student.id}.json",
        {
          controller: "submissions_api",
          action: "update",
          format: "json",
          course_id: @course.id.to_s,
          assignment_id: @assignment.id.to_s,
          user_id: @student.id.to_s
        }, {
          submission: {
            posted_grade: "B"
          },
        }
      )
      assert_status(200)
    end

    it "does not allow posting grades of a moderated assignment whose grades have not been published" do
      api_call(
        :put,
        "/api/v1/courses/#{@course.id}/assignments/#{@assignment.id}/submissions/#{@student.id}.json",
        {
          controller: "submissions_api",
          action: "update",
          format: "json",
          course_id: @course.id.to_s,
          assignment_id: @assignment.id.to_s,
          user_id: @student.id.to_s
        }, {
          submission: {
            posted_grade: "B"
          },
        }
      )
      assert_status(401)
    end

    it "allows posting provisional grades of a moderated assignment whose grades have not been published" do
      api_call(
        :put,
        "/api/v1/courses/#{@course.id}/assignments/#{@assignment.id}/submissions/#{@student.id}.json",
        {
          controller: "submissions_api",
          action: "update",
          format: "json",
          course_id: @course.id.to_s,
          assignment_id: @assignment.id.to_s,
          user_id: @student.id.to_s
        }, {
          submission: {
            posted_grade: "100",
            provisional: true
          }
        }
      )
      assert_status(200)
    end
  end

  it "does not return submissions for no-longer-enrolled students" do
    student = user_factory(active_all: true)
    course_with_teacher(active_all: true)
    enrollment = @course.enroll_student(student)
    enrollment.accept!
    assignment = @course.assignments.create!(title: "assignment1", grading_type: "letter_grade", points_possible: 15)
    submit_homework(assignment, student)

    json = api_call(:get,
                    "/api/v1/courses/#{@course.id}/assignments/#{assignment.id}/submissions.json",
                    { controller: "submissions_api", action: "index",
                      format: "json", course_id: @course.id.to_s,
                      assignment_id: assignment.id.to_s })
    expect(json.length).to eq 1

    enrollment.destroy

    json = api_call(:get,
                    "/api/v1/courses/#{@course.id}/assignments/#{assignment.id}/submissions.json",
                    { controller: "submissions_api", action: "index",
                      format: "json", course_id: @course.id.to_s,
                      assignment_id: assignment.id.to_s })
    expect(json.length).to eq 0
  end

  it "allows updating the grade for an existing submission" do
    student = user_factory(active_all: true)
    course_with_teacher(active_all: true)
    @course.enroll_student(student).accept!
    a1 = @course.assignments.create!(title: "assignment1", grading_type: "letter_grade", points_possible: 15)
    submission = a1.find_or_create_submission(student)
    expect(submission).not_to be_new_record
    submission.grade = "A"
    submission.grader = @teacher
    submission.save!

    json = api_call(:put,
                    "/api/v1/courses/#{@course.id}/assignments/#{a1.id}/submissions/#{student.id}.json",
                    { controller: "submissions_api", action: "update",
                      format: "json", course_id: @course.id.to_s,
                      assignment_id: a1.id.to_s, user_id: student.id.to_s },
                    { submission: { posted_grade: "B" } })

    expect(Submission.count).to eq 1
    @submission = Submission.first
    expect(submission.id).to eq @submission.id

    expect(json["grade"]).to eq "B"
    expect(json["score"]).to eq 12.9
  end

  it "hides comments when the assignment posts manually and submission is not posted" do
    course = Course.create!
    assignment = course.assignments.create!
    student = course.enroll_student(User.create!, enrollment_state: :active).user
    teacher = course.enroll_teacher(User.create!, enrollment_state: :active).user
    submission = assignment.submissions.find_by!(user: student)
    @user = teacher

    assignment.ensure_post_policy(post_manually: true)
    api_call(
      :put,
      "/api/v1/courses/#{course.id}/assignments/#{assignment.id}/submissions/#{student.id}",
      {
        controller: "submissions_api",
        action: "update",
        format: "json",
        course_id: course.to_param,
        assignment_id: assignment.to_param,
        user_id: student.to_param
      },
      { comment: { text_comment: "a comment!" } }
    )
    expect(submission.submission_comments.order("id DESC").first).to be_hidden
  end

  it "does not hide comments when the submission is already posted" do
    course = Course.create!
    assignment = course.assignments.create!
    student = course.enroll_student(User.create!, enrollment_state: :active).user
    teacher = course.enroll_teacher(User.create!, enrollment_state: :active).user
    submission = assignment.submissions.find_by!(user: student)
    @user = teacher

    submission.update!(posted_at: Time.zone.now)
    api_call(
      :put,
      "/api/v1/courses/#{course.id}/assignments/#{assignment.id}/submissions/#{student.id}",
      {
        controller: "submissions_api",
        action: "update",
        format: "json",
        course_id: course.to_param,
        assignment_id: assignment.to_param,
        user_id: student.to_param
      },
      { comment: { text_comment: "a comment!" } }
    )
    expect(submission.submission_comments.order("id DESC").first).not_to be_hidden
  end

  it "does not hide student comments on muted assignments" do
    course_with_teacher(active_all: true)
    student    = user_factory(active_all: true)
    assignment = @course.assignments.create!(title: "assignment")
    assignment.update_attribute(:muted, true)
    @user = student
    @course.enroll_student(student).accept!
    submission = assignment.find_or_create_submission(student)
    api_call(:put, "/api/v1/courses/#{@course.id}/assignments/#{assignment.id}/submissions/#{student.id}",
             { controller: "submissions_api", action: "update", format: "json",
               course_id: @course.to_param, assignment_id: assignment.to_param,
               user_id: student.to_param },
             { comment: { text_comment: "hidden comment" } })
    expect(submission.submission_comments.order("id DESC").first).not_to be_hidden
  end

  it "allows submitting points" do
    submit_with_grade({ grading_type: "points", points_possible: 15 }, "13.2", 13.2, "13.2")
  end

  it "allows submitting points above points_possible (for extra credit)" do
    submit_with_grade({ grading_type: "points", points_possible: 15 }, "16", 16, "16")
  end

  it "allows submitting percent to a points assignment" do
    submit_with_grade({ grading_type: "points", points_possible: 15 }, "50%", 7.5, "7.5")
  end

  it "allows submitting percent" do
    submit_with_grade({ grading_type: "percent", points_possible: 10 }, "75%", 7.5, "75%")
  end

  it "allows submitting points to a percent assignment" do
    submit_with_grade({ grading_type: "percent", points_possible: 10 }, "5", 5, "50%")
  end

  it "allows submitting percent above points_possible (for extra credit)" do
    submit_with_grade({ grading_type: "percent", points_possible: 10 }, "105%", 10.5, "105%")
  end

  it "allows submitting letter_grade as a letter score" do
    submit_with_grade({ grading_type: "letter_grade", points_possible: 15 }, "B", 12.9, "B")
  end

  it "allows submitting letter_grade as a numeric score" do
    submit_with_grade({ grading_type: "letter_grade", points_possible: 15 }, "11.9", 11.9, "C+")
  end

  it "allows submitting letter_grade as a percentage score" do
    submit_with_grade({ grading_type: "letter_grade", points_possible: 15 }, "70%", 10.5, "C-")
  end

  it "rejects letter grades sent to a points assignment" do
    submit_with_grade({ grading_type: "points", points_possible: 15 }, "B-", nil, nil)
  end

  it "allows submitting pass_fail (pass)" do
    submit_with_grade({ grading_type: "pass_fail", points_possible: 12 }, "pass", 12, "complete")
  end

  it "allows submitting pass_fail (fail)" do
    submit_with_grade({ grading_type: "pass_fail", points_possible: 12 }, "fail", 0, "incomplete")
  end

  it "allows a points score for pass_fail, at full points" do
    submit_with_grade({ grading_type: "pass_fail", points_possible: 12 }, "12", 12, "complete")
  end

  it "allows a points score for pass_fail, at zero points" do
    submit_with_grade({ grading_type: "pass_fail", points_possible: 12 }, "0", 0, "incomplete")
  end

  it "allows a percentage score for pass_fail, at full points" do
    submit_with_grade({ grading_type: "pass_fail", points_possible: 12 }, "100%", 12, "complete")
  end

  it "rejects any other type of score for a pass_fail assignment" do
    submit_with_grade({ grading_type: "pass_fail", points_possible: 12 }, "50%", nil, nil)
  end

  it "sets complete for zero point assignments" do
    submit_with_grade({ grading_type: "pass_fail", points_possible: 0 }, "pass", 0, "complete")
  end

  def submit_with_grade(assignment_opts, param, score, grade)
    student = user_factory(active_all: true)
    course_with_teacher(active_all: true)
    @course.enroll_student(student).accept!
    a1 = @course.assignments.create!({ title: "assignment1" }.merge(assignment_opts))

    json = api_call(:put,
                    "/api/v1/courses/#{@course.id}/assignments/#{a1.id}/submissions/#{student.id}.json",
                    { controller: "submissions_api", action: "update",
                      format: "json", course_id: @course.id.to_s,
                      assignment_id: a1.id.to_s, user_id: student.id.to_s },
                    { submission: { posted_grade: param } })

    expect(Submission.count).to eq 1
    @submission = Submission.first

    expect(json["score"]).to eq score
    expect(json["grade"]).to eq grade
  end

  context "posting rubric assessments" do
    before(:once) do
      @student = user_factory(active_all: true)
      course_with_teacher(active_all: true)
      @course.enroll_student(@student).accept!
      @a1 = @course.assignments.create!(title: "assignment1", grading_type: "points", points_possible: 12)
      rubric = rubric_model(user: @user, context: @course, data: larger_rubric_data)
      @rubric_association = @a1.create_rubric_association(
        rubric: rubric,
        purpose: "grading",
        use_for_grading: true,
        context: @course
      )
    end

    it "allows posting a rubric assessment" do
      api_call(
        :put,
        "/api/v1/courses/#{@course.id}/assignments/#{@a1.id}/submissions/#{@student.id}.json",
        { controller: "submissions_api", action: "update",
          format: "json", course_id: @course.id.to_s,
          assignment_id: @a1.id.to_s, user_id: @student.id.to_s },
        { rubric_assessment: { crit1: { points: 7 },
                               crit2: { points: 2, comments: "Rock on" } } }
      )

      expect(Submission.count).to eq 1
      @submission = Submission.first
      expect(@submission.user_id).to eq @student.id
      expect(@submission.score).to eq 9
      expect(@submission.rubric_assessment).not_to be_nil
      expect(@submission.rubric_assessment.data).to eq(
        [{ description: "B",
           criterion_id: "crit1",
           comments_enabled: true,
           points: 7,
           learning_outcome_id: nil,
           id: "rat2",
           comments: nil },
         { description: "Pass",
           criterion_id: "crit2",
           comments_enabled: true,
           points: 2,
           learning_outcome_id: nil,
           id: "rat1",
           comments: "Rock on",
           comments_html: "Rock on" }]
      )
    end

    it "does not allow posting a rubric assessment when the rubric association is soft-deleted" do
      @rubric_association.destroy
      api_call(
        :put,
        "/api/v1/courses/#{@course.id}/assignments/#{@a1.id}/submissions/#{@student.id}.json",
        { controller: "submissions_api", action: "update",
          format: "json", course_id: @course.id.to_s,
          assignment_id: @a1.id.to_s, user_id: @student.id.to_s },
        { rubric_assessment: { crit1: { points: 7 },
                               crit2: { points: 2, comments: "Rock on" } } }
      )

      @submission = Submission.first
      expect(@submission.rubric_assessment).to be_nil
    end
  end

  it "validates the rubric assessment" do
    student = user_factory(active_all: true)
    course_with_teacher(active_all: true)
    @course.enroll_student(student).accept!
    a1 = @course.assignments.create!(title: "assignment1", grading_type: "points", points_possible: 12)
    rubric = rubric_model(user: @user, context: @course,
                          data: larger_rubric_data)
    a1.create_rubric_association(rubric: rubric, purpose: "grading", context: @course)

    json = api_call(:put,
                    "/api/v1/courses/#{@course.id}/assignments/#{a1.id}/submissions/#{student.id}.json",
                    { controller: "submissions_api", action: "update",
                      format: "json", course_id: @course.id.to_s,
                      assignment_id: a1.id.to_s, user_id: student.id.to_s },
                    { rubric_assessment: { crit42: { points: 7 } } },
                    {}, { expected_status: 400 })

    expect(json["message"]).to eq "invalid rubric_assessment"
  end

  context "posting comments" do
    before do
      @student = user_factory(active_all: true)
      course_with_teacher(active_all: true)
      @course.enroll_student(@student).accept!
      @assignment = @course.assignments.create!(title: "assignment1", grading_type: "points", points_possible: 12)
      submit_homework(@assignment, @student)
    end

    it "allows posting a comment on a submission" do
      json = api_call(
        :put,
        "/api/v1/courses/#{@course.id}/assignments/#{@assignment.id}/submissions/#{@student.id}.json",
        {
          controller: "submissions_api",
          action: "update",
          format: "json",
          course_id: @course.id.to_s,
          assignment_id: @assignment.id.to_s,
          user_id: @student.id.to_s
        },
        { comment: { text_comment: "ohai!" } }
      )

      expect(Submission.count).to eq 1
      @submission = Submission.first
      expect(json["submission_comments"].size).to eq 1
      expect(json["submission_comments"].first["comment"]).to eq "ohai!"
    end

    it "allows a comment to be associated with a submission attempt" do
      api_call(
        :put,
        "/api/v1/courses/#{@course.id}/assignments/#{@assignment.id}/submissions/#{@student.id}.json",
        {
          controller: "submissions_api",
          action: "update",
          format: "json",
          course_id: @course.id.to_s,
          assignment_id: @assignment.id.to_s,
          user_id: @student.id.to_s
        },
        { comment: { text_comment: "ohai!", attempt: 1 } }
      )

      comment = SubmissionComment.find_by(author: @teacher, comment: "ohai!")
      expect(comment.attempt).to eq 1
    end
  end

  it "allows posting a group comment on a submission" do
    student1 = user_factory(active_all: true)
    student2 = user_factory(active_all: true)
    course_with_teacher(active_all: true)
    @course.enroll_student(student1).accept!
    @course.enroll_student(student2).accept!
    group_category = @course.group_categories.create(name: "Category")
    @group = @course.groups.create(name: "Group", group_category: group_category, context: @course)
    @group.users = [student1, student2]
    @assignment = @course.assignments.create!(title: "assignment1", grading_type: "points", points_possible: 12, group_category: group_category)
    submit_homework(@assignment, student1)

    json = api_call(:put,
                    "/api/v1/courses/#{@course.id}/assignments/#{@assignment.id}/submissions/#{student1.id}.json",
                    { controller: "submissions_api", action: "update",
                      format: "json", course_id: @course.id.to_s,
                      assignment_id: @assignment.id.to_s, user_id: student1.id.to_s },
                    { comment:                       { text_comment: "ohai!", group_comment: "1" } })
    expect(json["submission_comments"].size).to eq 1
    expect(json["submission_comments"].first["comment"]).to eq "ohai!"

    expect(Submission.count).to eq 2
    Submission.all.each do |submission|
      expect(submission.submission_comments.size).to eql 1
      expect(submission.submission_comments.first.comment).to eql "ohai!"
    end
  end

  it "allows posting a media comment on a submission, given a kaltura id" do
    student = user_factory(active_all: true)
    course_with_teacher(active_all: true)
    @course.enroll_student(student).accept!
    @assignment = @course.assignments.create!(title: "assignment1", grading_type: "points", points_possible: 12)
    media_object(media_id: "1234", media_type: "audio")

    json = api_call(:put,
                    "/api/v1/courses/#{@course.id}/assignments/#{@assignment.id}/submissions/#{student.id}.json",
                    { controller: "submissions_api", action: "update",
                      format: "json", course_id: @course.id.to_s,
                      assignment_id: @assignment.id.to_s, user_id: student.id.to_s },
                    { comment:                       { media_comment_id: "1234", media_comment_type: "audio" } })

    expect(Submission.count).to eq 1
    @submission = Submission.first
    expect(json["submission_comments"].size).to eq 1
    comment = json["submission_comments"].first
    expect(comment["comment"]).to eq ""
    expect(comment["media_comment"]["url"]).to eq "http://www.example.com/users/#{@user.id}/media_download?entryId=1234&redirect=1&type=mp4"
    expect(comment["media_comment"]["content-type"]).to eq "audio/mp4"
  end

  it "allows commenting on an uncreated submission" do
    student = user_factory(active_all: true)
    course_with_teacher(active_all: true)
    @course.enroll_student(student).accept!
    a1 = @course.assignments.create!(title: "assignment1", grading_type: "letter_grade", points_possible: 15)

    api_call(:put,
             "/api/v1/courses/#{@course.id}/assignments/#{a1.id}/submissions/#{student.id}.json",
             { controller: "submissions_api", action: "update",
               format: "json", course_id: @course.id.to_s,
               assignment_id: a1.id.to_s, user_id: student.id.to_s },
             { comment: { text_comment: "Why U no submit" } })

    expect(Submission.count).to eq 1
    @submission = Submission.first

    comment = @submission.submission_comments.first
    expect(comment.comment).to eq "Why U no submit"
  end

  it "allows clearing out the current grade with a blank grade" do
    student = user_factory(active_all: true)
    course_with_teacher(active_all: true)
    @course.enroll_student(student).accept!
    @assignment = @course.assignments.create!(title: "assignment1", grading_type: "points", points_possible: 12)
    @assignment.grade_student(student, grade: "10", grader: @teacher)
    expect(Submission.count).to eq 1
    @submission = Submission.first
    expect(@submission.grade).to eq "10"
    expect(@submission.score).to eq 10
    expect(@submission.workflow_state).to eq "graded"

    api_call(:put,
             "/api/v1/courses/#{@course.id}/assignments/#{@assignment.id}/submissions/#{student.id}.json",
             { controller: "submissions_api", action: "update",
               format: "json", course_id: @course.id.to_s,
               assignment_id: @assignment.id.to_s, user_id: student.id.to_s },
             { submission: { posted_grade: "" } })
    expect(Submission.count).to eq 1
    @submission = Submission.first
    expect(@submission.grade).to be_nil
    expect(@submission.score).to be_nil
  end

  it "allows repeated changes to a submission to accumulate" do
    student = user_factory(active_all: true)
    course_with_teacher(active_all: true)
    @course.enroll_student(student).accept!
    @assignment = @course.assignments.create!(title: "assignment1", grading_type: "points", points_possible: 12)
    submit_homework(@assignment, student)

    # post a comment
    api_call(:put,
             "/api/v1/courses/#{@course.id}/assignments/#{@assignment.id}/submissions/#{student.id}.json",
             { controller: "submissions_api", action: "update",
               format: "json", course_id: @course.id.to_s,
               assignment_id: @assignment.id.to_s, user_id: student.id.to_s },
             { comment: { text_comment: "This works" } })
    expect(Submission.count).to eq 1
    @submission = Submission.first

    # grade the submission
    api_call(:put,
             "/api/v1/courses/#{@course.id}/assignments/#{@assignment.id}/submissions/#{student.id}.json",
             { controller: "submissions_api", action: "update",
               format: "json", course_id: @course.id.to_s,
               assignment_id: @assignment.id.to_s, user_id: student.id.to_s },
             { submission: { posted_grade: "10" } })
    expect(Submission.count).to eq 1
    @submission = Submission.first

    # post another comment
    json = api_call(:put,
                    "/api/v1/courses/#{@course.id}/assignments/#{@assignment.id}/submissions/#{student.id}.json",
                    { controller: "submissions_api", action: "update",
                      format: "json", course_id: @course.id.to_s,
                      assignment_id: @assignment.id.to_s, user_id: student.id.to_s },
                    { comment: { text_comment: "10/12 ain't bad" } })
    expect(Submission.count).to eq 1
    @submission = Submission.first

    expect(json["grade"]).to eq "10"
    expect(@submission.grade).to eq "10"
    expect(@submission.score).to eq 10
    expect(json["body"]).to eq "test!"
    expect(@submission.body).to eq "test!"
    expect(json["submission_comments"].size).to eq 2
    expect(json["submission_comments"].first["comment"]).to eq "This works"
    expect(json["submission_comments"].last["comment"]).to eq "10/12 ain't bad"
    expect(@submission.user_id).to eq student.id

    # post another grade
    json = api_call(:put,
                    "/api/v1/courses/#{@course.id}/assignments/#{@assignment.id}/submissions/#{student.id}.json",
                    { controller: "submissions_api", action: "update",
                      format: "json", course_id: @course.id.to_s,
                      assignment_id: @assignment.id.to_s, user_id: student.id.to_s },
                    { submission: { posted_grade: "12" } })
    expect(Submission.count).to eq 1
    @submission = Submission.first

    expect(json["grade"]).to eq "12"
    expect(@submission.grade).to eq "12"
    expect(@submission.score).to eq 12
    expect(json["body"]).to eq "test!"
    expect(@submission.body).to eq "test!"
    expect(json["submission_comments"].size).to eq 2
    expect(json["submission_comments"].first["comment"]).to eq "This works"
    expect(json["submission_comments"].last["comment"]).to eq "10/12 ain't bad"
    expect(@submission.user_id).to eq student.id
  end

  it "does not allow accessing other sections when limited" do
    course_with_teacher(active_all: true)
    @enrollment.update_attribute(:limit_privileges_to_course_section, true)
    @teacher = @user
    s1 = submission_model(course: @course)
    s1.update!(submission_type: "online_text_entry")
    section2 = @course.course_sections.create(name: "another section")
    s2 = submission_model(course: @course, username: "otherstudent@example.com", section: section2, assignment: @assignment)
    @user = @teacher

    json = api_call(:get,
                    "/api/v1/courses/#{@course.id}/assignments/#{@assignment.id}/submissions",
                    { controller: "submissions_api", action: "index",
                      format: "json", course_id: @course.id.to_s,
                      assignment_id: @assignment.id.to_s })
    expect(json.map { |u| u["user_id"] }).to eq [s1.user_id]

    # try querying the other section directly
    json = api_call(:get,
                    "/api/v1/sections/#{section2.id}/assignments/#{@assignment.id}/submissions",
                    { controller: "submissions_api", action: "index",
                      format: "json", section_id: section2.id.to_s,
                      assignment_id: @assignment.id.to_s })
    expect(json.size).to eq 0

    raw_api_call(:get,
                 "/api/v1/courses/#{@course.id}/assignments/#{@assignment.id}/submissions/#{s2.user_id}",
                 { controller: "submissions_api", action: "show",
                   format: "json", course_id: @course.id.to_s,
                   assignment_id: @assignment.id.to_s, user_id: s2.user_id.to_s })
    assert_status(404)

    # try querying the other section directly
    raw_api_call(:get,
                 "/api/v1/sections/#{section2.id}/assignments/#{@assignment.id}/submissions/#{s2.user_id}",
                 { controller: "submissions_api", action: "show",
                   format: "json", section_id: section2.id.to_s,
                   assignment_id: @assignment.id.to_s, user_id: s2.user_id.to_s })
    assert_status(404)

    api_call(:get,
             "/api/v1/courses/#{@course.id}/students/submissions",
             { controller: "submissions_api", action: "for_students",
               format: "json", course_id: @course.id.to_s },
             { student_ids: [s1.user_id, s2.user_id], grouped: 1 },
             {}, expected_status: 401)

    # try querying the other section directly
    api_call(:get,
             "/api/v1/sections/#{section2.id}/students/submissions",
             { controller: "submissions_api", action: "for_students",
               format: "json", section_id: section2.id.to_s },
             { student_ids: [s1.user_id, s2.user_id], grouped: 1 },
             {}, expected_status: 401)

    # grade the s1 submission, succeeds because the section is the same
    api_call(:put,
             "/api/v1/courses/#{@course.id}/assignments/#{@assignment.id}/submissions/#{s1.user_id}",
             { controller: "submissions_api", action: "update",
               format: "json", course_id: @course.id.to_s,
               assignment_id: @assignment.id.to_s, user_id: s1.user_id.to_s },
             { submission: { posted_grade: "10" } })
    @submission = @assignment.submission_for_student(s1.user)
    expect(@submission.grade).to eq "10"

    # grading s2 will fail because the teacher can't manipulate this student's section
    raw_api_call(:put,
                 "/api/v1/courses/#{@course.id}/assignments/#{@assignment.id}/submissions/#{s2.user_id}",
                 { controller: "submissions_api", action: "update",
                   format: "json", course_id: @course.id.to_s,
                   assignment_id: @assignment.id.to_s, user_id: s2.user_id.to_s },
                 { submission: { posted_grade: "10" } })
    assert_status(404)

    # try querying the other section directly
    raw_api_call(:put,
                 "/api/v1/sections/#{section2.id}/assignments/#{@assignment.id}/submissions/#{s2.user_id}",
                 { controller: "submissions_api", action: "update",
                   format: "json", section_id: section2.id.to_s,
                   assignment_id: @assignment.id.to_s, user_id: s2.user_id.to_s },
                 { submission: { posted_grade: "10" } })
    assert_status(404)
  end

  context "map_user_ids" do
    before do
      @controller = SubmissionsApiController.new
      @controller.instance_variable_set :@domain_root_account, Account.default
    end

    it "maps an empty list" do
      expect(@controller.map_user_ids([])).to eq []
    end

    it "maps a list of AR ids" do
      expect(@controller.map_user_ids([1, 2, "3", "4"]).sort).to eq [1, 2, 3, 4]
    end

    it "bails on ids it can't figure out" do
      expect(@controller.map_user_ids(["nonexistentcolumn:5"])).to eq []
    end

    it "filters out sis ids that don't exist, but not filter out AR ids" do
      expect(@controller.map_user_ids(["sis_user_id:1", "2"])).to eq [2]
    end

    it "finds sis ids that exist" do
      user_with_pseudonym
      @pseudonym.sis_user_id = "sisuser1"
      @pseudonym.save!
      @user1 = @user
      user_with_pseudonym username: "sisuser2@example.com"
      @user2 = @user
      user_with_pseudonym username: "sisuser3@example.com"
      @user3 = @user
      expect(@controller.map_user_ids(["sis_user_id:sisuser1", "sis_login_id:sisuser2@example.com",
                                       "hex:sis_login_id:7369737573657233406578616d706c652e636f6d", "sis_user_id:sisuser4",
                                       "5123"]).sort).to eq [
                                         @user1.id, @user2.id, @user3.id, 5123
                                       ].sort
    end

    it "does not find sis ids in other accounts" do
      account1 = account_model
      account2 = account_model
      @controller.instance_variable_set :@domain_root_account, account1
      user1 = user_with_pseudonym username: "sisuser1@example.com", account: account1
      user_with_pseudonym username: "sisuser2@example.com", account: account2
      user3 = user_with_pseudonym username: "sisuser3@example.com", account: account1
      user_with_pseudonym username: "sisuser3@example.com", account: account2
      user5 = user_factory account: account1
      user6 = user_factory account: account2
      expect(@controller.map_user_ids(["sis_login_id:sisuser1@example.com", "sis_login_id:sisuser2@example.com", "sis_login_id:sisuser3@example.com", user5.id, user6.id]).sort).to eq [user1.id, user3.id, user5.id, user6.id].sort
    end
  end

  context "create" do
    before :once do
      course_with_student(active_all: true)
      assignment_model(course: @course, submission_types: "online_url", points_possible: 12)
      @url = "/api/v1/courses/#{@course.id}/assignments/#{@assignment.id}/submissions"
      @args = { controller: "submissions", action: "create", format: "json", course_id: @course.id.to_s, assignment_id: @assignment.id.to_s }
    end

    it "rejects a submission by a non-student" do
      @user = course_with_teacher(course: @course).user
      api_call(:post, @url, @args, { submission: { submission_type: "online_url", url: "www.example.com" } }, {}, expected_status: 401)
    end

    it "rejects a request with an invalid submission_type" do
      json = api_call(:post, @url, @args, { submission: { submission_type: "blergh" } }, {}, expected_status: 400)
      expect(json["message"]).to eq "Invalid submission[submission_type] given"
    end

    it "rejects a submission_type not allowed by the assignment" do
      json = api_call(:post, @url, @args, { submission: { submission_type: "media_recording" } }, {}, expected_status: 400)
      expect(json["message"]).to eq "Invalid submission[submission_type] given"
    end

    it "rejects mismatched submission_type and params" do
      json = api_call(:post, @url, @args, { submission: { submission_type: "online_url", body: "some html text" } }, {}, expected_status: 400)
      expect(json["message"]).to eq "Invalid parameters for submission_type online_url. Required: submission[url]"
    end

    it "works with section ids" do
      @section = @course.default_section
      api_call(:post, "/api/v1/sections/#{@section.id}/assignments/#{@assignment.id}/submissions", { controller: "submissions", action: "create", format: "json", section_id: @section.id.to_s, assignment_id: @assignment.id.to_s }, { submission: { submission_type: "online_url", url: "www.example.com/a/b?q=1" } }, {}, expected_status: 201)
      @submission = @assignment.submissions.find_by!(user: @user)
      expect(@submission.url).to eq "http://www.example.com/a/b?q=1"
    end

    describe "valid submissions" do
      def do_submit(opts)
        json = api_call(:post, @url, @args, { submission: opts })
        expect(response["Location"]).to eq "http://www.example.com/api/v1/courses/#{@course.id}/assignments/#{@assignment.id}/submissions/#{@user.id}"
        @submission = @assignment.submissions.find_by!(user: @user)
        expect(json.slice("user_id", "assignment_id", "score", "grade")).to eq({
                                                                                 "user_id" => @user.id,
                                                                                 "assignment_id" => @assignment.id,
                                                                                 "score" => nil,
                                                                                 "grade" => nil,
                                                                               })
        json
      end

      it "creates a url submission" do
        json = do_submit(submission_type: "online_url", url: "www.example.com/a/b?q=1")
        expect(@submission.url).to eq "http://www.example.com/a/b?q=1"
        expect(json["url"]).to eq @submission.url
      end

      it "creates with an initial comment" do
        json = api_call(:post, @url, @args, { comment: { text_comment: "ohai teacher" }, submission: { submission_type: "online_url", url: "http://www.example.com/a/b" } })
        @submission = @assignment.submissions.where(user: @user).first
        expect(@submission.submission_comments.size).to eq 1
        expect(@submission.submission_comments.first.attributes.slice("author_id", "comment")).to eq({
                                                                                                       "author_id" => @user.id,
                                                                                                       "comment" => "ohai teacher",
                                                                                                     })
        expect(json["url"]).to eq "http://www.example.com/a/b"
      end

      it "creates a online text submission" do
        @assignment.update(submission_types: "online_text_entry")
        json = do_submit(submission_type: "online_text_entry", body: <<~HTML)
          <p>
            This is <i>some</i> text. The <script src='evil.com'></script> sanitization will take effect.
          </p>
        HTML
        expect(json["body"]).to eq <<~HTML
          <p>
            This is <i>some</i> text. The  sanitization will take effect.
          </p>
        HTML
        expect(json["body"]).to eq @submission.body
      end

      it "creates a student annotation submission" do
        a1 = attachment_model(context: @course)
        @assignment.update(submission_types: "student_annotation", annotatable_attachment_id: a1.id)
        json = api_call(:post, @url, @args, { submission: { submission_type: "student_annotation", annotatable_attachment_id: a1.id } }, {}, expected_status: 201)
        expect(json["workflow_state"]).to eq "submitted"
      end

      it "processs html content in body" do
        @assignment.update(submission_types: "online_text_entry")
        should_process_incoming_user_content(@course) do |content|
          do_submit(submission_type: "online_text_entry", body: content)
          @submission.body
        end
      end

      it "creates a file upload submission" do
        @assignment.update(submission_types: "online_upload")
        a1 = attachment_model(context: @user)
        a2 = attachment_model(context: @user)
        json = do_submit(submission_type: "online_upload", file_ids: [a1.id, a2.id])
        sub_a1 = Attachment.where(root_attachment_id: a1).first
        sub_a2 = Attachment.where(root_attachment_id: a2).first
        expect(json["attachments"].map { |a| a["url"] }).to eq [file_download_url(sub_a1, verifier: sub_a1.uuid, download: "1", download_frd: "1"),
                                                                file_download_url(sub_a2, verifier: sub_a2.uuid, download: "1", download_frd: "1")]
      end

      it "creates a media comment submission" do
        @assignment.update(submission_types: "media_recording")
        media_object(media_id: "3232", media_type: "audio")
        json = do_submit(submission_type: "media_recording", media_comment_id: "3232", media_comment_type: "audio")
        expect(json["media_comment"].slice("media_id", "media_type")).to eq({
                                                                              "media_id" => "3232",
                                                                              "media_type" => "audio",
                                                                            })
      end

      it "copies files to the submissions folder if they're not there already" do
        @assignment.update(submission_types: "online_upload")
        a1 = attachment_model(context: @user, folder: @user.submissions_folder)
        a2 = attachment_model(context: @user)
        json = do_submit(submission_type: "online_upload", file_ids: [a1.id, a2.id])
        submission_attachment_ids = json["attachments"].map { |a| a["id"] }
        expect(submission_attachment_ids.size).to eq 2
        expect(submission_attachment_ids.delete(a1.id)).not_to be_nil
        copy = Attachment.find(submission_attachment_ids.last)
        expect(copy.folder).to eq @user.submissions_folder(@course)
        expect(copy.root_attachment).to eq a2
      end
    end

    context "submission file uploads" do
      before :once do
        @assignment.update(submission_types: "online_upload")
        @student1 = @student
        course_with_student(course: @course)
        @context = @course
        @student2 = @student
        @user = @student1
      end

      include_examples "file uploads api"
      include_examples "file uploads api without quotas"

      # preflight_params has to be first and nameless to keep backwards compat with the include_examples
      def preflight(preflight_params, request_params: {}, api_url: nil)
        api_url ||= "/api/v1/courses/#{@course.id}/assignments/#{@assignment.id}/submissions/#{@student1.id}/files"

        api_call(
          :post,
          api_url,
          {
            controller: "submissions_api",
            action: "create_file",
            format: "json",
            course_id: @course.to_param,
            assignment_id: @assignment.to_param,
            user_id: @student1.to_param,
          }.merge(request_params),
          preflight_params
        )
      end

      def has_query_exemption?
        true
      end

      it "rejects uploading files to other students' submissions" do
        preflight(
          {},
          api_url: "/api/v1/courses/#{@course.id}/assignments/#{@assignment.id}/submissions/#{@student2.id}/files",
          request_params: { user_id: @student2.to_param }
        )
        assert_status(401)
      end

      it "allows a teacher to upload files for a student" do
        @user = @teacher
        preflight(name: "test.txt", size: 12_345, content_type: "text/plain")
        assert_status(200)
      end

      it "allows any filetype when there are no restrictions on type" do
        preflight(name: "test.txt", size: 12_345, content_type: "text/plain")
        assert_status(200)
      end

      it "rejects uploading files when file extension is not given" do
        @assignment.update(allowed_extensions: ["jpg"])
        preflight(name: "name", size: 12_345)
        assert_status(400)
      end

      it "rejects uploading files when filetype is not allowed" do
        @assignment.update(allowed_extensions: ["doc"])
        preflight(name: "test.txt", size: 12_345, content_type: "text/plain")
        assert_status(400)
      end

      it "allows filetype when restricted and is correct filetype" do
        @assignment.update(allowed_extensions: ["txt"])
        preflight(name: "test.txt", size: 12_345, content_type: "text/plain")
        assert_status(200)
      end

      it "falls back to parsing the extension when an unknown type" do
        @assignment.update(allowed_extensions: ["beepboop"])
        preflight(name: "test.beepboop", size: 12_345)
        assert_status(200)
      end

      it "uploads to a student's Submissions folder" do
        preflight(name: "test.txt", size: 12_345, content_type: "text/plain")
        f = Attachment.last.folder
        expect(f.submission_context_code).to eq @course.asset_string
      end

      context "for url upload using InstFS" do
        let(:json_response) do
          preflight(url: "http://example.com/test", comment: "my comment")
          JSON.parse(response.body)
        end

        before { allow(InstFS).to receive(:enabled?).and_return(true) }

        context "returns an upload_url with a token" do
          let(:token) { json_response["upload_url"].match(/\?token=(.+)&?/)[1] }
          let(:jwt) { Canvas::Security.decode_jwt(token) }

          it "encodes capture_params in the token" do
            capture_params = {
              "eula_agreement_timestamp" => nil,
              "comment" => "my comment",
              "context_type" => "User",
              "context_id" => @student1.id.to_s,
              "user_id" => @student1.id.to_s,
              "quota_exempt" => true,
              "on_duplicate" => "overwrite",
              "include" => nil
            }
            expect(jwt["capture_params"]).to include capture_params
          end

          it "returns a valid upload url" do
            expect(json_response["upload_url"]).to match(/files\?token=.+&?/)
          end
        end

        it "returns upload_params infering the filename from the URL" do
          upload_json = {
            "filename" => "test",
            "content_type" => "unknown/unknown",
            "target_url" => "http://example.com/test"
          }
          expect(json_response["upload_params"]).to eq upload_json
        end

        it "returns progress json" do
          progress_json = {
            "context_id" => @assignment.id,
            "context_type" => "Assignment",
            "user_id" => @student1.id,
            "tag" => "upload_via_url"
          }
          expect(json_response["progress"]).to include progress_json
        end
      end

      context "for url upload using DelayedJob" do
        let(:json_response) do
          preflight(url: "http://example.com/test", filename: "test.txt", comment: "hello comment")
          JSON.parse(response.body)
        end

        before { allow(InstFS).to receive(:enabled?).and_return(false) }

        it "returns progress json" do
          progress_json = {
            "context_id" => @assignment.id,
            "context_type" => "Assignment",
            "user_id" => @student1.id,
            "tag" => "upload_via_url"
          }
          expect(json_response["progress"]).to include progress_json
        end

        it "enqueues the submit job" do
          json_response
          job = Delayed::Job.order(:id).last
          expect(job.handler).to include Services::SubmitHomeworkService::SubmitWorker.name
          expect(job.handler).to include "hello comment"
        end

        it "enqueues the copy job when the submit_assignment parameter is false" do
          preflight(url: "http://example.com/test", filename: "test.txt", submit_assignment: false)
          JSON.parse(response.body)
          job = Delayed::Job.order(:id).last
          expect(job.handler).to include Services::SubmitHomeworkService::CopyWorker.name
        end
      end
    end

    it "rejects invalid urls" do
      api_call(:post, @url, @args, { submission: { submission_type: "online_url", url: "ftp://ftp.example.com/a/b" } }, {}, expected_status: 400)
    end

    it "rejects attachment ids not belonging to the user" do
      @assignment.update(submission_types: "online_upload")
      a1 = attachment_model(context: @course)
      json = api_call(:post, @url, @args, { submission: { submission_type: "online_upload", file_ids: [a1.id] } }, {}, expected_status: 400)
      expect(json["message"]).to eq "No valid file ids given"
    end

    it "allows a grader to submit for a student and set submitted_at" do
      submitted_at = 1.day.ago.change(usec: 0)
      @user = course_with_teacher(course: @course).user
      api_call(:post, @url, @args, { submission: { submission_type: "online_url", url: "www.example.com", user_id: @student.id, submitted_at: submitted_at } }, {}, expected_status: 201)
      submission = Submission.last
      expect(submission.submitted_at).to eq submitted_at
    end

    it "rejects submissions for one student from another" do
      @student1 = @student
      @user = course_with_student(course: @course).user
      api_call(:post, @url, @args, { submission: { submission_type: "online_url", url: "www.example.com", user_id: @student1.id } }, {}, expected_status: 401)
    end

    it "prevents a student from sending submitted_at for their own submission" do
      api_call(:post, @url, @args, { submissions: { submission_type: "online_url", url: "www.example.com", user_id: @student.id, submitted_at: 1.day.ago } }, {}, expected_status: 400)
    end
  end

  context "draft assignments" do
    before :once do
      course_with_teacher(active_all: true)
      student_in_course(active_all: true)
      @a2 = @course.assignments.create!({ title: "assignment2" })
      @a2.workflow_state = "unpublished"
      @a2.save!
    end

    it "does not allow comments (teachers)" do
      @user = @teacher
      draft_assignment_update({ comment: { text_comment: "Tacos are tasty" } })
    end

    it "does not allow comments (students)" do
      @user = @student
      draft_assignment_update({ comment: { text_comment: "Tacos are tasty" } })
    end

    it "does not allow group comments (students)" do
      student2 = user_factory(active_all: true)
      @course.enroll_student(student2).accept!
      group_category = @course.group_categories.create(name: "Category")
      @group = @course.groups.create(name: "Group", group_category: group_category, context: @course)
      @group.users = [@student, student2]
      @a2 = @course.assignments.create!(title: "assignment1", grading_type: "points", points_possible: 12, group_category: group_category)
      draft_assignment_update({ comment: { text_comment: "HEY GIRL HEY!", group_comment: "1" } })
    end

    it "does not allow grading with points" do
      @a2.grading_type = "points"
      @a2.points_possible = 15
      @a2.save!
      @user = @teacher
      grade = "13.2"
      draft_assignment_update({ submission: { posted_grade: grade } })
    end

    it "does not mark as complete for zero credit assignments" do
      @a2.grading_type = "pass_fail"
      @a2.points_possible = 0
      @a2.save!
      @user = @teacher
      grade = "pass"
      draft_assignment_update({ submission: { posted_grade: grade } })
    end

    # Give this a hash of items to update with the API call
    def draft_assignment_update(opts)
      raw_api_call(
        :put,
        "/api/v1/courses/#{@course.id}/assignments/#{@a2.id}/submissions/#{@student.id}",
        {
          controller: "submissions_api",
          action: "update",
          format: "json",
          course_id: @course.id.to_s,
          assignment_id: @a2.id.to_s,
          user_id: @student.id.to_s
        },
        opts
      )
      assert_status(401)
    end
  end

  it "includes preview urls for attachments" do
    allow(Canvadocs).to receive(:config).and_return({ a: 1 })

    course_with_teacher_logged_in active_all: true
    student_in_course active_all: true
    @user = @teacher
    a = @course.assignments.create!
    a.submit_homework(@student, submission_type: "online_upload",
                                attachments: [crocodocable_attachment_model(context: @student)])
    json = api_call(:get,
                    "/api/v1/courses/#{@course.id}/assignments/#{a.id}/submissions?include[]=submission_history",
                    { course_id: @course.id.to_s, assignment_id: a.id.to_s,
                      action: "index", controller: "submissions_api", format: "json",
                      include: %w[submission_history] })

    expect(json[0]["submission_history"][0]["attachments"][0]["preview_url"]).to match(
      /canvadoc_session/
    )
  end

  it "includes anonymous instructor annotation parameters in the preview urls for attachments" do
    allow(Canvadocs).to receive(:config).and_return({ a: 1 })

    course_with_teacher_logged_in active_all: true
    student_in_course active_all: true
    @user = @teacher
    a = @course.assignments.create!
    a.submit_homework(@student, submission_type: "online_upload",
                                attachments: [crocodocable_attachment_model(context: @student)])
    json = api_call(:get,
                    "/api/v1/courses/#{@course.id}/assignments/#{a.id}/submissions?include[]=submission_history",
                    { course_id: @course.id.to_s, assignment_id: a.id.to_s,
                      action: "index", controller: "submissions_api", format: "json",
                      include: %w[submission_history] })

    url = URI.parse(URI.decode(json[0]["submission_history"][0]["attachments"][0]["preview_url"]))
    blob = JSON.parse(URI.decode_www_form(url.query).to_h["blob"])
    expect(blob).to include({
                              "enable_annotations" => true,
                              "anonymous_instructor_annotations" => false,
                              "enrollment_type" => "teacher"
                            })
  end

  it "includes canvadoc_document_id when specified" do
    allow(Canvadocs).to receive(:config).and_return({ a: 1 })

    course_with_teacher_logged_in active_all: true
    student_in_course active_all: true
    @user = @teacher
    a = @course.assignments.create!
    a.submit_homework(@student, submission_type: "online_upload",
                                attachments: [canvadocable_attachment_model(context: @student)])
    canvadoc_params = { attachment_id: a.submissions[0].attachments[0].id, document_id: "testing_doc_id" }
    a.submissions[0].attachments[0].canvadoc = Canvadoc.new(canvadoc_params)
    json = api_call(:get,
                    "/api/v1/courses/#{@course.id}/assignments/#{a.id}/submissions?include[]=canvadoc_document_id",
                    { course_id: @course.id.to_s, assignment_id: a.id.to_s,
                      action: "index", controller: "submissions_api", format: "json",
                      include: %w[canvadoc_document_id] })
    canvadoc_document_id = a.submissions[0].attachments[0].canvadoc.document_id
    expect(json[0]["attachments"][0]["canvadoc_document_id"]).to eq canvadoc_document_id
  end

  it "includes crocodoc allowed ids in the preview url for attachments" do
    allow(Canvas::Crocodoc).to receive(:config).and_return({ a: 1 })

    course_with_teacher_logged_in active_all: true
    student_in_course active_all: true
    @user = @teacher
    assignment = @course.assignments.create!(moderated_grading: true, grader_count: 1)
    submission = assignment.submit_homework(@student, submission_type: "online_upload",
                                                      attachments: [crocodocable_attachment_model(context: @student)])
    provisional_grade = submission.find_or_create_provisional_grade!(@teacher, score: 1)
    assignment.moderated_grading_selections
              .where(student_id: @student.id).first
              .update_attribute(:provisional_grade, provisional_grade)
    provisional_grade.publish!
    assignment.update(grades_published_at: 1.hour.ago)
    submission.reload
    submission.attachments.first.create_crocodoc_document(uuid: "1234",
                                                          process_state: "PROCESSED")

    url = "/api/v1/courses/#{@course.id}/assignments/#{assignment.id}/submissions?include[]=submission_history"
    json = api_call(:get, url, { course_id: @course.id.to_s, assignment_id: assignment.id.to_s,
                                 action: "index", controller: "submissions_api", format: "json",
                                 include: %w[submission_history] })

    result_url = json.first.fetch("submission_history").first.fetch("attachments").first
                     .fetch("preview_url")

    @teacher.reload
    @student.reload

    parsed = URI.parse result_url
    parsed_params = CGI.parse parsed.query
    parsed_blob = JSON.parse parsed_params["blob"].first
    expect(parsed.path).to eq "/api/v1/crocodoc_session"

    expect(parsed_blob["moderated_grading_allow_list"]).to include(@student.moderated_grading_ids.as_json)
    expect(parsed_blob["moderated_grading_allow_list"]).to include(@teacher.moderated_grading_ids.as_json)
  end

  def course_with_student_and_submitted_homework
    course_with_teacher(active_all: true)
    @teacher = @user
    student_in_course
    @student = @user
    @user = @teacher # @user needs to be the user making the api calls later
    @assignment = @course.assignments.create!(title: "some assignment", submission_types: "online_url,online_upload")
    @submission = @assignment.submit_homework(@student)
  end

  it "marks as read" do
    course_with_student_and_submitted_homework
    @submission.add_comment(author: @student, comment: "some comment")
    raw_api_call(:put,
                 "/api/v1/courses/#{@course.id}/assignments/#{@assignment.id}/submissions/#{@student.id}/read",
                 { course_id: @course.id.to_s, assignment_id: @assignment.id.to_s, user_id: @student.id.to_s,
                   action: "mark_submission_read", controller: "submissions_api", format: "json" })
    expect(@submission.reload.read?(@teacher)).to be_truthy
  end

  it "marks as unread" do
    course_with_student_and_submitted_homework
    @submission.add_comment(author: @student, comment: "some comment")
    @submission.change_read_state("read", @teacher)
    raw_api_call(:delete,
                 "/api/v1/courses/#{@course.id}/assignments/#{@assignment.id}/submissions/#{@student.id}/read",
                 { course_id: @course.id.to_s, assignment_id: @assignment.id.to_s, user_id: @student.id.to_s,
                   action: "mark_submission_unread", controller: "submissions_api", format: "json" })
    expect(@submission.reload.read?(@teacher)).to be_falsey
  end

  context "with feedback visibility on" do
    before :once do
      Account.site_admin.enable_feature!(:visibility_feedback_student_grades_page)
      course_with_student_and_submitted_homework
    end

    let(:content_item) { "comment" }
    let(:endpoint) { "/api/v1/courses/#{@course.id}/assignments/#{@assignment.id}/submissions/#{@student.id}/read/#{content_item}" }
    let(:params) do
      { course_id: @course.id.to_s, assignment_id: @assignment.id.to_s, user_id: @student.id.to_s, item: content_item,
        action: "mark_submission_item_read", controller: "submissions_api", format: "json" }
    end

    it "mark comments as read" do
      @submission.add_comment(author: @teacher, comment: "teacher")
      @user = @student
      raw_api_call(:put, endpoint, params)
      expect(@submission.reload.read_item?(@student, "comment")).to be_truthy
<<<<<<< HEAD
=======
      expect(@submission.visible_submission_comments[0].viewed_submission_comments[0].user).to eql @student
>>>>>>> 16101d78
    end

    context "when passing an invalid content item" do
      let(:content_item) { "_invalid_" }

      it "returns status 422 and does not mark as read" do
        api_call_as_user(@student, :put, endpoint, params, {}, {}, { expected_status: 422 })
        expect(@submission.reload.read?(@student)).to be_truthy
      end
    end

    context "when current user is not the student" do
      it "doesn't allow you to mark someone else's submission item read" do
        @submission.add_comment(author: @teacher, comment: "teacher")
        api_call_as_user(@teacher, :put, endpoint, params, {}, {}, { expected_status: 401 })
        expect(@submission.reload.unread_item?(@student, "comment")).to be_truthy
      end
    end
  end

  context "document annotation read state" do
    before :once do
      course_with_student_and_submitted_homework
    end

    it "retrieves document annotation read state" do
      @student.mark_submission_annotations_unread!(@submission)
      json = api_call_as_user(@student, :get, "/api/v1/courses/#{@course.id}/assignments/#{@assignment.id}/submissions/#{@student.id}/document_annotations/read",
                              { course_id: @course.to_param, assignment_id: @assignment.to_param, user_id: @student.to_param,
                                action: "document_annotations_read_state", controller: "submissions_api", format: "json" })
      expect(json).to eq({ "read" => false })

      @student.mark_submission_annotations_read!(@submission)
      json = api_call_as_user(@student, :get, "/api/v1/courses/#{@course.id}/assignments/#{@assignment.id}/submissions/#{@student.id}/document_annotations/read",
                              { course_id: @course.to_param, assignment_id: @assignment.to_param, user_id: @student.to_param,
                                action: "document_annotations_read_state", controller: "submissions_api", format: "json" })
      expect(json).to eq({ "read" => true })
    end

    it "requires read permission on the submission" do
      temp = @student
      other_student = student_in_course(active_all: true).user
      @student = temp

      api_call_as_user(other_student, :get, "/api/v1/courses/#{@course.id}/assignments/#{@assignment.id}/submissions/#{@student.id}/document_annotations/read",
                       { course_id: @course.to_param, assignment_id: @assignment.to_param, user_id: @student.to_param,
                         action: "document_annotations_read_state", controller: "submissions_api", format: "json" },
                       {}, {}, { expected_status: 401 })
    end

    it "marks document annotations read" do
      @student.mark_submission_annotations_unread!(@submission)
      api_call_as_user(@student, :put, "/api/v1/courses/#{@course.id}/assignments/#{@assignment.id}/submissions/#{@student.id}/document_annotations/read",
                       { course_id: @course.to_param, assignment_id: @assignment.to_param, user_id: @student.to_param,
                         action: "mark_document_annotations_read", controller: "submissions_api", format: "json" })
      expect(@user.reload.unread_submission_annotations?(@submission)).to eq false
    end

    it "doesn't allow you to mark someone else's document annotations read" do
      api_call_as_user(@teacher, :put, "/api/v1/courses/#{@course.id}/assignments/#{@assignment.id}/submissions/#{@student.id}/document_annotations/read",
                       { course_id: @course.to_param, assignment_id: @assignment.to_param, user_id: @student.to_param,
                         action: "mark_document_annotations_read", controller: "submissions_api", format: "json" }, {},
                       {}, { expected_status: 401 })
    end
  end

  context "rubric comments read state" do
    before :once do
      course_with_student_and_submitted_homework
    end

    it "retrieves rubric comments read state" do
      @student.mark_rubric_assessments_unread!(@submission)
      json = api_call_as_user(@student, :get, "/api/v1/courses/#{@course.id}/assignments/#{@assignment.id}/submissions/#{@student.id}/rubric_assessments/read",
                              { course_id: @course.to_param, assignment_id: @assignment.to_param, user_id: @student.to_param,
                                action: "rubric_assessments_read_state", controller: "submissions_api", format: "json" })
      expect(json).to eq({ "read" => false })

      @student.mark_rubric_assessments_read!(@submission)
      json = api_call_as_user(@student, :get, "/api/v1/courses/#{@course.id}/assignments/#{@assignment.id}/submissions/#{@student.id}/rubric_assessments/read",
                              { course_id: @course.to_param, assignment_id: @assignment.to_param, user_id: @student.to_param,
                                action: "rubric_assessments_read_state", controller: "submissions_api", format: "json" })
      expect(json).to eq({ "read" => true })
    end

    it "requires read permission on the submission" do
      temp = @student
      other_student = student_in_course(active_all: true).user
      @student = temp

      api_call_as_user(other_student, :get, "/api/v1/courses/#{@course.id}/assignments/#{@assignment.id}/submissions/#{@student.id}/rubric_assessments/read",
                       { course_id: @course.to_param, assignment_id: @assignment.to_param, user_id: @student.to_param,
                         action: "rubric_assessments_read_state", controller: "submissions_api", format: "json" },
                       {}, {}, { expected_status: 401 })
    end

    it "marks rubric comments read" do
      @student.mark_rubric_assessments_unread!(@submission)
      api_call_as_user(@student, :put, "/api/v1/courses/#{@course.id}/assignments/#{@assignment.id}/submissions/#{@student.id}/rubric_assessments/read",
                       { course_id: @course.to_param, assignment_id: @assignment.to_param, user_id: @student.to_param,
                         action: "mark_rubric_assessments_read", controller: "submissions_api", format: "json" })
      expect(@user.reload.unread_rubric_assessments?(@submission)).to eq false
    end

    it "doesn't allow you to mark someone else's rubric comments read" do
      api_call_as_user(@teacher, :put, "/api/v1/courses/#{@course.id}/assignments/#{@assignment.id}/submissions/#{@student.id}/rubric_assessments/read",
                       { course_id: @course.to_param, assignment_id: @assignment.to_param, user_id: @student.to_param,
                         action: "mark_rubric_assessments_read", controller: "submissions_api", format: "json" }, {},
                       {}, { expected_status: 401 })
    end
  end

  context "bulk update" do
    before do
      @student1 = user_factory(active_all: true)
      @student2 = user_factory(active_all: true)
      course_with_teacher(active_all: true)
      @default_section = @course.default_section
      @section = @course.course_sections.create!(name: "section2")
      @course.enroll_user(@student1, "StudentEnrollment", section: @section).accept!
      @course.enroll_user(@student2, "StudentEnrollment").accept!
      @a1 = @course.assignments.create!({ title: "assignment1", grading_type: "percent", points_possible: 10 })
    end

    it "returns an error when grade_data is omitted" do
      json = api_call(:post,
                      "/api/v1/courses/#{@course.id}/assignments/#{@a1.id}/submissions/update_grades",
                      { controller: "submissions_api", action: "bulk_update",
                        format: "json", course_id: @course.id.to_s,
                        assignment_id: @a1.id.to_s }, {}, {}, { expected_status: 400 })

      expect(json["error"]).to eq("'grade_data' parameter required")
    end

    it "queues bulk update through courses" do
      grade_data = {
        grade_data: {
          @student1.id => { posted_grade: "75%" },
          @student2.id => { posted_grade: "95%" }
        }
      }

      json = api_call(:post,
                      "/api/v1/courses/#{@course.id}/assignments/#{@a1.id}/submissions/update_grades",
                      { controller: "submissions_api", action: "bulk_update",
                        format: "json", course_id: @course.id.to_s,
                        assignment_id: @a1.id.to_s }, grade_data)

      run_jobs
      progress = Progress.find(json["id"])
      expect(progress.completed?).to be_truthy

      expect(Submission.count).to eq 2
      s1 = @student1.submissions.first
      expect(s1.grade).to eq "75%"
      s2 = @student2.submissions.first
      expect(s2.grade).to eq "95%"
    end

    it "finds users through sis api ids" do
      student3 = user_with_pseudonym(active_all: true)
      student3.pseudonym.update_attribute(:sis_user_id, "my-student-id")
      @course.enroll_user(student3, "StudentEnrollment").accept!

      grade_data = {
        grade_data: {
          "sis_user_id:my-student-id" => { posted_grade: "75%" }
        }
      }

      @user = @teacher
      json = api_call(:post,
                      "/api/v1/courses/#{@course.id}/assignments/#{@a1.id}/submissions/update_grades",
                      { controller: "submissions_api", action: "bulk_update",
                        format: "json", course_id: @course.id.to_s,
                        assignment_id: @a1.id.to_s }, grade_data)

      run_jobs
      progress = Progress.find(json["id"])
      expect(progress.completed?).to be_truthy

      expect(Submission.not_placeholder.count).to eq 1
      s1 = student3.submissions.first
      expect(s1.grade).to eq "75%"
    end

    it "restricts with differentiated assignments" do
      @a1.only_visible_to_overrides = true
      @a1.save!
      create_section_override_for_assignment(@a1, course_section: @section)

      student3 = user_with_pseudonym(active_all: true)
      student3.pseudonym.update_attribute(:sis_user_id, "my-student-id")
      @course.enroll_user(student3, "StudentEnrollment").accept!

      grade_data = {
        grade_data: {
          @student1.id => { posted_grade: "75%" },
          @student2.id => { posted_grade: "95%" },
          "sis_user_id:my-student-id" => { posted_grade: "85%" },
        }
      }

      @user = @teacher
      json = api_call(:post,
                      "/api/v1/courses/#{@course.id}/assignments/#{@a1.id}/submissions/update_grades",
                      { controller: "submissions_api", action: "bulk_update",
                        format: "json", course_id: @course.id.to_s,
                        assignment_id: @a1.id.to_s }, grade_data)

      run_jobs
      progress = Progress.find(json["id"])
      expect(progress.failed?).to be_truthy
      expect(progress.message).to eq "Couldn't find User(s) with API ids '#{@student2.id}', 'sis_user_id:my-student-id'"

      create_section_override_for_assignment(@a1, course_section: @course.default_section)
      json = api_call(:post,
                      "/api/v1/courses/#{@course.id}/assignments/#{@a1.id}/submissions/update_grades",
                      { controller: "submissions_api", action: "bulk_update",
                        format: "json", course_id: @course.id.to_s,
                        assignment_id: @a1.id.to_s }, grade_data)

      run_jobs
      progress = Progress.find(json["id"])
      expect(progress.completed?).to be_truthy

      expect(Submission.count).to eq 3
      s1 = @student1.submissions.first
      expect(s1.grade).to eq "75%"
      s2 = @student2.submissions.first
      expect(s2.grade).to eq "95%"
      s3 = student3.submissions.first
      expect(s3.grade).to eq "85%"
    end

    it "queues bulk update through sections" do
      grade_data = {
        grade_data: {
          @student1.id => { posted_grade: "75%" }
        }
      }

      json = api_call(:post,
                      "/api/v1/sections/#{@section.id}/assignments/#{@a1.id}/submissions/update_grades",
                      { controller: "submissions_api", action: "bulk_update",
                        format: "json", section_id: @section.id.to_s,
                        assignment_id: @a1.id.to_s }, grade_data)

      run_jobs
      progress = Progress.find(json["id"])
      expect(progress.completed?).to be_truthy

      expect(Submission.not_placeholder.count).to eq 1
      s1 = @student1.submissions.first
      expect(s1.grade).to eq "75%"
    end

    it "allows bulk grading with rubric assessments" do
      rubric = rubric_model(user: @user, context: @course, data: larger_rubric_data)
      @a1.create_rubric_association(rubric: rubric, purpose: "grading", use_for_grading: true, context: @course)

      grade_data = {
        grade_data: {
          @student1.id => { posted_grade: "75%" },
          @student2.id => {
            rubric_assessment: {
              crit1: { points: 7 },
              crit2: { points: 2, comments: "Rock on" }
            }
          }
        }
      }

      json = api_call(:post,
                      "/api/v1/courses/#{@course.id}/assignments/#{@a1.id}/submissions/update_grades",
                      { controller: "submissions_api", action: "bulk_update",
                        format: "json", course_id: @course.id.to_s,
                        assignment_id: @a1.id.to_s }, grade_data)

      run_jobs
      progress = Progress.find(json["id"])
      expect(progress.completed?).to be_truthy

      expect(Submission.count).to eq 2
      s1 = @student1.submissions.first
      expect(s1.grade).to eq "75%"
      s2 = @student2.submissions.first
      expect(s2.rubric_assessment).not_to be_nil
      expect(s2.rubric_assessment.data).to eq(
        [{ description: "B",
           criterion_id: "crit1",
           comments_enabled: true,
           points: 7,
           learning_outcome_id: nil,
           id: "rat2",
           comments: nil },
         { description: "Pass",
           criterion_id: "crit2",
           comments_enabled: true,
           points: 2,
           learning_outcome_id: nil,
           id: "rat1",
           comments: "Rock on",
           comments_html: "Rock on" }]
      )
    end

    it "requires authorization" do
      @user = @student1
      raw_api_call(:post,
                   "/api/v1/courses/#{@course.id}/assignments/#{@a1.id}/submissions/update_grades",
                   { controller: "submissions_api", action: "bulk_update",
                     format: "json", course_id: @course.id.to_s,
                     assignment_id: @a1.id.to_s, grade_data: { foo: "bar" } }, {})
      assert_status(401)
    end

    it "excuses assignments" do
      grade_data = {
        grade_data: { @student1.id => { excuse: "1" } }
      }

      api_call(:post,
               "/api/v1/sections/#{@section.id}/assignments/#{@a1.id}/submissions/update_grades",
               { controller: "submissions_api", action: "bulk_update",
                 format: "json", section_id: @section.id.to_s,
                 assignment_id: @a1.id.to_s }, grade_data)
      run_jobs

      expect(@a1.submission_for_student(@student1)).to be_excused
    end

    it "checks user ids for sections" do
      grade_data = {
        grade_data: {
          @student1.id => { posted_grade: "75%" },
          @student2.id => { posted_grade: "95%" }
        }
      }

      json = api_call(:post,
                      "/api/v1/sections/#{@section.id}/assignments/#{@a1.id}/submissions/update_grades",
                      { controller: "submissions_api", action: "bulk_update",
                        format: "json", section_id: @section.id.to_s,
                        assignment_id: @a1.id.to_s }, grade_data)

      run_jobs
      progress = Progress.find(json["id"])
      expect(progress.failed?).to be_truthy
      expect(progress.message).to eq "Couldn't find User(s) with API ids '#{@student2.id}'"
    end

    it "maintains grade when updating comments" do
      @a1.grade_student(@student1, grade: "5%", grader: @teacher)

      grade_data = {
        grade_data: {
          @student1.id => { text_comment: "Awesome comment" }
        }
      }
      api_call(:post,
               "/api/v1/sections/#{@section.id}/assignments/#{@a1.id}/submissions/update_grades",
               { controller: "submissions_api", action: "bulk_update",
                 format: "json", section_id: @section.id.to_s,
                 assignment_id: @a1.id.to_s }, grade_data)

      run_jobs
      s1 = @student1.submissions.first
      expect(s1.grade).to eq "5%"
    end

    it "nils grade when receiving empty posted_grade" do
      @a1.grade_student(@student1, grade: "5%", grader: @teacher)

      grade_data = {
        grade_data: {
          @student1.id => { posted_grade: nil }
        }
      }
      api_call(:post,
               "/api/v1/sections/#{@section.id}/assignments/#{@a1.id}/submissions/update_grades",
               { controller: "submissions_api", action: "bulk_update",
                 format: "json", section_id: @section.id.to_s,
                 assignment_id: @a1.id.to_s }, grade_data)

      run_jobs
      s1 = @student1.submissions.first
      expect(s1.grade).to be_nil
    end

    it "will not enqueue jobs for deleted assignments" do
      @a1.destroy
      grade_data = {
        grade_data: {
          @student1.id => { posted_grade: "75%" },
          @student2.id => { posted_grade: "95%" }
        }
      }

      api_call(:post,
               "/api/v1/courses/#{@course.id}/assignments/#{@a1.id}/submissions/update_grades",
               { controller: "submissions_api", action: "bulk_update",
                 format: "json", course_id: @course.id.to_s,
                 assignment_id: @a1.id.to_s }, grade_data)
      assert_status(400)
      run_jobs
      expect(Submission.count).to eq(2)
      s1 = @student1.submissions.first
      expect(s1.grade).to be_nil
      s2 = @student2.submissions.first
      expect(s2.grade).to be_nil
    end
  end

  describe "list_gradeable_students" do
    before(:once) do
      course_with_teacher active_all: true
      ta_in_course active_all: true
      @student1 = student_in_course(active_all: true).user
      @student2 = student_in_course(active_all: true).user
      @assignment = @course.assignments.build
      @assignment.moderated_grading = true
      @assignment.grader_count = 1
      @assignment.save!
      @assignment.submit_homework @student1, body: "EHLO"
      @path = "/api/v1/courses/#{@course.id}/assignments/#{@assignment.id}/gradeable_students"
      @params = { controller: "submissions_api", action: "gradeable_students",
                  format: "json", course_id: @course.to_param, assignment_id: @assignment.to_param }
    end

    it "requires grading rights" do
      api_call_as_user(@student1, :get, @path, @params, {}, {}, { expected_status: 401 })
    end

    it "lists students with and without submissions" do
      json = api_call_as_user(@ta, :get, @path, @params)
      expect(json.map { |el| el["id"] }).to match_array([@student1.id, @student2.id])
    end

    it "anonymizes student ids if anonymously grading" do
      allow_any_instance_of(Assignment).to receive(:can_view_student_names?).and_return false
      params = @params.merge(allow_new_anonymous_id: true)
      json = api_call_as_user(@ta, :get, @path, params)
      expect(json.map { |el| el["anonymous_id"] }).to match_array([
                                                                    @assignment.submission_for_student(@student1).anonymous_id, @assignment.submission_for_student(@student2).anonymous_id
                                                                  ])
    end

    it "returns default avatars if anonymously grading" do
      allow_any_instance_of(Assignment).to receive(:can_view_student_names?).and_return false
      params = @params.merge(allow_new_anonymous_id: true)
      json = api_call_as_user(@ta, :get, @path, params)
      expect(json.map { |el| el["avatar_image_url"] }).to match_array([User.default_avatar_fallback, User.default_avatar_fallback])
    end

    it "does not return identifiable attributes if anonymously grading" do
      allow_any_instance_of(Assignment).to receive(:can_view_student_names?).and_return false
      # This is a workaround until mobile supports new anonymous grading
      params = @params.merge(allow_new_anonymous_id: true)
      json = api_call_as_user(@ta, :get, @path, params)
      anon_names = json.sort_by { |sub| sub["anonymous_id"] }.map { |el| el["display_name"] }
      expect(json.map { |el| el["id"] }).to match_array([nil, nil])
      expect(anon_names).to match_array(["Student 1", "Student 2"])
      expect(json.map { |el| el["html_url"] }).to match_array([nil, nil])
    end

    it "paginates" do
      json = api_call_as_user(@teacher, :get, @path + "?per_page=1", @params.merge(per_page: "1"))
      expect(json.size).to eq 1
      expect(response.headers).to include "Link"
      expect(response.headers["Link"]).to match(/rel="next"/)
    end

    describe "include[]=provisional_grades" do
      before(:once) do
        @course.root_account.enable_service(:avatars)
        @course.root_account.save!
        @path = "/api/v1/courses/#{@course.id}/assignments/#{@assignment.id}/gradeable_students?include[]=provisional_grades"
        @params = { controller: "submissions_api", action: "gradeable_students",
                    format: "json", course_id: @course.to_param, assignment_id: @assignment.to_param,
                    include: ["provisional_grades"] }
      end

      it "is unauthorized when the user is not the assigned final grader" do
        api_call_as_user(@teacher, :get, @path, @params, {}, {}, expected_status: 401)
      end

      it "is unauthorized when the user is an account admin without 'Select Final Grade for Moderation' permission" do
        @course.account.role_overrides.create!(role: admin_role, enabled: false, permission: :select_final_grade)
        api_call_as_user(account_admin_user, :get, @path, @params, {}, {}, expected_status: 401)
      end

      it "is authorized when the user is the final grader" do
        @assignment.update!(final_grader: @teacher, grader_count: 2)
        api_call_as_user(@teacher, :get, @path, @params, {}, {}, expected_status: 200)
      end

      it "is authorized when the user is an account admin with 'Select Final Grade for Moderation' permission" do
        api_call_as_user(account_admin_user, :get, @path, @params, {}, {}, expected_status: 200)
      end

      it "includes provisional grades with selections" do
        @assignment.update!(final_grader: @teacher)
        sub = @assignment.grade_student(@student1, score: 90, grader: @ta, provisional: true).first
        pg = sub.provisional_grades.first
        @assignment.moderated_grading_selections
                   .where(student_id: @student1.id).first
                   .update_attribute(:provisional_grade, pg)
        json = api_call_as_user(@teacher, :get, @path, @params)
        expect(json).to match_array(
          [{ "id" => @student1.id,
             "anonymous_id" => @student1.id.to_s(36),
             "display_name" => "User",
             "avatar_image_url" => "http://www.example.com/images/messages/avatar-50.png",
             "pronouns" => nil,
             "html_url" => "http://www.example.com/courses/#{@course.id}/users/#{@student1.id}",
             "in_moderation_set" => true,
             "selected_provisional_grade_id" => pg.id,
             "provisional_grades" =>
              [{ "grade" => "90",
                 "entered_grade" => "90",
                 "score" => 90,
                 "entered_score" => 90,
                 "graded_at" => pg.graded_at.iso8601,
                 "scorer_id" => @ta.id,
                 "provisional_grade_id" => pg.id,
                 "grade_matches_current_submission" => true,
                 "graded_anonymously" => nil,
                 "final" => false,
                 "speedgrader_url" => "http://www.example.com/courses/#{@course.id}/gradebook/speed_grader?assignment_id=#{@assignment.id}&student_id=#{@student1.id}" }] },
           { "id" => @student2.id,
             "anonymous_id" => @student2.id.to_s(36),
             "display_name" => "User",
             "avatar_image_url" => "http://www.example.com/images/messages/avatar-50.png",
             "pronouns" => nil,
             "html_url" => "http://www.example.com/courses/#{@course.id}/users/#{@student2.id}",
             "in_moderation_set" => false,
             "selected_provisional_grade_id" => nil,
             "provisional_grades" => [] }]
        )
      end

      it "anonymizes speedgrader_url if anonymously grading" do
        @assignment.update!(final_grader: @teacher)
        sub = @assignment.grade_student(@student1, score: 90, grader: @ta, provisional: true).first
        pg = sub.provisional_grades.first
        @assignment.moderated_grading_selections
                   .where(student_id: @student1.id).first
                   .update_attribute(:provisional_grade, pg)
        allow_any_instance_of(Assignment).to receive(:can_view_student_names?).and_return false
        json = api_call_as_user(@teacher, :get, @path, @params)
        anonymous_id = @assignment.submission_for_student(@student1).anonymous_id
        json = json.filter_map { |el| el["provisional_grades"][0] }
        expect(json[0]["speedgrader_url"]).to match_path("http://www.example.com/courses/#{@course.id}/gradebook/speed_grader")
          .and_query({ assignment_id: @assignment.id, anonymous_id: anonymous_id })
        expect(json[0]["scorer_id"]).to eq @ta.id
        expect(json[0]["anonymous_grader_id"]).to be_nil
      end

      it "anonymizes scorer id of provisional grade if grading double blind" do
        @assignment.update!(final_grader: @teacher)
        sub = @assignment.grade_student(@student1, score: 90, grader: @ta, provisional: true).first
        pg = sub.provisional_grades.first
        @assignment.moderated_grading_selections
                   .where(student_id: @student1.id).first
                   .update_attribute(:provisional_grade, pg)
        allow_any_instance_of(Assignment).to receive(:can_view_student_names?).and_return false
        allow_any_instance_of(Assignment).to receive(:can_view_other_grader_identities?).and_return false
        json = api_call_as_user(@teacher, :get, @path, @params)
        json = json.filter_map { |el| el["provisional_grades"][0] }
        expect(json[0]["anonymous_grader_id"]).to eq @assignment.grader_ids_to_anonymous_ids[@ta.id.to_s]
        expect(json[0]["scorer_id"]).to be_nil
      end
    end
  end

  describe "list_gradeable_students_for_multiple_assignments" do
    before(:once) do
      course_with_teacher active_all: true
      ta_in_course active_all: true
      @student1 = student_in_course(active_all: true).user
      @student2 = student_in_course(active_all: true).user
      @assignment1 = @course.assignments.build
      @assignment1.moderated_grading = true
      @assignment1.grader_count = 1
      @assignment1.save!
      @assignment2 = @course.assignments.build
      @assignment2.save!
      @assignment_ids = [@assignment1.id, @assignment2.id]
      @path = "/api/v1/courses/#{@course.id}/assignments/gradeable_students"
      @params = { controller: "submissions_api", action: "multiple_gradeable_students",
                  format: "json", course_id: @course.to_param,
                  assignment_ids: [@assignment1.to_param, @assignment2.to_param] }
    end

    it "requires grading rights" do
      api_call_as_user(@student1, :get, @path, @params, {}, {}, { expected_status: 401 })
    end

    it "lists students" do
      json = api_call_as_user(@ta, :get, @path, @params)

      expect(json.map { |el| el["id"] }).to match_array([@student1.id, @student2.id])
      expect(json[0]["assignment_ids"]).to match_array(@assignment_ids)
      expect(json[1]["assignment_ids"]).to match_array(@assignment_ids)
    end

    it "paginates" do
      json = api_call_as_user(@teacher, :get, @path + "?per_page=1", @params.merge(per_page: "1"))
      expect(json.size).to eq 1
      expect(response.headers).to include "Link"
      expect(response.headers["Link"]).to match(/rel="next"/)
    end

    it "limits access to sections user is a part of" do
      section = add_section("Test Section")
      section_teacher = teacher_in_section(section, active_all: true, limit_privileges_to_course_section: true)
      section_student = student_in_section(section, active_all: true)

      json = api_call_as_user(section_teacher, :get, @path, @params)

      expect(json.size).to eq 1
      expect(json[0]["id"]).to eq section_student.id
    end

    it "respects differentiated assignments" do
      assignment = @course.assignments.build
      section = add_section("Test Section")
      section_teacher = teacher_in_section(section, active_all: true)
      section_student = student_in_section(section, active_all: true)
      differentiated_assignment(assignment: assignment, course_section: section)

      differentiated_params = { controller: "submissions_api", action: "multiple_gradeable_students",
                                format: "json", course_id: @course.to_param,
                                assignment_ids: [@assignment.id] }

      json = api_call_as_user(section_teacher, :get, @path, differentiated_params)

      expect(json.size).to eq 1
      expect(json[0]["id"]).to eq section_student.id
    end
  end

  describe "#index" do
    context "grouped_submissions" do
      let(:course) { course_factory }
      let(:teacher)   { user_factory(active_all: true) }
      let(:student1)  { user_factory(active_all: true) }
      let(:student2)  { user_factory(active_all: true) }
      let(:group) do
        group_category = course.group_categories.create(name: "Engineering")
        course.groups.create(name: "Group1", group_category: group_category)
      end
      let(:assignment) do
        course.assignments.create!(
          title: "group assignment",
          grading_type: "points",
          points_possible: 10,
          submission_types: "online_text_entry",
          group_category: group.group_category
        )
      end

      let!(:enroll_teacher_and_students) do
        course.enroll_teacher(teacher).accept!
        course.enroll_student(student1, enrollment_state: "active")
        course.enroll_student(student2, enrollment_state: "active")
      end
      let!(:add_students_to_group) do
        group.add_user(student1)
        group.add_user(student2)
      end
      let!(:submit_homework) { assignment.submit_homework(student1, submission_type: "online_text_entry") }

      let(:path) { "/api/v1/courses/#{course.id}/assignments/#{assignment.id}/submissions" }
      let(:params) do
        {
          controller: "submissions_api", action: "index",
          format: "json", course_id: course.id.to_s,
          assignment_id: assignment.id.to_s
        }
      end

      it "returns two assignment and submission objects for a user group" do
        params[:grouped] = false
        json = api_call_as_user(teacher, :get, path, params)
        expect(json.size).to eq 2
      end

      it "returns a single assignment and submission object per user group" do
        params[:grouped] = true
        json = api_call_as_user(teacher, :get, path, params)
        expect(json.size).to eq 1
      end

      it "includes the group_id and group_name if include[]=group is passed" do
        params[:include] = %w[group]
        json = api_call_as_user(teacher, :get, path, params)
        expect(json.first.fetch("group").fetch("id")).to eq group.id
        expect(json.first.fetch("group").fetch("name")).to eq group.name
      end

      context "submission of type basic_lti_launch" do
        let(:external_tool_url) { "http://www.test.com/basic-launch" }
        let(:assignment) do
          course.assignments.create!(
            title: "group assignment",
            grading_type: "points",
            points_possible: 10,
            submission_types: "basic_lti_launch",
            group_category: group.group_category
          )
        end
        let!(:submit_homework) { assignment.submit_homework(student1, submission_type: "basic_lti_launch", url: external_tool_url) }

        it "includes the submission launch URL" do
          expected_url = "http://www.example.com/courses/#{assignment.course.id}/external_tools/retrieve?assignment_id=#{assignment.id}&url=http%3A%2F%2Fwww.test.com%2Fbasic-launch"
          submission_json = api_call_as_user(teacher, :get, path, params)
          expect(submission_json.first["url"]).to eq expected_url
        end

        it "includes the external tool URL" do
          submission_json = api_call_as_user(teacher, :get, path, params)
          expect(submission_json.first["external_tool_url"]).to eq external_tool_url
        end
      end

      describe "submission_status" do
        let(:field) { "submission_status" }

        it "does not include label" do
          json = api_call_as_user(teacher, :get, path, params)
          json.each do |entry| # can't use `.not_to all`
            expect(entry).not_to include field
          end
        end

        it "includes label when label is passed to the include param" do
          json = api_call_as_user(teacher, :get, path, params.merge(include: field))
          expect(json).to all include field
        end

        it "defaults to unsubmitted for newly created assignment" do
          assignment = course.assignments.create!(
            title: "new_assignment",
            grading_type: "points",
            points_possible: 10,
            submission_types: "online_text_entry"
          )
          path = "/api/v1/courses/#{course.id}/assignments/#{assignment.id}/submissions"
          json = api_call_as_user(teacher, :get, path, params.merge(assignment_id: assignment.id, include: field))
          expect(json).to all include(field.to_s => "unsubmitted")
        end
      end

      describe "grading_status" do
        let(:field) { "grading_status" }

        it "does not include action" do
          json = api_call_as_user(teacher, :get, path, params)
          json.each do |entry| # can't use `.not_to all`
            expect(entry).not_to include field
          end
        end

        it "includes action when action is passed to the include param" do
          json = api_call_as_user(teacher, :get, path, params.merge(include: field))
          expect(json).to all include field
        end
      end
    end
  end

  describe "#submission_summary" do
    before(:once) do
      course_with_teacher active_all: true
      @student1 = student_in_course(active_all: true).user
      @student2 = student_in_course(active_all: true).user
      @student3 = student_in_course(active_all: true).user

      @section = @course.course_sections.build(name: "Another Section")
      @section.save
      @section.enroll_user(@student1, "StudentEnrollment", "active")
      @section.enroll_user(@student2, "StudentEnrollment", "active")
      @section.enroll_user(@student3, "StudentEnrollment", "active")

      @assignment = @course.assignments.create(points_possible: 100)
      @assignment.submit_homework @student1, body: "EHLO"
      @assignment.submit_homework @student2, body: "EHLO"
      @assignment.grade_student @student1, score: 99, grader: @teacher
      @path = "/api/v1/courses/#{@course.id}/assignments/#{@assignment.id}/submission_summary"
      @params = { controller: "submissions_api", action: "submission_summary",
                  format: "json", course_id: @course.to_param, assignment_id: @assignment.to_param }
    end

    it "summarizes submissions" do
      json = api_call_as_user(@teacher, :get, @path, @params)
      expect(json["graded"]).to eq 1
      expect(json["ungraded"]).to eq 1
      expect(json["not_submitted"]).to eq 1
    end

    it "summarizes submissions with multiple submissions by the same student" do
      @assignment.submit_homework @student2, body: "EHLO2"
      @assignment.submit_homework @student2, body: "EHLO3"
      @assignment.submit_homework @student2, body: "EHLO4"
      json = api_call_as_user(@teacher, :get, @path, @params)
      expect(json["graded"]).to eq 1
      expect(json["ungraded"]).to eq 1
      expect(json["not_submitted"]).to eq 1
    end

    it "summarizes submissions with multiple submissions by the same student but one of them graded" do
      @assignment.submit_homework @student2, body: "EHLO2"
      @assignment.grade_student @student2, score: 98, grader: @teacher
      json = api_call_as_user(@teacher, :get, @path, @params)
      expect(json["graded"]).to eq 2
      expect(json["ungraded"]).to eq 0
      expect(json["not_submitted"]).to eq 1
    end

    it "summarizes submission with multiple submission where latest submission needs grading" do
      @assignment.submit_homework @student2, body: "EHLO2"
      @assignment.grade_student @student2, score: 98, grader: @teacher
      @assignment.submit_homework @student2, body: "EHLO3"
      json = api_call_as_user(@teacher, :get, @path, @params)
      expect(json["graded"]).to eq 1
      expect(json["ungraded"]).to eq 1
      expect(json["not_submitted"]).to eq 1
    end

    it "doesnt count submissions where the grade was removed as graded" do
      @assignment.submit_homework @student2, body: "EHLO2"
      @assignment.grade_student @student2, score: 98, grader: @teacher
      @assignment.grade_student @student2, score: nil, grader: @teacher
      json = api_call_as_user(@teacher, :get, @path, @params)
      expect(json["graded"]).to eq 1
      expect(json["ungraded"]).to eq 1
      expect(json["not_submitted"]).to eq 1
    end

    it "is unauthorized as a student" do
      json = api_call_as_user(@student1, :get, @path, @params)
      expect(json["status"]).to eq "unauthorized"
      expect(json["errors"][0]["message"]).to eq "user not authorized to perform that action"
    end

    it "counts excused as graded" do
      @assignment.grade_student @student2, excused: true, grader: @teacher
      json = api_call_as_user(@teacher, :get, @path, @params)
      expect(json["graded"]).to eq 2
      expect(json["ungraded"]).to eq 0
      expect(json["not_submitted"]).to eq 1
    end

    it "counts quiz submissions in pending_review as not_graded" do
      quiz = @course.quizzes.create! title: "title"
      quiz.quiz_questions.create!(question_data: { question_type: "essay" })
      quiz.quiz_questions.create!(question_data: { question_type: "multiple_choice", answers: [{ "id" => 1 }, { "id" => 2 }] })
      quiz.generate_quiz_data
      quiz.save!
      asg = quiz.assignment
      asg.publish

      sub1 = quiz.generate_submission(@student3)
      sub1.start_grading
      sub1.update_attribute(:workflow_state, "pending_review")
      sub1.update_attribute(:score, 1.0)

      @path = "/api/v1/courses/#{@course.id}/assignments/#{asg.id}/submission_summary"
      @params = { controller: "submissions_api", action: "submission_summary",
                  format: "json", course_id: @course.to_param, assignment_id: asg.to_param }

      json = api_call_as_user(@teacher, :get, @path, @params)
      expect(json["graded"]).to eq 0
      expect(json["ungraded"]).to eq 1
      expect(json["not_submitted"]).to eq 2
    end

    it "returns a 404" do
      assg_id = @assignment.id + 100
      @path = "/api/v1/courses/#{@course.id}/assignments/#{assg_id}/submission_summary"
      @params = { controller: "submissions_api", action: "submission_summary",
                  format: "json", course_id: @course.to_param, assignment_id: assg_id.to_s }
      response = api_call_as_user(@teacher, :get, @path, @params)
      assert_status(404)
      expect(response["errors"][0]["message"]).to eq "The specified resource does not exist."
    end

    it "doesnt show submissions from various inactive types of enrollments" do
      inactive = %w[deleted rejected inactive invited]

      @student4 = student_in_course(active_all: true).user
      enrollment = @section.enroll_user(@student4, "StudentEnrollment", "active")
      @assignment.submit_homework @student4, body: "EHLO"

      inactive.each do |state|
        enrollment.workflow_state = state
        enrollment.save!

        json = api_call_as_user(@teacher, :get, @path, @params)
        expect(json["graded"]).to eq 1
        expect(json["ungraded"]).to eq 1
        expect(json["not_submitted"]).to eq 1
      end
    end

    context "group assignments" do
      it "returns the summary grouped by groups" do
        group_category = @course.group_categories.create(name: "Project Groups")
        group1 = group_category.groups.create(name: "Project Group 1", context: @course)
        group2 = group_category.groups.create(name: "Project Group 2", context: @course)
        group_category.save!
        group1.users << @student1
        group1.users << @student2
        group2.users << @student3

        assignment = @course.assignments.create(points_possible: 100, group_category: group_category, grade_group_students_individually: false)
        assignment.submit_homework @student1, body: "EHLO"
        assignment.submit_homework @student3, body: "EHLO"
        assignment.grade_student @student1, score: 99, grader: @teacher
        path = "/api/v1/courses/#{@course.id}/assignments/#{assignment.id}/submission_summary?grouped=true"
        params = { controller: "submissions_api", action: "submission_summary",
                   format: "json", course_id: @course.to_param, assignment_id: assignment.to_param, grouped: true }

        json = api_call_as_user(@teacher, :get, path, params)
        expect(json["graded"]).to eq 1
        expect(json["ungraded"]).to eq 1
        expect(json["not_submitted"]).to eq 0
      end

      it "does not return the summary grouped by groups if the grouped param isnt sent" do
        group_category = @course.group_categories.create(name: "Project Groups")
        group1 = group_category.groups.create(name: "Project Group 1", context: @course)
        group2 = group_category.groups.create(name: "Project Group 2", context: @course)
        group_category.save!
        group1.users << @student1
        group1.users << @student2
        group2.users << @student3

        assignment = @course.assignments.create(points_possible: 100, group_category: group_category, grade_group_students_individually: false)
        assignment.submit_homework @student1, body: "EHLO"
        assignment.grade_student @student1, score: 99, grader: @teacher

        path = "/api/v1/courses/#{@course.id}/assignments/#{assignment.id}/submission_summary"
        params = { controller: "submissions_api", action: "submission_summary",
                   format: "json", course_id: @course.to_param, assignment_id: assignment.to_param }

        json = api_call_as_user(@teacher, :get, path, params)
        expect(json["graded"]).to eq 2
        expect(json["ungraded"]).to eq 0
        expect(json["not_submitted"]).to eq 1
      end

      it "does not return the summary grouped by groups if grade_group_students_individually is true" do
        group_category = @course.group_categories.create(name: "Project Groups")
        group1 = group_category.groups.create(name: "Project Group 1", context: @course)
        group2 = group_category.groups.create(name: "Project Group 2", context: @course)
        group_category.save!
        group1.users << @student1
        group1.users << @student2
        group2.users << @student3

        assignment = @course.assignments.create(points_possible: 100, group_category: group_category, grade_group_students_individually: true)
        assignment.submit_homework @student1, body: "EHLO"
        assignment.grade_student @student1, score: 99, grader: @teacher

        path = "/api/v1/courses/#{@course.id}/assignments/#{assignment.id}/submission_summary?grouped=true"
        params = { controller: "submissions_api", action: "submission_summary",
                   format: "json", course_id: @course.to_param, assignment_id: assignment.to_param, grouped: true }

        json = api_call_as_user(@teacher, :get, path, params)
        expect(json["graded"]).to eq 1
        expect(json["ungraded"]).to eq 1
        expect(json["not_submitted"]).to eq 1
      end

      it "does not return the summary grouped by groups if grade_group_students_individually is true without grouped param" do
        group_category = @course.group_categories.create(name: "Project Groups")
        group1 = group_category.groups.create(name: "Project Group 1", context: @course)
        group2 = group_category.groups.create(name: "Project Group 2", context: @course)
        group_category.save!
        group1.users << @student1
        group1.users << @student2
        group2.users << @student3

        assignment = @course.assignments.create(points_possible: 100, group_category: group_category, grade_group_students_individually: true)
        assignment.submit_homework @student1, body: "EHLO"
        assignment.grade_student @student1, score: 99, grader: @teacher

        path = "/api/v1/courses/#{@course.id}/assignments/#{assignment.id}/submission_summary"
        params = { controller: "submissions_api", action: "submission_summary",
                   format: "json", course_id: @course.to_param, assignment_id: assignment.to_param }

        json = api_call_as_user(@teacher, :get, path, params)
        expect(json["graded"]).to eq 1
        expect(json["ungraded"]).to eq 1
        expect(json["not_submitted"]).to eq 1
      end

      it "doesnt error when the assignment isnt a group assignment" do
        path = "/api/v1/courses/#{@course.id}/assignments/#{@assignment.id}/submission_summary?grouped=true"
        params = { controller: "submissions_api", action: "submission_summary",
                   format: "json", course_id: @course.to_param, assignment_id: @assignment.to_param, grouped: true }
        json = api_call_as_user(@teacher, :get, path, params)
        expect(json["graded"]).to eq 1
        expect(json["ungraded"]).to eq 1
        expect(json["not_submitted"]).to eq 1
      end
    end
  end
end<|MERGE_RESOLUTION|>--- conflicted
+++ resolved
@@ -5036,10 +5036,7 @@
       @user = @student
       raw_api_call(:put, endpoint, params)
       expect(@submission.reload.read_item?(@student, "comment")).to be_truthy
-<<<<<<< HEAD
-=======
       expect(@submission.visible_submission_comments[0].viewed_submission_comments[0].user).to eql @student
->>>>>>> 16101d78
     end
 
     context "when passing an invalid content item" do
