--- conflicted
+++ resolved
@@ -2002,12 +2002,8 @@
                         format: "json",
                         course_id: @course.to_param },
                       { student_ids: [@student1.to_param],
-<<<<<<< HEAD
-                        order: "graded_at", order_direction: "descending" })
-=======
                         order: "graded_at",
                         order_direction: "descending" })
->>>>>>> b7de7814
       expect(json.pluck("assignment_id")).to eq [@a2.id, @a1.id, @a3.id]
     end
 
@@ -4124,25 +4120,6 @@
                    course_id: @course.id.to_s,
                    assignment_id: a1.id.to_s,
                    user_id: student2.id.to_s },
-                 { comment: { text_comment: "witty remark" },
-                   submission: { posted_grade: "B" } })
-    assert_status(401)
-  end
-
-  it "does not allow grading of a student not assigned to the assignment" do
-    student = user_factory(active_all: true)
-    student2 = user_factory(active_all: true)
-    course_with_teacher(active_all: true)
-    @course.enroll_student(student).accept!
-    @course.enroll_student(student2).accept!
-    a1 = @course.assignments.create!(only_visible_to_overrides: true, points_possible: 10)
-    create_adhoc_override_for_assignment(a1, student, due_at: 1.day.from_now)
-
-    raw_api_call(:put,
-                 "/api/v1/courses/#{@course.id}/assignments/#{a1.id}/submissions/#{student2.id}.json",
-                 { controller: "submissions_api", action: "update",
-                   format: "json", course_id: @course.id.to_s,
-                   assignment_id: a1.id.to_s, user_id: student2.id.to_s },
                  { comment: { text_comment: "witty remark" },
                    submission: { posted_grade: "B" } })
     assert_status(401)
