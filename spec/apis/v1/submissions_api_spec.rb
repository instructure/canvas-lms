--- conflicted
+++ resolved
@@ -875,11 +875,7 @@
     end
 
     it "does not return deleted sub assignment submissions" do
-<<<<<<< HEAD
-      @sub1.destroy
-=======
       @sub1.update(workflow_state: "deleted")
->>>>>>> 34de21f6
       json = api_call(:get,
                       "/api/v1/courses/#{@course.id}/assignments/#{@assignment.id}/submissions/#{@student1.id}.json",
                       { controller: "submissions_api",
@@ -894,13 +890,8 @@
     end
 
     it "returns empty array for sub_assignment_submissions when there are none" do
-<<<<<<< HEAD
-      @sub1.destroy
-      @sub2.destroy
-=======
       @sub1.update(workflow_state: "deleted")
       @sub2.update(workflow_state: "deleted")
->>>>>>> 34de21f6
       json = api_call(:get,
                       "/api/v1/courses/#{@course.id}/assignments/#{@assignment.id}/submissions/#{@student1.id}.json",
                       { controller: "submissions_api",
