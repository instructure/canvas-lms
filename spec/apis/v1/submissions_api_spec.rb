--- conflicted
+++ resolved
@@ -5860,15 +5860,12 @@
           submission_json = api_call_as_user(teacher, :get, path, params, body_params)
           expect(submission_json.first).not_to have_key "external_tool_url"
         end
-<<<<<<< HEAD
-=======
 
         it "optionally excludes the url" do
           body_params = { exclude_response_fields: ["url"] }
           submission_json = api_call_as_user(teacher, :get, path, params, body_params)
           expect(submission_json.first).not_to have_key "url"
         end
->>>>>>> 8936177e
       end
 
       describe "submission_status" do
