--- conflicted
+++ resolved
@@ -185,12 +185,6 @@
     it "returns child accounts" do
       json = api_call(:get,
                       "/api/v1/accounts/#{@a1.id}/sub_accounts",
-<<<<<<< HEAD
-                      { controller: "accounts", action: "sub_accounts",
-                        account_id: @a1.id.to_s, format: "json" })
-      expect(json.pluck("name")).to eq ["subby", "implicit-access",
-                                        "Account 1", "Account 2"]
-=======
                       { controller: "accounts",
                         action: "sub_accounts",
                         account_id: @a1.id.to_s,
@@ -199,7 +193,6 @@
                                         "implicit-access",
                                         "Account 1",
                                         "Account 2"]
->>>>>>> 5e181781
     end
 
     it "adds sub account" do
@@ -241,14 +234,6 @@
       it "returns sub accounts recursively" do
         json = api_call(:get,
                         "/api/v1/accounts/#{@a1.id}/sub_accounts?recursive=1",
-<<<<<<< HEAD
-                        { controller: "accounts", action: "sub_accounts",
-                          account_id: @a1.id.to_s, recursive: "1", format: "json" })
-
-        expect(json.pluck("name").sort).to eq ["subby", "implicit-access",
-                                               "Account 1", "Account 1.1", "Account 1.2", "Account 1.2.1",
-                                               "Account 2", "Account 2.1", "Account 2.2", "Account 2.3"].sort
-=======
                         { controller: "accounts",
                           action: "sub_accounts",
                           account_id: @a1.id.to_s,
@@ -265,7 +250,6 @@
                                                "Account 2.1",
                                                "Account 2.2",
                                                "Account 2.3"].sort
->>>>>>> 5e181781
       end
 
       it "ignores deleted accounts" do
@@ -276,14 +260,6 @@
 
         json = api_call(:get,
                         "/api/v1/accounts/#{@a1.id}/sub_accounts?recursive=1",
-<<<<<<< HEAD
-                        { controller: "accounts", action: "sub_accounts",
-                          account_id: @a1.id.to_s, recursive: "1", format: "json" })
-
-        expect(json.pluck("name").sort).to eq ["subby", "implicit-access",
-                                               "Account 1", "Account 1.1", "Account 1.2", "Account 1.2.1",
-                                               "Account 2", "Account 2.1", "Account 2.2", "Account 2.3"].sort
-=======
                         { controller: "accounts",
                           action: "sub_accounts",
                           account_id: @a1.id.to_s,
@@ -300,7 +276,6 @@
                                                "Account 2.1",
                                                "Account 2.2",
                                                "Account 2.3"].sort
->>>>>>> 5e181781
       end
     end
   end
@@ -1229,11 +1204,6 @@
       @c2 = course_factory(account: @a1, course_name: "c2")
       @c2.homeroom_course = true
       @c2.save!
-<<<<<<< HEAD
-      json = api_call_as_user(account_admin_user(account: @a1), :get, "/api/v1/accounts/#{@a1.id}/courses?homeroom=1",
-                              controller: "accounts", action: "courses_api", account_id: @a1.to_param,
-                              format: "json", homeroom: "1")
-=======
       json = api_call_as_user(account_admin_user(account: @a1),
                               :get,
                               "/api/v1/accounts/#{@a1.id}/courses?homeroom=1",
@@ -1242,7 +1212,6 @@
                               account_id: @a1.to_param,
                               format: "json",
                               homeroom: "1")
->>>>>>> 5e181781
       expect(json.pluck("name")).to match_array(["c2"])
     end
 
@@ -1407,27 +1376,16 @@
       end
 
       it "does not apply if not specified" do
-<<<<<<< HEAD
-        json = api_call(:get, "/api/v1/accounts/#{@a1.id}/courses",
-                        { controller: "accounts", action: "courses_api",
-                          format: "json", account_id: @a1.to_param })
-=======
         json = api_call(:get,
                         "/api/v1/accounts/#{@a1.id}/courses",
                         { controller: "accounts",
                           action: "courses_api",
                           format: "json",
                           account_id: @a1.to_param })
->>>>>>> 5e181781
         expect(json.pluck("name")).to eql ["c1", "c2"]
       end
 
       it "filters on courses with enrollments" do
-<<<<<<< HEAD
-        json = api_call(:get, "/api/v1/accounts/#{@a1.id}/courses?with_enrollments=1",
-                        { controller: "accounts", action: "courses_api", account_id: @a1.to_param,
-                          format: "json", with_enrollments: "1" })
-=======
         json = api_call(:get,
                         "/api/v1/accounts/#{@a1.id}/courses?with_enrollments=1",
                         { controller: "accounts",
@@ -1435,16 +1393,10 @@
                           account_id: @a1.to_param,
                           format: "json",
                           with_enrollments: "1" })
->>>>>>> 5e181781
         expect(json.pluck("name")).to eql ["c1"]
       end
 
       it "filters on courses without enrollments" do
-<<<<<<< HEAD
-        json = api_call(:get, "/api/v1/accounts/#{@a1.id}/courses?with_enrollments=0",
-                        { controller: "accounts", action: "courses_api", account_id: @a1.to_param,
-                          format: "json", with_enrollments: "0" })
-=======
         json = api_call(:get,
                         "/api/v1/accounts/#{@a1.id}/courses?with_enrollments=0",
                         { controller: "accounts",
@@ -1452,7 +1404,6 @@
                           account_id: @a1.to_param,
                           format: "json",
                           with_enrollments: "0" })
->>>>>>> 5e181781
         expect(json.pluck("name")).to eql ["c2"]
       end
     end
@@ -1468,27 +1419,16 @@
       end
 
       it "does not apply if not specified" do
-<<<<<<< HEAD
-        json = api_call(:get, "/api/v1/accounts/#{@a1.id}/courses",
-                        { controller: "accounts", action: "courses_api",
-                          account_id: @a1.to_param, format: "json" })
-=======
         json = api_call(:get,
                         "/api/v1/accounts/#{@a1.id}/courses",
                         { controller: "accounts",
                           action: "courses_api",
                           account_id: @a1.to_param,
                           format: "json" })
->>>>>>> 5e181781
         expect(json.pluck("name")).to eql ["c1", "c2"]
       end
 
       it "filters courses on published state" do
-<<<<<<< HEAD
-        json = api_call(:get, "/api/v1/accounts/#{@a1.id}/courses?published=true",
-                        { controller: "accounts", action: "courses_api",
-                          account_id: @a1.to_param, format: "json", published: "true" })
-=======
         json = api_call(:get,
                         "/api/v1/accounts/#{@a1.id}/courses?published=true",
                         { controller: "accounts",
@@ -1496,7 +1436,6 @@
                           account_id: @a1.to_param,
                           format: "json",
                           published: "true" })
->>>>>>> 5e181781
         expect(json.pluck("name")).to eql ["c1"]
       end
 
@@ -1540,27 +1479,16 @@
       end
 
       it "does not apply if not specified" do
-<<<<<<< HEAD
-        json = api_call(:get, "/api/v1/accounts/#{@a1.id}/courses",
-                        { controller: "accounts", action: "courses_api",
-                          account_id: @a1.to_param, format: "json" })
-=======
         json = api_call(:get,
                         "/api/v1/accounts/#{@a1.id}/courses",
                         { controller: "accounts",
                           action: "courses_api",
                           account_id: @a1.to_param,
                           format: "json" })
->>>>>>> 5e181781
         expect(json.pluck("name")).to eql %w[c1 c2 c3 c4 c5]
       end
 
       it "filters courses on completed state" do
-<<<<<<< HEAD
-        json = api_call(:get, "/api/v1/accounts/#{@a1.id}/courses?completed=yes",
-                        { controller: "accounts", action: "courses_api",
-                          account_id: @a1.to_param, format: "json", completed: "yes" })
-=======
         json = api_call(:get,
                         "/api/v1/accounts/#{@a1.id}/courses?completed=yes",
                         { controller: "accounts",
@@ -1568,16 +1496,10 @@
                           account_id: @a1.to_param,
                           format: "json",
                           completed: "yes" })
->>>>>>> 5e181781
         expect(json.pluck("name")).to eql %w[c2 c3 c4]
       end
 
       it "filters courses on non-completed state" do
-<<<<<<< HEAD
-        json = api_call(:get, "/api/v1/accounts/#{@a1.id}/courses?completed=no",
-                        { controller: "accounts", action: "courses_api", account_id: @a1.to_param,
-                          format: "json", completed: "no" })
-=======
         json = api_call(:get,
                         "/api/v1/accounts/#{@a1.id}/courses?completed=no",
                         { controller: "accounts",
@@ -1585,17 +1507,10 @@
                           account_id: @a1.to_param,
                           format: "json",
                           completed: "no" })
->>>>>>> 5e181781
         expect(json.pluck("name")).to eql %w[c1 c5]
       end
 
       it "filters and sort without asploding" do
-<<<<<<< HEAD
-        json = api_call(:get, "/api/v1/accounts/#{@a1.id}/courses?completed=yes&sort=course_name&order=desc",
-                        { controller: "accounts", action: "courses_api",
-                          account_id: @a1.to_param, format: "json", completed: "yes",
-                          sort: "course_name", order: "desc" })
-=======
         json = api_call(:get,
                         "/api/v1/accounts/#{@a1.id}/courses?completed=yes&sort=course_name&order=desc",
                         { controller: "accounts",
@@ -1605,7 +1520,6 @@
                           completed: "yes",
                           sort: "course_name",
                           order: "desc" })
->>>>>>> 5e181781
         expect(json.pluck("name")).to eql %w[c4 c3 c2]
       end
     end
@@ -1632,28 +1546,17 @@
       end
 
       it "does not apply if not specified" do
-<<<<<<< HEAD
-        json = api_call(:get, "/api/v1/accounts/#{@a1.id}/courses",
-                        { controller: "accounts", action: "courses_api",
-                          account_id: @a1.to_param, format: "json" })
-=======
         json = api_call(:get,
                         "/api/v1/accounts/#{@a1.id}/courses",
                         { controller: "accounts",
                           action: "courses_api",
                           account_id: @a1.to_param,
                           format: "json" })
->>>>>>> 5e181781
         expect(json.pluck("name")).to eql %w[c1 c2 c3 c4]
       end
 
       it "filters inclusively and include null values" do
         date = @c3.enrollment_term.start_at
-<<<<<<< HEAD
-        json = api_call(:get, "/api/v1/accounts/#{@a1.id}/courses?starts_before=#{date.iso8601}",
-                        { controller: "accounts", action: "courses_api",
-                          account_id: @a1.to_param, format: "json", starts_before: date.iso8601 })
-=======
         json = api_call(:get,
                         "/api/v1/accounts/#{@a1.id}/courses?starts_before=#{date.iso8601}",
                         { controller: "accounts",
@@ -1661,18 +1564,11 @@
                           account_id: @a1.to_param,
                           format: "json",
                           starts_before: date.iso8601 })
->>>>>>> 5e181781
         expect(json.pluck("name")).to eql %w[c2 c3 c4]
       end
 
       it "filters and sort without asploding" do
         date = @c3.enrollment_term.start_at
-<<<<<<< HEAD
-        json = api_call(:get, "/api/v1/accounts/#{@a1.id}/courses?starts_before=#{date.iso8601}&sort=course_name&order=desc",
-                        { controller: "accounts", action: "courses_api",
-                          account_id: @a1.to_param, format: "json", starts_before: date.iso8601,
-                          sort: "course_name", order: "desc" })
-=======
         json = api_call(:get,
                         "/api/v1/accounts/#{@a1.id}/courses?starts_before=#{date.iso8601}&sort=course_name&order=desc",
                         { controller: "accounts",
@@ -1682,7 +1578,6 @@
                           starts_before: date.iso8601,
                           sort: "course_name",
                           order: "desc" })
->>>>>>> 5e181781
         expect(json.pluck("name")).to eql %w[c4 c3 c2]
       end
     end
@@ -1709,28 +1604,17 @@
       end
 
       it "does not apply if not specified" do
-<<<<<<< HEAD
-        json = api_call(:get, "/api/v1/accounts/#{@a1.id}/courses",
-                        { controller: "accounts", action: "courses_api",
-                          account_id: @a1.to_param, format: "json" })
-=======
         json = api_call(:get,
                         "/api/v1/accounts/#{@a1.id}/courses",
                         { controller: "accounts",
                           action: "courses_api",
                           account_id: @a1.to_param,
                           format: "json" })
->>>>>>> 5e181781
         expect(json.pluck("name")).to eql %w[c1 c2 c3 c4]
       end
 
       it "filters inclusively and include null values" do
         date = @c3.enrollment_term.end_at
-<<<<<<< HEAD
-        json = api_call(:get, "/api/v1/accounts/#{@a1.id}/courses?ends_after=#{date.iso8601}",
-                        { controller: "accounts", action: "courses_api",
-                          account_id: @a1.to_param, format: "json", ends_after: date.iso8601 })
-=======
         json = api_call(:get,
                         "/api/v1/accounts/#{@a1.id}/courses?ends_after=#{date.iso8601}",
                         { controller: "accounts",
@@ -1738,18 +1622,11 @@
                           account_id: @a1.to_param,
                           format: "json",
                           ends_after: date.iso8601 })
->>>>>>> 5e181781
         expect(json.pluck("name")).to eql %w[c2 c3 c4]
       end
 
       it "filters and sort without asploding" do
         date = @c3.enrollment_term.end_at
-<<<<<<< HEAD
-        json = api_call(:get, "/api/v1/accounts/#{@a1.id}/courses?ends_after=#{date.iso8601}&sort=course_name&order=desc",
-                        { controller: "accounts", action: "courses_api",
-                          account_id: @a1.to_param, format: "json", ends_after: date.iso8601,
-                          sort: "course_name", order: "desc" })
-=======
         json = api_call(:get,
                         "/api/v1/accounts/#{@a1.id}/courses?ends_after=#{date.iso8601}&sort=course_name&order=desc",
                         { controller: "accounts",
@@ -1759,7 +1636,6 @@
                           ends_after: date.iso8601,
                           sort: "course_name",
                           order: "desc" })
->>>>>>> 5e181781
         expect(json.pluck("name")).to eql %w[c4 c3 c2]
       end
     end
@@ -1779,12 +1655,6 @@
       end
 
       it "does not apply when not specified" do
-<<<<<<< HEAD
-        json = api_call(:get, "/api/v1/accounts/#{@a1.id}/courses",
-                        { controller: "accounts", action: "courses_api",
-                          account_id: @a1.to_param, format: "json" },
-                        {}, {}, { domain_root_account: @a1 })
-=======
         json = api_call(:get,
                         "/api/v1/accounts/#{@a1.id}/courses",
                         { controller: "accounts",
@@ -1794,17 +1664,10 @@
                         {},
                         {},
                         { domain_root_account: @a1 })
->>>>>>> 5e181781
         expect(json.pluck("name")).to eql %w[c1a c1b c2 c3]
       end
 
       it "filters courses by teacher enrollments" do
-<<<<<<< HEAD
-        json = api_call(:get, "/api/v1/accounts/#{@a1.id}/courses?by_teachers[]=sis_user_id:a_sis_id&by_teachers[]=#{@t3.id}",
-                        { controller: "accounts", action: "courses_api", account_id: @a1.to_param,
-                          format: "json", by_teachers: ["sis_user_id:a_sis_id", @t3.id.to_s] },
-                        {}, {}, { domain_root_account: @a1 })
-=======
         json = api_call(:get,
                         "/api/v1/accounts/#{@a1.id}/courses?by_teachers[]=sis_user_id:a_sis_id&by_teachers[]=#{@t3.id}",
                         { controller: "accounts",
@@ -1815,7 +1678,6 @@
                         {},
                         {},
                         { domain_root_account: @a1 })
->>>>>>> 5e181781
         expect(json.pluck("name")).to eql %w[c1a c1b c3]
       end
 
@@ -1851,12 +1713,6 @@
       end
 
       it "does not apply when not specified" do
-<<<<<<< HEAD
-        json = api_call(:get, "/api/v1/accounts/#{@a1.id}/courses",
-                        { controller: "accounts", action: "courses_api",
-                          account_id: @a1.to_param, format: "json" },
-                        {}, {}, { domain_root_account: @a1 })
-=======
         json = api_call(:get,
                         "/api/v1/accounts/#{@a1.id}/courses",
                         { controller: "accounts",
@@ -1866,17 +1722,10 @@
                         {},
                         {},
                         { domain_root_account: @a1 })
->>>>>>> 5e181781
         expect(json.pluck("name")).to eql ["in sub1", "in sub1a", "in sub1b", "in sub2", "in top level"]
       end
 
       it "includes descendants of the specified subaccount" do
-<<<<<<< HEAD
-        json = api_call(:get, "/api/v1/accounts/#{@a1.id}/courses?by_subaccounts[]=sis_account_id:sub1",
-                        { controller: "accounts", action: "courses_api", account_id: @a1.to_param,
-                          format: "json", by_subaccounts: ["sis_account_id:sub1"] },
-                        {}, {}, { domain_root_account: @a1 })
-=======
         json = api_call(:get,
                         "/api/v1/accounts/#{@a1.id}/courses?by_subaccounts[]=sis_account_id:sub1",
                         { controller: "accounts",
@@ -1887,7 +1736,6 @@
                         {},
                         {},
                         { domain_root_account: @a1 })
->>>>>>> 5e181781
         expect(json.pluck("name")).to eql ["in sub1", "in sub1a", "in sub1b"]
       end
 
@@ -1899,23 +1747,13 @@
                           account_id: @a1.to_param,
                           format: "json",
                           by_subaccounts: ["sis_account_id:sub1a", "sis_account_id:sub1b"] },
-<<<<<<< HEAD
-                        {}, {}, { domain_root_account: @a1 })
-=======
                         {},
                         {},
                         { domain_root_account: @a1 })
->>>>>>> 5e181781
         expect(json.pluck("name")).to eql ["in sub1a", "in sub1b"]
       end
 
       it "works with a numeric ID" do
-<<<<<<< HEAD
-        json = api_call(:get, "/api/v1/accounts/#{@a1.id}/courses?by_subaccounts[]=#{@sub2.id}",
-                        { controller: "accounts", action: "courses_api", account_id: @a1.to_param,
-                          format: "json", by_subaccounts: [@sub2.id.to_s] },
-                        {}, {}, { domain_root_account: @a1 })
-=======
         json = api_call(:get,
                         "/api/v1/accounts/#{@a1.id}/courses?by_subaccounts[]=#{@sub2.id}",
                         { controller: "accounts",
@@ -1926,7 +1764,6 @@
                         {},
                         {},
                         { domain_root_account: @a1 })
->>>>>>> 5e181781
         expect(json.pluck("name")).to eql ["in sub2"]
       end
 
@@ -2069,11 +1906,6 @@
       end
 
       it "filters in blueprint courses" do
-<<<<<<< HEAD
-        json = api_call(:get, "/api/v1/accounts/#{@a.id}/courses?blueprint=true",
-                        { controller: "accounts", action: "courses_api", account_id: @a.to_param,
-                          format: "json", blueprint: true })
-=======
         json = api_call(:get,
                         "/api/v1/accounts/#{@a.id}/courses?blueprint=true",
                         { controller: "accounts",
@@ -2081,16 +1913,10 @@
                           account_id: @a.to_param,
                           format: "json",
                           blueprint: true })
->>>>>>> 5e181781
         expect(json.pluck("name")).to match_array %w[MasterCourse]
       end
 
       it "filters out blueprint courses" do
-<<<<<<< HEAD
-        json = api_call(:get, "/api/v1/accounts/#{@a.id}/courses?blueprint=false",
-                        { controller: "accounts", action: "courses_api", account_id: @a.to_param,
-                          format: "json", blueprint: false })
-=======
         json = api_call(:get,
                         "/api/v1/accounts/#{@a.id}/courses?blueprint=false",
                         { controller: "accounts",
@@ -2098,16 +1924,10 @@
                           account_id: @a.to_param,
                           format: "json",
                           blueprint: false })
->>>>>>> 5e181781
         expect(json.pluck("name")).to match_array %w[ChildCourse OtherCourse]
       end
 
       it "filters in associated courses" do
-<<<<<<< HEAD
-        json = api_call(:get, "/api/v1/accounts/#{@a.id}/courses?blueprint_associated=true",
-                        { controller: "accounts", action: "courses_api", account_id: @a.to_param,
-                          format: "json", blueprint_associated: true })
-=======
         json = api_call(:get,
                         "/api/v1/accounts/#{@a.id}/courses?blueprint_associated=true",
                         { controller: "accounts",
@@ -2115,16 +1935,10 @@
                           account_id: @a.to_param,
                           format: "json",
                           blueprint_associated: true })
->>>>>>> 5e181781
         expect(json.pluck("name")).to match_array %w[ChildCourse]
       end
 
       it "filters out associated courses" do
-<<<<<<< HEAD
-        json = api_call(:get, "/api/v1/accounts/#{@a.id}/courses?blueprint_associated=false",
-                        { controller: "accounts", action: "courses_api", account_id: @a.to_param,
-                          format: "json", blueprint_associated: false })
-=======
         json = api_call(:get,
                         "/api/v1/accounts/#{@a.id}/courses?blueprint_associated=false",
                         { controller: "accounts",
@@ -2132,7 +1946,6 @@
                           account_id: @a.to_param,
                           format: "json",
                           blueprint_associated: false })
->>>>>>> 5e181781
         expect(json.pluck("name")).to match_array %w[MasterCourse OtherCourse]
       end
     end
