--- conflicted
+++ resolved
@@ -1257,11 +1257,7 @@
 
       context "outcomes_friendly_description on, improved_outcomes_management off" do
         before do
-<<<<<<< HEAD
-          @account.disable_feature!(:improved_outcomes_management)
-=======
           mock_feature_flag_on_account(:improved_outcomes_management, false)
->>>>>>> 2ec7b1b5
         end
 
         it "returns outcomes without friendly_description" do
