--- conflicted
+++ resolved
@@ -483,21 +483,6 @@
         )
       end
 
-<<<<<<< HEAD
-      it "returns the teacher's context to the teacher for a student enrolled in a disparate course" do
-        @course1 = course_with_teacher(:active_all => true).course
-        @teacher1 = @teacher
-        @course2 = course_with_student(:active_all => true).course
-        ag = AppointmentGroup.create!(:title => "something", :participants_per_appointment => 1,
-                                      :new_appointments => [["2012-01-01 12:00:00", "2012-01-01 13:00:00"],
-                                                            ["2012-01-01 13:00:00", "2012-01-01 14:00:00"]],
-                                      :contexts => [@course1, @course2])
-        ag.appointments.first.reserve_for(@student, @teacher1)
-        json = api_call_as_user(@teacher1, :get, "/api/v1/calendar_events?start_date=2012-01-01&end_date=2012-01-31&context_codes[]=#{@course1.asset_string}", {
-          :controller => 'calendar_events_api', :action => 'index', :format => 'json',
-          :context_codes => [@course1.asset_string], :start_date => '2012-01-01', :end_date => '2012-01-31'})
-        expect(json.map { |event| event['context_code'] }).to eq([@course1.asset_string, @course1.asset_string])
-=======
       it "excludes signups in courses the teacher isn't enrolled in" do
         te1 = course_with_teacher(:active_all => true)
         te2 = course_with_teacher(:active_all => true)
@@ -520,7 +505,6 @@
         a2 = json.detect { |h| h['id'] == ag.appointments.last.id }
         expect(a2['child_events_count']).to eq 0
         expect(a2['child_events']).to be_empty
->>>>>>> d10a6434
       end
 
       context "reservations" do
