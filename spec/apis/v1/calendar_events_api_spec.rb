--- conflicted
+++ resolved
@@ -148,11 +148,7 @@
         json.size.should eql 2
 
         e1json = json.first
-<<<<<<< HEAD
-        e1json.keys.sort.should eql((expected_fields + ['appointment_group_id', 'appointment_group_url', 'available_slots', 'participants_per_appointment', 'child_events', 'reserve_url']).sort)
-=======
         e1json.keys.sort.should eql(expected_slot_fields)
->>>>>>> 59b1b124
         e1json['reserve_url'].should match %r{calendar_events/#{event1.id}/reservations/%7B%7B%20id%20%7D%7D}
         e1json['child_events'].size.should eql 3
         e1json['child_events'].each do |e|
@@ -161,11 +157,7 @@
         end
 
         e2json = json.last
-<<<<<<< HEAD
-        e2json.keys.sort.should eql((expected_fields + ['appointment_group_id', 'appointment_group_url', 'available_slots', 'participants_per_appointment', 'child_events', 'reserve_url']).sort)
-=======
         e2json.keys.sort.should eql(expected_slot_fields)
->>>>>>> 59b1b124
         e2json['reserve_url'].should match %r{calendar_events/#{event2.id}/reservations/%7B%7B%20id%20%7D%7D}
         e2json['child_events'].size.should eql 3
         e2json['child_events'].each do |e|
@@ -199,21 +191,13 @@
                           :context_codes => [group1.asset_string, group2.asset_string], :start_date => '2012-01-01', :end_date => '2012-01-31'})
         json.size.should eql 2
         ejson = json.first
-<<<<<<< HEAD
-        ejson.keys.sort.should eql((expected_fields + ['appointment_group_id', 'appointment_group_url', 'reserved', 'reserve_url', 'available_slots', 'participants_per_appointment']).sort)
-=======
         ejson.keys.sort.should eql((expected_slot_fields + ['reserved'] - ['child_events']).sort) # not reserved, so no child events can be seen
->>>>>>> 59b1b124
         ejson['reserve_url'].should match %r{calendar_events/#{event1.id}/reservations/#{@me.id}}
         ejson['reserved'].should be_false
         ejson['available_slots'].should eql 1
 
         ejson = json.last
-<<<<<<< HEAD
-        ejson.keys.sort.should eql((expected_fields + ['appointment_group_id', 'appointment_group_url', 'reserved', 'reserve_url', 'available_slots', 'participants_per_appointment', 'child_events']).sort)
-=======
         ejson.keys.sort.should eql((expected_slot_fields + ['reserved']).sort)
->>>>>>> 59b1b124
         ejson['reserve_url'].should match %r{calendar_events/#{event2.id}/reservations/#{g.id}}
         ejson['reserved'].should be_true
         ejson['available_slots'].should eql 3
@@ -313,11 +297,7 @@
                           :context_codes => [ag1.asset_string, ag2.asset_string], :start_date => '2012-01-01', :end_date => '2012-01-31'})
         json.size.should eql 2
         json.each do |e|
-<<<<<<< HEAD
-          e.keys.sort.should eql((expected_fields + ['appointment_group_id', 'appointment_group_url', 'reserved', 'reserve_url', 'available_slots', 'participants_per_appointment', 'child_events']).sort)
-=======
           e.keys.sort.should eql((expected_slot_fields + ['reserved']).sort)
->>>>>>> 59b1b124
           e['reserved'].should be_true
           e['child_events_count'].should eql 2
           e['child_events'].size.should eql 1 # can't see otherguy's stuff
