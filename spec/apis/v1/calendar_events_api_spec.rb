--- conflicted
+++ resolved
@@ -33,11 +33,7 @@
       context_code created_at description duplicates end_at hidden html_url
       id location_address location_name parent_event_id start_at
       title type updated_at url workflow_state context_name context_color important_dates
-<<<<<<< HEAD
-      series_id rrule
-=======
       series_uuid rrule
->>>>>>> 68bd52bc
     ]
     expected_slot_fields = (expected_fields + %w[appointment_group_id appointment_group_url can_manage_appointment_group available_slots participants_per_appointment reserve_url participant_type effective_context_code])
     expected_reservation_event_fields = (expected_fields + %w[appointment_group_id appointment_group_url can_manage_appointment_group effective_context_code participant_type])
@@ -1176,130 +1172,11 @@
       end
     end
 
-<<<<<<< HEAD
-    describe "event series" do
-=======
     context "event series" do
->>>>>>> 68bd52bc
       before :once do
         Account.site_admin.enable_feature!(:calendar_series)
       end
 
-<<<<<<< HEAD
-      it "creates an event series if an rrule has been specified" do
-        start_at = Time.zone.now.utc.change(hour: 0, min: 1)
-        end_at = Time.zone.now.utc.change(hour: 23)
-        json = api_call(
-          :post,
-          "/api/v1/calendar_events",
-          { controller: "calendar_events_api", action: "create", format: "json" },
-          {
-            calendar_event: {
-              context_code: @course.asset_string,
-              title: "many me",
-              start_at: start_at.iso8601,
-              end_at: end_at.iso8601,
-              rrule: "RRULE:FREQ=WEEKLY;INTERVAL=1;COUNT=3"
-            }
-          }
-        )
-        assert_status(201)
-        expect(json.keys).to match_array expected_fields
-        expect(json["title"]).to eq "many me"
-        expect(json["series_id"]).to be_a_kind_of(Numeric)
-
-        duplicates = json["duplicates"]
-        expect(duplicates.count).to eq 2
-
-        duplicates.to_a.each_with_index do |duplicate, i|
-          start_result = Time.iso8601(duplicate["calendar_event"]["start_at"])
-          end_result = Time.iso8601(duplicate["calendar_event"]["end_at"])
-          expect(duplicate["calendar_event"]["title"]).to eql "many me"
-          expect(start_result).to eq(start_at + (i + 1).weeks)
-          expect(end_result).to eq(end_at + (i + 1).weeks)
-        end
-      end
-
-      it "fails if RRULE's COUNT creates too many events" do
-        start_at = Time.zone.now.utc.change(hour: 0, min: 1)
-        end_at = Time.zone.now.utc.change(hour: 23)
-        api_call(
-          :post,
-          "/api/v1/calendar_events",
-          { controller: "calendar_events_api", action: "create", format: "json" },
-          {
-            calendar_event: {
-              context_code: @course.asset_string,
-              title: "ohai",
-              start_at: start_at.iso8601,
-              end_at: end_at.iso8601,
-              rrule: "RRULE:FREQ=WEEKLY;INTERVAL=1;COUNT=201"
-            }
-          }
-        )
-        assert_status(400)
-      end
-
-      it "fails if RRULE's UNTIL date creates too many events" do
-        start_at = Time.zone.now.utc.change(hour: 0, min: 1)
-        end_at = Time.zone.now.utc.change(hour: 23)
-        series_end = start_at + 1.year
-        api_call(
-          :post,
-          "/api/v1/calendar_events",
-          { controller: "calendar_events_api", action: "create", format: "json" },
-          {
-            calendar_event: {
-              context_code: @course.asset_string,
-              title: "ohai",
-              start_at: start_at.iso8601,
-              end_at: end_at.iso8601,
-              rrule: "RRULE:FREQ=DAILY;INTERVAL=1;UNTIL=#{series_end.iso8601}"
-            }
-          }
-        )
-        assert_status(400)
-      end
-
-      it "doesn't die on unreasonable recurring event counts" do
-        start_at = Time.zone.now.utc.change(hour: 0, min: 1)
-        end_at = Time.zone.now.utc.change(hour: 23)
-        api_call(
-          :post,
-          "/api/v1/calendar_events",
-          { controller: "calendar_events_api", action: "create", format: "json" },
-          {
-            calendar_event: {
-              context_code: @course.asset_string,
-              title: "ohai",
-              start_at: start_at.iso8601,
-              end_at: end_at.iso8601,
-              rrule: "RRULE:FREQ=WEEKLY;INTERVAL=1;COUNT=1000000"
-            }
-          }
-        )
-        assert_status(400)
-      end
-
-      it "requires the series to have an end" do
-        start_at = Time.zone.now.utc.change(hour: 0, min: 1)
-        end_at = Time.zone.now.utc.change(hour: 23)
-        api_call(
-          :post,
-          "/api/v1/calendar_events",
-          { controller: "calendar_events_api", action: "create", format: "json" },
-          {
-            calendar_event: {
-              context_code: @course.asset_string,
-              title: "ohai",
-              start_at: start_at.iso8601,
-              end_at: end_at.iso8601,
-              rrule: "RRULE:FREQ=WEEKLY;INTERVAL=1;" # <<< no COUNT or UNTIL
-            }
-          }
-        )
-        assert_status(400)
-=======
       describe "create" do
         it "creates an event series if an rrule has been specified" do
           start_at = Time.zone.now.utc.change(hour: 0, min: 1)
@@ -1648,7 +1525,6 @@
             expect(json[0]["series_uuid"]).to eql event["series_uuid"]
           end
         end
->>>>>>> 68bd52bc
       end
     end
 
