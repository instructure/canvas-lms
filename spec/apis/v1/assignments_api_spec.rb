# frozen_string_literal: true

#
# Copyright (C) 2011 - present Instructure, Inc.
#
# This file is part of Canvas.
#
# Canvas is free software: you can redistribute it and/or modify it under
# the terms of the GNU Affero General Public License as published by the Free
# Software Foundation, version 3 of the License.
#
# Canvas is distributed in the hope that it will be useful, but WITHOUT ANY
# WARRANTY; without even the implied warranty of MERCHANTABILITY or FITNESS FOR
# A PARTICULAR PURPOSE. See the GNU Affero General Public License for more
# details.
#
# You should have received a copy of the GNU Affero General Public License along
# with this program. If not, see <http://www.gnu.org/licenses/>.
#

require_relative "../api_spec_helper"
require_relative "../locked_examples"
require_relative "../../lti_spec_helper"
require_relative "../../lti2_spec_helper"

describe AssignmentsApiController, type: :request do
  include Api
  include Api::V1::Assignment
  include Api::V1::Submission
  include LtiSpecHelper

  specs_require_sharding

  context "locked api item" do
    let(:item_type) { "assignment" }

    include_examples "a locked api item"

    let_once(:locked_item) do
      @course.assignments.create!(title: "Locked Assignment")
    end

    def api_get_json
      api_get_assignment_in_course(locked_item, @course)
    end
  end

  def create_submitted_assignment_with_user(user = @user)
    now = Time.zone.now
    assignment = @course.assignments.create!(
      title: "dawg you gotta submit this",
      submission_types: "online_url"
    )
    submission = bare_submission_model assignment,
                                       user,
                                       score: "99",
                                       grade: "99",
                                       grader_id: @teacher.id,
                                       submitted_at: now,
                                       grade_matches_current_submission: true
    [assignment, submission]
  end

  def create_override_for_assignment(assignment = @assignment)
    override = assignment.assignment_overrides.build
    override.title = "I am overridden and being returned in the API!"
    override.set = @section
    override.set_type = "CourseSection"
    override.due_at = 2.days.from_now
    override.unlock_at = 1.day.from_now
    override.lock_at = 3.days.from_now
    override.due_at_overridden = true
    override.lock_at_overridden = true
    override.unlock_at_overridden = true
    override.save!
    override
  end

  describe "GET courses/:course_id/assignments/:assignment_id/users/:user_id/group_members" do
    before :once do
      course_with_teacher(active_all: true)
      @student1 = user_factory(active_all: true)
      @student2 = user_factory(active_all: true)
      @student3 = user_factory(active_all: true)
      @course.enroll_student(@student1).accept!
      @course.enroll_student(@student2).accept!
      @course.enroll_student(@student3).accept!
      group_category = @course.group_categories.create!(name: "Category")
      group1 = @course.groups.create!(name: "Group 1", group_category:)
      group1.add_user(@student1)
      group1.add_user(@student2)
      group2 = @course.groups.create!(name: "Group 2", group_category:)
      group2.add_user(@student3)
      @assignment = @course.assignments.create!(name: "group assignment", group_category:)
    end

    it "returns not found if a bogus assignment id is requested" do
      user_session(@teacher)

      api_call(:get,
               "/api/v1/courses/#{@course.id}/assignments/10987654321/users/#{@student1.id}/group_members",
               {
                 controller: "assignments_api",
                 action: "student_group_members",
                 format: "json",
                 course_id: @course.id.to_s,
                 assignment_id: 10_987_654_321,
                 user_id: @student1.id.to_s
               },
               {},
               {},
               { expected_status: 404 })
    end

    it "returns unauthorized if...not authorized" do
      original_course = @course
      course_with_teacher(active_all: true)
      user_session(@teacher)

      api_call(:get,
               "/api/v1/courses/#{original_course.id}/assignments/#{@assignment.id}/users/#{@student1.id}/group_members",
               {
                 controller: "assignments_api",
                 action: "student_group_members",
                 format: "json",
                 course_id: original_course.id.to_s,
                 assignment_id: @assignment.id.to_s,
                 user_id: @student1.id.to_s
               },
               {},
               {},
               { expected_status: 403 })
    end

    it "returns the ids and names of users in the same group as the student" do
      user_session(@teacher)

      json = api_call(:get,
                      "/api/v1/courses/#{@course.id}/assignments/#{@assignment.id}/users/#{@student1.id}/group_members",
                      {
                        controller: "assignments_api",
                        action: "student_group_members",
                        format: "json",
                        course_id: @course.id.to_s,
                        assignment_id: @assignment.id,
                        user_id: @student1.id.to_s
                      },
                      {},
                      {},
                      { expected_status: 200 })

      expect(json).to contain_exactly(
        { "id" => @student1.id.to_s, "name" => @student1.name },
        { "id" => @student2.id.to_s, "name" => @student2.name }
      )
    end

    it "returns an array with the student only if not a group assignment" do
      @assignment = @course.assignments.create!(name: "individual assignment")
      user_session(@teacher)

      json = api_call(:get,
                      "/api/v1/courses/#{@course.id}/assignments/#{@assignment.id}/users/#{@student1.id}/group_members",
                      {
                        controller: "assignments_api",
                        action: "student_group_members",
                        format: "json",
                        course_id: @course.id.to_s,
                        assignment_id: @assignment.id,
                        user_id: @student1.id.to_s
                      },
                      {},
                      {},
                      { expected_status: 200 })

      expect(json).to contain_exactly({ "id" => @student1.id.to_s, "name" => @student1.name })
    end
  end

  describe "GET /courses/:course_id/assignments (#index)" do
    before :once do
      course_with_teacher(active_all: true)
    end

    describe "checkpoints in-place" do
      before do
        @course.account.enable_feature!(:discussion_checkpoints)

        assignment = @course.assignments.create!(title: "Assignment 1", has_sub_assignments: true)
        @c1 = assignment.sub_assignments.create!(context: assignment.context, sub_assignment_tag: CheckpointLabels::REPLY_TO_TOPIC, points_possible: 5, due_at: 3.days.from_now)
        @c2 = assignment.sub_assignments.create!(context: assignment.context, sub_assignment_tag: CheckpointLabels::REPLY_TO_ENTRY, points_possible: 10, due_at: 5.days.from_now)

        user = user_factory(active_all: true)
        @course.enroll_student(user).accept!
        @students = [user]
        @course.enroll_teacher(@teacher, enrollment_state: "active")

        create_adhoc_override_for_assignment(@c2, @students, due_at: 2.days.from_now)
        create_adhoc_override_for_assignment(@c1, @students, due_at: 2.days.from_now)
      end

      it "Returns overrides for teacher" do
        json = api_get_assignments_index_from_course_as_user(@course, @teacher, include: ["checkpoints"])
        assignment = json.first
        checkpoints = assignment["checkpoints"]
        first_checkpoint = checkpoints.find { |c| c["tag"] == CheckpointLabels::REPLY_TO_TOPIC }
        second_checkpoint = checkpoints.find { |c| c["tag"] == CheckpointLabels::REPLY_TO_ENTRY }

        expect(assignment["has_sub_assignments"]).to be_truthy

        expect(checkpoints.length).to eq 2
        expect(checkpoints.pluck("name")).to match_array [@c1.name, @c2.name]
        expect(checkpoints.pluck("tag")).to match_array [@c1.sub_assignment_tag, @c2.sub_assignment_tag]
        expect(checkpoints.pluck("points_possible")).to match_array [@c1.points_possible, @c2.points_possible]
        expect(checkpoints.pluck("due_at")).to match_array [@c1.assignment_overrides.first.due_at.iso8601, @c2.assignment_overrides.first.due_at.iso8601]
        expect(checkpoints.pluck("only_visible_to_overrides")).to match_array [@c1.only_visible_to_overrides, @c2.only_visible_to_overrides]
        expect(first_checkpoint["overrides"].length).to eq 1
        expect(second_checkpoint["overrides"].length).to eq 1
        expect(second_checkpoint["overrides"].first["assignment_id"]).to eq @c2.id
        expect(second_checkpoint["overrides"].first["student_ids"]).to match_array @students.map(&:id)
      end

      it "hides cehckpoint override info from students" do
        json = api_get_assignments_index_from_course_as_user(@course, @students.first, include: ["checkpoints"])
        assignment = json.first
        checkpoints = assignment["checkpoints"]
        first_checkpoint = checkpoints.find { |c| c["tag"] == CheckpointLabels::REPLY_TO_TOPIC }
        second_checkpoint = checkpoints.find { |c| c["tag"] == CheckpointLabels::REPLY_TO_ENTRY }

        expect(assignment["has_sub_assignments"]).to be_truthy

        expect(checkpoints.length).to eq 2
        expect(checkpoints.pluck("name")).to match_array [@c1.name, @c2.name]
        expect(checkpoints.pluck("tag")).to match_array [@c1.sub_assignment_tag, @c2.sub_assignment_tag]
        expect(checkpoints.pluck("points_possible")).to match_array [@c1.points_possible, @c2.points_possible]
        expect(checkpoints.pluck("due_at")).to match_array [@c1.assignment_overrides.first.due_at.iso8601, @c2.assignment_overrides.first.due_at.iso8601]
        expect(checkpoints.pluck("only_visible_to_overrides")).to match_array [@c1.only_visible_to_overrides, @c2.only_visible_to_overrides]
        expect(first_checkpoint["overrides"].length).to eq 0
        expect(second_checkpoint["overrides"].length).to eq 0
      end
    end

    it "returns forbidden for users who cannot :read the course" do
      # unpublished course with invited student
      course_with_student
      expect(@course.grants_right?(@student, :read)).to be_falsey

      api_call(:get,
               "/api/v1/courses/#{@course.id}/assignments",
               {
                 controller: "assignments_api",
                 action: "index",
                 format: "json",
                 course_id: @course.id.to_s
               },
               {},
               {},
               { expected_status: 403 })
    end

    context "when the 'new_quizzes' query param is set" do
      subject do
        api_get_assignments_index_from_course(course, { new_quizzes: true })
      end

      let!(:new_quizzes_assignment) do
        a = assignment_model(submission_types: "external_tool", course:, title: "New Quizzes")
        a.external_tool_tag_attributes = { content: tool }
        a.save!
        a
      end

      let(:course) { @course }
      let(:tool) do
        course.context_external_tools.create!(
          name: "Quizzes.Next",
          consumer_key: "test_key",
          shared_secret: "test_secret",
          tool_id: "Quizzes 2",
          url: "http://example.com/launch"
        )
      end

      before do
        course.assignments.create!(title: "Non Quiz Assignment")
      end

      it "only includes the New Quizzes assignments" do
        expect(subject.count).to eq 1
        expect(subject.first["id"]).to eq new_quizzes_assignment.id
      end
    end

    it "includes in_closed_grading_period in returned json" do
      @course.assignments.create!(title: "Example Assignment")
      json = api_get_assignments_index_from_course(@course)
      expect(json.first).to have_key("in_closed_grading_period")
    end

    it "includes ab_guid in returned json when included[]='ab_guid' is passed" do
      @course.assignments.create!(title: "Example Assignment")
      json = api_get_assignments_index_from_course(@course, include: ["ab_guid"])
      expect(json.first).to have_key("ab_guid")
    end

    it "does not include ab_guid in returned json when included[]='ab_guid' is not passed" do
      @course.assignments.create!(title: "Example Assignment")
      json = api_get_assignments_index_from_course(@course)
      expect(json.first).not_to have_key("ab_guid")
    end

    it "includes due_date_required in returned json" do
      @course.assignments.create!(title: "Example Assignment")
      json = api_get_assignments_index_from_course(@course)
      expect(json.first).to have_key("due_date_required")
    end

    it "includes name_length_required in returned json with default value" do
      @course.assignments.create!(title: "Example Assignment")
      json = api_get_assignments_index_from_course(@course)
      expect(json.first["max_name_length"]).to eq(255)
    end

    it "includes name_length_required in returned json with custom value" do
      a = @course.account
      a.settings[:sis_syncing] = { value: true }
      a.settings[:sis_assignment_name_length] = { value: true }
      a.enable_feature!(:new_sis_integrations)
      a.settings[:sis_assignment_name_length_input] = { value: 20 }
      a.save!
      @course.assignments.create!(title: "Example Assignment", post_to_sis: true)
      json = api_get_assignments_index_from_course(@course)
      expect(json.first["max_name_length"]).to eq(20)
    end

    it "returns all assignments using paging" do
      group1 = @course.assignment_groups.create!(name: "group1")
      5.times do
        @course.assignments.create!(title: "assignment1",
                                    assignment_group: group1)
               .update_attribute(:position, 0)
      end
      assignment_ids = []
      page = 1
      loop do
        json = api_call(:get,
                        "/api/v1/courses/#{@course.id}/assignments.json?per_page=2&page=#{page}",
                        {
                          controller: "assignments_api",
                          action: "index",
                          format: "json",
                          course_id: @course.id.to_s,
                          per_page: "2",
                          page: page.to_s
                        })
        assignment_ids.concat(json.pluck("id"))
        break if json.length == 1

        page += 1
      end
      expect(assignment_ids.count).to eq(5)
      expect(assignment_ids.uniq.count).to eq(5)
    end

    describe "assignments" do
      before :once do
        @group1 = @course.assignment_groups.create!(name: "group1")
        @group1.update_attribute(:position, 10)
        @group2 = @course.assignment_groups.create!(name: "group2")
        @group2.update_attribute(:position, 7)
        group3 = @course.assignment_groups.create!(name: "group3")
        group3.update_attribute(:position, 12)
        @course.assignments.create!(title: "assignment1",
                                    assignment_group: @group2)
               .update_attribute(:position, 2)
        @course.assignments.create!(title: "assignment2",
                                    assignment_group: @group2)
               .update_attribute(:position, 1)
        @course.assignments.create!(title: "assignment3",
                                    assignment_group: @group1)
               .update_attribute(:position, 1)
        @course.assignments.create!(title: "assignment4",
                                    assignment_group: group3)
               .update_attribute(:position, 3)
        @course.assignments.create!(title: "assignment5",
                                    assignment_group: @group1)
               .update_attribute(:position, 2)
        @course.assignments.create!(title: "assignment6",
                                    assignment_group: @group2)
               .update_attribute(:position, 3)
        @course.assignments.create!(title: "assignment7",
                                    assignment_group: group3)
               .update_attribute(:position, 2)
        @course.assignments.create!(title: "assignment8",
                                    assignment_group: group3)
               .update_attribute(:position, 1)
      end

      it "sorts the returned list of assignments" do
        # the API returns the assignments sorted by
        # [assignment_groups.position, assignments.position]
        json = api_get_assignments_index_from_course(@course)
        order = json.pluck("name")
        expect(order).to eq %w[assignment2
                               assignment1
                               assignment6
                               assignment3
                               assignment5
                               assignment8
                               assignment7
                               assignment4]
      end

      it "only returns post_to_sis assignments" do
        Assignment.where(assignment_group_id: [@group1, @group2]).update_all(post_to_sis: true)
        json = api_get_assignments_index_from_course(@course, post_to_sis: true)
        post_to_sis = json.pluck("name")
        expect(post_to_sis).to eq %w[assignment2 assignment1 assignment6 assignment3 assignment5]
      end

      it "only returns assignments that do not have post_to_sis" do
        Assignment.where(assignment_group_id: [@group1, @group2]).update_all(post_to_sis: true)
        json = api_get_assignments_index_from_course(@course, post_to_sis: false)
        post_to_sis = json.pluck("name")
        expect(post_to_sis).to eq %w[assignment8 assignment7 assignment4]
      end

      it "fails for post_to_sis assignments when user cannot manage assignments" do
        Assignment.where(assignment_group_id: [@group1, @group2]).update_all(post_to_sis: true)
        @user = User.create!(name: " no permissions")
        json = api_call(:get,
                        "/api/v1/courses/#{@course.id}/assignments.json",
                        {
                          controller: "assignments_api",
                          action: "index",
                          format: "json",
                          post_to_sis: true,
                          course_id: @course.id.to_s
                        },
                        {},
                        {},
                        expected_status: 403)
        expect(json["status"]).to eq "unauthorized"
      end

      it "sorts the returned list of assignments by name" do
        # the API returns the assignments sorted by
        # [assignment_groups.position, assignments.position]
        json = api_get_assignments_index_from_course(@course, order_by: "name")
        order = json.pluck("name")
        expect(order).to eq %w[assignment1
                               assignment2
                               assignment3
                               assignment4
                               assignment5
                               assignment6
                               assignment7
                               assignment8]
      end

      context "by due date" do
        before :once do
          @section1 = @course.course_sections.create! name: "section1"
          @student1 = student_in_course(name: "student1", active_all: true, section: @section1).user

          @section2 = @course.course_sections.create! name: "section2"
          @student2 = student_in_course(name: "student2", active_all: true, section: @section2).user

          due_at = 1.month.ago
          @course.assignments.where(title: %w[assignment1 assignment4 assignment7]).each do |a|
            a.due_at = due_at
            a.save!
          end
          assignment_override_model(assignment: @course.assignments.find_by(title: "assignment4"),
                                    set: @section1,
                                    due_at: 2.months.from_now)

          due_at = 1.month.from_now
          @course.assignments.where(title: %w[assignment2 assignment3 assignment5]).each do |a|
            a.due_at = due_at
            a.save!
          end
          assignment_override_model(assignment: @course.assignments.find_by(title: "assignment3"),
                                    set: @section2,
                                    due_at: 2.months.ago)
          assignment_override_model(assignment: @course.assignments.find_by(title: "assignment3"),
                                    set: @course.default_section,
                                    due_at: 3.months.from_now)

          SubmissionLifecycleManager.recompute_course(@course, run_immediately: true)
        end

        describe "sharding" do
          before do
            @shard1.activate do
              account = Account.create!
              @cs_course = Course.create!(account:)
              @cs_course.workflow_state = "available"
              @cs_course.save!
              @cs_course.assignments.create name: "assignment1"
            end
          end

          it "returns assignments in the contexts' shard as a teacher" do
            @shard1.activate do
              @cs_course.enroll_user(@user, "TeacherEnrollment", enrollment_state: "active")
            end

            json = api_get_assignments_index_from_course(@cs_course, order_by: "due_at")

            expect(json.pluck("name")).to eq %w[assignment1]
          end

          it "returns assignments in the contexts' shard as a student" do
            @shard1.activate do
              @cs_course.enroll_user(@user, "StudentEnrollment", enrollment_state: "active")
            end

            json = api_get_assignments_index_from_course(@cs_course, order_by: "due_at")

            expect(json.pluck("name")).to eq %w[assignment1]
          end

          it "returns user assignments in the contexts' shard as a teacher" do
            @shard1.activate do
              @cs_course.enroll_user(@user, "TeacherEnrollment", enrollment_state: "active")
            end

            json = api_get_assignments_user_index(@user, @cs_course, @user, order_by: "due_at")

            expect(json.pluck("name")).to eq %w[assignment1]
          end

          it "returns user assignments in the contexts' shard as a student" do
            @shard1.activate do
              @cs_course.enroll_user(@user, "StudentEnrollment", enrollment_state: "active")
            end

            json = api_get_assignments_user_index(@user, @cs_course, @user, order_by: "due_at")

            expect(json.pluck("name")).to eq %w[assignment1]
          end
        end

        it "sorts the returned list of assignments by latest due date for teachers (nulls last)" do
          json = api_get_assignments_user_index(@teacher, @course, @teacher, order_by: "due_at")
          order = %w[assignment1 assignment7 assignment2 assignment5 assignment4 assignment3 assignment6 assignment8]
          expect(json.pluck("name")).to eq order
          expect(json.sort_by { |a| [a["due_at"] || CanvasSort::Last, a["name"]] }.pluck("name")).to eq order
        end

        it "sorts the returned list of assignments by overridden due date for students (nulls last)" do
          json = api_get_assignments_user_index(@student1, @course, @teacher, order_by: "due_at")
          order = %w[assignment1 assignment7 assignment2 assignment3 assignment5 assignment4 assignment6 assignment8]
          expect(json.pluck("name")).to eq order
          expect(json.sort_by { |a| [a["due_at"] || CanvasSort::Last, a["name"]] }.pluck("name")).to eq order

          json = api_get_assignments_user_index(@student2, @course, @teacher, order_by: "due_at")
          order = %w[assignment3 assignment1 assignment4 assignment7 assignment2 assignment5 assignment6 assignment8]
          expect(json.pluck("name")).to eq order
          expect(json.sort_by { |a| [a["due_at"] || CanvasSort::Last, a["name"]] }.pluck("name")).to eq order
        end
      end

      it "returns assignments by assignment group" do
        json = api_call(:get,
                        "/api/v1/courses/#{@course.id}/assignment_groups/#{@group2.id}/assignments",
                        {
                          controller: "assignments_api",
                          action: "index",
                          format: "json",
                          course_id: @course.to_param,
                          assignment_group_id: @group2.to_param
                        })
        expect(json.pluck("name")).to match_array(%w[assignment1 assignment2 assignment6])
      end
    end

    it "searches for assignments by title" do
      2.times { |i| @course.assignments.create!(title: "First_#{i}") }
      ids = @course.assignments.map(&:id)
      2.times { |i| @course.assignments.create!(title: "second_#{i}") }

      json = api_call(:get,
                      "/api/v1/courses/#{@course.id}/assignments.json?search_term=fir",
                      {
                        controller: "assignments_api",
                        action: "index",
                        format: "json",
                        course_id: @course.id.to_s,
                        search_term: "fir"
                      })
      expect(json.pluck("id").sort).to eq ids.sort
    end

    it "allows filtering based on assignment_ids[] parameter" do
      5.times { |i| @course.assignments.create!(title: "a_#{i}") }
      all_ids = @course.assignments.pluck(:id).map(&:to_s)
      some_ids = all_ids.slice(1, 3)
      query_string = some_ids.map { |id| "assignment_ids[]=#{id}" }.join("&")

      json = api_call(:get,
                      "/api/v1/courses/#{@course.id}/assignments.json?#{query_string}",
                      {
                        controller: "assignments_api",
                        action: "index",
                        format: "json",
                        course_id: @course.id.to_s,
                        assignment_ids: some_ids
                      })

      expect(json.length).to eq 3
      expect(json.pluck("id").map(&:to_s).sort).to eq some_ids.sort
    end

    it "fails if given an assignment_id that does not exist" do
      good_assignment = @course.assignments.create!(title: "assignment")
      bad_assignment = @course.assignments.create!(title: "assignment")
      bad_assignment.destroy!
      bad_id = bad_assignment.id
      api_call(:get,
               "/api/v1/courses/#{@course.id}/assignments.json?assignment_ids[]=#{good_assignment.id}&assignment_ids[]=#{bad_id}",
               {
                 controller: "assignments_api",
                 action: "index",
                 format: "json",
                 course_id: @course.id.to_s,
                 assignment_ids: [good_assignment.id.to_s, bad_id.to_s]
               },
               {},
               {},
               {
                 expected_status: 400
               })
    end

    it "fails when given an assignment_id without permissions" do
      student_in_course
      bad_assignment = @course.assignments.create!(title: "assignment") # not published
      bad_assignment.workflow_state = :unpublished
      bad_assignment.save!
      api_call_as_user(@student,
                       :get,
                       "/api/v1/courses/#{@course.id}/assignments.json?assignment_ids[]=#{bad_assignment.id}",
                       {
                         controller: "assignments_api",
                         action: "index",
                         format: "json",
                         course_id: @course.id.to_s,
                         assignment_ids: [bad_assignment.id.to_s]
                       },
                       {},
                       {},
                       {
                         expected_status: 400
                       })
    end

    it "fails if given too many assignment_ids" do
      all_ids = (1...(Api::MAX_PER_PAGE + 10)).map(&:to_s)
      query_string = all_ids.map { |id| "assignment_ids[]=#{id}" }.join("&")
      api_call(:get,
               "/api/v1/courses/#{@course.id}/assignments.json?#{query_string}",
               {
                 controller: "assignments_api",
                 action: "index",
                 format: "json",
                 course_id: @course.id.to_s,
                 assignment_ids: all_ids
               },
               {},
               {},
               {
                 expected_status: 400
               })
    end

    it "returns the assignments list with API-formatted Rubric data" do
      # the API changes the structure of the data quite a bit, to hide
      # implementation details and ease API use.
      @group = @course.assignment_groups.create!({ name: "some group" })
      @assignment = @course.assignments.create!(title: "some assignment",
                                                assignment_group: @group,
                                                points_possible: 12)
      @assignment.update_attribute(:submission_types,
                                   "online_upload,online_text_entry,online_url,media_recording")
      @rubric = rubric_model(user: @user,
                             context: @course,
                             data: larger_rubric_data,
                             title: "some rubric",
                             points_possible: 12,
                             free_form_criterion_comments: true)

      @rubric.data.push(
        {
          id: "crit3",
          description: "Criterion With Range",
          long_description: "Long Criterion With Range",
          points: 5,
          criterion_use_range: true,
          ratings:
            [{ id: "rat1",
               description: "Full Marks",
               long_description: "Student did a great job.",
               points: 5.0 }]
        }
      )

      @assignment.build_rubric_association(rubric: @rubric,
                                           purpose: "grading",
                                           use_for_grading: true,
                                           context: @course)
      @assignment.rubric_association.save!
      json = api_get_assignments_index_from_course(@course)
      expect(json.first["rubric_settings"]).to eq({
                                                    "id" => @rubric.id,
                                                    "title" => "some rubric",
                                                    "points_possible" => 12,
                                                    "free_form_criterion_comments" => true,
                                                    "hide_score_total" => false,
                                                    "hide_points" => false,
                                                  })
      expect(json.first["rubric"]).to eq [
        {
          "id" => "crit1",
          "points" => 10,
          "description" => "Crit1",
          "criterion_use_range" => false,
          "ratings" => [
            { "id" => "rat1", "points" => 10, "description" => "A", "long_description" => "" },
            { "id" => "rat2", "points" => 7, "description" => "B", "long_description" => "" },
            { "id" => "rat3", "points" => 0, "description" => "F", "long_description" => "" }
          ]
        },
        {
          "id" => "crit2",
          "points" => 2,
          "description" => "Crit2",
          "criterion_use_range" => false,
          "ratings" => [
            { "id" => "rat1", "points" => 2, "description" => "Pass", "long_description" => "" },
            { "id" => "rat2", "points" => 0, "description" => "Fail", "long_description" => "" },
          ]
        },
        {
          "id" => "crit3",
          "points" => 5,
          "description" => "Criterion With Range",
          "long_description" => "Long Criterion With Range",
          "criterion_use_range" => true,
          "ratings" => [
            { "id" => "rat1",
              "points" => 5,
              "description" => "Full Marks",
              "long_description" => "Student did a great job." }
          ]
        }
      ]
    end

    it "returns learning outcome info with rubric criterions if available" do
      @group = @course.assignment_groups.create!({ name: "some group" })
      @assignment = @course.assignments.create!(title: "some assignment",
                                                assignment_group: @group,
                                                points_possible: 12)
      @assignment.update_attribute(:submission_types,
                                   "online_upload,online_text_entry,online_url,media_recording")

      criterion = valid_rubric_attributes[:data].first
      @outcome = @course.created_learning_outcomes.build(
        title: "My Outcome",
        description: "Description of my outcome",
        vendor_guid: "vendorguid9000"
      )
      @outcome.rubric_criterion = criterion
      @outcome.save!

      rubric_data = [criterion.merge({ learning_outcome_id: @outcome.id })]

      @rubric = rubric_model(user: @user,
                             context: @course,
                             data: rubric_data,
                             points_possible: 12,
                             free_form_criterion_comments: true)

      @assignment.build_rubric_association(rubric: @rubric,
                                           purpose: "grading",
                                           use_for_grading: true,
                                           context: @course)
      @assignment.rubric_association.save!
      json = api_get_assignments_index_from_course(@course)

      expect(json.first["rubric"].first["outcome_id"]).to eq @outcome.id
      expect(json.first["rubric"].first["vendor_guid"]).to eq "vendorguid9000"
    end

    it "excludes deleted assignments in the list return" do
      @context = @course
      @assignment = @course.assignments.create!(
        title: "assignment1",
        submission_types: "discussion_topic",
        discussion_topic: discussion_topic_model
      )
      @assignment.reload
      @assignment.destroy
      json = api_get_assignments_index_from_course(@course)
      expect(json.size).to eq 0
    end

    describe "assignment bucketing" do
      before :once do
        @now = Time.zone.now
        course_with_student(active_all: true)
        @student1 = @user
        @section = @course.course_sections.create!(name: "test section")
        student_in_section(@section, user: @student1)

        @student2 = create_users(1, return_type: :record).first
        @course.enroll_student(@student2, enrollment_state: "active")
        @section2 = @course.course_sections.create!(name: "second test section")
        student_in_section(@section2, user: @student2)

        # names based on student 1's due dates
        @past_assignment = @course.assignments.create!(title: "past", only_visible_to_overrides: true, due_at: 10.days.ago(@now))
        create_section_override_for_assignment(@past_assignment, { course_section: @section, due_at: 10.days.ago(@now) })

        @overdue_assignment = @course.assignments.create!(title: "overdue", only_visible_to_overrides: true, submission_types: "online")
        create_section_override_for_assignment(@overdue_assignment, { course_section: @section, due_at: 10.days.ago(@now) })

        @far_future_assignment = @course.assignments.create!(title: "far future", only_visible_to_overrides: true)
        create_section_override_for_assignment(@far_future_assignment, { course_section: @section, due_at: 30.days.from_now(@now) })

        @upcoming_assignment = @course.assignments.create!(title: "upcoming", only_visible_to_overrides: true)
        create_section_override_for_assignment(@upcoming_assignment, { course_section: @section, due_at: 1.day.from_now(@now) })

        @undated_assignment = @course.assignments.create!(title: "undated", only_visible_to_overrides: true)
        override = create_section_override_for_assignment(@undated_assignment, { course_section: @section, due_at: nil })
        override.due_at = nil
        override.save

        # student2 overrides
        create_section_override_for_assignment(@past_assignment, { course_section: @section2, due_at: 10.days.ago(@now) })
        create_section_override_for_assignment(@far_future_assignment, { course_section: @section2, due_at: 10.days.ago(@now) })
      end

      before do
        user_session(@student1)
      end

      it "returns an error with an invalid bucket" do
        raw_api_call(:get,
                     "/api/v1/courses/#{@course.id}/assignments.json",
                     { controller: "assignments_api",
                       action: "index",
                       format: "json",
                       course_id: @course.id.to_s,
                       bucket: "invalid bucket name" })

        expect(response).not_to be_successful
        json = JSON.parse response.body
        expect(json["errors"]["bucket"].first["message"]).to eq "bucket name must be one of the following: past, overdue, undated, ungraded, unsubmitted, upcoming, future"
      end

      def assignment_index_bucketed_api_call(bucket, opts = {})
        api_call(:get,
                 "/api/v1/courses/#{@course.id}/assignments.json",
                 { controller: "assignments_api",
                   action: "index",
                   format: "json",
                   course_id: @course.id.to_s,
                   bucket: }.merge(opts))
      end

      def assert_call_gets_assignments(bucket, assignments)
        assignments_json = assignment_index_bucketed_api_call(bucket)
        expect(assignments_json.pluck("id").sort).to eq assignments.map(&:id).sort
        if assignments_json.any?
          expect(assignments_json.first["bucket"]).to eq bucket
        end
      end

      def assert_calls_get_assignments(expectations)
        expectations.each do |bucket, assignments|
          assert_call_gets_assignments(bucket.to_s, assignments)
        end
      end

      context "as a student" do
        it "buckets assignments properly" do
          assert_calls_get_assignments(
            future: [@upcoming_assignment, @far_future_assignment, @undated_assignment],
            upcoming: [@upcoming_assignment],
            past: [@past_assignment, @overdue_assignment],
            undated: [@undated_assignment],
            overdue: [@overdue_assignment]
          )
        end

        it "applies overrides properly to different students" do
          # as student1
          assert_call_gets_assignments("past", [@past_assignment, @overdue_assignment])

          user_session(@student2)
          @user = @student2

          assert_call_gets_assignments("past", [@past_assignment, @far_future_assignment])
        end
      end

      context "as a teacher" do
        before do
          @teacher = @course.teachers.first
          user_session(@teacher)
          @user = @teacher
        end

        it "includes assignments in buckets if any assigned students meet the criteria" do
          assert_calls_get_assignments(
            past: [@past_assignment, @overdue_assignment, @far_future_assignment],
            undated: [@undated_assignment]
          )
        end

        it "supports sorting bucketed assignments by name" do
          @course.assignments.create!(title: "z", due_at: 2.days.from_now(@now))
          @course.assignments.create!(title: "a", due_at: 3.days.from_now(@now))
          assignments_json = assignment_index_bucketed_api_call(:upcoming, order_by: :name)
          expect(assignments_json.pluck("name")).to eq %w[a upcoming z]
        end

        it "supports sorting bucketed assignments by latest due date, ascending" do
          z_assignment = @course.assignments.create!(title: "z")
          create_adhoc_override_for_assignment(z_assignment, @student1, due_at: 1.hour.from_now(@now))
          create_adhoc_override_for_assignment(z_assignment, @student2, due_at: 2.hours.from_now(@now))

          a_assignment = @course.assignments.create!(title: "a")
          create_adhoc_override_for_assignment(a_assignment, @student1, due_at: 1.hour.ago(@now))
          create_adhoc_override_for_assignment(a_assignment, @student2, due_at: 2.days.from_now(@now))

          assignments_json = assignment_index_bucketed_api_call(:upcoming, order_by: :due_at)
          expect(assignments_json.pluck("name")).to eq %w[z upcoming a]
        end
      end

      context "as an observer" do
        before :once do
          @observer = User.create
          @user = @observer
        end

        before do
          user_session(@observer)
        end

        it "gets the same results as a student when only observing one student" do
          @observer_enrollment = @course.enroll_user(@observer, "ObserverEnrollment", section: @section2, enrollment_state: "active")
          @observer_enrollment.update_attribute(:associated_user_id, @student1.id)

          assert_calls_get_assignments(
            future: [@upcoming_assignment, @far_future_assignment, @undated_assignment],
            upcoming: [@upcoming_assignment],
            past: [@past_assignment, @overdue_assignment],
            undated: [@undated_assignment],
            overdue: [@overdue_assignment]
          )
        end

        it "includes assignments in buckets if any observed students meet the criteria" do
          @observer_enrollment = @course.enroll_user(@observer, "ObserverEnrollment", section: @section, enrollment_state: "active", allow_multiple_enrollments: true)
          @observer_enrollment.update_attribute(:associated_user_id, @student1.id)
          @observer_enrollment = @course.enroll_user(@observer, "ObserverEnrollment", section: @section, enrollment_state: "active", allow_multiple_enrollments: true)
          @observer_enrollment.update_attribute(:associated_user_id, @student2.id)

          assert_calls_get_assignments(
            future: [@upcoming_assignment, @far_future_assignment, @undated_assignment],
            upcoming: [@upcoming_assignment],
            past: [@past_assignment, @overdue_assignment, @far_future_assignment],
            undated: [@undated_assignment],
            overdue: [@overdue_assignment]
          )
        end
      end
    end

    describe "enable draft" do
      before :once do
        course_with_teacher(active_all: true)
        @assignment = @course.assignments.create name: "some assignment"
        @assignment.workflow_state = "unpublished"
        @assignment.save!
      end

      it "includes published flag for accounts that do have enabled_draft" do
        @json = api_get_assignment_in_course(@assignment, @course)

        expect(@json).to have_key("published")
        expect(@json["published"]).to be_falsey
      end

      it "includes in_closed_grading_period in returned json" do
        @course.assignments.create!(title: "Example Assignment")
        json = api_get_assignment_in_course(@assignment, @course)
        expect(json).to have_key("in_closed_grading_period")
      end
    end

    describe "updating an assignment with locked ranges" do
      before :once do
        course_with_teacher(active_all: true)
      end

      it "does not allow updating due date to invalid lock range" do
        json = api_create_assignment_in_course(@course, { name: "aaron assignment" })
        @assignment = Assignment.find(json["id"])
        @assignment.unlock_at = 1.week.ago
        @assignment.lock_at = 3.days.ago
        @assignment.save!

        api_call(:put,
                 "/api/v1/courses/#{@course.id}/assignments/#{@assignment.id}",
                 { controller: "assignments_api",
                   action: "update",
                   format: "json",
                   course_id: @course.id.to_s,
                   id: @assignment.to_param },
                 { assignment: { due_at: 2.days.ago.iso8601 } },
                 {},
                 { expected_status: 400 })
      end

      it "allows updating due date to invalid lock range if lock range is also updated" do
        json = api_create_assignment_in_course(@course, { name: "aaron assignment" })
        @assignment = Assignment.find(json["id"])
        @assignment.unlock_at = 1.week.ago
        @assignment.lock_at = 3.days.ago
        @assignment.save!

        api_call(:put,
                 "/api/v1/courses/#{@course.id}/assignments/#{@assignment.id}",
                 { controller: "assignments_api",
                   action: "update",
                   format: "json",
                   course_id: @course.id.to_s,
                   id: @assignment.to_param },
                 { assignment: { unlock_at: 4.days.ago.iso8601,
                                 lock_at: 1.day.ago.iso8601,
                                 due_at: 2.days.ago.iso8601 } },
                 {},
                 { expected_status: 200 })
      end

      it "allows assignment update due_date within locked range" do
        json = api_create_assignment_in_course(@course, { name: "aaron assignment" })
        @assignment = Assignment.find(json["id"])
        @assignment.unlock_at = Time.zone.parse("2011-01-02T00:00:00Z")
        @assignment.lock_at = Time.zone.parse("2011-01-10T00:00:00Z")
        @assignment.save!

        api_call(:put,
                 "/api/v1/courses/#{@course.id}/assignments/#{@assignment.id}",
                 { controller: "assignments_api",
                   action: "update",
                   format: "json",
                   course_id: @course.id.to_s,
                   id: @assignment.to_param },
                 { assignment: { due_at: "2011-01-05T00:00:00Z" } },
                 {},
                 { expected_status: 200 })
      end

      it "does not allow assignment update due_date before locked range" do
        json = api_create_assignment_in_course(@course, { "name" => "my assignment" })
        @assignment = Assignment.find(json["id"])
        @assignment.unlock_at = Time.zone.parse("2011-01-02T00:00:00Z")
        @assignment.lock_at = Time.zone.parse("2011-01-10T00:00:00Z")
        @assignment.save!

        api_call(:put,
                 "/api/v1/courses/#{@course.id}/assignments/#{@assignment.id}",
                 { controller: "assignments_api",
                   action: "update",
                   format: "json",
                   course_id: @course.id.to_s,
                   id: @assignment.to_param },
                 { assignment: { due_at: "2011-01-01T00:00:00Z" } },
                 {},
                 { expected_status: 400 })
      end

      it "allows assignment update due_date with no locked ranges" do
        json = api_create_assignment_in_course(@course, { "name" => "blerp assignment" })
        @assignment = Assignment.find(json["id"])

        api_call(:put,
                 "/api/v1/courses/#{@course.id}/assignments/#{@assignment.id}",
                 { controller: "assignments_api",
                   action: "update",
                   format: "json",
                   course_id: @course.id.to_s,
                   id: @assignment.to_param },
                 { assignment: { due_at: "2011-01-01T00:00:00Z" } },
                 {},
                 { expected_status: 200 })
      end

      it "does not allow assignment update due_date after locked range" do
        json = api_create_assignment_in_course(@course, { "name" => "wow assignment" })
        @assignment = Assignment.find(json["id"])
        @assignment.unlock_at = Time.zone.parse("2011-01-02T00:00:00Z")
        @assignment.lock_at = Time.zone.parse("2011-01-10T00:00:00Z")
        @assignment.save!

        api_call(:put,
                 "/api/v1/courses/#{@course.id}/assignments/#{@assignment.id}",
                 { controller: "assignments_api",
                   action: "update",
                   format: "json",
                   course_id: @course.id.to_s,
                   id: @assignment.to_param },
                 { assignment: { due_at: "2012-01-01T00:00:00Z" } },
                 {},
                 { expected_status: 400 })
      end

      it "does not skip due date validation just because it somehow passed in no overrides" do
        @assignment = @course.assignments.create!(
          unlock_at: Time.zone.parse("2011-01-02T00:00:00Z"),
          due_at: Time.zone.parse("2012-01-04T00:00:00Z")
        )

        # have to make the call without helpers to pass in an empty array correctly
        p = Account.default.pseudonyms.create!(unique_id: "#{@user.id}@example.com", user: @user)
        allow_any_instantiation_of(p).to receive(:works_for_account?).and_return(true)
        put "/api/v1/courses/#{@course.id}/assignments/#{@assignment.id}",
            params: { assignment: { lock_at: "2012-01-03T00:00:00Z", assignment_overrides: [] } }.to_json,
            headers: { "CONTENT_TYPE" => "application/json", "HTTP_AUTHORIZATION" => "Bearer #{access_token_for_user(@user)}" }
        expect(response.code.to_i).to eq 400
        expect(@assignment.reload.lock_at).to be_nil
      end

      it "allows assignment update due_date on locked range" do
        json = api_create_assignment_in_course(@course, { "name" => "cool assignment" })
        @assignment = Assignment.find(json["id"])
        @assignment.unlock_at = Time.zone.parse("2011-01-01T00:00:00Z")
        @assignment.lock_at = Time.zone.parse("2011-01-10T00:00:00Z")
        @assignment.save!

        api_call(:put,
                 "/api/v1/courses/#{@course.id}/assignments/#{@assignment.id}",
                 { controller: "assignments_api",
                   action: "update",
                   format: "json",
                   course_id: @course.id.to_s,
                   id: @assignment.to_param },
                 { assignment: { due_at: "2011-01-01T00:00:00Z" } },
                 {},
                 { expected_status: 200 })
      end
    end

    describe "differentiated assignments" do
      def setup_DA
        @course_section = @course.course_sections.create
        @student1, @student2, @student3 = create_users(3, return_type: :record)
        @assignment = @course.assignments.create!(title: "title", only_visible_to_overrides: true)
        @course.enroll_student(@student2, enrollment_state: "active")
        @section = @course.course_sections.create!(name: "test section")
        @section2 = @course.course_sections.create!(name: "second test section")
        student_in_section(@section, user: @student1)
        create_section_override_for_assignment(@assignment, { course_section: @section })
        @assignment2 = @course.assignments.create!(title: "title2", only_visible_to_overrides: true)
        create_section_override_for_assignment(@assignment2, { course_section: @section2 })
        @course.reload
      end

      before :once do
        course_with_teacher(active_all: true)
        @assignment = @course.assignments.create(name: "differentiated assignment")
        section = @course.course_sections.create!(name: "second test section")
        create_section_override_for_assignment(@assignment, { course_section: section })
        assignment_override_model(assignment: @assignment, set_type: "Noop", title: "Just a Tag")
      end

      before do
        user_session(@teacher)
      end

      it "includes overrides if overrides flag is included in the params" do
        allow(ConditionalRelease::Service).to receive(:enabled_in_context?).and_return(true)
        assignments_json = api_call(:get,
                                    "/api/v1/courses/#{@course.id}/assignments",
                                    {
                                      controller: "assignments_api",
                                      action: "index",
                                      format: "json",
                                      course_id: @course.id.to_s,
                                    },
                                    include: ["overrides"])
        expect(assignments_json[0].keys).to include("overrides")
        expect(assignments_json[0]["overrides"].length).to eq 2
      end

      it "includes the only_visible_to_overrides flag if differentiated assignments is on" do
        @json = api_get_assignment_in_course(@assignment, @course)
        expect(@json).to have_key("only_visible_to_overrides")
        expect(@json["only_visible_to_overrides"]).to be_falsey
      end

      it "includes visibility data if included" do
        json = api_call(:get,
                        "/api/v1/courses/#{@course.id}/assignments.json",
                        {
                          controller: "assignments_api",
                          action: "index",
                          format: "json",
                          course_id: @course.id.to_s
                        },
                        include: ["assignment_visibility"])
        expect(json).to all(have_key("assignment_visibility"))
      end

      it "shows all assignments" do
        setup_DA
        count = @course.assignments.reload.length
        json = api_get_assignments_index_from_course(@course)
        expect(json.length).to eq count
      end

      context "as a student" do
        before :once do
          course_factory(active_all: true)
          setup_DA
        end

        it "shows visible assignments" do
          user_session @student1
          @user = @student1
          json = api_get_assignments_index_from_course(@course)
          expect(json.length).to eq 1
          expect(json.first["id"]).to eq @assignment.id
        end

        it "does not show non-visible assignments" do
          user_session @student2
          @user = @student2
          json = api_get_assignments_index_from_course(@course)
          expect(json).to eq []
        end

        it "does not show assignments assigned to the user's inactive section enrollment" do
          @course.enroll_student(@student2,
                                 allow_multiple_enrollments: true,
                                 enrollment_state: "inactive",
                                 section: @section2)

          user_session @student2
          @user = @student2
          json = api_get_assignments_index_from_course(@course)
          expect(json).to eq []
        end
      end

      context "as an observer" do
        before :once do
          course_factory(active_all: true)
          setup_DA
          @observer = User.create
          @observer_enrollment = @course.enroll_user(@observer, "ObserverEnrollment", section: @course.course_sections.first, enrollment_state: "active", allow_multiple_enrollments: true)
        end

        it "shows assignments visible to observed student" do
          @observer_enrollment.update_attribute(:associated_user_id, @student1.id)
          user_session @observer
          @user = @student1
          json = api_get_assignments_index_from_course(@course)
          expect(json.length).to eq 1
          expect(json.first["id"]).to eq @assignment.id
        end

        it "does not show assignments not visible to observed student" do
          @observer_enrollment.update_attribute(:associated_user_id, @student2.id)
          user_session @observer
          @user = @student2
          json = api_get_assignments_index_from_course(@course)
          expect(json).to eq []
        end

        it "shows assignments visible to any of the observed students" do
          @observer_enrollment.update_attribute(:associated_user_id, @student2.id)
          @course.enroll_user(@observer, "ObserverEnrollment", { allow_multiple_enrollments: true, associated_user_id: @student1.id })
          user_session @observer
          @user = @student1
          json = api_get_assignments_index_from_course(@course)
          expect(json.length).to eq 1
          expect(json.first["id"]).to eq @assignment.id
        end
      end
    end

    describe "score statistics" do
      def setup_course
        @course_section = @course.course_sections.create
        @section = @course.course_sections.create!(name: "test section")
        @students = create_users_in_course(@course, 10, return_type: :record)
        @students.each do |student|
          student_in_section(@section, user: student)
        end
      end

      def setup_graded_submissions(count = 5)
        @assignment = @course.assignments.create!(title: "title", points_possible: "20.0")

        # Generate an array with min=10, max=18, mean=14
        scores = [10] + ([14] * (count - 2)) + [18]

        @students.take(count).each do |student|
          score = scores.pop.to_s
          @assignment.grade_student student, grade: score, grader: @teacher
        end

        ScoreStatisticsGenerator.update_score_statistics(@course.id)
      end

      context "as a student" do
        before do
          setup_course
        end

        it "shows min, max, and mean when include flag set" do
          allow(Account.site_admin).to receive(:feature_enabled?).and_call_original
          allow(Account.site_admin).to receive(:feature_enabled?).with(:enhanced_grade_statistics).and_return(true)

          setup_graded_submissions
          user_session @students[0]
          @user = @students[0]

          json = api_call(
            :get,
            "/api/v1/courses/#{@course.id}/assignments",
            {
              controller: "assignments_api",
              action: "index",
              format: "json",
              course_id: @course.id.to_s
            },
            include: ["score_statistics", "submission"]
          )
          assign = json.first
          expect(assign["score_statistics"]).to eq({ "min" => 10, "max" => 18, "mean" => 14, "lower_q" => 14, "median" => 14, "upper_q" => 14 })
        end

        it "does not show score statistics when include flag not set" do
          setup_graded_submissions
          user_session @students[0]
          @user = @students[0]

          json = api_call(
            :get,
            "/api/v1/courses/#{@course.id}/assignments",
            {
              controller: "assignments_api",
              action: "index",
              format: "json",
              course_id: @course.id.to_s
            },
            include: ["submission"]
          )
          assign = json.first
          expect(assign["score_statistics"]).to be_nil
        end

        it "does not show statistics when there are less than 5 graded submissions" do
          setup_graded_submissions 4
          user_session @students[0]
          @user = @students[0]

          json = api_call(
            :get,
            "/api/v1/courses/#{@course.id}/assignments",
            {
              controller: "assignments_api",
              action: "index",
              format: "json",
              course_id: @course.id.to_s
            },
            include: ["score_statistics", "submission"]
          )
          assign = json.first
          expect(assign["score_statistics"]).to be_nil
        end

        it "does not show statistics when the student's submission is not graded" do
          setup_graded_submissions

          # The sixth student will not have a graded assignment
          ungraded_student = @students[5]

          user_session ungraded_student
          @user = ungraded_student

          json = api_call(
            :get,
            "/api/v1/courses/#{@course.id}/assignments",
            {
              controller: "assignments_api",
              action: "index",
              format: "json",
              course_id: @course.id.to_s
            },
            include: ["score_statistics", "submission"]
          )
          assign = json.first
          expect(assign["score_statistics"]).to be_nil
        end
      end

      context "in a course which has distributions disabled" do
        before :once do
          setup_course
          @course.update(hide_distribution_graphs: true)
        end

        it "does not show score statistics to a student" do
          setup_graded_submissions
          user_session @students[0]
          @user = @students[0]

          json = api_call(
            :get,
            "/api/v1/courses/#{@course.id}/assignments",
            {
              controller: "assignments_api",
              action: "index",
              format: "json",
              course_id: @course.id.to_s
            },
            include: ["score_statistics", "submission"]
          )
          assign = json.first
          expect(assign["score_statistics"]).to be_nil
        end

        it "shoulds not show score statistics to observers" do
          setup_graded_submissions

          @observer = User.create!
          observer_enrollment = @course.enroll_user(@observer, "ObserverEnrollment", enrollment_state: "active")
          observer_enrollment.update_attribute(:associated_user_id, @students[0].id)
          @user = @observer

          json = api_call(
            :get,
            "/api/v1/courses/#{@course.id}/assignments",
            {
              controller: "assignments_api",
              action: "index",
              format: "json",
              course_id: @course.id.to_s
            },
            include: %w[score_statistics submission observed_users]
          )
          assign = json.first
          expect(assign["score_statistics"]).to be_nil
        end
      end

      context "as an observer" do
        before :once do
          @observers = create_users(10, return_type: :record)
          @observer_enrollments = create_enrollments(@course, @observers, enrollment_type: "ObserverEnrollment", return_type: :record)
        end

        before do
          @observer = @observers.pop
          @observer_enrollment = @observer_enrollments.pop
          setup_course
        end

        it "shoulds show score statistics when include flag is set" do
          allow(Account.site_admin).to receive(:feature_enabled?).and_call_original
          allow(Account.site_admin).to receive(:feature_enabled?).with(:enhanced_grade_statistics).and_return(true)

          setup_graded_submissions

          @observer_enrollment.update_attribute(:associated_user_id, @students[0].id)
          @user = @observer

          json = api_call(
            :get,
            "/api/v1/courses/#{@course.id}/assignments",
            {
              controller: "assignments_api",
              action: "index",
              format: "json",
              course_id: @course.id.to_s
            },
            include: %w[score_statistics submission observed_users]
          )
          assign = json.first
          expect(assign["score_statistics"]).to eq({ "min" => 10, "max" => 18, "mean" => 14, "lower_q" => 14, "median" => 14, "upper_q" => 14 })
        end

        it "shoulds not show score statistics when no observed student has a grade" do
          setup_graded_submissions

          @observer_enrollment.update_attribute(:associated_user_id, @students[5].id)
          @user = @observer

          json = api_call(
            :get,
            "/api/v1/courses/#{@course.id}/assignments",
            {
              controller: "assignments_api",
              action: "index",
              format: "json",
              course_id: @course.id.to_s
            },
            include: %w[score_statistics submission observed_users]
          )
          assign = json.first
          expect(assign["score_statistics"]).to be_nil
        end

        it "shoulds show score statistics when any observed student has a grade" do
          allow(Account.site_admin).to receive(:feature_enabled?).and_call_original
          allow(Account.site_admin).to receive(:feature_enabled?).with(:enhanced_grade_statistics).and_return(true)

          setup_graded_submissions

          @observer_enrollment.update_attribute(:associated_user_id, @students[5].id)

          observer_enrollment2 = @course.enroll_user(@observer, "ObserverEnrollment", enrollment_state: "active", allow_multiple_enrollments: true)
          observer_enrollment2.update_attribute(:associated_user_id, @students[3].id)
          observer_enrollment3 = @course.enroll_user(@observer, "ObserverEnrollment", enrollment_state: "active", allow_multiple_enrollments: true)
          observer_enrollment3.update_attribute(:associated_user_id, @students[7].id)

          @user = @observer

          json = api_call(
            :get,
            "/api/v1/courses/#{@course.id}/assignments",
            {
              controller: "assignments_api",
              action: "index",
              format: "json",
              course_id: @course.id.to_s
            },
            include: %w[score_statistics submission observed_users]
          )
          assign = json.first
          expect(assign["score_statistics"]).to eq({ "min" => 10, "max" => 18, "mean" => 14, "lower_q" => 14, "median" => 14, "upper_q" => 14 })
        end

        it "shoulds not show score statistics when less than 5 students have a graded assignment" do
          setup_graded_submissions 4

          @observer_enrollment.update_attribute(:associated_user_id, @students[0].id)
          @user = @observer

          json = api_call(
            :get,
            "/api/v1/courses/#{@course.id}/assignments",
            {
              controller: "assignments_api",
              action: "index",
              format: "json",
              course_id: @course.id.to_s
            },
            include: %w[score_statistics submission observed_users]
          )
          assign = json.first
          expect(assign["score_statistics"]).to be_nil
        end
      end
    end

    it "includes submission info with include flag" do
      course_with_student_logged_in(active_all: true)
      assignment, submission = create_submitted_assignment_with_user(@user)
      json = api_call(:get,
                      "/api/v1/courses/#{@course.id}/assignments.json",
                      {
                        controller: "assignments_api",
                        action: "index",
                        format: "json",
                        course_id: @course.id.to_s
                      },
                      include: ["submission"])
      assign = json.first
      s_json = controller.submission_json(
        submission,
        assignment,
        @user,
        session,
        assignment.context,
        { include: ["submission"] }
      ).to_json
      expect(assign["submission"]).to eq(json_parse(s_json))
    end

    it "includes all_dates with include flag" do
      course_with_student_logged_in(active_all: true)
      @course.assignments.create!(title: "all_date_test", submission_types: "online_url")
      json = api_call(:get,
                      "/api/v1/courses/#{@course.id}/assignments.json",
                      {
                        controller: "assignments_api",
                        action: "index",
                        format: "json",
                        course_id: @course.id.to_s
                      },
                      include: ["all_dates"])
      assign = json.first
      expect(assign["all_dates"]).not_to be_nil
    end

    it "doesn't include all_dates if there are too many" do
      course_with_teacher_logged_in(active_all: true)
      s1 = student_in_course(course: @course, active_all: true).user
      s2 = student_in_course(course: @course, active_all: true).user

      a = @course.assignments.create!(title: "all_date_test", submission_types: "online_url", only_visible_to_overrides: true)
      o1 = assignment_override_model(assignment: a)
      o1.assignment_override_students.create!(user: s1)

      stub_const("Api::V1::Assignment::ALL_DATES_LIMIT", 2)

      @user = @teacher
      json = api_call(:get,
                      "/api/v1/courses/#{@course.id}/assignments.json",
                      { controller: "assignments_api", action: "index", format: "json", course_id: @course.id.to_s },
                      include: ["all_dates"])
      expect(json.first["all_dates"].count).to eq 1

      o2 = assignment_override_model(assignment: a)
      o2.assignment_override_students.create!(user: s2)

      json = api_call(:get,
                      "/api/v1/courses/#{@course.id}/assignments.json",
                      { controller: "assignments_api", action: "index", format: "json", course_id: @course.id.to_s },
                      include: ["all_dates"])
      expect(json.first["all_dates"]).to be_nil
      expect(json.first["all_dates_count"]).to eq 2
    end

    it "returns due dates as they apply to the user" do
      course_with_student(active_all: true)
      @user = @student
      @student.enrollments.each(&:destroy_permanently!)
      @assignment = @course.assignments.create!(title: "Test Assignment", description: "public stuff")
      @section = @course.course_sections.create!(name: "afternoon delight")
      @course.enroll_user(@student, "StudentEnrollment", section: @section, enrollment_state: :active)
      override = create_override_for_assignment
      json = api_get_assignments_index_from_course(@course).first
      expect(json["due_at"]).to eq override.due_at.iso8601
      expect(json["unlock_at"]).to eq override.unlock_at.iso8601
      expect(json["lock_at"]).to eq override.lock_at.iso8601
    end

    it "returns original assignment due dates" do
      course_with_student(active_all: true)
      @user = @teacher
      @student.enrollments.each(&:destroy_permanently!)
      @assignment = @course.assignments.create!(
        title: "Test Assignment",
        description: "public stuff",
        due_at: 1.day.from_now,
        unlock_at: Time.zone.now,
        lock_at: 2.days.from_now
      )
      @section = @course.course_sections.create! name: "afternoon delight"
      @course.enroll_user(@student,
                          "StudentEnrollment",
                          section: @section,
                          enrollment_state: :active)
      create_override_for_assignment
      json = api_call(:get,
                      "/api/v1/courses/#{@course.id}/assignments.json",
                      {
                        controller: "assignments_api",
                        action: "index",
                        format: "json",
                        course_id: @course.id.to_s
                      },
                      override_assignment_dates: "false").first
      expect(json["due_at"]).to eq @assignment.due_at.iso8601
      expect(json["unlock_at"]).to eq @assignment.unlock_at.iso8601
      expect(json["lock_at"]).to eq @assignment.lock_at.iso8601
    end

    describe "draft state" do
      before :once do
        course_with_student(active_all: true)
        @published = @course.assignments.create!({ name: "published assignment" })
        @published.workflow_state = "published"
        @published.save!

        @unpublished = @course.assignments.create!({ name: "unpublished assignment" })
        @unpublished.workflow_state = "unpublished"
        @unpublished.save!
      end

      it "only shows published assignments to students" do
        json = api_get_assignments_index_from_course(@course)
        expect(json.length).to eq 1
        expect(json[0]["id"]).to eq @published.id
      end

      it "shows unpublished assignments to teachers" do
        user_factory
        @enrollment = @course.enroll_user(@user, "TeacherEnrollment")
        @enrollment.course = @course # set the reverse association

        json = api_get_assignments_index_from_course(@course)
        expect(json.length).to eq 2
        expect(json[0]["id"]).to eq @published.id
        expect(json[1]["id"]).to eq @unpublished.id
      end
    end

    it "returns the url attribute for external tools" do
      course_with_student(active_all: true)
      assignment = @course.assignments.create!
      @tool_tag = ContentTag.new({ url: "http://www.example.com", new_tab: false })
      @tool_tag.context = assignment
      @tool_tag.save!
      assignment.submission_types = "external_tool"
      assignment.save!
      expect(assignment.external_tool_tag).not_to be_nil
      @json = api_get_assignments_index_from_course(@course)

      expect(@json[0]).to include("url")
      uri = URI(@json[0]["url"])
      expect(uri.path).to eq "/api/v1/courses/#{@course.id}/external_tools/sessionless_launch"
      expect(uri.query).to include("assignment_id=")
    end
  end

  describe "GET /users/:user_id/courses/:course_id/assignments (#user_index)" do
    describe "checkpoints in-place" do
      before do
        course_with_teacher(active_all: true)
        @course.account.enable_feature!(:discussion_checkpoints)

        assignment = @course.assignments.create!(title: "Assignment 1", has_sub_assignments: true)
        @c1 = assignment.sub_assignments.create!(context: assignment.context, sub_assignment_tag: CheckpointLabels::REPLY_TO_TOPIC, points_possible: 5, due_at: 3.days.from_now)
        @c2 = assignment.sub_assignments.create!(context: assignment.context, sub_assignment_tag: CheckpointLabels::REPLY_TO_ENTRY, points_possible: 10, due_at: 5.days.from_now)
      end

      it "returns the assignments list with API-formatted Checkpoint data" do
        json = api_get_assignments_user_index(@teacher, @course, @teacher, include: ["checkpoints"])
        assignment = json.first
        checkpoints = assignment["checkpoints"]

        expect(assignment["has_sub_assignments"]).to be_truthy

        expect(checkpoints.length).to eq 2
        expect(checkpoints.pluck("name")).to match_array [@c1.name, @c2.name]
        expect(checkpoints.pluck("tag")).to match_array [@c1.sub_assignment_tag, @c2.sub_assignment_tag]
        expect(checkpoints.pluck("points_possible")).to match_array [@c1.points_possible, @c2.points_possible]
        expect(checkpoints.pluck("due_at")).to match_array [@c1.due_at.iso8601, @c2.due_at.iso8601]
        expect(checkpoints.pluck("only_visible_to_overrides")).to match_array [@c1.only_visible_to_overrides, @c2.only_visible_to_overrides]
      end

      it "excludes checkpointed assignments if exclude_checkpoints is enabled" do
        json = api_get_assignments_user_index(@teacher, @course, @teacher, exclude_checkpoints: true)
        expect(json.length).to eq 0
        json = api_get_assignments_user_index(@teacher, @course, @teacher)
        expect(json.length).to eq 1
      end
    end

    it "returns data for user calling on self" do
      course_with_student_submissions(active_all: true)
      json = api_get_assignments_user_index(@student, @course)
      expect(json[0]["course_id"]).to eq @course.id
    end

    it "returns assignments for authorized observer" do
      course_with_student_submissions(active_all: true)
      parent = User.create!
      add_linked_observer(@student, parent)
      json = api_get_assignments_user_index(@student, @course, parent)
      expect(json[0]["course_id"]).to eq @course.id
    end

    it "returns unauthorized for users who cannot :read the course" do
      # unpublished course with invited student
      course_with_student
      expect(@course.grants_right?(@student, :read)).to be_falsey
      api_call(:get,
               "/api/v1/users/#{@student.id}/courses/#{@course.id}/assignments",
               { controller: "assignments_api",
                 action: "user_index",
                 format: "json",
                 course_id: @course.id,
                 user_id: @student.id.to_s },
               {},
               {},
               { expected_status: 403 })
    end

    it "returns data for for teacher who can read target student data" do
      course_with_student_submissions(active_all: true)

      json = api_get_assignments_user_index(@student, @course, @teacher)
      expect(json[0]["course_id"]).to eq @course.id
    end

    it "returns data for ta who can read target student data" do
      course_with_teacher(active_all: true)
      section = add_section("section")
      student = student_in_section(section)
      ta = ta_in_section(section)

      api_get_assignments_user_index(student, @course, ta)
      expect(response).to be_successful
    end

    it "returns unauthorized for ta who cannot read target student data" do
      course_with_teacher(active_all: true)
      s1 = add_section("for student")
      s2 = add_section("for ta")
      student = student_in_section(s1)
      ta = ta_in_section(s2)

      api_call_as_user(ta,
                       :get,
                       "/api/v1/users/#{student.id}/courses/#{@course.id}/assignments",
                       { controller: "assignments_api",
                         action: "user_index",
                         format: "json",
                         course_id: @course.id,
                         user_id: student.id.to_s },
                       {},
                       {},
                       { expected_status: 403 })
    end
  end

  describe "POST 'duplicate'" do
    before :once do
      course_with_teacher(active_all: true)
      student_in_course(active_all: true)
    end

    it "students cannot duplicate" do
      assignment = @course.assignments.create(
        title: "some assignment",
        assignment_group: @group,
        due_at: 1.week.from_now
      )
      api_call_as_user(@student,
                       :post,
                       "/api/v1/courses/#{@course.id}/assignments/#{assignment.id}/duplicate.json",
                       { controller: "assignments_api",
                         action: "duplicate",
                         format: "json",
                         course_id: @course.id.to_s,
                         assignment_id: assignment.id.to_s },
                       {},
                       {},
                       { expected_status: 403 })
    end

    it "duplicates if teacher" do
      assignment = @course.assignments.create(
        title: "some assignment",
        assignment_group: @group,
        due_at: 1.week.from_now
      )
      assignment.save!
      assignment.insert_at(1)
      json = api_call_as_user(@teacher,
                              :post,
                              "/api/v1/courses/#{@course.id}/assignments/#{assignment.id}/duplicate.json",
                              { controller: "assignments_api",
                                action: "duplicate",
                                format: "json",
                                course_id: @course.id.to_s,
                                assignment_id: assignment.id.to_s },
                              {},
                              {},
                              { expected_status: 200 })
      expect(json["name"]).to eq "some assignment Copy"

      expect(json["assignment_group_id"]).to eq assignment.assignment_group_id

      # The new assignment should have the desired position, and nothing else
      # in the group should have the same position.
      new_id = json["id"]
      new_position = json["position"]
      expect(new_position).to eq 2
      assignments_in_group = Assignment.active
                                       .by_assignment_group_id(assignment.assignment_group_id)
                                       .pluck("id", "position")
      assignments_in_group.each do |id, position|
        if id != new_id
          expect(position).not_to eq(new_position)
        end
      end
    end

    it "requires non-quiz" do
      assignment = @course.assignments.create(title: "some assignment")
      assignment.quiz = @course.quizzes.create
      api_call_as_user(@teacher,
                       :post,
                       "/api/v1/courses/#{@course.id}/assignments/#{assignment.id}/duplicate.json",
                       { controller: "assignments_api",
                         action: "duplicate",
                         format: "json",
                         course_id: @course.id.to_s,
                         assignment_id: assignment.id.to_s },
                       {},
                       {},
                       { expected_status: 400 })
    end

    it "duplicates discussion topic" do
      assignment = group_discussion_assignment.assignment
      api_call_as_user(@teacher,
                       :post,
                       "/api/v1/courses/#{@course.id}/assignments/#{assignment.id}/duplicate.json",
                       { controller: "assignments_api",
                         action: "duplicate",
                         format: "json",
                         course_id: @course.id.to_s,
                         assignment_id: assignment.id.to_s },
                       {},
                       {},
                       { expected_status: 200 })
    end

    it "duplicates wiki page assignment" do
      assignment = wiki_page_assignment_model({ title: "Wiki Page Assignment" })
      assignment.save!
      json = api_call_as_user(@teacher,
                              :post,
                              "/api/v1/courses/#{@course.id}/assignments/#{assignment.id}/duplicate.json",
                              { controller: "assignments_api",
                                action: "duplicate",
                                format: "json",
                                course_id: @course.id.to_s,
                                assignment_id: assignment.id.to_s },
                              {},
                              {},
                              { expected_status: 200 })
      expect(json["name"]).to eq "Wiki Page Assignment Copy"
    end

    it "requires non-deleted assignment" do
      assignment = @course.assignments.create(
        title: "some assignment",
        workflow_state: "deleted"
      )
      # assignment.save!
      api_call_as_user(@teacher,
                       :post,
                       "/api/v1/courses/#{@course.id}/assignments/#{assignment.id}/duplicate.json",
                       { controller: "assignments_api",
                         action: "duplicate",
                         format: "json",
                         course_id: @course.id.to_s,
                         assignment_id: assignment.id.to_s },
                       {},
                       {},
                       { expected_status: 400 })
    end

    it "requires existing assignment" do
      assignment = @course.assignments.create(
        title: "some assignment",
        workflow_state: "deleted"
      )
      assignment.save!
      assignment_id = Assignment.maximum(:id) + 100
      api_call_as_user(@teacher,
                       :post,
                       "/api/v1/courses/#{@course.id}/assignments/#{assignment_id}/duplicate.json",
                       { controller: "assignments_api",
                         action: "duplicate",
                         format: "json",
                         course_id: @course.id.to_s,
                         assignment_id: assignment_id.to_s },
                       {},
                       {},
                       { expected_status: 400 })
    end

    it "creates audit events for the duplicated assignment if it is auditable" do
      anonymous_assignment = @course.assignments.create!(anonymous_grading: true)

      api_call_as_user(
        @teacher,
        :post,
        "/api/v1/courses/#{@course.id}/assignments/#{anonymous_assignment.id}/duplicate.json",
        {
          controller: "assignments_api",
          action: "duplicate",
          format: "json",
          course_id: @course.id.to_s,
          assignment_id: anonymous_assignment.id.to_s
        },
        {},
        {},
        { expected_status: 200 }
      )

      new_assignment = Assignment.find_by!(duplicate_of: anonymous_assignment.id)
      audit_event = AnonymousOrModerationEvent.find_by!(assignment_id: new_assignment)
      aggregate_failures do
        expect(audit_event.event_type).to eq "assignment_created"
        expect(audit_event.payload["anonymous_grading"]).to be true
      end
    end

    it "creates audit events even if assignments are inserted in the middle of the assignment group" do
      anonymous_assignment = @course.assignments.create!(anonymous_grading: true)
      @course.assignments.create!(title: "placeholder so duplicated assignment isn't last")

      api_call_as_user(
        @teacher,
        :post,
        "/api/v1/courses/#{@course.id}/assignments/#{anonymous_assignment.id}/duplicate.json",
        {
          controller: "assignments_api",
          action: "duplicate",
          format: "json",
          course_id: @course.id.to_s,
          assignment_id: anonymous_assignment.id.to_s
        },
        {},
        {},
        { expected_status: 200 }
      )

      new_assignment = Assignment.find_by!(duplicate_of: anonymous_assignment.id)
      audit_event = AnonymousOrModerationEvent.find_by!(assignment_id: new_assignment)
      aggregate_failures do
        expect(audit_event.event_type).to eq "assignment_created"
        expect(audit_event.payload["anonymous_grading"]).to be true
      end
    end

    context "when the assignment is duplicated in context" do
      subject do
        api_call_as_user(
          @teacher,
          :post,
          "/api/v1/courses/#{@course.id}/assignments/#{assignment.id}/duplicate.json",
          {
            controller: "assignments_api",
            action: "duplicate",
            format: "json",
            course_id: @course.id.to_s,
            assignment_id: assignment.id.to_s
          },
          {},
          {},
          { expected_status: 200 }
        )
      end

      let(:assignment) do
        @course.assignments.create!(
          title: "some assignment",
          assignment_group: @group,
          due_at: 1.week.from_now
        )
      end

      it 'sets the assignment "resource_map" to a value indicating a map is not needed' do
        expect_any_instance_of(Assignment).to receive(:resource_map=).with("duplicated_in_context")

        subject
      end
    end

    context "when the assignment is duplicated into a new context" do
      subject do
        api_call_as_user(
          @teacher,
          :post,
          "/api/v1/courses/#{@course.id}/assignments/#{assignment.id}/duplicate.json",
          {
            controller: "assignments_api",
            action: "duplicate",
            format: "json",
            course_id: @course.id.to_s,
            assignment_id: assignment.id.to_s,
            target_course_id: new_course.id
          },
          {},
          {},
          { expected_status: 200 }
        )
      end

      let(:assignment) do
        @course.assignments.create!(
          title: "some assignment",
          assignment_group: @group,
          due_at: 1.week.from_now
        )
      end

      let(:new_course) do
        new_course = create_course
        new_course.enroll_teacher(@teacher, enrollment_state: "active")
        new_course
      end

      it 'sets the assignment "resource_map" to a value indicating a map is not needed' do
        expect_any_instance_of(Assignment).not_to receive(:resource_map=)

        subject
      end

      it 'sets the assignment "resource_map" to a value indicating a map is needed when past imports exist' do
        allow_any_instance_of(Assignment).to receive(:quiz_lti?).and_return(true)
        master_template = MasterCourses::MasterTemplate.create!(course: @course)
        MasterCourses::ChildSubscription.create!(master_template:, child_course: new_course)
        expect_any_instance_of(Assignment).to receive(:resource_map=)

        subject
      end

      it 'sets the "resource_map" to equal the one from this course\'s content migration' do
        allow_any_instance_of(Assignment).to receive(:quiz_lti?).and_return(true)
        cm = instance_double(ContentMigration, asset_map_url: "some_s3_url")
        allow(ContentMigration).to receive(:find_most_recent_by_course_ids).and_return(cm)

        expect(ContentMigration).to receive(:find_most_recent_by_course_ids).with(@course.global_id, new_course.global_id)
        expect_any_instance_of(Assignment).to receive(:resource_map=).with("some_s3_url")
        subject
      end

      it 'does not set the "resource_map" when the assignment is not a quiz_lti' do
        allow_any_instance_of(Assignment).to receive(:quiz_lti?).and_return(false)
        master_template = MasterCourses::MasterTemplate.create!(course: @course)
        MasterCourses::ChildSubscription.create!(master_template:, child_course: new_course)
        expect_any_instance_of(Assignment).not_to receive(:resource_map=)

        subject
      end
    end

    context "Quizzes.Next course copy retry" do
      let(:assignment) do
        @course.assignments.create(
          title: "some assignment",
          assignment_group: @group,
          due_at: 1.week.from_now,
          submission_types: "external_tool"
        )
      end

      let(:course_copied) do
        course = @course.dup
        course.name = "target course"
        course.workflow_state = "available"
        course.save!
        course.enroll_teacher(@teacher, enrollment_state: "active")
        course
      end

      let!(:failed_assignment) do
        course_copied.assignments.create(
          title: "failed assignment",
          workflow_state: "failed_to_duplicate",
          duplicate_of_id: assignment.id
        )
      end

      before do
        tool = @course.context_external_tools.create!(
          name: "bob",
          url: "http://www.google.com",
          consumer_key: "bob",
          shared_secret: "bob",
          tool_id: "Quizzes 2",
          privacy_level: "public"
        )
        tag = ContentTag.create(content: tool, url: tool.url, context: assignment)
        assignment.external_tool_tag = tag
        assignment.save!
      end

      it "creates a new assignment with workflow_state duplicating" do
        url = "/api/v1/courses/#{@course.id}/assignments/#{assignment.id}/duplicate.json" \
              "?target_assignment_id=#{failed_assignment.id}&target_course_id=#{course_copied.id}"

        expect do
          api_call_as_user(
            @teacher,
            :post,
            url,
            {
              controller: "assignments_api",
              action: "duplicate",
              format: "json",
              course_id: @course.id.to_s,
              assignment_id: assignment.id.to_s,
              target_assignment_id: failed_assignment.id,
              target_course_id: course_copied.id
            },
            {},
            {},
            { expected_status: 200 }
          )
        end.to change { course_copied.assignments.where(duplicate_of_id: assignment.id).count }.by 1
        duplicated_assignments = course_copied.assignments.where(duplicate_of_id: assignment.id)
        expect(duplicated_assignments.count).to eq 2
        new_assignment = duplicated_assignments.where.not(id: failed_assignment.id).first
        expect(new_assignment.workflow_state).to eq("duplicating")
      end

      it "prevents duplicating an assignment that the user does not have permission to update" do
        account = Account.create!
        target_course = account.courses.create!
        target_assignment = target_course.assignments.create!
        url = "/api/v1/courses/#{@course.id}/assignments/#{assignment.id}/duplicate.json" \
              "?target_assignment_id=#{target_assignment.id}&target_course_id=#{target_course.id}"
        api_call_as_user(
          @teacher,
          :post,
          url,
          {
            controller: "assignments_api",
            action: "duplicate",
            format: "json",
            course_id: @course.id.to_s,
            assignment_id: assignment.id.to_s,
            target_assignment_id: target_assignment.id,
            target_course_id: target_course.id
          },
          {},
          {},
          { expected_status: 403 }
        )
      end

      context "when result_type is specified (Quizzes.Next serialization)" do
        before do
          @course.root_account.enable_feature!(:newquizzes_on_quiz_page)
        end

        it "outputs quiz shell json using quizzes.next serializer" do
          url = "/api/v1/courses/#{@course.id}/assignments/#{assignment.id}/duplicate.json" \
                "?target_assignment_id=#{failed_assignment.id}&target_course_id=#{course_copied.id}" \
                "&result_type=Quiz"

          json = api_call_as_user(
            @teacher,
            :post,
            url,
            {
              controller: "assignments_api",
              action: "duplicate",
              format: "json",
              course_id: @course.id.to_s,
              assignment_id: assignment.id.to_s,
              target_assignment_id: failed_assignment.id,
              target_course_id: course_copied.id,
              result_type: "Quiz"
            }
          )
          expect(json["quiz_type"]).to eq("quizzes.next")
        end
      end

      context "when retrying blueprint child" do
        let!(:failed_blueprint_assignment) do
          course_copied.assignments.create(
            title: "failed assignment",
            workflow_state: "failed_to_duplicate",
            duplicate_of_id: assignment.id,
            migration_id: "mastercourse_xxxxxx"
          )
        end

        it "creates a new assignment with workflow_state duplicating preserving migration_id" do
          url = "/api/v1/courses/#{@course.id}/assignments/#{assignment.id}/duplicate.json" \
                "?target_assignment_id=#{failed_blueprint_assignment.id}&target_course_id=#{course_copied.id}"

          expect_any_instance_of(Assignment).to receive(:restore_module_content_tags_to).once do |instance|
            expect(instance.id).to eq(failed_blueprint_assignment.id)
          end

          json = api_call_as_user(
            @teacher,
            :post,
            url,
            {
              controller: "assignments_api",
              action: "duplicate",
              format: "json",
              course_id: @course.id.to_s,
              assignment_id: assignment.id.to_s,
              target_assignment_id: failed_blueprint_assignment.id,
              target_course_id: course_copied.id
            }
          )
          expect(Assignment.find(json["id"].to_i).migration_id).to eq(failed_blueprint_assignment.migration_id)
          expect(Assignment.find(failed_blueprint_assignment.id).migration_id).to be_nil
        end
      end
    end
  end

  describe "POST retry_alignment_clone" do
    before :once do
      course_with_teacher(active_all: true)
      student_in_course(active_all: true)
    end

    it "retries the alignment cloning process successfully" do
      assignment = @course.assignments.create(
        title: "some assignment",
        assignment_group: @group,
        due_at: 1.week.from_now
      )
      assignment.update_attribute(:workflow_state, "failed_to_clone_outcome_alignment")
      api_call_as_user(@user,
                       :post,
                       "/api/v1/courses/#{@course.id}/assignments/#{assignment.id}/retry_alignment_clone",
                       { controller: "assignments_api",
                         action: "retry_alignment_clone",
                         format: "json",
                         course_id: @course.id.to_s,
                         assignment_id: assignment.id.to_s,
                         target_course_id: @course.id.to_s,
                         target_assignment_id: assignment.id.to_s },
                       {},
                       {},
                       { expected_status: 200 })
    end

    it "returns 400 when the state is incorrect" do
      assignment = @course.assignments.create(
        title: "some assignment",
        assignment_group: @group,
        due_at: 1.week.from_now
      )
      api_call_as_user(@user,
                       :post,
                       "/api/v1/courses/#{@course.id}/assignments/#{assignment.id}/retry_alignment_clone",
                       { controller: "assignments_api",
                         action: "retry_alignment_clone",
                         format: "json",
                         course_id: @course.id.to_s,
                         assignment_id: assignment.id.to_s,
                         target_course_id: @course.id.to_s,
                         target_assignment_id: assignment.id.to_s },
                       {},
                       {},
                       { expected_status: 400 })
    end
  end

  describe "POST /courses/:course_id/assignments (#create)" do
    def create_assignment_json(group, group_category)
      { "name" => "some assignment",
        "position" => "1",
        "points_possible" => "12",
        "due_at" => "2011-01-01T00:00:00Z",
        "lock_at" => "2011-01-03T00:00:00Z",
        "unlock_at" => "2010-12-31T00:00:00Z",
        "description" => "assignment description",
        "assignment_group_id" => group.id,
        "submission_types" => [
          "online_upload"
        ],
        "notify_of_update" => true,
        "allowed_extensions" => [
          "docx", "ppt"
        ],
        "grade_group_students_individually" => true,
        "automatic_peer_reviews" => true,
        "peer_reviews" => true,
        "peer_reviews_assign_at" => "2011-01-02T00:00:00Z",
        "peer_review_count" => 2,
        "group_category_id" => group_category.id,
        "turnitin_enabled" => true,
        "vericite_enabled" => true,
        "grading_type" => "points",
        "allowed_attempts" => 2 }
    end

    before :once do
      course_with_teacher(active_all: true)
    end

    it "serializes post_to_sis when true" do
      a = @course.account
      a.settings[:sis_default_grade_export] = { locked: false, value: true }
      a.save!
      group = @course.assignment_groups.create!({ name: "first group" })
      group_category = @course.group_categories.create!(name: "foo")
      json = api_create_assignment_in_course(@course, create_assignment_json(group, group_category))
      expect(json["post_to_sis"]).to be true
    end

    it "serializes post_to_sis when false" do
      a = @course.account
      a.settings[:sis_default_grade_export] = { locked: false, value: false }
      a.save!
      group = @course.assignment_groups.create!({ name: "first group" })
      group_category = @course.group_categories.create!(name: "foo")
      json = api_create_assignment_in_course(@course, create_assignment_json(group, group_category))
      expect(json["post_to_sis"]).to be false
    end

    it "creates attachment association when attachments are in description" do
      aa_test_data = AttachmentAssociationsSpecHelper.new(@user.account, @user)
      json = api_create_assignment_in_course(@course, { description: aa_test_data.base_html })
      @assignment = Assignment.find(json["id"])
      expect(aa_test_data.attachment1.attachment_associations.count).to eq 1
      expect(aa_test_data.attachment1.attachment_associations.last.context_id).to eq @assignment.id
      expect(aa_test_data.attachment1.attachment_associations.last.context_type).to eq "Assignment"
    end

    it "accepts a value for post_to_sis" do
      a = @course.account
      a.settings[:sis_default_grade_export] = { locked: false, value: false }
      a.save!
      json = api_create_assignment_in_course(@course, { "post_to_sis" => true })

      assignment = Assignment.find(json["id"])
      expect(assignment.post_to_sis).to be true
    end

    it "does not overwrite post_to_sis with default if missing in update params" do
      a = @course.account
      a.settings[:sis_default_grade_export] = { locked: false, value: true }
      a.save!
      json = api_create_assignment_in_course(@course, { "name" => "some assignment" })
      @assignment = Assignment.find(json["id"])
      expect(@assignment.post_to_sis).to be true
      a.settings[:sis_default_grade_export] = { locked: false, value: false }
      a.save!

      api_call(:put,
               "/api/v1/courses/#{@course.id}/assignments/#{@assignment.id}",
               {
                 controller: "assignments_api",
                 action: "update",
                 format: "json",
                 course_id: @course.id.to_s,
                 id: @assignment.to_param
               },
               { assignment: { points_possible: 10 } })
      @assignment.reload
      expect(@assignment.post_to_sis).to be true
    end

    it "returns forbidden for users who do not have permission" do
      student_in_course(active_all: true)
      @group = @course.assignment_groups.create!({ name: "some group" })
      @group_category = @course.group_categories.create!(name: "foo")

      @user = @student
      api_call(:post,
               "/api/v1/courses/#{@course.id}/assignments",
               {
                 controller: "assignments_api",
                 action: "create",
                 format: "json",
                 course_id: @course.id.to_s
               },
               create_assignment_json(@group, @group_category),
               {},
               { expected_status: 403 })
    end

    it "allows authenticated users to create assignments" do
      @course.assignment_groups.create!({ name: "first group" })
      @group = @course.assignment_groups.create!({ name: "some group" })
      @course.assignment_groups.create!({ name: "last group",
                                          position: 2 })
      @group_category = @course.group_categories.create!(name: "foo")
      expect_any_instantiation_of(@course).to receive(:turnitin_enabled?)
        .at_least(:once).and_return true
      expect_any_instantiation_of(@course).to receive(:vericite_enabled?)
        .at_least(:once).and_return true
      @json = api_create_assignment_in_course(@course,
                                              create_assignment_json(@group, @group_category))
      @group_category.reload
      @assignment = Assignment.find @json["id"]
      @assignment.reload
      expect(@json["id"]).to eq @assignment.id
      expect(@json["assignment_group_id"]).to eq @group.id
      expect(@json["name"]).to eq "some assignment"
      expect(@json["course_id"]).to eq @course.id
      expect(@json["description"]).to eq "assignment description"
      expect(@json["lock_at"]).to eq @assignment.lock_at.iso8601
      expect(@json["unlock_at"]).to eq @assignment.unlock_at.iso8601
      expect(@json["automatic_peer_reviews"]).to be true
      expect(@json["peer_reviews"]).to be true
      expect(@json["peer_review_count"]).to eq 2
      expect(@json["peer_reviews_assign_at"]).to eq(
        @assignment.peer_reviews_assign_at.iso8601
      )
      expect(@json["position"]).to eq 1
      expect(@json["group_category_id"]).to eq @group_category.id
      expect(@json["turnitin_enabled"]).to be true
      expect(@json["vericite_enabled"]).to be true
      expect(@json["turnitin_settings"]).to eq({
                                                 "originality_report_visibility" => "immediate",
                                                 "s_paper_check" => true,
                                                 "submit_papers_to" => true,
                                                 "internet_check" => true,
                                                 "journal_check" => true,
                                                 "exclude_biblio" => true,
                                                 "exclude_quoted" => true,
                                                 "exclude_small_matches_type" => nil,
                                                 "exclude_small_matches_value" => nil
                                               })
      expect(@json["allowed_extensions"]).to match_array [
        "docx", "ppt"
      ]
      expect(@json["points_possible"]).to eq 12
      expect(@json["grading_type"]).to eq "points"
      expect(@json["due_at"]).to eq @assignment.due_at.iso8601
      expect(@json["html_url"]).to eq course_assignment_url(@course, @assignment)
      expect(@json["needs_grading_count"]).to eq 0
      expect(@json["allowed_attempts"]).to eq 2

      expect(Assignment.count).to eq 1
    end

    context "create_api_assignment: peer review sub assignment creation logic" do
      before do
        @course.enable_feature!(:peer_review_grading)
        @group = @course.assignment_groups.create!(name: "test group")
      end

      def build_peer_review_assignment(options = {})
        assignment = @course.assignments.build(title: options[:title] || "Test Assignment", peer_reviews: options.fetch(:peer_reviews, true))
        params_hash = {}
        params_hash[:peer_review] = options[:peer_review_params] unless options[:peer_review_params].nil?
        assignment_params = ActionController::Parameters.new(params_hash)
        [assignment, assignment_params]
      end

      def call_create_assignment_api(assignment, assignment_params)
        controller = AssignmentsApiController.new
        controller.extend(Api::V1::Assignment)
        controller.send(:create_api_assignment, assignment, assignment_params, @teacher, @course)
      end

      def mock_and_call_create_api_assignment(assignment, assignment_params, mock_options = {})
        prepare_options = { assignment:, valid: true }
        prepare_options.merge!(mock_options[:prepare_options]) if mock_options[:prepare_options]

        allow_any_instance_of(Api::V1::Assignment).to receive(:prepare_assignment_create_or_update)
          .and_return(prepare_options)

        if prepare_options[:overrides]
          allow_any_instance_of(Api::V1::Assignment).to receive(:create_api_assignment_with_overrides)
            .and_return(mock_options[:assignment_creation_return] || :ok)
        else
          allow(assignment).to receive(:save!).and_return(true)
        end

        allow(SubmissionLifecycleManager).to receive(:recompute)

        mock_options[:additional_mocks]&.call

        call_create_assignment_api(assignment, assignment_params)
      end

      describe "prerequisites validation" do
        describe "assignment creation response validation" do
          it "calls create_api_peer_review_sub_assignment when response is :created" do
            assignment, assignment_params = build_peer_review_assignment

            expect_any_instance_of(Api::V1::Assignment).to receive(:create_api_peer_review_sub_assignment)
              .with(assignment, assignment_params[:peer_review])

            mock_and_call_create_api_assignment(assignment, assignment_params)
          end

          it "calls create_api_peer_review_sub_assignment when response is :ok" do
            assignment, assignment_params = build_peer_review_assignment(peer_review_params: { points_possible: 50, grading_type: "points" })

            expect_any_instance_of(Api::V1::Assignment).to receive(:create_api_peer_review_sub_assignment)
              .with(assignment, assignment_params[:peer_review])

            mock_and_call_create_api_assignment(assignment, assignment_params, {
                                                  prepare_options: { overrides: [] }
                                                })
          end

          it "does not call create_api_peer_review_sub_assignment when response is :forbidden" do
            assignment, assignment_params = build_peer_review_assignment(peer_review_params: { points_possible: 50 })

            expect_any_instance_of(Api::V1::Assignment).not_to receive(:create_api_peer_review_sub_assignment)
            allow_any_instance_of(Api::V1::Assignment).to receive(:grading_periods_allow_submittable_create?)
              .and_return(false)

            result = call_create_assignment_api(assignment, assignment_params)
            expect(result).to eq(:forbidden)
          end

          it "does not call create_api_peer_review_sub_assignment when response is false" do
            assignment, assignment_params = build_peer_review_assignment(peer_review_params: { points_possible: 50 })

            expect_any_instance_of(Api::V1::Assignment).not_to receive(:create_api_peer_review_sub_assignment)
            allow_any_instance_of(Api::V1::Assignment).to receive(:prepare_assignment_create_or_update)
              .and_return({ valid: false })

            result = call_create_assignment_api(assignment, assignment_params)
            expect(result).to be false
          end
        end

        describe "peer_reviews validation" do
          it "calls create_api_peer_review_sub_assignment when peer_reviews is true" do
            assignment, assignment_params = build_peer_review_assignment(peer_review_params: { points_possible: 50 })

            expect_any_instance_of(Api::V1::Assignment).to receive(:create_api_peer_review_sub_assignment)
              .with(assignment, assignment_params[:peer_review])

            mock_and_call_create_api_assignment(assignment, assignment_params)
          end

          it "does not call create_api_peer_review_sub_assignment when peer_reviews is false" do
            assignment, assignment_params = build_peer_review_assignment(peer_reviews: false, peer_review_params: { points_possible: 50 })

            expect_any_instance_of(Api::V1::Assignment).not_to receive(:create_api_peer_review_sub_assignment)

            mock_and_call_create_api_assignment(assignment, assignment_params, {
                                                  prepare_options: { assignment:, valid: true }
                                                })
          end

          it "does not call create_api_peer_review_sub_assignment when peer_reviews is nil" do
            assignment, assignment_params = build_peer_review_assignment(peer_reviews: nil, peer_review_params: { points_possible: 50 })

            expect_any_instance_of(Api::V1::Assignment).not_to receive(:create_api_peer_review_sub_assignment)

            mock_and_call_create_api_assignment(assignment, assignment_params)
          end
        end

        describe "feature flag validation" do
          it "calls create_api_peer_review_sub_assignment when feature is enabled" do
            assignment, assignment_params = build_peer_review_assignment(peer_review_params: { points_possible: 50 })

            expect_any_instance_of(Api::V1::Assignment).to receive(:create_api_peer_review_sub_assignment)
              .with(assignment, assignment_params[:peer_review])

            mock_and_call_create_api_assignment(assignment, assignment_params)
          end

          it "does not call create_api_peer_review_sub_assignment when feature is disabled" do
            @course.disable_feature!(:peer_review_grading)
            assignment, assignment_params = build_peer_review_assignment(peer_review_params: { points_possible: 50 })

            expect_any_instance_of(Api::V1::Assignment).not_to receive(:create_api_peer_review_sub_assignment)

            mock_and_call_create_api_assignment(assignment, assignment_params, {
                                                  prepare_options: { assignment:, valid: true }
                                                })
          end
        end
      end

      describe "parameter passing" do
        it "passes peer_review parameters correctly" do
          peer_review_params = {
            points_possible: 75,
            grading_type: "letter_grade",
            due_at: 2.weeks.from_now,
            unlock_at: 1.day.from_now,
            lock_at: 3.weeks.from_now
          }
          assignment, assignment_params = build_peer_review_assignment(peer_review_params:)

          expect_any_instance_of(Api::V1::Assignment).to receive(:create_api_peer_review_sub_assignment)
            .with(assignment, assignment_params[:peer_review])

          mock_and_call_create_api_assignment(assignment, assignment_params)
        end

        it "passes nil peer_review parameters when not provided" do
          assignment, assignment_params = build_peer_review_assignment(peer_review_params: nil)

          expect_any_instance_of(Api::V1::Assignment).to receive(:create_api_peer_review_sub_assignment)
            .with(assignment, nil)

          mock_and_call_create_api_assignment(assignment, assignment_params)
        end
      end

      describe "execution order" do
        it "calls create_api_peer_review_sub_assignment after successful assignment save" do
          assignment, assignment_params = build_peer_review_assignment(peer_review_params: { points_possible: 50 })

          call_order = []
          additional_mocks = proc do
            allow(assignment).to receive(:save!) do
              call_order << :assignment_saved
              true
            end
            expect_any_instance_of(Api::V1::Assignment).to receive(:create_api_peer_review_sub_assignment) do
              call_order << :peer_review_created
            end
            allow(SubmissionLifecycleManager).to receive(:recompute) do
              call_order << :lifecycle_recompute
            end
          end

          mock_and_call_create_api_assignment(assignment, assignment_params, {
                                                additional_mocks:,
                                                prepare_options: { assignment:, valid: true }
                                              })

          expect(call_order).to eq(%i[assignment_saved peer_review_created lifecycle_recompute])
        end

        it "calls create_api_peer_review_sub_assignment after successful assignment creation with overrides" do
          assignment, assignment_params = build_peer_review_assignment(peer_review_params: { points_possible: 50 })

          call_order = []
          additional_mocks = proc do
            allow_any_instance_of(Api::V1::Assignment).to receive(:create_api_assignment_with_overrides) do
              call_order << :assignment_with_overrides_created
              :ok
            end
            expect_any_instance_of(Api::V1::Assignment).to receive(:create_api_peer_review_sub_assignment) do
              call_order << :peer_review_created
            end
            allow(SubmissionLifecycleManager).to receive(:recompute) do
              call_order << :lifecycle_recompute
            end
          end

          mock_and_call_create_api_assignment(assignment, assignment_params, {
                                                additional_mocks:,
                                                prepare_options: { assignment:, valid: true, overrides: [double("override")] }
                                              })

          expect(call_order).to eq(%i[assignment_with_overrides_created peer_review_created lifecycle_recompute])
        end
      end

      describe "error handling" do
        it "destroy assignment when peer review creation fails" do
          assignment, assignment_params = build_peer_review_assignment(peer_review_params: { points_possible: 50 })

          allow_any_instance_of(Api::V1::Assignment).to receive(:prepare_assignment_create_or_update)
            .and_return({ assignment:, valid: true })
          allow(assignment).to receive(:save!).and_return(true)
          allow(SubmissionLifecycleManager).to receive(:recompute)

          allow_any_instance_of(Api::V1::Assignment).to receive(:create_api_peer_review_sub_assignment)
            .and_raise(PeerReview::PeerReviewError.new("Peer review creation failed"))

          expect(assignment).to receive(:destroy)

          result = call_create_assignment_api(assignment, assignment_params)
          expect(result).to eq(:peer_review_error)
        end

        it "does not destroy assignment when peer review creation succeeds" do
          assignment, assignment_params = build_peer_review_assignment(peer_review_params: { points_possible: 50 })

          allow_any_instance_of(Api::V1::Assignment).to receive(:prepare_assignment_create_or_update)
            .and_return({ assignment:, valid: true })
          allow(assignment).to receive(:save!).and_return(true)
          allow(SubmissionLifecycleManager).to receive(:recompute)

          allow_any_instance_of(Api::V1::Assignment).to receive(:create_api_peer_review_sub_assignment)
            .and_return(true)

          expect(assignment).not_to receive(:destroy)

          result = call_create_assignment_api(assignment, assignment_params)
          expect(result).to eq(:created)
        end

        it "handles different types of peer review errors" do
          assignment, assignment_params = build_peer_review_assignment(peer_review_params: { points_possible: 50 })

          allow_any_instance_of(Api::V1::Assignment).to receive(:prepare_assignment_create_or_update)
            .and_return({ assignment:, valid: true })
          allow(assignment).to receive(:save!).and_return(true)
          allow(SubmissionLifecycleManager).to receive(:recompute)

          allow_any_instance_of(Api::V1::Assignment).to receive(:create_api_peer_review_sub_assignment)
            .and_raise(PeerReview::PeerReviewError.new("Generic peer review error"))

          expect(assignment).to receive(:destroy)

          result = call_create_assignment_api(assignment, assignment_params)
          expect(result).to eq(:peer_review_error)
        end

        it "returns :peer_review_error status when there are peer review errors" do
          assignment, assignment_params = build_peer_review_assignment(peer_review_params: { points_possible: 50 })

          allow_any_instance_of(Api::V1::Assignment).to receive(:prepare_assignment_create_or_update)
            .and_return({ assignment:, valid: true })
          allow(assignment).to receive(:save!).and_return(true)
          allow(assignment).to receive(:destroy)
          allow(SubmissionLifecycleManager).to receive(:recompute)

          allow_any_instance_of(Api::V1::Assignment).to receive(:create_api_peer_review_sub_assignment)
            .and_raise(PeerReview::PeerReviewError.new("Peer review creation failed"))

          result = call_create_assignment_api(assignment, assignment_params)
          expect(result).to eq(:peer_review_error)
        end

        it "returns error message via HTTP API when peer review sub assignment creation fails" do
          @course.enable_feature!(:peer_review_grading)

          allow_any_instance_of(Api::V1::Assignment).to receive(:create_api_peer_review_sub_assignment)
            .and_raise(PeerReview::PeerReviewError.new("Peer review sub assignment creation failed"))

          json = api_call(:post,
                          "/api/v1/courses/#{@course.id}/assignments",
                          {
                            controller: "assignments_api",
                            action: "create",
                            format: "json",
                            course_id: @course.id.to_s
                          },
                          {
                            assignment: {
                              name: "Assignment with peer review error",
                              peer_reviews: true
                            }
                          },
                          {},
                          { expected_status: 400 })

          expect(json["errors"]).to eq("Failed to create or update peer review sub assignment")
        end
      end
    end

    describe "#create_api_peer_review_sub_assignment" do
      let(:course) { course_model }
      let(:parent_assignment) { assignment_model(context: course, name: "Parent Assignment") }
      let(:test_object) { Object.new.extend(Api::V1::Assignment) }

      before do
        course.enable_feature!(:peer_review_grading)
      end

      context "with valid parameters" do
        it "calls PeerReviewCreatorService with all provided parameters" do
          params = {
            points_possible: 50,
            grading_type: "points",
            due_at: 1.week.from_now,
            unlock_at: 1.day.from_now,
            lock_at: 2.weeks.from_now
          }

          expect(PeerReview::PeerReviewCreatorService).to receive(:call).with(
            parent_assignment:,
            points_possible: 50,
            grading_type: "points",
            due_at: params[:due_at],
            unlock_at: params[:unlock_at],
            lock_at: params[:lock_at]
          ).and_return(double("peer_review_sub_assignment"))

          test_object.send(:create_api_peer_review_sub_assignment, parent_assignment, params)
        end

        it "calls PeerReviewCreatorService with only the provided parameters" do
          params = { points_possible: 25 }

          expect(PeerReview::PeerReviewCreatorService).to receive(:call).with(
            parent_assignment:,
            points_possible: 25
          ).and_return(double("peer_review_sub_assignment"))

          test_object.send(:create_api_peer_review_sub_assignment, parent_assignment, params)
        end

        it "handles empty parameters gracefully" do
          params = {}

          expect(PeerReview::PeerReviewCreatorService).to receive(:call).with(
            parent_assignment:
          ).and_return(double("peer_review_sub_assignment"))

          test_object.send(:create_api_peer_review_sub_assignment, parent_assignment, params)
        end

        it "handles nil parameters gracefully" do
          params = nil

          expect(PeerReview::PeerReviewCreatorService).to receive(:call).with(
            parent_assignment:
          ).and_return(double("peer_review_sub_assignment"))

          test_object.send(:create_api_peer_review_sub_assignment, parent_assignment, params)
        end

        it "ignores blank parameter values" do
          params = {
            points_possible: "",
            grading_type: "",
            due_at: "",
            unlock_at: "",
            lock_at: ""
          }

          expect(PeerReview::PeerReviewCreatorService).to receive(:call).with(
            parent_assignment:
          ).and_return(double("peer_review_sub_assignment"))

          test_object.send(:create_api_peer_review_sub_assignment, parent_assignment, params)
        end

        it "handles mixed parameters - with and without values" do
          params = {
            points_possible: 30,
            grading_type: "",
            due_at: 1.week.from_now,
            unlock_at: "",
            lock_at: nil
          }

          expect(PeerReview::PeerReviewCreatorService).to receive(:call).with(
            parent_assignment:,
            points_possible: 30,
            due_at: params[:due_at]
          ).and_return(double("peer_review_sub_assignment"))

          test_object.send(:create_api_peer_review_sub_assignment, parent_assignment, params)
        end
      end

      context "parameter passing" do
        it "passes through points_possible values" do
          params = { points_possible: 100 }

          expect(PeerReview::PeerReviewCreatorService).to receive(:call).with(
            parent_assignment:,
            points_possible: 100
          ).and_return(double("peer_review_sub_assignment"))

          test_object.send(:create_api_peer_review_sub_assignment, parent_assignment, params)
        end

        it "passes through grading_type values" do
          %w[points percent letter_grade pass_fail gpa_scale].each do |grading_type|
            params = { grading_type: }

            expect(PeerReview::PeerReviewCreatorService).to receive(:call).with(
              parent_assignment:,
              grading_type:
            ).and_return(double("peer_review_sub_assignment"))

            test_object.send(:create_api_peer_review_sub_assignment, parent_assignment, params)
          end
        end

        it "passes through date objects for date parameters" do
          due_date = Time.zone.parse("2025-12-31 23:59:59")
          unlock_date = Time.zone.parse("2025-12-01 00:00:00")
          lock_date = Time.zone.parse("2026-01-15 23:59:59")

          params = {
            due_at: due_date,
            unlock_at: unlock_date,
            lock_at: lock_date
          }

          expect(PeerReview::PeerReviewCreatorService).to receive(:call).with(
            parent_assignment:,
            due_at: due_date,
            unlock_at: unlock_date,
            lock_at: lock_date
          ).and_return(double("peer_review_sub_assignment"))

          test_object.send(:create_api_peer_review_sub_assignment, parent_assignment, params)
        end
      end

      context "error handling" do
        it "propagates PeerReview::PeerReviewError from service" do
          params = { points_possible: 50 }
          error_message = "Cannot create peer review sub assignment"

          allow(PeerReview::PeerReviewCreatorService).to receive(:call)
            .and_raise(PeerReview::PeerReviewError.new(error_message))

          expect do
            test_object.send(:create_api_peer_review_sub_assignment, parent_assignment, params)
          end.to raise_error(PeerReview::PeerReviewError, error_message)
        end

        it "propagates other errors from service" do
          params = { points_possible: 50 }
          error_message = "Database connection failed"

          allow(PeerReview::PeerReviewCreatorService).to receive(:call)
            .and_raise(ActiveRecord::ConnectionNotEstablished.new(error_message))

          expect do
            test_object.send(:create_api_peer_review_sub_assignment, parent_assignment, params)
          end.to raise_error(ActiveRecord::ConnectionNotEstablished, error_message)
        end
      end

      context "integration behavior" do
        it "successfully creates peer review sub assignment with real service call" do
          params = {
            points_possible: 25,
            grading_type: "points",
            due_at: 1.week.from_now
          }

          # Don't mock the service to test real integration
          test_object.send(:create_api_peer_review_sub_assignment, parent_assignment, params)

          # Verify the sub assignment was created
          parent_assignment.reload
          expect(parent_assignment.peer_review_sub_assignment).to be_present
          expect(parent_assignment.peer_review_sub_assignment.points_possible).to eq(25)
          expect(parent_assignment.peer_review_sub_assignment.grading_type).to eq("points")
        end
      end
    end

    describe "#peer_review_params" do
      let(:test_object) { Object.new.extend(Api::V1::Assignment) }

      context "when params is nil" do
        it "returns empty hash" do
          result = test_object.send(:peer_review_params, nil)
          expect(result).to eq({})
        end
      end

      context "when params is empty hash" do
        it "returns empty hash" do
          result = test_object.send(:peer_review_params, {})
          expect(result).to eq({})
        end
      end

      context "when params contains valid values" do
        it "extracts all supported parameters when present" do
          params = {
            points_possible: 50,
            grading_type: "points",
            due_at: 1.week.from_now,
            unlock_at: 1.day.from_now,
            lock_at: 2.weeks.from_now
          }

          result = test_object.send(:peer_review_params, params)

          expect(result).to eq({
                                 points_possible: 50,
                                 grading_type: "points",
                                 due_at: params[:due_at],
                                 unlock_at: params[:unlock_at],
                                 lock_at: params[:lock_at]
                               })
        end

        it "extracts only points_possible when other params are missing" do
          params = { points_possible: 75 }

          result = test_object.send(:peer_review_params, params)

          expect(result).to eq({ points_possible: 75 })
        end

        it "extracts only grading_type when other params are missing" do
          params = { grading_type: "letter_grade" }

          result = test_object.send(:peer_review_params, params)

          expect(result).to eq({ grading_type: "letter_grade" })
        end

        it "extracts multiple date parameters" do
          due_at = 1.week.from_now
          unlock_at = 1.day.from_now
          lock_at = 2.weeks.from_now

          params = {
            due_at:,
            unlock_at:,
            lock_at:
          }

          result = test_object.send(:peer_review_params, params)

          expect(result).to eq({
                                 due_at:,
                                 unlock_at:,
                                 lock_at:
                               })
        end
      end

      context "when params contains blank values" do
        it "ignores blank string values" do
          params = {
            points_possible: "",
            grading_type: "",
            due_at: "",
            unlock_at: "",
            lock_at: ""
          }

          result = test_object.send(:peer_review_params, params)

          expect(result).to eq({})
        end

        it "ignores nil values" do
          params = {
            points_possible: nil,
            grading_type: nil,
            due_at: nil,
            unlock_at: nil,
            lock_at: nil
          }

          result = test_object.send(:peer_review_params, params)

          expect(result).to eq({})
        end

        it "ignores only blank values while preserving present ones" do
          params = {
            points_possible: 100,
            grading_type: "",
            due_at: 1.week.from_now,
            unlock_at: nil,
            lock_at: ""
          }

          result = test_object.send(:peer_review_params, params)

          expect(result).to eq({
                                 points_possible: 100,
                                 due_at: params[:due_at]
                               })
        end
      end

      context "when params contains unsupported parameters" do
        it "ignores unsupported parameters" do
          params = {
            points_possible: 50,
            grading_type: "points",
            unsupported_param: "should_be_ignored",
            another_unsupported: 123,
            title: "should_not_be_included"
          }

          result = test_object.send(:peer_review_params, params)

          expect(result).to eq({
                                 points_possible: 50,
                                 grading_type: "points"
                               })
        end
      end

      context "when params contains mixed valid and invalid values" do
        it "extracts only valid present values" do
          params = {
            points_possible: 0, # zero is valid
            grading_type: "pass_fail",
            due_at: "",
            unlock_at: 1.day.from_now,
            lock_at: nil,
            invalid_param: "ignored"
          }

          result = test_object.send(:peer_review_params, params)

          expect(result).to eq({
                                 points_possible: 0,
                                 grading_type: "pass_fail",
                                 unlock_at: params[:unlock_at]
                               })
        end
      end

      context "parameter type handling" do
        it "handles string parameters" do
          params = {
            points_possible: "50",
            grading_type: "points"
          }

          result = test_object.send(:peer_review_params, params)

          expect(result).to eq({
                                 points_possible: "50",
                                 grading_type: "points"
                               })
        end

        it "handles integer parameters" do
          params = {
            points_possible: 50
          }

          result = test_object.send(:peer_review_params, params)

          expect(result).to eq({
                                 points_possible: 50
                               })
        end

        it "handles DateTime objects" do
          due_date = DateTime.parse("2024-12-31 23:59:59") # rubocop:disable Style/DateTime
          params = {
            due_at: due_date
          }

          result = test_object.send(:peer_review_params, params)

          expect(result).to eq({
                                 due_at: due_date
                               })
        end

        it "handles Time objects" do
          unlock_time = Time.zone.parse("2024-01-01 00:00:00")
          params = {
            unlock_at: unlock_time
          }

          result = test_object.send(:peer_review_params, params)

          expect(result).to eq({
                                 unlock_at: unlock_time
                               })
        end
      end
    end

    describe "update_api_assignment" do
      describe "peer review sub assignment logic" do
        let(:course) { course_model }
        let(:assignment) { assignment_model(context: course, name: "Main Assignment") }
        let(:test_object) { Object.new.extend(Api::V1::Assignment) }
        let(:user) { user_model }
        let(:assignment_params) { ActionController::Parameters.new({ peer_review: { points_possible: 50 } }).permit! }
        let(:prepared_update) { { assignment: } }

        before do
<<<<<<< HEAD
          course.enable_feature!(:peer_review_allocation_and_grading)
=======
          course.enable_feature!(:peer_review_grading)
>>>>>>> 8d1d98d9
          allow(test_object).to receive(:prepare_assignment_create_or_update).and_return(prepared_update.merge(valid: true))
          allow(SubmissionLifecycleManager).to receive(:recompute)
        end

<<<<<<< HEAD
        context "when assignment update succeeds and peer review allocation and grading feature is enabled" do
=======
        context "when assignment update succeeds and peer review grading feature is enabled" do
>>>>>>> 8d1d98d9
          context "when assignment has existing peer review sub assignment" do
            let(:peer_review_sub_assignment) { double("peer_review_sub_assignment") }

            before do
              allow(assignment).to receive(:peer_review_sub_assignment).and_return(peer_review_sub_assignment)
            end

            context "when assignment has peer_reviews enabled" do
              before do
                allow(assignment).to receive(:peer_reviews).and_return(true)
              end

              it "calls update_api_peer_review_sub_assignment" do
                expect(test_object).to receive(:update_api_peer_review_sub_assignment)
                  .with(assignment, assignment_params[:peer_review])

                result = test_object.send(:update_api_assignment, assignment, assignment_params, user)
                expect(result).to eq(:ok)
              end
            end

            context "when assignment has peer_reviews disabled" do
              before do
                allow(assignment).to receive(:peer_reviews).and_return(false)
              end

              it "calls destroy on peer_review_sub_assignment" do
                expect(peer_review_sub_assignment).to receive(:destroy)

                result = test_object.send(:update_api_assignment, assignment, assignment_params, user)
                expect(result).to eq(:ok)
              end
            end
          end

          context "when assignment has no existing peer review sub assignment" do
            before do
              allow(assignment).to receive(:peer_review_sub_assignment).and_return(nil)
            end

            it "calls create_api_peer_review_sub_assignment" do
              expect(test_object).to receive(:create_api_peer_review_sub_assignment)
                .with(assignment, assignment_params[:peer_review])

              result = test_object.send(:update_api_assignment, assignment, assignment_params, user)
              expect(result).to eq(:ok)
            end
          end
        end

        context "when assignment update fails" do
          before do
            allow(test_object).to receive(:prepare_assignment_create_or_update).and_return(prepared_update.merge(valid: false))
          end

          it "does not execute the peer review sub assignment update logic" do
            expect(test_object).not_to receive(:create_api_peer_review_sub_assignment)
            expect(test_object).not_to receive(:update_api_peer_review_sub_assignment)

            result = test_object.send(:update_api_assignment, assignment, assignment_params, user)
            expect(result).to be(false)
          end
        end

<<<<<<< HEAD
        context "when peer review allocation and grading feature is disabled" do
          before do
            course.disable_feature!(:peer_review_allocation_and_grading)
=======
        context "when peer review grading feature is disabled" do
          before do
            course.disable_feature!(:peer_review_grading)
>>>>>>> 8d1d98d9
            allow(test_object).to receive(:update_api_assignment_with_overrides).and_return(:ok)
          end

          it "does not execute peer review sub assignment update logic" do
            expect(test_object).not_to receive(:create_api_peer_review_sub_assignment)
            expect(test_object).not_to receive(:update_api_peer_review_sub_assignment)

            result = test_object.send(:update_api_assignment, assignment, assignment_params, user)
            expect(result).to eq(:ok)
          end
        end

        context "error handling" do
          before do
            allow(test_object).to receive(:update_api_assignment_with_overrides).and_return(:ok)
            allow(assignment).to receive(:peer_review_sub_assignment).and_return(nil)
          end

          it "returns :peer_review_error when create_api_peer_review_sub_assignment fails" do
            allow(test_object).to receive(:create_api_peer_review_sub_assignment)
              .and_raise(StandardError.new("Creation failed"))

            result = test_object.send(:update_api_assignment, assignment, assignment_params, user)
            expect(result).to eq(:peer_review_error)
          end

          it "returns :peer_review_error when update_api_peer_review_sub_assignment fails" do
            peer_review_sub_assignment = double("peer_review_sub_assignment")
            peer_reviews = true
            allow(assignment).to receive_messages(peer_review_sub_assignment:, peer_reviews:)
            allow(test_object).to receive(:update_api_peer_review_sub_assignment)
              .and_raise(StandardError.new("Update failed"))

            result = test_object.send(:update_api_assignment, assignment, assignment_params, user)
            expect(result).to eq(:peer_review_error)
          end

          it "returns :peer_review_error when peer_review_sub_assignment.destroy fails" do
            peer_review_sub_assignment = double("peer_review_sub_assignment")
            peer_reviews = false
            allow(assignment).to receive_messages(peer_review_sub_assignment:, peer_reviews:)
            allow(peer_review_sub_assignment).to receive(:destroy)
              .and_raise(StandardError.new("Deletion failed"))

            result = test_object.send(:update_api_assignment, assignment, assignment_params, user)
            expect(result).to eq(:peer_review_error)
          end
        end

        context "association reloading" do
          before do
            allow(test_object).to receive(:update_api_assignment_with_overrides).and_return(:ok)
          end

          it "reloads peer_review_sub_assignment association when creating new peer review sub assignment" do
            allow(assignment).to receive(:peer_review_sub_assignment).and_return(nil)
            allow(test_object).to receive(:create_api_peer_review_sub_assignment)

            expect(assignment.association(:peer_review_sub_assignment)).to receive(:reload)

            test_object.send(:update_api_assignment, assignment, assignment_params, user)
          end

          it "reloads peer_review_sub_assignment association when updating existing peer review sub assignment" do
            peer_review_sub_assignment = double("peer_review_sub_assignment")
            peer_reviews = true
            allow(assignment).to receive_messages(peer_review_sub_assignment:, peer_reviews:)
            allow(test_object).to receive(:update_api_peer_review_sub_assignment)

            expect(assignment.association(:peer_review_sub_assignment)).to receive(:reload)

            test_object.send(:update_api_assignment, assignment, assignment_params, user)
          end

          it "reloads peer_review_sub_assignment association when destroying existing peer review sub assignment" do
            peer_review_sub_assignment = double("peer_review_sub_assignment")
            peer_reviews = false
            allow(assignment).to receive_messages(peer_review_sub_assignment:, peer_reviews:)
            allow(peer_review_sub_assignment).to receive(:destroy)

            expect(assignment.association(:peer_review_sub_assignment)).to receive(:reload)

            test_object.send(:update_api_assignment, assignment, assignment_params, user)
          end
        end

        context "parameter passing" do
          before do
            allow(test_object).to receive(:update_api_assignment_with_overrides).and_return(:ok)
            allow(assignment).to receive(:peer_review_sub_assignment).and_return(nil)
          end

          it "passes correct peer_review parameters to create method" do
            peer_review_params = {
              points_possible: 75,
              grading_type: "percent",
              due_at: 1.week.from_now,
              unlock_at: 1.day.from_now,
              lock_at: 2.weeks.from_now
            }
            assignment_params = ActionController::Parameters.new({ peer_review: peer_review_params }).permit!

            expect(test_object).to receive(:create_api_peer_review_sub_assignment) do |assignment_arg, params_arg|
              expect(assignment_arg).to eq(assignment)
              expect(params_arg).to be_a(ActionController::Parameters)
              expect(params_arg.to_h.symbolize_keys).to include(peer_review_params)
            end

            test_object.send(:update_api_assignment, assignment, assignment_params, user)
          end

          it "passes nil peer_review parameters when not provided" do
            assignment_params_without_peer_review = ActionController::Parameters.new({}).permit!

            expect(test_object).to receive(:create_api_peer_review_sub_assignment)
              .with(assignment, nil)

            test_object.send(:update_api_assignment, assignment, assignment_params_without_peer_review, user)
          end

          it "handles empty peer_review parameters" do
            assignment_params = ActionController::Parameters.new({ peer_review: {} }).permit!

            expect(test_object).to receive(:create_api_peer_review_sub_assignment) do |assignment_arg, params_arg|
              expect(assignment_arg).to eq(assignment)
              expect(params_arg).to be_a(ActionController::Parameters)
              expect(params_arg.to_h).to be_empty
            end

            test_object.send(:update_api_assignment, assignment, assignment_params, user)
          end
        end
      end

      describe "only_visible_to_overrides reset logic" do
        let(:course) { course_model }
        let(:assignment) do
          assignment_model(
            context: course,
            name: "Differentiated",
            due_at: 2.days.from_now,
            only_visible_to_overrides: true
          )
        end
        let(:test_object) { Object.new.extend(Api::V1::Assignment) }
        let(:user) { user_model }

        before do
          allow(test_object).to receive_messages(
            prepare_assignment_create_or_update: { assignment:, valid: true },
            grading_periods_allow_submittable_update?: true
          )

          allow(SubmissionLifecycleManager).to receive(:recompute)
        end

        it "preserves only_visible_to_overrides when due_at is unchanged" do
          params = ActionController::Parameters.new(
            due_at: assignment.due_at.iso8601,
            only_visible_to_overrides: true
          ).permit!

          test_object.send(:update_api_assignment, assignment, params, user)
          expect(assignment.only_visible_to_overrides).to be true
        end

        it "resets only_visible_to_overrides when due_at changes and no explicit override param is true" do
          params = ActionController::Parameters.new(
            due_at: (assignment.due_at + 1.day).iso8601
          ).permit!

          test_object.send(:update_api_assignment, assignment, params, user)
          expect(assignment.only_visible_to_overrides).to be false
        end

        it "resets only_visible_to_overrides when explicitly set to false" do
          params = ActionController::Parameters.new(
            due_at: assignment.due_at.iso8601,
            only_visible_to_overrides: false
          ).permit!

          test_object.send(:update_api_assignment, assignment, params, user)
          expect(assignment.only_visible_to_overrides).to be false
        end

        it "preserves only_visible_to_overrides when due_at changes but explicitly set to true" do
          params = ActionController::Parameters.new(
            due_at: (assignment.due_at + 1.day).iso8601,
            only_visible_to_overrides: true
          ).permit!

          test_object.send(:update_api_assignment, assignment, params, user)
          expect(assignment.only_visible_to_overrides).to be true
        end

        it "falls back to string comparison when due_at is invalid" do
          assignment.update!(due_at: 1.week.from_now)
          params = ActionController::Parameters.new(
            due_at: "invalid-date-string",
            only_visible_to_overrides: true
          ).permit!

          expect do
            test_object.send(:update_api_assignment, assignment, params, user)
          end.not_to raise_error
        end

        it "detects assignment hash vs method access bug that skips logic block" do
          assignment.update!(only_visible_to_overrides: true)
          params = ActionController::Parameters.new(
            due_at: (assignment.due_at + 1.day).iso8601,
            only_visible_to_overrides: true
          ).permit!

          test_object.send(:update_api_assignment, assignment, params, user)
          expect(assignment.only_visible_to_overrides).to be true
        end

        it "skips reset logic when due_at parameter is nil" do
          params = ActionController::Parameters.new(
            due_at: nil,
            only_visible_to_overrides: true
          ).permit!

          test_object.send(:update_api_assignment, assignment, params, user)
          expect(assignment.only_visible_to_overrides).to be true
        end

        it "resets overrides when only_visible_to_overrides param is missing" do
          params = ActionController::Parameters.new(
            due_at: assignment.due_at.iso8601
          ).permit!

          test_object.send(:update_api_assignment, assignment, params, user)
          expect(assignment.only_visible_to_overrides).to be false
        end

        it "preserves overrides when timezone formats differ but time is same" do
          utc_time = 2.weeks.from_now.beginning_of_hour
          assignment.update!(due_at: utc_time)

          est_equivalent = utc_time.in_time_zone("America/New_York").iso8601
          params = ActionController::Parameters.new(
            due_at: est_equivalent,
            only_visible_to_overrides: true
          ).permit!

          test_object.send(:update_api_assignment, assignment, params, user)
          expect(assignment.only_visible_to_overrides).to be true
        end

        it "ignores millisecond differences in date comparison" do
          base_time = 3.weeks.from_now.beginning_of_hour
          assignment.update!(due_at: base_time)

          time_with_ms = base_time.iso8601(3)
          params = ActionController::Parameters.new(
            due_at: time_with_ms,
            only_visible_to_overrides: true
          ).permit!

          test_object.send(:update_api_assignment, assignment, params, user)
          expect(assignment.only_visible_to_overrides).to be true
        end
      end
    end

    describe "#update_api_peer_review_sub_assignment" do
      let(:course) { course_model }
      let(:parent_assignment) { assignment_model(context: course, name: "Parent Assignment") }
      let(:test_object) { Object.new.extend(Api::V1::Assignment) }

      before do
        course.enable_feature!(:peer_review_grading)
      end

      context "with valid parameters" do
        it "calls PeerReviewUpdaterService with all provided parameters" do
          params = {
            points_possible: 50,
            grading_type: "points",
            due_at: 1.week.from_now,
            unlock_at: 1.day.from_now,
            lock_at: 2.weeks.from_now
          }

          expect(PeerReview::PeerReviewUpdaterService).to receive(:call).with(
            parent_assignment:,
            points_possible: 50,
            grading_type: "points",
            due_at: params[:due_at],
            unlock_at: params[:unlock_at],
            lock_at: params[:lock_at]
          ).and_return(double("peer_review_sub_assignment"))

          test_object.send(:update_api_peer_review_sub_assignment, parent_assignment, params)
        end

        it "calls PeerReviewUpdaterService with only the provided parameters" do
          params = { points_possible: 25 }

          expect(PeerReview::PeerReviewUpdaterService).to receive(:call).with(
            parent_assignment:,
            points_possible: 25
          ).and_return(double("peer_review_sub_assignment"))

          test_object.send(:update_api_peer_review_sub_assignment, parent_assignment, params)
        end

        it "handles empty parameters gracefully" do
          params = {}

          expect(PeerReview::PeerReviewUpdaterService).to receive(:call).with(
            parent_assignment:
          ).and_return(double("peer_review_sub_assignment"))

          test_object.send(:update_api_peer_review_sub_assignment, parent_assignment, params)
        end

        it "handles nil parameters gracefully" do
          params = nil

          expect(PeerReview::PeerReviewUpdaterService).to receive(:call).with(
            parent_assignment:
          ).and_return(double("peer_review_sub_assignment"))

          test_object.send(:update_api_peer_review_sub_assignment, parent_assignment, params)
        end

        it "ignores blank parameter values" do
          params = {
            points_possible: "",
            grading_type: "",
            due_at: "",
            unlock_at: "",
            lock_at: ""
          }

          expect(PeerReview::PeerReviewUpdaterService).to receive(:call).with(
            parent_assignment:
          ).and_return(double("peer_review_sub_assignment"))

          test_object.send(:update_api_peer_review_sub_assignment, parent_assignment, params)
        end

        it "properly handles date parameters" do
          due_date = Time.zone.parse("2025-12-31 23:59:59")
          unlock_date = Time.zone.parse("2025-12-01 00:00:00")
          lock_date = Time.zone.parse("2026-01-15 23:59:59")

          params = {
            due_at: due_date,
            unlock_at: unlock_date,
            lock_at: lock_date
          }

          expect(PeerReview::PeerReviewUpdaterService).to receive(:call).with(
            parent_assignment:,
            due_at: due_date,
            unlock_at: unlock_date,
            lock_at: lock_date
          ).and_return(double("peer_review_sub_assignment"))

          allow(parent_assignment.association(:peer_review_sub_assignment)).to receive(:reload)

          test_object.send(:update_api_peer_review_sub_assignment, parent_assignment, params)
        end
      end
    end

    it "does not allow assignment titles longer than 255 characters" do
      name_too_long = "a" * 256

      expect do
        raw_api_call(:post,
                     "/api/v1/courses/#{@course.id}/assignments.json",
                     {
                       controller: "assignments_api",
                       action: "create",
                       format: "json",
                       course_id: @course.id.to_s
                     },
                     { assignment: { "name" => name_too_long } })
        assert_status(400)
      end.not_to change(Assignment, :count)
    end

    it "does not allow modifying turnitin_enabled when not enabled on the context" do
      expect_any_instance_of(Course).to receive(:turnitin_enabled?).at_least(:once).and_return false
      response = api_create_assignment_in_course(@course,
                                                 { "name" => "some assignment",
                                                   "turnitin_enabled" => false })

      expect(response.keys).not_to include "turnitin_enabled"
      expect(Assignment.last.turnitin_enabled).to be_falsey
    end

    it "does not allow modifying vericite_enabled when not enabled on the context" do
      expect_any_instance_of(Course).to receive(:vericite_enabled?).at_least(:once).and_return false
      response = api_create_assignment_in_course(@course,
                                                 { "name" => "some assignment",
                                                   "vericite_enabled" => false })

      expect(response.keys).not_to include "vericite_enabled"
      expect(Assignment.last.vericite_enabled).to be_falsey
    end

    it "processes html content in description on create" do
      should_process_incoming_user_content(@course) do |content|
        api_create_assignment_in_course(@course, { "description" => content })

        a = Assignment.last
        a.reload
        a.description
      end
    end

    it "does not allow creating an assignment with allowed_extensions longer than 255" do
      api_create_assignment_in_course(@course, { description: "description",
                                                 allowed_extensions: "--docx" * 50 })
      json = JSON.parse response.body
      expect(json["errors"]).to_not be_nil
      expect(json["errors"]&.keys).to eq ["assignment[allowed_extensions]"]
      expect(json["errors"]["assignment[allowed_extensions]"].first["message"]).to eq("Value too long, allowed length is 255")
    end

    it "sets the lti_context_id if provided" do
      lti_assignment_id = SecureRandom.uuid
      jwt = Canvas::Security.create_jwt(lti_assignment_id:)

      api_create_assignment_in_course(@course, { "description" => "description",
                                                 "secure_params" => jwt })

      a = Assignment.last
      expect(a.lti_context_id).to eq(lti_assignment_id)
    end

    it "does not allow creating an assignment with the same lti_context_id" do
      lti_assignment_id = SecureRandom.uuid
      jwt = Canvas::Security.create_jwt(lti_assignment_id:)

      api_create_assignment_in_course(@course, { "description" => "description",
                                                 "secure_params" => jwt })
      expect(response).to have_http_status :created

      api_create_assignment_in_course(@course, { "description" => "description",
                                                 "secure_params" => jwt })
      json = JSON.parse response.body
      expect(json["errors"]).to_not be_nil
      expect(json["errors"]&.keys).to eq ["assignment[lti_context_id]"]
      expect(json["errors"]["assignment[lti_context_id]"].first["message"]).to eq("lti_context_id should be unique")
    end

    context "set the configuration LTI 1 tool if provided" do
      let(:tool) { @course.context_external_tools.create!(name: "a", url: "http://www.google.com", consumer_key: "12345", shared_secret: "secret") }
      let(:a) { Assignment.last }

      before do
        api_create_assignment_in_course(@course, {
                                          "description" => "description",
                                          "similarityDetectionTool" => tool.id,
                                          "configuration_tool_type" => "ContextExternalTool",
                                          "submission_type" => "online",
                                          "submission_types" => submission_types
                                        })
      end

      context "with online_upload" do
        let(:submission_types) { ["online_upload"] }

        it "sets the configuration LTI 1 tool if one is provided" do
          expect(a.tool_settings_tool).to eq(tool)
        end
      end

      context "with online_text_entry" do
        let(:submission_types) { ["online_text_entry"] }

        it "sets the configuration LTI 1 tool if one is provided" do
          expect(a.tool_settings_tool).to eq(tool)
        end
      end
    end

    it "does set the visibility settings" do
      tool = @course.context_external_tools.create!(name: "a", url: "http://www.google.com", consumer_key: "12345", shared_secret: "secret")
      response = api_create_assignment_in_course(@course, {
                                                   "description" => "description",
                                                   "similarityDetectionTool" => tool.id,
                                                   "configuration_tool_type" => "ContextExternalTool",
                                                   "submission_type" => "online",
                                                   "submission_types" => ["online_upload"],
                                                   "report_visibility" => "after_grading"
                                                 })
      a = Assignment.find response["id"]
      expect(a.turnitin_settings[:originality_report_visibility]).to eq("after_grading")
    end

    it "gives plagiarism platform settings priority of plagiarism plugins for Vericite" do
      tool = @course.context_external_tools.create!(name: "a", url: "http://www.google.com", consumer_key: "12345", shared_secret: "secret")
      response = api_create_assignment_in_course(@course, {
                                                   "description" => "description",
                                                   "similarityDetectionTool" => tool.id,
                                                   "configuration_tool_type" => "ContextExternalTool",
                                                   "submission_type" => "online",
                                                   "submission_types" => ["online_upload"],
                                                   "report_visibility" => "after_grading",
                                                   "vericite_settings" => {
                                                     "originality_report_visibility" => "immediately",
                                                     "exclude_quoted" => true,
                                                     "exclude_self_plag" => true,
                                                     "store_in_index" => true
                                                   }
                                                 })
      a = Assignment.find response["id"]
      expect(a.turnitin_settings[:originality_report_visibility]).to eq("after_grading")
    end

    it "gives plagiarism platform settings priority of plagiarism plugins for TII" do
      tool = @course.context_external_tools.create!(name: "a", url: "http://www.google.com", consumer_key: "12345", shared_secret: "secret")
      response = api_create_assignment_in_course(@course, {
                                                   "description" => "description",
                                                   "similarityDetectionTool" => tool.id,
                                                   "configuration_tool_type" => "ContextExternalTool",
                                                   "submission_type" => "online",
                                                   "submission_types" => ["online_upload"],
                                                   "report_visibility" => "after_grading",
                                                   "turnitin_settings" => {
                                                     "originality_report_visibility" => "immediately",
                                                     "exclude_quoted" => true,
                                                     "exclude_self_plag" => true,
                                                     "store_in_index" => true
                                                   }
                                                 })
      a = Assignment.find response["id"]
      expect(a.turnitin_settings[:originality_report_visibility]).to eq("after_grading")
    end

    context "LTI 2.x" do
      include_context "lti2_spec_helper"

      let(:teacher) { teacher_in_course(course:) }

      it "checks for tool installation in entire account chain" do
        user_session teacher
        allow_any_instance_of(AssignmentConfigurationToolLookup).to receive(:create_subscription).and_return true
        api_create_assignment_in_course(course, {
                                          "description" => "description",
                                          "similarityDetectionTool" => message_handler.id,
                                          "configuration_tool_type" => "Lti::MessageHandler",
                                          "submission_type" => "online",
                                          "submission_types" => ["online_upload"]
                                        })
        new_assignment = Assignment.find(JSON.parse(response.body)["id"])
        expect(new_assignment.tool_settings_tool).to eq message_handler
      end

      context "when no tool association exists" do
        let(:assignment) { assignment_model(course: @course) }
        let(:update_response) do
          put "/api/v1/courses/#{assignment.course.id}/assignments/#{assignment.id}", params: {
            assignment: { name: "banana" }
          }
        end

        it "does not attempt to clear tool associations" do
          expect(assignment).not_to receive(:clear_tool_settings_tools)
          update_response
        end
      end

      context "when a tool association already exists" do
        let(:assignment) do
          a = assignment_model(course: @course)
          a.tool_settings_tool = message_handler
          a.save!
          a
        end
        let(:update_response) do
          put "/api/v1/courses/#{assignment.course.id}/assignments/#{assignment.id}", params:
        end
        let(:lookups) { assignment.assignment_configuration_tool_lookups }

        before do
          user_session(@user)
        end

        it "shows webhook subscription information on the assignment with ?include[]=include_webhook_info" do
          tool_proxy.update(subscription_id: SecureRandom.uuid)
          json = api_call(
            :get,
            "/api/v1/courses/#{course.id}/assignments/#{assignment.id}.json",
            { controller: "assignments_api",
              action: "show",
              format: "json",
              course_id: course.id.to_s,
              id: assignment.id.to_s,
              include: "webhook_info" }
          )
          expect(json["webhook_info"]).to eq(
            {
              "product_code" => product_family.product_code,
              "vendor_code" => product_family.vendor_code,
              "resource_type_code" => "code",
              "tool_proxy_id" => tool_proxy.id,
              "tool_proxy_created_at" => tool_proxy.created_at.iso8601,
              "tool_proxy_updated_at" => tool_proxy.updated_at.iso8601,
              "tool_proxy_name" => tool_proxy.name,
              "tool_proxy_context_type" => tool_proxy.context_type,
              "tool_proxy_context_id" => tool_proxy.context_id,
              "subscription_id" => tool_proxy.subscription_id,
            }
          )
        end

        context "when changing the workflow state" do
          let(:params) do
            {
              assignment: {
                published: true
              }
            }
          end

          it "does not attempt to clear tool associations" do
            expect(assignment).not_to receive(:clear_tool_settings_tools)
            update_response
          end

          it "does not delete asset processors" do
            ap = assignment.lti_asset_processors.create!(
              context_external_tool: external_tool_1_3_model
            )
            assignment.update! submission_types: "online_upload"

            update_response
            expect(ap.reload.workflow_state).to eq("active")
          end
        end

        context "when switching to unsupported submission type" do
          let(:params) do
            {
              assignment: {
                name: "banana",
                submission_types: ["online_upload"]
              }
            }
          end

          it "destroys tool associations" do
            expect do
              update_response
            end.to change(lookups, :count).from(1).to(0)
          end
        end
      end

      context "sets the configuration LTI 2 tool" do
        shared_examples_for "sets the tools_settings_tool" do
          let(:submission_types) { raise "Override in spec" }
          let(:context) { raise "Override in spec" }

          it "sets the tool correctly" do
            tool_proxy.update(context:)
            allow_any_instance_of(AssignmentConfigurationToolLookup).to receive(:create_subscription).and_return true
            Lti::ToolProxyBinding.create(context:, tool_proxy:)
            api_create_assignment_in_course(
              @course,
              {
                "description" => "description",
                "similarityDetectionTool" => message_handler.id,
                "configuration_tool_type" => "Lti::MessageHandler",
                "submission_type" => "online",
                "submission_types" => submission_types
              }
            )
            a = Assignment.last
            expect(a.tool_settings_tool).to eq(message_handler)
          end
        end

        context "in account context" do
          context "with online_upload" do
            it_behaves_like "sets the tools_settings_tool" do
              let(:submission_types) { ["online_upload"] }
              let(:context) { @course.account }
            end
          end

          context "with online_text_entry" do
            it_behaves_like "sets the tools_settings_tool" do
              let(:submission_types) { ["online_text_entry"] }
              let(:context) { @course.account }
            end
          end
        end

        context "in course context" do
          context "with online_upload" do
            it_behaves_like "sets the tools_settings_tool" do
              let(:submission_types) { ["online_upload"] }
              let(:context) { @course }
            end
          end

          context "with online_text_entry" do
            it_behaves_like "sets the tools_settings_tool" do
              let(:submission_types) { ["online_text_entry"] }
              let(:context) { @course }
            end
          end
        end
      end
    end

    context "LTI 1.3" do
      let(:tool) do
        @course.context_external_tools.create!(
          name: "LTI Test Tool",
          consumer_key: "key",
          shared_secret: "secret",
          use_1_3: true,
          developer_key: DeveloperKey.create!,
          tool_id: "LTI Test Tool",
          url: "http://lti13testtool.docker/launch"
        )
      end
      let(:external_tool_tag_attributes) do
        {
          content_id: tool.id,
          content_type: "context_external_tool",
          custom_params: nil,
          external_data: "",
          new_tab: "0",
          url: "http://lti13testtool.docker/launch"
        }
      end
      let(:assignment_params) do
        {
          submission_types: ["external_tool"],
          external_tool_tag_attributes:
        }
      end

      context "with custom_params" do
        let(:external_tool_tag_attributes) { super().merge({ custom_params: }) }
        let(:custom_params) do
          {
            "context_id" => "$Context.id"
          }
        end

        it "creates the assignment and sets `custom_params` on the Lti::ResourceLink" do
          response = api_call(:post,
                              "/api/v1/courses/#{@course.id}/assignments",
                              {
                                controller: "assignments_api",
                                action: "create",
                                format: "json",
                                course_id: @course.id.to_s
                              },
                              { assignment: assignment_params },
                              { expected_status: 200 })

          expect(response["external_tool_tag_attributes"]["custom_params"]).to eq custom_params
          @course.reload
          expect(@course.assignments.count).to be 1
          expect(@course.assignments.last.primary_resource_link.custom).to eq custom_params
        end

        context "invalid custom params" do
          let(:custom_params) do
            {
              "hello" => {
                "there" => "general"
              }
            }
          end

          it "returns a 400 and doesn't create the assignment" do
            response = api_call(:post,
                                "/api/v1/courses/#{@course.id}/assignments",
                                {
                                  controller: "assignments_api",
                                  action: "create",
                                  format: "json",
                                  course_id: @course.id.to_s
                                },
                                { assignment: assignment_params },
                                { expected_status: 400 })
            expect(response["errors"].length).to be 1
            expect(@course.assignments.count).to be 0
          end
        end

        context "when Quizzes 2 tool is selected" do
          let(:tool) do
            @course.context_external_tools.create!(
              name: "Quizzes.Next",
              consumer_key: "test_key",
              shared_secret: "test_secret",
              tool_id: "Quizzes 2",
              url: "http://example.com/launch"
            )
          end
          let(:external_tool_tag_attributes) do
            {
              content_id: tool.id,
              content_type: "context_external_tool",
              custom_params:,
              external_data: "",
              new_tab: "0",
              url: "http://example.com/launch"
            }
          end

          it "doesn't retain peer review settings" do
            api_call(:post,
                     "/api/v1/courses/#{@course.id}/assignments",
                     {
                       controller: "assignments_api",
                       action: "create",
                       format: "json",
                       course_id: @course.id.to_s
                     },
                     { assignment: assignment_params },
                     { expected_status: 200 })

            expect(@course.assignments.last.peer_reviews).to be_falsey
          end
        end

        context "custom params isn't a Hash/JS Object" do
          let(:custom_params) { "Lies, deception!" }

          it "responds with a 400 and doesn't create the assignment" do
            api_call(:post,
                     "/api/v1/courses/#{@course.id}/assignments",
                     {
                       controller: "assignments_api",
                       action: "create",
                       format: "json",
                       course_id: @course.id.to_s
                     },
                     { assignment: assignment_params },
                     { expected_status: 400 })
            expect(@course.reload.assignments.count).to be 0
          end
        end
      end
    end

    it "does not set the configuration tool if the submission type is not online with uploads" do
      tool = @course.context_external_tools.create!(name: "a", url: "http://www.google.com", consumer_key: "12345", shared_secret: "secret")
      api_create_assignment_in_course(@course, { "description" => "description",
                                                 "similarityDetectionTool" => tool.id,
                                                 "configuration_tool_type" => "ContextExternalTool" })

      a = Assignment.last
      expect(a.tool_settings_tool).not_to eq(tool)
    end

    it "allows valid submission types as an array" do
      raw_api_call(:post,
                   "/api/v1/courses/#{@course.id}/assignments",
                   { controller: "assignments_api",
                     action: "create",
                     format: "json",
                     course_id: @course.id.to_s },
                   { assignment: {
                     "name" => "some assignment",
                     "submission_types" => [
                       "online_upload",
                       "online_url"
                     ]
                   } })
      expect(response).to be_successful
    end

    it "allows valid submission types as a string (quick add dialog)" do
      raw_api_call(:post,
                   "/api/v1/courses/#{@course.id}/assignments",
                   { controller: "assignments_api",
                     action: "create",
                     format: "json",
                     course_id: @course.id.to_s },
                   { assignment: {
                     "name" => "some assignment",
                     "submission_types" => "not_graded"
                   } })
      expect(response).to be_successful
    end

    it "does not allow unpermitted submission types" do
      raw_api_call(:post,
                   "/api/v1/courses/#{@course.id}/assignments",
                   { controller: "assignments_api",
                     action: "create",
                     format: "json",
                     course_id: @course.id.to_s },
                   { assignment: {
                     "name" => "some assignment",
                     "submission_types" => [
                       "on_papers"
                     ]
                   } })
      expect(response).to have_http_status :bad_request
    end

    it "calls SubmissionLifecycleManager only once" do
      student_in_course(course: @course, active_enrollment: true)

      @adhoc_due_at = 5.days.from_now
      @section_due_at = 7.days.from_now

      @user = @teacher

      assignment_params = {
        assignment: {
          "name" => "some assignment",
          "assignment_overrides" => {
            "0" => {
              "student_ids" => [@student.id],
              "due_at" => @adhoc_due_at.iso8601
            },
            "1" => {
              "course_section_id" => @course.default_section.id,
              "due_at" => @section_due_at.iso8601
            },
            "2" => {
              "title" => "Helpful Tag",
              "noop_id" => 999
            }
          }
        }
      }

      controller_params = {
        controller: "assignments_api",
        action: "create",
        format: "json",
        course_id: @course.id.to_s
      }

      submission_lifecycle_manager = instance_double(SubmissionLifecycleManager)
      allow(SubmissionLifecycleManager).to receive(:new).and_return(submission_lifecycle_manager)

      expect(submission_lifecycle_manager).to receive(:recompute).once

      @json = api_call(
        :post,
        "/api/v1/courses/#{@course.id}/assignments.json",
        controller_params,
        assignment_params
      )
    end

    it "allows creating an assignment with overrides via the API" do
      student_in_course(course: @course, active_enrollment: true)

      @adhoc_due_at = 5.days.from_now
      @section_due_at = 7.days.from_now

      @user = @teacher

      assignment_params = {
        assignment: {
          "name" => "some assignment",
          "assignment_overrides" => {
            "0" => {
              "student_ids" => [@student.id],
              "due_at" => @adhoc_due_at.iso8601
            },
            "1" => {
              "course_section_id" => @course.default_section.id,
              "due_at" => @section_due_at.iso8601
            },
            "2" => {
              "title" => "Helpful Tag",
              "noop_id" => 999
            }
          }
        }
      }

      controller_params = {
        controller: "assignments_api",
        action: "create",
        format: "json",
        course_id: @course.id.to_s
      }

      @json = api_call(
        :post,
        "/api/v1/courses/#{@course.id}/assignments.json",
        controller_params,
        assignment_params
      )

      @assignment = Assignment.find @json["id"]
      expect(@assignment.assignment_overrides.count).to eq 3

      @adhoc_override = @assignment.assignment_overrides.where(set_type: "ADHOC").first
      expect(@adhoc_override).not_to be_nil
      expect(@adhoc_override.set).to eq [@student]
      expect(@adhoc_override.due_at_overridden).to be_truthy
      expect(@adhoc_override.due_at.to_i).to eq @adhoc_due_at.to_i
      expect(@adhoc_override.title).to eq "1 student"

      @section_override = @assignment.assignment_overrides.where(set_type: "CourseSection").first
      expect(@section_override).not_to be_nil
      expect(@section_override.set).to eq @course.default_section
      expect(@section_override.due_at_overridden).to be_truthy
      expect(@section_override.due_at.to_i).to eq @section_due_at.to_i

      @noop_override = @assignment.assignment_overrides.where(set_type: "Noop").first
      expect(@noop_override).not_to be_nil
      expect(@noop_override.set).to be_nil
      expect(@noop_override.set_type).to eq "Noop"
      expect(@noop_override.set_id).to eq 999
      expect(@noop_override.title).to eq "Helpful Tag"
      expect(@noop_override.due_at_overridden).to be_falsey
    end

    it "accepts configuration argument to split needs grading by section" do
      student_in_course(course: @course, active_enrollment: true)
      @user = @teacher

      api_call(:post,
               "/api/v1/courses/#{@course.id}/assignments.json",
               { controller: "assignments_api",
                 action: "create",
                 format: "json",
                 course_id: @course.id.to_s },
               { assignment: {
                 "name" => "some assignment",
                 "assignment_overrides" => {
                   "0" => {
                     "student_ids" => [@student.id],
                     "title" => "some title"
                   },
                   "1" => {
                     "course_section_id" => @course.default_section.id
                   }
                 }
               } })

      assignments_json = api_call(:get,
                                  "/api/v1/courses/#{@course.id}/assignments.json",
                                  { controller: "assignments_api",
                                    action: "index",
                                    format: "json",
                                    course_id: @course.id.to_s },
                                  { needs_grading_count_by_section: "true" })
      expect(assignments_json[0].keys).to include("needs_grading_count_by_section")

      assignment_id = assignments_json[0]["id"]
      show_json = api_call(:get,
                           "/api/v1/courses/#{@course.id}/assignments/#{assignment_id}.json",
                           { controller: "assignments_api",
                             action: "show",
                             format: "json",
                             course_id: @course.id.to_s,
                             id: assignment_id.to_s },
                           { needs_grading_count_by_section: "true" })
      expect(show_json.keys).to include("needs_grading_count_by_section")
    end

    context "adhoc overrides" do
      def adhoc_override_api_call(rest_method, endpoint, action, opts = {})
        overrides = [{
          "student_ids" => opts[:student_ids] || [],
          "title" => opts[:title] || "adhoc override",
          "due_at" => opts[:adhoc_due_at] || 5.days.from_now.iso8601
        }]

        overrides.concat(opts[:additional_overrides]) if opts[:additional_overrides]
        overrides_hash = ((0...overrides.size).zip overrides).to_h

        api_params = {
          controller: "assignments_api",
          action:,
          format: "json",
          course_id: @course.id.to_s
        }
        api_params.merge!(opts[:additional_api_params]) if opts[:additional_api_params]

        api_call(rest_method,
                 "/api/v1/courses/#{@course.id}/#{endpoint}",
                 api_params,
                 {
                   assignment: {
                     "name" => "some assignment",
                     "assignment_overrides" => overrides_hash,
                   }
                 })
      end

      def api_call_to_create_adhoc_override(opts = {})
        adhoc_override_api_call(:post, "assignments.json", "create", opts)
      end

      def api_call_to_update_adhoc_override(opts = {})
        opts[:additional_api_params] = { id: @assignment.id.to_s }
        adhoc_override_api_call(:put, "assignments/#{@assignment.id}", "update", opts)
      end

      it "allows the update of an adhoc override with one more student" do
        student_in_course(course: @course, active_enrollment: true)
        @first_student = @student
        student_in_course(course: @course, active_enrollment: true)

        @user = @teacher
        json = api_call_to_create_adhoc_override(student_ids: [@student.id])

        @assignment = Assignment.find json["id"]
        @assignment.assignment_overrides.active.where(set_type: "ADHOC").first

        expect(@assignment.assignment_overrides.count).to eq 1

        api_call_to_update_adhoc_override(student_ids: [@student.id, @first_student.id])

        ao = @assignment.assignment_overrides.active.where(set_type: "ADHOC").first
        expect(ao.set).to match_array([@student, @first_student])
      end

      it "allows the update of an adhoc override with one less student" do
        student_in_course(course: @course, active_enrollment: true)
        @first_student = @student
        student_in_course(course: @course, active_enrollment: true)

        @user = @teacher
        json = api_call_to_create_adhoc_override(student_ids: [@student.id, @first_student.id])
        @assignment = Assignment.find json["id"]

        api_call_to_update_adhoc_override(student_ids: [@student.id])

        expect(AssignmentOverrideStudent.active.count).to eq 1
      end

      it "allows the update of an adhoc override with different student" do
        student_in_course(course: @course, active_enrollment: true)
        @first_student = @student
        student_in_course(course: @course, active_enrollment: true)

        @user = @teacher
        json = api_call_to_create_adhoc_override(student_ids: [@student.id])
        @assignment = Assignment.find json["id"]

        expect(@assignment.assignment_overrides.count).to eq 1

        adhoc_override = @assignment.assignment_overrides.active.where(set_type: "ADHOC").first
        expect(adhoc_override.set).to eq [@student]

        api_call_to_update_adhoc_override(student_ids: [@first_student.id])

        ao = @assignment.assignment_overrides.active.where(set_type: "ADHOC").first
        expect(ao.set).to eq [@first_student]
      end
    end

    context "notifications" do
      before :once do
        student_in_course(course: @course, active_enrollment: true)
        course_with_ta(course: @course, active_enrollment: true)
        @course.course_sections.create!

        @notification = Notification.create!(name: "Assignment Created", category: "TestImmediately")

        @student.register!
        @student.communication_channels.create(path: "student@instructure.com").confirm!
      end

      it "takes overrides into account in the assignment-created notification " \
         "for assignments created with overrides" do
        @ta.register!
        @ta.communication_channels.create(path: "ta@instructure.com").confirm!

        @override_due_at = Time.zone.parse("2002 Jun 22 12:00:00")

        @user = @teacher
        json = api_call(:post,
                        "/api/v1/courses/#{@course.id}/assignments.json",
                        {
                          controller: "assignments_api",
                          action: "create",
                          format: "json",
                          course_id: @course.id.to_s
                        },
                        { assignment: {
                          "name" => "some assignment",
                          "assignment_overrides" => {
                            "0" => {
                              "course_section_id" => @student.enrollments.first.course_section.id,
                              "due_at" => @override_due_at.iso8601
                            }
                          }
                        } })
        assignment = Assignment.find(json["id"])
        assignment.publish if assignment.unpublished?

        expect(@student.messages.detect { |m| m.notification_id == @notification.id }.body)
          .to include "Jun 22"
        expect(@ta.messages.detect { |m| m.notification_id == @notification.id }.body)
          .to include "Multiple Dates"
      end

      it "only notifies students with visibility on creation" do
        section2 = @course.course_sections.create!
        student2 = student_in_section(section2, user: user_with_communication_channel(active_all: true))

        @user = @teacher
        api_call(:post,
                 "/api/v1/courses/#{@course.id}/assignments.json",
                 {
                   controller: "assignments_api",
                   action: "create",
                   format: "json",
                   course_id: @course.id.to_s
                 },
                 { assignment: {
                   "name" => "some assignment",
                   "published" => true,
                   "only_visible_to_overrides" => true,
                   "assignment_overrides" => {
                     "0" => {
                       "course_section_id" => section2.id,
                       "due_at" => Time.zone.parse("2002 Jun 22 12:00:00").iso8601
                     }
                   }
                 } })
        expect(@student.messages).to be_empty
        expect(student2.messages.detect { |m| m.notification_id == @notification.id }).to be_present
      end

      it "sends notification of creation on save and publish" do
        assignment = @course.assignments.new(name: "blah")
        assignment.workflow_state = "unpublished"
        assignment.save!

        @user = @teacher
        api_call(:put,
                 "/api/v1/courses/#{@course.id}/assignments/#{assignment.id}",
                 {
                   controller: "assignments_api",
                   action: "update",
                   format: "json",
                   course_id: @course.id.to_s,
                   id: assignment.to_param
                 },
                 { assignment: {
                   "published" => true,
                   "assignment_overrides" => {
                     "0" => {
                       "course_section_id" => @student.enrollments.first.course_section.id,
                       "due_at" => 1.day.from_now.iso8601
                     }
                   }
                 } })
        expect(@student.messages.detect { |m| m.notification_id == @notification.id }).to be_present
      end

      it "sends notification on due date update (even if other overrides are passed in)" do
        section2 = @course.course_sections.create!
        assignment = @course.assignments.create!(name: "blah", workflow_state: "published", due_at: 1.hour.from_now)
        Assignment.where(id: assignment).update_all(created_at: 5.hours.ago)

        notification = Notification.create!(name: "Assignment Due Date Changed")
        @student.email_channel.notification_policies.create!(notification:, frequency: "immediately")

        @user = @teacher
        api_call(:put,
                 "/api/v1/courses/#{@course.id}/assignments/#{assignment.id}",
                 {
                   controller: "assignments_api",
                   action: "update",
                   format: "json",
                   course_id: @course.id.to_s,
                   id: assignment.to_param
                 },
                 {
                   assignment: {
                     "due_at" => 2.days.from_now.iso8601,
                     "assignment_overrides" => { "0" => { "course_section_id" => section2.id, "due_at" => 1.day.from_now.iso8601 } }
                   }
                 })
        expect(@student.messages.detect { |m| m.notification_id == notification.id }).to be_present
      end

      it "uses new overrides for notifications of creation on save and publish" do
        assignment = @course.assignments.create!(name: "blah",
                                                 workflow_state: "unpublished",
                                                 only_visible_to_overrides: true)
        assignment.assignment_overrides.create!(title: "blah", set: @course.default_section, set_type: "CourseSection")

        section2 = @course.course_sections.create!
        student2 = student_in_section(section2, user: user_with_communication_channel(active_all: true))

        @user = @teacher
        api_call(:put,
                 "/api/v1/courses/#{@course.id}/assignments/#{assignment.id}",
                 {
                   controller: "assignments_api",
                   action: "update",
                   format: "json",
                   course_id: @course.id.to_s,
                   id: assignment.to_param
                 },
                 {
                   assignment: {
                     "published" => true,
                     "assignment_overrides" => {
                       "0" => {
                         "course_section_id" => section2.id,
                         "due_at" => 1.day.from_now.iso8601
                       }
                     }
                   }
                 })
        expect(@student.messages).to be_empty
        expect(student2.messages.detect { |m| m.notification_id == @notification.id }).to be_present
      end

      it "updates only_visible_to_overrides to false if updating overall date" do
        assignment = @course.assignments.create!(name: "blah",
                                                 workflow_state: "unpublished",
                                                 only_visible_to_overrides: true)
        section2 = @course.course_sections.create!

        @user = @teacher
        json = api_call(:put,
                        "/api/v1/courses/#{@course.id}/assignments/#{assignment.id}",
                        {
                          controller: "assignments_api",
                          action: "update",
                          format: "json",
                          course_id: @course.id.to_s,
                          id: assignment.to_param
                        },
                        {
                          assignment: {
                            "published" => true,
                            "due_at" => 1.day.from_now.iso8601,
                            "assignment_overrides" => {
                              "0" => {
                                "course_section_id" => section2.id,
                                "due_at" => 1.day.from_now.iso8601
                              }
                            }
                          }
                        })
        expect(json["only_visible_to_overrides"]).to be false
      end
    end

    it "does not allow an assignment_group_id that is not a number" do
      student_in_course(course: @course, active_enrollment: true)
      @user = @teacher

      raw_api_call(:post,
                   "/api/v1/courses/#{@course.id}/assignments",
                   { controller: "assignments_api",
                     action: "create",
                     format: "json",
                     course_id: @course.id.to_s },
                   { assignment: {
                     "name" => "some assignment",
                     "assignment_group_id" => "foo"
                   } })

      expect(response).not_to be_successful
      json = JSON.parse response.body
      expect(json["errors"]["assignment[assignment_group_id]"].first["message"])
        .to eq "must be a positive number"
    end

    context "discussion topic assignments" do
      it "prevents creating assignments with group category IDs and discussions" do
        course_with_teacher(active_all: true)
        group_category = @course.group_categories.create!(name: "foo")
        raw_api_call(:post,
                     "/api/v1/courses/#{@course.id}/assignments",
                     { controller: "assignments_api",
                       action: "create",
                       format: "json",
                       course_id: @course.id.to_s },
                     { assignment: {
                       "name" => "some assignment",
                       "group_category_id" => group_category.id,
                       "submission_types" => [
                         "discussion_topic"
                       ],
                       "discussion_topic" => {
                         "title" => "some assignment"
                       }
                     } })
        expect(response).to have_http_status :bad_request
      end
    end

    context "with grading periods" do
      def call_create(params, expected_status)
        api_call_as_user(
          @current_user,
          :post,
          "/api/v1/courses/#{@course.id}/assignments",
          {
            controller: "assignments_api",
            action: "create",
            format: "json",
            course_id: @course.id.to_s
          },
          {
            assignment: create_assignment_json(@group, @group_category).merge(params)
          },
          {},
          { expected_status: }
        )
      end

      before :once do
        grading_period_group = Factories::GradingPeriodGroupHelper.new.create_for_account(@course.root_account)
        term = @course.enrollment_term
        term.grading_period_group = grading_period_group
        term.save!
        Factories::GradingPeriodHelper.new.create_for_group(grading_period_group, {
                                                              start_date: 2.weeks.ago, end_date: 2.days.ago, close_date: 1.day.ago
                                                            })
        course_with_student(course: @course)
        account_admin_user(account: @course.root_account)
        @group = @course.assignment_groups.create!(name: "Example Group")
        @group_category = @course.group_categories.create!(name: "Example Group Category")
      end

      context "when the user is a teacher" do
        before do
          @current_user = @teacher
        end

        it "allows setting the due date in an open grading period" do
          due_date = 3.days.from_now.iso8601
          call_create({ due_at: due_date, lock_at: nil, unlock_at: nil }, 201)
          expect(@course.assignments.last.due_at).to eq due_date
        end

        it "does not allow setting the due date in a closed grading period" do
          call_create({ due_at: 3.days.ago.iso8601, lock_at: nil, unlock_at: nil }, 403)
          json = JSON.parse response.body
          expect(json["errors"].keys).to include "due_at"
        end

        it "allows setting the due date in a closed grading period when only visible to overrides" do
          due_date = 3.days.ago.iso8601
          call_create({ due_at: due_date, lock_at: nil, unlock_at: nil, only_visible_to_overrides: true }, 201)
          expect(@course.assignments.last.due_at).to eq due_date
        end

        it "does not allow a nil due date when the last grading period is closed" do
          call_create({ due_at: nil }, 403)
          json = JSON.parse response.body
          expect(json["errors"].keys).to include "due_at"
        end

        it "does not allow setting an override due date in a closed grading period" do
          override_params = [{ student_ids: [@student.id], due_at: 3.days.ago.iso8601, lock_at: nil, unlock_at: nil }]
          params = { due_at: 3.days.from_now.iso8601, assignment_overrides: override_params }
          call_create(params, 403)
          json = JSON.parse response.body
          expect(json["errors"].keys).to include "due_at"
        end

        it "does not allow a nil override due date when the last grading period is closed" do
          override_params = [{ student_ids: [@student.id], due_at: nil }]
          params = { due_at: 3.days.from_now.iso8601,
                     assignment_overrides: override_params,
                     lock_at: nil,
                     unlock_at: nil }
          call_create(params, 403)
          json = JSON.parse response.body
          expect(json["errors"].keys).to include "due_at"
        end

        it "allows a due date in a closed grading period when the assignment is not graded" do
          due_date = 3.days.ago.iso8601
          call_create({ due_at: due_date, lock_at: nil, unlock_at: nil, submission_types: "not_graded" }, 201)
          expect(@course.assignments.last.due_at).to eq due_date
        end

        it "allows a nil due date when not graded and the last grading period is closed" do
          call_create({ due_at: nil, submission_types: "not_graded" }, 201)
          expect(@course.assignments.last.due_at).to be_nil
        end

        it "ignores setting allowed_attempts to -1 when it's actually nil on the model" do
          @assignment = @course.assignments.create!(due_at: 3.days.ago.iso8601)
          api_call_as_user(@current_user,
                           :put,
                           "/api/v1/courses/#{@course.id}/assignments/#{@assignment.id}",
                           { controller: "assignments_api", action: "update", format: "json", course_id: @course.id.to_s, id: @assignment.to_param },
                           { assignment: { description: "new description", allowed_attempts: -1 } },
                           {},
                           { expected_status: 200 })
          expect(@assignment.reload.description).to eq "new description"
        end
      end

      context "when the user is an admin" do
        before do
          @current_user = @admin
        end

        it "allows setting the due date in a closed grading period" do
          due_date = 3.days.ago.iso8601
          call_create({ due_at: due_date, lock_at: nil, unlock_at: nil }, 201)
          json = JSON.parse response.body
          expect(json["due_at"]).to eq due_date
        end

        it "allows a nil due date when the last grading period is closed" do
          call_create({ due_at: nil }, 201)
          json = JSON.parse response.body
          expect(json["due_at"]).to be_nil
        end

        it "allows setting an override due date in a closed grading period" do
          due_date = 3.days.ago.iso8601
          override_params = [{ student_ids: [@student.id], due_at: due_date }]
          params = { due_at: 5.days.from_now.iso8601, lock_at: nil, assignment_overrides: override_params }
          call_create(params, 201)
          json = JSON.parse response.body
          assignment = Assignment.find(json["id"])
          expect(assignment.assignment_overrides.first.due_at).to eq due_date
        end

        it "allows a nil override due date when the last grading period is closed" do
          override_params = [{ student_ids: [@student.id], due_at: nil }]
          params = { due_at: 3.days.from_now.iso8601, lock_at: nil, assignment_overrides: override_params }
          call_create(params, 201)
          json = JSON.parse response.body
          assignment = Assignment.find(json["id"])
          expect(assignment.assignment_overrides.first.due_at).to be_nil
        end
      end
    end

    context "sis validations enabled" do
      before do
        a = @course.account
        a.enable_feature!(:new_sis_integrations)
        a.settings[:sis_syncing] = { value: true }
        a.settings[:sis_require_assignment_due_date] = { value: true }
        a.save!
      end

      it "saves with a section override with a valid due_date" do
        assignment_params = {
          "post_to_sis" => true,
          "assignment_overrides" => {
            "0" => {
              "course_section_id" => @course.default_section.id,
              "due_at" => 7.days.from_now.iso8601
            }
          }
        }

        json = api_create_assignment_in_course(@course, assignment_params)

        expect(json["errors"]).to be_nil
      end

      it "does not save with a section override without a due date" do
        assignment_params = {
          "post_to_sis" => true,
          "assignment_overrides" => {
            "0" => {
              "course_section_id" => @course.default_section.id,
              "due_at" => nil
            }
          }
        }

        json = api_create_assignment_in_course(@course, assignment_params)

        expect(json["errors"]&.keys).to eq ["due_at"]
      end

      it "saves with an empty section override" do
        assignment_params = {
          "due_at" => 7.days.from_now.iso8601,
          "post_to_sis" => true,
          "assignment_overrides" => {}
        }

        json = api_create_assignment_in_course(@course, assignment_params)

        expect(json["errors"]).to be_nil
      end

      it "does not save without a due date" do
        json = api_create_assignment_in_course(@course, "post_to_sis" => true)

        expect(json["errors"]&.keys).to eq ["due_at"]
      end

      it "saves with an assignment with a valid due_date" do
        assignment_params = {
          "post_to_sis" => true,
          "due_at" => 7.days.from_now.iso8601
        }

        json = api_create_assignment_in_course(@course, assignment_params)

        expect(json["errors"]).to be_nil
      end

      it "saves with an assignment with a valid title" do
        account = @course.account
        account.settings[:sis_assignment_name_length] = { value: true }
        account.settings[:sis_assignment_name_length_input] = { value: 10 }
        account.save!

        assignment_params = {
          "name" => "Gil Faizon",
          "post_to_sis" => true,
          "due_at" => 7.days.from_now.iso8601
        }

        json = api_create_assignment_in_course(@course, assignment_params)

        expect(json["errors"]).to be_nil
      end

      it "does not save with an assignment with an invalid title length" do
        account = @course.account
        account.settings[:sis_assignment_name_length] = { value: true }
        account.settings[:sis_assignment_name_length_input] = { value: 10 }
        account.save!

        assignment_params = {
          "name" => "Too Much Tuna",
          "post_to_sis" => true,
          "due_at" => 7.days.from_now.iso8601
        }

        json = api_create_assignment_in_course(@course, assignment_params)

        expect(json["errors"]).to_not be_nil
        expect(json["errors"]&.keys).to eq ["title"]
        expect(json["errors"]["title"].first["message"]).to eq("The title cannot be longer than 10 characters")
      end

      it "caches overrides correctly" do
        enable_cache(:redis_cache_store) do
          sec1 = @course.course_sections.create! name: "sec1"
          sec2 = @course.course_sections.create! name: "sec2"
          json = api_create_assignment_in_course(@course,
                                                 { name: "test",
                                                   post_to_sis: true,
                                                   assignment_overrides: [
                                                     { course_section_id: sec1.id, due_at: 1.week.from_now },
                                                     { course_section_id: sec2.id, due_at: 2.weeks.from_now }
                                                   ] })
          assignment = Assignment.find(json["id"])
          cached_overrides = AssignmentOverrideApplicator.overrides_for_assignment_and_user(assignment, @teacher)
          expect(cached_overrides.map(&:set)).to match_array([sec1, sec2])
        end
      end
    end
  end

  describe "PUT /courses/:course_id/assignments/:id (#update)" do
    before :once do
      course_with_teacher(active_all: true)
    end

    context "when the current user can update assignments but cannot grade submissions" do
      before(:once) do
        course_with_student(active_all: true)
        @course.account.role_overrides.create!(permission: "manage_grades", enabled: false, role: admin_role)
        account_admin_user(active_all: true)
        @assignment = @course.assignments.create!(
          name: "some assignment",
          grading_type: "points",
          points_possible: 15
        )
        @assignment.grade_student(@student, grade: 15, grader: @teacher)
      end

      it "succeeds if points possible is provided but it matches current points possible" do
        api_update_assignment_call(@course, @assignment, { points_possible: 15 })
        expect(response).to be_successful
      end

      it "returns unauthorized if attempting to change points possible" do
        api_update_assignment_call(@course, @assignment, { points_possible: 12 })
        expect(response).to be_forbidden
      end

      it "succeeds if grading_type is provided but it matches current grading_type" do
        api_update_assignment_call(@course, @assignment, { grading_type: "points" })
        expect(response).to be_successful
      end

      it "returns unauthorized if attempting to change grading_type" do
        api_update_assignment_call(@course, @assignment, { grading_type: "percent" })
        expect(response).to be_forbidden
      end

      it "succeeds if grading_standard_id is provided but it matches current grading_standard_id" do
        grading_standard = grading_standard_for(@course)
        @assignment.update!(grading_standard:)
        api_update_assignment_call(@course, @assignment, { grading_standard_id: grading_standard.id })
        expect(response).to be_successful
      end

      it "succeeds if grading_standard_id is empty string and assignment does not have a grading standard" do
        api_update_assignment_call(@course, @assignment, { grading_standard_id: "" })
        expect(response).to be_successful
      end

      it "returns forbidden if attempting to change grading_standard_id" do
        grading_standard = grading_standard_for(@course)
        @assignment.update!(grading_standard:)
        api_update_assignment_call(@course, @assignment, { grading_standard_id: nil })
        expect(response).to be_forbidden
      end

      it "succeeds if not provided attributes that trigger a regrade" do
        api_update_assignment_call(@course, @assignment, { title: "changed assignment name" })
        expect(response).to be_successful
      end
    end

    it "returns forbidden for users who do not have permission" do
      course_with_student(active_all: true)
      @assignment = @course.assignments.create!({
                                                  name: "some assignment",
                                                  points_possible: 15
                                                })

      api_update_assignment_call(@course, @assignment, { points_possible: 10 })

      expect(response).to have_http_status :forbidden
    end

    it "allows user with grading rights to update assignment grading type" do
      course_with_student(active_all: true)
      @assignment = @course.assignments.create!(
        name: "some assignment",
        points_possible: 15,
        grading_type: "points"
      )
      @assignment.grade_student(@student, grade: 15, grader: @teacher)

      @user = @teacher
      api_update_assignment_call(@course, @assignment, { grading_type: "percent" })
      expect(response).to be_successful
      expect(@assignment.grading_type).to eq "percent"
    end

    it "allows user without grading rights to update non-grading attributes on a graded assignment" do
      course_with_student(active_all: true)
      @assignment = @course.assignments.create!(
        name: "some assignment",
        points_possible: 15,
        grading_type: "points"
      )
      @assignment.grade_student(@student, grade: 15, grader: @teacher)
      RoleOverride.create!(permission: "manage_grades", enabled: false, context: @course.account, role: admin_role)
      account_admin_user(active_all: true)

      api_update_assignment_call(@course, @assignment, { name: "some really cool assignment" })
      expect(response).to be_successful
      expect(@assignment.name).to eq "some really cool assignment"
    end

    it "allows user to update grading_type without grading rights when no submissions have been graded" do
      @assignment = @course.assignments.create!(
        name: "some assignment",
        points_possible: 15,
        grading_type: "points"
      )

      RoleOverride.create!(permission: "manage_grades", enabled: false, context: @course.account, role: admin_role)
      account_admin_user(active_all: true)

      api_update_assignment_call(@course, @assignment, { grading_type: "percent" })
      expect(response).to be_successful
      expect(@assignment.grading_type).to eq "percent"
    end

    it "updates published/unpublished" do
      @assignment = @course.assignments.create({
                                                 name: "some assignment",
                                                 points_possible: 15
                                               })
      @assignment.workflow_state = "unpublished"
      @assignment.save!

      # change it to published
      api_update_assignment_call(@course, @assignment, { "published" => true })
      @assignment.reload
      expect(@assignment.workflow_state).to eq "published"

      # change it back to unpublished
      api_update_assignment_call(@course, @assignment, { "published" => false })
      @assignment.reload
      expect(@assignment.workflow_state).to eq "unpublished"

      course_with_student(active_all: true, course: @course)
      @assignment.submit_homework(@student, submission_type: "online_text_entry")
      @assignment.publish
      @user = @teacher
      raw_api_call(
        :put,
        "/api/v1/courses/#{@course.id}/assignments/#{@assignment.id}.json",
        {
          controller: "assignments_api",
          action: "update",
          format: "json",
          course_id: @course.id.to_s,
          id: @assignment.id.to_s
        },
        { assignment: { published: false } }
      )
      expect(response).not_to be_successful
      json = JSON.parse response.body
      expect(json["errors"]["published"].first["message"])
        .to eq "Can't unpublish if there are student submissions"
    end

    it "updates using lti_context_id" do
      @assignment = @course.assignments.create({
                                                 name: "some assignment",
                                                 points_possible: 15
                                               })
      raw_api_call(:put,
                   "/api/v1/courses/#{@course.id}/assignments/lti_context_id:#{@assignment.lti_context_id}.json",
                   { controller: "assignments_api",
                     action: "update",
                     format: "json",
                     course_id: @course.id.to_s,
                     id: "lti_context_id:#{@assignment.lti_context_id}" },
                   {
                     assignment: { published: false }
                   })
      expect(JSON.parse(response.body)["id"]).to eq @assignment.id
    end

    it "400s with invalid date times" do
      the_date = 1.day.ago
      @assignment = @course.assignments.create({
                                                 name: "some assignment",
                                                 points_possible: 15
                                               })
      @assignment.due_at = the_date
      @assignment.lock_at = the_date
      @assignment.unlock_at = the_date
      @assignment.peer_reviews_assign_at = the_date
      @assignment.save!
      raw_api_update_assignment(@course,
                                @assignment,
                                { "peer_reviews_assign_at" => "1/1/2013" })
      expect(response).not_to be_successful
      expect(response).to have_http_status :bad_request
      json = JSON.parse response.body
      expect(json["errors"]["assignment[peer_reviews_assign_at]"].first["message"])
        .to eq "Invalid datetime for peer_reviews_assign_at"
    end

    it "allows clearing dates" do
      the_date = 1.day.ago
      @assignment = @course.assignments.create({
                                                 name: "some assignment",
                                                 points_possible: 15
                                               })
      @assignment.due_at = the_date
      @assignment.lock_at = the_date
      @assignment.unlock_at = the_date
      @assignment.peer_reviews_assign_at = the_date
      @assignment.save!

      api_update_assignment_call(@course,
                                 @assignment,
                                 { "due_at" => nil,
                                   "lock_at" => "",
                                   "unlock_at" => nil,
                                   "peer_reviews_assign_at" => nil })
      expect(response).to be_successful
      @assignment.reload

      expect(@assignment.due_at).to be_nil
      expect(@assignment.lock_at).to be_nil
      expect(@assignment.unlock_at).to be_nil
      expect(@assignment.peer_reviews_assign_at).to be_nil
    end

    it "unsets submission types if set to not_graded" do
      # the same way it would in the UI
      @assignment = @course.assignments.create!(
        name: "some assignment",
        points_possible: 15,
        submission_types: "online_text_entry",
        grading_type: "percent"
      )

      api_update_assignment_call(@course, @assignment, { "grading_type" => "not_graded" })
      expect(response).to be_successful
      @assignment.reload

      expect(@assignment.grading_type).to eq "not_graded"
      expect(@assignment.submission_types).to eq "not_graded"
    end

    it "leaves ab_guid alone if not included in update params" do
      @assignment = @course.assignments.create!(
        name: "some assignment",
        points_possible: 15,
        submission_types: "online_text_entry",
        grading_type: "percent",
        ab_guid: ["a", "b"]
      )
      api_update_assignment_call(@course, @assignment, title: "new title")
      expect(response).to be_successful
      expect(@assignment.reload.ab_guid).to eq ["a", "b"]
    end

    it "updates ab_guid if included in update params" do
      @assignment = @course.assignments.create!(
        name: "some assignment",
        points_possible: 15,
        submission_types: "online_text_entry",
        grading_type: "percent",
        ab_guid: ["a", "b"]
      )
      api_update_assignment_call(@course, @assignment, ab_guid: ["c", "d"])
      expect(response).to be_successful
      expect(@assignment.reload.ab_guid).to eq ["c", "d"]
    end

    it "updates ab_guid to empty array if included in update params and empty" do
      @assignment = @course.assignments.create!(
        name: "some assignment",
        points_possible: 15,
        submission_types: "online_text_entry",
        grading_type: "percent",
        ab_guid: ["a", "b"]
      )
      api_update_assignment_call(@course, @assignment, ab_guid: [])
      expect(response).to be_successful
      expect(@assignment.reload.ab_guid).to eq []
    end

    it "updates ab_guid to empty array if included in update params and is empty string" do
      @assignment = @course.assignments.create!(
        name: "some assignment",
        points_possible: 15,
        submission_types: "online_text_entry",
        grading_type: "percent",
        ab_guid: ["a", "b"]
      )
      api_update_assignment_call(@course, @assignment, ab_guid: "")
      expect(response).to be_successful
      expect(@assignment.reload.ab_guid).to eq []
    end

    it "updates ab_guid to a single element array if a string is passed in" do
      @assignment = @course.assignments.create!(
        name: "some assignment",
        points_possible: 15,
        submission_types: "online_text_entry",
        grading_type: "percent",
        ab_guid: ["a", "b"]
      )
      api_update_assignment_call(@course, @assignment, ab_guid: "c")
      expect(response).to be_successful
      expect(@assignment.reload.ab_guid).to eq ["c"]
    end

    describe "annotatable attachment" do
      before(:once) do
        @assignment = @course.assignments.create!(name: "Some Assignment")
        @attachment = attachment_model(content_type: "application/pdf", context: @course)
      end

      let(:endpoint_params) do
        {
          action: :update,
          controller: :assignments_api,
          course_id: @course.id,
          format: :json,
          id: @assignment.id
        }
      end

      it "sets the assignment's annotatable_attachment_id when id is present and type is student_annotation" do
        @attachment.update!(folder: @course.student_annotation_documents_folder)

        api_call(
          :put,
          "/api/v1/courses/#{@course.id}/assignments/#{@assignment.id}",
          endpoint_params,
          { assignment: { annotatable_attachment_id: @attachment.id, submission_types: ["student_annotation"] } }
        )
        expect(@assignment.reload.annotatable_attachment_id).to be @attachment.id
      end

      it "copies the given attachment to a special folder and uses that attachment instead of the supplied one" do
        api_call(
          :put,
          "/api/v1/courses/#{@course.id}/assignments/#{@assignment.id}",
          endpoint_params,
          { assignment: { annotatable_attachment_id: @attachment.id, submission_types: ["student_annotation"] } }
        )

        annotation_documents_folder = @course.student_annotation_documents_folder
        clone_attachment = annotation_documents_folder.active_file_attachments.find_by(md5: @attachment.md5)
        expect(@assignment.reload.annotatable_attachment_id).to be clone_attachment.id
      end

      it "does not set the assignment's annotatable_attachment_id when type is not student_annotation" do
        api_call(
          :put,
          "/api/v1/courses/#{@course.id}/assignments/#{@assignment.id}",
          endpoint_params,
          { assignment: { annotatable_attachment_id: @attachment.id, submission_types: ["online_text_entry"] } }
        )
        expect(@assignment.reload.annotatable_attachment_id).to be_nil
      end

      it "returns bad_request when the user did not include an attachment id for an student_annotation type" do
        api_call(
          :put,
          "/api/v1/courses/#{@course.id}/assignments/#{@assignment.id}",
          endpoint_params,
          { assignment: { submission_types: ["student_annotation"] } }
        )

        expect(response).to have_http_status(:bad_request)
      end

      it "returns bad_request when the user doesn't have read access to the attachment" do
        second_course = Course.create!
        attachment_attrs = valid_attachment_attributes.merge(context: second_course)
        second_attachment = Attachment.create!(attachment_attrs)

        api_call(
          :put,
          "/api/v1/courses/#{@course.id}/assignments/#{@assignment.id}",
          endpoint_params,
          { assignment: { annotatable_attachment_id: second_attachment.id, submission_types: ["student_annotation"] } }
        )

        aggregate_failures do
          expect(response).to have_http_status(:bad_request)
          expect(@assignment.reload.annotatable_attachment_id).to be_nil
        end
      end

      it "returns bad_request when the attachment doesn't exist" do
        api_call(
          :put,
          "/api/v1/courses/#{@course.id}/assignments/#{@assignment.id}",
          endpoint_params,
          { assignment: { annotatable_attachment_id: Attachment.last.id + 1, submission_types: ["student_annotation"] } }
        )

        aggregate_failures do
          expect(response).to have_http_status(:bad_request)
          expect(@assignment.reload.annotatable_attachment_id).to be_nil
        end
      end

      it "removes the assignment's annotatable_attachment_id when an empty string is passed" do
        api_call(
          :put,
          "/api/v1/courses/#{@course.id}/assignments/#{@assignment.id}",
          endpoint_params,
          { assignment: { annotatable_attachment_id: "" } }
        )
        expect(@assignment.reload.annotatable_attachment_id).to be_nil
      end

      it "removes the assignment's annotatable_attachment_id when the type is not student_annotation" do
        @assignment.update!(annotatable_attachment: @attachment)

        api_call(
          :put,
          "/api/v1/courses/#{@course.id}/assignments/#{@assignment.id}",
          endpoint_params,
          { assignment: { annotatable_attachment_id: @attachment.id, submission_types: ["online_text_entry"] } }
        )
        expect(@assignment.reload.annotatable_attachment_id).to be_nil
      end

      it "does not remove the assignment's annotatable_attachment_id when submission_types is not a param" do
        @assignment.update!(annotatable_attachment: @attachment)

        expect do
          api_call(
            :put,
            "/api/v1/courses/#{@course.id}/assignments/#{@assignment.id}",
            endpoint_params,
            { assignment: { name: "unrelated change to attachment" } }
          )
        end.not_to change {
          @assignment.reload.annotatable_attachment_id
        }
      end
    end

    describe "final_grader_id" do
      before(:once) do
        course_with_teacher(active_all: true)
        course_with_teacher(active_all: true)
      end

      it 'allows updating final_grader_id for a participating instructor with "Select Final Grade" permissions' do
        assignment = @course.assignments.create!(name: "Some Assignment", moderated_grading: true, grader_count: 2)
        api_call(
          :put,
          "/api/v1/courses/#{@course.id}/assignments/#{assignment.id}",
          {
            controller: "assignments_api",
            action: "update",
            format: "json",
            course_id: @course.id,
            id: assignment.to_param
          },
          { assignment: { final_grader_id: @teacher.id } }
        )
        expect(json_parse(response.body)["final_grader_id"]).to eq @teacher.id
      end

      it 'does not allow updating final_grader_id if the user does not have "Select Final Grade" permissions' do
        assignment = @course.assignments.create!(name: "Some Assignment", moderated_grading: true, grader_count: 2)
        @course.root_account.role_overrides.create!(
          permission: "select_final_grade",
          role: teacher_role,
          enabled: false
        )
        api_call(
          :put,
          "/api/v1/courses/#{@course.id}/assignments/#{assignment.id}",
          {
            controller: "assignments_api",
            action: "update",
            format: "json",
            course_id: @course.id,
            id: assignment.to_param
          },
          { assignment: { final_grader_id: @teacher.id } }
        )
        error = json_parse(response.body)["errors"]["final_grader_id"].first
        expect(error["message"]).to eq "user does not have permission to select final grade"
      end

      it "does not allow updating final_grader_id if the user is not active in the course" do
        assignment = @course.assignments.create!(name: "Some Assignment", moderated_grading: true, grader_count: 2)
        deactivated_teacher = User.create!
        deactivated_teacher = @course.enroll_teacher(deactivated_teacher, enrollment_state: "inactive")
        api_call(
          :put,
          "/api/v1/courses/#{@course.id}/assignments/#{assignment.id}",
          {
            controller: "assignments_api",
            action: "update",
            format: "json",
            course_id: @course.id,
            id: assignment.to_param
          },
          { assignment: { final_grader_id: deactivated_teacher.id } }
        )
        error = json_parse(response.body)["errors"]["final_grader_id"].first
        expect(error["message"]).to eq "course has no active instructors with this ID"
      end

      it "does not allow updating final_grader_id if the course has no user with the supplied ID" do
        user_not_enrolled_in_course = User.create!
        assignment = @course.assignments.create!(name: "Some Assignment", moderated_grading: true, grader_count: 2)
        api_call(
          :put,
          "/api/v1/courses/#{@course.id}/assignments/#{assignment.id}",
          {
            controller: "assignments_api",
            action: "update",
            format: "json",
            course_id: @course.id,
            id: assignment.to_param
          },
          { assignment: { final_grader_id: user_not_enrolled_in_course.id } }
        )
        error = json_parse(response.body)["errors"]["final_grader_id"].first
        expect(error["message"]).to eq "course has no active instructors with this ID"
      end
    end

    it "allows updating grader_count" do
      course_with_teacher(active_all: true)
      assignment = @course.assignments.create!(name: "Some Assignment", moderated_grading: true, grader_count: 1)
      api_call(
        :put,
        "/api/v1/courses/#{@course.id}/assignments/#{assignment.id}",
        {
          controller: "assignments_api",
          action: "update",
          format: "json",
          course_id: @course.id,
          id: assignment.to_param
        },
        { assignment: { grader_count: 4 } }
      )
      expect(json_parse(response.body)["grader_count"]).to eq 4
    end

    it "allows updating graders_anonymous_to_graders" do
      course_with_teacher(active_all: true)
      assignment = @course.assignments.create!(name: "Some Assignment", moderated_grading: true, grader_count: 2)
      api_call(
        :put,
        "/api/v1/courses/#{@course.id}/assignments/#{assignment.id}",
        {
          controller: "assignments_api",
          action: "update",
          format: "json",
          course_id: @course.id,
          id: assignment.to_param
        },
        { assignment: { graders_anonymous_to_graders: true } }
      )
      expect(json_parse(response.body)["graders_anonymous_to_graders"]).to be true
    end

    it "allows updating grader_comments_visible_to_graders" do
      course_with_teacher(active_all: true)
      assignment = @course.assignments.create!(name: "Some Assignment", moderated_grading: true, grader_count: 2)
      api_call(
        :put,
        "/api/v1/courses/#{@course.id}/assignments/#{assignment.id}",
        {
          controller: "assignments_api",
          action: "update",
          format: "json",
          course_id: @course.id,
          id: assignment.to_param
        },
        { assignment: { grader_comments_visible_to_graders: false } }
      )
      expect(json_parse(response.body)["grader_comments_visible_to_graders"]).to be false
    end

    it "allows updating grader_names_visible_to_final_grader" do
      course_with_teacher(active_all: true)
      assignment = @course.assignments.create!(name: "Some Assignment", moderated_grading: true, grader_count: 2)
      api_call(
        :put,
        "/api/v1/courses/#{@course.id}/assignments/#{assignment.id}",
        {
          controller: "assignments_api",
          action: "update",
          format: "json",
          course_id: @course.id,
          id: assignment.to_param
        },
        { assignment: { grader_names_visible_to_final_grader: false } }
      )
      expect(json_parse(response.body)["grader_names_visible_to_final_grader"]).to be false
    end

    it "does not allow updating an assignment title to longer than 255 characters" do
      course_with_teacher(active_all: true)
      name_too_long = "a" * 256
      # create an assignment
      @json = api_create_assignment_in_course(@course, { "name" => "some name" })
      @assignment = Assignment.find @json["id"]
      @assignment.reload

      # not update an assignment with a name too long
      raw_api_call(
        :put,
        "/api/v1/courses/#{@course.id}/assignments/#{@assignment.id}.json",
        {
          controller: "assignments_api",
          action: "update",
          format: "json",
          course_id: @course.id.to_s,
          id: @assignment.id.to_s
        },
        { assignment: { "name" => name_too_long } }
      )
      assert_status(400)
      @assignment.reload
      expect(@assignment.name).to eq "some name"
    end

    it "disallows updating deleted assignments" do
      course_with_teacher(active_all: true)
      @assignment = @course.assignments.create!({
                                                  name: "some assignment",
                                                  points_possible: 15
                                                })
      @assignment.destroy

      api_call(:put,
               "/api/v1/courses/#{@course.id}/assignments/#{@assignment.id}",
               {
                 controller: "assignments_api",
                 action: "update",
                 format: "json",
                 course_id: @course.id.to_s,
                 id: @assignment.to_param
               },
               { "points_possible" => 10 },
               {},
               { expected_status: 404 })
    end

    it "allows trying to update points (that get ignored) on an ungraded assignment when locked" do
      other_course = Account.default.courses.create!
      template = MasterCourses::MasterTemplate.set_as_master_course(other_course)
      original_assmt = other_course.assignments.create!(title: "blah", description: "bloo")
      tag = template.create_content_tag_for!(original_assmt, restrictions: { points: true })

      course_with_teacher(active_all: true)
      @assignment = @course.assignments.create!(name: "something", migration_id: tag.migration_id, submission_types: "not_graded")

      api_call(:put,
               "/api/v1/courses/#{@course.id}/assignments/#{@assignment.id}.json",
               {
                 controller: "assignments_api",
                 action: "update",
                 format: "json",
                 course_id: @course.id.to_s,
                 id: @assignment.id.to_s
               },
               { assignment: { points_possible: 0 } },
               {},
               { expected_status: 200 })
    end

    context "without overrides or frozen attributes" do
      before :once do
        @start_group = @course.assignment_groups.create!({ name: "start group" })
        @group = @course.assignment_groups.create!({ name: "new group" })
        @assignment = @course.assignments.create!(title: "some assignment",
                                                  points_possible: 15,
                                                  description: "blah",
                                                  position: 2,
                                                  peer_review_count: 2,
                                                  peer_reviews: true,
                                                  peer_reviews_due_at: Time.zone.now,
                                                  grading_type: "percent",
                                                  due_at: nil)
        @assignment.assignment_group = @start_group
        @assignment.group_category = @assignment.context.group_categories.create!(name: "foo")
        @assignment.save!

        @new_grading_standard = grading_standard_for(@course)
      end

      before do
        @json = api_update_assignment_call(@course, @assignment, {
                                             "name" => "some assignment",
                                             "points_possible" => "12",
                                             "assignment_group_id" => @group.id,
                                             "peer_reviews" => false,
                                             "grading_standard_id" => @new_grading_standard.id,
                                             "group_category_id" => nil,
                                             "description" => "assignment description",
                                             "grading_type" => "letter_grade",
                                             "due_at" => "2011-01-01T00:00:00Z",
                                             "position" => 1,
                                             "allowed_attempts" => 10
                                           })
        @assignment.reload
      end

      it "returns, but does not update, the assignment's id" do
        expect(@json["id"]).to eq @assignment.id
      end

      it "updates the assignment's assignment group id" do
        expect(@assignment.assignment_group_id).to eq @group.id
        expect(@json["assignment_group_id"]).to eq @group.id
      end

      it "updates the title/name of the assignment" do
        expect(@assignment.title).to eq "some assignment"
        expect(@json["name"]).to eq "some assignment"
      end

      it "returns, but doesn't update, the assignment's course_id" do
        expect(@assignment.context_id).to eq @course.id
        expect(@json["course_id"]).to eq @course.id
      end

      it "updates the assignment's description" do
        expect(@assignment.description).to eq "assignment description"
        expect(@json["description"]).to eq "assignment description"
      end

      it "updates the assignment's position" do
        expect(@assignment.position).to eq 1
        expect(@json["position"]).to eq @assignment.position
      end

      it "updates the assignment's points possible" do
        expect(@assignment.points_possible).to eq 12
        expect(@json["points_possible"]).to eq @assignment.points_possible
      end

      it "updates the assignment's grading_type" do
        expect(@assignment.grading_type).to eq "letter_grade"
        expect(@json["grading_type"]).to eq @assignment.grading_type
      end

      it "updates the assignments grading_type when outcome not provided" do
        @json = api_update_assignment_call(@course, @assignment, {
                                             "grading_type" => "points"
                                           })
        @assignment.reload
        expect(@assignment.grading_type).to eq "points"
        expect(@json["grading_type"]).to eq @assignment.grading_type
      end

      it "updates the assignments grading_type when type is empty" do
        @json = api_update_assignment_call(@course, @assignment, { grading_type: "" })
        @assignment.reload
        expect(@assignment.grading_type).to eq "points"
        expect(@json["grading_type"]).to eq @assignment.grading_type
      end

      it "returns, but does not change, the needs_grading_count" do
        expect(@assignment.needs_grading_count).to eq 0
        expect(@json["needs_grading_count"]).to eq 0
      end

      it "updates the assignment's due_at" do
        # fancy midnight
        expect(@json["due_at"]).to eq "2011-01-01T23:59:59Z"
      end

      it "updates the assignment's submission types" do
        expect(@assignment.submission_types).to eq "none"
        expect(@json["submission_types"]).to eq ["none"]
      end

      it "updates the group_category_id" do
        expect(@json["group_category_id"]).to be_nil
      end

      it "returns the html_url, which is a URL to the assignment" do
        expect(@json["html_url"]).to eq course_assignment_url(@course, @assignment)
      end

      it "updates the peer reviews info" do
        expect(@assignment.peer_reviews).to be false
        expect(@json).not_to have_key("peer_review_count")
        expect(@json).not_to have_key("peer_reviews_assign_at")
      end

      it "updates the grading standard" do
        expect(@assignment.grading_standard_id).to eq @new_grading_standard.id
        expect(@json["grading_standard_id"]).to eq @new_grading_standard.id
      end

      it "updates the allowed_attempts" do
        expect(@json["allowed_attempts"]).to eq 10
      end
    end

    it "is not able to update position to nil" do
      @assignment = @course.assignments.create!
      json = api_update_assignment_call(@course, @assignment, { "position" => "" })
      @assignment.reload
      expect(json["position"]).to eq 1
      expect(@assignment.position).to eq 1
    end

    it "processes html content in description on update" do
      @assignment = @course.assignments.create!

      should_process_incoming_user_content(@course) do |content|
        api_update_assignment_call(@course, @assignment, {
                                     "description" => content
                                   })

        @assignment.reload
        @assignment.description
      end
    end

    context "with assignment overrides on the assignment" do
      describe "updating assignment overrides" do
        before :once do
          student_in_course(course: @course, active_enrollment: true)
          @assignment = @course.assignments.create!
          @group_category = @assignment.context.group_categories.create!(name: "foo")
          @assignment.group_category = @group_category
          @assignment.save!
          @group = group_model(context: @course, group_category: @assignment.group_category)
          @adhoc_due_at = 5.days.from_now
          @section_due_at = 7.days.from_now
          @group_due_at = 3.days.from_now
          @user = @teacher
        end

        let(:update_assignment) do
          api_update_assignment_call(@course, @assignment, {
                                       "name" => "Assignment With Overrides",
                                       "assignment_overrides" => {
                                         "0" => {
                                           "student_ids" => [@student.id],
                                           "title" => "adhoc override",
                                           "due_at" => @adhoc_due_at.iso8601
                                         },
                                         "1" => {
                                           "course_section_id" => @course.default_section.id,
                                           "due_at" => @section_due_at.iso8601
                                         },
                                         "2" => {
                                           "title" => "Group override",
                                           "set_id" => @group_category.id,
                                           "group_id" => @group.id,
                                           "due_at" => @group_due_at.iso8601
                                         },
                                         "3" => {
                                           "title" => "Helpful Tag",
                                           "noop_id" => 999
                                         }
                                       }
                                     })
          @assignment.reload
        end

        let(:update_assignment_only) do
          api_update_assignment_call(@course, @assignment, {
                                       "name" => "Assignment With Overrides",
                                       "due_at" => 1.week.from_now.iso8601,
                                       "assignment_overrides" => {
                                         "0" => {
                                           "student_ids" => [@student.id],
                                           "title" => "adhoc override",
                                           "due_at" => @adhoc_due_at.iso8601
                                         },
                                         "1" => {
                                           "course_section_id" => @course.default_section.id,
                                           "due_at" => @section_due_at.iso8601
                                         },
                                         "2" => {
                                           "title" => "Group override",
                                           "set_id" => @group_category.id,
                                           "group_id" => @group.id,
                                           "due_at" => @group_due_at.iso8601
                                         },
                                         "3" => {
                                           "title" => "Helpful Tag",
                                           "noop_id" => 999
                                         }
                                       }
                                     })
          @assignment.reload
        end

        describe "SubmissionLifecycleManager" do
          it "is called only once when there are changes to overrides" do
            submission_lifecycle_manager = instance_double(SubmissionLifecycleManager)
            allow(SubmissionLifecycleManager).to receive(:new).and_return(submission_lifecycle_manager)

            expect(submission_lifecycle_manager).to receive(:recompute).once

            update_assignment
          end

          it "is not called when there are no changes to overrides or assignment" do
            update_assignment

            submission_lifecycle_manager = instance_double(SubmissionLifecycleManager)
            allow(SubmissionLifecycleManager).to receive(:new).and_return(submission_lifecycle_manager)

            expect(submission_lifecycle_manager).not_to receive(:recompute)

            update_assignment
          end

          it "is called only once when there are changes to the assignment but not to the overrides" do
            update_assignment

            submission_lifecycle_manager = instance_double(SubmissionLifecycleManager)
            allow(SubmissionLifecycleManager).to receive(:new).and_return(submission_lifecycle_manager)

            expect(submission_lifecycle_manager).to receive(:recompute).once

            update_assignment_only
          end
        end

        it "updates any ADHOC overrides" do
          update_assignment
          expect(@assignment.assignment_overrides.count).to eq 4
          @adhoc_override = @assignment.assignment_overrides.where(set_type: "ADHOC").first
          expect(@adhoc_override).not_to be_nil
          expect(@adhoc_override.set).to eq [@student]
          expect(@adhoc_override.due_at_overridden).to be_truthy
          expect(@adhoc_override.due_at.to_i).to eq @adhoc_due_at.to_i
        end

        it "updates any CourseSection overrides" do
          update_assignment
          @section_override = @assignment.assignment_overrides.where(set_type: "CourseSection").first
          expect(@section_override).not_to be_nil
          expect(@section_override.set).to eq @course.default_section
          expect(@section_override.due_at_overridden).to be_truthy
          expect(@section_override.due_at.to_i).to eq @section_due_at.to_i
        end

        it "updates any Group overrides" do
          update_assignment
          @group_override = @assignment.assignment_overrides.where(set_type: "Group").first
          expect(@group_override).not_to be_nil
          expect(@group_override.set).to eq @group
          expect(@group_override.due_at_overridden).to be_truthy
          expect(@group_override.due_at.to_i).to eq @group_due_at.to_i
        end

        it "updates any Noop overrides" do
          update_assignment
          @noop_override = @assignment.assignment_overrides.where(set_type: "Noop").first
          expect(@noop_override).not_to be_nil
          expect(@noop_override.set).to be_nil
          expect(@noop_override.set_type).to eq "Noop"
          expect(@noop_override.set_id).to eq 999
          expect(@noop_override.title).to eq "Helpful Tag"
          expect(@noop_override.due_at_overridden).to be_falsey
        end

        it "overrides the assignment for the user" do
          @assignment.update!(due_at: 1.day.from_now)
          response = api_update_assignment_call(@course,
                                                @assignment,
                                                assignment_overrides: {
                                                  0 => {
                                                    course_section_id: @course.default_section.id,
                                                    due_at: @section_due_at.iso8601
                                                  }
                                                })
          expect(response["due_at"]).to eq(@section_due_at.iso8601)
        end

        it "updates overrides for inactive students" do
          @enrollment.deactivate
          update_assignment
          expect(@assignment.assignment_overrides.count).to eq 4
          @adhoc_override = @assignment.assignment_overrides.where(set_type: "ADHOC").first
          expect(@adhoc_override).not_to be_nil
          expect(@adhoc_override.set).to eq [@student]
          expect(@adhoc_override.due_at_overridden).to be_truthy
          expect(@adhoc_override.due_at.to_i).to eq @adhoc_due_at.to_i
        end

        it "updates overrides for concluded students" do
          @enrollment.conclude
          update_assignment
          expect(@assignment.assignment_overrides.count).to eq 4
          @adhoc_override = @assignment.assignment_overrides.where(set_type: "ADHOC").first
          expect(@adhoc_override).not_to be_nil
          expect(@adhoc_override.set).to eq [@student]
          expect(@adhoc_override.due_at_overridden).to be_truthy
          expect(@adhoc_override.due_at.to_i).to eq @adhoc_due_at.to_i
        end

        it "does not create overrides when student_ids is invalid" do
          api_update_assignment_call(@course, @assignment, {
                                       "name" => "Assignment With Overrides",
                                       "assignment_overrides" => {
                                         "0" => {
                                           "student_ids" => "bad parameter",
                                           "title" => "adhoc override",
                                           "due_at" => @adhoc_due_at.iso8601
                                         }
                                       }
                                     })
          expect(@assignment.assignment_overrides.count).to eq 0
        end

        it "does not override the assignment for the user if passed false for override_dates" do
          @assignment.update!(due_at: 1.day.from_now)
          response = api_update_assignment_call(@course,
                                                @assignment,
                                                override_dates: false,
                                                assignment_overrides: {
                                                  0 => {
                                                    course_section_id: @course.default_section.id,
                                                    due_at: @section_due_at.iso8601
                                                  }
                                                })
          expect(response["due_at"]).to eq(@assignment.due_at.iso8601)
        end

        it "does not override the assignment if restricted by master course" do
          other_course = Account.default.courses.create!
          template = MasterCourses::MasterTemplate.set_as_master_course(other_course)
          original_assmt = other_course.assignments.create!(title: "blah", description: "bloo")
          tag = template.create_content_tag_for!(original_assmt, restrictions: { content: true, due_dates: true })

          @assignment.update_attribute(:migration_id, tag.migration_id)

          api_call(:put,
                   "/api/v1/courses/#{@course.id}/assignments/#{@assignment.id}.json",
                   {
                     controller: "assignments_api",
                     action: "update",
                     format: "json",
                     course_id: @course.id.to_s,
                     id: @assignment.id.to_s
                   },
                   { assignment: { assignment_overrides: { 0 => { course_section_id: @course.default_section.id, due_at: @section_due_at.iso8601 } } } },
                   {},
                   { expected_status: 403 })
          expect(@assignment.assignment_overrides).to_not be_exists

          tag.update_attribute(:restrictions, { content: true }) # unrestrict due_dates

          api_update_assignment_call(@course,
                                     @assignment,
                                     assignment_overrides: { 0 => { course_section_id: @course.default_section.id, due_at: @section_due_at.iso8601 } })
          expect(@assignment.assignment_overrides).to be_exists
        end
      end

      describe "deleting all CourseSection overrides from assignment" do
        it "works when :assignment_overrides key is nil" do
          student_in_course(course: @course, active_all: true)
          @assignment = @course.assignments.create!
          Assignment.where(id: @assignment).update_all(created_at: 1.day.ago)
          @section_due_at = 7.days.from_now
          @params = {
            "name" => "Assignment With Overrides",
            "assignment_overrides" => {}
          }
          @user = @teacher

          expect(@params).to have_key("assignment_overrides")

          api_update_assignment_call(@course, @assignment, @params)
          expect(@assignment.assignment_overrides.active.count).to eq 0
        end
      end

      describe "for a group assignment with group overrides" do
        let(:old_group_category) do
          category = @course.group_categories.create!(name: "old")
          category.create_groups(1)
          category
        end
        let(:old_group) { old_group_category.groups.first }

        let(:new_group_category) do
          category = @course.group_categories.create!(name: "new")
          category.create_groups(1)
          category
        end
        let(:new_group) { new_group_category.groups.first }

        it "removes overrides for groups in the old group category when changing the group" do
          assignment = @course.assignments.create!(group_category_id: old_group_category.id)
          assignment.assignment_overrides.create(set: old_group)

          params = {
            assignment_overrides: [
              {
                due_at: nil,
                group_id: new_group.id,
                title: "group override"
              }
            ],
            group_category_id: new_group_category.id,
          }

          api_update_assignment_call(@course, assignment, params)
          assignment.reload

          expect(assignment.active_assignment_overrides.pluck(:set_type, :set_id)).to eq [
            ["Group", new_group.id]
          ]
        end

        it "removes overrides for groups in the old group category when removing the group" do
          assignment = @course.assignments.create!(group_category_id: old_group_category.id)
          assignment.assignment_overrides.create(set: old_group)

          params = {
            assignment_overrides: [
              {
                course_section_id: @course.course_sections.first.id,
                due_at: nil,
                title: "section override instead"
              }
            ],
            group_category_id: nil,
          }

          api_update_assignment_call(@course, assignment, params)
          assignment.reload

          expect(assignment.active_assignment_overrides.pluck(:set_type, :set_id)).to eq [
            ["CourseSection", @course.course_sections.first.id]
          ]
        end
      end
    end

    context "broadcasting while updating overrides" do
      before :once do
        @notification = Notification.create!(name: "Assignment Changed", category: "TestImmediately")
        student_in_course(course: @course, active_all: true)
        @student.communication_channels.create(path: "student@instructure.com").confirm!

        @assignment = @course.assignments.create!
        @assignment.unmute!
        Assignment.where(id: @assignment).update_all(created_at: 1.day.ago)
        @adhoc_due_at = 5.days.from_now
        @section_due_at = 7.days.from_now
        @params = {
          "name" => "Assignment With Overrides",
          "assignment_overrides" => {
            "0" => {
              "student_ids" => [@student.id],
              "title" => "adhoc override",
              "due_at" => @adhoc_due_at.iso8601
            },
            "1" => {
              "course_section_id" => @course.default_section.id,
              "due_at" => @section_due_at.iso8601
            }
          }
        }
      end

      it "does not send assignment_changed if notify_of_update is not set" do
        @user = @teacher
        api_update_assignment_call(@course, @assignment, @params)
        expect(@student.messages.detect { |m| m.notification_id == @notification.id }).to be_nil
      end

      it "sends assignment_changed if notify_of_update is set" do
        @user = @teacher
        api_update_assignment_call(@course, @assignment, @params.merge({ notify_of_update: true }))
        expect(@student.messages.detect { |m| m.notification_id == @notification.id }).to be_present
      end
    end

    context "when turnitin is enabled on the context" do
      before :once do
        plugin = Canvas::Plugin.find(:vericite)
        plugin_setting = PluginSetting.find_by(name: plugin.id) || PluginSetting.new(name: plugin.id, settings: plugin.default_settings)
        plugin_setting.posted_settings = { comments: "vericite comments" }
        plugin_setting.save!
        @assignment = @course.assignments.create!
        acct = @course.account
        acct.turnitin_account_id = 0
        acct.turnitin_shared_secret = "blah"
        acct.settings[:enable_turnitin] = true
        acct.settings[:enable_vericite] = true
        acct.save!
        @student = User.create!
        @course.enroll_user(@student, "StudentEnrollment", section: @section, enrollment_state: :active)
      end

      it "allows setting turnitin_enabled" do
        expect(@assignment).not_to be_turnitin_enabled
        api_update_assignment_call(@course, @assignment, {
                                     "turnitin_enabled" => "1",
                                   })
        expect(@assignment.reload).to be_turnitin_enabled
        api_update_assignment_call(@course, @assignment, {
                                     "turnitin_enabled" => "0",
                                   })
        expect(@assignment.reload).not_to be_turnitin_enabled
      end

      it "does not allow changing turnitin setting after submissions have been made" do
        expect do
          api_update_assignment_call(@course, @assignment, {
                                       "turnitin_enabled" => "1",
                                     })
        end.to change {
          @assignment.reload.turnitin_enabled
        }

        @assignment.submit_homework(@student, submission_type: "online_text_entry")

        expect do
          json = api_update_assignment_call(@course, @assignment, {
                                              "turnitin_enabled" => "0",
                                            })
          expect(json["errors"]["turnitin_enabled"][0]["message"]).to eq("The plagiarism platform settings can't be changed because students have already submitted on this assignment")
        end.not_to change {
          @assignment.reload.turnitin_enabled
        }
      end

      it "does not allow changing vericite setting after submissions have been made" do
        expect do
          api_update_assignment_call(@course, @assignment, {
                                       "vericite_enabled" => "1",
                                     })
        end.to change {
          @assignment.reload.vericite_enabled
        }

        @assignment.submit_homework(@student, submission_type: "online_text_entry")

        expect do
          json = api_update_assignment_call(@course, @assignment, {
                                              "vericite_enabled" => "0",
                                            })
          expect(json["errors"]["vericite_enabled"][0]["message"]).to eq("The plagiarism platform settings can't be changed because students have already submitted on this assignment")
        end.not_to change {
          @assignment.reload.vericite_enabled
        }
      end

      it "allows setting valid turnitin_settings" do
        update_settings = {
          originality_report_visibility: "after_grading",
          s_paper_check: "0",
          internet_check: false,
          journal_check: "1",
          exclude_biblio: true,
          exclude_quoted: "0",
          submit_papers_to: "1",
          exclude_small_matches_type: "percent",
          exclude_small_matches_value: 50
        }

        json = api_update_assignment_call(@course, @assignment, {
                                            turnitin_settings: update_settings
                                          })
        expect(json["turnitin_settings"]).to eq({
                                                  "originality_report_visibility" => "after_grading",
                                                  "s_paper_check" => false,
                                                  "internet_check" => false,
                                                  "journal_check" => true,
                                                  "exclude_biblio" => true,
                                                  "exclude_quoted" => false,
                                                  "submit_papers_to" => true,
                                                  "exclude_small_matches_type" => "percent",
                                                  "exclude_small_matches_value" => 50
                                                })

        expect(@assignment.reload.turnitin_settings).to eq({
                                                             "originality_report_visibility" => "after_grading",
                                                             "s_paper_check" => "0",
                                                             "internet_check" => "0",
                                                             "journal_check" => "1",
                                                             "exclude_biblio" => "1",
                                                             "exclude_quoted" => "0",
                                                             "submit_papers_to" => "1",
                                                             "exclude_type" => "2",
                                                             "exclude_value" => "50",
                                                             "s_view_report" => "1"
                                                           })
      end

      it "does not allow setting invalid turnitin_settings" do
        update_settings = {
          blah: "1"
        }.with_indifferent_access

        api_update_assignment_call(@course, @assignment, {
                                     turnitin_settings: update_settings
                                   })
        expect(@assignment.reload.turnitin_settings["blah"]).to be_nil
      end
    end

    context "when a non-admin tries to update a frozen assignment" do
      before :once do
        @assignment = create_frozen_assignment_in_course(@course)
      end

      before do
        allow(PluginSetting).to receive(:settings_for_plugin).and_return({ "title" => "yes" }).at_least(:once)
      end

      it "doesn't allow the non-admin to update a frozen attribute" do
        title_before_update = @assignment.title
        raw_api_update_assignment(@course, @assignment, {
                                    name: "should not change!"
                                  })
        expect(response).to have_http_status :bad_request
        expect(@assignment.reload.title).to eq title_before_update
      end

      it "does allow editing a non-frozen attribute" do
        raw_api_update_assignment(@course, @assignment, {
                                    points_possible: 15
                                  })
        assert_status(200)
        expect(@assignment.reload.points_possible).to eq 15
      end
    end

    context "when an admin tries to update a completely frozen assignment" do
      it "allows the admin to update the frozen assignment" do
        @user = account_admin_user
        course_with_teacher(active_all: true, user: @user)
        expect(PluginSetting).to receive(:settings_for_plugin)
          .and_return(fully_frozen_settings).at_least(:once)
        @assignment = create_frozen_assignment_in_course(@course)
        raw_api_update_assignment(@course, @assignment, {
                                    "name" => "This changes!"
                                  })
        expect(@assignment.title).to eq "This changes!"
        assert_status(200)
      end
    end

    context "differentiated assignments" do
      before :once do
        @assignment = @course.assignments.create(name: "test", only_visible_to_overrides: false)
        @flag_before = @assignment.only_visible_to_overrides
      end

      it "updates the only_visible_to_overrides flag if differentiated assignments is on" do
        raw_api_update_assignment(@course, @assignment, {
                                    only_visible_to_overrides: !@flag_before
                                  })
        expect(@assignment.reload.only_visible_to_overrides).to eq !@flag_before
      end
    end

    context "when an admin tried to update a grading_standard" do
      before(:once) do
        account_admin_user(user: @user)
        @assignment = @course.assignments.create({ name: "some assignment" })
        @assignment.save!
        @account_standard = @course.account.grading_standards.create!(title: "account standard", standard_data: { a: { name: "A", value: "95" }, b: { name: "B", value: "80" }, f: { name: "F", value: "" } })
        @course_standard = @course.grading_standards.create!(title: "course standard", standard_data: { a: { name: "A", value: "95" }, b: { name: "B", value: "80" }, f: { name: "F", value: "" } })
      end

      it "allows setting an account grading standard" do
        raw_api_call(
          :put,
          "/api/v1/courses/#{@course.id}/assignments/#{@assignment.id}.json",
          {
            controller: "assignments_api",
            action: "update",
            format: "json",
            course_id: @course.id.to_s,
            id: @assignment.id.to_s
          },
          { assignment: { grading_standard_id: @account_standard.id } }
        )
        @assignment.reload
        expect(@assignment.grading_standard).to eq @account_standard
      end

      it "allows setting a course level grading standard" do
        raw_api_call(
          :put,
          "/api/v1/courses/#{@course.id}/assignments/#{@assignment.id}.json",
          {
            controller: "assignments_api",
            action: "update",
            format: "json",
            course_id: @course.id.to_s,
            id: @assignment.id.to_s
          },
          { assignment: { grading_standard_id: @course_standard.id } }
        )
        @assignment.reload
        expect(@assignment.grading_standard).to eq @course_standard
      end

      it "updates a sub account level grading standard" do
        sub_account = @course.account.sub_accounts.create!
        c2 = sub_account.courses.create!
        assignment2 = c2.assignments.create({ name: "some assignment" })
        assignment2.save!
        sub_account_standard = sub_account.grading_standards.create!(title: "sub account standard", standard_data: { a: { name: "A", value: "95" }, b: { name: "B", value: "80" }, f: { name: "F", value: "" } })
        raw_api_call(
          :put,
          "/api/v1/courses/#{c2.id}/assignments/#{assignment2.id}.json",
          {
            controller: "assignments_api",
            action: "update",
            format: "json",
            course_id: c2.id.to_s,
            id: assignment2.id.to_s
          },
          { assignment: { grading_standard_id: sub_account_standard.id } }
        )
        assignment2.reload
        expect(assignment2.grading_standard).to eq sub_account_standard
      end

      it "does not update grading standard from sub account not on account chain" do
        sub_account = @course.account.sub_accounts.create!
        sub_account2 = @course.account.sub_accounts.create!
        c2 = sub_account.courses.create!
        assignment2 = c2.assignments.create({ name: "some assignment" })
        assignment2.save!
        sub_account_standard = sub_account2.grading_standards.create!(title: "sub account standard", standard_data: { a: { name: "A", value: "95" }, b: { name: "B", value: "80" }, f: { name: "F", value: "" } })
        raw_api_call(
          :put,
          "/api/v1/courses/#{c2.id}/assignments/#{assignment2.id}.json",
          {
            controller: "assignments_api",
            action: "update",
            format: "json",
            course_id: c2.id.to_s,
            id: assignment2.id.to_s
          },
          { assignment: { grading_standard_id: sub_account_standard.id } }
        )
        assignment2.reload
        expect(assignment2.grading_standard).to be_nil
      end

      it "does not delete grading standard if invalid standard provided" do
        @assignment.grading_standard = @account_standard
        @assignment.save!
        sub_account = @course.account.sub_accounts.create!
        sub_account_standard = sub_account.grading_standards.create!(title: "sub account standard", standard_data: { a: { name: "A", value: "95" }, b: { name: "B", value: "80" }, f: { name: "F", value: "" } })
        raw_api_call(
          :put,
          "/api/v1/courses/#{@course.id}/assignments/#{@assignment.id}.json",
          {
            controller: "assignments_api",
            action: "update",
            format: "json",
            course_id: @course.id.to_s,
            id: @assignment.id.to_s
          },
          { assignment: { grading_standard_id: sub_account_standard.id } }
        )
        @assignment.reload
        expect(@assignment.grading_standard).to eq @account_standard
      end

      it "removes a standard if empty value passed" do
        @assignment.grading_standard = @account_standard
        @assignment.save!
        sub_account = @course.account.sub_accounts.create!
        sub_account.grading_standards.create!(title: "sub account standard", standard_data: { a: { name: "A", value: "95" }, b: { name: "B", value: "80" }, f: { name: "F", value: "" } })
        raw_api_call(
          :put,
          "/api/v1/courses/#{@course.id}/assignments/#{@assignment.id}.json",
          {
            controller: "assignments_api",
            action: "update",
            format: "json",
            course_id: @course.id.to_s,
            id: @assignment.id.to_s
          },
          { assignment: { grading_standard_id: nil } }
        )
        @assignment.reload
        expect(@assignment.grading_standard).to be_nil
      end
    end

    context "discussion topic assignments" do
      it "prevents setting group category ID on assignments with discussions" do
        course_with_teacher(active_all: true)
        group_category = @course.group_categories.create!(name: "foo")
        @assignment = @course.assignments.create!(title: "assignment1")
        @topic = @course.discussion_topics.build(assignment: @assignment, title: "asdf")
        @topic.save
        raw_api_update_assignment(@course, @assignment, {
                                    group_category_id: group_category.id
                                  })
        @assignment.reload
        expect(@assignment.group_category).to be_nil
        expect(response).to have_http_status :bad_request
      end
    end

    context "with grading periods" do
      def create_assignment(attr)
        @course.assignments.create!({ name: "Example Assignment", submission_types: "points" }.merge(attr))
      end

      def override_for_date(date)
        override = @assignment.assignment_overrides.build
        override.set_type = "CourseSection"
        override.due_at = date
        override.due_at_overridden = true
        override.set_id = @course.course_sections.first
        override.save!
        override
      end

      def call_update(params, expected_status)
        api_call_as_user(
          @current_user,
          :put,
          "/api/v1/courses/#{@course.id}/assignments/#{@assignment.id}",
          {
            controller: "assignments_api",
            action: "update",
            format: "json",
            course_id: @course.id.to_s,
            id: @assignment.to_param
          },
          { assignment: params },
          {},
          { expected_status: }
        )
      end

      before :once do
        grading_period_group = Factories::GradingPeriodGroupHelper.new.create_for_account(@course.root_account)
        term = @course.enrollment_term
        term.grading_period_group = grading_period_group
        term.save!
        Factories::GradingPeriodHelper.new.create_for_group(grading_period_group, {
                                                              start_date: 2.weeks.ago, end_date: 2.days.ago, close_date: 1.day.ago
                                                            })
        course_with_student(course: @course)
        account_admin_user(account: @course.root_account)
      end

      context "when the user is a teacher" do
        before do
          @current_user = @teacher
        end

        it "allows changing the due date to another date in an open grading period" do
          due_date = 7.days.from_now.iso8601
          @assignment = create_assignment(due_at: 3.days.from_now)
          call_update({ due_at: due_date }, 200)
          expect(@assignment.reload.due_at).to eq due_date
        end

        it "allows changing the due date when the assignment is only visible to overrides" do
          due_date = 3.days.from_now.iso8601
          @assignment = create_assignment(due_at: 3.days.ago, only_visible_to_overrides: true)
          call_update({ due_at: due_date }, 200)
          expect(@assignment.reload.due_at).to eq due_date
        end

        it "allows disabling only_visible_to_overrides when due in an open grading period" do
          @assignment = create_assignment(due_at: 3.days.from_now, only_visible_to_overrides: true)
          call_update({ only_visible_to_overrides: false }, 200)
          expect(@assignment.reload.only_visible_to_overrides).to be false
        end

        it "allows enabling only_visible_to_overrides when due in an open grading period" do
          @assignment = create_assignment(due_at: 3.days.from_now, only_visible_to_overrides: false)
          call_update({ only_visible_to_overrides: true }, 200)
          expect(@assignment.reload.only_visible_to_overrides).to be true
        end

        it "allows disabling post_to_sis when due in a closed grading period" do
          @assignment = create_assignment(due_at: 3.days.ago, post_to_sis: true)
          call_update({ post_to_sis: false }, 200)
          expect(@assignment.reload.post_to_sis).to be(false)
        end

        it "allows enabling post_to_sis when due in a closed grading period" do
          @assignment = create_assignment(due_at: 3.days.ago, post_to_sis: false)
          call_update({ post_to_sis: true }, 200)
          expect(@assignment.reload.post_to_sis).to be(true)
        end

        it "does not allow disabling only_visible_to_overrides when due in a closed grading period" do
          @assignment = create_assignment(due_at: 3.days.ago, only_visible_to_overrides: true)
          call_update({ only_visible_to_overrides: false }, 403)
          expect(@assignment.reload.only_visible_to_overrides).to be true
          json = JSON.parse response.body
          expect(json["errors"].keys).to include "due_at"
        end

        it "does not allow enabling only_visible_to_overrides when due in a closed grading period" do
          @assignment = create_assignment(due_at: 3.days.ago, only_visible_to_overrides: false)
          call_update({ only_visible_to_overrides: true }, 403)
          expect(@assignment.reload.only_visible_to_overrides).to be false
          json = JSON.parse response.body
          expect(json["errors"].keys).to include "only_visible_to_overrides"
        end

        it "allows disabling only_visible_to_overrides when changing due date to an open grading period" do
          due_date = 3.days.from_now.iso8601
          @assignment = create_assignment(due_at: 3.days.ago, only_visible_to_overrides: true)
          call_update({ due_at: due_date, only_visible_to_overrides: false }, 200)
          expect(@assignment.reload.only_visible_to_overrides).to be false
          expect(@assignment.due_at).to eq due_date
        end

        it "does not allow changing the due date on an assignment due in a closed grading period" do
          due_date = 3.days.ago
          @assignment = create_assignment(due_at: due_date)
          call_update({ due_at: 3.days.from_now.iso8601 }, 403)
          expect(@assignment.reload.due_at).to eq due_date
          json = JSON.parse response.body
          expect(json["errors"].keys).to include "due_at"
        end

        it "does not allow changing the due date to a date within a closed grading period" do
          due_date = 3.days.from_now
          @assignment = create_assignment(due_at: due_date)
          call_update({ due_at: 3.days.ago.iso8601 }, 403)
          expect(@assignment.reload.due_at).to eq due_date
          json = JSON.parse response.body
          expect(json["errors"].keys).to include "due_at"
        end

        it "does not allow unsetting the due date when the last grading period is closed" do
          due_date = 3.days.from_now
          @assignment = create_assignment(due_at: due_date)
          call_update({ due_at: nil }, 403)
          expect(@assignment.reload.due_at).to eq due_date
          json = JSON.parse response.body
          expect(json["errors"].keys).to include "due_at"
        end

        it "succeeds when the assignment due date is set to the same value" do
          due_date = 3.days.ago
          @assignment = create_assignment(due_at: due_date.iso8601, time_zone_edited: due_date.zone)
          call_update({ due_at: due_date.iso8601 }, 200)
          expect(@assignment.reload.due_at).to eq due_date.iso8601
        end

        it "succeeds when the assignment due date is not changed" do
          due_date = 3.days.ago.iso8601
          @assignment = create_assignment(due_at: due_date)
          call_update({ description: "Updated Description" }, 200)
          expect(@assignment.reload.due_at).to eq due_date
        end

        it "allows changing the due date when the assignment is not graded" do
          due_date = 3.days.ago.iso8601
          @assignment = create_assignment(due_at: 7.days.from_now, submission_types: "not_graded")
          call_update({ due_at: due_date }, 200)
          expect(@assignment.reload.due_at).to eq due_date
        end

        it "allows unsetting the due date when not graded and the last grading period is closed" do
          @assignment = create_assignment(due_at: 7.days.from_now, submission_types: "not_graded")
          call_update({ due_at: nil }, 200)
          expect(@assignment.reload.due_at).to be_nil
        end

        it "allows changing the due date on an assignment with an override due in a closed grading period" do
          due_date = 7.days.from_now
          @assignment = create_assignment(due_at: 3.days.from_now.iso8601, time_zone_edited: due_date.zone)
          override_for_date(3.days.ago)
          call_update({ due_at: due_date.iso8601 }, 200)
          expect(@assignment.reload.due_at).to eq due_date.iso8601
        end

        it "allows adding an override with a due date in an open grading period" do
          # Known Issue: This should not be permitted when creating an override
          # would cause a student to assume a due date in an open grading period
          # when previous in a closed grading period.
          override_due_date = 3.days.from_now.iso8601
          @assignment = create_assignment(due_at: 7.days.from_now, only_visible_to_overrides: true)
          override_params = [{ student_ids: [@student.id], due_at: override_due_date }]
          call_update({ assignment_overrides: override_params }, 200)
          overrides = @assignment.reload.assignment_overrides
          expect(overrides.count).to eq 1
          expect(overrides.first.due_at).to eq override_due_date
        end

        it "does not allow adding an override with a due date in a closed grading period" do
          @assignment = create_assignment(due_at: 7.days.from_now)
          override_params = [{ student_ids: [@student.id], due_at: 3.days.ago.iso8601 }]
          call_update({ assignment_overrides: override_params }, 403)
          json = JSON.parse response.body
          expect(json["errors"].keys).to include "due_at"
        end

        it "does not allow changing the due date of an override due in a closed grading period" do
          override_due_date = 3.days.ago
          @assignment = create_assignment(due_at: 7.days.from_now)
          override = override_for_date(override_due_date)
          override_params = [{ id: override.id, due_at: 3.days.from_now.iso8601 }]
          call_update({ assignment_overrides: override_params }, 403)
          expect(override.reload.due_at).to eq override_due_date
          json = JSON.parse response.body
          expect(json["errors"].keys).to include "due_at"
        end

        it "succeeds when the override due date is set to the same value" do
          override_due_date = 3.days.ago
          @assignment = create_assignment(due_at: 7.days.from_now)
          override = override_for_date(override_due_date)
          override_params = [{ id: override.id, due_at: override_due_date.iso8601 }]
          call_update({ assignment_overrides: override_params }, 200)
          expect(override.reload.due_at).to eq override_due_date.iso8601
        end

        it "does not allow changing the due date of an override to a date within a closed grading period" do
          override_due_date = 3.days.from_now
          @assignment = create_assignment(due_at: 7.days.from_now)
          override = override_for_date(override_due_date)
          override_params = [{ id: override.id, due_at: 3.days.ago.iso8601 }]
          call_update({ assignment_overrides: override_params }, 403)
          expect(override.reload.due_at).to eq override_due_date
          json = JSON.parse response.body
          expect(json["errors"].keys).to include "due_at"
        end

        it "does not allow unsetting the due date of an override when the last grading period is closed" do
          override_due_date = 3.days.from_now
          @assignment = create_assignment(due_at: 7.days.from_now)
          override = override_for_date(override_due_date)
          override_params = [{ id: override.id, due_at: nil }]
          call_update({ assignment_overrides: override_params }, 403)
          expect(override.reload.due_at).to eq override_due_date
          json = JSON.parse response.body
          expect(json["errors"].keys).to include "due_at"
        end

        it "does not allow deleting by omission an override due in a closed grading period" do
          @assignment = create_assignment(due_at: 7.days.from_now)
          override = override_for_date(3.days.ago)
          override_params = [{ student_ids: [@student.id], due_at: 3.days.from_now.iso8601 }]
          call_update({ assignment_overrides: override_params }, 403)
          expect(override.reload).not_to be_deleted
        end
      end

      context "when the user is an admin" do
        before do
          @current_user = @admin
        end

        it "allows disabling only_visible_to_overrides when due in a closed grading period" do
          @assignment = create_assignment(due_at: 3.days.ago, only_visible_to_overrides: true)
          call_update({ only_visible_to_overrides: false }, 200)
          expect(@assignment.reload.only_visible_to_overrides).to be false
        end

        it "allows enabling only_visible_to_overrides when due in a closed grading period" do
          @assignment = create_assignment(due_at: 3.days.ago, only_visible_to_overrides: false)
          call_update({ only_visible_to_overrides: true }, 200)
          expect(@assignment.reload.only_visible_to_overrides).to be true
        end

        it "allows changing the due date on an assignment due in a closed grading period" do
          due_date = 3.days.from_now
          @assignment = create_assignment(due_at: 3.days.ago.iso8601, time_zone_edited: due_date.zone)
          call_update({ due_at: due_date.iso8601 }, 200)
          expect(@assignment.reload.due_at).to eq due_date.iso8601
        end

        it "allows changing the due date to a date within a closed grading period" do
          due_date = 3.days.ago.iso8601
          @assignment = create_assignment(due_at: 3.days.from_now)
          call_update({ due_at: due_date }, 200)
          expect(@assignment.reload.due_at).to eq due_date
        end

        it "allows unsetting the due date when the last grading period is closed" do
          @assignment = create_assignment(due_at: 3.days.from_now)
          call_update({ due_at: nil }, 200)
          expect(@assignment.reload.due_at).to be_nil
        end

        it "allows changing the due date on an assignment with an override due in a closed grading period" do
          due_date = 3.days.from_now
          @assignment = create_assignment(due_at: 7.days.from_now.iso8601, time_zone_edited: due_date.zone)
          override_for_date(3.days.ago)
          call_update({ due_at: due_date.iso8601 }, 200)
          expect(@assignment.reload.due_at).to eq due_date.iso8601
        end

        it "allows adding an override with a due date in a closed grading period" do
          override_due_date = 3.days.ago.iso8601
          @assignment = create_assignment(due_at: 7.days.from_now, only_visible_to_overrides: true)
          override_params = [{ student_ids: [@student.id], due_at: override_due_date }]
          call_update({ assignment_overrides: override_params }, 200)
          overrides = @assignment.reload.assignment_overrides
          expect(overrides.count).to eq 1
          expect(overrides.first.due_at).to eq override_due_date
        end

        it "allows changing the due date of an override due in a closed grading period" do
          override_due_date = 3.days.from_now.iso8601
          @assignment = create_assignment(due_at: 7.days.from_now)
          override = override_for_date(3.days.ago)
          override_params = [{ id: override.id, due_at: override_due_date }]
          call_update({ assignment_overrides: override_params }, 200)
          expect(override.reload.due_at).to eq override_due_date
        end

        it "allows changing the due date of an override to a date within a closed grading period" do
          override_due_date = 3.days.ago.iso8601
          @assignment = create_assignment(due_at: 7.days.from_now)
          override = override_for_date(3.days.from_now)
          override_params = [{ id: override.id, due_at: override_due_date }]
          call_update({ assignment_overrides: override_params }, 200)
          expect(override.reload.due_at).to eq override_due_date
        end

        it "allows unsetting the due date of an override when the last grading period is closed" do
          @assignment = create_assignment(due_at: 7.days.from_now)
          override = override_for_date(3.days.from_now)
          override_params = [{ id: override.id, due_at: nil }]
          call_update({ assignment_overrides: override_params }, 200)
          expect(override.reload.due_at).to be_nil
        end

        it "allows deleting by omission an override due in a closed grading period" do
          @assignment = create_assignment(due_at: 7.days.from_now)
          override = override_for_date(3.days.ago)
          override_params = [{ student_ids: [@student.id], due_at: 3.days.from_now.iso8601 }]
          call_update({ assignment_overrides: override_params }, 200)
          expect(override.reload).to be_deleted
        end
      end
    end

    context "assignment that uses LTI 1.3" do
      let(:course) do
        course = course_factory
        course_with_teacher_logged_in({ user: user_factory, course: })
        course
      end
      let(:assignment) do
        course.assignments.create!(title: "custom",
                                   submission_types: "external_tool",
                                   points_possible: 10,
                                   external_tool_tag: content_tag,
                                   workflow_state: "published")
      end
      let(:tool) do
        course.context_external_tools.create!(
          name: "LTI Test Tool",
          consumer_key: "key",
          shared_secret: "secret",
          use_1_3: true,
          developer_key: DeveloperKey.create!,
          tool_id: "LTI Test Tool",
          url: "http://lti13testtool.docker/launch"
        )
      end
      let(:content_tag) { ContentTag.new(url: tool.url, content: tool) }
      let(:external_tool_tag_attributes) do
        {
          content_id: course.context_external_tools.last.id,
          content_type: "context_external_tool",
          external_data: "",
          new_tab: "0",
          url: "http://lti13testtool.docker/launch"
        }
      end
      let(:assignment_params) do
        {
          submission_types: ["external_tool"],
          external_tool_tag_attributes:
        }
      end

      context "that uses custom parameters" do
        let(:external_tool_tag_attributes) { super().merge({ custom_params: }) }
        let(:custom_params) { { "hello" => "there" } }

        it "saves the new custom params" do
          response = api_call(
            :put,
            "/api/v1/courses/#{course.id}/assignments/#{assignment.id}",
            {
              controller: "assignments_api",
              action: "update",
              format: "json",
              course_id: course.id.to_s,
              id: assignment.to_param
            },
            { assignment: assignment_params },
            {},
            { expected_status: 200 }
          )
          expect(response["external_tool_tag_attributes"]["custom_params"]).to eq custom_params
          expect(assignment.reload.primary_resource_link.custom).to eq custom_params
        end

        context "custom params already exist" do
          let(:assignment) do
            a = super()
            a.update!(lti_resource_link_custom_params: saved_custom_params)
            a
          end
          let(:saved_custom_params) do
            {
              "already" => "saved"
            }
          end

          context "passing no custom params" do
            let(:external_tool_tag_attributes) do
              prev = super()
              prev.delete(:custom_params)
              prev
            end

            it "doesn't delete the existing custom params" do
              response = api_call(
                :put,
                "/api/v1/courses/#{course.id}/assignments/#{assignment.id}",
                {
                  controller: "assignments_api",
                  action: "update",
                  format: "json",
                  course_id: course.id.to_s,
                  id: assignment.to_param
                },
                { assignment: assignment_params },
                {},
                { expected_status: 200 }
              )
              expect(response["external_tool_tag_attributes"]["custom_params"]).to eq saved_custom_params
              expect(assignment.reload.primary_resource_link.custom).to eq saved_custom_params
            end
          end

          context "passing a falsey value for custom params" do
            let(:custom_params) { nil }

            it "deletes the existing custom params" do
              response = api_call(
                :put,
                "/api/v1/courses/#{course.id}/assignments/#{assignment.id}",
                {
                  controller: "assignments_api",
                  action: "update",
                  format: "json",
                  course_id: course.id.to_s,
                  id: assignment.to_param
                },
                { assignment: assignment_params },
                {},
                { expected_status: 200 }
              )

              expect(response["external_tool_tag_attributes"]["custom_params"]).to eq({})
              expect(assignment.reload.primary_resource_link.reload.custom).to eq({})
            end
          end

          context "passing a new value for custom params" do
            let(:custom_params) { { "general" => "kenobi" } }

            it "updates the custom params on the Lti::ResourceLink" do
              response = api_call(
                :put,
                "/api/v1/courses/#{course.id}/assignments/#{assignment.id}",
                {
                  controller: "assignments_api",
                  action: "update",
                  format: "json",
                  course_id: course.id.to_s,
                  id: assignment.to_param
                },
                { assignment: assignment_params },
                {},
                { expected_status: 200 }
              )

              expect(response["external_tool_tag_attributes"]["custom_params"]).to eq custom_params
              expect(assignment.reload.primary_resource_link.reload.custom).to eq custom_params
            end
          end
        end

        context "invalid custom params" do
          shared_examples_for "an invalid custom params request" do
            it "returns a 400 and doesn't save the custom params" do
              response = api_call(
                :put,
                "/api/v1/courses/#{course.id}/assignments/#{assignment.id}",
                {
                  controller: "assignments_api",
                  action: "update",
                  format: "json",
                  course_id: course.id.to_s,
                  id: assignment.to_param
                },
                { assignment: assignment_params },
                {},
                { expected_status: 400 }
              )
              expect(response.include?("external_tool_tag_attributes")).to be_falsey
              expect(response["errors"].length).to be 1
              expect(assignment.reload.primary_resource_link.reload.custom).to be_nil
            end
          end

          context "because it's a nested object" do
            let(:custom_params) do
              {
                "hello" => {
                  "there" => "general kenobi"
                },
                "I'm" => "invalid"
              }
            end

            it_behaves_like "an invalid custom params request"
          end

          context "because it's not an object at all" do
            let(:custom_params) { "Lies, deception!" }

            it_behaves_like "an invalid custom params request"
          end
        end
      end
    end

    describe "skipping downstream changes" do
      it "skips the mark downstream changes callback when the skip_downstream_changes param is passed and true" do
        other_course = Account.default.courses.create!
        template = MasterCourses::MasterTemplate.set_as_master_course(other_course)
        original_assmt = other_course.assignments.create!(title: "blah", description: "bloo")
        tag = template.create_content_tag_for!(original_assmt)

        course_with_teacher(active_all: true)
        subscription = MasterCourses::ChildSubscription.create!(master_template: template, child_course: @course)
        @assignment = @course.assignments.create!(
          name: "something",
          migration_id: tag.migration_id
        )
        child_content_tag = MasterCourses::ChildContentTag.create!(
          child_subscription: subscription,
          content: @assignment
        )

        api_call(:put,
                 "/api/v1/courses/#{@course.id}/assignments/#{@assignment.id}.json",
                 {
                   controller: "assignments_api",
                   action: "update",
                   format: "json",
                   course_id: @course.id.to_s,
                   id: @assignment.id.to_s
                 },
                 { assignment: { points_possible: 50 }, skip_downstream_changes: true },
                 {},
                 { expected_status: 200 })

        expect(@assignment.reload.points_possible).to eq 50
        expect(child_content_tag.reload.downstream_changes).to be_empty
      end

      it "marks downstream changes when the skip_downstream_changes is not passed" do
        other_course = Account.default.courses.create!
        template = MasterCourses::MasterTemplate.set_as_master_course(other_course)
        original_assmt = other_course.assignments.create!(title: "blah", description: "bloo")
        tag = template.create_content_tag_for!(original_assmt)

        course_with_teacher(active_all: true)
        subscription = MasterCourses::ChildSubscription.create!(master_template: template, child_course: @course)
        @assignment = @course.assignments.create!(
          name: "something",
          migration_id: tag.migration_id
        )
        child_content_tag = MasterCourses::ChildContentTag.create!(
          child_subscription: subscription,
          content: @assignment
        )

        api_call(:put,
                 "/api/v1/courses/#{@course.id}/assignments/#{@assignment.id}.json",
                 {
                   controller: "assignments_api",
                   action: "update",
                   format: "json",
                   course_id: @course.id.to_s,
                   id: @assignment.id.to_s
                 },
                 { assignment: { points_possible: 50 } },
                 {},
                 { expected_status: 200 })

        expect(@assignment.reload.points_possible).to eq 50
        expect(child_content_tag.reload.downstream_changes).not_to be_empty
      end
    end
  end

  describe "DELETE /courses/:course_id/assignments/:id (#delete)" do
    before :once do
      course_with_student(active_all: true)
      @assignment = @course.assignments.create!(
        title: "Test Assignment",
        description: "public stuff"
      )
    end

    context "user does not have the permission to delete the assignment" do
      it "does not delete the assignment" do
        api_call(:delete,
                 "/api/v1/courses/#{@course.id}/assignments/#{@assignment.id}",
                 {
                   controller: "assignments",
                   action: "destroy",
                   format: "json",
                   course_id: @course.id.to_s,
                   id: @assignment.to_param
                 },
                 {},
                 {},
                 { expected_status: 403 })
        expect(@assignment.reload).not_to be_deleted
      end
    end

    context "when user requesting the deletion has permission to delete" do
      it "deletes the assignment" do
        teacher_in_course(course: @course, active_all: true)
        api_call(:delete,
                 "/api/v1/courses/#{@course.id}/assignments/#{@assignment.id}",
                 {
                   controller: "assignments",
                   action: "destroy",
                   format: "json",
                   course_id: @course.id.to_s,
                   id: @assignment.to_param
                 },
                 {},
                 {},
                 { expected_status: 200 })
        expect(@assignment.reload).to be_deleted
      end

      it "deletes by lti_context_id" do
        teacher_in_course(course: @course, active_all: true)
        api_call(:delete,
                 "/api/v1/courses/#{@course.id}/assignments/lti_context_id:#{@assignment.lti_context_id}",
                 {
                   controller: "assignments",
                   action: "destroy",
                   format: "json",
                   course_id: @course.id.to_s,
                   id: "lti_context_id:#{@assignment.lti_context_id}"
                 },
                 {},
                 {},
                 { expected_status: 200 })
        expect(@assignment.reload).to be_deleted
      end
    end
  end

  describe "GET /courses/:course_id/assignments/:id (#show)" do
    before :once do
      course_with_student(active_all: true)
    end

    describe "checkpoints in-place" do
      before do
        @course.account.enable_feature!(:discussion_checkpoints)

        @assignment = @course.assignments.create!(title: "Assignment 1", has_sub_assignments: true)
        @c1 = @assignment.sub_assignments.create!(context: @assignment.context, sub_assignment_tag: CheckpointLabels::REPLY_TO_TOPIC, points_possible: 5, due_at: 3.days.from_now)
        @c2 = @assignment.sub_assignments.create!(context: @assignment.context, sub_assignment_tag: CheckpointLabels::REPLY_TO_ENTRY, points_possible: 10, due_at: 5.days.from_now)
      end

      it "returns the assignment with API-formatted Checkpoint data" do
        assignment = api_get_assignment_in_course(@assignment, @course, include: ["checkpoints"])
        checkpoints = assignment["checkpoints"]

        expect(assignment["has_sub_assignments"]).to be_truthy

        expect(checkpoints.length).to eq 2
        expect(checkpoints.pluck("name")).to match_array [@c1.name, @c2.name]
        expect(checkpoints.pluck("tag")).to match_array [@c1.sub_assignment_tag, @c2.sub_assignment_tag]
        expect(checkpoints.pluck("points_possible")).to match_array [@c1.points_possible, @c2.points_possible]
        expect(checkpoints.pluck("due_at")).to match_array [@c1.due_at.iso8601, @c2.due_at.iso8601]
        expect(checkpoints.pluck("only_visible_to_overrides")).to match_array [@c1.only_visible_to_overrides, @c2.only_visible_to_overrides]
      end
    end

    describe "with a normal assignment" do
      before :once do
        @assignment = @course.assignments.create!(
          title: "Locked Assignment",
          description: "secret stuff"
        )
      end

      before do
        allow_any_instantiation_of(@assignment).to receive(:overridden_for)
          .and_return @assignment
        allow_any_instantiation_of(@assignment).to receive(:locked_for?).and_return(
          { asset_string: "", unlock_at: 1.hour.from_now }
        )
      end

      it "looks up an assignment by lti_context_id" do
        json = api_call(:get,
                        "/api/v1/courses/#{@course.id}/assignments/lti_context_id:#{@assignment.lti_context_id}.json",
                        { controller: "assignments_api",
                          action: "show",
                          format: "json",
                          course_id: @course.id.to_s,
                          id: "lti_context_id:#{@assignment.lti_context_id}" })
        expect(json["id"]).to eq @assignment.id
      end

      it "does not return the assignment's description if locked for user" do
        @json = api_get_assignment_in_course(@assignment, @course)
        expect(@json["description"]).to be_nil
      end

      it "translates assignment descriptions" do
        course_with_teacher(active_all: true)
        should_translate_user_content(@course) do |content|
          assignment = @course.assignments.create!(description: content, saving_user: @teacher)
          json = api_get_assignment_in_course(assignment, @course)
          json["description"]
        end
      end

      it "translates assignment descriptions without verifiers" do
        course_with_teacher(active_all: true)
        should_translate_user_content(@course, false) do |content|
          assignment = @course.assignments.create!(description: content, saving_user: @teacher)
          json = api_get_assignment_in_course(assignment, @course, no_verifiers: true)
          json["description"]
        end
      end

      it "returns the discussion topic url" do
        @user = @teacher
        @context = @course
        @assignment = @course.assignments.create!(title: "assignment1", submission_types: "discussion_topic")
        @topic = @assignment.discussion_topic
        json = api_get_assignment_in_course(@assignment, @course)
        expect(json["discussion_topic"]).to eq({
                                                 "author" => {},
                                                 "id" => @topic.id,
                                                 "is_section_specific" => @topic.is_section_specific,
                                                 "summary_enabled" => @topic.summary_enabled,
                                                 "title" => "assignment1",
                                                 "message" => nil,
                                                 "posted_at" => @topic.posted_at.as_json,
                                                 "last_reply_at" => @topic.last_reply_at.as_json,
                                                 "require_initial_post" => nil,
                                                 "discussion_subentry_count" => 0,
                                                 "assignment_id" => @assignment.id,
                                                 "delayed_post_at" => nil,
                                                 "lock_at" => nil,
                                                 "created_at" => @topic.created_at.iso8601,
                                                 "user_name" => @topic.user_name,
                                                 "pinned" => !!@topic.pinned,
                                                 "position" => @topic.position,
                                                 "topic_children" => [],
                                                 "group_topic_children" => [],
                                                 "locked" => false,
                                                 "can_lock" => true,
                                                 "comments_disabled" => false,
                                                 "locked_for_user" => false,
                                                 "is_announcement" => false,
                                                 "root_topic_id" => @topic.root_topic_id,
                                                 "podcast_url" => nil,
                                                 "podcast_has_student_posts" => false,
                                                 "read_state" => "unread",
                                                 "unread_count" => 0,
                                                 "user_can_see_posts" => @topic.user_can_see_posts?(@user),
                                                 "subscribed" => @topic.subscribed?(@user),
                                                 "published" => @topic.published?,
                                                 "can_unpublish" => @topic.can_unpublish?,
                                                 "url" =>
            "http://www.example.com/courses/#{@course.id}/discussion_topics/#{@topic.id}",
                                                 "html_url" =>
            "http://www.example.com/courses/#{@course.id}/discussion_topics/#{@topic.id}",
                                                 "attachments" => [],
                                                 "permissions" => { "attach" => true, "update" => true, "reply" => true, "delete" => true, "manage_assign_to" => true },
                                                 "discussion_type" => "threaded",
                                                 "group_category_id" => nil,
                                                 "can_group" => true,
                                                 "allow_rating" => false,
                                                 "only_graders_can_rate" => false,
                                                 "sort_by_rating" => false,
                                                 "todo_date" => nil,
                                                 "anonymous_state" => nil,
                                                 "sort_order" => "desc",
                                                 "sort_order_locked" => false,
                                                 "expanded" => false,
                                                 "expanded_locked" => false,

                                               })
      end

      it "fulfills module progression requirements" do
        @assignment = @course.assignments.create!(
          title: "Test Assignment",
          description: "public stuff"
        )
        mod = @course.context_modules.create!(name: "some module")
        tag = mod.add_item(id: @assignment.id, type: "assignment")
        mod.completion_requirements = { tag.id => { type: "must_view" } }
        mod.save!

        # index should not affect anything
        api_call(:get,
                 "/api/v1/courses/#{@course.id}/assignments.json",
                 {
                   controller: "assignments_api",
                   action: "index",
                   format: "json",
                   course_id: @course.id.to_s
                 })
        expect(mod.evaluate_for(@user)).to be_unlocked

        # show should count as a view
        json = api_get_assignment_in_course(@assignment, @course)
        expect(json["description"]).not_to be_nil
        expect(mod.evaluate_for(@user)).to be_completed
      end

      it "returns the dates for assignment as they apply to the user" do
        Score.where(enrollment_id: @student.enrollments).each(&:destroy_permanently!)
        @student.enrollments.each(&:destroy_permanently!)
        @assignment = @course.assignments.create!(
          title: "Test Assignment",
          description: "public stuff"
        )
        @section = @course.course_sections.create! name: "afternoon delight"
        @course.enroll_user(@student,
                            "StudentEnrollment",
                            section: @section,
                            enrollment_state: :active)
        override = create_override_for_assignment
        json = api_get_assignment_in_course(@assignment, @course)
        expect(json["due_at"]).to eq override.due_at.iso8601
        expect(json["unlock_at"]).to eq override.unlock_at.iso8601
        expect(json["lock_at"]).to eq override.lock_at.iso8601
      end

      it "returns original assignment due dates" do
        Score.where(enrollment_id: @student.enrollments).each(&:destroy_permanently!)
        @student.enrollments.each(&:destroy_permanently!)
        @assignment = @course.assignments.create!(
          title: "Test Assignment",
          description: "public stuff",
          due_at: 1.day.from_now,
          unlock_at: Time.zone.now,
          lock_at: 2.days.from_now
        )
        @section = @course.course_sections.create! name: "afternoon delight"
        @course.enroll_user(@student,
                            "StudentEnrollment",
                            section: @section,
                            enrollment_state: :active)
        create_override_for_assignment
        json = api_call(:get,
                        "/api/v1/courses/#{@course.id}/assignments/#{@assignment.id}.json",
                        { controller: "assignments_api",
                          action: "show",
                          format: "json",
                          course_id: @course.id.to_s,
                          id: @assignment.id.to_s },
                        { override_assignment_dates: "false" })
        expect(json["due_at"]).to eq @assignment.due_at.iso8601
        expect(json["unlock_at"]).to eq @assignment.unlock_at.iso8601
        expect(json["lock_at"]).to eq @assignment.lock_at.iso8601
      end

      it "returns has_overrides correctly" do
        @user = @teacher
        @assignment = @course.assignments.create!(title: "Test Assignment", description: "foo")
        json = api_get_assignment_in_course(@assignment, @course)
        expect(json["has_overrides"]).to be false

        @section = @course.course_sections.create! name: "afternoon delight"
        create_override_for_assignment
        json = api_get_assignment_in_course(@assignment, @course)
        expect(json["has_overrides"]).to be true

        @user = @student # don't show has_overrides to students
        json = api_get_assignment_in_course(@assignment, @course)
        expect(json["has_overrides"]).to be_nil
      end

      it "returns all_dates when requested" do
        @assignment = @course.assignments.create!(title: "Test Assignment", description: "foo")
        json = api_call(:get,
                        "/api/v1/courses/#{@course.id}/assignments/#{@assignment.id}.json",
                        { controller: "assignments_api",
                          action: "show",
                          format: "json",
                          course_id: @course.id.to_s,
                          id: @assignment.id.to_s,
                          all_dates: true },
                        { override_assignment_dates: "false" })
        expect(json["all_dates"]).not_to be_nil
      end

      it "does not fulfill requirements when description isn't returned" do
        @assignment = @course.assignments.create!(
          title: "Locked Assignment",
          description: "locked!"
        )
        expect_any_instantiation_of(@assignment).to receive(:overridden_for)
          .and_return @assignment
        expect_any_instantiation_of(@assignment).to receive(:locked_for?).and_return({
                                                                                       asset_string: "",
                                                                                       unlock_at: 1.hour.from_now
                                                                                     }).at_least(1)

        mod = @course.context_modules.create!(name: "some module")
        tag = mod.add_item(id: @assignment.id, type: "assignment")
        mod.completion_requirements = { tag.id => { type: "must_view" } }
        mod.save!
        json = api_get_assignment_in_course(@assignment, @course)
        expect(json["description"]).to be_nil
        expect(mod.evaluate_for(@user)).to be_unlocked
      end

      it "still includes a description when a locked assignment is viewable" do
        @assignment = @course.assignments.create!(
          title: "Locked but Viewable Assignment",
          description: "locked but viewable!"
        )
        expect_any_instantiation_of(@assignment).to receive(:overridden_for)
          .and_return @assignment
        expect_any_instantiation_of(@assignment).to receive(:locked_for?).and_return({
                                                                                       asset_string: "",
                                                                                       unlock_at: 1.hour.ago,
                                                                                       can_view: true
                                                                                     }).at_least(1)

        mod = @course.context_modules.create!(name: "some module")
        tag = mod.add_item(id: @assignment.id, type: "assignment")
        mod.completion_requirements = { tag.id => { type: "must_view" } }
        mod.save!
        json = api_get_assignment_in_course(@assignment, @course)
        expect(json["description"]).not_to be_nil
        expect(mod.evaluate_for(@user)).to be_completed
      end

      it "includes submission info when requested with include flag" do
        assignment, submission = create_submitted_assignment_with_user(@user)
        json = api_call(:get,
                        "/api/v1/courses/#{@course.id}/assignments/#{assignment.id}.json",
                        { controller: "assignments_api",
                          action: "show",
                          format: "json",
                          course_id: @course.id.to_s,
                          id: assignment.id.to_s },
                        { include: ["submission"] })
        s_json = controller.submission_json(
          submission,
          assignment,
          @user,
          session,
          assignment.context,
          { include: ["submission"] }
        ).to_json
        expect(json["submission"]).to eq(json_parse(s_json))
      end

      context "AssignmentFreezer plugin disabled" do
        before do
          @user = @teacher
          @assignment = create_frozen_assignment_in_course(@course)
          allow(PluginSetting).to receive(:settings_for_plugin).and_return(nil)
          @json = api_get_assignment_in_course(@assignment, @course)
        end

        it "excludes frozen and frozen_attributes fields" do
          expect(@json).not_to have_key("frozen")
          expect(@json).not_to have_key("frozen_attributes")
        end
      end

      context "AssignmentFreezer plugin enabled" do
        context "assignment frozen" do
          before :once do
            @user = @teacher
            @assignment = create_frozen_assignment_in_course(@course)
          end

          before do
            allow(PluginSetting).to receive(:settings_for_plugin).and_return({ "title" => "yes" })
            @json = api_get_assignment_in_course(@assignment, @course)
          end

          it "tells the consumer that the assignment is frozen" do
            expect(@json["frozen"]).to be true
          end

          it "returns an list of frozen attributes" do
            expect(@json["frozen_attributes"]).to eq ["title"]
          end

          it "tells the consumer that the assignment will be frozen when copied" do
            expect(@json["freeze_on_copy"]).to be_truthy
          end

          it "returns an empty list when no frozen attributes" do
            allow(PluginSetting).to receive(:settings_for_plugin).and_return({})
            json = api_get_assignment_in_course(@assignment, @course)
            expect(json["frozen_attributes"]).to eq []
          end
        end

        context "assignment not frozen" do
          before :once do
            @user = @teacher
            @assignment = @course.assignments.create!({
                                                        title: "Frozen",
                                                        description: "frozen!"
                                                      })
          end

          before do
            allow(PluginSetting).to receive(:settings_for_plugin).and_return({ "title" => "yes" }) # enable plugin
            expect_any_instantiation_of(@assignment).to receive(:overridden_for).and_return @assignment
            expect_any_instantiation_of(@assignment).to receive(:frozen?).at_least(:once).and_return false
            @json = api_get_assignment_in_course(@assignment, @course)
          end

          it "tells the consumer that the assignment is not frozen" do
            expect(@json["frozen"]).to be false
          end

          it "gives the consumer an empty list for frozen attributes" do
            expect(@json["frozen_attributes"]).to eq []
          end

          it "tells the consumer that the assignment will not be frozen when copied" do
            expect(@json["freeze_on_copy"]).to be false
          end
        end

        context "assignment with quiz" do
          before do
            @user = @teacher
            @quiz = Quizzes::Quiz.create!(title: "Quiz Name", context: @course)
            @quiz.did_edit!
            @quiz.offer!
            assignment = @quiz.assignment
            @json = api_get_assignment_in_course(assignment, @course)
          end

          it "has quiz information" do
            expect(@json["quiz_id"]).to eq @quiz.id
            expect(@json["anonymous_submissions"]).to be false
            expect(@json["name"]).to eq @quiz.title
            expect(@json["submission_types"]).to include "online_quiz"
          end
        end
      end

      context "external tool assignment" do
        let(:course) { course_model }
        let(:assignment) do
          course.assignments.create!(external_tool_tag: content_tag,
                                     submission_types: "external_tool",
                                     points_possible: 10)
        end
        let(:content_tag) { ContentTag.new(content: tool, url: tool.url, new_tab: false) }
        let(:tool) do
          course.context_external_tools.create!(
            name: "LTI Test Tool",
            consumer_key: "key",
            shared_secret: "secret",
            developer_key: DeveloperKey.create!,
            tool_id: "LTI Test Tool",
            url: "http://lti13testtool.docker/launch"
          )
        end
        let(:json) { api_get_assignment_in_course(assignment, course) }

        it "has the external tool submission type" do
          expect(json["submission_types"]).to eq ["external_tool"]
        end

        it "includes the external tool attributes" do
          expect(json["external_tool_tag_attributes"]).to eq({
                                                               "url" => tool.url,
                                                               "new_tab" => false,
                                                               "resource_link_id" => ContextExternalTool.opaque_identifier_for(content_tag, content_tag.context.shard),
                                                               "resource_link_title" => nil,
                                                               "external_data" => nil,
                                                               "custom_params" => nil,
                                                               "content_id" => tool.id,
                                                               "content_type" => "ContextExternalTool"
                                                             })
        end

        it "includes the assignment_id attribute" do
          expect(json).to include("url")
          uri = URI(json["url"])
          expect(uri.path).to eq "/api/v1/courses/#{course.id}/external_tools/sessionless_launch"
          expect(uri.query).to include("assignment_id=")
        end

        context "that uses LTI 1.3" do
          let(:tool) do
            a = super()
            a.update!(use_1_3: true)
            a
          end

          context "with custom_params" do
            let(:assignment) do
              a = super()
              a.update(lti_resource_link_custom_params: custom_params)
              a
            end
            let(:custom_params) { { "hello" => "world" } }

            it "includes the custom_params" do
              expect(json["external_tool_tag_attributes"]["custom_params"]).to eq custom_params
            end
          end
        end
      end

      context "when result_type is specified (Quizzes.Next serialization)" do
        before do
          @course.root_account.enable_feature!(:newquizzes_on_quiz_page)
        end

        it "outputs quiz shell json using quizzes.next serializer" do
          @assignment = @course.assignments.create!(title: "Test Assignment", description: "foo")
          json = api_call(:get,
                          "/api/v1/courses/#{@course.id}/assignments/#{@assignment.id}.json",
                          { controller: "assignments_api",
                            action: "show",
                            format: "json",
                            course_id: @course.id.to_s,
                            id: @assignment.id.to_s,
                            all_dates: true,
                            result_type: "Quiz" },
                          { override_assignment_dates: "false" })
          expect(json["quiz_type"]).to eq("quizzes.next")
        end
      end
    end

    context "draft state" do
      before :once do
        @assignment = @course.assignments.create!({
                                                    name: "unpublished assignment",
                                                    points_possible: 15
                                                  })
        @assignment.workflow_state = "unpublished"
        @assignment.save!
      end

      it "returns an authorization error to students if an assignment is unpublished" do
        raw_api_call(:get,
                     "/api/v1/courses/#{@course.id}/assignments/#{@assignment.id}",
                     {
                       controller: "assignments_api",
                       action: "show",
                       format: "json",
                       course_id: @course.id.to_s,
                       id: @assignment.id.to_s
                     })

        # should be authorization error
        expect(response).to have_http_status :forbidden
      end

      it "shows an unpublished assignment to teachers" do
        course_with_teacher_logged_in(course: @course, active_all: true)

        json = api_get_assignment_in_course(@assignment, @course)
        expect(response).to be_successful
        expect(json["id"]).to eq @assignment.id
        expect(json["unpublishable"]).to be true

        # Returns "unpublishable => false" when student submissions
        student_in_course(active_all: true, course: @course)
        @assignment.submit_homework(@student, submission_type: "online_text_entry")
        @user = @teacher
        json = api_get_assignment_in_course(@assignment, @course)
        expect(response).to be_successful
        expect(json["unpublishable"]).to be false
      end
    end

    context "differentiated assignments" do
      before :once do
        @user = @teacher
        @assignment1 = @course.assignments.create! only_visible_to_overrides: true
        @assignment2 = @course.assignments.create! only_visible_to_overrides: true
        section1 = @course.course_sections.create!
        section2 = @course.course_sections.create!
        @student1 = User.create!(name: "Test Student")
        @student2 = User.create!(name: "Test Student2")
        @student3 = User.create!(name: "Test Student3")
        student_in_section(section1, user: @student1)
        student_in_section(section2, user: @student2)
        student_in_section(section2, user: @student3)
        create_section_override_for_assignment(@assignment1, { course_section: section1 })
        create_section_override_for_assignment(@assignment2, { course_section: section2 })
        assignment_override_model(assignment: @assignment1, set_type: "Noop", title: "Just a Tag")
      end

      def visibility_api_request(assignment)
        api_call(:get,
                 "/api/v1/courses/#{@course.id}/assignments/#{assignment.id}.json",
                 {
                   controller: "assignments_api",
                   action: "show",
                   format: "json",
                   course_id: @course.id.to_s,
                   id: assignment.id.to_s
                 },
                 include: ["assignment_visibility"])
      end

      it "includes overrides if overrides flag is included in the params" do
        allow(ConditionalRelease::Service).to receive(:enabled_in_context?).and_return(true)
        assignments_json = api_call(:get,
                                    "/api/v1/courses/#{@course.id}/assignments/#{@assignment1.id}.json",
                                    {
                                      controller: "assignments_api",
                                      action: "show",
                                      format: "json",
                                      course_id: @course.id.to_s,
                                      id: @assignment1.id.to_s
                                    },
                                    include: ["overrides"])
        expect(assignments_json.keys).to include("overrides")
        expect(assignments_json["overrides"].length).to eq 2
      end

      it "returns any assignment" do
        json1 = api_get_assignment_in_course @assignment1, @course
        expect(json1["id"]).to eq @assignment1.id
        json2 = api_get_assignment_in_course @assignment2, @course
        expect(json2["id"]).to eq @assignment2.id
      end

      it "includes assignment_visibility" do
        json = visibility_api_request @assignment1
        expect(json).to have_key("assignment_visibility")
      end

      it "assignment_visibility includes the correct user_ids" do
        json = visibility_api_request @assignment1
        expect(json["assignment_visibility"].include?(@student1.id.to_s)).to be true
        json = visibility_api_request @assignment2
        expect(json["assignment_visibility"].include?(@student2.id.to_s)).to be true
        expect(json["assignment_visibility"].include?(@student3.id.to_s)).to be true
      end

      context "as a student" do
        it "returns a visible assignment" do
          user_session @student1
          @user = @student1
          json = api_get_assignment_in_course @assignment1, @course
          expect(json["id"]).to eq @assignment1.id
        end

        it "returns an error for a non-visible assignment" do
          user_session @student2
          @user = @student2
          api_call(:get,
                   "/api/v1/courses/#{@course.id}/assignments/#{@assignment1.id}.json",
                   { controller: "assignments_api",
                     action: "show",
                     format: "json",
                     course_id: @course.id.to_s,
                     id: @assignment1.id.to_s },
                   {},
                   {},
                   { expected_status: 403 })
        end

        it "does not include assignment_visibility data when requested" do
          user_session @student1
          @user = @student1
          json = visibility_api_request @assignment1
          expect(json).not_to have_key("assignment_visibility")
        end
      end
    end
  end

  describe "assignment_json" do
    let(:result) { assignment_json(@assignment, @user, {}) }

    before :once do
      course_with_teacher(active_all: true)
      @assignment = @course.assignments.create!(title: "some assignment")
    end

    context "when turnitin_enabled is true on the context" do
      before(:once) do
        account = @course.account
        account.turnitin_account_id = 1234
        account.turnitin_shared_secret = "foo"
        account.turnitin_host = "example.com"
        account.settings[:enable_turnitin] = true
        account.save!
        @assignment.reload
      end

      it "contains a turnitin_enabled key" do
        expect(result).to have_key("turnitin_enabled")
      end
    end

    context "when turnitin_enabled is false on the context" do
      it "does not contain a turnitin_enabled key" do
        expect(result).not_to have_key("turnitin_enabled")
      end
    end

    it "contains false for anonymous_grading when the assignment has anonymous grading disabled" do
      @assignment.anonymous_grading = false
      expect(result["anonymous_grading"]).to be false
    end

    it "contains true for anonymous_grading when the assignment has anonymous grading enabled" do
      @assignment.anonymous_grading = true
      expect(result["anonymous_grading"]).to be true
    end

    it "contains true for anonymize_students when the assignment is anonymized for students" do
      @assignment.update!(anonymous_grading: true)
      @assignment.ensure_post_policy(post_manually: true)
      student_in_course(course: @course, active_all: true)
      @assignment.grade_student(@student, grader: @teacher, score: 5)
      expect(result["anonymous_grading"]).to be true
    end

    it "contains false for anonymize_students when the assignment is not anonymized for students" do
      @assignment.anonymous_grading = false
      expect(result["anonymize_students"]).to be false
    end

    it "includes the assignment's annotatable_attachment_id for existing assignments" do
      attachment = attachment_model(context: @course)
      @assignment.update(
        annotatable_attachment: attachment,
        submission_types: "student_annotation"
      )
      expect(result["annotatable_attachment_id"]).to eq attachment.id
    end

    it "includes the assignment's annotatable_attachment_id for new assignments" do
      attachment = attachment_model(context: @course)
      assignment = @course.assignments.build(
        annotatable_attachment: attachment,
        submission_types: "student_annotation"
      )
      result = assignment_json(assignment, @user, {})
      expect(result["annotatable_attachment_id"]).to eq attachment.id
    end

    context "can_submit value" do
      before do
        course_with_student_logged_in(course_name: "Course 1", active_all: 1)
        @course.start_at = 14.days.ago
        @course.save!
        @assignment = @course.assignments.create!(title: "Assignment 1",
                                                  points_possible: 10,
                                                  submission_types: "online_text_entry")
      end

      def get_assignment
        api_call(:get,
                 "/api/v1/courses/#{@course.id}/assignments/#{@assignment.id}?include[]=can_submit",
                 { controller: "assignments_api",
                   action: "show",
                   format: "json",
                   course_id: @course.id.to_s,
                   id: @assignment.id,
                   include: ["can_submit"] })
      end

      it "is true for assignment" do
        @course.conclude_at = 7.days.from_now
        @course.save!
        json = get_assignment
        expect(json).to have_key("can_submit")
        expect(json["can_submit"]).to be_truthy
      end

      it "is true for assignment in course that is soft-concluded but not restricted" do
        @course.conclude_at = 3.days.ago
        @course.restrict_enrollments_to_course_dates = false
        @course.save!
        json = get_assignment
        expect(json).to have_key("can_submit")
        expect(json["can_submit"]).to be_truthy
      end

      it "is false for assignment in course that is soft-concluded and restricted" do
        @course.conclude_at = 3.days.ago
        @course.restrict_enrollments_to_course_dates = true
        @course.save!
        json = get_assignment
        expect(json).to have_key("can_submit")
        expect(json["can_submit"]).to be_falsey
      end

      it "is false if the assignment has no submission types" do
        @assignment.submission_types = "none"
        @assignment.save!
        json = get_assignment
        expect(json).to have_key("can_submit")
        expect(json["can_submit"]).to be_falsey
      end

      it "is false if the assignment is submitted on paper" do
        @assignment.submission_types = "on_paper"
        @assignment.save!
        json = get_assignment
        expect(json).to have_key("can_submit")
        expect(json["can_submit"]).to be_falsey
      end

      it "is false if the assignment is locked" do
        @assignment.unlock_at = 2.days.from_now
        @assignment.save!
        json = get_assignment
        expect(json).to have_key("can_submit")
        expect(json["can_submit"]).to be_falsey
      end

      it "is false if the allowed_attempts are used" do
        @assignment.allowed_attempts = 1
        @assignment.submit_homework(@student, submission_type: "online_text_entry", body: "Assignment submitted")
        @assignment.save!
        json = get_assignment
        expect(json).to have_key("can_submit")
        expect(json["can_submit"]).to be_falsey
      end

      it "does not show when getting all assignments" do
        json = api_call(:get,
                        "/api/v1/courses/#{@course.id}/assignments/?include[]=can_submit",
                        { controller: "assignments_api",
                          action: "index",
                          format: "json",
                          course_id: @course.id.to_s,
                          include: ["can_submit"] })
        expect(json.first).to have_key("description")
        expect(json.first).not_to have_key("can_submit")
      end

      it "does not show when can_submit param is not included" do
        json = api_call(:get,
                        "/api/v1/courses/#{@course.id}/assignments/#{@assignment.id}",
                        { controller: "assignments_api",
                          action: "show",
                          format: "json",
                          course_id: @course.id.to_s,
                          id: @assignment.id })
        expect(json).to have_key("description")
        expect(json).not_to have_key("can_submit")
      end
    end

    context "ab_guid" do
      before do
        course_with_student_logged_in(course_name: "Course 1", active_all: 1)
        @course.start_at = 14.days.ago
        @course.save!
        @assignment = @course.assignments.create!(title: "Assignment 1",
                                                  points_possible: 10,
                                                  submission_types: "online_text_entry",
                                                  ab_guid: ["1234"])
        account = Account.default
        outcome = account.created_learning_outcomes.create!(
          title: "My Outcome",
          description: "Description of my outcome",
          vendor_guid: "vendorguid9000"
        )
        rating = [{ id: "rat1",
                    description: "Full Marks",
                    long_description: "Student did a great job.",
                    points: 5.0 }]
        criteria = [{ id: 1, points: 9000, learning_outcome_id: outcome.id, description: "description", long_description: "long description", ratings: rating }]

        @assignment2 = @course.assignments.create!(title: "Assignment 2")
        @rubric = @course.rubrics.create!(title: "My Rubric", context: @course, data: criteria)
        @assignment2.rubric = @rubric
        @assignment2.save!
        @assignment2.rubric_association.context = @course
        @assignment2.rubric_association.save!

        @assignment3 = @course.assignments.create!(title: "Assignment 3")
      end

      def get_assignment_with_guid(assignment_id)
        api_call(:get,
                 "/api/v1/courses/#{@course.id}/assignments/#{assignment_id}?include[]=ab_guid",
                 { controller: "assignments_api",
                   action: "show",
                   format: "json",
                   course_id: @course.id.to_s,
                   id: assignment_id,
                   include: ["ab_guid"] })
      end

      it "returns ab_guid when it is included in include param" do
        json = get_assignment_with_guid(@assignment.id)
        expect(json).to have_key("ab_guid")
        expect(json["ab_guid"]).to eq(["1234"])
      end

      it "returns vendor_id through rubrics if no ab_guid is present" do
        json = get_assignment_with_guid(@assignment2.id)
        expect(json).to have_key("ab_guid")
        expect(json["ab_guid"]).to eq(["vendorguid9000"])
      end

      it "returns an empty array if ab_guid is requested and none exists on assignment or through rubric" do
        json = get_assignment_with_guid(@assignment3.id)
        expect(json).to have_key("ab_guid")
        expect(json["ab_guid"]).to eq([])
      end
    end

    context "peer_review_sub_assignment serialization" do
      before :once do
        course_with_teacher(active_all: true)
        @assignment = @course.assignments.create!(
          title: "Assignment with Peer Reviews",
          peer_reviews: true,
          points_possible: 100
        )
      end

      context "when include_peer_review is false" do
        it "does not include peer_review_sub_assignment in JSON" do
          @course.enable_feature!(:peer_review_grading)
          PeerReviewSubAssignment.create!(
            title: "Peer Review Sub Assignment",
            context: @course,
            parent_assignment: @assignment,
            points_possible: 50
          )

          result = assignment_json(@assignment, @teacher, {}, { include_peer_review: false })

          expect(result).not_to have_key("peer_review_sub_assignment")
        end
      end

      context "when include_peer_review is not provided" do
        it "does not include peer_review_sub_assignment" do
          @course.enable_feature!(:peer_review_grading)
          PeerReviewSubAssignment.create!(
            title: "Peer Review Sub Assignment",
            context: @course,
            parent_assignment: @assignment,
            points_possible: 50
          )

          result = assignment_json(@assignment, @teacher, {}, {})

          expect(result).not_to have_key("peer_review_sub_assignment")
        end
      end

      context "when include_peer_review is true" do
        context "when feature flag is disabled" do
          before do
            @course.disable_feature!(:peer_review_grading)
          end

          it "does not include peer_review_sub_assignment in JSON" do
            result = assignment_json(@assignment, @teacher, {}, { include_peer_review: true })

            expect(result).not_to have_key("peer_review_sub_assignment")
          end
        end

        context "when feature flag is enabled" do
          before do
            @course.enable_feature!(:peer_review_grading)
          end

          context "when peer review sub assignment exists" do
            before do
              @peer_review_sub = PeerReviewSubAssignment.create!(
                title: "Peer Review Sub Assignment",
                context: @course,
                parent_assignment: @assignment,
                points_possible: 50,
                grading_type: "points",
                due_at: 1.week.from_now,
                unlock_at: 1.day.from_now,
                lock_at: 2.weeks.from_now
              )
            end

            it "includes peer_review_sub_assignment in JSON" do
              result = assignment_json(@assignment, @teacher, {}, { include_peer_review: true })

              expect(result).to have_key("peer_review_sub_assignment")
              expect(result["peer_review_sub_assignment"]).to be_a(Hash)
            end

            it "serializes peer review sub assignment with correct attributes" do
              result = assignment_json(@assignment, @teacher, {}, { include_peer_review: true })

              peer_review_data = result["peer_review_sub_assignment"]
              expect(peer_review_data["name"]).to eq("Peer Review Sub Assignment")
              expect(peer_review_data["points_possible"]).to eq(50)
              expect(peer_review_data["grading_type"]).to eq("points")
              expect(peer_review_data["id"]).to eq(@peer_review_sub.id)
              expect(peer_review_data["course_id"]).to eq(@course.id)
            end

            it "includes dates when present" do
              result = assignment_json(@assignment, @teacher, {}, { include_peer_review: true })

              peer_review_data = result["peer_review_sub_assignment"]
              expect(peer_review_data["due_at"]).to be_present
              expect(peer_review_data["unlock_at"]).to be_present
              expect(peer_review_data["lock_at"]).to be_present
            end

            it "does not include recursive peer_review_sub_assignment in the serialized peer review sub assignment" do
              result = assignment_json(@assignment, @teacher, {}, { include_peer_review: true })

              peer_review_data = result["peer_review_sub_assignment"]
              expect(peer_review_data).not_to have_key("peer_review_sub_assignment")
            end
          end

          context "when peer review sub assignment does not exist" do
            it "includes peer_review_sub_assignment as nil in JSON" do
              result = assignment_json(@assignment, @teacher, {}, { include_peer_review: true })

              expect(result).to have_key("peer_review_sub_assignment")
              expect(result["peer_review_sub_assignment"]).to be_nil
            end
          end
        end
      end
    end
  end

  context "update_from_params" do
    before :once do
      course_with_teacher(active_all: true)
      student_in_course(active_all: true)
      @assignment = @course.assignments.create!(title: "some assignment")
    end

    def strong_anything
      ArbitraryStrongishParams::ANYTHING
    end

    it "updates the external tool content_id" do
      mh = create_message_handler(create_resource_handler(create_tool_proxy))
      tool_tag = ContentTag.new(url: "http://www.example.com", new_tab: false, tag_type: "context_module")
      tool_tag.context = @assignment
      tool_tag.save!
      params = ActionController::Parameters.new({
                                                  "submission_types" => ["external_tool"],
                                                  "external_tool_tag_attributes" => {
                                                    "url" => "https://testvmserver.test.com/canvas/test/",
                                                    "content_type" => "lti/message_handler",
                                                    "content_id" => mh.id,
                                                    "new_tab" => "0"
                                                  }
                                                })
      assignment = update_from_params(@assignment, params, @user)
      tag = assignment.external_tool_tag
      expect(tag.content_id).to eq mh.id
      expect(tag.content_type).to eq "Lti::MessageHandler"
    end

    it "creates attachment association when attachments are in description with an update" do
      aa_test_data = AttachmentAssociationsSpecHelper.new(@teacher.account, @teacher)
      api_call_as_user(
        @teacher,
        :put,
        "/api/v1/courses/#{@course.id}/assignments/#{@assignment.id}",
        {
          controller: "assignments_api",
          action: "update",
          format: "json",
          course_id: @course.id.to_s,
          id: @assignment.id.to_s
        },
        { assignment: { description: aa_test_data.base_html } }
      )

      expect(aa_test_data.attachment1.attachment_associations.count).to eq 1
      expect(aa_test_data.attachment1.attachment_associations.last.context_id).to eq @assignment.id
      expect(aa_test_data.attachment1.attachment_associations.last.context_type).to eq "Assignment"
    end

    it "sets the context external tool type" do
      tool = ContextExternalTool.new(name: "test tool",
                                     consumer_key: "test",
                                     shared_secret: "shh",
                                     url: "http://www.example.com")
      tool.context = @course
      tool.save!
      tool_tag = ContentTag.new(url: "http://www.example.com", new_tab: false, tag_type: "context_module")
      tool_tag.context = @assignment
      tool_tag.save!
      params = ActionController::Parameters.new({
                                                  "submission_types" => ["external_tool"],
                                                  "external_tool_tag_attributes" => {
                                                    "url" => "https://testvmserver.test.com/canvas/test/",
                                                    "content_type" => "context_external_tool",
                                                    "content_id" => tool.id,
                                                    "new_tab" => "0"
                                                  }
                                                })
      assignment = update_from_params(@assignment, params, @user)
      tag = assignment.external_tool_tag
      expect(tag.content_id).to eq tool.id
      expect(tag.content_type).to eq "ContextExternalTool"
    end

    it "does not update integration_data when lacking permission" do
      json = %({"key": "value"})
      params = ActionController::Parameters.new({ "integration_data" => json })

      update_from_params(@assignment, params, @user)
      expect(@assignment.integration_data).to eq({})
    end

    it "updates integration_data with permission" do
      json = %({"key": "value"})
      params = ActionController::Parameters.new({ "integration_data" => json })
      account_admin_user_with_role_changes(
        role_changes: { manage_sis: true }
      )
      update_from_params(@assignment, params, @admin)
      expect(@assignment.integration_data).to eq({ "key" => "value" })
    end

    it "does not update sis_source_id when lacking permission" do
      params = ActionController::Parameters.new({ "sis_assignment_id" => "BLAH" })
      update_from_params(@assignment, params, @user)
      expect(@assignment.sis_source_id).to be_nil
    end

    it "updates sis_source_id with permission" do
      params = ActionController::Parameters.new({ "sis_assignment_id" => "BLAH" })
      account_admin_user_with_role_changes(
        role_changes: { manage_sis: true }
      )
      update_from_params(@assignment, params, @admin)
      expect(@assignment.sis_source_id).to eq "BLAH"
    end

    it "sets sis_source_id to nil when provided an empty string" do
      params = ActionController::Parameters.new({ "sis_assignment_id" => "" })
      account_admin_user_with_role_changes(role_changes: { manage_sis: true })
      update_from_params(@assignment, params, @admin)
      expect(@assignment.sis_source_id).to be_nil
    end

    it "does not update anonymous grading if the anonymous marking feature flag is not set" do
      params = ActionController::Parameters.new({ "anonymous_grading" => "true" })
      update_from_params(@assignment, params, @teacher)
      expect(@assignment.anonymous_grading).to be_falsey
    end

    context "when the assignment has peer reviews" do
      before do
        student2 = @course.enroll_user(User.create!, "StudentEnrollment", active_all: true).user
        @assignment.update!(peer_reviews: true)
        @assessment_request = AssessmentRequest.create!(
          asset: @assignment.submission_for_student(@student),
          user: @student,
          assessor: student2,
          assessor_asset: @assignment.submission_for_student(student2)
        )
      end

      it "updates the updated_at of related AssessmentRequests when anonymous_peer_reviews changes" do
        params = ActionController::Parameters.new({ "anonymous_peer_reviews" => "1" })
        expect do
          update_from_params(@assignment, params, @teacher)
        end.to change {
          @assessment_request.reload.updated_at
        }
      end

      it "does not update the updated_at of related AssessmentRequests when anonymous_peer_reviews does not change" do
        @assignment.update!(anonymous_peer_reviews: true)
        params = ActionController::Parameters.new({ "anonymous_peer_reviews" => "1" })
        expect do
          update_from_params(@assignment, params, @teacher)
        end.not_to change {
          @assessment_request.reload.updated_at
        }
      end
    end

    context "when the anonymous marking feature flag is set" do
      before(:once) do
        @course.enable_feature!(:anonymous_marking)
      end

      it "enables anonymous grading if anonymous_grading is true" do
        params = ActionController::Parameters.new({ "anonymous_grading" => "true" })
        update_from_params(@assignment, params, @teacher)
        expect(@assignment).to be_anonymous_grading
      end

      it "disables anonymous grading if anonymous_grading is false" do
        params = ActionController::Parameters.new({ "anonymous_grading" => "false" })
        update_from_params(@assignment, params, @teacher)
        expect(@assignment).not_to be_anonymous_grading
      end

      it "does not update anonymous grading status if anonymous_grading is not present" do
        @assignment.anonymous_grading = true

        params = ActionController::Parameters.new({})
        update_from_params(@assignment, params, @teacher)

        expect(@assignment).to be_anonymous_grading
      end

      it "does not set final_grader_id if the assignment is not moderated" do
        options = { final_grader_id: @teacher.id }
        params = ActionController::Parameters.new(options.as_json)
        update_from_params(@assignment, params, @teacher)
        expect(@assignment.final_grader).to be_nil
      end

      context "when the assignment is moderated" do
        before(:once) do
          @assignment.update!(moderated_grading: true, grader_count: 2)
        end

        it 'nils out the final_grader_id when passed final_grader_id: ""' do
          @assignment.update!(final_grader: @teacher)
          options = { final_grader_id: "" }
          params = ActionController::Parameters.new(options.as_json)
          update_from_params(@assignment, params, @teacher)
          expect(@assignment.final_grader).to be_nil
        end

        it "nils out the final_grader_id when passed final_grader_id: nil" do
          @assignment.update!(final_grader: @teacher)
          options = { final_grader_id: nil }
          params = ActionController::Parameters.new(options.as_json)
          update_from_params(@assignment, params, @teacher)
          expect(@assignment.final_grader).to be_nil
        end

        it "sets the final_grader_id if the user exists" do
          options = { final_grader_id: @teacher.id }
          params = ActionController::Parameters.new(options.as_json)
          update_from_params(@assignment, params, @teacher)
          expect(@assignment.final_grader).to eq @teacher
        end
      end
    end

    context "with the duplicated_successfully parameter" do
      subject { @assignment }

      let(:params) do
        ActionController::Parameters.new(duplicated_successfully:)
      end

      before do
        allow(@assignment).to receive(:finish_duplicating)
        allow(@assignment).to receive(:fail_to_duplicate)
        update_from_params(@assignment, params, @teacher)
      end

      context "when duplicated_successfully is true" do
        let(:duplicated_successfully) { true }

        it { is_expected.to have_received(:finish_duplicating) }
      end

      context "when duplicated_successfully is false" do
        let(:duplicated_successfully) { false }

        it { is_expected.to have_received(:fail_to_duplicate) }
      end

      context "when duplicated_successfully is true after timeout" do
        before do
          @assignment.update(workflow_state: "failed_to_duplicate")
        end

        let(:duplicated_successfully) { true }

        it { is_expected.to have_received(:finish_duplicating) }
      end
    end

    context "with the cc_imported_successfully parameter" do
      subject { @assignment }

      let(:params) do
        ActionController::Parameters.new(cc_imported_successfully:)
      end

      before do
        allow(@assignment).to receive(:finish_importing)
        allow(@assignment).to receive(:fail_to_import)
        update_from_params(@assignment, params, @teacher)
      end

      context "when cc_imported_successfully is true" do
        let(:cc_imported_successfully) { true }

        it { is_expected.to have_received(:finish_importing) }
      end

      context "when cc_imported_successfully is false" do
        let(:cc_imported_successfully) { false }

        it { is_expected.to have_received(:fail_to_import) }
      end
    end
  end

  context "as an observer viewing assignments" do
    before :once do
      @observer_enrollment = course_with_observer(active_all: true)
      @observer = @user
      @observer_course = @course
      @observed_student = create_users(1, return_type: :record).first
      @student_enrollment =
        @observer_course.enroll_student(@observed_student,
                                        enrollment_state: "active")
      @assigned_observer_enrollment =
        @observer_course.enroll_user(@observer,
                                     "ObserverEnrollment",
                                     associated_user_id: @observed_student.id)
      @assigned_observer_enrollment.accept

      @assignment, @submission = create_submitted_assignment_with_user(@observed_student)
    end

    it "includes submissions for observed users when requested with all assignments" do
      @assignment.unmute!
      @submission.reload
      json = api_call_as_user(@observer,
                              :get,
                              "/api/v1/courses/#{@observer_course.id}/assignments?include[]=observed_users&include[]=submission",
                              { controller: "assignments_api",
                                action: "index",
                                format: "json",
                                course_id: @observer_course.id,
                                include: ["observed_users", "submission"] })

      expect(json.first["submission"]).to eql [{
        "assignment_id" => @assignment.id,
        "attempt" => nil,
        "body" => nil,
        "cached_due_date" => nil,
        "excused" => nil,
        "grade" => "99",
        "entered_grade" => "99",
        "grading_period_id" => @submission.grading_period_id,
        "grade_matches_current_submission" => true,
        "graded_at" => nil,
        "posted_at" => @submission.posted_at.as_json,
        "grader_id" => @teacher.id,
        "id" => @submission.id,
        "redo_request" => false,
        "score" => 99.0,
        "entered_score" => 99.0,
        "submission_type" => nil,
        "submitted_at" => nil,
        "url" => nil,
        "user_id" => @observed_student.id,
        "workflow_state" => "submitted",
        "late" => false,
        "missing" => false,
        "late_policy_status" => nil,
        "points_deducted" => nil,
        "seconds_late" => 0,
        "sticker" => nil,
        "preview_url" =>
         "http://www.example.com/courses/#{@observer_course.id}/assignments/#{@assignment.id}/submissions/#{@observed_student.id}?preview=1&version=0",
        "extra_attempts" => nil,
        "custom_grade_status_id" => nil
      }]
    end

    it "includes submissions for observed users when requested with a single assignment" do
      @assignment.unmute!
      @submission.reload
      json = api_call_as_user(@observer,
                              :get,
                              "/api/v1/courses/#{@observer_course.id}/assignments/#{@assignment.id}?include[]=observed_users&include[]=submission",
                              { controller: "assignments_api",
                                action: "show",
                                format: "json",
                                id: @assignment.id,
                                course_id: @observer_course.id,
                                include: ["observed_users", "submission"] })
      expect(json["submission"]).to eql [{
        "assignment_id" => @assignment.id,
        "attempt" => nil,
        "body" => nil,
        "cached_due_date" => nil,
        "excused" => nil,
        "grade" => "99",
        "entered_grade" => "99",
        "grading_period_id" => @submission.grading_period_id,
        "grade_matches_current_submission" => true,
        "graded_at" => nil,
        "posted_at" => @submission.posted_at.as_json,
        "grader_id" => @teacher.id,
        "id" => @submission.id,
        "redo_request" => false,
        "score" => 99.0,
        "entered_score" => 99.0,
        "submission_type" => nil,
        "submitted_at" => nil,
        "url" => nil,
        "user_id" => @observed_student.id,
        "workflow_state" => "submitted",
        "late" => false,
        "missing" => false,
        "late_policy_status" => nil,
        "points_deducted" => nil,
        "seconds_late" => 0,
        "sticker" => nil,
        "preview_url" =>
         "http://www.example.com/courses/#{@observer_course.id}/assignments/#{@assignment.id}/submissions/#{@observed_student.id}?preview=1&version=0",
        "extra_attempts" => nil,
        "custom_grade_status_id" => nil
      }]
    end
  end

  context "assignment override preloading" do
    before :once do
      course_with_teacher(active_all: true)

      student_in_course(course: @course, active_all: true)
      @override = assignment_override_model(course: @course)
      @override_student = @override.assignment_override_students.build
      @override_student.user = @student
      @override_student.save!

      @assignment.only_visible_to_overrides = true
      @assignment.save!
    end

    it "preloads student_ids when including adhoc overrides" do
      expect_any_instantiation_of(@override).not_to receive(:assignment_override_students)
      json = api_call_as_user(@teacher,
                              :get,
                              "/api/v1/courses/#{@course.id}/assignments?include[]=overrides",
                              { controller: "assignments_api",
                                action: "index",
                                format: "json",
                                course_id: @course.id,
                                include: ["overrides"] })
      expect(json.first["overrides"].first["student_ids"]).to eq [@student.id]
    end

    it "preloads student_ids when including adhoc overrides on assignment groups api as well" do
      # yeah i know this is a separate api; sue me

      expect_any_instantiation_of(@override).not_to receive(:assignment_override_students)
      json = api_call_as_user(@teacher,
                              :get,
                              "/api/v1/courses/#{@course.id}/assignment_groups?include[]=assignments&include[]=overrides",
                              { controller: "assignment_groups",
                                action: "index",
                                format: "json",
                                course_id: @course.id,
                                include: ["assignments", "overrides"] })
      expect(json.first["assignments"].first["overrides"].first["student_ids"]).to eq [@student.id]
    end
  end

  context "when called with parameter calculate_grades" do
    let(:course) { Account.default.courses.create!(workflow_state: "available") }
    let(:teacher) { course_with_teacher(course:, active_all: true).user }

    it "calls SubmissionLifecycleManager with update_grades: false when passed calculate_grades: false" do
      update_grade_value = nil
      expect(SubmissionLifecycleManager).to receive(:recompute).once do |update_grades:, **|
        update_grade_value = update_grades
      end

      api_call_as_user(teacher,
                       :post,
                       "/api/v1/courses/#{course.id}/assignments.json",
                       {
                         controller: "assignments_api",
                         action: "create",
                         format: "json",
                         course_id: course.id.to_s,
                       },
                       {
                         assignment: {
                           name: "Some title",
                           points_possible: 10,
                           published: true
                         },
                         calculate_grades: false
                       })

      expect(update_grade_value).to be false
    end

    it "calls SubmissionLifecycleManager with update_grades: true when passed calculate_grades: true" do
      update_grade_value = nil
      expect(SubmissionLifecycleManager).to receive(:recompute).once do |update_grades:, **|
        update_grade_value = update_grades
      end

      api_call_as_user(teacher,
                       :post,
                       "/api/v1/courses/#{course.id}/assignments.json",
                       {
                         controller: "assignments_api",
                         action: "create",
                         format: "json",
                         course_id: course.id.to_s,
                       },
                       {
                         assignment: {
                           name: "Some title",
                           points_possible: 10,
                           published: true
                         },
                         calculate_grades: true
                       })

      expect(update_grade_value).to be true
    end

    it "calls SubmissionLifecycleManager with update_grades: true when not passed calculate_grades" do
      update_grade_value = nil
      expect(SubmissionLifecycleManager).to receive(:recompute).once do |update_grades:, **|
        update_grade_value = update_grades
      end

      api_call_as_user(teacher,
                       :post,
                       "/api/v1/courses/#{course.id}/assignments.json",
                       {
                         controller: "assignments_api",
                         action: "create",
                         format: "json",
                         course_id: course.id.to_s,
                       },
                       {
                         assignment: {
                           name: "Some title",
                           points_possible: 10,
                           published: true
                         }
                       })

      expect(update_grade_value).to be true
    end
  end

  context "points possible defaulting" do
    it "assumes 0 for a new assignment" do
      course_with_teacher(active_all: true)
      json = api_create_assignment_in_course(@course, { "name" => "some name" })
      a = Assignment.find(json["id"])
      expect(a.points_possible).to eq 0
    end

    it "assumes 0 for a new assignment even if set to blank" do
      course_with_teacher(active_all: true)
      json = api_create_assignment_in_course(@course, { "name" => "some name", "points_possible" => "" })
      a = Assignment.find(json["id"])
      expect(a.points_possible).to eq 0
    end

    it "does not set to 0 if not included in params for update" do
      course_with_teacher(active_all: true)
      a = @course.assignments.create!(points_possible: 5)
      api_update_assignment_call(@course, a, { "name" => "some new name" })
      expect(a.points_possible).to eq 5
      expect(a.name).to eq "some new name"
    end

    it "sets to 0 if included in params for update and blank" do
      course_with_teacher(active_all: true)
      a = @course.assignments.create!(points_possible: 5)
      api_update_assignment_call(@course, a, { "points_possible" => "" })
      expect(a.points_possible).to eq 0
    end
  end

  describe "PUT bulk_update" do
    before :once do
      course_with_teacher(active_all: true)
      @s1 = @course.course_sections.create! name: "other section"
      @a0 = @course.assignments.create! title: "no dates"
      @a1 = @course.assignments.create! title: "basic", unlock_at: 5.days.ago, due_at: 4.days.ago, lock_at: 2.days.from_now
      @a2 = @course.assignments.create! title: "with overrides", unlock_at: 1.day.ago, due_at: 3.days.from_now, lock_at: 4.days.from_now
      @ao0 = assignment_override_model assignment: @a2, set: @course.default_section, unlock_at: 4.days.ago, due_at: 3.days.ago, lock_at: 4.days.from_now
      @ao1 = assignment_override_model assignment: @a2, set: @s1, due_at: 5.days.from_now, lock_at: 6.days.from_now
      @q0 = @course.quizzes.create!(title: "a quiz", quiz_type: "assignment")
      @new_dates = (7..9).map { |x| x.days.from_now }
    end

    it "requires manage_assignments_edit rights" do
      student_in_course(active_all: true)
      api_bulk_update(@course, [], expected_status: 403)
    end

    it "expects an array of assignments" do
      api_bulk_update(@course, {}, expected_status: 400)
    end

    it "rejects an invalid assignment id" do
      api_bulk_update(@course, [{ "id" => 0, "all_dates" => [{ "id" => 0, "all_dates" => [] }] }], expected_status: 404)
    end

    it "updates assignment dates" do
      api_bulk_update(@course, [{
                        "id" => @a0.id,
                        "all_dates" => [
                          {
                            "base" => true,
                            "due_at" => @new_dates[1].iso8601
                          }
                        ]
                      },
                                {
                                  "id" => @a1.id,
                                  "all_dates" => [
                                    {
                                      "base" => true,
                                      "unlock_at" => @new_dates[0].iso8601,
                                      "due_at" => @new_dates[1].iso8601,
                                      "lock_at" => @new_dates[2].iso8601
                                    }
                                  ]
                                }])
      expect(@a0.reload.due_at.to_i).to eq @new_dates[1].to_i
      expect(@a0.unlock_at).to be_nil
      expect(@a0.lock_at).to be_nil

      expect(@a1.reload.due_at.to_i).to eq @new_dates[1].to_i
      expect(@a1.unlock_at.to_i).to eq @new_dates[0].to_i
      expect(@a1.lock_at.to_i).to eq @new_dates[2].to_i
    end

    context "cache register" do
      specs_require_cache(:redis_cache_store)

      it "clears the cache register values correctly" do
        old_key = Timecop.freeze(1.minute.ago) { @a0.cache_key(:availability) }
        api_bulk_update(@course, [{
                          "id" => @a0.id,
                          "all_dates" => [{ "base" => true, "due_at" => @new_dates[1].iso8601 }]
                        }])
        expect(@a0.cache_key(:availability)).to_not eq old_key
      end

      it "clears cache register values for quizzes" do
        old_key = Timecop.freeze(1.minute.ago) { @q0.cache_key(:availability) }
        api_bulk_update(@course, [{
                          "id" => @q0.assignment.id,
                          "all_dates" => [{ "base" => true, "due_at" => @new_dates[1].iso8601 }]
                        }])
        expect(@q0.cache_key(:availability)).to_not eq old_key
      end
    end

    it "validates assignment dates" do
      json = api_bulk_update(@course,
                             [{
                               "id" => @a0.id,
                               "all_dates" => [
                                 {
                                   "base" => true,
                                   "due_at" => @new_dates[1].iso8601
                                 }
                               ]
                             },
                              {
                                "id" => @a1.id,
                                "all_dates" => [
                                  {
                                    "base" => true,
                                    "unlock_at" => @new_dates[1].iso8601,
                                    "due_at" => @new_dates[0].iso8601, # out of range
                                    "lock_at" => @new_dates[2].iso8601
                                  }
                                ]
                              }],
                             expected_result: "failed")
      expect(json[0]["assignment_id"]).to eq @a1.id
      expect(json[0]["errors"]["due_at"][0]["message"]).to eq "must be between availability dates"

      # ensure the partial update didn't happen
      expect(@a0.due_at.to_i).not_to eq @new_dates[1].to_i
    end

    it "updates override dates" do
      api_bulk_update(@course, [{
                        "id" => @a2.id,
                        "all_dates" => [
                          {
                            "id" => nil,
                            "base" => true,
                            "due_at" => @new_dates[2].iso8601
                          },
                          {
                            "id" => @ao0.id,
                            "due_at" => @new_dates[1].iso8601,
                            "lock_at" => @new_dates[2].iso8601
                          },
                          {
                            "id" => @ao1.id,
                            "unlock_at" => @new_dates[0].iso8601,
                            "due_at" => @new_dates[1].iso8601,
                            "lock_at" => @new_dates[2].iso8601
                          }
                        ]
                      }])
      @a2.reload
      expect(@a2.due_at.to_i).to eq(@new_dates[2].to_i)

      @ao0.reload
      expect(@ao0).not_to be_unlock_at_overridden
      expect(@ao0).to be_due_at_overridden
      expect(@ao0.due_at.to_i).to eq @new_dates[1].to_i
      expect(@ao0).to be_lock_at_overridden
      expect(@ao0.lock_at.to_i).to eq @new_dates[2].to_i

      @ao1.reload
      expect(@ao1).to be_unlock_at_overridden
      expect(@ao1.unlock_at.to_i).to eq @new_dates[0].to_i
      expect(@ao1.due_at.to_i).to eq @new_dates[1].to_i
      expect(@ao1).to be_lock_at_overridden
      expect(@ao1.lock_at.to_i).to eq @new_dates[2].to_i
    end

    describe "with grading periods" do
      before :once do
        grading_period_group = Factories::GradingPeriodGroupHelper.new.create_for_account(@course.root_account)
        term = @course.enrollment_term
        term.grading_period_group = grading_period_group
        term.save!
        Factories::GradingPeriodHelper.new.create_for_group(grading_period_group, {
                                                              start_date: 2.weeks.ago, end_date: 2.days.ago, close_date: 1.day.ago
                                                            })
        Factories::GradingPeriodHelper.new.create_for_group(grading_period_group, {
                                                              start_date: 1.day.ago, end_date: 1.month.from_now, close_date: 2.months.from_now
                                                            })
        Factories::GradingPeriodHelper.new.create_for_group(grading_period_group, {
                                                              start_date: 2.months.from_now, end_date: 4.months.from_now, close_date: 5.months.from_now
                                                            })
        student_in_course(active_all: true)
        @user = @teacher
      end

      it "prohibits moving due/override dates into or out of a closed grading period" do
        data = [
          {
            "id" => @a1.id, # in a closed grading period
            "all_dates" => [
              {
                "base" => true,
                "due_at" => 5.days.from_now
              }
            ]
          },
          {
            "id" => @a2.id,
            "all_dates" => [
              {
                "id" => @ao0.id, # in a closed grading period
                "due_at" => 5.days.from_now
              },
              {
                "id" => @ao1.id, # not in a closed grading period
                "due_at" => 5.days.ago
              }
            ]
          }
        ]
        json = api_bulk_update(@course, data, expected_result: "failed")

        a1_json = json.detect { |r| r["assignment_id"] == @a1.id }
        expect(a1_json["errors"]["due_at"][0]["message"]).to eq "Cannot change the due date when due in a closed grading period"

        ao0_json = json.detect { |r| r["assignment_override_id"] == @ao0.id }
        expect(ao0_json["assignment_id"]).to eq @a2.id
        expect(ao0_json["errors"]["due_at"][0]["message"]).to eq "Cannot change the due date of an override in a closed grading period"

        ao1_json = json.detect { |r| r["assignment_override_id"] == @ao1.id }
        expect(ao1_json["assignment_id"]).to eq @a2.id
        expect(ao1_json["errors"]["due_at"][0]["message"]).to eq "Cannot change an override due date to a date within a closed grading period"
      end

      it "recomputes scores once when assignments get moved to new grading periods" do
        data = [
          {
            "id" => @a0.id,
            "all_dates" => [
              {
                "base" => true,
                "due_at" => 5.days.from_now # third grading period to second
              }
            ]
          },
          {
            "id" => @a2.id,
            "all_dates" => [
              {
                "id" => @ao1.id,
                "due_at" => 3.months.from_now # second grading period to third
              }
            ]
          }
        ]
        expect_any_instance_of(Course).to receive(:recompute_student_scores_without_send_later).once
        api_bulk_update(@course, data)
      end

      it "sets can_edit on each date if requested" do
        json = api_get_assignments_index_from_course(@course, include: %w[all_dates can_edit])
        a0_json = json.detect { |a| a["id"] == @a0.id }
        expect(a0_json["can_edit"]).to be true
        expect(a0_json["all_dates"].pluck("can_edit")).to eq [true]
        expect(a0_json["all_dates"].pluck("in_closed_grading_period")).to eq [false]

        a1_json = json.detect { |a| a["id"] == @a1.id }
        expect(a1_json["can_edit"]).to be true
        expect(a1_json["all_dates"].pluck("can_edit")).to eq [false]
        expect(a1_json["all_dates"].pluck("in_closed_grading_period")).to eq [true]

        a2_json = json.detect { |a| a["id"] == @a2.id }
        expect(a2_json["can_edit"]).to be true

        ao0_json = a2_json["all_dates"].detect { |ao| ao["id"] == @ao0.id }
        expect(ao0_json["can_edit"]).to be false
        expect(ao0_json["in_closed_grading_period"]).to be true

        ao1_json = a2_json["all_dates"].detect { |ao| ao["id"] == @ao1.id }
        expect(ao1_json["can_edit"]).to be true
        expect(ao1_json["in_closed_grading_period"]).to be false
      end

      it "allows account admins to edit whatever they want" do
        account_admin_user
        json = api_get_assignments_index_from_course(@course, include: %w[all_dates can_edit])
        a0_json = json.detect { |a| a["id"] == @a0.id }
        expect(a0_json["can_edit"]).to be true
        expect(a0_json["all_dates"].pluck("can_edit")).to eq [true]
        expect(a0_json["all_dates"].pluck("in_closed_grading_period")).to eq [false]

        a1_json = json.detect { |a| a["id"] == @a1.id }
        expect(a1_json["can_edit"]).to be true
        expect(a1_json["all_dates"].pluck("can_edit")).to eq [true]
        expect(a1_json["all_dates"].pluck("in_closed_grading_period")).to eq [true]

        a2_json = json.detect { |a| a["id"] == @a2.id }
        expect(a2_json["can_edit"]).to be true

        ao0_json = a2_json["all_dates"].detect { |ao| ao["id"] == @ao0.id }
        expect(ao0_json["can_edit"]).to be true
        expect(ao0_json["in_closed_grading_period"]).to be true

        ao1_json = a2_json["all_dates"].detect { |ao| ao["id"] == @ao1.id }
        expect(ao1_json["can_edit"]).to be true
        expect(ao1_json["in_closed_grading_period"]).to be false
      end
    end

    context "with moderated grading" do
      before :once do
        @course.account.role_overrides.create!(permission: :select_final_grade, enabled: false, role: ta_role)
        ta_in_course(active_all: true)

        @a0.moderated_grading = true
        @a0.final_grader_id = @teacher
        @a0.grader_count = 1
        @a0.save!
      end

      it "disallows editing moderated assignments if you're not the moderator" do
        api_bulk_update(@course, [{ "id" => @a0.id, "all_dates" => [] }], expected_status: 403)
        api_bulk_update(@course, [{ "id" => @a1.id, "all_dates" => [] }])
      end

      it "sets can_edit on each date if requested" do
        json = api_get_assignments_index_from_course(@course, include: %w[all_dates can_edit])

        a0_json = json.detect { |a| a["id"] == @a0.id }
        expect(a0_json["can_edit"]).to be false
        expect(a0_json["all_dates"].pluck("can_edit")).to eq [false]

        a1_json = json.detect { |a| a["id"] == @a1.id }
        expect(a1_json["can_edit"]).to be true
        expect(a1_json["all_dates"].pluck("can_edit")).to eq [true]
      end
    end
  end
end

def api_get_assignments_index_from_course_as_user(course, user, params = {})
  options = {
    controller: "assignments_api",
    action: "index",
    format: "json",
    course_id: course.id.to_s
  }
  options = options.merge(params)
  api_call_as_user(user, :get, "/api/v1/courses/#{course.id}/assignments.json", options)
end

def api_get_assignments_index_from_course(course, params = {})
  options = {
    controller: "assignments_api",
    action: "index",
    format: "json",
    course_id: course.id.to_s
  }
  options = options.merge(params)
  api_call(:get, "/api/v1/courses/#{course.id}/assignments.json", options)
end

def api_get_assignments_user_index(user, course, api_user = @user, params = {})
  api_call_as_user(api_user,
                   :get,
                   "/api/v1/users/#{user.id}/courses/#{course.id}/assignments.json",
                   {
                     controller: "assignments_api",
                     action: "user_index",
                     format: "json",
                     course_id: course.id.to_s,
                     user_id: user.id.to_s
                   }.merge(params))
end

def create_frozen_assignment_in_course(_course)
  assignment = @course.assignments.create!({
                                             title: "some assignment",
                                             freeze_on_copy: true
                                           })
  assignment.copied = true
  assignment.save!
  assignment
end

def raw_api_update_assignment(course, assignment, assignment_params)
  raw_api_call(:put,
               "/api/v1/courses/#{course.id}/assignments/#{assignment.id}.json",
               { controller: "assignments_api",
                 action: "update",
                 format: "json",
                 course_id: course.id.to_s,
                 id: assignment.id.to_s },
               {
                 "assignment" => assignment_params
               })
  course.reload
  assignment.reload
end

def api_get_assignment_in_course(assignment, course, params = {})
  options = { controller: "assignments_api",
              action: "show",
              format: "json",
              course_id: course.id.to_s,
              id: assignment.id.to_s }.merge(params)
  json = api_call(:get,
                  "/api/v1/courses/#{course.id}/assignments/#{assignment.id}.json",
                  options)
  assignment.reload
  course.reload
  json
end

def api_update_assignment_call(course, assignment, assignment_params)
  json = api_call(
    :put,
    "/api/v1/courses/#{course.id}/assignments/#{assignment.id}.json",
    {
      controller: "assignments_api",
      action: "update",
      format: "json",
      course_id: course.id.to_s,
      id: assignment.id.to_s
    },
    { assignment: assignment_params }
  )
  assignment.reload
  course.reload
  json
end

def fully_frozen_settings
  {
    "title" => "true",
    "description" => "true",
    "lock_at" => "true",
    "points_possible" => "true",
    "grading_type" => "true",
    "submission_types" => "true",
    "assignment_group_id" => "true",
    "allowed_extensions" => "true",
    "group_category_id" => "true",
    "notify_of_update" => "true",
    "peer_reviews" => "true",
    "workflow_state" => "true"
  }
end

def api_create_assignment_in_course(course, assignment_params)
  api_call(:post,
           "/api/v1/courses/#{course.id}/assignments.json",
           {
             controller: "assignments_api",
             action: "create",
             format: "json",
             course_id: course.id.to_s
           },
           { assignment: assignment_params })
end

def api_bulk_update(course, data, expected_status: 200, expected_result: "completed")
  json = api_call(:put,
                  "/api/v1/courses/#{course.id}/assignments/bulk_update",
                  { controller: "assignments_api",
                    action: "bulk_update",
                    format: "json",
                    course_id: course.to_param },
                  { _json: data },
                  {},
                  { expected_status: })
  return json unless response.status == 200

  progress = Progress.find(json["id"])
  expect(progress["workflow_state"]).to eq "queued"
  run_jobs

  progress.reload
  expect(progress["workflow_state"]).to eq expected_result
  progress.results
end<|MERGE_RESOLUTION|>--- conflicted
+++ resolved
@@ -3260,20 +3260,12 @@
         let(:prepared_update) { { assignment: } }
 
         before do
-<<<<<<< HEAD
-          course.enable_feature!(:peer_review_allocation_and_grading)
-=======
           course.enable_feature!(:peer_review_grading)
->>>>>>> 8d1d98d9
           allow(test_object).to receive(:prepare_assignment_create_or_update).and_return(prepared_update.merge(valid: true))
           allow(SubmissionLifecycleManager).to receive(:recompute)
         end
 
-<<<<<<< HEAD
-        context "when assignment update succeeds and peer review allocation and grading feature is enabled" do
-=======
         context "when assignment update succeeds and peer review grading feature is enabled" do
->>>>>>> 8d1d98d9
           context "when assignment has existing peer review sub assignment" do
             let(:peer_review_sub_assignment) { double("peer_review_sub_assignment") }
 
@@ -3338,15 +3330,9 @@
           end
         end
 
-<<<<<<< HEAD
-        context "when peer review allocation and grading feature is disabled" do
-          before do
-            course.disable_feature!(:peer_review_allocation_and_grading)
-=======
         context "when peer review grading feature is disabled" do
           before do
             course.disable_feature!(:peer_review_grading)
->>>>>>> 8d1d98d9
             allow(test_object).to receive(:update_api_assignment_with_overrides).and_return(:ok)
           end
 
