--- conflicted
+++ resolved
@@ -6927,15 +6927,6 @@
         json = api_get_assignments_index_from_course(@course, include: %w[all_dates can_edit])
         a0_json = json.detect { |a| a["id"] == @a0.id }
         expect(a0_json["can_edit"]).to be true
-<<<<<<< HEAD
-        expect(a0_json["all_dates"].map { |d| d["can_edit"] }).to eq [true]
-        expect(a0_json["all_dates"].map { |d| d["in_closed_grading_period"] }).to eq [false]
-
-        a1_json = json.detect { |a| a["id"] == @a1.id }
-        expect(a1_json["can_edit"]).to be true
-        expect(a1_json["all_dates"].map { |d| d["can_edit"] }).to eq [false]
-        expect(a1_json["all_dates"].map { |d| d["in_closed_grading_period"] }).to eq [true]
-=======
         expect(a0_json["all_dates"].pluck("can_edit")).to eq [true]
         expect(a0_json["all_dates"].pluck("in_closed_grading_period")).to eq [false]
 
@@ -6943,7 +6934,6 @@
         expect(a1_json["can_edit"]).to be true
         expect(a1_json["all_dates"].pluck("can_edit")).to eq [false]
         expect(a1_json["all_dates"].pluck("in_closed_grading_period")).to eq [true]
->>>>>>> eb82fcc9
 
         a2_json = json.detect { |a| a["id"] == @a2.id }
         expect(a2_json["can_edit"]).to be true
@@ -6962,15 +6952,6 @@
         json = api_get_assignments_index_from_course(@course, include: %w[all_dates can_edit])
         a0_json = json.detect { |a| a["id"] == @a0.id }
         expect(a0_json["can_edit"]).to be true
-<<<<<<< HEAD
-        expect(a0_json["all_dates"].map { |d| d["can_edit"] }).to eq [true]
-        expect(a0_json["all_dates"].map { |d| d["in_closed_grading_period"] }).to eq [false]
-
-        a1_json = json.detect { |a| a["id"] == @a1.id }
-        expect(a1_json["can_edit"]).to be true
-        expect(a1_json["all_dates"].map { |d| d["can_edit"] }).to eq [true]
-        expect(a1_json["all_dates"].map { |d| d["in_closed_grading_period"] }).to eq [true]
-=======
         expect(a0_json["all_dates"].pluck("can_edit")).to eq [true]
         expect(a0_json["all_dates"].pluck("in_closed_grading_period")).to eq [false]
 
@@ -6978,7 +6959,6 @@
         expect(a1_json["can_edit"]).to be true
         expect(a1_json["all_dates"].pluck("can_edit")).to eq [true]
         expect(a1_json["all_dates"].pluck("in_closed_grading_period")).to eq [true]
->>>>>>> eb82fcc9
 
         a2_json = json.detect { |a| a["id"] == @a2.id }
         expect(a2_json["can_edit"]).to be true
@@ -7014,19 +6994,11 @@
 
         a0_json = json.detect { |a| a["id"] == @a0.id }
         expect(a0_json["can_edit"]).to be false
-<<<<<<< HEAD
-        expect(a0_json["all_dates"].map { |d| d["can_edit"] }).to eq [false]
-
-        a1_json = json.detect { |a| a["id"] == @a1.id }
-        expect(a1_json["can_edit"]).to be true
-        expect(a1_json["all_dates"].map { |d| d["can_edit"] }).to eq [true]
-=======
         expect(a0_json["all_dates"].pluck("can_edit")).to eq [false]
 
         a1_json = json.detect { |a| a["id"] == @a1.id }
         expect(a1_json["can_edit"]).to be true
         expect(a1_json["all_dates"].pluck("can_edit")).to eq [true]
->>>>>>> eb82fcc9
       end
     end
   end
