# frozen_string_literal: true

#
# Copyright (C) 2011 - present Instructure, Inc.
#
# This file is part of Canvas.
#
# Canvas is free software: you can redistribute it and/or modify it under
# the terms of the GNU Affero General Public License as published by the Free
# Software Foundation, version 3 of the License.
#
# Canvas is distributed in the hope that it will be useful, but WITHOUT ANY
# WARRANTY; without even the implied warranty of MERCHANTABILITY or FITNESS FOR
# A PARTICULAR PURPOSE. See the GNU Affero General Public License for more
# details.
#
# You should have received a copy of the GNU Affero General Public License along
# with this program. If not, see <http://www.gnu.org/licenses/>.
#

require_relative "../api_spec_helper"
require_relative "../locked_examples"
require_relative "../../lti_spec_helper"
require_relative "../../lti2_spec_helper"

describe AssignmentsApiController, type: :request do
  include Api
  include Api::V1::Assignment
  include Api::V1::Submission
  include LtiSpecHelper

  specs_require_sharding

  context "locked api item" do
    let(:item_type) { "assignment" }

    include_examples "a locked api item"

    let_once(:locked_item) do
      @course.assignments.create!(title: "Locked Assignment")
    end

    def api_get_json
      api_get_assignment_in_course(locked_item, @course)
    end
  end

  def create_submitted_assignment_with_user(user = @user)
    now = Time.zone.now
    assignment = @course.assignments.create!(
      title: "dawg you gotta submit this",
      submission_types: "online_url"
    )
    submission = bare_submission_model assignment,
                                       user,
                                       score: "99",
                                       grade: "99",
                                       grader_id: @teacher.id,
                                       submitted_at: now,
                                       grade_matches_current_submission: true
    [assignment, submission]
  end

  def create_override_for_assignment(assignment = @assignment)
    override = assignment.assignment_overrides.build
    override.title = "I am overridden and being returned in the API!"
    override.set = @section
    override.set_type = "CourseSection"
    override.due_at = 2.days.from_now
    override.unlock_at = 1.day.from_now
    override.lock_at = 3.days.from_now
    override.due_at_overridden = true
    override.lock_at_overridden = true
    override.unlock_at_overridden = true
    override.save!
    override
  end

  describe "GET courses/:course_id/assignments/:assignment_id/users/:user_id/group_members" do
    before :once do
      course_with_teacher(active_all: true)
      @student1 = user_factory(active_all: true)
      @student2 = user_factory(active_all: true)
      @student3 = user_factory(active_all: true)
      @course.enroll_student(@student1).accept!
      @course.enroll_student(@student2).accept!
      @course.enroll_student(@student3).accept!
      group_category = @course.group_categories.create!(name: "Category")
      group1 = @course.groups.create!(name: "Group 1", group_category:)
      group1.add_user(@student1)
      group1.add_user(@student2)
      group2 = @course.groups.create!(name: "Group 2", group_category:)
      group2.add_user(@student3)
      @assignment = @course.assignments.create!(name: "group assignment", group_category:)
    end

    it "returns not found if a bogus assignment id is requested" do
      user_session(@teacher)

      api_call(:get,
               "/api/v1/courses/#{@course.id}/assignments/10987654321/users/#{@student1.id}/group_members",
               {
                 controller: "assignments_api",
                 action: "student_group_members",
                 format: "json",
                 course_id: @course.id.to_s,
                 assignment_id: 10_987_654_321,
                 user_id: @student1.id.to_s
               },
               {},
               {},
               { expected_status: 404 })
    end

    it "returns unauthorized if...not authorized" do
      original_course = @course
      course_with_teacher(active_all: true)
      user_session(@teacher)

      api_call(:get,
               "/api/v1/courses/#{original_course.id}/assignments/#{@assignment.id}/users/#{@student1.id}/group_members",
               {
                 controller: "assignments_api",
                 action: "student_group_members",
                 format: "json",
                 course_id: original_course.id.to_s,
                 assignment_id: @assignment.id.to_s,
                 user_id: @student1.id.to_s
               },
               {},
               {},
               { expected_status: 403 })
    end

    it "returns the ids and names of users in the same group as the student" do
      user_session(@teacher)

      json = api_call(:get,
                      "/api/v1/courses/#{@course.id}/assignments/#{@assignment.id}/users/#{@student1.id}/group_members",
                      {
                        controller: "assignments_api",
                        action: "student_group_members",
                        format: "json",
                        course_id: @course.id.to_s,
                        assignment_id: @assignment.id,
                        user_id: @student1.id.to_s
                      },
                      {},
                      {},
                      { expected_status: 200 })

      expect(json).to contain_exactly(
        { "id" => @student1.id.to_s, "name" => @student1.name },
        { "id" => @student2.id.to_s, "name" => @student2.name }
      )
    end

    it "returns an array with the student only if not a group assignment" do
      @assignment = @course.assignments.create!(name: "individual assignment")
      user_session(@teacher)

      json = api_call(:get,
                      "/api/v1/courses/#{@course.id}/assignments/#{@assignment.id}/users/#{@student1.id}/group_members",
                      {
                        controller: "assignments_api",
                        action: "student_group_members",
                        format: "json",
                        course_id: @course.id.to_s,
                        assignment_id: @assignment.id,
                        user_id: @student1.id.to_s
                      },
                      {},
                      {},
                      { expected_status: 200 })

      expect(json).to contain_exactly({ "id" => @student1.id.to_s, "name" => @student1.name })
    end
  end

  describe "GET /courses/:course_id/assignments (#index)" do
    before :once do
      course_with_teacher(active_all: true)
    end

    describe "checkpoints in-place" do
      before do
        @course.account.enable_feature!(:discussion_checkpoints)

        assignment = @course.assignments.create!(title: "Assignment 1", has_sub_assignments: true)
        @c1 = assignment.sub_assignments.create!(context: assignment.context, sub_assignment_tag: CheckpointLabels::REPLY_TO_TOPIC, points_possible: 5, due_at: 3.days.from_now)
        @c2 = assignment.sub_assignments.create!(context: assignment.context, sub_assignment_tag: CheckpointLabels::REPLY_TO_ENTRY, points_possible: 10, due_at: 5.days.from_now)

        user = user_factory(active_all: true)
        @course.enroll_student(user).accept!
        @students = [user]
        @course.enroll_teacher(@teacher, enrollment_state: "active")

        create_adhoc_override_for_assignment(@c2, @students, due_at: 2.days.from_now)
        create_adhoc_override_for_assignment(@c1, @students, due_at: 2.days.from_now)
      end

      it "Returns overrides for teacher" do
        json = api_get_assignments_index_from_course_as_user(@course, @teacher, include: ["checkpoints"])
        assignment = json.first
        checkpoints = assignment["checkpoints"]
        first_checkpoint = checkpoints.find { |c| c["tag"] == CheckpointLabels::REPLY_TO_TOPIC }
        second_checkpoint = checkpoints.find { |c| c["tag"] == CheckpointLabels::REPLY_TO_ENTRY }

        expect(assignment["has_sub_assignments"]).to be_truthy

        expect(checkpoints.length).to eq 2
        expect(checkpoints.pluck("name")).to match_array [@c1.name, @c2.name]
        expect(checkpoints.pluck("tag")).to match_array [@c1.sub_assignment_tag, @c2.sub_assignment_tag]
        expect(checkpoints.pluck("points_possible")).to match_array [@c1.points_possible, @c2.points_possible]
        expect(checkpoints.pluck("due_at")).to match_array [@c1.assignment_overrides.first.due_at.iso8601, @c2.assignment_overrides.first.due_at.iso8601]
        expect(checkpoints.pluck("only_visible_to_overrides")).to match_array [@c1.only_visible_to_overrides, @c2.only_visible_to_overrides]
        expect(first_checkpoint["overrides"].length).to eq 1
        expect(second_checkpoint["overrides"].length).to eq 1
        expect(second_checkpoint["overrides"].first["assignment_id"]).to eq @c2.id
        expect(second_checkpoint["overrides"].first["student_ids"]).to match_array @students.map(&:id)
      end

      it "hides cehckpoint override info from students" do
        json = api_get_assignments_index_from_course_as_user(@course, @students.first, include: ["checkpoints"])
        assignment = json.first
        checkpoints = assignment["checkpoints"]
        first_checkpoint = checkpoints.find { |c| c["tag"] == CheckpointLabels::REPLY_TO_TOPIC }
        second_checkpoint = checkpoints.find { |c| c["tag"] == CheckpointLabels::REPLY_TO_ENTRY }

        expect(assignment["has_sub_assignments"]).to be_truthy

        expect(checkpoints.length).to eq 2
        expect(checkpoints.pluck("name")).to match_array [@c1.name, @c2.name]
        expect(checkpoints.pluck("tag")).to match_array [@c1.sub_assignment_tag, @c2.sub_assignment_tag]
        expect(checkpoints.pluck("points_possible")).to match_array [@c1.points_possible, @c2.points_possible]
        expect(checkpoints.pluck("due_at")).to match_array [@c1.assignment_overrides.first.due_at.iso8601, @c2.assignment_overrides.first.due_at.iso8601]
        expect(checkpoints.pluck("only_visible_to_overrides")).to match_array [@c1.only_visible_to_overrides, @c2.only_visible_to_overrides]
        expect(first_checkpoint["overrides"].length).to eq 0
        expect(second_checkpoint["overrides"].length).to eq 0
      end
    end

    it "returns forbidden for users who cannot :read the course" do
      # unpublished course with invited student
      course_with_student
      expect(@course.grants_right?(@student, :read)).to be_falsey

      api_call(:get,
               "/api/v1/courses/#{@course.id}/assignments",
               {
                 controller: "assignments_api",
                 action: "index",
                 format: "json",
                 course_id: @course.id.to_s
               },
               {},
               {},
               { expected_status: 403 })
    end

    context "when the 'new_quizzes' query param is set" do
      subject do
        api_get_assignments_index_from_course(course, { new_quizzes: true })
      end

      let!(:new_quizzes_assignment) do
        a = assignment_model(submission_types: "external_tool", course:, title: "New Quizzes")
        a.external_tool_tag_attributes = { content: tool }
        a.save!
        a
      end

      let(:course) { @course }
      let(:tool) do
        course.context_external_tools.create!(
          name: "Quizzes.Next",
          consumer_key: "test_key",
          shared_secret: "test_secret",
          tool_id: "Quizzes 2",
          url: "http://example.com/launch"
        )
      end

      before do
        course.assignments.create!(title: "Non Quiz Assignment")
      end

      it "only includes the New Quizzes assignments" do
        expect(subject.count).to eq 1
        expect(subject.first["id"]).to eq new_quizzes_assignment.id
      end
    end

    it "includes in_closed_grading_period in returned json" do
      @course.assignments.create!(title: "Example Assignment")
      json = api_get_assignments_index_from_course(@course)
      expect(json.first).to have_key("in_closed_grading_period")
    end

    it "includes ab_guid in returned json when included[]='ab_guid' is passed" do
      @course.assignments.create!(title: "Example Assignment")
      json = api_get_assignments_index_from_course(@course, include: ["ab_guid"])
      expect(json.first).to have_key("ab_guid")
    end

    it "does not include ab_guid in returned json when included[]='ab_guid' is not passed" do
      @course.assignments.create!(title: "Example Assignment")
      json = api_get_assignments_index_from_course(@course)
      expect(json.first).not_to have_key("ab_guid")
    end

    it "includes due_date_required in returned json" do
      @course.assignments.create!(title: "Example Assignment")
      json = api_get_assignments_index_from_course(@course)
      expect(json.first).to have_key("due_date_required")
    end

    it "includes name_length_required in returned json with default value" do
      @course.assignments.create!(title: "Example Assignment")
      json = api_get_assignments_index_from_course(@course)
      expect(json.first["max_name_length"]).to eq(255)
    end

    it "includes name_length_required in returned json with custom value" do
      a = @course.account
      a.settings[:sis_syncing] = { value: true }
      a.settings[:sis_assignment_name_length] = { value: true }
      a.enable_feature!(:new_sis_integrations)
      a.settings[:sis_assignment_name_length_input] = { value: 20 }
      a.save!
      @course.assignments.create!(title: "Example Assignment", post_to_sis: true)
      json = api_get_assignments_index_from_course(@course)
      expect(json.first["max_name_length"]).to eq(20)
    end

    it "returns all assignments using paging" do
      group1 = @course.assignment_groups.create!(name: "group1")
      5.times do
        @course.assignments.create!(title: "assignment1",
                                    assignment_group: group1)
               .update_attribute(:position, 0)
      end
      assignment_ids = []
      page = 1
      loop do
        json = api_call(:get,
                        "/api/v1/courses/#{@course.id}/assignments.json?per_page=2&page=#{page}",
                        {
                          controller: "assignments_api",
                          action: "index",
                          format: "json",
                          course_id: @course.id.to_s,
                          per_page: "2",
                          page: page.to_s
                        })
        assignment_ids.concat(json.pluck("id"))
        break if json.length == 1

        page += 1
      end
      expect(assignment_ids.count).to eq(5)
      expect(assignment_ids.uniq.count).to eq(5)
    end

    describe "assignments" do
      before :once do
        @group1 = @course.assignment_groups.create!(name: "group1")
        @group1.update_attribute(:position, 10)
        @group2 = @course.assignment_groups.create!(name: "group2")
        @group2.update_attribute(:position, 7)
        group3 = @course.assignment_groups.create!(name: "group3")
        group3.update_attribute(:position, 12)
        @course.assignments.create!(title: "assignment1",
                                    assignment_group: @group2)
               .update_attribute(:position, 2)
        @course.assignments.create!(title: "assignment2",
                                    assignment_group: @group2)
               .update_attribute(:position, 1)
        @course.assignments.create!(title: "assignment3",
                                    assignment_group: @group1)
               .update_attribute(:position, 1)
        @course.assignments.create!(title: "assignment4",
                                    assignment_group: group3)
               .update_attribute(:position, 3)
        @course.assignments.create!(title: "assignment5",
                                    assignment_group: @group1)
               .update_attribute(:position, 2)
        @course.assignments.create!(title: "assignment6",
                                    assignment_group: @group2)
               .update_attribute(:position, 3)
        @course.assignments.create!(title: "assignment7",
                                    assignment_group: group3)
               .update_attribute(:position, 2)
        @course.assignments.create!(title: "assignment8",
                                    assignment_group: group3)
               .update_attribute(:position, 1)
      end

      it "sorts the returned list of assignments" do
        # the API returns the assignments sorted by
        # [assignment_groups.position, assignments.position]
        json = api_get_assignments_index_from_course(@course)
        order = json.pluck("name")
        expect(order).to eq %w[assignment2
                               assignment1
                               assignment6
                               assignment3
                               assignment5
                               assignment8
                               assignment7
                               assignment4]
      end

      it "only returns post_to_sis assignments" do
        Assignment.where(assignment_group_id: [@group1, @group2]).update_all(post_to_sis: true)
        json = api_get_assignments_index_from_course(@course, post_to_sis: true)
        post_to_sis = json.pluck("name")
        expect(post_to_sis).to eq %w[assignment2 assignment1 assignment6 assignment3 assignment5]
      end

      it "only returns assignments that do not have post_to_sis" do
        Assignment.where(assignment_group_id: [@group1, @group2]).update_all(post_to_sis: true)
        json = api_get_assignments_index_from_course(@course, post_to_sis: false)
        post_to_sis = json.pluck("name")
        expect(post_to_sis).to eq %w[assignment8 assignment7 assignment4]
      end

      it "fails for post_to_sis assignments when user cannot manage assignments" do
        Assignment.where(assignment_group_id: [@group1, @group2]).update_all(post_to_sis: true)
        @user = User.create!(name: " no permissions")
        json = api_call(:get,
                        "/api/v1/courses/#{@course.id}/assignments.json",
                        {
                          controller: "assignments_api",
                          action: "index",
                          format: "json",
                          post_to_sis: true,
                          course_id: @course.id.to_s
                        },
                        {},
                        {},
                        expected_status: 403)
        expect(json["status"]).to eq "unauthorized"
      end

      it "sorts the returned list of assignments by name" do
        # the API returns the assignments sorted by
        # [assignment_groups.position, assignments.position]
        json = api_get_assignments_index_from_course(@course, order_by: "name")
        order = json.pluck("name")
        expect(order).to eq %w[assignment1
                               assignment2
                               assignment3
                               assignment4
                               assignment5
                               assignment6
                               assignment7
                               assignment8]
      end

      context "by due date" do
        before :once do
          @section1 = @course.course_sections.create! name: "section1"
          @student1 = student_in_course(name: "student1", active_all: true, section: @section1).user

          @section2 = @course.course_sections.create! name: "section2"
          @student2 = student_in_course(name: "student2", active_all: true, section: @section2).user

          due_at = 1.month.ago
          @course.assignments.where(title: %w[assignment1 assignment4 assignment7]).each do |a|
            a.due_at = due_at
            a.save!
          end
          assignment_override_model(assignment: @course.assignments.find_by(title: "assignment4"),
                                    set: @section1,
                                    due_at: 2.months.from_now)

          due_at = 1.month.from_now
          @course.assignments.where(title: %w[assignment2 assignment3 assignment5]).each do |a|
            a.due_at = due_at
            a.save!
          end
          assignment_override_model(assignment: @course.assignments.find_by(title: "assignment3"),
                                    set: @section2,
                                    due_at: 2.months.ago)
          assignment_override_model(assignment: @course.assignments.find_by(title: "assignment3"),
                                    set: @course.default_section,
                                    due_at: 3.months.from_now)

          SubmissionLifecycleManager.recompute_course(@course, run_immediately: true)
        end

        describe "sharding" do
          before do
            @shard1.activate do
              account = Account.create!
              @cs_course = Course.create!(account:)
              @cs_course.workflow_state = "available"
              @cs_course.save!
              @cs_course.assignments.create name: "assignment1"
            end
          end

          it "returns assignments in the contexts' shard as a teacher" do
            @shard1.activate do
              @cs_course.enroll_user(@user, "TeacherEnrollment", enrollment_state: "active")
            end

            json = api_get_assignments_index_from_course(@cs_course, order_by: "due_at")

            expect(json.pluck("name")).to eq %w[assignment1]
          end

          it "returns assignments in the contexts' shard as a student" do
            @shard1.activate do
              @cs_course.enroll_user(@user, "StudentEnrollment", enrollment_state: "active")
            end

            json = api_get_assignments_index_from_course(@cs_course, order_by: "due_at")

            expect(json.pluck("name")).to eq %w[assignment1]
          end

          it "returns user assignments in the contexts' shard as a teacher" do
            @shard1.activate do
              @cs_course.enroll_user(@user, "TeacherEnrollment", enrollment_state: "active")
            end

            json = api_get_assignments_user_index(@user, @cs_course, @user, order_by: "due_at")

            expect(json.pluck("name")).to eq %w[assignment1]
          end

          it "returns user assignments in the contexts' shard as a student" do
            @shard1.activate do
              @cs_course.enroll_user(@user, "StudentEnrollment", enrollment_state: "active")
            end

            json = api_get_assignments_user_index(@user, @cs_course, @user, order_by: "due_at")

            expect(json.pluck("name")).to eq %w[assignment1]
          end
        end

        it "sorts the returned list of assignments by latest due date for teachers (nulls last)" do
          json = api_get_assignments_user_index(@teacher, @course, @teacher, order_by: "due_at")
          order = %w[assignment1 assignment7 assignment2 assignment5 assignment4 assignment3 assignment6 assignment8]
          expect(json.pluck("name")).to eq order
          expect(json.sort_by { |a| [a["due_at"] || CanvasSort::Last, a["name"]] }.pluck("name")).to eq order
        end

        it "sorts the returned list of assignments by overridden due date for students (nulls last)" do
          json = api_get_assignments_user_index(@student1, @course, @teacher, order_by: "due_at")
          order = %w[assignment1 assignment7 assignment2 assignment3 assignment5 assignment4 assignment6 assignment8]
          expect(json.pluck("name")).to eq order
          expect(json.sort_by { |a| [a["due_at"] || CanvasSort::Last, a["name"]] }.pluck("name")).to eq order

          json = api_get_assignments_user_index(@student2, @course, @teacher, order_by: "due_at")
          order = %w[assignment3 assignment1 assignment4 assignment7 assignment2 assignment5 assignment6 assignment8]
          expect(json.pluck("name")).to eq order
          expect(json.sort_by { |a| [a["due_at"] || CanvasSort::Last, a["name"]] }.pluck("name")).to eq order
        end
      end

      it "returns assignments by assignment group" do
        json = api_call(:get,
                        "/api/v1/courses/#{@course.id}/assignment_groups/#{@group2.id}/assignments",
                        {
                          controller: "assignments_api",
                          action: "index",
                          format: "json",
                          course_id: @course.to_param,
                          assignment_group_id: @group2.to_param
                        })
        expect(json.pluck("name")).to match_array(%w[assignment1 assignment2 assignment6])
      end
    end

    it "searches for assignments by title" do
      2.times { |i| @course.assignments.create!(title: "First_#{i}") }
      ids = @course.assignments.map(&:id)
      2.times { |i| @course.assignments.create!(title: "second_#{i}") }

      json = api_call(:get,
                      "/api/v1/courses/#{@course.id}/assignments.json?search_term=fir",
                      {
                        controller: "assignments_api",
                        action: "index",
                        format: "json",
                        course_id: @course.id.to_s,
                        search_term: "fir"
                      })
      expect(json.pluck("id").sort).to eq ids.sort
    end

    it "allows filtering based on assignment_ids[] parameter" do
      5.times { |i| @course.assignments.create!(title: "a_#{i}") }
      all_ids = @course.assignments.pluck(:id).map(&:to_s)
      some_ids = all_ids.slice(1, 3)
      query_string = some_ids.map { |id| "assignment_ids[]=#{id}" }.join("&")

      json = api_call(:get,
                      "/api/v1/courses/#{@course.id}/assignments.json?#{query_string}",
                      {
                        controller: "assignments_api",
                        action: "index",
                        format: "json",
                        course_id: @course.id.to_s,
                        assignment_ids: some_ids
                      })

      expect(json.length).to eq 3
      expect(json.pluck("id").map(&:to_s).sort).to eq some_ids.sort
    end

    it "fails if given an assignment_id that does not exist" do
      good_assignment = @course.assignments.create!(title: "assignment")
      bad_assignment = @course.assignments.create!(title: "assignment")
      bad_assignment.destroy!
      bad_id = bad_assignment.id
      api_call(:get,
               "/api/v1/courses/#{@course.id}/assignments.json?assignment_ids[]=#{good_assignment.id}&assignment_ids[]=#{bad_id}",
               {
                 controller: "assignments_api",
                 action: "index",
                 format: "json",
                 course_id: @course.id.to_s,
                 assignment_ids: [good_assignment.id.to_s, bad_id.to_s]
               },
               {},
               {},
               {
                 expected_status: 400
               })
    end

    it "fails when given an assignment_id without permissions" do
      student_in_course
      bad_assignment = @course.assignments.create!(title: "assignment") # not published
      bad_assignment.workflow_state = :unpublished
      bad_assignment.save!
      api_call_as_user(@student,
                       :get,
                       "/api/v1/courses/#{@course.id}/assignments.json?assignment_ids[]=#{bad_assignment.id}",
                       {
                         controller: "assignments_api",
                         action: "index",
                         format: "json",
                         course_id: @course.id.to_s,
                         assignment_ids: [bad_assignment.id.to_s]
                       },
                       {},
                       {},
                       {
                         expected_status: 400
                       })
    end

    it "fails if given too many assignment_ids" do
      all_ids = (1...(Api::MAX_PER_PAGE + 10)).map(&:to_s)
      query_string = all_ids.map { |id| "assignment_ids[]=#{id}" }.join("&")
      api_call(:get,
               "/api/v1/courses/#{@course.id}/assignments.json?#{query_string}",
               {
                 controller: "assignments_api",
                 action: "index",
                 format: "json",
                 course_id: @course.id.to_s,
                 assignment_ids: all_ids
               },
               {},
               {},
               {
                 expected_status: 400
               })
    end

    it "returns the assignments list with API-formatted Rubric data" do
      # the API changes the structure of the data quite a bit, to hide
      # implementation details and ease API use.
      @group = @course.assignment_groups.create!({ name: "some group" })
      @assignment = @course.assignments.create!(title: "some assignment",
                                                assignment_group: @group,
                                                points_possible: 12)
      @assignment.update_attribute(:submission_types,
                                   "online_upload,online_text_entry,online_url,media_recording")
      @rubric = rubric_model(user: @user,
                             context: @course,
                             data: larger_rubric_data,
                             title: "some rubric",
                             points_possible: 12,
                             free_form_criterion_comments: true)

      @rubric.data.push(
        {
          id: "crit3",
          description: "Criterion With Range",
          long_description: "Long Criterion With Range",
          points: 5,
          criterion_use_range: true,
          ratings:
            [{ id: "rat1",
               description: "Full Marks",
               long_description: "Student did a great job.",
               points: 5.0 }]
        }
      )

      @assignment.build_rubric_association(rubric: @rubric,
                                           purpose: "grading",
                                           use_for_grading: true,
                                           context: @course)
      @assignment.rubric_association.save!
      json = api_get_assignments_index_from_course(@course)
      expect(json.first["rubric_settings"]).to eq({
                                                    "id" => @rubric.id,
                                                    "title" => "some rubric",
                                                    "points_possible" => 12,
                                                    "free_form_criterion_comments" => true,
                                                    "hide_score_total" => false,
                                                    "hide_points" => false,
                                                  })
      expect(json.first["rubric"]).to eq [
        {
          "id" => "crit1",
          "points" => 10,
          "description" => "Crit1",
          "criterion_use_range" => false,
          "ratings" => [
            { "id" => "rat1", "points" => 10, "description" => "A", "long_description" => "" },
            { "id" => "rat2", "points" => 7, "description" => "B", "long_description" => "" },
            { "id" => "rat3", "points" => 0, "description" => "F", "long_description" => "" }
          ]
        },
        {
          "id" => "crit2",
          "points" => 2,
          "description" => "Crit2",
          "criterion_use_range" => false,
          "ratings" => [
            { "id" => "rat1", "points" => 2, "description" => "Pass", "long_description" => "" },
            { "id" => "rat2", "points" => 0, "description" => "Fail", "long_description" => "" },
          ]
        },
        {
          "id" => "crit3",
          "points" => 5,
          "description" => "Criterion With Range",
          "long_description" => "Long Criterion With Range",
          "criterion_use_range" => true,
          "ratings" => [
            { "id" => "rat1",
              "points" => 5,
              "description" => "Full Marks",
              "long_description" => "Student did a great job." }
          ]
        }
      ]
    end

    it "returns learning outcome info with rubric criterions if available" do
      @group = @course.assignment_groups.create!({ name: "some group" })
      @assignment = @course.assignments.create!(title: "some assignment",
                                                assignment_group: @group,
                                                points_possible: 12)
      @assignment.update_attribute(:submission_types,
                                   "online_upload,online_text_entry,online_url,media_recording")

      criterion = valid_rubric_attributes[:data].first
      @outcome = @course.created_learning_outcomes.build(
        title: "My Outcome",
        description: "Description of my outcome",
        vendor_guid: "vendorguid9000"
      )
      @outcome.rubric_criterion = criterion
      @outcome.save!

      rubric_data = [criterion.merge({ learning_outcome_id: @outcome.id })]

      @rubric = rubric_model(user: @user,
                             context: @course,
                             data: rubric_data,
                             points_possible: 12,
                             free_form_criterion_comments: true)

      @assignment.build_rubric_association(rubric: @rubric,
                                           purpose: "grading",
                                           use_for_grading: true,
                                           context: @course)
      @assignment.rubric_association.save!
      json = api_get_assignments_index_from_course(@course)

      expect(json.first["rubric"].first["outcome_id"]).to eq @outcome.id
      expect(json.first["rubric"].first["vendor_guid"]).to eq "vendorguid9000"
    end

    it "excludes deleted assignments in the list return" do
      @context = @course
      @assignment = @course.assignments.create!(
        title: "assignment1",
        submission_types: "discussion_topic",
        discussion_topic: discussion_topic_model
      )
      @assignment.reload
      @assignment.destroy
      json = api_get_assignments_index_from_course(@course)
      expect(json.size).to eq 0
    end

    describe "assignment bucketing" do
      before :once do
        @now = Time.zone.now
        course_with_student(active_all: true)
        @student1 = @user
        @section = @course.course_sections.create!(name: "test section")
        student_in_section(@section, user: @student1)

        @student2 = create_users(1, return_type: :record).first
        @course.enroll_student(@student2, enrollment_state: "active")
        @section2 = @course.course_sections.create!(name: "second test section")
        student_in_section(@section2, user: @student2)

        # names based on student 1's due dates
        @past_assignment = @course.assignments.create!(title: "past", only_visible_to_overrides: true, due_at: 10.days.ago(@now))
        create_section_override_for_assignment(@past_assignment, { course_section: @section, due_at: 10.days.ago(@now) })

        @overdue_assignment = @course.assignments.create!(title: "overdue", only_visible_to_overrides: true, submission_types: "online")
        create_section_override_for_assignment(@overdue_assignment, { course_section: @section, due_at: 10.days.ago(@now) })

        @far_future_assignment = @course.assignments.create!(title: "far future", only_visible_to_overrides: true)
        create_section_override_for_assignment(@far_future_assignment, { course_section: @section, due_at: 30.days.from_now(@now) })

        @upcoming_assignment = @course.assignments.create!(title: "upcoming", only_visible_to_overrides: true)
        create_section_override_for_assignment(@upcoming_assignment, { course_section: @section, due_at: 1.day.from_now(@now) })

        @undated_assignment = @course.assignments.create!(title: "undated", only_visible_to_overrides: true)
        override = create_section_override_for_assignment(@undated_assignment, { course_section: @section, due_at: nil })
        override.due_at = nil
        override.save

        # student2 overrides
        create_section_override_for_assignment(@past_assignment, { course_section: @section2, due_at: 10.days.ago(@now) })
        create_section_override_for_assignment(@far_future_assignment, { course_section: @section2, due_at: 10.days.ago(@now) })
      end

      before do
        user_session(@student1)
      end

      it "returns an error with an invalid bucket" do
        raw_api_call(:get,
                     "/api/v1/courses/#{@course.id}/assignments.json",
                     { controller: "assignments_api",
                       action: "index",
                       format: "json",
                       course_id: @course.id.to_s,
                       bucket: "invalid bucket name" })

        expect(response).not_to be_successful
        json = JSON.parse response.body
        expect(json["errors"]["bucket"].first["message"]).to eq "bucket name must be one of the following: past, overdue, undated, ungraded, unsubmitted, upcoming, future"
      end

      def assignment_index_bucketed_api_call(bucket, opts = {})
        api_call(:get,
                 "/api/v1/courses/#{@course.id}/assignments.json",
                 { controller: "assignments_api",
                   action: "index",
                   format: "json",
                   course_id: @course.id.to_s,
                   bucket: }.merge(opts))
      end

      def assert_call_gets_assignments(bucket, assignments)
        assignments_json = assignment_index_bucketed_api_call(bucket)
        expect(assignments_json.pluck("id").sort).to eq assignments.map(&:id).sort
        if assignments_json.any?
          expect(assignments_json.first["bucket"]).to eq bucket
        end
      end

      def assert_calls_get_assignments(expectations)
        expectations.each do |bucket, assignments|
          assert_call_gets_assignments(bucket.to_s, assignments)
        end
      end

      context "as a student" do
        it "buckets assignments properly" do
          assert_calls_get_assignments(
            future: [@upcoming_assignment, @far_future_assignment, @undated_assignment],
            upcoming: [@upcoming_assignment],
            past: [@past_assignment, @overdue_assignment],
            undated: [@undated_assignment],
            overdue: [@overdue_assignment]
          )
        end

        it "applies overrides properly to different students" do
          # as student1
          assert_call_gets_assignments("past", [@past_assignment, @overdue_assignment])

          user_session(@student2)
          @user = @student2

          assert_call_gets_assignments("past", [@past_assignment, @far_future_assignment])
        end
      end

      context "as a teacher" do
        before do
          @teacher = @course.teachers.first
          user_session(@teacher)
          @user = @teacher
        end

        it "includes assignments in buckets if any assigned students meet the criteria" do
          assert_calls_get_assignments(
            past: [@past_assignment, @overdue_assignment, @far_future_assignment],
            undated: [@undated_assignment]
          )
        end

        it "supports sorting bucketed assignments by name" do
          @course.assignments.create!(title: "z", due_at: 2.days.from_now(@now))
          @course.assignments.create!(title: "a", due_at: 3.days.from_now(@now))
          assignments_json = assignment_index_bucketed_api_call(:upcoming, order_by: :name)
          expect(assignments_json.pluck("name")).to eq %w[a upcoming z]
        end

        it "supports sorting bucketed assignments by latest due date, ascending" do
          z_assignment = @course.assignments.create!(title: "z")
          create_adhoc_override_for_assignment(z_assignment, @student1, due_at: 1.hour.from_now(@now))
          create_adhoc_override_for_assignment(z_assignment, @student2, due_at: 2.hours.from_now(@now))

          a_assignment = @course.assignments.create!(title: "a")
          create_adhoc_override_for_assignment(a_assignment, @student1, due_at: 1.hour.ago(@now))
          create_adhoc_override_for_assignment(a_assignment, @student2, due_at: 2.days.from_now(@now))

          assignments_json = assignment_index_bucketed_api_call(:upcoming, order_by: :due_at)
          expect(assignments_json.pluck("name")).to eq %w[z upcoming a]
        end
      end

      context "as an observer" do
        before :once do
          @observer = User.create
          @user = @observer
        end

        before do
          user_session(@observer)
        end

        it "gets the same results as a student when only observing one student" do
          @observer_enrollment = @course.enroll_user(@observer, "ObserverEnrollment", section: @section2, enrollment_state: "active")
          @observer_enrollment.update_attribute(:associated_user_id, @student1.id)

          assert_calls_get_assignments(
            future: [@upcoming_assignment, @far_future_assignment, @undated_assignment],
            upcoming: [@upcoming_assignment],
            past: [@past_assignment, @overdue_assignment],
            undated: [@undated_assignment],
            overdue: [@overdue_assignment]
          )
        end

        it "includes assignments in buckets if any observed students meet the criteria" do
          @observer_enrollment = @course.enroll_user(@observer, "ObserverEnrollment", section: @section, enrollment_state: "active", allow_multiple_enrollments: true)
          @observer_enrollment.update_attribute(:associated_user_id, @student1.id)
          @observer_enrollment = @course.enroll_user(@observer, "ObserverEnrollment", section: @section, enrollment_state: "active", allow_multiple_enrollments: true)
          @observer_enrollment.update_attribute(:associated_user_id, @student2.id)

          assert_calls_get_assignments(
            future: [@upcoming_assignment, @far_future_assignment, @undated_assignment],
            upcoming: [@upcoming_assignment],
            past: [@past_assignment, @overdue_assignment, @far_future_assignment],
            undated: [@undated_assignment],
            overdue: [@overdue_assignment]
          )
        end
      end
    end

    describe "enable draft" do
      before :once do
        course_with_teacher(active_all: true)
        @assignment = @course.assignments.create name: "some assignment"
        @assignment.workflow_state = "unpublished"
        @assignment.save!
      end

      it "includes published flag for accounts that do have enabled_draft" do
        @json = api_get_assignment_in_course(@assignment, @course)

        expect(@json).to have_key("published")
        expect(@json["published"]).to be_falsey
      end

      it "includes in_closed_grading_period in returned json" do
        @course.assignments.create!(title: "Example Assignment")
        json = api_get_assignment_in_course(@assignment, @course)
        expect(json).to have_key("in_closed_grading_period")
      end
    end

    describe "updating an assignment with locked ranges" do
      before :once do
        course_with_teacher(active_all: true)
      end

      it "does not allow updating due date to invalid lock range" do
        json = api_create_assignment_in_course(@course, { name: "aaron assignment" })
        @assignment = Assignment.find(json["id"])
        @assignment.unlock_at = 1.week.ago
        @assignment.lock_at = 3.days.ago
        @assignment.save!

        api_call(:put,
                 "/api/v1/courses/#{@course.id}/assignments/#{@assignment.id}",
                 { controller: "assignments_api",
                   action: "update",
                   format: "json",
                   course_id: @course.id.to_s,
                   id: @assignment.to_param },
                 { assignment: { due_at: 2.days.ago.iso8601 } },
                 {},
                 { expected_status: 400 })
      end

      it "allows updating due date to invalid lock range if lock range is also updated" do
        json = api_create_assignment_in_course(@course, { name: "aaron assignment" })
        @assignment = Assignment.find(json["id"])
        @assignment.unlock_at = 1.week.ago
        @assignment.lock_at = 3.days.ago
        @assignment.save!

        api_call(:put,
                 "/api/v1/courses/#{@course.id}/assignments/#{@assignment.id}",
                 { controller: "assignments_api",
                   action: "update",
                   format: "json",
                   course_id: @course.id.to_s,
                   id: @assignment.to_param },
                 { assignment: { unlock_at: 4.days.ago.iso8601,
                                 lock_at: 1.day.ago.iso8601,
                                 due_at: 2.days.ago.iso8601 } },
                 {},
                 { expected_status: 200 })
      end

      it "allows assignment update due_date within locked range" do
        json = api_create_assignment_in_course(@course, { name: "aaron assignment" })
        @assignment = Assignment.find(json["id"])
        @assignment.unlock_at = Time.zone.parse("2011-01-02T00:00:00Z")
        @assignment.lock_at = Time.zone.parse("2011-01-10T00:00:00Z")
        @assignment.save!

        api_call(:put,
                 "/api/v1/courses/#{@course.id}/assignments/#{@assignment.id}",
                 { controller: "assignments_api",
                   action: "update",
                   format: "json",
                   course_id: @course.id.to_s,
                   id: @assignment.to_param },
                 { assignment: { due_at: "2011-01-05T00:00:00Z" } },
                 {},
                 { expected_status: 200 })
      end

      it "does not allow assignment update due_date before locked range" do
        json = api_create_assignment_in_course(@course, { "name" => "my assignment" })
        @assignment = Assignment.find(json["id"])
        @assignment.unlock_at = Time.zone.parse("2011-01-02T00:00:00Z")
        @assignment.lock_at = Time.zone.parse("2011-01-10T00:00:00Z")
        @assignment.save!

        api_call(:put,
                 "/api/v1/courses/#{@course.id}/assignments/#{@assignment.id}",
                 { controller: "assignments_api",
                   action: "update",
                   format: "json",
                   course_id: @course.id.to_s,
                   id: @assignment.to_param },
                 { assignment: { due_at: "2011-01-01T00:00:00Z" } },
                 {},
                 { expected_status: 400 })
      end

      it "allows assignment update due_date with no locked ranges" do
        json = api_create_assignment_in_course(@course, { "name" => "blerp assignment" })
        @assignment = Assignment.find(json["id"])

        api_call(:put,
                 "/api/v1/courses/#{@course.id}/assignments/#{@assignment.id}",
                 { controller: "assignments_api",
                   action: "update",
                   format: "json",
                   course_id: @course.id.to_s,
                   id: @assignment.to_param },
                 { assignment: { due_at: "2011-01-01T00:00:00Z" } },
                 {},
                 { expected_status: 200 })
      end

      it "does not allow assignment update due_date after locked range" do
        json = api_create_assignment_in_course(@course, { "name" => "wow assignment" })
        @assignment = Assignment.find(json["id"])
        @assignment.unlock_at = Time.zone.parse("2011-01-02T00:00:00Z")
        @assignment.lock_at = Time.zone.parse("2011-01-10T00:00:00Z")
        @assignment.save!

        api_call(:put,
                 "/api/v1/courses/#{@course.id}/assignments/#{@assignment.id}",
                 { controller: "assignments_api",
                   action: "update",
                   format: "json",
                   course_id: @course.id.to_s,
                   id: @assignment.to_param },
                 { assignment: { due_at: "2012-01-01T00:00:00Z" } },
                 {},
                 { expected_status: 400 })
      end

      it "does not skip due date validation just because it somehow passed in no overrides" do
        @assignment = @course.assignments.create!(
          unlock_at: Time.zone.parse("2011-01-02T00:00:00Z"),
          due_at: Time.zone.parse("2012-01-04T00:00:00Z")
        )

        # have to make the call without helpers to pass in an empty array correctly
        p = Account.default.pseudonyms.create!(unique_id: "#{@user.id}@example.com", user: @user)
        allow_any_instantiation_of(p).to receive(:works_for_account?).and_return(true)
        put "/api/v1/courses/#{@course.id}/assignments/#{@assignment.id}",
            params: { assignment: { lock_at: "2012-01-03T00:00:00Z", assignment_overrides: [] } }.to_json,
            headers: { "CONTENT_TYPE" => "application/json", "HTTP_AUTHORIZATION" => "Bearer #{access_token_for_user(@user)}" }
        expect(response.code.to_i).to eq 400
        expect(@assignment.reload.lock_at).to be_nil
      end

      it "allows assignment update due_date on locked range" do
        json = api_create_assignment_in_course(@course, { "name" => "cool assignment" })
        @assignment = Assignment.find(json["id"])
        @assignment.unlock_at = Time.zone.parse("2011-01-01T00:00:00Z")
        @assignment.lock_at = Time.zone.parse("2011-01-10T00:00:00Z")
        @assignment.save!

        api_call(:put,
                 "/api/v1/courses/#{@course.id}/assignments/#{@assignment.id}",
                 { controller: "assignments_api",
                   action: "update",
                   format: "json",
                   course_id: @course.id.to_s,
                   id: @assignment.to_param },
                 { assignment: { due_at: "2011-01-01T00:00:00Z" } },
                 {},
                 { expected_status: 200 })
      end
    end

    describe "differentiated assignments" do
      def setup_DA
        @course_section = @course.course_sections.create
        @student1, @student2, @student3 = create_users(3, return_type: :record)
        @assignment = @course.assignments.create!(title: "title", only_visible_to_overrides: true)
        @course.enroll_student(@student2, enrollment_state: "active")
        @section = @course.course_sections.create!(name: "test section")
        @section2 = @course.course_sections.create!(name: "second test section")
        student_in_section(@section, user: @student1)
        create_section_override_for_assignment(@assignment, { course_section: @section })
        @assignment2 = @course.assignments.create!(title: "title2", only_visible_to_overrides: true)
        create_section_override_for_assignment(@assignment2, { course_section: @section2 })
        @course.reload
      end

      before :once do
        course_with_teacher(active_all: true)
        @assignment = @course.assignments.create(name: "differentiated assignment")
        section = @course.course_sections.create!(name: "second test section")
        create_section_override_for_assignment(@assignment, { course_section: section })
        assignment_override_model(assignment: @assignment, set_type: "Noop", title: "Just a Tag")
      end

      before do
        user_session(@teacher)
      end

      it "includes overrides if overrides flag is included in the params" do
        allow(ConditionalRelease::Service).to receive(:enabled_in_context?).and_return(true)
        assignments_json = api_call(:get,
                                    "/api/v1/courses/#{@course.id}/assignments",
                                    {
                                      controller: "assignments_api",
                                      action: "index",
                                      format: "json",
                                      course_id: @course.id.to_s,
                                    },
                                    include: ["overrides"])
        expect(assignments_json[0].keys).to include("overrides")
        expect(assignments_json[0]["overrides"].length).to eq 2
      end

      it "includes the only_visible_to_overrides flag if differentiated assignments is on" do
        @json = api_get_assignment_in_course(@assignment, @course)
        expect(@json).to have_key("only_visible_to_overrides")
        expect(@json["only_visible_to_overrides"]).to be_falsey
      end

      it "includes visibility data if included" do
        json = api_call(:get,
                        "/api/v1/courses/#{@course.id}/assignments.json",
                        {
                          controller: "assignments_api",
                          action: "index",
                          format: "json",
                          course_id: @course.id.to_s
                        },
                        include: ["assignment_visibility"])
        expect(json).to all(have_key("assignment_visibility"))
      end

      it "shows all assignments" do
        setup_DA
        count = @course.assignments.reload.length
        json = api_get_assignments_index_from_course(@course)
        expect(json.length).to eq count
      end

      context "as a student" do
        before :once do
          course_factory(active_all: true)
          setup_DA
        end

        it "shows visible assignments" do
          user_session @student1
          @user = @student1
          json = api_get_assignments_index_from_course(@course)
          expect(json.length).to eq 1
          expect(json.first["id"]).to eq @assignment.id
        end

        it "does not show non-visible assignments" do
          user_session @student2
          @user = @student2
          json = api_get_assignments_index_from_course(@course)
          expect(json).to eq []
        end

        it "does not show assignments assigned to the user's inactive section enrollment" do
          @course.enroll_student(@student2,
                                 allow_multiple_enrollments: true,
                                 enrollment_state: "inactive",
                                 section: @section2)

          user_session @student2
          @user = @student2
          json = api_get_assignments_index_from_course(@course)
          expect(json).to eq []
        end
      end

      context "as an observer" do
        before :once do
          course_factory(active_all: true)
          setup_DA
          @observer = User.create
          @observer_enrollment = @course.enroll_user(@observer, "ObserverEnrollment", section: @course.course_sections.first, enrollment_state: "active", allow_multiple_enrollments: true)
        end

        it "shows assignments visible to observed student" do
          @observer_enrollment.update_attribute(:associated_user_id, @student1.id)
          user_session @observer
          @user = @student1
          json = api_get_assignments_index_from_course(@course)
          expect(json.length).to eq 1
          expect(json.first["id"]).to eq @assignment.id
        end

        it "does not show assignments not visible to observed student" do
          @observer_enrollment.update_attribute(:associated_user_id, @student2.id)
          user_session @observer
          @user = @student2
          json = api_get_assignments_index_from_course(@course)
          expect(json).to eq []
        end

        it "shows assignments visible to any of the observed students" do
          @observer_enrollment.update_attribute(:associated_user_id, @student2.id)
          @course.enroll_user(@observer, "ObserverEnrollment", { allow_multiple_enrollments: true, associated_user_id: @student1.id })
          user_session @observer
          @user = @student1
          json = api_get_assignments_index_from_course(@course)
          expect(json.length).to eq 1
          expect(json.first["id"]).to eq @assignment.id
        end
      end
    end

    describe "score statistics" do
      def setup_course
        @course_section = @course.course_sections.create
        @section = @course.course_sections.create!(name: "test section")
        @students = create_users_in_course(@course, 10, return_type: :record)
        @students.each do |student|
          student_in_section(@section, user: student)
        end
      end

      def setup_graded_submissions(count = 5)
        @assignment = @course.assignments.create!(title: "title", points_possible: "20.0")

        # Generate an array with min=10, max=18, mean=14
        scores = [10] + ([14] * (count - 2)) + [18]

        @students.take(count).each do |student|
          score = scores.pop.to_s
          @assignment.grade_student student, grade: score, grader: @teacher
        end

        ScoreStatisticsGenerator.update_score_statistics(@course.id)
      end

      context "as a student" do
        before do
          setup_course
        end

        it "shows min, max, and mean when include flag set" do
          allow(Account.site_admin).to receive(:feature_enabled?).and_call_original
          allow(Account.site_admin).to receive(:feature_enabled?).with(:enhanced_grade_statistics).and_return(true)

          setup_graded_submissions
          user_session @students[0]
          @user = @students[0]

          json = api_call(
            :get,
            "/api/v1/courses/#{@course.id}/assignments",
            {
              controller: "assignments_api",
              action: "index",
              format: "json",
              course_id: @course.id.to_s
            },
            include: ["score_statistics", "submission"]
          )
          assign = json.first
          expect(assign["score_statistics"]).to eq({ "min" => 10, "max" => 18, "mean" => 14, "lower_q" => 14, "median" => 14, "upper_q" => 14 })
        end

        it "does not show score statistics when include flag not set" do
          setup_graded_submissions
          user_session @students[0]
          @user = @students[0]

          json = api_call(
            :get,
            "/api/v1/courses/#{@course.id}/assignments",
            {
              controller: "assignments_api",
              action: "index",
              format: "json",
              course_id: @course.id.to_s
            },
            include: ["submission"]
          )
          assign = json.first
          expect(assign["score_statistics"]).to be_nil
        end

        it "does not show statistics when there are less than 5 graded submissions" do
          setup_graded_submissions 4
          user_session @students[0]
          @user = @students[0]

          json = api_call(
            :get,
            "/api/v1/courses/#{@course.id}/assignments",
            {
              controller: "assignments_api",
              action: "index",
              format: "json",
              course_id: @course.id.to_s
            },
            include: ["score_statistics", "submission"]
          )
          assign = json.first
          expect(assign["score_statistics"]).to be_nil
        end

        it "does not show statistics when the student's submission is not graded" do
          setup_graded_submissions

          # The sixth student will not have a graded assignment
          ungraded_student = @students[5]

          user_session ungraded_student
          @user = ungraded_student

          json = api_call(
            :get,
            "/api/v1/courses/#{@course.id}/assignments",
            {
              controller: "assignments_api",
              action: "index",
              format: "json",
              course_id: @course.id.to_s
            },
            include: ["score_statistics", "submission"]
          )
          assign = json.first
          expect(assign["score_statistics"]).to be_nil
        end
      end

      context "in a course which has distributions disabled" do
        before :once do
          setup_course
          @course.update(hide_distribution_graphs: true)
        end

        it "does not show score statistics to a student" do
          setup_graded_submissions
          user_session @students[0]
          @user = @students[0]

          json = api_call(
            :get,
            "/api/v1/courses/#{@course.id}/assignments",
            {
              controller: "assignments_api",
              action: "index",
              format: "json",
              course_id: @course.id.to_s
            },
            include: ["score_statistics", "submission"]
          )
          assign = json.first
          expect(assign["score_statistics"]).to be_nil
        end

        it "shoulds not show score statistics to observers" do
          setup_graded_submissions

          @observer = User.create!
          observer_enrollment = @course.enroll_user(@observer, "ObserverEnrollment", enrollment_state: "active")
          observer_enrollment.update_attribute(:associated_user_id, @students[0].id)
          @user = @observer

          json = api_call(
            :get,
            "/api/v1/courses/#{@course.id}/assignments",
            {
              controller: "assignments_api",
              action: "index",
              format: "json",
              course_id: @course.id.to_s
            },
            include: %w[score_statistics submission observed_users]
          )
          assign = json.first
          expect(assign["score_statistics"]).to be_nil
        end
      end

      context "as an observer" do
        before :once do
          @observers = create_users(10, return_type: :record)
          @observer_enrollments = create_enrollments(@course, @observers, enrollment_type: "ObserverEnrollment", return_type: :record)
        end

        before do
          @observer = @observers.pop
          @observer_enrollment = @observer_enrollments.pop
          setup_course
        end

        it "shoulds show score statistics when include flag is set" do
          allow(Account.site_admin).to receive(:feature_enabled?).and_call_original
          allow(Account.site_admin).to receive(:feature_enabled?).with(:enhanced_grade_statistics).and_return(true)

          setup_graded_submissions

          @observer_enrollment.update_attribute(:associated_user_id, @students[0].id)
          @user = @observer

          json = api_call(
            :get,
            "/api/v1/courses/#{@course.id}/assignments",
            {
              controller: "assignments_api",
              action: "index",
              format: "json",
              course_id: @course.id.to_s
            },
            include: %w[score_statistics submission observed_users]
          )
          assign = json.first
          expect(assign["score_statistics"]).to eq({ "min" => 10, "max" => 18, "mean" => 14, "lower_q" => 14, "median" => 14, "upper_q" => 14 })
        end

        it "shoulds not show score statistics when no observed student has a grade" do
          setup_graded_submissions

          @observer_enrollment.update_attribute(:associated_user_id, @students[5].id)
          @user = @observer

          json = api_call(
            :get,
            "/api/v1/courses/#{@course.id}/assignments",
            {
              controller: "assignments_api",
              action: "index",
              format: "json",
              course_id: @course.id.to_s
            },
            include: %w[score_statistics submission observed_users]
          )
          assign = json.first
          expect(assign["score_statistics"]).to be_nil
        end

        it "shoulds show score statistics when any observed student has a grade" do
          allow(Account.site_admin).to receive(:feature_enabled?).and_call_original
          allow(Account.site_admin).to receive(:feature_enabled?).with(:enhanced_grade_statistics).and_return(true)

          setup_graded_submissions

          @observer_enrollment.update_attribute(:associated_user_id, @students[5].id)

          observer_enrollment2 = @course.enroll_user(@observer, "ObserverEnrollment", enrollment_state: "active", allow_multiple_enrollments: true)
          observer_enrollment2.update_attribute(:associated_user_id, @students[3].id)
          observer_enrollment3 = @course.enroll_user(@observer, "ObserverEnrollment", enrollment_state: "active", allow_multiple_enrollments: true)
          observer_enrollment3.update_attribute(:associated_user_id, @students[7].id)

          @user = @observer

          json = api_call(
            :get,
            "/api/v1/courses/#{@course.id}/assignments",
            {
              controller: "assignments_api",
              action: "index",
              format: "json",
              course_id: @course.id.to_s
            },
            include: %w[score_statistics submission observed_users]
          )
          assign = json.first
          expect(assign["score_statistics"]).to eq({ "min" => 10, "max" => 18, "mean" => 14, "lower_q" => 14, "median" => 14, "upper_q" => 14 })
        end

        it "shoulds not show score statistics when less than 5 students have a graded assignment" do
          setup_graded_submissions 4

          @observer_enrollment.update_attribute(:associated_user_id, @students[0].id)
          @user = @observer

          json = api_call(
            :get,
            "/api/v1/courses/#{@course.id}/assignments",
            {
              controller: "assignments_api",
              action: "index",
              format: "json",
              course_id: @course.id.to_s
            },
            include: %w[score_statistics submission observed_users]
          )
          assign = json.first
          expect(assign["score_statistics"]).to be_nil
        end
      end
    end

    it "includes submission info with include flag" do
      course_with_student_logged_in(active_all: true)
      assignment, submission = create_submitted_assignment_with_user(@user)
      json = api_call(:get,
                      "/api/v1/courses/#{@course.id}/assignments.json",
                      {
                        controller: "assignments_api",
                        action: "index",
                        format: "json",
                        course_id: @course.id.to_s
                      },
                      include: ["submission"])
      assign = json.first
      s_json = controller.submission_json(
        submission,
        assignment,
        @user,
        session,
        assignment.context,
        { include: ["submission"] }
      ).to_json
      expect(assign["submission"]).to eq(json_parse(s_json))
    end

    it "includes all_dates with include flag" do
      course_with_student_logged_in(active_all: true)
      @course.assignments.create!(title: "all_date_test", submission_types: "online_url")
      json = api_call(:get,
                      "/api/v1/courses/#{@course.id}/assignments.json",
                      {
                        controller: "assignments_api",
                        action: "index",
                        format: "json",
                        course_id: @course.id.to_s
                      },
                      include: ["all_dates"])
      assign = json.first
      expect(assign["all_dates"]).not_to be_nil
    end

    it "doesn't include all_dates if there are too many" do
      course_with_teacher_logged_in(active_all: true)
      s1 = student_in_course(course: @course, active_all: true).user
      s2 = student_in_course(course: @course, active_all: true).user

      a = @course.assignments.create!(title: "all_date_test", submission_types: "online_url", only_visible_to_overrides: true)
      o1 = assignment_override_model(assignment: a)
      o1.assignment_override_students.create!(user: s1)

      stub_const("Api::V1::Assignment::ALL_DATES_LIMIT", 2)

      @user = @teacher
      json = api_call(:get,
                      "/api/v1/courses/#{@course.id}/assignments.json",
                      { controller: "assignments_api", action: "index", format: "json", course_id: @course.id.to_s },
                      include: ["all_dates"])
      expect(json.first["all_dates"].count).to eq 1

      o2 = assignment_override_model(assignment: a)
      o2.assignment_override_students.create!(user: s2)

      json = api_call(:get,
                      "/api/v1/courses/#{@course.id}/assignments.json",
                      { controller: "assignments_api", action: "index", format: "json", course_id: @course.id.to_s },
                      include: ["all_dates"])
      expect(json.first["all_dates"]).to eq([])
      expect(json.first["all_dates_count"]).to eq 2
    end

    it "returns due dates as they apply to the user" do
      course_with_student(active_all: true)
      @user = @student
      @student.enrollments.each(&:destroy_permanently!)
      @assignment = @course.assignments.create!(title: "Test Assignment", description: "public stuff")
      @section = @course.course_sections.create!(name: "afternoon delight")
      @course.enroll_user(@student, "StudentEnrollment", section: @section, enrollment_state: :active)
      override = create_override_for_assignment
      json = api_get_assignments_index_from_course(@course).first
      expect(json["due_at"]).to eq override.due_at.iso8601
      expect(json["unlock_at"]).to eq override.unlock_at.iso8601
      expect(json["lock_at"]).to eq override.lock_at.iso8601
    end

    it "returns original assignment due dates" do
      course_with_student(active_all: true)
      @user = @teacher
      @student.enrollments.each(&:destroy_permanently!)
      @assignment = @course.assignments.create!(
        title: "Test Assignment",
        description: "public stuff",
        due_at: 1.day.from_now,
        unlock_at: Time.zone.now,
        lock_at: 2.days.from_now
      )
      @section = @course.course_sections.create! name: "afternoon delight"
      @course.enroll_user(@student,
                          "StudentEnrollment",
                          section: @section,
                          enrollment_state: :active)
      create_override_for_assignment
      json = api_call(:get,
                      "/api/v1/courses/#{@course.id}/assignments.json",
                      {
                        controller: "assignments_api",
                        action: "index",
                        format: "json",
                        course_id: @course.id.to_s
                      },
                      override_assignment_dates: "false").first
      expect(json["due_at"]).to eq @assignment.due_at.iso8601
      expect(json["unlock_at"]).to eq @assignment.unlock_at.iso8601
      expect(json["lock_at"]).to eq @assignment.lock_at.iso8601
    end

    describe "draft state" do
      before :once do
        course_with_student(active_all: true)
        @published = @course.assignments.create!({ name: "published assignment" })
        @published.workflow_state = "published"
        @published.save!

        @unpublished = @course.assignments.create!({ name: "unpublished assignment" })
        @unpublished.workflow_state = "unpublished"
        @unpublished.save!
      end

      it "only shows published assignments to students" do
        json = api_get_assignments_index_from_course(@course)
        expect(json.length).to eq 1
        expect(json[0]["id"]).to eq @published.id
      end

      it "shows unpublished assignments to teachers" do
        user_factory
        @enrollment = @course.enroll_user(@user, "TeacherEnrollment")
        @enrollment.course = @course # set the reverse association

        json = api_get_assignments_index_from_course(@course)
        expect(json.length).to eq 2
        expect(json[0]["id"]).to eq @published.id
        expect(json[1]["id"]).to eq @unpublished.id
      end
    end

    it "returns the url attribute for external tools" do
      course_with_student(active_all: true)
      assignment = @course.assignments.create!
      @tool_tag = ContentTag.new({ url: "http://www.example.com", new_tab: false })
      @tool_tag.context = assignment
      @tool_tag.save!
      assignment.submission_types = "external_tool"
      assignment.save!
      expect(assignment.external_tool_tag).not_to be_nil
      @json = api_get_assignments_index_from_course(@course)

      expect(@json[0]).to include("url")
      uri = URI(@json[0]["url"])
      expect(uri.path).to eq "/api/v1/courses/#{@course.id}/external_tools/sessionless_launch"
      expect(uri.query).to include("assignment_id=")
    end
  end

  describe "GET /users/:user_id/courses/:course_id/assignments (#user_index)" do
    describe "checkpoints in-place" do
      before do
        course_with_teacher(active_all: true)
        @course.account.enable_feature!(:discussion_checkpoints)

        assignment = @course.assignments.create!(title: "Assignment 1", has_sub_assignments: true)
        @c1 = assignment.sub_assignments.create!(context: assignment.context, sub_assignment_tag: CheckpointLabels::REPLY_TO_TOPIC, points_possible: 5, due_at: 3.days.from_now)
        @c2 = assignment.sub_assignments.create!(context: assignment.context, sub_assignment_tag: CheckpointLabels::REPLY_TO_ENTRY, points_possible: 10, due_at: 5.days.from_now)
      end

      it "returns the assignments list with API-formatted Checkpoint data" do
        json = api_get_assignments_user_index(@teacher, @course, @teacher, include: ["checkpoints"])
        assignment = json.first
        checkpoints = assignment["checkpoints"]

        expect(assignment["has_sub_assignments"]).to be_truthy

        expect(checkpoints.length).to eq 2
        expect(checkpoints.pluck("name")).to match_array [@c1.name, @c2.name]
        expect(checkpoints.pluck("tag")).to match_array [@c1.sub_assignment_tag, @c2.sub_assignment_tag]
        expect(checkpoints.pluck("points_possible")).to match_array [@c1.points_possible, @c2.points_possible]
        expect(checkpoints.pluck("due_at")).to match_array [@c1.due_at.iso8601, @c2.due_at.iso8601]
        expect(checkpoints.pluck("only_visible_to_overrides")).to match_array [@c1.only_visible_to_overrides, @c2.only_visible_to_overrides]
      end

      it "excludes checkpointed assignments if exclude_checkpoints is enabled" do
        json = api_get_assignments_user_index(@teacher, @course, @teacher, exclude_checkpoints: true)
        expect(json.length).to eq 0
        json = api_get_assignments_user_index(@teacher, @course, @teacher)
        expect(json.length).to eq 1
      end
    end

    it "returns data for user calling on self" do
      course_with_student_submissions(active_all: true)
      json = api_get_assignments_user_index(@student, @course)
      expect(json[0]["course_id"]).to eq @course.id
    end

    it "returns assignments for authorized observer" do
      course_with_student_submissions(active_all: true)
      parent = User.create!
      add_linked_observer(@student, parent)
      json = api_get_assignments_user_index(@student, @course, parent)
      expect(json[0]["course_id"]).to eq @course.id
    end

    it "returns unauthorized for users who cannot :read the course" do
      # unpublished course with invited student
      course_with_student
      expect(@course.grants_right?(@student, :read)).to be_falsey
      api_call(:get,
               "/api/v1/users/#{@student.id}/courses/#{@course.id}/assignments",
               { controller: "assignments_api",
                 action: "user_index",
                 format: "json",
                 course_id: @course.id,
                 user_id: @student.id.to_s },
               {},
               {},
               { expected_status: 403 })
    end

    it "returns data for for teacher who can read target student data" do
      course_with_student_submissions(active_all: true)

      json = api_get_assignments_user_index(@student, @course, @teacher)
      expect(json[0]["course_id"]).to eq @course.id
    end

    it "returns data for ta who can read target student data" do
      course_with_teacher(active_all: true)
      section = add_section("section")
      student = student_in_section(section)
      ta = ta_in_section(section)

      api_get_assignments_user_index(student, @course, ta)
      expect(response).to be_successful
    end

    it "returns unauthorized for ta who cannot read target student data" do
      course_with_teacher(active_all: true)
      s1 = add_section("for student")
      s2 = add_section("for ta")
      student = student_in_section(s1)
      ta = ta_in_section(s2)

      api_call_as_user(ta,
                       :get,
                       "/api/v1/users/#{student.id}/courses/#{@course.id}/assignments",
                       { controller: "assignments_api",
                         action: "user_index",
                         format: "json",
                         course_id: @course.id,
                         user_id: student.id.to_s },
                       {},
                       {},
                       { expected_status: 403 })
    end
  end

  describe "POST 'duplicate'" do
    before :once do
      course_with_teacher(active_all: true)
      student_in_course(active_all: true)
    end

    it "students cannot duplicate" do
      assignment = @course.assignments.create(
        title: "some assignment",
        assignment_group: @group,
        due_at: 1.week.from_now
      )
      api_call_as_user(@student,
                       :post,
                       "/api/v1/courses/#{@course.id}/assignments/#{assignment.id}/duplicate.json",
                       { controller: "assignments_api",
                         action: "duplicate",
                         format: "json",
                         course_id: @course.id.to_s,
                         assignment_id: assignment.id.to_s },
                       {},
                       {},
                       { expected_status: 403 })
    end

    it "duplicates if teacher" do
      assignment = @course.assignments.create(
        title: "some assignment",
        assignment_group: @group,
        due_at: 1.week.from_now
      )
      assignment.save!
      assignment.insert_at(1)
      json = api_call_as_user(@teacher,
                              :post,
                              "/api/v1/courses/#{@course.id}/assignments/#{assignment.id}/duplicate.json",
                              { controller: "assignments_api",
                                action: "duplicate",
                                format: "json",
                                course_id: @course.id.to_s,
                                assignment_id: assignment.id.to_s },
                              {},
                              {},
                              { expected_status: 200 })
      expect(json["name"]).to eq "some assignment Copy"

      expect(json["assignment_group_id"]).to eq assignment.assignment_group_id

      # The new assignment should have the desired position, and nothing else
      # in the group should have the same position.
      new_id = json["id"]
      new_position = json["position"]
      expect(new_position).to eq 2
      assignments_in_group = Assignment.active
                                       .by_assignment_group_id(assignment.assignment_group_id)
                                       .pluck("id", "position")
      assignments_in_group.each do |id, position|
        if id != new_id
          expect(position).not_to eq(new_position)
        end
      end
    end

    it "requires non-quiz" do
      assignment = @course.assignments.create(title: "some assignment")
      assignment.quiz = @course.quizzes.create
      api_call_as_user(@teacher,
                       :post,
                       "/api/v1/courses/#{@course.id}/assignments/#{assignment.id}/duplicate.json",
                       { controller: "assignments_api",
                         action: "duplicate",
                         format: "json",
                         course_id: @course.id.to_s,
                         assignment_id: assignment.id.to_s },
                       {},
                       {},
                       { expected_status: 400 })
    end

    it "duplicates discussion topic" do
      assignment = group_discussion_assignment.assignment
      api_call_as_user(@teacher,
                       :post,
                       "/api/v1/courses/#{@course.id}/assignments/#{assignment.id}/duplicate.json",
                       { controller: "assignments_api",
                         action: "duplicate",
                         format: "json",
                         course_id: @course.id.to_s,
                         assignment_id: assignment.id.to_s },
                       {},
                       {},
                       { expected_status: 200 })
    end

    it "duplicates wiki page assignment" do
      assignment = wiki_page_assignment_model({ title: "Wiki Page Assignment" })
      assignment.save!
      json = api_call_as_user(@teacher,
                              :post,
                              "/api/v1/courses/#{@course.id}/assignments/#{assignment.id}/duplicate.json",
                              { controller: "assignments_api",
                                action: "duplicate",
                                format: "json",
                                course_id: @course.id.to_s,
                                assignment_id: assignment.id.to_s },
                              {},
                              {},
                              { expected_status: 200 })
      expect(json["name"]).to eq "Wiki Page Assignment Copy"
    end

    it "requires non-deleted assignment" do
      assignment = @course.assignments.create(
        title: "some assignment",
        workflow_state: "deleted"
      )
      # assignment.save!
      api_call_as_user(@teacher,
                       :post,
                       "/api/v1/courses/#{@course.id}/assignments/#{assignment.id}/duplicate.json",
                       { controller: "assignments_api",
                         action: "duplicate",
                         format: "json",
                         course_id: @course.id.to_s,
                         assignment_id: assignment.id.to_s },
                       {},
                       {},
                       { expected_status: 400 })
    end

    it "requires existing assignment" do
      assignment = @course.assignments.create(
        title: "some assignment",
        workflow_state: "deleted"
      )
      assignment.save!
      assignment_id = Assignment.maximum(:id) + 100
      api_call_as_user(@teacher,
                       :post,
                       "/api/v1/courses/#{@course.id}/assignments/#{assignment_id}/duplicate.json",
                       { controller: "assignments_api",
                         action: "duplicate",
                         format: "json",
                         course_id: @course.id.to_s,
                         assignment_id: assignment_id.to_s },
                       {},
                       {},
                       { expected_status: 400 })
    end

    it "creates audit events for the duplicated assignment if it is auditable" do
      anonymous_assignment = @course.assignments.create!(anonymous_grading: true)

      api_call_as_user(
        @teacher,
        :post,
        "/api/v1/courses/#{@course.id}/assignments/#{anonymous_assignment.id}/duplicate.json",
        {
          controller: "assignments_api",
          action: "duplicate",
          format: "json",
          course_id: @course.id.to_s,
          assignment_id: anonymous_assignment.id.to_s
        },
        {},
        {},
        { expected_status: 200 }
      )

      new_assignment = Assignment.find_by!(duplicate_of: anonymous_assignment.id)
      audit_event = AnonymousOrModerationEvent.find_by!(assignment_id: new_assignment)
      aggregate_failures do
        expect(audit_event.event_type).to eq "assignment_created"
        expect(audit_event.payload["anonymous_grading"]).to be true
      end
    end

    it "creates audit events even if assignments are inserted in the middle of the assignment group" do
      anonymous_assignment = @course.assignments.create!(anonymous_grading: true)
      @course.assignments.create!(title: "placeholder so duplicated assignment isn't last")

      api_call_as_user(
        @teacher,
        :post,
        "/api/v1/courses/#{@course.id}/assignments/#{anonymous_assignment.id}/duplicate.json",
        {
          controller: "assignments_api",
          action: "duplicate",
          format: "json",
          course_id: @course.id.to_s,
          assignment_id: anonymous_assignment.id.to_s
        },
        {},
        {},
        { expected_status: 200 }
      )

      new_assignment = Assignment.find_by!(duplicate_of: anonymous_assignment.id)
      audit_event = AnonymousOrModerationEvent.find_by!(assignment_id: new_assignment)
      aggregate_failures do
        expect(audit_event.event_type).to eq "assignment_created"
        expect(audit_event.payload["anonymous_grading"]).to be true
      end
    end

    context "when the assignment is duplicated in context" do
      subject do
        api_call_as_user(
          @teacher,
          :post,
          "/api/v1/courses/#{@course.id}/assignments/#{assignment.id}/duplicate.json",
          {
            controller: "assignments_api",
            action: "duplicate",
            format: "json",
            course_id: @course.id.to_s,
            assignment_id: assignment.id.to_s
          },
          {},
          {},
          { expected_status: 200 }
        )
      end

      let(:assignment) do
        @course.assignments.create!(
          title: "some assignment",
          assignment_group: @group,
          due_at: 1.week.from_now
        )
      end

      it 'sets the assignment "resource_map" to a value indicating a map is not needed' do
        expect_any_instance_of(Assignment).to receive(:resource_map=).with("duplicated_in_context")

        subject
      end
    end

    context "when the assignment is duplicated into a new context" do
      subject do
        api_call_as_user(
          @teacher,
          :post,
          "/api/v1/courses/#{@course.id}/assignments/#{assignment.id}/duplicate.json",
          {
            controller: "assignments_api",
            action: "duplicate",
            format: "json",
            course_id: @course.id.to_s,
            assignment_id: assignment.id.to_s,
            target_course_id: new_course.id
          },
          {},
          {},
          { expected_status: 200 }
        )
      end

      let(:assignment) do
        @course.assignments.create!(
          title: "some assignment",
          assignment_group: @group,
          due_at: 1.week.from_now
        )
      end

      let(:new_course) do
        new_course = create_course
        new_course.enroll_teacher(@teacher, enrollment_state: "active")
        new_course
      end

      it 'sets the assignment "resource_map" to a value indicating a map is not needed' do
        expect_any_instance_of(Assignment).not_to receive(:resource_map=)

        subject
      end

      it 'sets the assignment "resource_map" to a value indicating a map is needed when past imports exist' do
        allow_any_instance_of(Assignment).to receive(:quiz_lti?).and_return(true)
        master_template = MasterCourses::MasterTemplate.create!(course: @course)
        MasterCourses::ChildSubscription.create!(master_template:, child_course: new_course)
        expect_any_instance_of(Assignment).to receive(:resource_map=)

        subject
      end

      it 'sets the "resource_map" to equal the one from this course\'s content migration' do
        allow_any_instance_of(Assignment).to receive(:quiz_lti?).and_return(true)
        cm = instance_double(ContentMigration, asset_map_url: "some_s3_url")
        allow(ContentMigration).to receive(:find_most_recent_by_course_ids).and_return(cm)

        expect(ContentMigration).to receive(:find_most_recent_by_course_ids).with(@course.global_id, new_course.global_id)
        expect_any_instance_of(Assignment).to receive(:resource_map=).with("some_s3_url")
        subject
      end

      it 'does not set the "resource_map" when the assignment is not a quiz_lti' do
        allow_any_instance_of(Assignment).to receive(:quiz_lti?).and_return(false)
        master_template = MasterCourses::MasterTemplate.create!(course: @course)
        MasterCourses::ChildSubscription.create!(master_template:, child_course: new_course)
        expect_any_instance_of(Assignment).not_to receive(:resource_map=)

        subject
      end
    end

    context "Quizzes.Next course copy retry" do
      let(:assignment) do
        @course.assignments.create(
          title: "some assignment",
          assignment_group: @group,
          due_at: 1.week.from_now,
          submission_types: "external_tool"
        )
      end

      let(:course_copied) do
        course = @course.dup
        course.name = "target course"
        course.workflow_state = "available"
        course.save!
        course.enroll_teacher(@teacher, enrollment_state: "active")
        course
      end

      let!(:failed_assignment) do
        course_copied.assignments.create(
          title: "failed assignment",
          workflow_state: "failed_to_duplicate",
          duplicate_of_id: assignment.id
        )
      end

      before do
        tool = @course.context_external_tools.create!(
          name: "bob",
          url: "http://www.google.com",
          consumer_key: "bob",
          shared_secret: "bob",
          tool_id: "Quizzes 2",
          privacy_level: "public"
        )
        tag = ContentTag.create(content: tool, url: tool.url, context: assignment)
        assignment.external_tool_tag = tag
        assignment.save!
      end

      it "creates a new assignment with workflow_state duplicating" do
        url = "/api/v1/courses/#{@course.id}/assignments/#{assignment.id}/duplicate.json" \
              "?target_assignment_id=#{failed_assignment.id}&target_course_id=#{course_copied.id}"

        expect do
          api_call_as_user(
            @teacher,
            :post,
            url,
            {
              controller: "assignments_api",
              action: "duplicate",
              format: "json",
              course_id: @course.id.to_s,
              assignment_id: assignment.id.to_s,
              target_assignment_id: failed_assignment.id,
              target_course_id: course_copied.id
            },
            {},
            {},
            { expected_status: 200 }
          )
        end.to change { course_copied.assignments.where(duplicate_of_id: assignment.id).count }.by 1
        duplicated_assignments = course_copied.assignments.where(duplicate_of_id: assignment.id)
        expect(duplicated_assignments.count).to eq 2
        new_assignment = duplicated_assignments.where.not(id: failed_assignment.id).first
        expect(new_assignment.workflow_state).to eq("duplicating")
      end

      it "prevents duplicating an assignment that the user does not have permission to update" do
        account = Account.create!
        target_course = account.courses.create!
        target_assignment = target_course.assignments.create!
        url = "/api/v1/courses/#{@course.id}/assignments/#{assignment.id}/duplicate.json" \
              "?target_assignment_id=#{target_assignment.id}&target_course_id=#{target_course.id}"
        api_call_as_user(
          @teacher,
          :post,
          url,
          {
            controller: "assignments_api",
            action: "duplicate",
            format: "json",
            course_id: @course.id.to_s,
            assignment_id: assignment.id.to_s,
            target_assignment_id: target_assignment.id,
            target_course_id: target_course.id
          },
          {},
          {},
          { expected_status: 403 }
        )
      end

      context "when result_type is specified (Quizzes.Next serialization)" do
        before do
          @course.root_account.enable_feature!(:newquizzes_on_quiz_page)
        end

        it "outputs quiz shell json using quizzes.next serializer" do
          url = "/api/v1/courses/#{@course.id}/assignments/#{assignment.id}/duplicate.json" \
                "?target_assignment_id=#{failed_assignment.id}&target_course_id=#{course_copied.id}" \
                "&result_type=Quiz"

          json = api_call_as_user(
            @teacher,
            :post,
            url,
            {
              controller: "assignments_api",
              action: "duplicate",
              format: "json",
              course_id: @course.id.to_s,
              assignment_id: assignment.id.to_s,
              target_assignment_id: failed_assignment.id,
              target_course_id: course_copied.id,
              result_type: "Quiz"
            }
          )
          expect(json["quiz_type"]).to eq("quizzes.next")
        end
      end

      context "when retrying blueprint child" do
        let!(:failed_blueprint_assignment) do
          course_copied.assignments.create(
            title: "failed assignment",
            workflow_state: "failed_to_duplicate",
            duplicate_of_id: assignment.id,
            migration_id: "mastercourse_xxxxxx"
          )
        end

        it "creates a new assignment with workflow_state duplicating preserving migration_id" do
          url = "/api/v1/courses/#{@course.id}/assignments/#{assignment.id}/duplicate.json" \
                "?target_assignment_id=#{failed_blueprint_assignment.id}&target_course_id=#{course_copied.id}"

          expect_any_instance_of(Assignment).to receive(:restore_module_content_tags_to).once do |instance|
            expect(instance.id).to eq(failed_blueprint_assignment.id)
          end

          json = api_call_as_user(
            @teacher,
            :post,
            url,
            {
              controller: "assignments_api",
              action: "duplicate",
              format: "json",
              course_id: @course.id.to_s,
              assignment_id: assignment.id.to_s,
              target_assignment_id: failed_blueprint_assignment.id,
              target_course_id: course_copied.id
            }
          )
          expect(Assignment.find(json["id"].to_i).migration_id).to eq(failed_blueprint_assignment.migration_id)
          expect(Assignment.find(failed_blueprint_assignment.id).migration_id).to be_nil
        end
      end
    end
  end

  describe "POST retry_alignment_clone" do
    before :once do
      course_with_teacher(active_all: true)
      student_in_course(active_all: true)
    end

    before do
      allow(OutcomesService::Service).to receive(:start_outcome_alignment_service_clone)
    end

    it "retries the alignment cloning process successfully" do
      assignment = @course.assignments.create(
        title: "some assignment",
        assignment_group: @group,
        due_at: 1.week.from_now
      )
      assignment.update_attribute(:workflow_state, "failed_to_clone_outcome_alignment")

      expect(OutcomesService::Service).to receive(:start_outcome_alignment_service_clone).with(
        @course,
        original_assignment_id: assignment.id,
        copied_assignment_id: assignment.id,
        new_context_id: @course.id,
        original_context_id: @course.id
      )

<<<<<<< HEAD
=======
      api_call_as_user(@user,
                       :post,
                       "/api/v1/courses/#{@course.id}/assignments/#{assignment.id}/retry_alignment_clone",
                       { controller: "assignments_api",
                         action: "retry_alignment_clone",
                         format: "json",
                         course_id: @course.id.to_s,
                         assignment_id: assignment.id.to_s,
                         target_course_id: @course.id.to_s,
                         target_assignment_id: assignment.id.to_s },
                       {},
                       {},
                       { expected_status: 200 })
    end

    it "handles outcomes service error gracefully" do
      assignment = @course.assignments.create(
        title: "some assignment",
        assignment_group: @group,
        due_at: 1.week.from_now
      )
      assignment.update_attribute(:workflow_state, "failed_to_clone_outcome_alignment")

      expect(OutcomesService::Service).to receive(:start_outcome_alignment_service_clone)
        .and_raise(StandardError.new("Service error"))
      expect(Rails.logger).to receive(:error).with("Failed to retry outcome alignment service clone: Service error")

>>>>>>> 64baf732
      api_call_as_user(@user,
                       :post,
                       "/api/v1/courses/#{@course.id}/assignments/#{assignment.id}/retry_alignment_clone",
                       { controller: "assignments_api",
                         action: "retry_alignment_clone",
                         format: "json",
                         course_id: @course.id.to_s,
                         assignment_id: assignment.id.to_s,
                         target_course_id: @course.id.to_s,
                         target_assignment_id: assignment.id.to_s },
                       {},
                       {},
                       { expected_status: 200 })

      assignment.reload
      expect(assignment.workflow_state).to eq("failed_to_clone_outcome_alignment")
    end

    it "handles outcomes service error gracefully" do
      assignment = @course.assignments.create(
        title: "some assignment",
        assignment_group: @group,
        due_at: 1.week.from_now
      )
      assignment.update_attribute(:workflow_state, "failed_to_clone_outcome_alignment")

      expect(OutcomesService::Service).to receive(:start_outcome_alignment_service_clone)
        .and_raise(StandardError.new("Service error"))
      expect(Rails.logger).to receive(:error).with("Failed to retry outcome alignment service clone: Service error")

      api_call_as_user(@user,
                       :post,
                       "/api/v1/courses/#{@course.id}/assignments/#{assignment.id}/retry_alignment_clone",
                       { controller: "assignments_api",
                         action: "retry_alignment_clone",
                         format: "json",
                         course_id: @course.id.to_s,
                         assignment_id: assignment.id.to_s,
                         target_course_id: @course.id.to_s,
                         target_assignment_id: assignment.id.to_s },
                       {},
                       {},
                       { expected_status: 200 })

      assignment.reload
      expect(assignment.workflow_state).to eq("failed_to_clone_outcome_alignment")
    end

    it "returns 400 when the state is incorrect" do
      assignment = @course.assignments.create(
        title: "some assignment",
        assignment_group: @group,
        due_at: 1.week.from_now
      )

      expect(OutcomesService::Service).not_to receive(:start_outcome_alignment_service_clone)

      api_call_as_user(@user,
                       :post,
                       "/api/v1/courses/#{@course.id}/assignments/#{assignment.id}/retry_alignment_clone",
                       { controller: "assignments_api",
                         action: "retry_alignment_clone",
                         format: "json",
                         course_id: @course.id.to_s,
                         assignment_id: assignment.id.to_s,
                         target_course_id: @course.id.to_s,
                         target_assignment_id: assignment.id.to_s },
                       {},
                       {},
                       { expected_status: 400 })
    end

    it "sets assignment to outcome_alignment_cloning state before calling service" do
      assignment = @course.assignments.create(
        title: "some assignment",
        assignment_group: @group,
        due_at: 1.week.from_now
      )
      assignment.update_attribute(:workflow_state, "failed_to_clone_outcome_alignment")

      api_call_as_user(@user,
                       :post,
                       "/api/v1/courses/#{@course.id}/assignments/#{assignment.id}/retry_alignment_clone",
                       { controller: "assignments_api",
                         action: "retry_alignment_clone",
                         format: "json",
                         course_id: @course.id.to_s,
                         assignment_id: assignment.id.to_s,
                         target_course_id: @course.id.to_s,
                         target_assignment_id: assignment.id.to_s },
                       {},
                       {},
                       { expected_status: 200 })

      assignment.reload
      expect(assignment.workflow_state).to eq("outcome_alignment_cloning")
      expect(assignment.duplication_started_at).to be_present
    end
  end

  describe "POST /courses/:course_id/assignments (#create)" do
    def create_assignment_json(group, group_category)
      { "name" => "some assignment",
        "position" => "1",
        "points_possible" => "12",
        "due_at" => "2011-01-01T00:00:00Z",
        "lock_at" => "2011-01-03T00:00:00Z",
        "unlock_at" => "2010-12-31T00:00:00Z",
        "description" => "assignment description",
        "assignment_group_id" => group.id,
        "submission_types" => [
          "online_upload"
        ],
        "notify_of_update" => true,
        "allowed_extensions" => [
          "docx", "ppt"
        ],
        "grade_group_students_individually" => true,
        "automatic_peer_reviews" => true,
        "peer_reviews" => true,
        "peer_reviews_assign_at" => "2011-01-02T00:00:00Z",
        "peer_review_count" => 2,
        "group_category_id" => group_category.id,
        "turnitin_enabled" => true,
        "vericite_enabled" => true,
        "grading_type" => "points",
        "allowed_attempts" => 2 }
    end

    before :once do
      course_with_teacher(active_all: true)
    end

    it "serializes post_to_sis when true" do
      a = @course.account
      a.settings[:sis_default_grade_export] = { locked: false, value: true }
      a.save!
      group = @course.assignment_groups.create!({ name: "first group" })
      group_category = @course.group_categories.create!(name: "foo")
      json = api_create_assignment_in_course(@course, create_assignment_json(group, group_category))
      expect(json["post_to_sis"]).to be true
    end

    it "serializes post_to_sis when false" do
      a = @course.account
      a.settings[:sis_default_grade_export] = { locked: false, value: false }
      a.save!
      group = @course.assignment_groups.create!({ name: "first group" })
      group_category = @course.group_categories.create!(name: "foo")
      json = api_create_assignment_in_course(@course, create_assignment_json(group, group_category))
      expect(json["post_to_sis"]).to be false
    end

    it "creates attachment association when attachments are in description" do
      aa_test_data = AttachmentAssociationsSpecHelper.new(@user.account, @user)
      json = api_create_assignment_in_course(@course, { description: aa_test_data.base_html })
      @assignment = Assignment.find(json["id"])
      expect(aa_test_data.attachment1.attachment_associations.count).to eq 1
      expect(aa_test_data.attachment1.attachment_associations.last.context_id).to eq @assignment.id
      expect(aa_test_data.attachment1.attachment_associations.last.context_type).to eq "Assignment"
    end

    it "accepts a value for post_to_sis" do
      a = @course.account
      a.settings[:sis_default_grade_export] = { locked: false, value: false }
      a.save!
      json = api_create_assignment_in_course(@course, { "post_to_sis" => true })

      assignment = Assignment.find(json["id"])
      expect(assignment.post_to_sis).to be true
    end

    it "does not overwrite post_to_sis with default if missing in update params" do
      a = @course.account
      a.settings[:sis_default_grade_export] = { locked: false, value: true }
      a.save!
      json = api_create_assignment_in_course(@course, { "name" => "some assignment" })
      @assignment = Assignment.find(json["id"])
      expect(@assignment.post_to_sis).to be true
      a.settings[:sis_default_grade_export] = { locked: false, value: false }
      a.save!

      api_call(:put,
               "/api/v1/courses/#{@course.id}/assignments/#{@assignment.id}",
               {
                 controller: "assignments_api",
                 action: "update",
                 format: "json",
                 course_id: @course.id.to_s,
                 id: @assignment.to_param
               },
               { assignment: { points_possible: 10 } })
      @assignment.reload
      expect(@assignment.post_to_sis).to be true
    end

    it "returns forbidden for users who do not have permission" do
      student_in_course(active_all: true)
      @group = @course.assignment_groups.create!({ name: "some group" })
      @group_category = @course.group_categories.create!(name: "foo")

      @user = @student
      api_call(:post,
               "/api/v1/courses/#{@course.id}/assignments",
               {
                 controller: "assignments_api",
                 action: "create",
                 format: "json",
                 course_id: @course.id.to_s
               },
               create_assignment_json(@group, @group_category),
               {},
               { expected_status: 403 })
    end

    it "allows authenticated users to create assignments" do
      @course.assignment_groups.create!({ name: "first group" })
      @group = @course.assignment_groups.create!({ name: "some group" })
      @course.assignment_groups.create!({ name: "last group",
                                          position: 2 })
      @group_category = @course.group_categories.create!(name: "foo")
      expect_any_instantiation_of(@course).to receive(:turnitin_enabled?)
        .at_least(:once).and_return true
      expect_any_instantiation_of(@course).to receive(:vericite_enabled?)
        .at_least(:once).and_return true
      @json = api_create_assignment_in_course(@course,
                                              create_assignment_json(@group, @group_category))
      @group_category.reload
      @assignment = Assignment.find @json["id"]
      @assignment.reload
      expect(@json["id"]).to eq @assignment.id
      expect(@json["assignment_group_id"]).to eq @group.id
      expect(@json["name"]).to eq "some assignment"
      expect(@json["course_id"]).to eq @course.id
      expect(@json["description"]).to eq "assignment description"
      expect(@json["lock_at"]).to eq @assignment.lock_at.iso8601
      expect(@json["unlock_at"]).to eq @assignment.unlock_at.iso8601
      expect(@json["automatic_peer_reviews"]).to be true
      expect(@json["peer_reviews"]).to be true
      expect(@json["peer_review_count"]).to eq 2
      expect(@json["peer_reviews_assign_at"]).to eq(
        @assignment.peer_reviews_assign_at.iso8601
      )
      expect(@json["position"]).to eq 1
      expect(@json["group_category_id"]).to eq @group_category.id
      expect(@json["turnitin_enabled"]).to be true
      expect(@json["vericite_enabled"]).to be true
      expect(@json["turnitin_settings"]).to eq({
                                                 "originality_report_visibility" => "immediate",
                                                 "s_paper_check" => true,
                                                 "submit_papers_to" => true,
                                                 "internet_check" => true,
                                                 "journal_check" => true,
                                                 "exclude_biblio" => true,
                                                 "exclude_quoted" => true,
                                                 "exclude_small_matches_type" => nil,
                                                 "exclude_small_matches_value" => nil
                                               })
      expect(@json["allowed_extensions"]).to match_array [
        "docx", "ppt"
      ]
      expect(@json["points_possible"]).to eq 12
      expect(@json["grading_type"]).to eq "points"
      expect(@json["due_at"]).to eq @assignment.due_at.iso8601
      expect(@json["html_url"]).to eq course_assignment_url(@course, @assignment)
      expect(@json["needs_grading_count"]).to eq 0
      expect(@json["allowed_attempts"]).to eq 2

      expect(Assignment.count).to eq 1
    end

    describe "peer_review_submission_required" do
      before do
        @course.root_account.enable_feature!(:peer_review_allocation)
      end

      it "creates assignment with peer_review_submission_required set to true" do
        json = api_create_assignment_in_course(@course, {
                                                 "name" => "test assignment",
                                                 "peer_reviews" => true,
                                                 "peer_review_submission_required" => true
                                               })

        assignment = Assignment.find(json["id"])
        expect(json["peer_review_submission_required"]).to be true
        expect(assignment.peer_review_submission_required).to be true
      end

      it "creates assignment with peer_review_submission_required set to false" do
        json = api_create_assignment_in_course(@course, {
                                                 "name" => "test assignment",
                                                 "peer_reviews" => true,
                                                 "peer_review_submission_required" => false
                                               })

        assignment = Assignment.find(json["id"])
        expect(json["peer_review_submission_required"]).to be false
        expect(assignment.peer_review_submission_required).to be false
      end

<<<<<<< HEAD
      it "defaults peer_review_submission_required to false when not provided" do
=======
      it "defaults peer_review_submission_required to true when not provided" do
>>>>>>> 64baf732
        json = api_create_assignment_in_course(@course, {
                                                 "name" => "test assignment",
                                                 "peer_reviews" => true
                                               })

        assignment = Assignment.find(json["id"])
<<<<<<< HEAD
        expect(json["peer_review_submission_required"]).to be false
        expect(assignment.peer_review_submission_required).to be false
=======
        expect(json["peer_review_submission_required"]).to be true
        expect(assignment.peer_review_submission_required).to be true
>>>>>>> 64baf732
      end

      it "updates assignment peer_review_submission_required to true" do
        assignment = @course.assignments.create!(name: "test assignment", peer_reviews: true)

        api_call(:put,
                 "/api/v1/courses/#{@course.id}/assignments/#{assignment.id}",
                 {
                   controller: "assignments_api",
                   action: "update",
                   format: "json",
                   course_id: @course.id.to_s,
                   id: assignment.to_param
                 },
                 { assignment: { peer_review_submission_required: true } })

        assignment.reload
        expect(assignment.peer_review_submission_required).to be true
      end

      it "updates assignment peer_review_submission_required to false" do
        assignment = @course.assignments.create!(
          name: "test assignment",
          peer_reviews: true,
          peer_review_submission_required: true
        )

        api_call(:put,
                 "/api/v1/courses/#{@course.id}/assignments/#{assignment.id}",
                 {
                   controller: "assignments_api",
                   action: "update",
                   format: "json",
                   course_id: @course.id.to_s,
                   id: assignment.to_param
                 },
                 { assignment: { peer_review_submission_required: false } })

        assignment.reload
        expect(assignment.peer_review_submission_required).to be false
      end
    end

<<<<<<< HEAD
=======
    describe "peer_review_across_sections" do
      before do
        @course.enable_feature!(:peer_review_allocation)
      end

      it "creates assignment with peer_review_across_sections set to true" do
        json = api_create_assignment_in_course(@course, {
                                                 "name" => "test assignment",
                                                 "peer_reviews" => true,
                                                 "peer_review_across_sections" => true
                                               })

        assignment = Assignment.find(json["id"])
        expect(json["peer_review_across_sections"]).to be true
        expect(assignment.peer_review_across_sections).to be true
      end

      it "creates assignment with peer_review_across_sections set to false" do
        json = api_create_assignment_in_course(@course, {
                                                 "name" => "test assignment",
                                                 "peer_reviews" => true,
                                                 "peer_review_across_sections" => false
                                               })

        assignment = Assignment.find(json["id"])
        expect(json["peer_review_across_sections"]).to be false
        expect(assignment.peer_review_across_sections).to be false
      end

      it "defaults peer_review_across_sections to true when not provided" do
        json = api_create_assignment_in_course(@course, {
                                                 "name" => "test assignment",
                                                 "peer_reviews" => true
                                               })

        assignment = Assignment.find(json["id"])
        expect(json["peer_review_across_sections"]).to be true
        expect(assignment.peer_review_across_sections).to be true
      end

      it "updates assignment peer_review_across_sections to false" do
        assignment = @course.assignments.create!(name: "test assignment", peer_reviews: true)

        api_call(:put,
                 "/api/v1/courses/#{@course.id}/assignments/#{assignment.id}",
                 {
                   controller: "assignments_api",
                   action: "update",
                   format: "json",
                   course_id: @course.id.to_s,
                   id: assignment.to_param
                 },
                 { assignment: { peer_review_across_sections: false } })

        assignment.reload
        expect(assignment.peer_review_across_sections).to be false
      end

      it "updates assignment peer_review_across_sections to true" do
        assignment = @course.assignments.create!(
          name: "test assignment",
          peer_reviews: true,
          peer_review_across_sections: false
        )

        api_call(:put,
                 "/api/v1/courses/#{@course.id}/assignments/#{assignment.id}",
                 {
                   controller: "assignments_api",
                   action: "update",
                   format: "json",
                   course_id: @course.id.to_s,
                   id: assignment.to_param
                 },
                 { assignment: { peer_review_across_sections: true } })

        assignment.reload
        expect(assignment.peer_review_across_sections).to be true
      end

      context "when feature flag is off" do
        before do
          @course.disable_feature!(:peer_review_allocation)
        end

        it "does not include peer_review_across_sections in the API response" do
          json = api_create_assignment_in_course(@course, {
                                                   "name" => "test assignment",
                                                   "peer_reviews" => true
                                                 })

          expect(json).not_to have_key("peer_review_across_sections")
        end

        it "does not include peer_review_across_sections when updating" do
          assignment = @course.assignments.create!(name: "test assignment", peer_reviews: true)

          json = api_call(:put,
                          "/api/v1/courses/#{@course.id}/assignments/#{assignment.id}",
                          {
                            controller: "assignments_api",
                            action: "update",
                            format: "json",
                            course_id: @course.id.to_s,
                            id: assignment.to_param
                          },
                          { assignment: { peer_reviews: true } })

          expect(json).not_to have_key("peer_review_across_sections")
        end
      end
    end

>>>>>>> 64baf732
    context "create_api_assignment: peer review sub assignment creation logic" do
      before do
        @course.enable_feature!(:peer_review_grading)
        @group = @course.assignment_groups.create!(name: "test group")
      end

      def build_peer_review_assignment(options = {})
        assignment = @course.assignments.build(title: options[:title] || "Test Assignment", peer_reviews: options.fetch(:peer_reviews, true))
        params_hash = {}
        params_hash[:peer_review] = options[:peer_review_params] unless options[:peer_review_params].nil?
        assignment_params = ActionController::Parameters.new(params_hash)
        [assignment, assignment_params]
      end

      def call_create_assignment_api(assignment, assignment_params)
        controller = AssignmentsApiController.new
        controller.extend(Api::V1::Assignment)
        controller.send(:create_api_assignment, assignment, assignment_params, @teacher, @course)
      end

      def mock_and_call_create_api_assignment(assignment, assignment_params, mock_options = {})
        prepare_options = { assignment:, valid: true }
        prepare_options.merge!(mock_options[:prepare_options]) if mock_options[:prepare_options]

        allow_any_instance_of(Api::V1::Assignment).to receive(:prepare_assignment_create_or_update)
          .and_return(prepare_options)

        if prepare_options[:overrides]
          allow_any_instance_of(Api::V1::Assignment).to receive(:create_api_assignment_with_overrides)
            .and_return(mock_options[:assignment_creation_return] || :ok)
        else
          allow(assignment).to receive(:save!).and_return(true)
        end

        allow(SubmissionLifecycleManager).to receive(:recompute)

        mock_options[:additional_mocks]&.call

        call_create_assignment_api(assignment, assignment_params)
      end

      describe "prerequisites validation" do
        describe "assignment creation response validation" do
          it "calls create_api_peer_review_sub_assignment when response is :created" do
            assignment, assignment_params = build_peer_review_assignment

            expect_any_instance_of(Api::V1::Assignment).to receive(:create_api_peer_review_sub_assignment)
              .with(assignment, assignment_params[:peer_review])

            mock_and_call_create_api_assignment(assignment, assignment_params)
          end

          it "calls create_api_peer_review_sub_assignment when response is :ok" do
            assignment, assignment_params = build_peer_review_assignment(peer_review_params: { points_possible: 50, grading_type: "points" })

            expect_any_instance_of(Api::V1::Assignment).to receive(:create_api_peer_review_sub_assignment)
              .with(assignment, assignment_params[:peer_review])

            mock_and_call_create_api_assignment(assignment, assignment_params, {
                                                  prepare_options: { overrides: [] }
                                                })
          end

          it "does not call create_api_peer_review_sub_assignment when response is :forbidden" do
            assignment, assignment_params = build_peer_review_assignment(peer_review_params: { points_possible: 50 })

            expect_any_instance_of(Api::V1::Assignment).not_to receive(:create_api_peer_review_sub_assignment)
            allow_any_instance_of(Api::V1::Assignment).to receive(:grading_periods_allow_submittable_create?)
              .and_return(false)

            result = call_create_assignment_api(assignment, assignment_params)
            expect(result).to eq(:forbidden)
          end

          it "does not call create_api_peer_review_sub_assignment when response is false" do
            assignment, assignment_params = build_peer_review_assignment(peer_review_params: { points_possible: 50 })

            expect_any_instance_of(Api::V1::Assignment).not_to receive(:create_api_peer_review_sub_assignment)
            allow_any_instance_of(Api::V1::Assignment).to receive(:prepare_assignment_create_or_update)
              .and_return({ valid: false })

            result = call_create_assignment_api(assignment, assignment_params)
            expect(result).to be false
          end
        end

        describe "peer_reviews validation" do
          it "calls create_api_peer_review_sub_assignment when peer_reviews is true" do
            assignment, assignment_params = build_peer_review_assignment(peer_review_params: { points_possible: 50 })

            expect_any_instance_of(Api::V1::Assignment).to receive(:create_api_peer_review_sub_assignment)
              .with(assignment, assignment_params[:peer_review])

            mock_and_call_create_api_assignment(assignment, assignment_params)
          end

          it "does not call create_api_peer_review_sub_assignment when peer_reviews is false" do
            assignment, assignment_params = build_peer_review_assignment(peer_reviews: false, peer_review_params: { points_possible: 50 })

            expect_any_instance_of(Api::V1::Assignment).not_to receive(:create_api_peer_review_sub_assignment)

            mock_and_call_create_api_assignment(assignment, assignment_params, {
                                                  prepare_options: { assignment:, valid: true }
                                                })
          end

          it "does not call create_api_peer_review_sub_assignment when peer_reviews is nil" do
            assignment, assignment_params = build_peer_review_assignment(peer_reviews: nil, peer_review_params: { points_possible: 50 })

            expect_any_instance_of(Api::V1::Assignment).not_to receive(:create_api_peer_review_sub_assignment)

            mock_and_call_create_api_assignment(assignment, assignment_params)
          end
        end

        describe "feature flag validation" do
          it "calls create_api_peer_review_sub_assignment when feature is enabled" do
            assignment, assignment_params = build_peer_review_assignment(peer_review_params: { points_possible: 50 })

            expect_any_instance_of(Api::V1::Assignment).to receive(:create_api_peer_review_sub_assignment)
              .with(assignment, assignment_params[:peer_review])

            mock_and_call_create_api_assignment(assignment, assignment_params)
          end

          it "does not call create_api_peer_review_sub_assignment when feature is disabled" do
            @course.disable_feature!(:peer_review_grading)
            assignment, assignment_params = build_peer_review_assignment(peer_review_params: { points_possible: 50 })

            expect_any_instance_of(Api::V1::Assignment).not_to receive(:create_api_peer_review_sub_assignment)

            mock_and_call_create_api_assignment(assignment, assignment_params, {
                                                  prepare_options: { assignment:, valid: true }
                                                })
          end
        end
      end

      describe "parameter passing" do
        it "passes peer_review parameters correctly" do
          peer_review_params = {
            points_possible: 75,
            grading_type: "letter_grade",
            due_at: 2.weeks.from_now,
            unlock_at: 1.day.from_now,
            lock_at: 3.weeks.from_now
          }
          assignment, assignment_params = build_peer_review_assignment(peer_review_params:)

          expect_any_instance_of(Api::V1::Assignment).to receive(:create_api_peer_review_sub_assignment)
            .with(assignment, assignment_params[:peer_review])

          mock_and_call_create_api_assignment(assignment, assignment_params)
        end

        it "passes nil peer_review parameters when not provided" do
          assignment, assignment_params = build_peer_review_assignment(peer_review_params: nil)

          expect_any_instance_of(Api::V1::Assignment).to receive(:create_api_peer_review_sub_assignment)
            .with(assignment, nil)

          mock_and_call_create_api_assignment(assignment, assignment_params)
        end
      end

      describe "execution order" do
        it "calls create_api_peer_review_sub_assignment after successful assignment save" do
          assignment, assignment_params = build_peer_review_assignment(peer_review_params: { points_possible: 50 })

          call_order = []
          additional_mocks = proc do
            allow(assignment).to receive(:save!) do
              call_order << :assignment_saved
              true
            end
            expect_any_instance_of(Api::V1::Assignment).to receive(:create_api_peer_review_sub_assignment) do
              call_order << :peer_review_created
            end
            allow(SubmissionLifecycleManager).to receive(:recompute) do
              call_order << :lifecycle_recompute
            end
          end

          mock_and_call_create_api_assignment(assignment, assignment_params, {
                                                additional_mocks:,
                                                prepare_options: { assignment:, valid: true }
                                              })

          expect(call_order).to eq(%i[assignment_saved peer_review_created lifecycle_recompute])
        end

        it "calls create_api_peer_review_sub_assignment after successful assignment creation with overrides" do
          assignment, assignment_params = build_peer_review_assignment(peer_review_params: { points_possible: 50 })

          call_order = []
          additional_mocks = proc do
            allow_any_instance_of(Api::V1::Assignment).to receive(:create_api_assignment_with_overrides) do
              call_order << :assignment_with_overrides_created
              :ok
            end
            expect_any_instance_of(Api::V1::Assignment).to receive(:create_api_peer_review_sub_assignment) do
              call_order << :peer_review_created
              nil
            end
            allow(SubmissionLifecycleManager).to receive(:recompute) do
              call_order << :lifecycle_recompute
            end
          end

          mock_and_call_create_api_assignment(assignment, assignment_params, {
                                                additional_mocks:,
                                                prepare_options: { assignment:, valid: true, overrides: [double("override")] }
                                              })

          expect(call_order).to eq(%i[assignment_with_overrides_created peer_review_created lifecycle_recompute])
        end
      end

      describe "error handling" do
        it "transaction automatically rolls back when peer review creation fails" do
          assignment, assignment_params = build_peer_review_assignment(peer_review_params: { points_possible: 50 })

          allow_any_instance_of(Api::V1::Assignment).to receive(:prepare_assignment_create_or_update)
            .and_return({ assignment:, valid: true })

          allow_any_instance_of(Api::V1::Assignment).to receive(:create_api_peer_review_sub_assignment)
            .and_raise(PeerReview::PeerReviewError.new("Peer review creation failed"))

          expect { call_create_assignment_api(assignment, assignment_params) }
            .to raise_error(PeerReview::PeerReviewError)
<<<<<<< HEAD

          expect(assignment).not_to be_persisted
        end

        it "does not raise error when peer review creation succeeds" do
          assignment, assignment_params = build_peer_review_assignment(peer_review_params: { points_possible: 50 })

          allow(SubmissionLifecycleManager).to receive(:recompute)
          allow_any_instance_of(Api::V1::Assignment).to receive(:create_api_peer_review_sub_assignment)
            .and_return(nil)

          result = call_create_assignment_api(assignment, assignment_params)
          expect(result).to eq(:created)
        end

        it "handles different types of peer review errors with transaction rollback" do
          assignment, assignment_params = build_peer_review_assignment(peer_review_params: { points_possible: 50 })

          allow_any_instance_of(Api::V1::Assignment).to receive(:create_api_peer_review_sub_assignment)
            .and_raise(PeerReview::PeerReviewError.new("Feature disabled"))

          expect { call_create_assignment_api(assignment, assignment_params) }
            .to raise_error(PeerReview::PeerReviewError)

          expect(assignment).not_to be_persisted
        end

        it "propagates peer review errors out of transaction" do
          assignment, assignment_params = build_peer_review_assignment(peer_review_params: { points_possible: 50 })

          allow_any_instance_of(Api::V1::Assignment).to receive(:create_api_peer_review_sub_assignment)
            .and_raise(PeerReview::PeerReviewError.new("Peer review creation failed"))

          expect { call_create_assignment_api(assignment, assignment_params) }
            .to raise_error(PeerReview::PeerReviewError, "Peer review creation failed")
        end
      end

      describe "transaction behavior" do
        it "wraps peer review creation in a transaction" do
          assignment, assignment_params = build_peer_review_assignment(peer_review_params: { points_possible: 50 })

          allow(SubmissionLifecycleManager).to receive(:recompute)

          expect(Assignment).to receive(:transaction).at_least(:once).and_yield
          expect_any_instance_of(Api::V1::Assignment).to receive(:create_api_peer_review_sub_assignment)
            .and_return(nil)
=======

          expect(assignment).not_to be_persisted
        end

        it "does not raise error when peer review creation succeeds" do
          assignment, assignment_params = build_peer_review_assignment(peer_review_params: { points_possible: 50 })

          allow(SubmissionLifecycleManager).to receive(:recompute)
          allow_any_instance_of(Api::V1::Assignment).to receive(:create_api_peer_review_sub_assignment)
            .and_return(nil)

          result = call_create_assignment_api(assignment, assignment_params)
          expect(result).to eq(:created)
        end

        it "handles different types of peer review errors with transaction rollback" do
          assignment, assignment_params = build_peer_review_assignment(peer_review_params: { points_possible: 50 })

          allow_any_instance_of(Api::V1::Assignment).to receive(:create_api_peer_review_sub_assignment)
            .and_raise(PeerReview::PeerReviewError.new("Feature disabled"))

          expect { call_create_assignment_api(assignment, assignment_params) }
            .to raise_error(PeerReview::PeerReviewError)

          expect(assignment).not_to be_persisted
        end

        it "propagates peer review errors out of transaction" do
          assignment, assignment_params = build_peer_review_assignment(peer_review_params: { points_possible: 50 })

          allow_any_instance_of(Api::V1::Assignment).to receive(:create_api_peer_review_sub_assignment)
            .and_raise(PeerReview::PeerReviewError.new("Peer review creation failed"))

          expect { call_create_assignment_api(assignment, assignment_params) }
            .to raise_error(PeerReview::PeerReviewError, "Peer review creation failed")
        end

        it "rolls back transaction when create_api_peer_review_sub_assignment returns false" do
          assignment, assignment_params = build_peer_review_assignment(peer_review_params: { points_possible: 50 })

          allow_any_instance_of(Api::V1::Assignment).to receive(:prepare_assignment_create_or_update)
            .and_return({ assignment:, valid: true })

          allow_any_instance_of(Api::V1::Assignment).to receive(:create_api_peer_review_sub_assignment)
            .and_return(false)

          result = call_create_assignment_api(assignment, assignment_params)

          expect(result).to be false
          expect(assignment).not_to be_persisted
        end

        it "rolls back transaction with overrides when create_api_peer_review_sub_assignment returns false" do
          add_section("Section 1", course: @course)
          assignment, assignment_params = build_peer_review_assignment(
            peer_review_params: { points_possible: 50 }
          )

          allow_any_instance_of(Api::V1::Assignment).to receive(:prepare_assignment_create_or_update)
            .and_return({ assignment:, valid: true, overrides: [double("override")] })

          allow_any_instance_of(Api::V1::Assignment).to receive(:create_api_assignment_with_overrides)
            .and_return(:created)

          allow_any_instance_of(Api::V1::Assignment).to receive(:create_api_peer_review_sub_assignment)
            .and_return(false)
>>>>>>> 64baf732

          result = call_create_assignment_api(assignment, assignment_params)

          expect(result).to be false
          expect(assignment).not_to be_persisted
        end
      end

<<<<<<< HEAD
        it "rolls back the entire transaction when peer review creation fails" do
          assignment, assignment_params = build_peer_review_assignment(peer_review_params: { points_possible: 50 })

          transaction_rolled_back = false
          allow(Assignment).to receive(:transaction) do |&block|
            block.call
          rescue
            transaction_rolled_back = true
            raise
          end
=======
      describe "transaction behavior" do
        it "wraps peer review creation in a transaction" do
          assignment, assignment_params = build_peer_review_assignment(peer_review_params: { points_possible: 50 })

          allow(SubmissionLifecycleManager).to receive(:recompute)
>>>>>>> 64baf732

          expect(Assignment).to receive(:transaction).at_least(:once).and_yield
          expect_any_instance_of(Api::V1::Assignment).to receive(:create_api_peer_review_sub_assignment)
            .and_return(nil)

          result = call_create_assignment_api(assignment, assignment_params)
          expect(result).to eq(:created)
        end

        it "rolls back the entire transaction when peer review creation fails" do
          assignment, assignment_params = build_peer_review_assignment(peer_review_params: { points_possible: 50 })

          transaction_rolled_back = false
          allow(Assignment).to receive(:transaction) do |&block|
            block.call
          rescue
            transaction_rolled_back = true
            raise
          end

          allow_any_instance_of(Api::V1::Assignment).to receive(:create_api_peer_review_sub_assignment)
            .and_raise(PeerReview::PeerReviewError.new("Peer review creation failed"))
<<<<<<< HEAD

          expect { call_create_assignment_api(assignment, assignment_params) }
            .to raise_error(PeerReview::PeerReviewError)

=======

          expect { call_create_assignment_api(assignment, assignment_params) }
            .to raise_error(PeerReview::PeerReviewError)

>>>>>>> 64baf732
          expect(transaction_rolled_back).to be true
        end

        it "wraps peer review creation with overrides in a transaction" do
          section1 = add_section("Section 1", course: @course)
          assignment, assignment_params = build_peer_review_assignment(
            peer_review_params: {
              points_possible: 50,
              peer_review_overrides: [
                { course_section_id: section1.id, due_at: 1.week.from_now }
              ]
            }
          )

          allow(SubmissionLifecycleManager).to receive(:recompute)

          expect(Assignment).to receive(:transaction).at_least(:once).and_yield
          expect_any_instance_of(Api::V1::Assignment).to receive(:create_api_peer_review_sub_assignment)
            .and_return(nil)

          result = call_create_assignment_api(assignment, assignment_params)
          expect(result).to eq(:created)
        end

        it "reloads peer review sub assignment association within transaction" do
          assignment, assignment_params = build_peer_review_assignment(peer_review_params: { points_possible: 50 })

          allow(SubmissionLifecycleManager).to receive(:recompute)

          peer_review_association = assignment.association(:peer_review_sub_assignment)
          expect(peer_review_association).to receive(:reload).and_call_original

          allow_any_instance_of(Api::V1::Assignment).to receive(:create_api_peer_review_sub_assignment)
            .and_return(nil)

          result = call_create_assignment_api(assignment, assignment_params)
          expect(result).to eq(:created)
        end
      end

      describe "API integration tests for peer review overrides" do
        before do
<<<<<<< HEAD
          @section1 = @course.course_sections.create!(name: "Section 1")
          @section2 = @course.course_sections.create!(name: "Section 2")
        end

        it "creates peer review sub assignment with overrides via actual API call" do
          due_date1 = 1.week.from_now
          due_date2 = 2.weeks.from_now

          api_call(:post,
                   "/api/v1/courses/#{@course.id}/assignments",
                   { controller: "assignments_api", action: "create", format: "json", course_id: @course.id.to_s },
                   {
                     assignment: {
                       name: "Assignment with Peer Reviews",
                       points_possible: 100,
                       peer_reviews: true,
                       peer_review: {
                         points_possible: 50,
                         grading_type: "points",
                         peer_review_overrides: [
                           {
                             course_section_id: @section1.id,
                             due_at: due_date1.iso8601
                           },
                           {
                             course_section_id: @section2.id,
                             due_at: due_date2.iso8601
                           }
                         ]
                       }
                     }
                   })

          expect(response).to be_successful
          assignment = Assignment.where(title: "Assignment with Peer Reviews").first
          expect(assignment).to be_present
          expect(assignment.peer_reviews).to be true

          peer_review_sub = assignment.peer_review_sub_assignment
          expect(peer_review_sub).to be_present
          expect(peer_review_sub.points_possible).to eq(50)
          expect(peer_review_sub.grading_type).to eq("points")

          overrides = peer_review_sub.assignment_overrides.active
          expect(overrides.count).to eq(2)

          section1_override = overrides.find_by(set_id: @section1.id)
          expect(section1_override).to be_present
          expect(section1_override.due_at.to_i).to eq(due_date1.to_i)

          section2_override = overrides.find_by(set_id: @section2.id)
          expect(section2_override).to be_present
          expect(section2_override.due_at.to_i).to eq(due_date2.to_i)
=======
          @course.enable_feature!(:peer_review_grading)
          @section1 = @course.course_sections.create!(name: "Section 1")
          @section2 = @course.course_sections.create!(name: "Section 2")

          # Setup pseudonym for @teacher to enable JSON-encoded API calls
          p = Account.default.pseudonyms.create!(unique_id: "#{@teacher.id}@example.com", user: @teacher)
          allow_any_instantiation_of(p).to receive(:works_for_account?).and_return(true)
        end

        it "creates peer review sub assignment with overrides via actual API call" do
          student1 = student_in_course(course: @course, active_all: true).user
          student2 = student_in_course(course: @course, active_all: true).user
          group_category = @course.group_categories.create!(name: "Project Groups")
          group1 = @course.groups.create!(name: "Group 1", group_category:)

          section_due_date = 1.week.from_now
          adhoc_due_date = 2.weeks.from_now
          group_due_date = 3.weeks.from_now
          course_due_date = 4.weeks.from_now

          # Use direct JSON-encoded POST instead of api_call helper because:
          # - The api_call helper uses form-encoding which cannot properly handle arrays of hashes
          #   where each hash has different keys (section, adhoc, group, course overrides)
          # - JSON encoding preserves the exact structure of nested arrays and hashes
          post "/api/v1/courses/#{@course.id}/assignments",
               params: {
                 assignment: {
                   name: "Assignment with Peer Reviews",
                   points_possible: 100,
                   peer_reviews: true,
                   group_category_id: group_category.id,
                   assignment_overrides: [
                     {
                       course_section_id: @section1.id,
                       due_at: section_due_date.iso8601
                     },
                     {
                       student_ids: [student1.id, student2.id],
                       due_at: adhoc_due_date.iso8601
                     },
                     {
                       group_id: group1.id,
                       due_at: group_due_date.iso8601
                     },
                     {
                       course_id: @course.id,
                       due_at: course_due_date.iso8601
                     }
                   ],
                   peer_review: {
                     points_possible: 50,
                     grading_type: "points",
                     peer_review_overrides: [
                       {
                         course_section_id: @section1.id,
                         due_at: section_due_date.iso8601
                       },
                       {
                         student_ids: [student1.id, student2.id],
                         due_at: adhoc_due_date.iso8601
                       },
                       {
                         group_id: group1.id,
                         due_at: group_due_date.iso8601
                       },
                       {
                         course_id: @course.id,
                         due_at: course_due_date.iso8601
                       }
                     ]
                   }
                 }
               }.to_json,
               headers: {
                 "CONTENT_TYPE" => "application/json",
                 "HTTP_AUTHORIZATION" => "Bearer #{access_token_for_user(@teacher)}"
               }

          expect(response).to be_successful
          assignment = Assignment.where(title: "Assignment with Peer Reviews").first
          expect(assignment).to be_present
          expect(assignment.peer_reviews).to be true

          peer_review_sub = assignment.peer_review_sub_assignment
          expect(peer_review_sub).to be_present
          expect(peer_review_sub.points_possible).to eq(50)
          expect(peer_review_sub.grading_type).to eq("points")

          overrides = peer_review_sub.assignment_overrides.active
          expect(overrides.count).to eq(4)

          section_override = overrides.find_by(set_type: "CourseSection", set_id: @section1.id)
          expect(section_override).to be_present
          expect(section_override.due_at.to_i).to eq(section_due_date.to_i)

          adhoc_override = overrides.find_by(set_type: "ADHOC")
          expect(adhoc_override).to be_present
          expect(adhoc_override.due_at.to_i).to eq(adhoc_due_date.to_i)
          expect(adhoc_override.assignment_override_students.pluck(:user_id).sort).to eq([student1.id, student2.id].sort)

          group_override = overrides.find_by(set_type: "Group", set_id: group1.id)
          expect(group_override).to be_present
          expect(group_override.due_at.to_i).to eq(group_due_date.to_i)

          course_override = overrides.find_by(set_type: "Course", set_id: @course.id)
          expect(course_override).to be_present
          expect(course_override.due_at.to_i).to eq(course_due_date.to_i)
        end

        it "updates peer review sub assignment with overrides via actual API call" do
          student1 = student_in_course(course: @course, active_all: true).user
          student2 = student_in_course(course: @course, active_all: true).user
          group_category = @course.group_categories.create!(name: "Project Groups")
          group1 = @course.groups.create!(name: "Group 1", group_category:)

          section_due_date = 1.week.from_now
          adhoc_due_date = 2.weeks.from_now
          group_due_date = 3.weeks.from_now
          course_due_date = 4.weeks.from_now

          post "/api/v1/courses/#{@course.id}/assignments",
               params: {
                 assignment: {
                   name: "Assignment with Peer Reviews",
                   points_possible: 100,
                   peer_reviews: true,
                   group_category_id: group_category.id,
                   assignment_overrides: [
                     {
                       course_section_id: @section1.id,
                       due_at: section_due_date.iso8601
                     },
                     {
                       student_ids: [student1.id, student2.id],
                       due_at: adhoc_due_date.iso8601
                     },
                     {
                       group_id: group1.id,
                       due_at: group_due_date.iso8601
                     },
                     {
                       course_id: @course.id,
                       due_at: course_due_date.iso8601
                     }
                   ],
                   peer_review: {
                     points_possible: 50,
                     grading_type: "points",
                     peer_review_overrides: [
                       {
                         course_section_id: @section1.id,
                         due_at: section_due_date.iso8601
                       },
                       {
                         student_ids: [student1.id, student2.id],
                         due_at: adhoc_due_date.iso8601
                       },
                       {
                         group_id: group1.id,
                         due_at: group_due_date.iso8601
                       },
                       {
                         course_id: @course.id,
                         due_at: course_due_date.iso8601
                       }
                     ]
                   }
                 }
               }.to_json,
               headers: {
                 "CONTENT_TYPE" => "application/json",
                 "HTTP_AUTHORIZATION" => "Bearer #{access_token_for_user(@teacher)}"
               }

          expect(response).to be_successful
          assignment_json = JSON.parse(response.body)
          assignment_id = assignment_json["id"]
          peer_review_sub = Assignment.find(assignment_id).peer_review_sub_assignment
          expect(peer_review_sub).to be_present

          overrides = peer_review_sub.assignment_overrides.active
          expect(overrides.count).to eq(4)

          section_override = overrides.find_by(set_type: "CourseSection", set_id: @section1.id)
          section_override_id = section_override.id
          expect(section_override).to be_present
          expect(section_override.due_at.to_i).to eq(section_due_date.to_i)

          adhoc_override = overrides.find_by(set_type: "ADHOC")
          adhoc_override_id = adhoc_override.id
          expect(adhoc_override).to be_present
          expect(adhoc_override.due_at.to_i).to eq(adhoc_due_date.to_i)
          expect(adhoc_override.assignment_override_students.pluck(:user_id).sort).to eq([student1.id, student2.id].sort)

          group_override = overrides.find_by(set_type: "Group", set_id: group1.id)
          group_override_id = group_override.id
          expect(group_override).to be_present
          expect(group_override.due_at.to_i).to eq(group_due_date.to_i)

          course_override = overrides.find_by(set_type: "Course", set_id: @course.id)
          course_override_id = course_override.id
          expect(course_override).to be_present
          expect(course_override.due_at.to_i).to eq(course_due_date.to_i)

          new_section_due_date = 5.weeks.from_now
          new_adhoc_due_date = 6.weeks.from_now
          new_group_due_date = 7.weeks.from_now
          new_course_due_date = 8.weeks.from_now

          put "/api/v1/courses/#{@course.id}/assignments/#{assignment_id}",
              params: {
                assignment: {
                  peer_review: {
                    points_possible: 75,
                    peer_review_overrides: [
                      {
                        id: section_override_id,
                        course_section_id: @section1.id,
                        due_at: new_section_due_date.iso8601
                      },
                      {
                        id: adhoc_override_id,
                        student_ids: [student1.id, student2.id],
                        due_at: new_adhoc_due_date.iso8601
                      },
                      {
                        id: group_override_id,
                        group_id: group1.id,
                        due_at: new_group_due_date.iso8601
                      },
                      {
                        id: course_override_id,
                        course_id: @course.id,
                        due_at: new_course_due_date.iso8601
                      }
                    ]
                  }
                }
              }.to_json,
              headers: {
                "CONTENT_TYPE" => "application/json",
                "HTTP_AUTHORIZATION" => "Bearer #{access_token_for_user(@teacher)}"
              }

          expect(response).to be_successful
          peer_review_sub.reload
          expect(peer_review_sub.points_possible).to eq(75)

          overrides = peer_review_sub.assignment_overrides.active
          expect(overrides.count).to eq(4)

          section_override = overrides.find_by(set_type: "CourseSection", set_id: @section1.id)
          expect(section_override).to be_present
          expect(section_override.id).to eq(section_override_id)
          expect(section_override.due_at.to_i).to eq(new_section_due_date.to_i)

          adhoc_override = overrides.find_by(set_type: "ADHOC")
          expect(adhoc_override).to be_present
          expect(adhoc_override.id).to eq(adhoc_override_id)
          expect(adhoc_override.due_at.to_i).to eq(new_adhoc_due_date.to_i)
          expect(adhoc_override.assignment_override_students.pluck(:user_id).sort).to eq([student1.id, student2.id].sort)

          group_override = overrides.find_by(set_type: "Group", set_id: group1.id)
          expect(group_override).to be_present
          expect(group_override.id).to eq(group_override_id)
          expect(group_override.due_at.to_i).to eq(new_group_due_date.to_i)

          course_override = overrides.find_by(set_type: "Course", set_id: @course.id)
          expect(course_override).to be_present
          expect(course_override.id).to eq(course_override_id)
          expect(course_override.due_at.to_i).to eq(new_course_due_date.to_i)
        end

        it "deletes all peer review overrides when empty array is passed via API call" do
          student1 = student_in_course(course: @course, active_all: true).user
          student2 = student_in_course(course: @course, active_all: true).user
          group_category = @course.group_categories.create!(name: "Project Groups")
          group1 = @course.groups.create!(name: "Group 1", group_category:)

          section_due_date = 1.week.from_now
          adhoc_due_date = 2.weeks.from_now
          group_due_date = 3.weeks.from_now
          course_due_date = 4.weeks.from_now

          post "/api/v1/courses/#{@course.id}/assignments",
               params: {
                 assignment: {
                   name: "Assignment with Peer Reviews",
                   points_possible: 100,
                   peer_reviews: true,
                   group_category_id: group_category.id,
                   assignment_overrides: [
                     {
                       course_section_id: @section1.id,
                       due_at: section_due_date.iso8601
                     },
                     {
                       student_ids: [student1.id, student2.id],
                       due_at: adhoc_due_date.iso8601
                     },
                     {
                       group_id: group1.id,
                       due_at: group_due_date.iso8601
                     },
                     {
                       course_id: @course.id,
                       due_at: course_due_date.iso8601
                     }
                   ],
                   peer_review: {
                     points_possible: 50,
                     grading_type: "points",
                     peer_review_overrides: [
                       {
                         course_section_id: @section1.id,
                         due_at: section_due_date.iso8601
                       },
                       {
                         student_ids: [student1.id, student2.id],
                         due_at: adhoc_due_date.iso8601
                       },
                       {
                         group_id: group1.id,
                         due_at: group_due_date.iso8601
                       },
                       {
                         course_id: @course.id,
                         due_at: course_due_date.iso8601
                       }
                     ]
                   }
                 }
               }.to_json,
               headers: {
                 "CONTENT_TYPE" => "application/json",
                 "HTTP_AUTHORIZATION" => "Bearer #{access_token_for_user(@teacher)}"
               }

          assignment_json = JSON.parse(response.body)
          assignment_id = assignment_json["id"]
          peer_review_sub = Assignment.find(assignment_id).peer_review_sub_assignment
          expect(peer_review_sub).to be_present

          overrides_before = peer_review_sub.assignment_overrides.active
          expect(overrides_before.count).to eq(4)

          put "/api/v1/courses/#{@course.id}/assignments/#{assignment_id}",
              params: {
                assignment: {
                  peer_review: {
                    peer_review_overrides: []
                  }
                }
              }.to_json,
              headers: {
                "CONTENT_TYPE" => "application/json",
                "HTTP_AUTHORIZATION" => "Bearer #{access_token_for_user(@teacher)}"
              }

          expect(response).to be_successful
          peer_review_sub.reload

          overrides_after = peer_review_sub.assignment_overrides.active
          expect(overrides_after.count).to eq(0)
        end

        it "deletes peer review overrides that are not included in the API request" do
          student1 = student_in_course(course: @course, active_all: true).user
          student2 = student_in_course(course: @course, active_all: true).user
          group_category = @course.group_categories.create!(name: "Project Groups")
          group1 = @course.groups.create!(name: "Group 1", group_category:)

          section_due_date = 1.week.from_now
          adhoc_due_date = 2.weeks.from_now
          group_due_date = 3.weeks.from_now
          course_due_date = 4.weeks.from_now

          # Create assignment with peer review and 4 overrides
          post "/api/v1/courses/#{@course.id}/assignments",
               params: {
                 assignment: {
                   name: "Assignment with Peer Reviews",
                   points_possible: 100,
                   peer_reviews: true,
                   group_category_id: group_category.id,
                   assignment_overrides: [
                     {
                       course_section_id: @section1.id,
                       due_at: section_due_date.iso8601
                     },
                     {
                       student_ids: [student1.id, student2.id],
                       due_at: adhoc_due_date.iso8601
                     },
                     {
                       group_id: group1.id,
                       due_at: group_due_date.iso8601
                     },
                     {
                       course_id: @course.id,
                       due_at: course_due_date.iso8601
                     }
                   ],
                   peer_review: {
                     points_possible: 50,
                     grading_type: "points",
                     peer_review_overrides: [
                       {
                         course_section_id: @section1.id,
                         due_at: section_due_date.iso8601
                       },
                       {
                         student_ids: [student1.id, student2.id],
                         due_at: adhoc_due_date.iso8601
                       },
                       {
                         group_id: group1.id,
                         due_at: group_due_date.iso8601
                       },
                       {
                         course_id: @course.id,
                         due_at: course_due_date.iso8601
                       }
                     ]
                   }
                 }
               }.to_json,
               headers: {
                 "CONTENT_TYPE" => "application/json",
                 "HTTP_AUTHORIZATION" => "Bearer #{access_token_for_user(@teacher)}"
               }

          assignment_json = JSON.parse(response.body)
          assignment_id = assignment_json["id"]
          peer_review_sub = Assignment.find(assignment_id).peer_review_sub_assignment
          overrides_before = peer_review_sub.assignment_overrides.active
          expect(overrides_before.count).to eq(4)

          # Attempt to update only the section override
          section_override_id = overrides_before.find_by(set_type: "CourseSection").id
          new_section_due_date = 3.weeks.from_now

          put "/api/v1/courses/#{@course.id}/assignments/#{assignment_id}",
              params: {
                assignment: {
                  peer_review: {
                    peer_review_overrides: [
                      {
                        id: section_override_id,
                        course_section_id: @section1.id,
                        due_at: new_section_due_date.iso8601
                      }
                    ]
                  }
                }
              }.to_json,
              headers: {
                "CONTENT_TYPE" => "application/json",
                "HTTP_AUTHORIZATION" => "Bearer #{access_token_for_user(@teacher)}"
              }

          expect(response).to be_successful
          peer_review_sub.reload

          # Only the section overrides should exist (the rest should be deleted as they were not included in the API request)
          overrides_after = peer_review_sub.assignment_overrides.active
          expect(overrides_after.count).to eq(1)
          expect(overrides_after.first.id).to eq(section_override_id)
          expect(overrides_after.first.due_at.to_i).to eq(new_section_due_date.to_i)
>>>>>>> 64baf732
        end
      end
    end

    context "PeerReviewUpdaterService call verification" do
      before do
        @course.enable_feature!(:peer_review_grading)
        @group = @course.assignment_groups.create!(name: "test group")
      end

      it "does not call PeerReviewUpdaterService when creating an assignment" do
        expect(PeerReview::PeerReviewUpdaterService).not_to receive(:call)

        api_call(:post,
                 "/api/v1/courses/#{@course.id}/assignments",
                 { controller: "assignments_api", action: "create", format: "json", course_id: @course.id.to_s },
                 {
                   assignment: {
                     name: "Test Assignment",
                     points_possible: 100,
                     peer_reviews: true,
                     peer_review: {
                       points_possible: 50,
                       grading_type: "points"
                     }
                   }
                 })

        expect(response).to be_successful
      end
    end

    describe "#create_api_peer_review_sub_assignment" do
      let(:course) { course_model }
      let(:parent_assignment) { assignment_model(context: course, name: "Parent Assignment") }
      let(:test_object) { Object.new.extend(Api::V1::Assignment) }

      before do
        course.enable_feature!(:peer_review_grading)
      end

      context "with valid parameters" do
        it "calls PeerReviewCreatorService with all provided parameters" do
          params = {
            points_possible: 50,
            grading_type: "points",
            due_at: 1.week.from_now,
            unlock_at: 1.day.from_now,
            lock_at: 2.weeks.from_now
          }

          expect(PeerReview::PeerReviewCreatorService).to receive(:call).with(
            parent_assignment:,
            points_possible: 50,
            grading_type: "points",
            due_at: params[:due_at],
            unlock_at: params[:unlock_at],
            lock_at: params[:lock_at]
          ).and_return(double("peer_review_sub_assignment"))

          test_object.send(:create_api_peer_review_sub_assignment, parent_assignment, params)
        end

        it "calls PeerReviewCreatorService with only the provided parameters" do
          params = { points_possible: 25 }

          expect(PeerReview::PeerReviewCreatorService).to receive(:call).with(
            parent_assignment:,
            points_possible: 25
          ).and_return(double("peer_review_sub_assignment"))

          test_object.send(:create_api_peer_review_sub_assignment, parent_assignment, params)
        end

        it "handles empty parameters gracefully" do
          params = {}

          expect(PeerReview::PeerReviewCreatorService).to receive(:call).with(
            parent_assignment:
          ).and_return(double("peer_review_sub_assignment"))

          test_object.send(:create_api_peer_review_sub_assignment, parent_assignment, params)
        end

        it "handles nil parameters gracefully" do
          params = nil

          expect(PeerReview::PeerReviewCreatorService).to receive(:call).with(
            parent_assignment:
          ).and_return(double("peer_review_sub_assignment"))

          test_object.send(:create_api_peer_review_sub_assignment, parent_assignment, params)
        end

        it "ignores blank parameter values" do
          params = {
            points_possible: "",
            grading_type: "",
            due_at: "",
            unlock_at: "",
            lock_at: ""
          }

          expect(PeerReview::PeerReviewCreatorService).to receive(:call).with(
            parent_assignment:
          ).and_return(double("peer_review_sub_assignment"))

          test_object.send(:create_api_peer_review_sub_assignment, parent_assignment, params)
        end

        it "handles mixed parameters - with and without values" do
          params = {
            points_possible: 30,
            grading_type: "",
            due_at: 1.week.from_now,
            unlock_at: "",
            lock_at: nil
          }

          expect(PeerReview::PeerReviewCreatorService).to receive(:call).with(
            parent_assignment:,
            points_possible: 30,
            due_at: params[:due_at]
          ).and_return(double("peer_review_sub_assignment"))

          test_object.send(:create_api_peer_review_sub_assignment, parent_assignment, params)
        end
      end

      context "parameter passing" do
        it "passes through points_possible values" do
          params = { points_possible: 100 }

          expect(PeerReview::PeerReviewCreatorService).to receive(:call).with(
            parent_assignment:,
            points_possible: 100
          ).and_return(double("peer_review_sub_assignment"))

          test_object.send(:create_api_peer_review_sub_assignment, parent_assignment, params)
        end

        it "passes through grading_type values" do
          %w[points percent letter_grade pass_fail gpa_scale].each do |grading_type|
            params = { grading_type: }

            expect(PeerReview::PeerReviewCreatorService).to receive(:call).with(
              parent_assignment:,
              grading_type:
            ).and_return(double("peer_review_sub_assignment"))

            test_object.send(:create_api_peer_review_sub_assignment, parent_assignment, params)
          end
        end

        it "passes through date objects for date parameters" do
          due_date = Time.zone.parse("2025-12-31 23:59:59")
          unlock_date = Time.zone.parse("2025-12-01 00:00:00")
          lock_date = Time.zone.parse("2026-01-15 23:59:59")

          params = {
            due_at: due_date,
            unlock_at: unlock_date,
            lock_at: lock_date
          }

          expect(PeerReview::PeerReviewCreatorService).to receive(:call).with(
            parent_assignment:,
            due_at: due_date,
            unlock_at: unlock_date,
            lock_at: lock_date
          ).and_return(double("peer_review_sub_assignment"))

          test_object.send(:create_api_peer_review_sub_assignment, parent_assignment, params)
        end
      end

      context "error handling for service calls" do
        before do
          parent_assignment
        end

        it "rescues PeerReview::PeerReviewError from service and adds to assignment errors" do
          params = { points_possible: 50 }
          error_message = "Cannot create peer review sub assignment"

          allow(PeerReview::PeerReviewCreatorService).to receive(:call)
            .and_raise(PeerReview::PeerReviewError.new(error_message))

          result = test_object.send(:create_api_peer_review_sub_assignment, parent_assignment, params)

          expect(result).to be(false)
          expect(parent_assignment.errors[:base]).to include("Peer Review: #{error_message}")
        end

        it "propagates other errors from service" do
          params = { points_possible: 50 }
          error_message = "Database connection failed"

          allow(PeerReview::PeerReviewCreatorService).to receive(:call)
            .and_raise(ActiveRecord::ConnectionNotEstablished.new(error_message))

          expect do
            test_object.send(:create_api_peer_review_sub_assignment, parent_assignment, params)
          end.to raise_error(ActiveRecord::ConnectionNotEstablished, error_message)
        end
      end

      context "integration behavior" do
        it "successfully creates peer review sub assignment with real service call" do
          params = {
            points_possible: 25,
            grading_type: "points",
            due_at: 1.week.from_now
          }

          # Don't mock the service to test real integration
          test_object.send(:create_api_peer_review_sub_assignment, parent_assignment, params)

          # Verify the sub assignment was created
          parent_assignment.reload
          expect(parent_assignment.peer_review_sub_assignment).to be_present
          expect(parent_assignment.peer_review_sub_assignment.points_possible).to eq(25)
          expect(parent_assignment.peer_review_sub_assignment.grading_type).to eq("points")
        end
      end

      context "with peer_review_overrides" do
        let(:section1) { add_section("Section 1", course:) }
        let(:section2) { add_section("Section 2", course:) }

        it "calls DateOverriderService when peer_review_overrides are provided" do
          params = {
            points_possible: 50,
            peer_review_overrides: [
              { course_section_id: section1.id, due_at: 1.week.from_now },
              { course_section_id: section2.id, due_at: 2.weeks.from_now }
            ]
          }

          peer_review_sub_assignment = double("peer_review_sub_assignment")
          allow(PeerReview::PeerReviewCreatorService).to receive(:call).and_return(peer_review_sub_assignment)

          expect(PeerReview::DateOverriderService).to receive(:call).with(
            peer_review_sub_assignment:,
            overrides: params[:peer_review_overrides]
          )

          test_object.send(:create_api_peer_review_sub_assignment, parent_assignment, params)
        end

        it "does not call DateOverriderService when peer_review_overrides are not provided" do
          params = { points_possible: 50 }

          peer_review_sub_assignment = double("peer_review_sub_assignment")
          allow(PeerReview::PeerReviewCreatorService).to receive(:call).and_return(peer_review_sub_assignment)

          expect(PeerReview::DateOverriderService).not_to receive(:call)

          test_object.send(:create_api_peer_review_sub_assignment, parent_assignment, params)
        end

        it "calls DateOverriderService when peer_review_overrides is empty array to delete existing overrides" do
          params = {
            points_possible: 50,
            peer_review_overrides: []
          }

          peer_review_sub_assignment = double("peer_review_sub_assignment")
          allow(PeerReview::PeerReviewCreatorService).to receive(:call).and_return(peer_review_sub_assignment)

          expect(PeerReview::DateOverriderService).to receive(:call).with(
            peer_review_sub_assignment:,
            overrides: []
          )

          test_object.send(:create_api_peer_review_sub_assignment, parent_assignment, params)
        end

        it "excludes peer_review_overrides from params passed to PeerReviewCreatorService" do
          params = {
            points_possible: 50,
            grading_type: "points",
            peer_review_overrides: [
              { course_section_id: section1.id, due_at: 1.week.from_now }
            ]
          }

          peer_review_sub_assignment = double("peer_review_sub_assignment")
          allow(PeerReview::DateOverriderService).to receive(:call)

          expect(PeerReview::PeerReviewCreatorService).to receive(:call).with(
            parent_assignment:,
            points_possible: 50,
            grading_type: "points"
          ).and_return(peer_review_sub_assignment)

          test_object.send(:create_api_peer_review_sub_assignment, parent_assignment, params)
        end

        it "returns the peer review sub assignment" do
          params = {
            points_possible: 50,
            peer_review_overrides: [
              { course_section_id: section1.id, due_at: 1.week.from_now }
            ]
          }

          peer_review_sub_assignment = double("peer_review_sub_assignment")
          allow(PeerReview::PeerReviewCreatorService).to receive(:call).and_return(peer_review_sub_assignment)
          allow(PeerReview::DateOverriderService).to receive(:call)

          result = test_object.send(:create_api_peer_review_sub_assignment, parent_assignment, params)

          expect(result).to eq(peer_review_sub_assignment)
        end

        it "successfully creates peer review sub assignment with overrides via real service calls" do
          parent_assignment.update!(peer_reviews: true)
          parent_assignment.assignment_overrides.create!(
            set: section1,
            due_at: 1.week.from_now
          )
          params = {
            points_possible: 25,
            grading_type: "points",
            due_at: 1.week.from_now,
            peer_review_overrides: [
              {
                course_section_id: section1.id,
                due_at: 2.weeks.from_now,
                unlock_at: 1.week.from_now,
                lock_at: 3.weeks.from_now
              }
            ]
          }

          test_object.send(:create_api_peer_review_sub_assignment, parent_assignment, params)

          parent_assignment.reload
          peer_review_sub = parent_assignment.peer_review_sub_assignment
          expect(peer_review_sub).to be_present
          expect(peer_review_sub.points_possible).to eq(25)
          expect(peer_review_sub.assignment_overrides.active.count).to eq(1)

          override = peer_review_sub.assignment_overrides.active.first
          expect(override.set).to eq(section1)
          expect(override.due_at.to_i).to eq(params[:peer_review_overrides][0][:due_at].to_i)
        end
      end

      context "error handling" do
        before do
          parent_assignment
        end

        it "rescues PeerReview errors and adds them to assignment" do
          parent_assignment.submission_types = "discussion_topic"
          params = { points_possible: 50 }
          error_message = "Peer reviews cannot be used with Discussion Topic assignments"

          allow(PeerReview::PeerReviewCreatorService).to receive(:call)
            .and_raise(PeerReview::InvalidAssignmentSubmissionTypesError.new(error_message))

          result = test_object.send(:create_api_peer_review_sub_assignment, parent_assignment, params)

          expect(result).to be(false)
          expect(parent_assignment.errors[:base]).to include("Peer Review: #{error_message}")
        end

        it "does not rescue non-PeerReview errors" do
          params = { points_possible: 50 }
          error_message = "Database connection failed"

          allow(PeerReview::PeerReviewCreatorService).to receive(:call)
            .and_raise(ActiveRecord::ConnectionNotEstablished.new(error_message))

          expect do
            test_object.send(:create_api_peer_review_sub_assignment, parent_assignment, params)
          end.to raise_error(ActiveRecord::ConnectionNotEstablished, error_message)
        end
      end
<<<<<<< HEAD

      context "integration behavior" do
        it "successfully creates peer review sub assignment with real service call" do
          params = {
            points_possible: 25,
            grading_type: "points",
            due_at: 1.week.from_now
          }

          # Don't mock the service to test real integration
          test_object.send(:create_api_peer_review_sub_assignment, parent_assignment, params)

          # Verify the sub assignment was created
          parent_assignment.reload
          expect(parent_assignment.peer_review_sub_assignment).to be_present
          expect(parent_assignment.peer_review_sub_assignment.points_possible).to eq(25)
          expect(parent_assignment.peer_review_sub_assignment.grading_type).to eq("points")
        end
      end

      context "with peer_review_overrides" do
        let(:section1) { add_section("Section 1", course:) }
        let(:section2) { add_section("Section 2", course:) }

        it "calls DateOverriderService when peer_review_overrides are provided" do
          params = {
            points_possible: 50,
            peer_review_overrides: [
              { course_section_id: section1.id, due_at: 1.week.from_now },
              { course_section_id: section2.id, due_at: 2.weeks.from_now }
            ]
          }

          peer_review_sub_assignment = double("peer_review_sub_assignment")
          allow(PeerReview::PeerReviewCreatorService).to receive(:call).and_return(peer_review_sub_assignment)

          expect(PeerReview::DateOverriderService).to receive(:call).with(
            peer_review_sub_assignment:,
            overrides: params[:peer_review_overrides]
          )

          test_object.send(:create_api_peer_review_sub_assignment, parent_assignment, params)
        end

        it "does not call DateOverriderService when peer_review_overrides are not provided" do
          params = { points_possible: 50 }

          peer_review_sub_assignment = double("peer_review_sub_assignment")
          allow(PeerReview::PeerReviewCreatorService).to receive(:call).and_return(peer_review_sub_assignment)

          expect(PeerReview::DateOverriderService).not_to receive(:call)

          test_object.send(:create_api_peer_review_sub_assignment, parent_assignment, params)
        end

        it "does not call DateOverriderService when peer_review_overrides is empty" do
          params = {
            points_possible: 50,
            peer_review_overrides: []
          }

          peer_review_sub_assignment = double("peer_review_sub_assignment")
          allow(PeerReview::PeerReviewCreatorService).to receive(:call).and_return(peer_review_sub_assignment)

          expect(PeerReview::DateOverriderService).not_to receive(:call)

          test_object.send(:create_api_peer_review_sub_assignment, parent_assignment, params)
        end

        it "excludes peer_review_overrides from params passed to PeerReviewCreatorService" do
          params = {
            points_possible: 50,
            grading_type: "points",
            peer_review_overrides: [
              { course_section_id: section1.id, due_at: 1.week.from_now }
            ]
          }

          peer_review_sub_assignment = double("peer_review_sub_assignment")
          allow(PeerReview::DateOverriderService).to receive(:call)

          expect(PeerReview::PeerReviewCreatorService).to receive(:call).with(
            parent_assignment:,
            points_possible: 50,
            grading_type: "points"
          ).and_return(peer_review_sub_assignment)

          test_object.send(:create_api_peer_review_sub_assignment, parent_assignment, params)
        end

        it "returns the peer review sub assignment" do
          params = {
            points_possible: 50,
            peer_review_overrides: [
              { course_section_id: section1.id, due_at: 1.week.from_now }
            ]
          }

          peer_review_sub_assignment = double("peer_review_sub_assignment")
          allow(PeerReview::PeerReviewCreatorService).to receive(:call).and_return(peer_review_sub_assignment)
          allow(PeerReview::DateOverriderService).to receive(:call)

          result = test_object.send(:create_api_peer_review_sub_assignment, parent_assignment, params)

          expect(result).to eq(peer_review_sub_assignment)
        end

        it "successfully creates peer review sub assignment with overrides via real service calls" do
          parent_assignment.update!(peer_reviews: true)
          params = {
            points_possible: 25,
            grading_type: "points",
            due_at: 1.week.from_now,
            peer_review_overrides: [
              {
                course_section_id: section1.id,
                due_at: 2.weeks.from_now,
                unlock_at: 1.week.from_now,
                lock_at: 3.weeks.from_now
              }
            ]
          }

          test_object.send(:create_api_peer_review_sub_assignment, parent_assignment, params)

          parent_assignment.reload
          peer_review_sub = parent_assignment.peer_review_sub_assignment
          expect(peer_review_sub).to be_present
          expect(peer_review_sub.points_possible).to eq(25)
          expect(peer_review_sub.assignment_overrides.active.count).to eq(1)

          override = peer_review_sub.assignment_overrides.active.first
          expect(override.set).to eq(section1)
          expect(override.due_at.to_i).to eq(params[:peer_review_overrides][0][:due_at].to_i)
        end
      end
=======
>>>>>>> 64baf732
    end

    describe "#prepare_peer_review_params" do
      let(:test_object) { Object.new.extend(Api::V1::Assignment) }

      context "when params is nil" do
        it "returns empty hash" do
          result = test_object.send(:prepare_peer_review_params, nil)
          expect(result).to eq({})
        end
      end

      context "when params is empty hash" do
        it "returns empty hash" do
          result = test_object.send(:prepare_peer_review_params, {})
          expect(result).to eq({})
        end
      end

      context "when params contains valid values" do
        it "extracts all supported parameters when present" do
          params = {
            points_possible: 50,
            grading_type: "points",
            due_at: 1.week.from_now,
            unlock_at: 1.day.from_now,
            lock_at: 2.weeks.from_now
          }

          result = test_object.send(:prepare_peer_review_params, params)

          expect(result).to eq({
                                 points_possible: 50,
                                 grading_type: "points",
                                 due_at: params[:due_at],
                                 unlock_at: params[:unlock_at],
                                 lock_at: params[:lock_at]
                               })
        end

        it "extracts only points_possible when other params are missing" do
          params = { points_possible: 75 }

          result = test_object.send(:prepare_peer_review_params, params)

          expect(result).to eq({ points_possible: 75 })
        end

        it "extracts only grading_type when other params are missing" do
          params = { grading_type: "letter_grade" }

          result = test_object.send(:prepare_peer_review_params, params)

          expect(result).to eq({ grading_type: "letter_grade" })
        end

        it "extracts multiple date parameters" do
          due_at = 1.week.from_now
          unlock_at = 1.day.from_now
          lock_at = 2.weeks.from_now

          params = {
            due_at:,
            unlock_at:,
            lock_at:
          }

          result = test_object.send(:prepare_peer_review_params, params)

          expect(result).to eq({
                                 due_at:,
                                 unlock_at:,
                                 lock_at:
                               })
        end
      end

      context "when params contains blank values" do
        it "ignores blank string values" do
          params = {
            points_possible: "",
            grading_type: "",
            due_at: "",
            unlock_at: "",
            lock_at: ""
          }

          result = test_object.send(:prepare_peer_review_params, params)

          expect(result).to eq({})
        end

        it "ignores nil values" do
          params = {
            points_possible: nil,
            grading_type: nil,
            due_at: nil,
            unlock_at: nil,
            lock_at: nil
          }

          result = test_object.send(:prepare_peer_review_params, params)

          expect(result).to eq({})
        end

        it "ignores only blank values while preserving present ones" do
          params = {
            points_possible: 100,
            grading_type: "",
            due_at: 1.week.from_now,
            unlock_at: nil,
            lock_at: ""
          }

          result = test_object.send(:prepare_peer_review_params, params)

          expect(result).to eq({
                                 points_possible: 100,
                                 due_at: params[:due_at]
                               })
        end
      end

      context "when params contains unsupported parameters" do
        it "ignores unsupported parameters" do
          params = {
            points_possible: 50,
            grading_type: "points",
            unsupported_param: "should_be_ignored",
            another_unsupported: 123,
            title: "should_not_be_included"
          }

          result = test_object.send(:prepare_peer_review_params, params)

          expect(result).to eq({
                                 points_possible: 50,
                                 grading_type: "points"
                               })
        end
      end

      context "when params contains mixed valid and invalid values" do
        it "extracts only valid present values" do
          params = {
            points_possible: 0, # zero is valid
            grading_type: "pass_fail",
            due_at: "",
            unlock_at: 1.day.from_now,
            lock_at: nil,
            invalid_param: "ignored"
          }

          result = test_object.send(:prepare_peer_review_params, params)

          expect(result).to eq({
                                 points_possible: 0,
                                 grading_type: "pass_fail",
                                 unlock_at: params[:unlock_at]
                               })
        end
      end

      context "parameter type handling" do
        it "handles string parameters" do
          params = {
            points_possible: "50",
            grading_type: "points"
          }

          result = test_object.send(:prepare_peer_review_params, params)

          expect(result).to eq({
                                 points_possible: "50",
                                 grading_type: "points"
                               })
        end

        it "handles integer parameters" do
          params = {
            points_possible: 50
          }

          result = test_object.send(:prepare_peer_review_params, params)

          expect(result).to eq({
                                 points_possible: 50
                               })
        end

        it "handles DateTime objects" do
          due_date = DateTime.parse("2024-12-31 23:59:59") # rubocop:disable Style/DateTime
          params = {
            due_at: due_date
          }

          result = test_object.send(:prepare_peer_review_params, params)

          expect(result).to eq({
                                 due_at: due_date
                               })
        end

        it "handles Time objects" do
          unlock_time = Time.zone.parse("2024-01-01 00:00:00")
          params = {
            unlock_at: unlock_time
          }

          result = test_object.send(:prepare_peer_review_params, params)

          expect(result).to eq({
                                 unlock_at: unlock_time
                               })
        end
      end

      context "when params contains peer_review_overrides" do
        it "extracts peer_review_overrides when present" do
          overrides = [
            { course_section_id: 1, due_at: 1.week.from_now },
            { course_section_id: 2, due_at: 2.weeks.from_now }
          ]
          params = {
            points_possible: 50,
            peer_review_overrides: overrides
          }

          result = test_object.send(:prepare_peer_review_params, params)

          expect(result).to eq({
                                 points_possible: 50,
                                 peer_review_overrides: overrides
                               })
        end

        it "does not include peer_review_overrides when not present" do
          params = { points_possible: 50 }

          result = test_object.send(:prepare_peer_review_params, params)

          expect(result).to eq({ points_possible: 50 })
        end

<<<<<<< HEAD
        it "does not include peer_review_overrides when empty" do
=======
        it "includes peer_review_overrides when empty array to allow deletion" do
>>>>>>> 64baf732
          params = {
            points_possible: 50,
            peer_review_overrides: []
          }

          result = test_object.send(:prepare_peer_review_params, params)

<<<<<<< HEAD
          expect(result).to eq({ points_possible: 50 })
=======
          expect(result).to eq({ points_possible: 50, peer_review_overrides: [] })
>>>>>>> 64baf732
        end

        it "extracts peer_review_overrides along with other params" do
          overrides = [{ course_section_id: 1, due_at: 1.week.from_now }]
          due_at = 2.weeks.from_now
          params = {
            points_possible: 75,
            grading_type: "points",
            due_at:,
            peer_review_overrides: overrides
          }

          result = test_object.send(:prepare_peer_review_params, params)

          expect(result).to eq({
                                 points_possible: 75,
                                 grading_type: "points",
                                 due_at:,
                                 peer_review_overrides: overrides
                               })
        end
      end
    end

    describe "update_api_assignment" do
      describe "peer review sub assignment logic" do
        let(:course) { course_model }
        let(:assignment) { assignment_model(context: course, name: "Main Assignment") }
        let(:test_object) { Object.new.extend(Api::V1::Assignment) }
        let(:user) { user_model }
        let(:assignment_params) { ActionController::Parameters.new({ peer_review: { points_possible: 50 } }).permit! }
        let(:prepared_update) { { assignment: } }

        before do
          course.enable_feature!(:peer_review_grading)
          allow(test_object).to receive(:prepare_assignment_create_or_update).and_return(prepared_update.merge(valid: true))
          allow(SubmissionLifecycleManager).to receive(:recompute)
        end

        context "when assignment update succeeds and peer review grading feature is enabled" do
          context "when assignment has existing peer review sub assignment" do
            let(:peer_review_sub_assignment) { double("peer_review_sub_assignment") }

            before do
              allow(assignment).to receive(:peer_review_sub_assignment).and_return(peer_review_sub_assignment)
            end

            context "when assignment has peer_reviews enabled" do
              before do
                allow(assignment).to receive(:peer_reviews).and_return(true)
              end

              it "calls update_api_peer_review_sub_assignment" do
                expect(test_object).to receive(:update_api_peer_review_sub_assignment)
                  .with(assignment, assignment_params[:peer_review])

                result = test_object.send(:update_api_assignment, assignment, assignment_params, user)
                expect(result).to eq(:ok)
              end
            end

            context "when assignment has peer_reviews disabled" do
              before do
                allow(assignment).to receive(:peer_reviews).and_return(false)
              end

              it "calls destroy on peer_review_sub_assignment" do
                expect(peer_review_sub_assignment).to receive(:destroy)

                result = test_object.send(:update_api_assignment, assignment, assignment_params, user)
                expect(result).to eq(:ok)
              end
            end
          end

          context "when assignment has no existing peer review sub assignment" do
            before do
              allow(assignment).to receive_messages(peer_review_sub_assignment: nil, peer_reviews: true)
            end

            it "calls create_api_peer_review_sub_assignment" do
              expect(test_object).to receive(:create_api_peer_review_sub_assignment)
                .with(assignment, assignment_params[:peer_review])

              result = test_object.send(:update_api_assignment, assignment, assignment_params, user)
              expect(result).to eq(:ok)
            end
          end
        end

        context "when assignment update fails" do
          before do
            allow(test_object).to receive(:prepare_assignment_create_or_update).and_return(prepared_update.merge(valid: false))
          end

          it "does not execute the peer review sub assignment update logic" do
            expect(test_object).not_to receive(:create_api_peer_review_sub_assignment)
            expect(test_object).not_to receive(:update_api_peer_review_sub_assignment)

            result = test_object.send(:update_api_assignment, assignment, assignment_params, user)
            expect(result).to be(false)
          end
        end

        context "when peer review grading feature is disabled" do
          before do
            course.disable_feature!(:peer_review_grading)
            allow(test_object).to receive(:update_api_assignment_with_overrides).and_return(:ok)
          end

          it "does not execute peer review sub assignment update logic" do
            expect(test_object).not_to receive(:create_api_peer_review_sub_assignment)
            expect(test_object).not_to receive(:update_api_peer_review_sub_assignment)

            result = test_object.send(:update_api_assignment, assignment, assignment_params, user)
            expect(result).to eq(:ok)
          end
        end

        context "error handling" do
          before do
            allow(test_object).to receive(:update_api_assignment_with_overrides).and_return(:ok)
            allow(assignment).to receive_messages(peer_review_sub_assignment: nil, peer_reviews: true)
          end

          it "raises error when create_api_peer_review_sub_assignment fails (wrapped in transaction)" do
            allow(test_object).to receive(:create_api_peer_review_sub_assignment)
              .and_raise(StandardError.new("Creation failed"))

            expect do
              test_object.send(:update_api_assignment, assignment, assignment_params, user)
            end.to raise_error(StandardError, "Creation failed")
          end

          it "raises error when update_api_peer_review_sub_assignment fails (wrapped in transaction)" do
            peer_review_sub_assignment = double("peer_review_sub_assignment")
            peer_reviews = true
            allow(assignment).to receive_messages(peer_review_sub_assignment:, peer_reviews:)
            allow(test_object).to receive(:update_api_peer_review_sub_assignment)
              .and_raise(StandardError.new("Update failed"))

            expect do
              test_object.send(:update_api_assignment, assignment, assignment_params, user)
            end.to raise_error(StandardError, "Update failed")
          end

          it "raises error when peer_review_sub_assignment.destroy fails (wrapped in transaction)" do
            peer_review_sub_assignment = double("peer_review_sub_assignment")
            peer_reviews = false
            allow(assignment).to receive_messages(peer_review_sub_assignment:, peer_reviews:)
            allow(peer_review_sub_assignment).to receive(:destroy)
              .and_raise(StandardError.new("Deletion failed"))

            expect do
              test_object.send(:update_api_assignment, assignment, assignment_params, user)
            end.to raise_error(StandardError, "Deletion failed")
          end

          it "rolls back transaction when create_api_peer_review_sub_assignment returns false" do
            allow(test_object).to receive(:create_api_peer_review_sub_assignment)
              .and_return(false)

            result = test_object.send(:update_api_assignment, assignment, assignment_params, user)

            expect(result).to be false
          end

          it "rolls back transaction when update_api_peer_review_sub_assignment returns false" do
            peer_review_sub_assignment = double("peer_review_sub_assignment")
            peer_reviews = true
            allow(assignment).to receive_messages(peer_review_sub_assignment:, peer_reviews:)
            allow(test_object).to receive(:update_api_peer_review_sub_assignment)
              .and_return(false)

            result = test_object.send(:update_api_assignment, assignment, assignment_params, user)

            expect(result).to be false
          end
        end

        context "association reloading" do
          before do
            allow(test_object).to receive(:update_api_assignment_with_overrides).and_return(:ok)
          end

          it "reloads peer_review_sub_assignment association when creating new peer review sub assignment" do
            allow(assignment).to receive(:peer_review_sub_assignment).and_return(nil)
            allow(test_object).to receive(:create_api_peer_review_sub_assignment)

            expect(assignment.association(:peer_review_sub_assignment)).to receive(:reload)

            test_object.send(:update_api_assignment, assignment, assignment_params, user)
          end

          it "reloads peer_review_sub_assignment association when updating existing peer review sub assignment" do
            peer_review_sub_assignment = double("peer_review_sub_assignment")
            peer_reviews = true
            allow(assignment).to receive_messages(peer_review_sub_assignment:, peer_reviews:)
            allow(test_object).to receive(:update_api_peer_review_sub_assignment)

            expect(assignment.association(:peer_review_sub_assignment)).to receive(:reload)

            test_object.send(:update_api_assignment, assignment, assignment_params, user)
          end

          it "reloads peer_review_sub_assignment association when destroying existing peer review sub assignment" do
            peer_review_sub_assignment = double("peer_review_sub_assignment")
            peer_reviews = false
            allow(assignment).to receive_messages(peer_review_sub_assignment:, peer_reviews:)
            allow(peer_review_sub_assignment).to receive(:destroy)

            expect(assignment.association(:peer_review_sub_assignment)).to receive(:reload)

            test_object.send(:update_api_assignment, assignment, assignment_params, user)
          end
        end

        context "parameter passing" do
          before do
            allow(test_object).to receive(:update_api_assignment_with_overrides).and_return(:ok)
            allow(assignment).to receive_messages(peer_review_sub_assignment: nil, peer_reviews: true)
          end

          it "passes correct peer_review parameters to create method" do
            peer_review_params = {
              points_possible: 75,
              grading_type: "percent",
              due_at: 1.week.from_now,
              unlock_at: 1.day.from_now,
              lock_at: 2.weeks.from_now
            }
            assignment_params = ActionController::Parameters.new({ peer_review: peer_review_params }).permit!

            expect(test_object).to receive(:create_api_peer_review_sub_assignment) do |assignment_arg, params_arg|
              expect(assignment_arg).to eq(assignment)
              expect(params_arg).to be_a(ActionController::Parameters)
              expect(params_arg.to_h.symbolize_keys).to include(peer_review_params)
            end

            test_object.send(:update_api_assignment, assignment, assignment_params, user)
          end

          it "passes nil peer_review parameters when not provided" do
            assignment_params_without_peer_review = ActionController::Parameters.new({}).permit!

            expect(test_object).to receive(:create_api_peer_review_sub_assignment)
              .with(assignment, nil)

            test_object.send(:update_api_assignment, assignment, assignment_params_without_peer_review, user)
          end

          it "handles empty peer_review parameters" do
            assignment_params = ActionController::Parameters.new({ peer_review: {} }).permit!

            expect(test_object).to receive(:create_api_peer_review_sub_assignment) do |assignment_arg, params_arg|
              expect(assignment_arg).to eq(assignment)
              expect(params_arg).to be_a(ActionController::Parameters)
              expect(params_arg.to_h).to be_empty
            end

            test_object.send(:update_api_assignment, assignment, assignment_params, user)
          end
        end

        context "transaction behavior with peer review update" do
          let(:section) { add_section("Test Section", course:) }
          let(:assignment_params_with_overrides) do
            ActionController::Parameters.new({
                                               peer_review: {
                                                 points_possible: 50,
                                                 peer_review_overrides: [
                                                   { course_section_id: section.id, due_at: 1.week.from_now }
                                                 ]
                                               }
                                             }).permit!
          end

          before do
            allow(test_object).to receive(:update_api_assignment_with_overrides).and_return(:ok)
            allow(assignment).to receive_messages(peer_review_sub_assignment: nil, peer_reviews: true)
            allow(PeerReview::PeerReviewCreatorService).to receive(:call).and_return(double("peer_review_sub_assignment"))
            allow(PeerReview::DateOverriderService).to receive(:call)
          end

          it "wraps assignment update and peer review update in transaction when peer_review_grading is enabled" do
            expect(Assignment).to receive(:transaction).at_least(:once).and_call_original

            allow(assignment.association(:peer_review_sub_assignment)).to receive(:reload)

            test_object.send(:update_api_assignment, assignment, assignment_params_with_overrides, user)
          end

          it "raises error and rolls back transaction when peer review update fails" do
            allow(PeerReview::DateOverriderService).to receive(:call)
              .and_raise(StandardError.new("Peer review update failed"))

            expect do
              test_object.send(:update_api_assignment, assignment, assignment_params_with_overrides, user)
            end.to raise_error(StandardError, "Peer review update failed")
          end

          it "raises error when peer review sub assignment creation fails" do
            allow(test_object).to receive(:create_api_peer_review_sub_assignment)
              .and_raise(StandardError.new("Creation failed"))

            expect do
              test_object.send(:update_api_assignment, assignment, assignment_params_with_overrides, user)
            end.to raise_error(StandardError, "Creation failed")
          end
        end
      end

      describe "only_visible_to_overrides reset logic" do
        let(:course) { course_model }
        let(:assignment) do
          assignment_model(
            context: course,
            name: "Differentiated",
            due_at: 2.days.from_now,
            only_visible_to_overrides: true
          )
        end
        let(:test_object) { Object.new.extend(Api::V1::Assignment) }
        let(:user) { user_model }

        before do
          allow(test_object).to receive_messages(
            prepare_assignment_create_or_update: { assignment:, valid: true },
            grading_periods_allow_submittable_update?: true
          )

          allow(SubmissionLifecycleManager).to receive(:recompute)
        end

        it "preserves only_visible_to_overrides when due_at is unchanged" do
          params = ActionController::Parameters.new(
            due_at: assignment.due_at.iso8601,
            only_visible_to_overrides: true
          ).permit!

          test_object.send(:update_api_assignment, assignment, params, user)
          expect(assignment.only_visible_to_overrides).to be true
        end

        it "resets only_visible_to_overrides when due_at changes and no explicit override param is true" do
          params = ActionController::Parameters.new(
            due_at: (assignment.due_at + 1.day).iso8601
          ).permit!

          test_object.send(:update_api_assignment, assignment, params, user)
          expect(assignment.only_visible_to_overrides).to be false
        end

        it "resets only_visible_to_overrides when explicitly set to false" do
          params = ActionController::Parameters.new(
            due_at: assignment.due_at.iso8601,
            only_visible_to_overrides: false
          ).permit!

          test_object.send(:update_api_assignment, assignment, params, user)
          expect(assignment.only_visible_to_overrides).to be false
        end

        it "preserves only_visible_to_overrides when due_at changes but explicitly set to true" do
          params = ActionController::Parameters.new(
            due_at: (assignment.due_at + 1.day).iso8601,
            only_visible_to_overrides: true
          ).permit!

          test_object.send(:update_api_assignment, assignment, params, user)
          expect(assignment.only_visible_to_overrides).to be true
        end

        it "falls back to string comparison when due_at is invalid" do
          assignment.update!(due_at: 1.week.from_now)
          params = ActionController::Parameters.new(
            due_at: "invalid-date-string",
            only_visible_to_overrides: true
          ).permit!

          expect do
            test_object.send(:update_api_assignment, assignment, params, user)
          end.not_to raise_error
        end

        it "detects assignment hash vs method access bug that skips logic block" do
          assignment.update!(only_visible_to_overrides: true)
          params = ActionController::Parameters.new(
            due_at: (assignment.due_at + 1.day).iso8601,
            only_visible_to_overrides: true
          ).permit!

          test_object.send(:update_api_assignment, assignment, params, user)
          expect(assignment.only_visible_to_overrides).to be true
        end

        it "skips reset logic when due_at parameter is nil" do
          params = ActionController::Parameters.new(
            due_at: nil,
            only_visible_to_overrides: true
          ).permit!

          test_object.send(:update_api_assignment, assignment, params, user)
          expect(assignment.only_visible_to_overrides).to be true
        end

        it "resets overrides when only_visible_to_overrides param is missing" do
          params = ActionController::Parameters.new(
            due_at: assignment.due_at.iso8601
          ).permit!

          test_object.send(:update_api_assignment, assignment, params, user)
          expect(assignment.only_visible_to_overrides).to be false
        end

        it "preserves overrides when timezone formats differ but time is same" do
          utc_time = 2.weeks.from_now.beginning_of_hour
          assignment.update!(due_at: utc_time)

          est_equivalent = utc_time.in_time_zone("America/New_York").iso8601
          params = ActionController::Parameters.new(
            due_at: est_equivalent,
            only_visible_to_overrides: true
          ).permit!

          test_object.send(:update_api_assignment, assignment, params, user)
          expect(assignment.only_visible_to_overrides).to be true
        end

        it "ignores millisecond differences in date comparison" do
          base_time = 3.weeks.from_now.beginning_of_hour
          assignment.update!(due_at: base_time)

          time_with_ms = base_time.iso8601(3)
          params = ActionController::Parameters.new(
            due_at: time_with_ms,
            only_visible_to_overrides: true
          ).permit!

          test_object.send(:update_api_assignment, assignment, params, user)
          expect(assignment.only_visible_to_overrides).to be true
        end
      end
    end

    describe "#update_api_peer_review_sub_assignment" do
      let(:course) { course_model }
      let(:parent_assignment) { assignment_model(context: course, name: "Parent Assignment") }
      let(:test_object) { Object.new.extend(Api::V1::Assignment) }

      before do
        course.enable_feature!(:peer_review_grading)
      end

      context "with valid parameters" do
        it "calls PeerReviewUpdaterService with all provided parameters" do
          params = {
            points_possible: 50,
            grading_type: "points",
            due_at: 1.week.from_now,
            unlock_at: 1.day.from_now,
            lock_at: 2.weeks.from_now
          }

          expect(PeerReview::PeerReviewUpdaterService).to receive(:call).with(
            parent_assignment:,
            points_possible: 50,
            grading_type: "points",
            due_at: params[:due_at],
            unlock_at: params[:unlock_at],
            lock_at: params[:lock_at]
          ).and_return(double("peer_review_sub_assignment"))

          test_object.send(:update_api_peer_review_sub_assignment, parent_assignment, params)
        end

        it "calls PeerReviewUpdaterService with only the provided parameters" do
          params = { points_possible: 25 }

          expect(PeerReview::PeerReviewUpdaterService).to receive(:call).with(
            parent_assignment:,
            points_possible: 25
          ).and_return(double("peer_review_sub_assignment"))

          test_object.send(:update_api_peer_review_sub_assignment, parent_assignment, params)
        end

        it "handles empty parameters gracefully" do
          params = {}

          expect(PeerReview::PeerReviewUpdaterService).to receive(:call).with(
            parent_assignment:
          ).and_return(double("peer_review_sub_assignment"))

          test_object.send(:update_api_peer_review_sub_assignment, parent_assignment, params)
        end

        it "handles nil parameters gracefully" do
          params = nil

          expect(PeerReview::PeerReviewUpdaterService).to receive(:call).with(
            parent_assignment:
          ).and_return(double("peer_review_sub_assignment"))

          test_object.send(:update_api_peer_review_sub_assignment, parent_assignment, params)
        end

        it "ignores blank parameter values" do
          params = {
            points_possible: "",
            grading_type: "",
            due_at: "",
            unlock_at: "",
            lock_at: ""
          }

          expect(PeerReview::PeerReviewUpdaterService).to receive(:call).with(
            parent_assignment:
          ).and_return(double("peer_review_sub_assignment"))

          test_object.send(:update_api_peer_review_sub_assignment, parent_assignment, params)
        end

        it "properly handles date parameters" do
          due_date = Time.zone.parse("2025-12-31 23:59:59")
          unlock_date = Time.zone.parse("2025-12-01 00:00:00")
          lock_date = Time.zone.parse("2026-01-15 23:59:59")

          params = {
            due_at: due_date,
            unlock_at: unlock_date,
            lock_at: lock_date
          }

          expect(PeerReview::PeerReviewUpdaterService).to receive(:call).with(
            parent_assignment:,
            due_at: due_date,
            unlock_at: unlock_date,
            lock_at: lock_date
          ).and_return(double("peer_review_sub_assignment"))

          allow(parent_assignment.association(:peer_review_sub_assignment)).to receive(:reload)

          test_object.send(:update_api_peer_review_sub_assignment, parent_assignment, params)
        end
      end

      context "with peer_review_overrides" do
        let(:section1) { add_section("Section 1", course:) }
        let(:section2) { add_section("Section 2", course:) }

        it "calls DateOverriderService when peer_review_overrides are provided" do
          params = {
            points_possible: 50,
            peer_review_overrides: [
              { course_section_id: section1.id, due_at: 1.week.from_now },
              { course_section_id: section2.id, due_at: 2.weeks.from_now }
            ]
          }

          peer_review_sub_assignment = double("peer_review_sub_assignment")
          allow(PeerReview::PeerReviewUpdaterService).to receive(:call).and_return(peer_review_sub_assignment)

          expect(PeerReview::DateOverriderService).to receive(:call).with(
            peer_review_sub_assignment:,
            overrides: params[:peer_review_overrides]
          )

          test_object.send(:update_api_peer_review_sub_assignment, parent_assignment, params)
        end

        it "does not call DateOverriderService when peer_review_overrides are not provided" do
          params = { points_possible: 50 }

          peer_review_sub_assignment = double("peer_review_sub_assignment")
          allow(PeerReview::PeerReviewUpdaterService).to receive(:call).and_return(peer_review_sub_assignment)

          expect(PeerReview::DateOverriderService).not_to receive(:call)

          test_object.send(:update_api_peer_review_sub_assignment, parent_assignment, params)
        end

        it "calls DateOverriderService when peer_review_overrides is empty array to delete existing overrides" do
          params = {
            points_possible: 50,
            peer_review_overrides: []
          }

          peer_review_sub_assignment = double("peer_review_sub_assignment")
          allow(PeerReview::PeerReviewUpdaterService).to receive(:call).and_return(peer_review_sub_assignment)

          expect(PeerReview::DateOverriderService).to receive(:call).with(
            peer_review_sub_assignment:,
            overrides: []
          )

          test_object.send(:update_api_peer_review_sub_assignment, parent_assignment, params)
        end

        it "excludes peer_review_overrides from params passed to PeerReviewUpdaterService" do
          params = {
            points_possible: 50,
            grading_type: "points",
            peer_review_overrides: [
              { course_section_id: section1.id, due_at: 1.week.from_now }
            ]
          }

          peer_review_sub_assignment = double("peer_review_sub_assignment")
          allow(PeerReview::DateOverriderService).to receive(:call)

          expect(PeerReview::PeerReviewUpdaterService).to receive(:call).with(
            parent_assignment:,
            points_possible: 50,
            grading_type: "points"
          ).and_return(peer_review_sub_assignment)

          test_object.send(:update_api_peer_review_sub_assignment, parent_assignment, params)
        end

        it "returns the peer review sub assignment" do
          params = {
            points_possible: 50,
            peer_review_overrides: [
              { course_section_id: section1.id, due_at: 1.week.from_now }
            ]
          }

          peer_review_sub_assignment = double("peer_review_sub_assignment")
          allow(PeerReview::PeerReviewUpdaterService).to receive(:call).and_return(peer_review_sub_assignment)
          allow(PeerReview::DateOverriderService).to receive(:call)

          result = test_object.send(:update_api_peer_review_sub_assignment, parent_assignment, params)

          expect(result).to eq(peer_review_sub_assignment)
        end
      end

      context "error handling" do
        before do
          parent_assignment
        end

        it "rescues PeerReview errors and adds them to assignment" do
          params = {
            points_possible: 50,
            peer_review_overrides: [{ course_section_id: 1, due_at: "invalid" }]
          }
          error_message = "Unlock date cannot be after lock date"

          peer_review_sub_assignment = double("peer_review_sub_assignment")
          allow(PeerReview::PeerReviewUpdaterService).to receive(:call).and_return(peer_review_sub_assignment)
          allow(PeerReview::DateOverriderService).to receive(:call)
            .and_raise(PeerReview::InvalidOverrideDatesError.new(error_message))

          result = test_object.send(:update_api_peer_review_sub_assignment, parent_assignment, params)

          expect(result).to be(false)
          expect(parent_assignment.errors[:base]).to include("Peer Review: #{error_message}")
        end

        it "does not rescue non-PeerReview errors" do
          params = { points_possible: 50 }
          error_message = "Database connection not established"

          allow(PeerReview::PeerReviewUpdaterService).to receive(:call)
            .and_raise(ActiveRecord::ConnectionNotEstablished.new(error_message))

          expect do
            test_object.send(:update_api_peer_review_sub_assignment, parent_assignment, params)
          end.to raise_error(ActiveRecord::ConnectionNotEstablished, error_message)
        end
      end
    end

    it "does not allow assignment titles longer than 255 characters" do
      name_too_long = "a" * 256

      expect do
        raw_api_call(:post,
                     "/api/v1/courses/#{@course.id}/assignments.json",
                     {
                       controller: "assignments_api",
                       action: "create",
                       format: "json",
                       course_id: @course.id.to_s
                     },
                     { assignment: { "name" => name_too_long } })
        assert_status(400)
      end.not_to change(Assignment, :count)
    end

    it "does not allow modifying turnitin_enabled when not enabled on the context" do
      expect_any_instance_of(Course).to receive(:turnitin_enabled?).at_least(:once).and_return false
      response = api_create_assignment_in_course(@course,
                                                 { "name" => "some assignment",
                                                   "turnitin_enabled" => false })

      expect(response.keys).not_to include "turnitin_enabled"
      expect(Assignment.last.turnitin_enabled).to be_falsey
    end

    it "does not allow modifying vericite_enabled when not enabled on the context" do
      expect_any_instance_of(Course).to receive(:vericite_enabled?).at_least(:once).and_return false
      response = api_create_assignment_in_course(@course,
                                                 { "name" => "some assignment",
                                                   "vericite_enabled" => false })

      expect(response.keys).not_to include "vericite_enabled"
      expect(Assignment.last.vericite_enabled).to be_falsey
    end

    it "processes html content in description on create" do
      should_process_incoming_user_content(@course) do |content|
        api_create_assignment_in_course(@course, { "description" => content })

        a = Assignment.last
        a.reload
        a.description
      end
    end

    it "does not allow creating an assignment with allowed_extensions longer than 255" do
      api_create_assignment_in_course(@course, { description: "description",
                                                 allowed_extensions: "--docx" * 50 })
      json = JSON.parse response.body
      expect(json["errors"]).to_not be_nil
      expect(json["errors"]&.keys).to eq ["assignment[allowed_extensions]"]
      expect(json["errors"]["assignment[allowed_extensions]"].first["message"]).to eq("Value too long, allowed length is 255")
    end

    it "sets the lti_context_id if provided" do
      lti_assignment_id = SecureRandom.uuid
      jwt = Canvas::Security.create_jwt(lti_assignment_id:)

      api_create_assignment_in_course(@course, { "description" => "description",
                                                 "secure_params" => jwt })

      a = Assignment.last
      expect(a.lti_context_id).to eq(lti_assignment_id)
    end

    it "does not allow creating an assignment with the same lti_context_id" do
      lti_assignment_id = SecureRandom.uuid
      jwt = Canvas::Security.create_jwt(lti_assignment_id:)

      api_create_assignment_in_course(@course, { "description" => "description",
                                                 "secure_params" => jwt })
      expect(response).to have_http_status :created

      api_create_assignment_in_course(@course, { "description" => "description",
                                                 "secure_params" => jwt })
      json = JSON.parse response.body
      expect(json["errors"]).to_not be_nil
      expect(json["errors"]&.keys).to eq ["assignment[lti_context_id]"]
      expect(json["errors"]["assignment[lti_context_id]"].first["message"]).to eq("lti_context_id should be unique")
    end

    context "set the configuration LTI 1 tool if provided" do
      let(:tool) { @course.context_external_tools.create!(name: "a", url: "http://www.google.com", consumer_key: "12345", shared_secret: "secret") }
      let(:a) { Assignment.last }

      before do
        api_create_assignment_in_course(@course, {
                                          "description" => "description",
                                          "similarityDetectionTool" => tool.id,
                                          "configuration_tool_type" => "ContextExternalTool",
                                          "submission_type" => "online",
                                          "submission_types" => submission_types
                                        })
      end

      context "with online_upload" do
        let(:submission_types) { ["online_upload"] }

        it "sets the configuration LTI 1 tool if one is provided" do
          expect(a.tool_settings_tool).to eq(tool)
        end
      end

      context "with online_text_entry" do
        let(:submission_types) { ["online_text_entry"] }

        it "sets the configuration LTI 1 tool if one is provided" do
          expect(a.tool_settings_tool).to eq(tool)
        end
      end
    end

    it "does set the visibility settings" do
      tool = @course.context_external_tools.create!(name: "a", url: "http://www.google.com", consumer_key: "12345", shared_secret: "secret")
      response = api_create_assignment_in_course(@course, {
                                                   "description" => "description",
                                                   "similarityDetectionTool" => tool.id,
                                                   "configuration_tool_type" => "ContextExternalTool",
                                                   "submission_type" => "online",
                                                   "submission_types" => ["online_upload"],
                                                   "report_visibility" => "after_grading"
                                                 })
      a = Assignment.find response["id"]
      expect(a.turnitin_settings[:originality_report_visibility]).to eq("after_grading")
    end

    it "gives plagiarism platform settings priority of plagiarism plugins for Vericite" do
      tool = @course.context_external_tools.create!(name: "a", url: "http://www.google.com", consumer_key: "12345", shared_secret: "secret")
      response = api_create_assignment_in_course(@course, {
                                                   "description" => "description",
                                                   "similarityDetectionTool" => tool.id,
                                                   "configuration_tool_type" => "ContextExternalTool",
                                                   "submission_type" => "online",
                                                   "submission_types" => ["online_upload"],
                                                   "report_visibility" => "after_grading",
                                                   "vericite_settings" => {
                                                     "originality_report_visibility" => "immediately",
                                                     "exclude_quoted" => true,
                                                     "exclude_self_plag" => true,
                                                     "store_in_index" => true
                                                   }
                                                 })
      a = Assignment.find response["id"]
      expect(a.turnitin_settings[:originality_report_visibility]).to eq("after_grading")
    end

    it "gives plagiarism platform settings priority of plagiarism plugins for TII" do
      tool = @course.context_external_tools.create!(name: "a", url: "http://www.google.com", consumer_key: "12345", shared_secret: "secret")
      response = api_create_assignment_in_course(@course, {
                                                   "description" => "description",
                                                   "similarityDetectionTool" => tool.id,
                                                   "configuration_tool_type" => "ContextExternalTool",
                                                   "submission_type" => "online",
                                                   "submission_types" => ["online_upload"],
                                                   "report_visibility" => "after_grading",
                                                   "turnitin_settings" => {
                                                     "originality_report_visibility" => "immediately",
                                                     "exclude_quoted" => true,
                                                     "exclude_self_plag" => true,
                                                     "store_in_index" => true
                                                   }
                                                 })
      a = Assignment.find response["id"]
      expect(a.turnitin_settings[:originality_report_visibility]).to eq("after_grading")
    end

    context "LTI 2.x" do
      include_context "lti2_spec_helper"

      let(:teacher) { teacher_in_course(course:) }

      it "checks for tool installation in entire account chain" do
        user_session teacher
        allow_any_instance_of(AssignmentConfigurationToolLookup).to receive(:create_subscription).and_return true
        api_create_assignment_in_course(course, {
                                          "description" => "description",
                                          "similarityDetectionTool" => message_handler.id,
                                          "configuration_tool_type" => "Lti::MessageHandler",
                                          "submission_type" => "online",
                                          "submission_types" => ["online_upload"]
                                        })
        new_assignment = Assignment.find(JSON.parse(response.body)["id"])
        expect(new_assignment.tool_settings_tool).to eq message_handler
      end

      context "when no tool association exists" do
        let(:assignment) { assignment_model(course: @course) }
        let(:update_response) do
          put "/api/v1/courses/#{assignment.course.id}/assignments/#{assignment.id}", params: {
            assignment: { name: "banana" }
          }
        end

        it "does not attempt to clear tool associations" do
          expect(assignment).not_to receive(:clear_tool_settings_tools)
          update_response
        end
      end

      context "when a tool association already exists" do
        let(:assignment) do
          a = assignment_model(course: @course)
          a.tool_settings_tool = message_handler
          a.save!
          a
        end
        let(:update_response) do
          put "/api/v1/courses/#{assignment.course.id}/assignments/#{assignment.id}", params:
        end
        let(:lookups) { assignment.assignment_configuration_tool_lookups }

        before do
          user_session(@user)
        end

        it "shows webhook subscription information on the assignment with ?include[]=include_webhook_info" do
          tool_proxy.update(subscription_id: SecureRandom.uuid)
          json = api_call(
            :get,
            "/api/v1/courses/#{course.id}/assignments/#{assignment.id}.json",
            { controller: "assignments_api",
              action: "show",
              format: "json",
              course_id: course.id.to_s,
              id: assignment.id.to_s,
              include: "webhook_info" }
          )
          expect(json["webhook_info"]).to eq(
            {
              "product_code" => product_family.product_code,
              "vendor_code" => product_family.vendor_code,
              "resource_type_code" => "code",
              "tool_proxy_id" => tool_proxy.id,
              "tool_proxy_created_at" => tool_proxy.created_at.iso8601,
              "tool_proxy_updated_at" => tool_proxy.updated_at.iso8601,
              "tool_proxy_name" => tool_proxy.name,
              "tool_proxy_context_type" => tool_proxy.context_type,
              "tool_proxy_context_id" => tool_proxy.context_id,
              "subscription_id" => tool_proxy.subscription_id,
            }
          )
        end

        context "when changing the workflow state" do
          let(:params) do
            {
              assignment: {
                published: true
              }
            }
          end

          it "does not attempt to clear tool associations" do
            expect(assignment).not_to receive(:clear_tool_settings_tools)
            update_response
          end

          it "does not delete asset processors" do
            ap = assignment.lti_asset_processors.create!(
              context_external_tool: external_tool_1_3_model
            )
            assignment.update! submission_types: "online_upload"

            update_response
            expect(ap.reload.workflow_state).to eq("active")
          end
        end

        context "when switching to unsupported submission type" do
          let(:params) do
            {
              assignment: {
                name: "banana",
                submission_types: ["online_upload"]
              }
            }
          end

          it "destroys tool associations" do
            expect do
              update_response
            end.to change(lookups, :count).from(1).to(0)
          end
        end
      end

      context "sets the configuration LTI 2 tool" do
        shared_examples_for "sets the tools_settings_tool" do
          let(:submission_types) { raise "Override in spec" }
          let(:context) { raise "Override in spec" }

          it "sets the tool correctly" do
            tool_proxy.update(context:)
            allow_any_instance_of(AssignmentConfigurationToolLookup).to receive(:create_subscription).and_return true
            Lti::ToolProxyBinding.create(context:, tool_proxy:)
            api_create_assignment_in_course(
              @course,
              {
                "description" => "description",
                "similarityDetectionTool" => message_handler.id,
                "configuration_tool_type" => "Lti::MessageHandler",
                "submission_type" => "online",
                "submission_types" => submission_types
              }
            )
            a = Assignment.last
            expect(a.tool_settings_tool).to eq(message_handler)
          end
        end

        context "in account context" do
          context "with online_upload" do
            it_behaves_like "sets the tools_settings_tool" do
              let(:submission_types) { ["online_upload"] }
              let(:context) { @course.account }
            end
          end

          context "with online_text_entry" do
            it_behaves_like "sets the tools_settings_tool" do
              let(:submission_types) { ["online_text_entry"] }
              let(:context) { @course.account }
            end
          end
        end

        context "in course context" do
          context "with online_upload" do
            it_behaves_like "sets the tools_settings_tool" do
              let(:submission_types) { ["online_upload"] }
              let(:context) { @course }
            end
          end

          context "with online_text_entry" do
            it_behaves_like "sets the tools_settings_tool" do
              let(:submission_types) { ["online_text_entry"] }
              let(:context) { @course }
            end
          end
        end
      end
    end

    context "LTI 1.3" do
      let(:tool) do
        @course.context_external_tools.create!(
          name: "LTI Test Tool",
          consumer_key: "key",
          shared_secret: "secret",
          use_1_3: true,
          developer_key: DeveloperKey.create!,
          tool_id: "LTI Test Tool",
          url: "http://lti13testtool.docker/launch"
        )
      end
      let(:external_tool_tag_attributes) do
        {
          content_id: tool.id,
          content_type: "context_external_tool",
          custom_params: nil,
          external_data: "",
          new_tab: "0",
          url: "http://lti13testtool.docker/launch"
        }
      end
      let(:assignment_params) do
        {
          submission_types: ["external_tool"],
          external_tool_tag_attributes:
        }
      end

      context "with custom_params" do
        let(:external_tool_tag_attributes) { super().merge({ custom_params: }) }
        let(:custom_params) do
          {
            "context_id" => "$Context.id"
          }
        end

        it "creates the assignment and sets `custom_params` on the Lti::ResourceLink" do
          response = api_call(:post,
                              "/api/v1/courses/#{@course.id}/assignments",
                              {
                                controller: "assignments_api",
                                action: "create",
                                format: "json",
                                course_id: @course.id.to_s
                              },
                              { assignment: assignment_params },
                              { expected_status: 200 })

          expect(response["external_tool_tag_attributes"]["custom_params"]).to eq custom_params
          @course.reload
          expect(@course.assignments.count).to be 1
          expect(@course.assignments.last.primary_resource_link.custom).to eq custom_params
        end

        context "invalid custom params" do
          let(:custom_params) do
            {
              "hello" => {
                "there" => "general"
              }
            }
          end

          it "returns a 400 and doesn't create the assignment" do
            response = api_call(:post,
                                "/api/v1/courses/#{@course.id}/assignments",
                                {
                                  controller: "assignments_api",
                                  action: "create",
                                  format: "json",
                                  course_id: @course.id.to_s
                                },
                                { assignment: assignment_params },
                                { expected_status: 400 })
            expect(response["errors"].length).to be 1
            expect(@course.assignments.count).to be 0
          end
        end

        context "when Quizzes 2 tool is selected" do
          let(:tool) do
            @course.context_external_tools.create!(
              name: "Quizzes.Next",
              consumer_key: "test_key",
              shared_secret: "test_secret",
              tool_id: "Quizzes 2",
              url: "http://example.com/launch"
            )
          end
          let(:external_tool_tag_attributes) do
            {
              content_id: tool.id,
              content_type: "context_external_tool",
              custom_params:,
              external_data: "",
              new_tab: "0",
              url: "http://example.com/launch"
            }
          end

          it "doesn't retain peer review settings" do
            api_call(:post,
                     "/api/v1/courses/#{@course.id}/assignments",
                     {
                       controller: "assignments_api",
                       action: "create",
                       format: "json",
                       course_id: @course.id.to_s
                     },
                     { assignment: assignment_params },
                     { expected_status: 200 })

            expect(@course.assignments.last.peer_reviews).to be_falsey
          end
        end

        context "custom params isn't a Hash/JS Object" do
          let(:custom_params) { "Lies, deception!" }

          it "responds with a 400 and doesn't create the assignment" do
            api_call(:post,
                     "/api/v1/courses/#{@course.id}/assignments",
                     {
                       controller: "assignments_api",
                       action: "create",
                       format: "json",
                       course_id: @course.id.to_s
                     },
                     { assignment: assignment_params },
                     { expected_status: 400 })
            expect(@course.reload.assignments.count).to be 0
          end
        end
      end
    end

    it "does not set the configuration tool if the submission type is not online with uploads" do
      tool = @course.context_external_tools.create!(name: "a", url: "http://www.google.com", consumer_key: "12345", shared_secret: "secret")
      api_create_assignment_in_course(@course, { "description" => "description",
                                                 "similarityDetectionTool" => tool.id,
                                                 "configuration_tool_type" => "ContextExternalTool" })

      a = Assignment.last
      expect(a.tool_settings_tool).not_to eq(tool)
    end

    it "allows valid submission types as an array" do
      raw_api_call(:post,
                   "/api/v1/courses/#{@course.id}/assignments",
                   { controller: "assignments_api",
                     action: "create",
                     format: "json",
                     course_id: @course.id.to_s },
                   { assignment: {
                     "name" => "some assignment",
                     "submission_types" => [
                       "online_upload",
                       "online_url"
                     ]
                   } })
      expect(response).to be_successful
    end

    it "allows valid submission types as a string (quick add dialog)" do
      raw_api_call(:post,
                   "/api/v1/courses/#{@course.id}/assignments",
                   { controller: "assignments_api",
                     action: "create",
                     format: "json",
                     course_id: @course.id.to_s },
                   { assignment: {
                     "name" => "some assignment",
                     "submission_types" => "not_graded"
                   } })
      expect(response).to be_successful
    end

    it "does not allow unpermitted submission types" do
      raw_api_call(:post,
                   "/api/v1/courses/#{@course.id}/assignments",
                   { controller: "assignments_api",
                     action: "create",
                     format: "json",
                     course_id: @course.id.to_s },
                   { assignment: {
                     "name" => "some assignment",
                     "submission_types" => [
                       "on_papers"
                     ]
                   } })
      expect(response).to have_http_status :bad_request
    end

    it "calls SubmissionLifecycleManager only once" do
      student_in_course(course: @course, active_enrollment: true)

      @adhoc_due_at = 5.days.from_now
      @section_due_at = 7.days.from_now

      @user = @teacher

      assignment_params = {
        assignment: {
          "name" => "some assignment",
          "assignment_overrides" => {
            "0" => {
              "student_ids" => [@student.id],
              "due_at" => @adhoc_due_at.iso8601
            },
            "1" => {
              "course_section_id" => @course.default_section.id,
              "due_at" => @section_due_at.iso8601
            },
            "2" => {
              "title" => "Helpful Tag",
              "noop_id" => 999
            }
          }
        }
      }

      controller_params = {
        controller: "assignments_api",
        action: "create",
        format: "json",
        course_id: @course.id.to_s
      }

      submission_lifecycle_manager = instance_double(SubmissionLifecycleManager)
      allow(SubmissionLifecycleManager).to receive(:new).and_return(submission_lifecycle_manager)

      expect(submission_lifecycle_manager).to receive(:recompute).once

      @json = api_call(
        :post,
        "/api/v1/courses/#{@course.id}/assignments.json",
        controller_params,
        assignment_params
      )
    end

    it "allows creating an assignment with overrides via the API" do
      student_in_course(course: @course, active_enrollment: true)

      @adhoc_due_at = 5.days.from_now
      @section_due_at = 7.days.from_now

      @user = @teacher

      assignment_params = {
        assignment: {
          "name" => "some assignment",
          "assignment_overrides" => {
            "0" => {
              "student_ids" => [@student.id],
              "due_at" => @adhoc_due_at.iso8601
            },
            "1" => {
              "course_section_id" => @course.default_section.id,
              "due_at" => @section_due_at.iso8601
            },
            "2" => {
              "title" => "Helpful Tag",
              "noop_id" => 999
            }
          }
        }
      }

      controller_params = {
        controller: "assignments_api",
        action: "create",
        format: "json",
        course_id: @course.id.to_s
      }

      @json = api_call(
        :post,
        "/api/v1/courses/#{@course.id}/assignments.json",
        controller_params,
        assignment_params
      )

      @assignment = Assignment.find @json["id"]
      expect(@assignment.assignment_overrides.count).to eq 3

      @adhoc_override = @assignment.assignment_overrides.where(set_type: "ADHOC").first
      expect(@adhoc_override).not_to be_nil
      expect(@adhoc_override.set).to eq [@student]
      expect(@adhoc_override.due_at_overridden).to be_truthy
      expect(@adhoc_override.due_at.to_i).to eq @adhoc_due_at.to_i
      expect(@adhoc_override.title).to eq "1 student"

      @section_override = @assignment.assignment_overrides.where(set_type: "CourseSection").first
      expect(@section_override).not_to be_nil
      expect(@section_override.set).to eq @course.default_section
      expect(@section_override.due_at_overridden).to be_truthy
      expect(@section_override.due_at.to_i).to eq @section_due_at.to_i

      @noop_override = @assignment.assignment_overrides.where(set_type: "Noop").first
      expect(@noop_override).not_to be_nil
      expect(@noop_override.set).to be_nil
      expect(@noop_override.set_type).to eq "Noop"
      expect(@noop_override.set_id).to eq 999
      expect(@noop_override.title).to eq "Helpful Tag"
      expect(@noop_override.due_at_overridden).to be_falsey
    end

    it "accepts configuration argument to split needs grading by section" do
      student_in_course(course: @course, active_enrollment: true)
      @user = @teacher

      api_call(:post,
               "/api/v1/courses/#{@course.id}/assignments.json",
               { controller: "assignments_api",
                 action: "create",
                 format: "json",
                 course_id: @course.id.to_s },
               { assignment: {
                 "name" => "some assignment",
                 "assignment_overrides" => {
                   "0" => {
                     "student_ids" => [@student.id],
                     "title" => "some title"
                   },
                   "1" => {
                     "course_section_id" => @course.default_section.id
                   }
                 }
               } })

      assignments_json = api_call(:get,
                                  "/api/v1/courses/#{@course.id}/assignments.json",
                                  { controller: "assignments_api",
                                    action: "index",
                                    format: "json",
                                    course_id: @course.id.to_s },
                                  { needs_grading_count_by_section: "true" })
      expect(assignments_json[0].keys).to include("needs_grading_count_by_section")

      assignment_id = assignments_json[0]["id"]
      show_json = api_call(:get,
                           "/api/v1/courses/#{@course.id}/assignments/#{assignment_id}.json",
                           { controller: "assignments_api",
                             action: "show",
                             format: "json",
                             course_id: @course.id.to_s,
                             id: assignment_id.to_s },
                           { needs_grading_count_by_section: "true" })
      expect(show_json.keys).to include("needs_grading_count_by_section")
    end

    context "adhoc overrides" do
      def adhoc_override_api_call(rest_method, endpoint, action, opts = {})
        overrides = [{
          "student_ids" => opts[:student_ids] || [],
          "title" => opts[:title] || "adhoc override",
          "due_at" => opts[:adhoc_due_at] || 5.days.from_now.iso8601
        }]

        overrides.concat(opts[:additional_overrides]) if opts[:additional_overrides]
        overrides_hash = ((0...overrides.size).zip overrides).to_h

        api_params = {
          controller: "assignments_api",
          action:,
          format: "json",
          course_id: @course.id.to_s
        }
        api_params.merge!(opts[:additional_api_params]) if opts[:additional_api_params]

        api_call(rest_method,
                 "/api/v1/courses/#{@course.id}/#{endpoint}",
                 api_params,
                 {
                   assignment: {
                     "name" => "some assignment",
                     "assignment_overrides" => overrides_hash,
                   }
                 })
      end

      def api_call_to_create_adhoc_override(opts = {})
        adhoc_override_api_call(:post, "assignments.json", "create", opts)
      end

      def api_call_to_update_adhoc_override(opts = {})
        opts[:additional_api_params] = { id: @assignment.id.to_s }
        adhoc_override_api_call(:put, "assignments/#{@assignment.id}", "update", opts)
      end

      it "allows the update of an adhoc override with one more student" do
        student_in_course(course: @course, active_enrollment: true)
        @first_student = @student
        student_in_course(course: @course, active_enrollment: true)

        @user = @teacher
        json = api_call_to_create_adhoc_override(student_ids: [@student.id])

        @assignment = Assignment.find json["id"]
        @assignment.assignment_overrides.active.where(set_type: "ADHOC").first

        expect(@assignment.assignment_overrides.count).to eq 1

        api_call_to_update_adhoc_override(student_ids: [@student.id, @first_student.id])

        ao = @assignment.assignment_overrides.active.where(set_type: "ADHOC").first
        expect(ao.set).to match_array([@student, @first_student])
      end

      it "allows the update of an adhoc override with one less student" do
        student_in_course(course: @course, active_enrollment: true)
        @first_student = @student
        student_in_course(course: @course, active_enrollment: true)

        @user = @teacher
        json = api_call_to_create_adhoc_override(student_ids: [@student.id, @first_student.id])
        @assignment = Assignment.find json["id"]

        api_call_to_update_adhoc_override(student_ids: [@student.id])

        expect(AssignmentOverrideStudent.active.count).to eq 1
      end

      it "allows the update of an adhoc override with different student" do
        student_in_course(course: @course, active_enrollment: true)
        @first_student = @student
        student_in_course(course: @course, active_enrollment: true)

        @user = @teacher
        json = api_call_to_create_adhoc_override(student_ids: [@student.id])
        @assignment = Assignment.find json["id"]

        expect(@assignment.assignment_overrides.count).to eq 1

        adhoc_override = @assignment.assignment_overrides.active.where(set_type: "ADHOC").first
        expect(adhoc_override.set).to eq [@student]

        api_call_to_update_adhoc_override(student_ids: [@first_student.id])

        ao = @assignment.assignment_overrides.active.where(set_type: "ADHOC").first
        expect(ao.set).to eq [@first_student]
      end
    end

    context "notifications" do
      before :once do
        student_in_course(course: @course, active_enrollment: true)
        course_with_ta(course: @course, active_enrollment: true)
        @course.course_sections.create!

        @notification = Notification.create!(name: "Assignment Created", category: "TestImmediately")

        @student.register!
        @student.communication_channels.create(path: "student@instructure.com").confirm!
      end

      it "takes overrides into account in the assignment-created notification " \
         "for assignments created with overrides" do
        @ta.register!
        @ta.communication_channels.create(path: "ta@instructure.com").confirm!

        @override_due_at = Time.zone.parse("2002 Jun 22 12:00:00")

        @user = @teacher
        json = api_call(:post,
                        "/api/v1/courses/#{@course.id}/assignments.json",
                        {
                          controller: "assignments_api",
                          action: "create",
                          format: "json",
                          course_id: @course.id.to_s
                        },
                        { assignment: {
                          "name" => "some assignment",
                          "assignment_overrides" => {
                            "0" => {
                              "course_section_id" => @student.enrollments.first.course_section.id,
                              "due_at" => @override_due_at.iso8601
                            }
                          }
                        } })
        assignment = Assignment.find(json["id"])
        assignment.publish if assignment.unpublished?

        expect(@student.messages.detect { |m| m.notification_id == @notification.id }.body)
          .to include "Jun 22"
        expect(@ta.messages.detect { |m| m.notification_id == @notification.id }.body)
          .to include "Multiple Dates"
      end

      it "only notifies students with visibility on creation" do
        section2 = @course.course_sections.create!
        student2 = student_in_section(section2, user: user_with_communication_channel(active_all: true))

        @user = @teacher
        api_call(:post,
                 "/api/v1/courses/#{@course.id}/assignments.json",
                 {
                   controller: "assignments_api",
                   action: "create",
                   format: "json",
                   course_id: @course.id.to_s
                 },
                 { assignment: {
                   "name" => "some assignment",
                   "published" => true,
                   "only_visible_to_overrides" => true,
                   "assignment_overrides" => {
                     "0" => {
                       "course_section_id" => section2.id,
                       "due_at" => Time.zone.parse("2002 Jun 22 12:00:00").iso8601
                     }
                   }
                 } })
        expect(@student.messages).to be_empty
        expect(student2.messages.detect { |m| m.notification_id == @notification.id }).to be_present
      end

      it "sends notification of creation on save and publish" do
        assignment = @course.assignments.new(name: "blah")
        assignment.workflow_state = "unpublished"
        assignment.save!

        @user = @teacher
        api_call(:put,
                 "/api/v1/courses/#{@course.id}/assignments/#{assignment.id}",
                 {
                   controller: "assignments_api",
                   action: "update",
                   format: "json",
                   course_id: @course.id.to_s,
                   id: assignment.to_param
                 },
                 { assignment: {
                   "published" => true,
                   "assignment_overrides" => {
                     "0" => {
                       "course_section_id" => @student.enrollments.first.course_section.id,
                       "due_at" => 1.day.from_now.iso8601
                     }
                   }
                 } })
        expect(@student.messages.detect { |m| m.notification_id == @notification.id }).to be_present
      end

      it "sends notification on due date update (even if other overrides are passed in)" do
        section2 = @course.course_sections.create!
        assignment = @course.assignments.create!(name: "blah", workflow_state: "published", due_at: 1.hour.from_now)
        Assignment.where(id: assignment).update_all(created_at: 5.hours.ago)

        notification = Notification.create!(name: "Assignment Due Date Changed")
        @student.email_channel.notification_policies.create!(notification:, frequency: "immediately")

        @user = @teacher
        api_call(:put,
                 "/api/v1/courses/#{@course.id}/assignments/#{assignment.id}",
                 {
                   controller: "assignments_api",
                   action: "update",
                   format: "json",
                   course_id: @course.id.to_s,
                   id: assignment.to_param
                 },
                 {
                   assignment: {
                     "due_at" => 2.days.from_now.iso8601,
                     "assignment_overrides" => { "0" => { "course_section_id" => section2.id, "due_at" => 1.day.from_now.iso8601 } }
                   }
                 })
        expect(@student.messages.detect { |m| m.notification_id == notification.id }).to be_present
      end

      it "uses new overrides for notifications of creation on save and publish" do
        assignment = @course.assignments.create!(name: "blah",
                                                 workflow_state: "unpublished",
                                                 only_visible_to_overrides: true)
        assignment.assignment_overrides.create!(title: "blah", set: @course.default_section, set_type: "CourseSection")

        section2 = @course.course_sections.create!
        student2 = student_in_section(section2, user: user_with_communication_channel(active_all: true))

        @user = @teacher
        api_call(:put,
                 "/api/v1/courses/#{@course.id}/assignments/#{assignment.id}",
                 {
                   controller: "assignments_api",
                   action: "update",
                   format: "json",
                   course_id: @course.id.to_s,
                   id: assignment.to_param
                 },
                 {
                   assignment: {
                     "published" => true,
                     "assignment_overrides" => {
                       "0" => {
                         "course_section_id" => section2.id,
                         "due_at" => 1.day.from_now.iso8601
                       }
                     }
                   }
                 })
        expect(@student.messages).to be_empty
        expect(student2.messages.detect { |m| m.notification_id == @notification.id }).to be_present
      end

      it "updates only_visible_to_overrides to false if updating overall date" do
        assignment = @course.assignments.create!(name: "blah",
                                                 workflow_state: "unpublished",
                                                 only_visible_to_overrides: true)
        section2 = @course.course_sections.create!

        @user = @teacher
        json = api_call(:put,
                        "/api/v1/courses/#{@course.id}/assignments/#{assignment.id}",
                        {
                          controller: "assignments_api",
                          action: "update",
                          format: "json",
                          course_id: @course.id.to_s,
                          id: assignment.to_param
                        },
                        {
                          assignment: {
                            "published" => true,
                            "due_at" => 1.day.from_now.iso8601,
                            "assignment_overrides" => {
                              "0" => {
                                "course_section_id" => section2.id,
                                "due_at" => 1.day.from_now.iso8601
                              }
                            }
                          }
                        })
        expect(json["only_visible_to_overrides"]).to be false
      end
    end

    it "does not allow an assignment_group_id that is not a number" do
      student_in_course(course: @course, active_enrollment: true)
      @user = @teacher

      raw_api_call(:post,
                   "/api/v1/courses/#{@course.id}/assignments",
                   { controller: "assignments_api",
                     action: "create",
                     format: "json",
                     course_id: @course.id.to_s },
                   { assignment: {
                     "name" => "some assignment",
                     "assignment_group_id" => "foo"
                   } })

      expect(response).not_to be_successful
      json = JSON.parse response.body
      expect(json["errors"]["assignment[assignment_group_id]"].first["message"])
        .to eq "must be a positive number"
    end

    context "discussion topic assignments" do
      it "prevents creating assignments with group category IDs and discussions" do
        course_with_teacher(active_all: true)
        group_category = @course.group_categories.create!(name: "foo")
        raw_api_call(:post,
                     "/api/v1/courses/#{@course.id}/assignments",
                     { controller: "assignments_api",
                       action: "create",
                       format: "json",
                       course_id: @course.id.to_s },
                     { assignment: {
                       "name" => "some assignment",
                       "group_category_id" => group_category.id,
                       "submission_types" => [
                         "discussion_topic"
                       ],
                       "discussion_topic" => {
                         "title" => "some assignment"
                       }
                     } })
        expect(response).to have_http_status :bad_request
      end
    end

    context "with grading periods" do
      def call_create(params, expected_status)
        api_call_as_user(
          @current_user,
          :post,
          "/api/v1/courses/#{@course.id}/assignments",
          {
            controller: "assignments_api",
            action: "create",
            format: "json",
            course_id: @course.id.to_s
          },
          {
            assignment: create_assignment_json(@group, @group_category).merge(params)
          },
          {},
          { expected_status: }
        )
      end

      before :once do
        grading_period_group = Factories::GradingPeriodGroupHelper.new.create_for_account(@course.root_account)
        term = @course.enrollment_term
        term.grading_period_group = grading_period_group
        term.save!
        Factories::GradingPeriodHelper.new.create_for_group(grading_period_group, {
                                                              start_date: 2.weeks.ago, end_date: 2.days.ago, close_date: 1.day.ago
                                                            })
        course_with_student(course: @course)
        account_admin_user(account: @course.root_account)
        @group = @course.assignment_groups.create!(name: "Example Group")
        @group_category = @course.group_categories.create!(name: "Example Group Category")
      end

      context "when the user is a teacher" do
        before do
          @current_user = @teacher
        end

        it "allows setting the due date in an open grading period" do
          due_date = 3.days.from_now.iso8601
          call_create({ due_at: due_date, lock_at: nil, unlock_at: nil }, 201)
          expect(@course.assignments.last.due_at).to eq due_date
        end

        it "does not allow setting the due date in a closed grading period" do
          call_create({ due_at: 3.days.ago.iso8601, lock_at: nil, unlock_at: nil }, 403)
          json = JSON.parse response.body
          expect(json["errors"].keys).to include "due_at"
        end

        it "allows setting the due date in a closed grading period when only visible to overrides" do
          due_date = 3.days.ago.iso8601
          call_create({ due_at: due_date, lock_at: nil, unlock_at: nil, only_visible_to_overrides: true }, 201)
          expect(@course.assignments.last.due_at).to eq due_date
        end

        it "does not allow a nil due date when the last grading period is closed" do
          call_create({ due_at: nil }, 403)
          json = JSON.parse response.body
          expect(json["errors"].keys).to include "due_at"
        end

        it "does not allow setting an override due date in a closed grading period" do
          override_params = [{ student_ids: [@student.id], due_at: 3.days.ago.iso8601, lock_at: nil, unlock_at: nil }]
          params = { due_at: 3.days.from_now.iso8601, assignment_overrides: override_params }
          call_create(params, 403)
          json = JSON.parse response.body
          expect(json["errors"].keys).to include "due_at"
        end

        it "does not allow a nil override due date when the last grading period is closed" do
          override_params = [{ student_ids: [@student.id], due_at: nil }]
          params = { due_at: 3.days.from_now.iso8601,
                     assignment_overrides: override_params,
                     lock_at: nil,
                     unlock_at: nil }
          call_create(params, 403)
          json = JSON.parse response.body
          expect(json["errors"].keys).to include "due_at"
        end

        it "allows a due date in a closed grading period when the assignment is not graded" do
          due_date = 3.days.ago.iso8601
          call_create({ due_at: due_date, lock_at: nil, unlock_at: nil, submission_types: "not_graded" }, 201)
          expect(@course.assignments.last.due_at).to eq due_date
        end

        it "allows a nil due date when not graded and the last grading period is closed" do
          call_create({ due_at: nil, submission_types: "not_graded" }, 201)
          expect(@course.assignments.last.due_at).to be_nil
        end

        it "ignores setting allowed_attempts to -1 when it's actually nil on the model" do
          @assignment = @course.assignments.create!(due_at: 3.days.ago.iso8601)
          api_call_as_user(@current_user,
                           :put,
                           "/api/v1/courses/#{@course.id}/assignments/#{@assignment.id}",
                           { controller: "assignments_api", action: "update", format: "json", course_id: @course.id.to_s, id: @assignment.to_param },
                           { assignment: { description: "new description", allowed_attempts: -1 } },
                           {},
                           { expected_status: 200 })
          expect(@assignment.reload.description).to eq "new description"
        end
      end

      context "when the user is an admin" do
        before do
          @current_user = @admin
        end

        it "allows setting the due date in a closed grading period" do
          due_date = 3.days.ago.iso8601
          call_create({ due_at: due_date, lock_at: nil, unlock_at: nil }, 201)
          json = JSON.parse response.body
          expect(json["due_at"]).to eq due_date
        end

        it "allows a nil due date when the last grading period is closed" do
          call_create({ due_at: nil }, 201)
          json = JSON.parse response.body
          expect(json["due_at"]).to be_nil
        end

        it "allows setting an override due date in a closed grading period" do
          due_date = 3.days.ago.iso8601
          override_params = [{ student_ids: [@student.id], due_at: due_date }]
          params = { due_at: 5.days.from_now.iso8601, lock_at: nil, assignment_overrides: override_params }
          call_create(params, 201)
          json = JSON.parse response.body
          assignment = Assignment.find(json["id"])
          expect(assignment.assignment_overrides.first.due_at).to eq due_date
        end

        it "allows a nil override due date when the last grading period is closed" do
          override_params = [{ student_ids: [@student.id], due_at: nil }]
          params = { due_at: 3.days.from_now.iso8601, lock_at: nil, assignment_overrides: override_params }
          call_create(params, 201)
          json = JSON.parse response.body
          assignment = Assignment.find(json["id"])
          expect(assignment.assignment_overrides.first.due_at).to be_nil
        end
      end
    end

    context "sis validations enabled" do
      before do
        a = @course.account
        a.enable_feature!(:new_sis_integrations)
        a.settings[:sis_syncing] = { value: true }
        a.settings[:sis_require_assignment_due_date] = { value: true }
        a.save!
      end

      it "saves with a section override with a valid due_date" do
        assignment_params = {
          "post_to_sis" => true,
          "assignment_overrides" => {
            "0" => {
              "course_section_id" => @course.default_section.id,
              "due_at" => 7.days.from_now.iso8601
            }
          }
        }

        json = api_create_assignment_in_course(@course, assignment_params)

        expect(json["errors"]).to be_nil
      end

      it "does not save with a section override without a due date" do
        assignment_params = {
          "post_to_sis" => true,
          "assignment_overrides" => {
            "0" => {
              "course_section_id" => @course.default_section.id,
              "due_at" => nil
            }
          }
        }

        json = api_create_assignment_in_course(@course, assignment_params)

        expect(json["errors"]&.keys).to eq ["due_at"]
      end

      it "saves with an empty section override" do
        assignment_params = {
          "due_at" => 7.days.from_now.iso8601,
          "post_to_sis" => true,
          "assignment_overrides" => {}
        }

        json = api_create_assignment_in_course(@course, assignment_params)

        expect(json["errors"]).to be_nil
      end

      it "does not save without a due date" do
        json = api_create_assignment_in_course(@course, "post_to_sis" => true)

        expect(json["errors"]&.keys).to eq ["due_at"]
      end

      it "saves with an assignment with a valid due_date" do
        assignment_params = {
          "post_to_sis" => true,
          "due_at" => 7.days.from_now.iso8601
        }

        json = api_create_assignment_in_course(@course, assignment_params)

        expect(json["errors"]).to be_nil
      end

      it "saves with an assignment with a valid title" do
        account = @course.account
        account.settings[:sis_assignment_name_length] = { value: true }
        account.settings[:sis_assignment_name_length_input] = { value: 10 }
        account.save!

        assignment_params = {
          "name" => "Gil Faizon",
          "post_to_sis" => true,
          "due_at" => 7.days.from_now.iso8601
        }

        json = api_create_assignment_in_course(@course, assignment_params)

        expect(json["errors"]).to be_nil
      end

      it "does not save with an assignment with an invalid title length" do
        account = @course.account
        account.settings[:sis_assignment_name_length] = { value: true }
        account.settings[:sis_assignment_name_length_input] = { value: 10 }
        account.save!

        assignment_params = {
          "name" => "Too Much Tuna",
          "post_to_sis" => true,
          "due_at" => 7.days.from_now.iso8601
        }

        json = api_create_assignment_in_course(@course, assignment_params)

        expect(json["errors"]).to_not be_nil
        expect(json["errors"]&.keys).to eq ["title"]
        expect(json["errors"]["title"].first["message"]).to eq("The title cannot be longer than 10 characters")
      end

      it "caches overrides correctly" do
        enable_cache(:redis_cache_store) do
          sec1 = @course.course_sections.create! name: "sec1"
          sec2 = @course.course_sections.create! name: "sec2"
          json = api_create_assignment_in_course(@course,
                                                 { name: "test",
                                                   post_to_sis: true,
                                                   assignment_overrides: [
                                                     { course_section_id: sec1.id, due_at: 1.week.from_now },
                                                     { course_section_id: sec2.id, due_at: 2.weeks.from_now }
                                                   ] })
          assignment = Assignment.find(json["id"])
          cached_overrides = AssignmentOverrideApplicator.overrides_for_assignment_and_user(assignment, @teacher)
          expect(cached_overrides.map(&:set)).to match_array([sec1, sec2])
        end
      end
    end
  end

  describe "PUT /courses/:course_id/assignments/:id (#update)" do
    before :once do
      course_with_teacher(active_all: true)
    end

    context "when the current user can update assignments but cannot grade submissions" do
      before(:once) do
        course_with_student(active_all: true)
        @course.account.role_overrides.create!(permission: "manage_grades", enabled: false, role: admin_role)
        account_admin_user(active_all: true)
        @assignment = @course.assignments.create!(
          name: "some assignment",
          grading_type: "points",
          points_possible: 15
        )
        @assignment.grade_student(@student, grade: 15, grader: @teacher)
      end

      it "succeeds if points possible is provided but it matches current points possible" do
        api_update_assignment_call(@course, @assignment, { points_possible: 15 })
        expect(response).to be_successful
      end

      it "returns unauthorized if attempting to change points possible" do
        api_update_assignment_call(@course, @assignment, { points_possible: 12 })
        expect(response).to be_forbidden
      end

      it "succeeds if grading_type is provided but it matches current grading_type" do
        api_update_assignment_call(@course, @assignment, { grading_type: "points" })
        expect(response).to be_successful
      end

      it "returns unauthorized if attempting to change grading_type" do
        api_update_assignment_call(@course, @assignment, { grading_type: "percent" })
        expect(response).to be_forbidden
      end

      it "succeeds if grading_standard_id is provided but it matches current grading_standard_id" do
        grading_standard = grading_standard_for(@course)
        @assignment.update!(grading_standard:)
        api_update_assignment_call(@course, @assignment, { grading_standard_id: grading_standard.id })
        expect(response).to be_successful
      end

      it "succeeds if grading_standard_id is empty string and assignment does not have a grading standard" do
        api_update_assignment_call(@course, @assignment, { grading_standard_id: "" })
        expect(response).to be_successful
      end

      it "returns forbidden if attempting to change grading_standard_id" do
        grading_standard = grading_standard_for(@course)
        @assignment.update!(grading_standard:)
        api_update_assignment_call(@course, @assignment, { grading_standard_id: nil })
        expect(response).to be_forbidden
      end

      it "succeeds if not provided attributes that trigger a regrade" do
        api_update_assignment_call(@course, @assignment, { title: "changed assignment name" })
        expect(response).to be_successful
      end
    end

    it "returns forbidden for users who do not have permission" do
      course_with_student(active_all: true)
      @assignment = @course.assignments.create!({
                                                  name: "some assignment",
                                                  points_possible: 15
                                                })

      api_update_assignment_call(@course, @assignment, { points_possible: 10 })

      expect(response).to have_http_status :forbidden
    end

    it "allows user with grading rights to update assignment grading type" do
      course_with_student(active_all: true)
      @assignment = @course.assignments.create!(
        name: "some assignment",
        points_possible: 15,
        grading_type: "points"
      )
      @assignment.grade_student(@student, grade: 15, grader: @teacher)

      @user = @teacher
      api_update_assignment_call(@course, @assignment, { grading_type: "percent" })
      expect(response).to be_successful
      expect(@assignment.grading_type).to eq "percent"
    end

    it "allows user without grading rights to update non-grading attributes on a graded assignment" do
      course_with_student(active_all: true)
      @assignment = @course.assignments.create!(
        name: "some assignment",
        points_possible: 15,
        grading_type: "points"
      )
      @assignment.grade_student(@student, grade: 15, grader: @teacher)
      RoleOverride.create!(permission: "manage_grades", enabled: false, context: @course.account, role: admin_role)
      account_admin_user(active_all: true)

      api_update_assignment_call(@course, @assignment, { name: "some really cool assignment" })
      expect(response).to be_successful
      expect(@assignment.name).to eq "some really cool assignment"
    end

    it "allows user to update grading_type without grading rights when no submissions have been graded" do
      @assignment = @course.assignments.create!(
        name: "some assignment",
        points_possible: 15,
        grading_type: "points"
      )

      RoleOverride.create!(permission: "manage_grades", enabled: false, context: @course.account, role: admin_role)
      account_admin_user(active_all: true)

      api_update_assignment_call(@course, @assignment, { grading_type: "percent" })
      expect(response).to be_successful
      expect(@assignment.grading_type).to eq "percent"
    end

    it "updates published/unpublished" do
      @assignment = @course.assignments.create({
                                                 name: "some assignment",
                                                 points_possible: 15
                                               })
      @assignment.workflow_state = "unpublished"
      @assignment.save!

      # change it to published
      api_update_assignment_call(@course, @assignment, { "published" => true })
      @assignment.reload
      expect(@assignment.workflow_state).to eq "published"

      # change it back to unpublished
      api_update_assignment_call(@course, @assignment, { "published" => false })
      @assignment.reload
      expect(@assignment.workflow_state).to eq "unpublished"

      course_with_student(active_all: true, course: @course)
      @assignment.submit_homework(@student, submission_type: "online_text_entry")
      @assignment.publish
      @user = @teacher
      raw_api_call(
        :put,
        "/api/v1/courses/#{@course.id}/assignments/#{@assignment.id}.json",
        {
          controller: "assignments_api",
          action: "update",
          format: "json",
          course_id: @course.id.to_s,
          id: @assignment.id.to_s
        },
        { assignment: { published: false } }
      )
      expect(response).not_to be_successful
      json = JSON.parse response.body
      expect(json["errors"]["published"].first["message"])
        .to eq "Can't unpublish if there are student submissions"
    end

    it "updates using lti_context_id" do
      @assignment = @course.assignments.create({
                                                 name: "some assignment",
                                                 points_possible: 15
                                               })
      raw_api_call(:put,
                   "/api/v1/courses/#{@course.id}/assignments/lti_context_id:#{@assignment.lti_context_id}.json",
                   { controller: "assignments_api",
                     action: "update",
                     format: "json",
                     course_id: @course.id.to_s,
                     id: "lti_context_id:#{@assignment.lti_context_id}" },
                   {
                     assignment: { published: false }
                   })
      expect(JSON.parse(response.body)["id"]).to eq @assignment.id
    end

    it "400s with invalid date times" do
      the_date = 1.day.ago
      @assignment = @course.assignments.create({
                                                 name: "some assignment",
                                                 points_possible: 15
                                               })
      @assignment.due_at = the_date
      @assignment.lock_at = the_date
      @assignment.unlock_at = the_date
      @assignment.peer_reviews_assign_at = the_date
      @assignment.save!
      raw_api_update_assignment(@course,
                                @assignment,
                                { "peer_reviews_assign_at" => "1/1/2013" })
      expect(response).not_to be_successful
      expect(response).to have_http_status :bad_request
      json = JSON.parse response.body
      expect(json["errors"]["assignment[peer_reviews_assign_at]"].first["message"])
        .to eq "Invalid datetime for peer_reviews_assign_at"
    end

    it "allows clearing dates" do
      the_date = 1.day.ago
      @assignment = @course.assignments.create({
                                                 name: "some assignment",
                                                 points_possible: 15
                                               })
      @assignment.due_at = the_date
      @assignment.lock_at = the_date
      @assignment.unlock_at = the_date
      @assignment.peer_reviews_assign_at = the_date
      @assignment.save!

      api_update_assignment_call(@course,
                                 @assignment,
                                 { "due_at" => nil,
                                   "lock_at" => "",
                                   "unlock_at" => nil,
                                   "peer_reviews_assign_at" => nil })
      expect(response).to be_successful
      @assignment.reload

      expect(@assignment.due_at).to be_nil
      expect(@assignment.lock_at).to be_nil
      expect(@assignment.unlock_at).to be_nil
      expect(@assignment.peer_reviews_assign_at).to be_nil
    end

    it "unsets submission types if set to not_graded" do
      # the same way it would in the UI
      @assignment = @course.assignments.create!(
        name: "some assignment",
        points_possible: 15,
        submission_types: "online_text_entry",
        grading_type: "percent"
      )

      api_update_assignment_call(@course, @assignment, { "grading_type" => "not_graded" })
      expect(response).to be_successful
      @assignment.reload

      expect(@assignment.grading_type).to eq "not_graded"
      expect(@assignment.submission_types).to eq "not_graded"
    end

    it "leaves ab_guid alone if not included in update params" do
      @assignment = @course.assignments.create!(
        name: "some assignment",
        points_possible: 15,
        submission_types: "online_text_entry",
        grading_type: "percent",
        ab_guid: ["a", "b"]
      )
      api_update_assignment_call(@course, @assignment, title: "new title")
      expect(response).to be_successful
      expect(@assignment.reload.ab_guid).to eq ["a", "b"]
    end

    it "updates ab_guid if included in update params" do
      @assignment = @course.assignments.create!(
        name: "some assignment",
        points_possible: 15,
        submission_types: "online_text_entry",
        grading_type: "percent",
        ab_guid: ["a", "b"]
      )
      api_update_assignment_call(@course, @assignment, ab_guid: ["c", "d"])
      expect(response).to be_successful
      expect(@assignment.reload.ab_guid).to eq ["c", "d"]
    end

    it "updates ab_guid to empty array if included in update params and empty" do
      @assignment = @course.assignments.create!(
        name: "some assignment",
        points_possible: 15,
        submission_types: "online_text_entry",
        grading_type: "percent",
        ab_guid: ["a", "b"]
      )
      api_update_assignment_call(@course, @assignment, ab_guid: [])
      expect(response).to be_successful
      expect(@assignment.reload.ab_guid).to eq []
    end

    it "updates ab_guid to empty array if included in update params and is empty string" do
      @assignment = @course.assignments.create!(
        name: "some assignment",
        points_possible: 15,
        submission_types: "online_text_entry",
        grading_type: "percent",
        ab_guid: ["a", "b"]
      )
      api_update_assignment_call(@course, @assignment, ab_guid: "")
      expect(response).to be_successful
      expect(@assignment.reload.ab_guid).to eq []
    end

    it "updates ab_guid to a single element array if a string is passed in" do
      @assignment = @course.assignments.create!(
        name: "some assignment",
        points_possible: 15,
        submission_types: "online_text_entry",
        grading_type: "percent",
        ab_guid: ["a", "b"]
      )
      api_update_assignment_call(@course, @assignment, ab_guid: "c")
      expect(response).to be_successful
      expect(@assignment.reload.ab_guid).to eq ["c"]
    end

    describe "annotatable attachment" do
      before(:once) do
        @assignment = @course.assignments.create!(name: "Some Assignment")
        @attachment = attachment_model(content_type: "application/pdf", context: @course)
      end

      let(:endpoint_params) do
        {
          action: :update,
          controller: :assignments_api,
          course_id: @course.id,
          format: :json,
          id: @assignment.id
        }
      end

      it "sets the assignment's annotatable_attachment_id when id is present and type is student_annotation" do
        @attachment.update!(folder: @course.student_annotation_documents_folder)

        api_call(
          :put,
          "/api/v1/courses/#{@course.id}/assignments/#{@assignment.id}",
          endpoint_params,
          { assignment: { annotatable_attachment_id: @attachment.id, submission_types: ["student_annotation"] } }
        )
        expect(@assignment.reload.annotatable_attachment_id).to be @attachment.id
      end

      it "copies the given attachment to a special folder and uses that attachment instead of the supplied one" do
        api_call(
          :put,
          "/api/v1/courses/#{@course.id}/assignments/#{@assignment.id}",
          endpoint_params,
          { assignment: { annotatable_attachment_id: @attachment.id, submission_types: ["student_annotation"] } }
        )

        annotation_documents_folder = @course.student_annotation_documents_folder
        clone_attachment = annotation_documents_folder.active_file_attachments.find_by(md5: @attachment.md5)
        expect(@assignment.reload.annotatable_attachment_id).to be clone_attachment.id
      end

      it "does not set the assignment's annotatable_attachment_id when type is not student_annotation" do
        api_call(
          :put,
          "/api/v1/courses/#{@course.id}/assignments/#{@assignment.id}",
          endpoint_params,
          { assignment: { annotatable_attachment_id: @attachment.id, submission_types: ["online_text_entry"] } }
        )
        expect(@assignment.reload.annotatable_attachment_id).to be_nil
      end

      it "returns bad_request when the user did not include an attachment id for an student_annotation type" do
        api_call(
          :put,
          "/api/v1/courses/#{@course.id}/assignments/#{@assignment.id}",
          endpoint_params,
          { assignment: { submission_types: ["student_annotation"] } }
        )

        expect(response).to have_http_status(:bad_request)
      end

      it "returns bad_request when the user doesn't have read access to the attachment" do
        second_course = Course.create!
        attachment_attrs = valid_attachment_attributes.merge(context: second_course)
        second_attachment = Attachment.create!(attachment_attrs)

        api_call(
          :put,
          "/api/v1/courses/#{@course.id}/assignments/#{@assignment.id}",
          endpoint_params,
          { assignment: { annotatable_attachment_id: second_attachment.id, submission_types: ["student_annotation"] } }
        )

        aggregate_failures do
          expect(response).to have_http_status(:bad_request)
          expect(@assignment.reload.annotatable_attachment_id).to be_nil
        end
      end

      it "returns bad_request when the attachment doesn't exist" do
        api_call(
          :put,
          "/api/v1/courses/#{@course.id}/assignments/#{@assignment.id}",
          endpoint_params,
          { assignment: { annotatable_attachment_id: Attachment.last.id + 1, submission_types: ["student_annotation"] } }
        )

        aggregate_failures do
          expect(response).to have_http_status(:bad_request)
          expect(@assignment.reload.annotatable_attachment_id).to be_nil
        end
      end

      it "removes the assignment's annotatable_attachment_id when an empty string is passed" do
        api_call(
          :put,
          "/api/v1/courses/#{@course.id}/assignments/#{@assignment.id}",
          endpoint_params,
          { assignment: { annotatable_attachment_id: "" } }
        )
        expect(@assignment.reload.annotatable_attachment_id).to be_nil
      end

      it "removes the assignment's annotatable_attachment_id when the type is not student_annotation" do
        @assignment.update!(annotatable_attachment: @attachment)

        api_call(
          :put,
          "/api/v1/courses/#{@course.id}/assignments/#{@assignment.id}",
          endpoint_params,
          { assignment: { annotatable_attachment_id: @attachment.id, submission_types: ["online_text_entry"] } }
        )
        expect(@assignment.reload.annotatable_attachment_id).to be_nil
      end

      it "does not remove the assignment's annotatable_attachment_id when submission_types is not a param" do
        @assignment.update!(annotatable_attachment: @attachment)

        expect do
          api_call(
            :put,
            "/api/v1/courses/#{@course.id}/assignments/#{@assignment.id}",
            endpoint_params,
            { assignment: { name: "unrelated change to attachment" } }
          )
        end.not_to change {
          @assignment.reload.annotatable_attachment_id
        }
      end
    end

    describe "final_grader_id" do
      before(:once) do
        course_with_teacher(active_all: true)
        course_with_teacher(active_all: true)
      end

      it 'allows updating final_grader_id for a participating instructor with "Select Final Grade" permissions' do
        assignment = @course.assignments.create!(name: "Some Assignment", moderated_grading: true, grader_count: 2)
        api_call(
          :put,
          "/api/v1/courses/#{@course.id}/assignments/#{assignment.id}",
          {
            controller: "assignments_api",
            action: "update",
            format: "json",
            course_id: @course.id,
            id: assignment.to_param
          },
          { assignment: { final_grader_id: @teacher.id } }
        )
        expect(json_parse(response.body)["final_grader_id"]).to eq @teacher.id
      end

      it 'does not allow updating final_grader_id if the user does not have "Select Final Grade" permissions' do
        assignment = @course.assignments.create!(name: "Some Assignment", moderated_grading: true, grader_count: 2)
        @course.root_account.role_overrides.create!(
          permission: "select_final_grade",
          role: teacher_role,
          enabled: false
        )
        api_call(
          :put,
          "/api/v1/courses/#{@course.id}/assignments/#{assignment.id}",
          {
            controller: "assignments_api",
            action: "update",
            format: "json",
            course_id: @course.id,
            id: assignment.to_param
          },
          { assignment: { final_grader_id: @teacher.id } }
        )
        error = json_parse(response.body)["errors"]["final_grader_id"].first
        expect(error["message"]).to eq "user does not have permission to select final grade"
      end

      it "does not allow updating final_grader_id if the user is not active in the course" do
        assignment = @course.assignments.create!(name: "Some Assignment", moderated_grading: true, grader_count: 2)
        deactivated_teacher = User.create!
        deactivated_teacher = @course.enroll_teacher(deactivated_teacher, enrollment_state: "inactive")
        api_call(
          :put,
          "/api/v1/courses/#{@course.id}/assignments/#{assignment.id}",
          {
            controller: "assignments_api",
            action: "update",
            format: "json",
            course_id: @course.id,
            id: assignment.to_param
          },
          { assignment: { final_grader_id: deactivated_teacher.id } }
        )
        error = json_parse(response.body)["errors"]["final_grader_id"].first
        expect(error["message"]).to eq "course has no active instructors with this ID"
      end

      it "does not allow updating final_grader_id if the course has no user with the supplied ID" do
        user_not_enrolled_in_course = User.create!
        assignment = @course.assignments.create!(name: "Some Assignment", moderated_grading: true, grader_count: 2)
        api_call(
          :put,
          "/api/v1/courses/#{@course.id}/assignments/#{assignment.id}",
          {
            controller: "assignments_api",
            action: "update",
            format: "json",
            course_id: @course.id,
            id: assignment.to_param
          },
          { assignment: { final_grader_id: user_not_enrolled_in_course.id } }
        )
        error = json_parse(response.body)["errors"]["final_grader_id"].first
        expect(error["message"]).to eq "course has no active instructors with this ID"
      end
    end

    it "allows updating grader_count" do
      course_with_teacher(active_all: true)
      assignment = @course.assignments.create!(name: "Some Assignment", moderated_grading: true, grader_count: 1)
      api_call(
        :put,
        "/api/v1/courses/#{@course.id}/assignments/#{assignment.id}",
        {
          controller: "assignments_api",
          action: "update",
          format: "json",
          course_id: @course.id,
          id: assignment.to_param
        },
        { assignment: { grader_count: 4 } }
      )
      expect(json_parse(response.body)["grader_count"]).to eq 4
    end

    it "allows updating graders_anonymous_to_graders" do
      course_with_teacher(active_all: true)
      assignment = @course.assignments.create!(name: "Some Assignment", moderated_grading: true, grader_count: 2)
      api_call(
        :put,
        "/api/v1/courses/#{@course.id}/assignments/#{assignment.id}",
        {
          controller: "assignments_api",
          action: "update",
          format: "json",
          course_id: @course.id,
          id: assignment.to_param
        },
        { assignment: { graders_anonymous_to_graders: true } }
      )
      expect(json_parse(response.body)["graders_anonymous_to_graders"]).to be true
    end

    it "allows updating grader_comments_visible_to_graders" do
      course_with_teacher(active_all: true)
      assignment = @course.assignments.create!(name: "Some Assignment", moderated_grading: true, grader_count: 2)
      api_call(
        :put,
        "/api/v1/courses/#{@course.id}/assignments/#{assignment.id}",
        {
          controller: "assignments_api",
          action: "update",
          format: "json",
          course_id: @course.id,
          id: assignment.to_param
        },
        { assignment: { grader_comments_visible_to_graders: false } }
      )
      expect(json_parse(response.body)["grader_comments_visible_to_graders"]).to be false
    end

    it "allows updating grader_names_visible_to_final_grader" do
      course_with_teacher(active_all: true)
      assignment = @course.assignments.create!(name: "Some Assignment", moderated_grading: true, grader_count: 2)
      api_call(
        :put,
        "/api/v1/courses/#{@course.id}/assignments/#{assignment.id}",
        {
          controller: "assignments_api",
          action: "update",
          format: "json",
          course_id: @course.id,
          id: assignment.to_param
        },
        { assignment: { grader_names_visible_to_final_grader: false } }
      )
      expect(json_parse(response.body)["grader_names_visible_to_final_grader"]).to be false
    end

    it "does not allow updating an assignment title to longer than 255 characters" do
      course_with_teacher(active_all: true)
      name_too_long = "a" * 256
      # create an assignment
      @json = api_create_assignment_in_course(@course, { "name" => "some name" })
      @assignment = Assignment.find @json["id"]
      @assignment.reload

      # not update an assignment with a name too long
      raw_api_call(
        :put,
        "/api/v1/courses/#{@course.id}/assignments/#{@assignment.id}.json",
        {
          controller: "assignments_api",
          action: "update",
          format: "json",
          course_id: @course.id.to_s,
          id: @assignment.id.to_s
        },
        { assignment: { "name" => name_too_long } }
      )
      assert_status(400)
      @assignment.reload
      expect(@assignment.name).to eq "some name"
    end

    it "disallows updating deleted assignments" do
      course_with_teacher(active_all: true)
      @assignment = @course.assignments.create!({
                                                  name: "some assignment",
                                                  points_possible: 15
                                                })
      @assignment.destroy

      api_call(:put,
               "/api/v1/courses/#{@course.id}/assignments/#{@assignment.id}",
               {
                 controller: "assignments_api",
                 action: "update",
                 format: "json",
                 course_id: @course.id.to_s,
                 id: @assignment.to_param
               },
               { "points_possible" => 10 },
               {},
               { expected_status: 404 })
    end

    it "allows trying to update points (that get ignored) on an ungraded assignment when locked" do
      other_course = Account.default.courses.create!
      template = MasterCourses::MasterTemplate.set_as_master_course(other_course)
      original_assmt = other_course.assignments.create!(title: "blah", description: "bloo")
      tag = template.create_content_tag_for!(original_assmt, restrictions: { points: true })

      course_with_teacher(active_all: true)
      @assignment = @course.assignments.create!(name: "something", migration_id: tag.migration_id, submission_types: "not_graded")

      api_call(:put,
               "/api/v1/courses/#{@course.id}/assignments/#{@assignment.id}.json",
               {
                 controller: "assignments_api",
                 action: "update",
                 format: "json",
                 course_id: @course.id.to_s,
                 id: @assignment.id.to_s
               },
               { assignment: { points_possible: 0 } },
               {},
               { expected_status: 200 })
    end

    context "without overrides or frozen attributes" do
      before :once do
        @start_group = @course.assignment_groups.create!({ name: "start group" })
        @group = @course.assignment_groups.create!({ name: "new group" })
        @assignment = @course.assignments.create!(title: "some assignment",
                                                  points_possible: 15,
                                                  description: "blah",
                                                  position: 2,
                                                  peer_review_count: 2,
                                                  peer_reviews: true,
                                                  peer_reviews_due_at: Time.zone.now,
                                                  grading_type: "percent",
                                                  due_at: nil)
        @assignment.assignment_group = @start_group
        @assignment.group_category = @assignment.context.group_categories.create!(name: "foo")
        @assignment.save!

        @new_grading_standard = grading_standard_for(@course)
      end

      before do
        @json = api_update_assignment_call(@course, @assignment, {
                                             "name" => "some assignment",
                                             "points_possible" => "12",
                                             "assignment_group_id" => @group.id,
                                             "peer_reviews" => false,
                                             "grading_standard_id" => @new_grading_standard.id,
                                             "group_category_id" => nil,
                                             "description" => "assignment description",
                                             "grading_type" => "letter_grade",
                                             "due_at" => "2011-01-01T00:00:00Z",
                                             "position" => 1,
                                             "allowed_attempts" => 10
                                           })
        @assignment.reload
      end

      it "returns, but does not update, the assignment's id" do
        expect(@json["id"]).to eq @assignment.id
      end

      it "updates the assignment's assignment group id" do
        expect(@assignment.assignment_group_id).to eq @group.id
        expect(@json["assignment_group_id"]).to eq @group.id
      end

      it "updates the title/name of the assignment" do
        expect(@assignment.title).to eq "some assignment"
        expect(@json["name"]).to eq "some assignment"
      end

      it "returns, but doesn't update, the assignment's course_id" do
        expect(@assignment.context_id).to eq @course.id
        expect(@json["course_id"]).to eq @course.id
      end

      it "updates the assignment's description" do
        expect(@assignment.description).to eq "assignment description"
        expect(@json["description"]).to eq "assignment description"
      end

      it "updates the assignment's position" do
        expect(@assignment.position).to eq 1
        expect(@json["position"]).to eq @assignment.position
      end

      it "updates the assignment's points possible" do
        expect(@assignment.points_possible).to eq 12
        expect(@json["points_possible"]).to eq @assignment.points_possible
      end

      it "updates the assignment's grading_type" do
        expect(@assignment.grading_type).to eq "letter_grade"
        expect(@json["grading_type"]).to eq @assignment.grading_type
      end

      it "updates the assignments grading_type when outcome not provided" do
        @json = api_update_assignment_call(@course, @assignment, {
                                             "grading_type" => "points"
                                           })
        @assignment.reload
        expect(@assignment.grading_type).to eq "points"
        expect(@json["grading_type"]).to eq @assignment.grading_type
      end

      it "updates the assignments grading_type when type is empty" do
        @json = api_update_assignment_call(@course, @assignment, { grading_type: "" })
        @assignment.reload
        expect(@assignment.grading_type).to eq "points"
        expect(@json["grading_type"]).to eq @assignment.grading_type
      end

      it "returns, but does not change, the needs_grading_count" do
        expect(@assignment.needs_grading_count).to eq 0
        expect(@json["needs_grading_count"]).to eq 0
      end

      it "updates the assignment's due_at" do
        # fancy midnight
        expect(@json["due_at"]).to eq "2011-01-01T23:59:59Z"
      end

      it "updates the assignment's submission types" do
        expect(@assignment.submission_types).to eq "none"
        expect(@json["submission_types"]).to eq ["none"]
      end

      it "updates the group_category_id" do
        expect(@json["group_category_id"]).to be_nil
      end

      it "returns the html_url, which is a URL to the assignment" do
        expect(@json["html_url"]).to eq course_assignment_url(@course, @assignment)
      end

      it "updates the peer reviews info" do
        expect(@assignment.peer_reviews).to be false
        expect(@json).not_to have_key("peer_review_count")
        expect(@json).not_to have_key("peer_reviews_assign_at")
      end

      it "updates the grading standard" do
        expect(@assignment.grading_standard_id).to eq @new_grading_standard.id
        expect(@json["grading_standard_id"]).to eq @new_grading_standard.id
      end

      it "updates the allowed_attempts" do
        expect(@json["allowed_attempts"]).to eq 10
      end
    end

    it "is not able to update position to nil" do
      @assignment = @course.assignments.create!
      json = api_update_assignment_call(@course, @assignment, { "position" => "" })
      @assignment.reload
      expect(json["position"]).to eq 1
      expect(@assignment.position).to eq 1
    end

    it "processes html content in description on update" do
      @assignment = @course.assignments.create!

      should_process_incoming_user_content(@course) do |content|
        api_update_assignment_call(@course, @assignment, {
                                     "description" => content
                                   })

        @assignment.reload
        @assignment.description
      end
    end

    context "with assignment overrides on the assignment" do
      describe "updating assignment overrides" do
        before :once do
          student_in_course(course: @course, active_enrollment: true)
          @assignment = @course.assignments.create!
          @group_category = @assignment.context.group_categories.create!(name: "foo")
          @assignment.group_category = @group_category
          @assignment.save!
          @group = group_model(context: @course, group_category: @assignment.group_category)
          @adhoc_due_at = 5.days.from_now
          @section_due_at = 7.days.from_now
          @group_due_at = 3.days.from_now
          @user = @teacher
        end

        let(:update_assignment) do
          api_update_assignment_call(@course, @assignment, {
                                       "name" => "Assignment With Overrides",
                                       "assignment_overrides" => {
                                         "0" => {
                                           "student_ids" => [@student.id],
                                           "title" => "adhoc override",
                                           "due_at" => @adhoc_due_at.iso8601
                                         },
                                         "1" => {
                                           "course_section_id" => @course.default_section.id,
                                           "due_at" => @section_due_at.iso8601
                                         },
                                         "2" => {
                                           "title" => "Group override",
                                           "set_id" => @group_category.id,
                                           "group_id" => @group.id,
                                           "due_at" => @group_due_at.iso8601
                                         },
                                         "3" => {
                                           "title" => "Helpful Tag",
                                           "noop_id" => 999
                                         }
                                       }
                                     })
          @assignment.reload
        end

        let(:update_assignment_only) do
          api_update_assignment_call(@course, @assignment, {
                                       "name" => "Assignment With Overrides",
                                       "due_at" => 1.week.from_now.iso8601,
                                       "assignment_overrides" => {
                                         "0" => {
                                           "student_ids" => [@student.id],
                                           "title" => "adhoc override",
                                           "due_at" => @adhoc_due_at.iso8601
                                         },
                                         "1" => {
                                           "course_section_id" => @course.default_section.id,
                                           "due_at" => @section_due_at.iso8601
                                         },
                                         "2" => {
                                           "title" => "Group override",
                                           "set_id" => @group_category.id,
                                           "group_id" => @group.id,
                                           "due_at" => @group_due_at.iso8601
                                         },
                                         "3" => {
                                           "title" => "Helpful Tag",
                                           "noop_id" => 999
                                         }
                                       }
                                     })
          @assignment.reload
        end

        describe "SubmissionLifecycleManager" do
          it "is called only once when there are changes to overrides" do
            submission_lifecycle_manager = instance_double(SubmissionLifecycleManager)
            allow(SubmissionLifecycleManager).to receive(:new).and_return(submission_lifecycle_manager)

            expect(submission_lifecycle_manager).to receive(:recompute).once

            update_assignment
          end

          it "is not called when there are no changes to overrides or assignment" do
            update_assignment

            submission_lifecycle_manager = instance_double(SubmissionLifecycleManager)
            allow(SubmissionLifecycleManager).to receive(:new).and_return(submission_lifecycle_manager)

            expect(submission_lifecycle_manager).not_to receive(:recompute)

            update_assignment
          end

          it "is called only once when there are changes to the assignment but not to the overrides" do
            update_assignment

            submission_lifecycle_manager = instance_double(SubmissionLifecycleManager)
            allow(SubmissionLifecycleManager).to receive(:new).and_return(submission_lifecycle_manager)

            expect(submission_lifecycle_manager).to receive(:recompute).once

            update_assignment_only
          end
        end

        it "updates any ADHOC overrides" do
          update_assignment
          expect(@assignment.assignment_overrides.count).to eq 4
          @adhoc_override = @assignment.assignment_overrides.where(set_type: "ADHOC").first
          expect(@adhoc_override).not_to be_nil
          expect(@adhoc_override.set).to eq [@student]
          expect(@adhoc_override.due_at_overridden).to be_truthy
          expect(@adhoc_override.due_at.to_i).to eq @adhoc_due_at.to_i
        end

        it "updates any CourseSection overrides" do
          update_assignment
          @section_override = @assignment.assignment_overrides.where(set_type: "CourseSection").first
          expect(@section_override).not_to be_nil
          expect(@section_override.set).to eq @course.default_section
          expect(@section_override.due_at_overridden).to be_truthy
          expect(@section_override.due_at.to_i).to eq @section_due_at.to_i
        end

        it "updates any Group overrides" do
          update_assignment
          @group_override = @assignment.assignment_overrides.where(set_type: "Group").first
          expect(@group_override).not_to be_nil
          expect(@group_override.set).to eq @group
          expect(@group_override.due_at_overridden).to be_truthy
          expect(@group_override.due_at.to_i).to eq @group_due_at.to_i
        end

        it "updates any Noop overrides" do
          update_assignment
          @noop_override = @assignment.assignment_overrides.where(set_type: "Noop").first
          expect(@noop_override).not_to be_nil
          expect(@noop_override.set).to be_nil
          expect(@noop_override.set_type).to eq "Noop"
          expect(@noop_override.set_id).to eq 999
          expect(@noop_override.title).to eq "Helpful Tag"
          expect(@noop_override.due_at_overridden).to be_falsey
        end

        it "overrides the assignment for the user" do
          @assignment.update!(due_at: 1.day.from_now)
          response = api_update_assignment_call(@course,
                                                @assignment,
                                                assignment_overrides: {
                                                  0 => {
                                                    course_section_id: @course.default_section.id,
                                                    due_at: @section_due_at.iso8601
                                                  }
                                                })
          expect(response["due_at"]).to eq(@section_due_at.iso8601)
        end

        it "updates overrides for inactive students" do
          @enrollment.deactivate
          update_assignment
          expect(@assignment.assignment_overrides.count).to eq 4
          @adhoc_override = @assignment.assignment_overrides.where(set_type: "ADHOC").first
          expect(@adhoc_override).not_to be_nil
          expect(@adhoc_override.set).to eq [@student]
          expect(@adhoc_override.due_at_overridden).to be_truthy
          expect(@adhoc_override.due_at.to_i).to eq @adhoc_due_at.to_i
        end

        it "updates overrides for concluded students" do
          @enrollment.conclude
          update_assignment
          expect(@assignment.assignment_overrides.count).to eq 4
          @adhoc_override = @assignment.assignment_overrides.where(set_type: "ADHOC").first
          expect(@adhoc_override).not_to be_nil
          expect(@adhoc_override.set).to eq [@student]
          expect(@adhoc_override.due_at_overridden).to be_truthy
          expect(@adhoc_override.due_at.to_i).to eq @adhoc_due_at.to_i
        end

        it "does not create overrides when student_ids is invalid" do
          api_update_assignment_call(@course, @assignment, {
                                       "name" => "Assignment With Overrides",
                                       "assignment_overrides" => {
                                         "0" => {
                                           "student_ids" => "bad parameter",
                                           "title" => "adhoc override",
                                           "due_at" => @adhoc_due_at.iso8601
                                         }
                                       }
                                     })
          expect(@assignment.assignment_overrides.count).to eq 0
        end

        it "does not override the assignment for the user if passed false for override_dates" do
          @assignment.update!(due_at: 1.day.from_now)
          response = api_update_assignment_call(@course,
                                                @assignment,
                                                override_dates: false,
                                                assignment_overrides: {
                                                  0 => {
                                                    course_section_id: @course.default_section.id,
                                                    due_at: @section_due_at.iso8601
                                                  }
                                                })
          expect(response["due_at"]).to eq(@assignment.due_at.iso8601)
        end

        it "does not override the assignment if restricted by master course" do
          other_course = Account.default.courses.create!
          template = MasterCourses::MasterTemplate.set_as_master_course(other_course)
          original_assmt = other_course.assignments.create!(title: "blah", description: "bloo")
          tag = template.create_content_tag_for!(original_assmt, restrictions: { content: true, due_dates: true })

          @assignment.update_attribute(:migration_id, tag.migration_id)

          api_call(:put,
                   "/api/v1/courses/#{@course.id}/assignments/#{@assignment.id}.json",
                   {
                     controller: "assignments_api",
                     action: "update",
                     format: "json",
                     course_id: @course.id.to_s,
                     id: @assignment.id.to_s
                   },
                   { assignment: { assignment_overrides: { 0 => { course_section_id: @course.default_section.id, due_at: @section_due_at.iso8601 } } } },
                   {},
                   { expected_status: 403 })
          expect(@assignment.assignment_overrides).to_not be_exists

          tag.update_attribute(:restrictions, { content: true }) # unrestrict due_dates

          api_update_assignment_call(@course,
                                     @assignment,
                                     assignment_overrides: { 0 => { course_section_id: @course.default_section.id, due_at: @section_due_at.iso8601 } })
          expect(@assignment.assignment_overrides).to be_exists
        end
      end

      describe "deleting all CourseSection overrides from assignment" do
        it "works when :assignment_overrides key is nil" do
          student_in_course(course: @course, active_all: true)
          @assignment = @course.assignments.create!
          Assignment.where(id: @assignment).update_all(created_at: 1.day.ago)
          @section_due_at = 7.days.from_now
          @params = {
            "name" => "Assignment With Overrides",
            "assignment_overrides" => {}
          }
          @user = @teacher

          expect(@params).to have_key("assignment_overrides")

          api_update_assignment_call(@course, @assignment, @params)
          expect(@assignment.assignment_overrides.active.count).to eq 0
        end
      end

      describe "for a group assignment with group overrides" do
        let(:old_group_category) do
          category = @course.group_categories.create!(name: "old")
          category.create_groups(1)
          category
        end
        let(:old_group) { old_group_category.groups.first }

        let(:new_group_category) do
          category = @course.group_categories.create!(name: "new")
          category.create_groups(1)
          category
        end
        let(:new_group) { new_group_category.groups.first }

        it "removes overrides for groups in the old group category when changing the group" do
          assignment = @course.assignments.create!(group_category_id: old_group_category.id)
          assignment.assignment_overrides.create(set: old_group)

          params = {
            assignment_overrides: [
              {
                due_at: nil,
                group_id: new_group.id,
                title: "group override"
              }
            ],
            group_category_id: new_group_category.id,
          }

          api_update_assignment_call(@course, assignment, params)
          assignment.reload

          expect(assignment.active_assignment_overrides.pluck(:set_type, :set_id)).to eq [
            ["Group", new_group.id]
          ]
        end

        it "removes overrides for groups in the old group category when removing the group" do
          assignment = @course.assignments.create!(group_category_id: old_group_category.id)
          assignment.assignment_overrides.create(set: old_group)

          params = {
            assignment_overrides: [
              {
                course_section_id: @course.course_sections.first.id,
                due_at: nil,
                title: "section override instead"
              }
            ],
            group_category_id: nil,
          }

          api_update_assignment_call(@course, assignment, params)
          assignment.reload

          expect(assignment.active_assignment_overrides.pluck(:set_type, :set_id)).to eq [
            ["CourseSection", @course.course_sections.first.id]
          ]
        end
      end
    end

    context "broadcasting while updating overrides" do
      before :once do
        @notification = Notification.create!(name: "Assignment Changed", category: "TestImmediately")
        student_in_course(course: @course, active_all: true)
        @student.communication_channels.create(path: "student@instructure.com").confirm!

        @assignment = @course.assignments.create!
        @assignment.unmute!
        Assignment.where(id: @assignment).update_all(created_at: 1.day.ago)
        @adhoc_due_at = 5.days.from_now
        @section_due_at = 7.days.from_now
        @params = {
          "name" => "Assignment With Overrides",
          "assignment_overrides" => {
            "0" => {
              "student_ids" => [@student.id],
              "title" => "adhoc override",
              "due_at" => @adhoc_due_at.iso8601
            },
            "1" => {
              "course_section_id" => @course.default_section.id,
              "due_at" => @section_due_at.iso8601
            }
          }
        }
      end

      it "does not send assignment_changed if notify_of_update is not set" do
        @user = @teacher
        api_update_assignment_call(@course, @assignment, @params)
        expect(@student.messages.detect { |m| m.notification_id == @notification.id }).to be_nil
      end

      it "sends assignment_changed if notify_of_update is set" do
        @user = @teacher
        api_update_assignment_call(@course, @assignment, @params.merge({ notify_of_update: true }))
        expect(@student.messages.detect { |m| m.notification_id == @notification.id }).to be_present
      end
    end

    context "when turnitin is enabled on the context" do
      before :once do
        plugin = Canvas::Plugin.find(:vericite)
        plugin_setting = PluginSetting.find_by(name: plugin.id) || PluginSetting.new(name: plugin.id, settings: plugin.default_settings)
        plugin_setting.posted_settings = { comments: "vericite comments" }
        plugin_setting.save!
        @assignment = @course.assignments.create!
        acct = @course.account
        acct.turnitin_account_id = 0
        acct.turnitin_shared_secret = "blah"
        acct.settings[:enable_turnitin] = true
        acct.settings[:enable_vericite] = true
        acct.save!
        @student = User.create!
        @course.enroll_user(@student, "StudentEnrollment", section: @section, enrollment_state: :active)
      end

      it "allows setting turnitin_enabled" do
        expect(@assignment).not_to be_turnitin_enabled
        api_update_assignment_call(@course, @assignment, {
                                     "turnitin_enabled" => "1",
                                   })
        expect(@assignment.reload).to be_turnitin_enabled
        api_update_assignment_call(@course, @assignment, {
                                     "turnitin_enabled" => "0",
                                   })
        expect(@assignment.reload).not_to be_turnitin_enabled
      end

      it "does not allow changing turnitin setting after submissions have been made" do
        expect do
          api_update_assignment_call(@course, @assignment, {
                                       "turnitin_enabled" => "1",
                                     })
        end.to change {
          @assignment.reload.turnitin_enabled
        }

        @assignment.submit_homework(@student, submission_type: "online_text_entry")

        expect do
          json = api_update_assignment_call(@course, @assignment, {
                                              "turnitin_enabled" => "0",
                                            })
          expect(json["errors"]["turnitin_enabled"][0]["message"]).to eq("The plagiarism platform settings can't be changed because students have already submitted on this assignment")
        end.not_to change {
          @assignment.reload.turnitin_enabled
        }
      end

      it "does not allow changing vericite setting after submissions have been made" do
        expect do
          api_update_assignment_call(@course, @assignment, {
                                       "vericite_enabled" => "1",
                                     })
        end.to change {
          @assignment.reload.vericite_enabled
        }

        @assignment.submit_homework(@student, submission_type: "online_text_entry")

        expect do
          json = api_update_assignment_call(@course, @assignment, {
                                              "vericite_enabled" => "0",
                                            })
          expect(json["errors"]["vericite_enabled"][0]["message"]).to eq("The plagiarism platform settings can't be changed because students have already submitted on this assignment")
        end.not_to change {
          @assignment.reload.vericite_enabled
        }
      end

      it "allows setting valid turnitin_settings" do
        update_settings = {
          originality_report_visibility: "after_grading",
          s_paper_check: "0",
          internet_check: false,
          journal_check: "1",
          exclude_biblio: true,
          exclude_quoted: "0",
          submit_papers_to: "1",
          exclude_small_matches_type: "percent",
          exclude_small_matches_value: 50
        }

        json = api_update_assignment_call(@course, @assignment, {
                                            turnitin_settings: update_settings
                                          })
        expect(json["turnitin_settings"]).to eq({
                                                  "originality_report_visibility" => "after_grading",
                                                  "s_paper_check" => false,
                                                  "internet_check" => false,
                                                  "journal_check" => true,
                                                  "exclude_biblio" => true,
                                                  "exclude_quoted" => false,
                                                  "submit_papers_to" => true,
                                                  "exclude_small_matches_type" => "percent",
                                                  "exclude_small_matches_value" => 50
                                                })

        expect(@assignment.reload.turnitin_settings).to eq({
                                                             "originality_report_visibility" => "after_grading",
                                                             "s_paper_check" => "0",
                                                             "internet_check" => "0",
                                                             "journal_check" => "1",
                                                             "exclude_biblio" => "1",
                                                             "exclude_quoted" => "0",
                                                             "submit_papers_to" => "1",
                                                             "exclude_type" => "2",
                                                             "exclude_value" => "50",
                                                             "s_view_report" => "1"
                                                           })
      end

      it "does not allow setting invalid turnitin_settings" do
        update_settings = {
          blah: "1"
        }.with_indifferent_access

        api_update_assignment_call(@course, @assignment, {
                                     turnitin_settings: update_settings
                                   })
        expect(@assignment.reload.turnitin_settings["blah"]).to be_nil
      end
    end

    context "when a non-admin tries to update a frozen assignment" do
      before :once do
        @assignment = create_frozen_assignment_in_course(@course)
      end

      before do
        allow(PluginSetting).to receive(:settings_for_plugin).and_return({ "title" => "yes" }).at_least(:once)
      end

      it "doesn't allow the non-admin to update a frozen attribute" do
        title_before_update = @assignment.title
        raw_api_update_assignment(@course, @assignment, {
                                    name: "should not change!"
                                  })
        expect(response).to have_http_status :bad_request
        expect(@assignment.reload.title).to eq title_before_update
      end

      it "does allow editing a non-frozen attribute" do
        raw_api_update_assignment(@course, @assignment, {
                                    points_possible: 15
                                  })
        assert_status(200)
        expect(@assignment.reload.points_possible).to eq 15
      end
    end

    context "when an admin tries to update a completely frozen assignment" do
      it "allows the admin to update the frozen assignment" do
        @user = account_admin_user
        course_with_teacher(active_all: true, user: @user)
        expect(PluginSetting).to receive(:settings_for_plugin)
          .and_return(fully_frozen_settings).at_least(:once)
        @assignment = create_frozen_assignment_in_course(@course)
        raw_api_update_assignment(@course, @assignment, {
                                    "name" => "This changes!"
                                  })
        expect(@assignment.title).to eq "This changes!"
        assert_status(200)
      end
    end

    context "differentiated assignments" do
      before :once do
        @assignment = @course.assignments.create(name: "test", only_visible_to_overrides: false)
        @flag_before = @assignment.only_visible_to_overrides
      end

      it "updates the only_visible_to_overrides flag if differentiated assignments is on" do
        raw_api_update_assignment(@course, @assignment, {
                                    only_visible_to_overrides: !@flag_before
                                  })
        expect(@assignment.reload.only_visible_to_overrides).to eq !@flag_before
      end
    end

    context "when an admin tried to update a grading_standard" do
      before(:once) do
        account_admin_user(user: @user)
        @assignment = @course.assignments.create({ name: "some assignment" })
        @assignment.save!
        @account_standard = @course.account.grading_standards.create!(title: "account standard", standard_data: { a: { name: "A", value: "95" }, b: { name: "B", value: "80" }, f: { name: "F", value: "" } })
        @course_standard = @course.grading_standards.create!(title: "course standard", standard_data: { a: { name: "A", value: "95" }, b: { name: "B", value: "80" }, f: { name: "F", value: "" } })
      end

      it "allows setting an account grading standard" do
        raw_api_call(
          :put,
          "/api/v1/courses/#{@course.id}/assignments/#{@assignment.id}.json",
          {
            controller: "assignments_api",
            action: "update",
            format: "json",
            course_id: @course.id.to_s,
            id: @assignment.id.to_s
          },
          { assignment: { grading_standard_id: @account_standard.id } }
        )
        @assignment.reload
        expect(@assignment.grading_standard).to eq @account_standard
      end

      it "allows setting a course level grading standard" do
        raw_api_call(
          :put,
          "/api/v1/courses/#{@course.id}/assignments/#{@assignment.id}.json",
          {
            controller: "assignments_api",
            action: "update",
            format: "json",
            course_id: @course.id.to_s,
            id: @assignment.id.to_s
          },
          { assignment: { grading_standard_id: @course_standard.id } }
        )
        @assignment.reload
        expect(@assignment.grading_standard).to eq @course_standard
      end

      it "updates a sub account level grading standard" do
        sub_account = @course.account.sub_accounts.create!
        c2 = sub_account.courses.create!
        assignment2 = c2.assignments.create({ name: "some assignment" })
        assignment2.save!
        sub_account_standard = sub_account.grading_standards.create!(title: "sub account standard", standard_data: { a: { name: "A", value: "95" }, b: { name: "B", value: "80" }, f: { name: "F", value: "" } })
        raw_api_call(
          :put,
          "/api/v1/courses/#{c2.id}/assignments/#{assignment2.id}.json",
          {
            controller: "assignments_api",
            action: "update",
            format: "json",
            course_id: c2.id.to_s,
            id: assignment2.id.to_s
          },
          { assignment: { grading_standard_id: sub_account_standard.id } }
        )
        assignment2.reload
        expect(assignment2.grading_standard).to eq sub_account_standard
      end

      it "does not update grading standard from sub account not on account chain" do
        sub_account = @course.account.sub_accounts.create!
        sub_account2 = @course.account.sub_accounts.create!
        c2 = sub_account.courses.create!
        assignment2 = c2.assignments.create({ name: "some assignment" })
        assignment2.save!
        sub_account_standard = sub_account2.grading_standards.create!(title: "sub account standard", standard_data: { a: { name: "A", value: "95" }, b: { name: "B", value: "80" }, f: { name: "F", value: "" } })
        raw_api_call(
          :put,
          "/api/v1/courses/#{c2.id}/assignments/#{assignment2.id}.json",
          {
            controller: "assignments_api",
            action: "update",
            format: "json",
            course_id: c2.id.to_s,
            id: assignment2.id.to_s
          },
          { assignment: { grading_standard_id: sub_account_standard.id } }
        )
        assignment2.reload
        expect(assignment2.grading_standard).to be_nil
      end

      it "does not delete grading standard if invalid standard provided" do
        @assignment.grading_standard = @account_standard
        @assignment.save!
        sub_account = @course.account.sub_accounts.create!
        sub_account_standard = sub_account.grading_standards.create!(title: "sub account standard", standard_data: { a: { name: "A", value: "95" }, b: { name: "B", value: "80" }, f: { name: "F", value: "" } })
        raw_api_call(
          :put,
          "/api/v1/courses/#{@course.id}/assignments/#{@assignment.id}.json",
          {
            controller: "assignments_api",
            action: "update",
            format: "json",
            course_id: @course.id.to_s,
            id: @assignment.id.to_s
          },
          { assignment: { grading_standard_id: sub_account_standard.id } }
        )
        @assignment.reload
        expect(@assignment.grading_standard).to eq @account_standard
      end

      it "removes a standard if empty value passed" do
        @assignment.grading_standard = @account_standard
        @assignment.save!
        sub_account = @course.account.sub_accounts.create!
        sub_account.grading_standards.create!(title: "sub account standard", standard_data: { a: { name: "A", value: "95" }, b: { name: "B", value: "80" }, f: { name: "F", value: "" } })
        raw_api_call(
          :put,
          "/api/v1/courses/#{@course.id}/assignments/#{@assignment.id}.json",
          {
            controller: "assignments_api",
            action: "update",
            format: "json",
            course_id: @course.id.to_s,
            id: @assignment.id.to_s
          },
          { assignment: { grading_standard_id: nil } }
        )
        @assignment.reload
        expect(@assignment.grading_standard).to be_nil
      end
    end

    context "discussion topic assignments" do
      it "prevents setting group category ID on assignments with discussions" do
        course_with_teacher(active_all: true)
        group_category = @course.group_categories.create!(name: "foo")
        @assignment = @course.assignments.create!(title: "assignment1")
        @topic = @course.discussion_topics.build(assignment: @assignment, title: "asdf")
        @topic.save
        raw_api_update_assignment(@course, @assignment, {
                                    group_category_id: group_category.id
                                  })
        @assignment.reload
        expect(@assignment.group_category).to be_nil
        expect(response).to have_http_status :bad_request
      end
    end

    context "with grading periods" do
      def create_assignment(attr)
        @course.assignments.create!({ name: "Example Assignment", submission_types: "points" }.merge(attr))
      end

      def override_for_date(date)
        override = @assignment.assignment_overrides.build
        override.set_type = "CourseSection"
        override.due_at = date
        override.due_at_overridden = true
        override.set_id = @course.course_sections.first
        override.save!
        override
      end

      def call_update(params, expected_status)
        api_call_as_user(
          @current_user,
          :put,
          "/api/v1/courses/#{@course.id}/assignments/#{@assignment.id}",
          {
            controller: "assignments_api",
            action: "update",
            format: "json",
            course_id: @course.id.to_s,
            id: @assignment.to_param
          },
          { assignment: params },
          {},
          { expected_status: }
        )
      end

      before :once do
        grading_period_group = Factories::GradingPeriodGroupHelper.new.create_for_account(@course.root_account)
        term = @course.enrollment_term
        term.grading_period_group = grading_period_group
        term.save!
        Factories::GradingPeriodHelper.new.create_for_group(grading_period_group, {
                                                              start_date: 2.weeks.ago, end_date: 2.days.ago, close_date: 1.day.ago
                                                            })
        course_with_student(course: @course)
        account_admin_user(account: @course.root_account)
      end

      context "when the user is a teacher" do
        before do
          @current_user = @teacher
        end

        it "allows changing the due date to another date in an open grading period" do
          due_date = 7.days.from_now.iso8601
          @assignment = create_assignment(due_at: 3.days.from_now)
          call_update({ due_at: due_date }, 200)
          expect(@assignment.reload.due_at).to eq due_date
        end

        it "allows changing the due date when the assignment is only visible to overrides" do
          due_date = 3.days.from_now.iso8601
          @assignment = create_assignment(due_at: 3.days.ago, only_visible_to_overrides: true)
          call_update({ due_at: due_date }, 200)
          expect(@assignment.reload.due_at).to eq due_date
        end

        it "allows disabling only_visible_to_overrides when due in an open grading period" do
          @assignment = create_assignment(due_at: 3.days.from_now, only_visible_to_overrides: true)
          call_update({ only_visible_to_overrides: false }, 200)
          expect(@assignment.reload.only_visible_to_overrides).to be false
        end

        it "allows enabling only_visible_to_overrides when due in an open grading period" do
          @assignment = create_assignment(due_at: 3.days.from_now, only_visible_to_overrides: false)
          call_update({ only_visible_to_overrides: true }, 200)
          expect(@assignment.reload.only_visible_to_overrides).to be true
        end

        it "allows disabling post_to_sis when due in a closed grading period" do
          @assignment = create_assignment(due_at: 3.days.ago, post_to_sis: true)
          call_update({ post_to_sis: false }, 200)
          expect(@assignment.reload.post_to_sis).to be(false)
        end

        it "allows enabling post_to_sis when due in a closed grading period" do
          @assignment = create_assignment(due_at: 3.days.ago, post_to_sis: false)
          call_update({ post_to_sis: true }, 200)
          expect(@assignment.reload.post_to_sis).to be(true)
        end

        it "does not allow disabling only_visible_to_overrides when due in a closed grading period" do
          @assignment = create_assignment(due_at: 3.days.ago, only_visible_to_overrides: true)
          call_update({ only_visible_to_overrides: false }, 403)
          expect(@assignment.reload.only_visible_to_overrides).to be true
          json = JSON.parse response.body
          expect(json["errors"].keys).to include "due_at"
        end

        it "does not allow enabling only_visible_to_overrides when due in a closed grading period" do
          @assignment = create_assignment(due_at: 3.days.ago, only_visible_to_overrides: false)
          call_update({ only_visible_to_overrides: true }, 403)
          expect(@assignment.reload.only_visible_to_overrides).to be false
          json = JSON.parse response.body
          expect(json["errors"].keys).to include "only_visible_to_overrides"
        end

        it "allows disabling only_visible_to_overrides when changing due date to an open grading period" do
          due_date = 3.days.from_now.iso8601
          @assignment = create_assignment(due_at: 3.days.ago, only_visible_to_overrides: true)
          call_update({ due_at: due_date, only_visible_to_overrides: false }, 200)
          expect(@assignment.reload.only_visible_to_overrides).to be false
          expect(@assignment.due_at).to eq due_date
        end

        it "does not allow changing the due date on an assignment due in a closed grading period" do
          due_date = 3.days.ago
          @assignment = create_assignment(due_at: due_date)
          call_update({ due_at: 3.days.from_now.iso8601 }, 403)
          expect(@assignment.reload.due_at).to eq due_date
          json = JSON.parse response.body
          expect(json["errors"].keys).to include "due_at"
        end

        it "does not allow changing the due date to a date within a closed grading period" do
          due_date = 3.days.from_now
          @assignment = create_assignment(due_at: due_date)
          call_update({ due_at: 3.days.ago.iso8601 }, 403)
          expect(@assignment.reload.due_at).to eq due_date
          json = JSON.parse response.body
          expect(json["errors"].keys).to include "due_at"
        end

        it "does not allow unsetting the due date when the last grading period is closed" do
          due_date = 3.days.from_now
          @assignment = create_assignment(due_at: due_date)
          call_update({ due_at: nil }, 403)
          expect(@assignment.reload.due_at).to eq due_date
          json = JSON.parse response.body
          expect(json["errors"].keys).to include "due_at"
        end

        it "succeeds when the assignment due date is set to the same value" do
          due_date = 3.days.ago
          @assignment = create_assignment(due_at: due_date.iso8601, time_zone_edited: due_date.zone)
          call_update({ due_at: due_date.iso8601 }, 200)
          expect(@assignment.reload.due_at).to eq due_date.iso8601
        end

        it "succeeds when the assignment due date is not changed" do
          due_date = 3.days.ago.iso8601
          @assignment = create_assignment(due_at: due_date)
          call_update({ description: "Updated Description" }, 200)
          expect(@assignment.reload.due_at).to eq due_date
        end

        it "allows changing the due date when the assignment is not graded" do
          due_date = 3.days.ago.iso8601
          @assignment = create_assignment(due_at: 7.days.from_now, submission_types: "not_graded")
          call_update({ due_at: due_date }, 200)
          expect(@assignment.reload.due_at).to eq due_date
        end

        it "allows unsetting the due date when not graded and the last grading period is closed" do
          @assignment = create_assignment(due_at: 7.days.from_now, submission_types: "not_graded")
          call_update({ due_at: nil }, 200)
          expect(@assignment.reload.due_at).to be_nil
        end

        it "allows changing the due date on an assignment with an override due in a closed grading period" do
          due_date = 7.days.from_now
          @assignment = create_assignment(due_at: 3.days.from_now.iso8601, time_zone_edited: due_date.zone)
          override_for_date(3.days.ago)
          call_update({ due_at: due_date.iso8601 }, 200)
          expect(@assignment.reload.due_at).to eq due_date.iso8601
        end

        it "allows adding an override with a due date in an open grading period" do
          # Known Issue: This should not be permitted when creating an override
          # would cause a student to assume a due date in an open grading period
          # when previous in a closed grading period.
          override_due_date = 3.days.from_now.iso8601
          @assignment = create_assignment(due_at: 7.days.from_now, only_visible_to_overrides: true)
          override_params = [{ student_ids: [@student.id], due_at: override_due_date }]
          call_update({ assignment_overrides: override_params }, 200)
          overrides = @assignment.reload.assignment_overrides
          expect(overrides.count).to eq 1
          expect(overrides.first.due_at).to eq override_due_date
        end

        it "does not allow adding an override with a due date in a closed grading period" do
          @assignment = create_assignment(due_at: 7.days.from_now)
          override_params = [{ student_ids: [@student.id], due_at: 3.days.ago.iso8601 }]
          call_update({ assignment_overrides: override_params }, 403)
          json = JSON.parse response.body
          expect(json["errors"].keys).to include "due_at"
        end

        it "does not allow changing the due date of an override due in a closed grading period" do
          override_due_date = 3.days.ago
          @assignment = create_assignment(due_at: 7.days.from_now)
          override = override_for_date(override_due_date)
          override_params = [{ id: override.id, due_at: 3.days.from_now.iso8601 }]
          call_update({ assignment_overrides: override_params }, 403)
          expect(override.reload.due_at).to eq override_due_date
          json = JSON.parse response.body
          expect(json["errors"].keys).to include "due_at"
        end

        it "succeeds when the override due date is set to the same value" do
          override_due_date = 3.days.ago
          @assignment = create_assignment(due_at: 7.days.from_now)
          override = override_for_date(override_due_date)
          override_params = [{ id: override.id, due_at: override_due_date.iso8601 }]
          call_update({ assignment_overrides: override_params }, 200)
          expect(override.reload.due_at).to eq override_due_date.iso8601
        end

        it "does not allow changing the due date of an override to a date within a closed grading period" do
          override_due_date = 3.days.from_now
          @assignment = create_assignment(due_at: 7.days.from_now)
          override = override_for_date(override_due_date)
          override_params = [{ id: override.id, due_at: 3.days.ago.iso8601 }]
          call_update({ assignment_overrides: override_params }, 403)
          expect(override.reload.due_at).to eq override_due_date
          json = JSON.parse response.body
          expect(json["errors"].keys).to include "due_at"
        end

        it "does not allow unsetting the due date of an override when the last grading period is closed" do
          override_due_date = 3.days.from_now
          @assignment = create_assignment(due_at: 7.days.from_now)
          override = override_for_date(override_due_date)
          override_params = [{ id: override.id, due_at: nil }]
          call_update({ assignment_overrides: override_params }, 403)
          expect(override.reload.due_at).to eq override_due_date
          json = JSON.parse response.body
          expect(json["errors"].keys).to include "due_at"
        end

        it "does not allow deleting by omission an override due in a closed grading period" do
          @assignment = create_assignment(due_at: 7.days.from_now)
          override = override_for_date(3.days.ago)
          override_params = [{ student_ids: [@student.id], due_at: 3.days.from_now.iso8601 }]
          call_update({ assignment_overrides: override_params }, 403)
          expect(override.reload).not_to be_deleted
        end
      end

      context "when the user is an admin" do
        before do
          @current_user = @admin
        end

        it "allows disabling only_visible_to_overrides when due in a closed grading period" do
          @assignment = create_assignment(due_at: 3.days.ago, only_visible_to_overrides: true)
          call_update({ only_visible_to_overrides: false }, 200)
          expect(@assignment.reload.only_visible_to_overrides).to be false
        end

        it "allows enabling only_visible_to_overrides when due in a closed grading period" do
          @assignment = create_assignment(due_at: 3.days.ago, only_visible_to_overrides: false)
          call_update({ only_visible_to_overrides: true }, 200)
          expect(@assignment.reload.only_visible_to_overrides).to be true
        end

        it "allows changing the due date on an assignment due in a closed grading period" do
          due_date = 3.days.from_now
          @assignment = create_assignment(due_at: 3.days.ago.iso8601, time_zone_edited: due_date.zone)
          call_update({ due_at: due_date.iso8601 }, 200)
          expect(@assignment.reload.due_at).to eq due_date.iso8601
        end

        it "allows changing the due date to a date within a closed grading period" do
          due_date = 3.days.ago.iso8601
          @assignment = create_assignment(due_at: 3.days.from_now)
          call_update({ due_at: due_date }, 200)
          expect(@assignment.reload.due_at).to eq due_date
        end

        it "allows unsetting the due date when the last grading period is closed" do
          @assignment = create_assignment(due_at: 3.days.from_now)
          call_update({ due_at: nil }, 200)
          expect(@assignment.reload.due_at).to be_nil
        end

        it "allows changing the due date on an assignment with an override due in a closed grading period" do
          due_date = 3.days.from_now
          @assignment = create_assignment(due_at: 7.days.from_now.iso8601, time_zone_edited: due_date.zone)
          override_for_date(3.days.ago)
          call_update({ due_at: due_date.iso8601 }, 200)
          expect(@assignment.reload.due_at).to eq due_date.iso8601
        end

        it "allows adding an override with a due date in a closed grading period" do
          override_due_date = 3.days.ago.iso8601
          @assignment = create_assignment(due_at: 7.days.from_now, only_visible_to_overrides: true)
          override_params = [{ student_ids: [@student.id], due_at: override_due_date }]
          call_update({ assignment_overrides: override_params }, 200)
          overrides = @assignment.reload.assignment_overrides
          expect(overrides.count).to eq 1
          expect(overrides.first.due_at).to eq override_due_date
        end

        it "allows changing the due date of an override due in a closed grading period" do
          override_due_date = 3.days.from_now.iso8601
          @assignment = create_assignment(due_at: 7.days.from_now)
          override = override_for_date(3.days.ago)
          override_params = [{ id: override.id, due_at: override_due_date }]
          call_update({ assignment_overrides: override_params }, 200)
          expect(override.reload.due_at).to eq override_due_date
        end

        it "allows changing the due date of an override to a date within a closed grading period" do
          override_due_date = 3.days.ago.iso8601
          @assignment = create_assignment(due_at: 7.days.from_now)
          override = override_for_date(3.days.from_now)
          override_params = [{ id: override.id, due_at: override_due_date }]
          call_update({ assignment_overrides: override_params }, 200)
          expect(override.reload.due_at).to eq override_due_date
        end

        it "allows unsetting the due date of an override when the last grading period is closed" do
          @assignment = create_assignment(due_at: 7.days.from_now)
          override = override_for_date(3.days.from_now)
          override_params = [{ id: override.id, due_at: nil }]
          call_update({ assignment_overrides: override_params }, 200)
          expect(override.reload.due_at).to be_nil
        end

        it "allows deleting by omission an override due in a closed grading period" do
          @assignment = create_assignment(due_at: 7.days.from_now)
          override = override_for_date(3.days.ago)
          override_params = [{ student_ids: [@student.id], due_at: 3.days.from_now.iso8601 }]
          call_update({ assignment_overrides: override_params }, 200)
          expect(override.reload).to be_deleted
        end
      end
    end

    context "PeerReviewUpdaterService call verification" do
      before :once do
        course_with_teacher(active_all: true)
        @course.enable_feature!(:peer_review_grading)
      end

      it "calls PeerReviewUpdaterService exactly once when updating an assignment with peer reviews" do
        @assignment = @course.assignments.create!(
          name: "Original Assignment",
          points_possible: 100,
          peer_reviews: true
        )

        PeerReview::PeerReviewCreatorService.call(
          parent_assignment: @assignment,
          points_possible: 50,
          grading_type: "points"
        )

        expect(PeerReview::PeerReviewUpdaterService).to receive(:call).once.and_call_original

        api_call(:put,
                 "/api/v1/courses/#{@course.id}/assignments/#{@assignment.id}",
                 {
                   controller: "assignments_api",
                   action: "update",
                   format: "json",
                   course_id: @course.id.to_s,
                   id: @assignment.to_param
                 },
                 {
                   assignment: {
                     peer_reviews: true,
                     peer_review: {
                       points_possible: 75,
                       grading_type: "points"
                     }
                   }
                 })

        expect(response).to be_successful
      end
    end

    context "assignment that uses LTI 1.3" do
      let(:course) do
        course = course_factory
        course_with_teacher_logged_in({ user: user_factory, course: })
        course
      end
      let(:assignment) do
        course.assignments.create!(title: "custom",
                                   submission_types: "external_tool",
                                   points_possible: 10,
                                   external_tool_tag: content_tag,
                                   workflow_state: "published")
      end
      let(:tool) do
        course.context_external_tools.create!(
          name: "LTI Test Tool",
          consumer_key: "key",
          shared_secret: "secret",
          use_1_3: true,
          developer_key: DeveloperKey.create!,
          tool_id: "LTI Test Tool",
          url: "http://lti13testtool.docker/launch"
        )
      end
      let(:content_tag) { ContentTag.new(url: tool.url, content: tool) }
      let(:external_tool_tag_attributes) do
        {
          content_id: course.context_external_tools.last.id,
          content_type: "context_external_tool",
          external_data: "",
          new_tab: "0",
          url: "http://lti13testtool.docker/launch"
        }
      end
      let(:assignment_params) do
        {
          submission_types: ["external_tool"],
          external_tool_tag_attributes:
        }
      end

      context "that uses custom parameters" do
        let(:external_tool_tag_attributes) { super().merge({ custom_params: }) }
        let(:custom_params) { { "hello" => "there" } }

        it "saves the new custom params" do
          response = api_call(
            :put,
            "/api/v1/courses/#{course.id}/assignments/#{assignment.id}",
            {
              controller: "assignments_api",
              action: "update",
              format: "json",
              course_id: course.id.to_s,
              id: assignment.to_param
            },
            { assignment: assignment_params },
            {},
            { expected_status: 200 }
          )
          expect(response["external_tool_tag_attributes"]["custom_params"]).to eq custom_params
          expect(assignment.reload.primary_resource_link.custom).to eq custom_params
        end

        context "custom params already exist" do
          let(:assignment) do
            a = super()
            a.update!(lti_resource_link_custom_params: saved_custom_params)
            a
          end
          let(:saved_custom_params) do
            {
              "already" => "saved"
            }
          end

          context "passing no custom params" do
            let(:external_tool_tag_attributes) do
              prev = super()
              prev.delete(:custom_params)
              prev
            end

            it "doesn't delete the existing custom params" do
              response = api_call(
                :put,
                "/api/v1/courses/#{course.id}/assignments/#{assignment.id}",
                {
                  controller: "assignments_api",
                  action: "update",
                  format: "json",
                  course_id: course.id.to_s,
                  id: assignment.to_param
                },
                { assignment: assignment_params },
                {},
                { expected_status: 200 }
              )
              expect(response["external_tool_tag_attributes"]["custom_params"]).to eq saved_custom_params
              expect(assignment.reload.primary_resource_link.custom).to eq saved_custom_params
            end
          end

          context "passing a falsey value for custom params" do
            let(:custom_params) { nil }

            it "deletes the existing custom params" do
              response = api_call(
                :put,
                "/api/v1/courses/#{course.id}/assignments/#{assignment.id}",
                {
                  controller: "assignments_api",
                  action: "update",
                  format: "json",
                  course_id: course.id.to_s,
                  id: assignment.to_param
                },
                { assignment: assignment_params },
                {},
                { expected_status: 200 }
              )

              expect(response["external_tool_tag_attributes"]["custom_params"]).to eq({})
              expect(assignment.reload.primary_resource_link.reload.custom).to eq({})
            end
          end

          context "passing a new value for custom params" do
            let(:custom_params) { { "general" => "kenobi" } }

            it "updates the custom params on the Lti::ResourceLink" do
              response = api_call(
                :put,
                "/api/v1/courses/#{course.id}/assignments/#{assignment.id}",
                {
                  controller: "assignments_api",
                  action: "update",
                  format: "json",
                  course_id: course.id.to_s,
                  id: assignment.to_param
                },
                { assignment: assignment_params },
                {},
                { expected_status: 200 }
              )

              expect(response["external_tool_tag_attributes"]["custom_params"]).to eq custom_params
              expect(assignment.reload.primary_resource_link.reload.custom).to eq custom_params
            end
          end
        end

        context "invalid custom params" do
          shared_examples_for "an invalid custom params request" do
            it "returns a 400 and doesn't save the custom params" do
              response = api_call(
                :put,
                "/api/v1/courses/#{course.id}/assignments/#{assignment.id}",
                {
                  controller: "assignments_api",
                  action: "update",
                  format: "json",
                  course_id: course.id.to_s,
                  id: assignment.to_param
                },
                { assignment: assignment_params },
                {},
                { expected_status: 400 }
              )
              expect(response.include?("external_tool_tag_attributes")).to be_falsey
              expect(response["errors"].length).to be 1
              expect(assignment.reload.primary_resource_link.reload.custom).to be_nil
            end
          end

          context "because it's a nested object" do
            let(:custom_params) do
              {
                "hello" => {
                  "there" => "general kenobi"
                },
                "I'm" => "invalid"
              }
            end

            it_behaves_like "an invalid custom params request"
          end

          context "because it's not an object at all" do
            let(:custom_params) { "Lies, deception!" }

            it_behaves_like "an invalid custom params request"
          end
        end
      end
    end

    describe "skipping downstream changes" do
      it "skips the mark downstream changes callback when the skip_downstream_changes param is passed and true" do
        other_course = Account.default.courses.create!
        template = MasterCourses::MasterTemplate.set_as_master_course(other_course)
        original_assmt = other_course.assignments.create!(title: "blah", description: "bloo")
        tag = template.create_content_tag_for!(original_assmt)

        course_with_teacher(active_all: true)
        subscription = MasterCourses::ChildSubscription.create!(master_template: template, child_course: @course)
        @assignment = @course.assignments.create!(
          name: "something",
          migration_id: tag.migration_id
        )
        child_content_tag = MasterCourses::ChildContentTag.create!(
          child_subscription: subscription,
          content: @assignment
        )

        api_call(:put,
                 "/api/v1/courses/#{@course.id}/assignments/#{@assignment.id}.json",
                 {
                   controller: "assignments_api",
                   action: "update",
                   format: "json",
                   course_id: @course.id.to_s,
                   id: @assignment.id.to_s
                 },
                 { assignment: { points_possible: 50 }, skip_downstream_changes: true },
                 {},
                 { expected_status: 200 })

        expect(@assignment.reload.points_possible).to eq 50
        expect(child_content_tag.reload.downstream_changes).to be_empty
      end

      it "marks downstream changes when the skip_downstream_changes is not passed" do
        other_course = Account.default.courses.create!
        template = MasterCourses::MasterTemplate.set_as_master_course(other_course)
        original_assmt = other_course.assignments.create!(title: "blah", description: "bloo")
        tag = template.create_content_tag_for!(original_assmt)

        course_with_teacher(active_all: true)
        subscription = MasterCourses::ChildSubscription.create!(master_template: template, child_course: @course)
        @assignment = @course.assignments.create!(
          name: "something",
          migration_id: tag.migration_id
        )
        child_content_tag = MasterCourses::ChildContentTag.create!(
          child_subscription: subscription,
          content: @assignment
        )

        api_call(:put,
                 "/api/v1/courses/#{@course.id}/assignments/#{@assignment.id}.json",
                 {
                   controller: "assignments_api",
                   action: "update",
                   format: "json",
                   course_id: @course.id.to_s,
                   id: @assignment.id.to_s
                 },
                 { assignment: { points_possible: 50 } },
                 {},
                 { expected_status: 200 })

        expect(@assignment.reload.points_possible).to eq 50
        expect(child_content_tag.reload.downstream_changes).not_to be_empty
      end
    end
  end

  describe "DELETE /courses/:course_id/assignments/:id (#delete)" do
    before :once do
      course_with_student(active_all: true)
      @assignment = @course.assignments.create!(
        title: "Test Assignment",
        description: "public stuff"
      )
    end

    context "user does not have the permission to delete the assignment" do
      it "does not delete the assignment" do
        api_call(:delete,
                 "/api/v1/courses/#{@course.id}/assignments/#{@assignment.id}",
                 {
                   controller: "assignments",
                   action: "destroy",
                   format: "json",
                   course_id: @course.id.to_s,
                   id: @assignment.to_param
                 },
                 {},
                 {},
                 { expected_status: 403 })
        expect(@assignment.reload).not_to be_deleted
      end
    end

    context "when user requesting the deletion has permission to delete" do
      it "deletes the assignment" do
        teacher_in_course(course: @course, active_all: true)
        api_call(:delete,
                 "/api/v1/courses/#{@course.id}/assignments/#{@assignment.id}",
                 {
                   controller: "assignments",
                   action: "destroy",
                   format: "json",
                   course_id: @course.id.to_s,
                   id: @assignment.to_param
                 },
                 {},
                 {},
                 { expected_status: 200 })
        expect(@assignment.reload).to be_deleted
      end

      it "deletes by lti_context_id" do
        teacher_in_course(course: @course, active_all: true)
        api_call(:delete,
                 "/api/v1/courses/#{@course.id}/assignments/lti_context_id:#{@assignment.lti_context_id}",
                 {
                   controller: "assignments",
                   action: "destroy",
                   format: "json",
                   course_id: @course.id.to_s,
                   id: "lti_context_id:#{@assignment.lti_context_id}"
                 },
                 {},
                 {},
                 { expected_status: 200 })
        expect(@assignment.reload).to be_deleted
      end
    end
  end

  describe "GET /courses/:course_id/assignments/:id (#show)" do
    before :once do
      course_with_student(active_all: true)
    end

    describe "checkpoints in-place" do
      before do
        @course.account.enable_feature!(:discussion_checkpoints)

        @assignment = @course.assignments.create!(title: "Assignment 1", has_sub_assignments: true)
        @c1 = @assignment.sub_assignments.create!(context: @assignment.context, sub_assignment_tag: CheckpointLabels::REPLY_TO_TOPIC, points_possible: 5, due_at: 3.days.from_now)
        @c2 = @assignment.sub_assignments.create!(context: @assignment.context, sub_assignment_tag: CheckpointLabels::REPLY_TO_ENTRY, points_possible: 10, due_at: 5.days.from_now)
      end

      it "returns the assignment with API-formatted Checkpoint data" do
        assignment = api_get_assignment_in_course(@assignment, @course, include: ["checkpoints"])
        checkpoints = assignment["checkpoints"]

        expect(assignment["has_sub_assignments"]).to be_truthy

        expect(checkpoints.length).to eq 2
        expect(checkpoints.pluck("name")).to match_array [@c1.name, @c2.name]
        expect(checkpoints.pluck("tag")).to match_array [@c1.sub_assignment_tag, @c2.sub_assignment_tag]
        expect(checkpoints.pluck("points_possible")).to match_array [@c1.points_possible, @c2.points_possible]
        expect(checkpoints.pluck("due_at")).to match_array [@c1.due_at.iso8601, @c2.due_at.iso8601]
        expect(checkpoints.pluck("only_visible_to_overrides")).to match_array [@c1.only_visible_to_overrides, @c2.only_visible_to_overrides]
      end
    end

    describe "with a normal assignment" do
      before :once do
        @assignment = @course.assignments.create!(
          title: "Locked Assignment",
          description: "secret stuff"
        )
      end

      before do
        allow_any_instantiation_of(@assignment).to receive(:overridden_for)
          .and_return @assignment
        allow_any_instantiation_of(@assignment).to receive(:locked_for?).and_return(
          { asset_string: "", unlock_at: 1.hour.from_now }
        )
      end

      it "looks up an assignment by lti_context_id" do
        json = api_call(:get,
                        "/api/v1/courses/#{@course.id}/assignments/lti_context_id:#{@assignment.lti_context_id}.json",
                        { controller: "assignments_api",
                          action: "show",
                          format: "json",
                          course_id: @course.id.to_s,
                          id: "lti_context_id:#{@assignment.lti_context_id}" })
        expect(json["id"]).to eq @assignment.id
      end

      it "does not return the assignment's description if locked for user" do
        @json = api_get_assignment_in_course(@assignment, @course)
        expect(@json["description"]).to be_nil
      end

      it "translates assignment descriptions" do
        course_with_teacher(active_all: true)
        should_translate_user_content(@course) do |content|
          assignment = @course.assignments.create!(description: content, saving_user: @teacher)
          json = api_get_assignment_in_course(assignment, @course)
          json["description"]
        end
      end

      it "translates assignment descriptions without verifiers" do
        course_with_teacher(active_all: true)
        should_translate_user_content(@course, false) do |content|
          assignment = @course.assignments.create!(description: content, saving_user: @teacher)
          json = api_get_assignment_in_course(assignment, @course, no_verifiers: true)
          json["description"]
        end
      end

      it "returns the discussion topic url" do
        @user = @teacher
        @context = @course
        @assignment = @course.assignments.create!(title: "assignment1", submission_types: "discussion_topic")
        @topic = @assignment.discussion_topic
        json = api_get_assignment_in_course(@assignment, @course)
        expect(json["discussion_topic"]).to eq({
                                                 "author" => {},
                                                 "id" => @topic.id,
                                                 "is_section_specific" => @topic.is_section_specific,
                                                 "summary_enabled" => @topic.summary_enabled,
                                                 "title" => "assignment1",
                                                 "message" => nil,
                                                 "posted_at" => @topic.posted_at.as_json,
                                                 "last_reply_at" => @topic.last_reply_at.as_json,
                                                 "require_initial_post" => nil,
                                                 "discussion_subentry_count" => 0,
                                                 "assignment_id" => @assignment.id,
                                                 "delayed_post_at" => nil,
                                                 "lock_at" => nil,
                                                 "created_at" => @topic.created_at.iso8601,
                                                 "user_name" => @topic.user_name,
                                                 "pinned" => !!@topic.pinned,
                                                 "position" => @topic.position,
                                                 "topic_children" => [],
                                                 "group_topic_children" => [],
                                                 "locked" => false,
                                                 "can_lock" => true,
                                                 "comments_disabled" => false,
                                                 "locked_for_user" => false,
                                                 "is_announcement" => false,
                                                 "root_topic_id" => @topic.root_topic_id,
                                                 "podcast_url" => nil,
                                                 "podcast_has_student_posts" => false,
                                                 "read_state" => "unread",
                                                 "unread_count" => 0,
                                                 "user_can_see_posts" => @topic.user_can_see_posts?(@user),
                                                 "subscribed" => @topic.subscribed?(@user),
                                                 "published" => @topic.published?,
                                                 "can_unpublish" => @topic.can_unpublish?,
                                                 "url" =>
            "http://www.example.com/courses/#{@course.id}/discussion_topics/#{@topic.id}",
                                                 "html_url" =>
            "http://www.example.com/courses/#{@course.id}/discussion_topics/#{@topic.id}",
                                                 "attachments" => [],
                                                 "permissions" => { "attach" => true, "update" => true, "reply" => true, "delete" => true, "manage_assign_to" => true },
                                                 "discussion_type" => "threaded",
                                                 "group_category_id" => nil,
                                                 "can_group" => true,
                                                 "allow_rating" => false,
                                                 "only_graders_can_rate" => false,
                                                 "sort_by_rating" => false,
                                                 "todo_date" => nil,
                                                 "anonymous_state" => nil,
                                                 "sort_order" => "desc",
                                                 "sort_order_locked" => false,
                                                 "expanded" => false,
                                                 "expanded_locked" => false,

                                               })
      end

      it "fulfills module progression requirements" do
        @assignment = @course.assignments.create!(
          title: "Test Assignment",
          description: "public stuff"
        )
        mod = @course.context_modules.create!(name: "some module")
        tag = mod.add_item(id: @assignment.id, type: "assignment")
        mod.completion_requirements = { tag.id => { type: "must_view" } }
        mod.save!

        # index should not affect anything
        api_call(:get,
                 "/api/v1/courses/#{@course.id}/assignments.json",
                 {
                   controller: "assignments_api",
                   action: "index",
                   format: "json",
                   course_id: @course.id.to_s
                 })
        expect(mod.evaluate_for(@user)).to be_unlocked

        # show should count as a view
        json = api_get_assignment_in_course(@assignment, @course)
        expect(json["description"]).not_to be_nil
        expect(mod.evaluate_for(@user)).to be_completed
      end

      it "returns the dates for assignment as they apply to the user" do
        Score.where(enrollment_id: @student.enrollments).each(&:destroy_permanently!)
        @student.enrollments.each(&:destroy_permanently!)
        @assignment = @course.assignments.create!(
          title: "Test Assignment",
          description: "public stuff"
        )
        @section = @course.course_sections.create! name: "afternoon delight"
        @course.enroll_user(@student,
                            "StudentEnrollment",
                            section: @section,
                            enrollment_state: :active)
        override = create_override_for_assignment
        json = api_get_assignment_in_course(@assignment, @course)
        expect(json["due_at"]).to eq override.due_at.iso8601
        expect(json["unlock_at"]).to eq override.unlock_at.iso8601
        expect(json["lock_at"]).to eq override.lock_at.iso8601
      end

      it "returns original assignment due dates" do
        Score.where(enrollment_id: @student.enrollments).each(&:destroy_permanently!)
        @student.enrollments.each(&:destroy_permanently!)
        @assignment = @course.assignments.create!(
          title: "Test Assignment",
          description: "public stuff",
          due_at: 1.day.from_now,
          unlock_at: Time.zone.now,
          lock_at: 2.days.from_now
        )
        @section = @course.course_sections.create! name: "afternoon delight"
        @course.enroll_user(@student,
                            "StudentEnrollment",
                            section: @section,
                            enrollment_state: :active)
        create_override_for_assignment
        json = api_call(:get,
                        "/api/v1/courses/#{@course.id}/assignments/#{@assignment.id}.json",
                        { controller: "assignments_api",
                          action: "show",
                          format: "json",
                          course_id: @course.id.to_s,
                          id: @assignment.id.to_s },
                        { override_assignment_dates: "false" })
        expect(json["due_at"]).to eq @assignment.due_at.iso8601
        expect(json["unlock_at"]).to eq @assignment.unlock_at.iso8601
        expect(json["lock_at"]).to eq @assignment.lock_at.iso8601
      end

      it "returns has_overrides correctly" do
        @user = @teacher
        @assignment = @course.assignments.create!(title: "Test Assignment", description: "foo")
        json = api_get_assignment_in_course(@assignment, @course)
        expect(json["has_overrides"]).to be false

        @section = @course.course_sections.create! name: "afternoon delight"
        create_override_for_assignment
        json = api_get_assignment_in_course(@assignment, @course)
        expect(json["has_overrides"]).to be true

        @user = @student # don't show has_overrides to students
        json = api_get_assignment_in_course(@assignment, @course)
        expect(json["has_overrides"]).to be_nil
      end

      it "returns all_dates when requested" do
        @assignment = @course.assignments.create!(title: "Test Assignment", description: "foo")
        json = api_call(:get,
                        "/api/v1/courses/#{@course.id}/assignments/#{@assignment.id}.json",
                        { controller: "assignments_api",
                          action: "show",
                          format: "json",
                          course_id: @course.id.to_s,
                          id: @assignment.id.to_s,
                          all_dates: true },
                        { override_assignment_dates: "false" })
        expect(json["all_dates"]).not_to be_nil
      end

      it "does not fulfill requirements when description isn't returned" do
        @assignment = @course.assignments.create!(
          title: "Locked Assignment",
          description: "locked!"
        )
        expect_any_instantiation_of(@assignment).to receive(:overridden_for)
          .and_return @assignment
        expect_any_instantiation_of(@assignment).to receive(:locked_for?).and_return({
                                                                                       asset_string: "",
                                                                                       unlock_at: 1.hour.from_now
                                                                                     }).at_least(1)

        mod = @course.context_modules.create!(name: "some module")
        tag = mod.add_item(id: @assignment.id, type: "assignment")
        mod.completion_requirements = { tag.id => { type: "must_view" } }
        mod.save!
        json = api_get_assignment_in_course(@assignment, @course)
        expect(json["description"]).to be_nil
        expect(mod.evaluate_for(@user)).to be_unlocked
      end

      it "still includes a description when a locked assignment is viewable" do
        @assignment = @course.assignments.create!(
          title: "Locked but Viewable Assignment",
          description: "locked but viewable!"
        )
        expect_any_instantiation_of(@assignment).to receive(:overridden_for)
          .and_return @assignment
        expect_any_instantiation_of(@assignment).to receive(:locked_for?).and_return({
                                                                                       asset_string: "",
                                                                                       unlock_at: 1.hour.ago,
                                                                                       can_view: true
                                                                                     }).at_least(1)

        mod = @course.context_modules.create!(name: "some module")
        tag = mod.add_item(id: @assignment.id, type: "assignment")
        mod.completion_requirements = { tag.id => { type: "must_view" } }
        mod.save!
        json = api_get_assignment_in_course(@assignment, @course)
        expect(json["description"]).not_to be_nil
        expect(mod.evaluate_for(@user)).to be_completed
      end

      it "includes submission info when requested with include flag" do
        assignment, submission = create_submitted_assignment_with_user(@user)
        json = api_call(:get,
                        "/api/v1/courses/#{@course.id}/assignments/#{assignment.id}.json",
                        { controller: "assignments_api",
                          action: "show",
                          format: "json",
                          course_id: @course.id.to_s,
                          id: assignment.id.to_s },
                        { include: ["submission"] })
        s_json = controller.submission_json(
          submission,
          assignment,
          @user,
          session,
          assignment.context,
          { include: ["submission"] }
        ).to_json
        expect(json["submission"]).to eq(json_parse(s_json))
      end

      context "AssignmentFreezer plugin disabled" do
        before do
          @user = @teacher
          @assignment = create_frozen_assignment_in_course(@course)
          allow(PluginSetting).to receive(:settings_for_plugin).and_return(nil)
          @json = api_get_assignment_in_course(@assignment, @course)
        end

        it "excludes frozen and frozen_attributes fields" do
          expect(@json).not_to have_key("frozen")
          expect(@json).not_to have_key("frozen_attributes")
        end
      end

      context "AssignmentFreezer plugin enabled" do
        context "assignment frozen" do
          before :once do
            @user = @teacher
            @assignment = create_frozen_assignment_in_course(@course)
          end

          before do
            allow(PluginSetting).to receive(:settings_for_plugin).and_return({ "title" => "yes" })
            @json = api_get_assignment_in_course(@assignment, @course)
          end

          it "tells the consumer that the assignment is frozen" do
            expect(@json["frozen"]).to be true
          end

          it "returns an list of frozen attributes" do
            expect(@json["frozen_attributes"]).to eq ["title"]
          end

          it "tells the consumer that the assignment will be frozen when copied" do
            expect(@json["freeze_on_copy"]).to be_truthy
          end

          it "returns an empty list when no frozen attributes" do
            allow(PluginSetting).to receive(:settings_for_plugin).and_return({})
            json = api_get_assignment_in_course(@assignment, @course)
            expect(json["frozen_attributes"]).to eq []
          end
        end

        context "assignment not frozen" do
          before :once do
            @user = @teacher
            @assignment = @course.assignments.create!({
                                                        title: "Frozen",
                                                        description: "frozen!"
                                                      })
          end

          before do
            allow(PluginSetting).to receive(:settings_for_plugin).and_return({ "title" => "yes" }) # enable plugin
            expect_any_instantiation_of(@assignment).to receive(:overridden_for).and_return @assignment
            expect_any_instantiation_of(@assignment).to receive(:frozen?).at_least(:once).and_return false
            @json = api_get_assignment_in_course(@assignment, @course)
          end

          it "tells the consumer that the assignment is not frozen" do
            expect(@json["frozen"]).to be false
          end

          it "gives the consumer an empty list for frozen attributes" do
            expect(@json["frozen_attributes"]).to eq []
          end

          it "tells the consumer that the assignment will not be frozen when copied" do
            expect(@json["freeze_on_copy"]).to be false
          end
        end

        context "assignment with quiz" do
          before do
            @user = @teacher
            @quiz = Quizzes::Quiz.create!(title: "Quiz Name", context: @course)
            @quiz.did_edit!
            @quiz.offer!
            assignment = @quiz.assignment
            @json = api_get_assignment_in_course(assignment, @course)
          end

          it "has quiz information" do
            expect(@json["quiz_id"]).to eq @quiz.id
            expect(@json["anonymous_submissions"]).to be false
            expect(@json["name"]).to eq @quiz.title
            expect(@json["submission_types"]).to include "online_quiz"
          end
        end
      end

      context "external tool assignment" do
        let(:course) { course_model }
        let(:assignment) do
          course.assignments.create!(external_tool_tag: content_tag,
                                     submission_types: "external_tool",
                                     points_possible: 10)
        end
        let(:content_tag) { ContentTag.new(content: tool, url: tool.url, new_tab: false) }
        let(:tool) do
          course.context_external_tools.create!(
            name: "LTI Test Tool",
            consumer_key: "key",
            shared_secret: "secret",
            developer_key: DeveloperKey.create!,
            tool_id: "LTI Test Tool",
            url: "http://lti13testtool.docker/launch"
          )
        end
        let(:json) { api_get_assignment_in_course(assignment, course) }

        it "has the external tool submission type" do
          expect(json["submission_types"]).to eq ["external_tool"]
        end

        it "includes the external tool attributes" do
          expect(json["external_tool_tag_attributes"]).to eq({
                                                               "url" => tool.url,
                                                               "new_tab" => false,
                                                               "resource_link_id" => ContextExternalTool.opaque_identifier_for(content_tag, content_tag.context.shard),
                                                               "resource_link_title" => nil,
                                                               "external_data" => nil,
                                                               "custom_params" => nil,
                                                               "content_id" => tool.id,
                                                               "content_type" => "ContextExternalTool"
                                                             })
        end

        it "includes the assignment_id attribute" do
          expect(json).to include("url")
          uri = URI(json["url"])
          expect(uri.path).to eq "/api/v1/courses/#{course.id}/external_tools/sessionless_launch"
          expect(uri.query).to include("assignment_id=")
        end

        context "that uses LTI 1.3" do
          let(:tool) do
            a = super()
            a.update!(use_1_3: true)
            a
          end

          context "with custom_params" do
            let(:assignment) do
              a = super()
              a.update(lti_resource_link_custom_params: custom_params)
              a
            end
            let(:custom_params) { { "hello" => "world" } }

            it "includes the custom_params" do
              expect(json["external_tool_tag_attributes"]["custom_params"]).to eq custom_params
            end
          end
        end
      end

      context "when result_type is specified (Quizzes.Next serialization)" do
        before do
          @course.root_account.enable_feature!(:newquizzes_on_quiz_page)
        end

        it "outputs quiz shell json using quizzes.next serializer" do
          @assignment = @course.assignments.create!(title: "Test Assignment", description: "foo")
          json = api_call(:get,
                          "/api/v1/courses/#{@course.id}/assignments/#{@assignment.id}.json",
                          { controller: "assignments_api",
                            action: "show",
                            format: "json",
                            course_id: @course.id.to_s,
                            id: @assignment.id.to_s,
                            all_dates: true,
                            result_type: "Quiz" },
                          { override_assignment_dates: "false" })
          expect(json["quiz_type"]).to eq("quizzes.next")
        end
      end
    end

    context "draft state" do
      before :once do
        @assignment = @course.assignments.create!({
                                                    name: "unpublished assignment",
                                                    points_possible: 15
                                                  })
        @assignment.workflow_state = "unpublished"
        @assignment.save!
      end

      it "returns an authorization error to students if an assignment is unpublished" do
        raw_api_call(:get,
                     "/api/v1/courses/#{@course.id}/assignments/#{@assignment.id}",
                     {
                       controller: "assignments_api",
                       action: "show",
                       format: "json",
                       course_id: @course.id.to_s,
                       id: @assignment.id.to_s
                     })

        # should be authorization error
        expect(response).to have_http_status :forbidden
      end

      it "shows an unpublished assignment to teachers" do
        course_with_teacher_logged_in(course: @course, active_all: true)

        json = api_get_assignment_in_course(@assignment, @course)
        expect(response).to be_successful
        expect(json["id"]).to eq @assignment.id
        expect(json["unpublishable"]).to be true

        # Returns "unpublishable => false" when student submissions
        student_in_course(active_all: true, course: @course)
        @assignment.submit_homework(@student, submission_type: "online_text_entry")
        @user = @teacher
        json = api_get_assignment_in_course(@assignment, @course)
        expect(response).to be_successful
        expect(json["unpublishable"]).to be false
      end
    end

    context "differentiated assignments" do
      before :once do
        @user = @teacher
        @assignment1 = @course.assignments.create! only_visible_to_overrides: true
        @assignment2 = @course.assignments.create! only_visible_to_overrides: true
        section1 = @course.course_sections.create!
        section2 = @course.course_sections.create!
        @student1 = User.create!(name: "Test Student")
        @student2 = User.create!(name: "Test Student2")
        @student3 = User.create!(name: "Test Student3")
        student_in_section(section1, user: @student1)
        student_in_section(section2, user: @student2)
        student_in_section(section2, user: @student3)
        create_section_override_for_assignment(@assignment1, { course_section: section1 })
        create_section_override_for_assignment(@assignment2, { course_section: section2 })
        assignment_override_model(assignment: @assignment1, set_type: "Noop", title: "Just a Tag")
      end

      def visibility_api_request(assignment)
        api_call(:get,
                 "/api/v1/courses/#{@course.id}/assignments/#{assignment.id}.json",
                 {
                   controller: "assignments_api",
                   action: "show",
                   format: "json",
                   course_id: @course.id.to_s,
                   id: assignment.id.to_s
                 },
                 include: ["assignment_visibility"])
      end

      it "includes overrides if overrides flag is included in the params" do
        allow(ConditionalRelease::Service).to receive(:enabled_in_context?).and_return(true)
        assignments_json = api_call(:get,
                                    "/api/v1/courses/#{@course.id}/assignments/#{@assignment1.id}.json",
                                    {
                                      controller: "assignments_api",
                                      action: "show",
                                      format: "json",
                                      course_id: @course.id.to_s,
                                      id: @assignment1.id.to_s
                                    },
                                    include: ["overrides"])
        expect(assignments_json.keys).to include("overrides")
        expect(assignments_json["overrides"].length).to eq 2
      end

      it "returns any assignment" do
        json1 = api_get_assignment_in_course @assignment1, @course
        expect(json1["id"]).to eq @assignment1.id
        json2 = api_get_assignment_in_course @assignment2, @course
        expect(json2["id"]).to eq @assignment2.id
      end

      it "includes assignment_visibility" do
        json = visibility_api_request @assignment1
        expect(json).to have_key("assignment_visibility")
      end

      it "assignment_visibility includes the correct user_ids" do
        json = visibility_api_request @assignment1
        expect(json["assignment_visibility"].include?(@student1.id.to_s)).to be true
        json = visibility_api_request @assignment2
        expect(json["assignment_visibility"].include?(@student2.id.to_s)).to be true
        expect(json["assignment_visibility"].include?(@student3.id.to_s)).to be true
      end

      context "as a student" do
        it "returns a visible assignment" do
          user_session @student1
          @user = @student1
          json = api_get_assignment_in_course @assignment1, @course
          expect(json["id"]).to eq @assignment1.id
        end

        it "returns an error for a non-visible assignment" do
          user_session @student2
          @user = @student2
          api_call(:get,
                   "/api/v1/courses/#{@course.id}/assignments/#{@assignment1.id}.json",
                   { controller: "assignments_api",
                     action: "show",
                     format: "json",
                     course_id: @course.id.to_s,
                     id: @assignment1.id.to_s },
                   {},
                   {},
                   { expected_status: 403 })
        end

        it "does not include assignment_visibility data when requested" do
          user_session @student1
          @user = @student1
          json = visibility_api_request @assignment1
          expect(json).not_to have_key("assignment_visibility")
        end
      end
    end
  end

  describe "assignment_json" do
    let(:result) { assignment_json(@assignment, @user, {}) }

    before :once do
      course_with_teacher(active_all: true)
      @assignment = @course.assignments.create!(title: "some assignment")
    end

    context "when turnitin_enabled is true on the context" do
      before(:once) do
        account = @course.account
        account.turnitin_account_id = 1234
        account.turnitin_shared_secret = "foo"
        account.turnitin_host = "example.com"
        account.settings[:enable_turnitin] = true
        account.save!
        @assignment.reload
      end

      it "contains a turnitin_enabled key" do
        expect(result).to have_key("turnitin_enabled")
      end
    end

    context "when turnitin_enabled is false on the context" do
      it "does not contain a turnitin_enabled key" do
        expect(result).not_to have_key("turnitin_enabled")
      end
    end

    it "contains false for anonymous_grading when the assignment has anonymous grading disabled" do
      @assignment.anonymous_grading = false
      expect(result["anonymous_grading"]).to be false
    end

    it "contains true for anonymous_grading when the assignment has anonymous grading enabled" do
      @assignment.anonymous_grading = true
      expect(result["anonymous_grading"]).to be true
    end

    it "contains true for anonymize_students when the assignment is anonymized for students" do
      @assignment.update!(anonymous_grading: true)
      @assignment.ensure_post_policy(post_manually: true)
      student_in_course(course: @course, active_all: true)
      @assignment.grade_student(@student, grader: @teacher, score: 5)
      expect(result["anonymous_grading"]).to be true
    end

    it "contains false for anonymize_students when the assignment is not anonymized for students" do
      @assignment.anonymous_grading = false
      expect(result["anonymize_students"]).to be false
    end

    it "includes the assignment's annotatable_attachment_id for existing assignments" do
      attachment = attachment_model(context: @course)
      @assignment.update(
        annotatable_attachment: attachment,
        submission_types: "student_annotation"
      )
      expect(result["annotatable_attachment_id"]).to eq attachment.id
    end

    it "includes the assignment's annotatable_attachment_id for new assignments" do
      attachment = attachment_model(context: @course)
      assignment = @course.assignments.build(
        annotatable_attachment: attachment,
        submission_types: "student_annotation"
      )
      result = assignment_json(assignment, @user, {})
      expect(result["annotatable_attachment_id"]).to eq attachment.id
    end

    context "can_submit value" do
      before do
        course_with_student_logged_in(course_name: "Course 1", active_all: 1)
        @course.start_at = 14.days.ago
        @course.save!
        @assignment = @course.assignments.create!(title: "Assignment 1",
                                                  points_possible: 10,
                                                  submission_types: "online_text_entry")
      end

      def get_assignment
        api_call(:get,
                 "/api/v1/courses/#{@course.id}/assignments/#{@assignment.id}?include[]=can_submit",
                 { controller: "assignments_api",
                   action: "show",
                   format: "json",
                   course_id: @course.id.to_s,
                   id: @assignment.id,
                   include: ["can_submit"] })
      end

      it "is true for assignment" do
        @course.conclude_at = 7.days.from_now
        @course.save!
        json = get_assignment
        expect(json).to have_key("can_submit")
        expect(json["can_submit"]).to be_truthy
      end

      it "is true for assignment in course that is soft-concluded but not restricted" do
        @course.conclude_at = 3.days.ago
        @course.restrict_enrollments_to_course_dates = false
        @course.save!
        json = get_assignment
        expect(json).to have_key("can_submit")
        expect(json["can_submit"]).to be_truthy
      end

      it "is false for assignment in course that is soft-concluded and restricted" do
        @course.conclude_at = 3.days.ago
        @course.restrict_enrollments_to_course_dates = true
        @course.save!
        json = get_assignment
        expect(json).to have_key("can_submit")
        expect(json["can_submit"]).to be_falsey
      end

      it "is false if the assignment has no submission types" do
        @assignment.submission_types = "none"
        @assignment.save!
        json = get_assignment
        expect(json).to have_key("can_submit")
        expect(json["can_submit"]).to be_falsey
      end

      it "is false if the assignment is submitted on paper" do
        @assignment.submission_types = "on_paper"
        @assignment.save!
        json = get_assignment
        expect(json).to have_key("can_submit")
        expect(json["can_submit"]).to be_falsey
      end

      it "is false if the assignment is locked" do
        @assignment.unlock_at = 2.days.from_now
        @assignment.save!
        json = get_assignment
        expect(json).to have_key("can_submit")
        expect(json["can_submit"]).to be_falsey
      end

      it "is false if the allowed_attempts are used" do
        @assignment.allowed_attempts = 1
        @assignment.submit_homework(@student, submission_type: "online_text_entry", body: "Assignment submitted")
        @assignment.save!
        json = get_assignment
        expect(json).to have_key("can_submit")
        expect(json["can_submit"]).to be_falsey
      end

      it "does not show when getting all assignments" do
        json = api_call(:get,
                        "/api/v1/courses/#{@course.id}/assignments/?include[]=can_submit",
                        { controller: "assignments_api",
                          action: "index",
                          format: "json",
                          course_id: @course.id.to_s,
                          include: ["can_submit"] })
        expect(json.first).to have_key("description")
        expect(json.first).not_to have_key("can_submit")
      end

      it "does not show when can_submit param is not included" do
        json = api_call(:get,
                        "/api/v1/courses/#{@course.id}/assignments/#{@assignment.id}",
                        { controller: "assignments_api",
                          action: "show",
                          format: "json",
                          course_id: @course.id.to_s,
                          id: @assignment.id })
        expect(json).to have_key("description")
        expect(json).not_to have_key("can_submit")
      end
    end

    context "ab_guid" do
      before do
        course_with_student_logged_in(course_name: "Course 1", active_all: 1)
        @course.start_at = 14.days.ago
        @course.save!
        @assignment = @course.assignments.create!(title: "Assignment 1",
                                                  points_possible: 10,
                                                  submission_types: "online_text_entry",
                                                  ab_guid: ["1234"])
        account = Account.default
        outcome = account.created_learning_outcomes.create!(
          title: "My Outcome",
          description: "Description of my outcome",
          vendor_guid: "vendorguid9000"
        )
        rating = [{ id: "rat1",
                    description: "Full Marks",
                    long_description: "Student did a great job.",
                    points: 5.0 }]
        criteria = [{ id: 1, points: 9000, learning_outcome_id: outcome.id, description: "description", long_description: "long description", ratings: rating }]

        @assignment2 = @course.assignments.create!(title: "Assignment 2")
        @rubric = @course.rubrics.create!(title: "My Rubric", context: @course, data: criteria)
        @assignment2.rubric = @rubric
        @assignment2.save!
        @assignment2.rubric_association.context = @course
        @assignment2.rubric_association.save!

        @assignment3 = @course.assignments.create!(title: "Assignment 3")
      end

      def get_assignment_with_guid(assignment_id)
        api_call(:get,
                 "/api/v1/courses/#{@course.id}/assignments/#{assignment_id}?include[]=ab_guid",
                 { controller: "assignments_api",
                   action: "show",
                   format: "json",
                   course_id: @course.id.to_s,
                   id: assignment_id,
                   include: ["ab_guid"] })
      end

      it "returns ab_guid when it is included in include param" do
        json = get_assignment_with_guid(@assignment.id)
        expect(json).to have_key("ab_guid")
        expect(json["ab_guid"]).to eq(["1234"])
      end

      it "returns vendor_id through rubrics if no ab_guid is present" do
        json = get_assignment_with_guid(@assignment2.id)
        expect(json).to have_key("ab_guid")
        expect(json["ab_guid"]).to eq(["vendorguid9000"])
      end

      it "returns an empty array if ab_guid is requested and none exists on assignment or through rubric" do
        json = get_assignment_with_guid(@assignment3.id)
        expect(json).to have_key("ab_guid")
        expect(json["ab_guid"]).to eq([])
      end
    end

    context "peer_review_sub_assignment serialization" do
      before :once do
        course_with_teacher(active_all: true)
        @assignment = @course.assignments.create!(
          title: "Assignment with Peer Reviews",
          peer_reviews: true,
          points_possible: 100
        )
      end

      context "when include_peer_review is false" do
        it "does not include peer_review_sub_assignment in JSON" do
          @course.enable_feature!(:peer_review_grading)
          PeerReviewSubAssignment.create!(
            title: "Peer Review Sub Assignment",
            context: @course,
            parent_assignment: @assignment,
            points_possible: 50
          )

          result = assignment_json(@assignment, @teacher, {}, { include_peer_review: false })

          expect(result).not_to have_key("peer_review_sub_assignment")
        end
      end

      context "when include_peer_review is not provided" do
        it "does not include peer_review_sub_assignment" do
          @course.enable_feature!(:peer_review_grading)
          PeerReviewSubAssignment.create!(
            title: "Peer Review Sub Assignment",
            context: @course,
            parent_assignment: @assignment,
            points_possible: 50
          )

          result = assignment_json(@assignment, @teacher, {}, {})

          expect(result).not_to have_key("peer_review_sub_assignment")
        end
      end

      context "when include_peer_review is true" do
        context "when feature flag is disabled" do
          before do
            @course.disable_feature!(:peer_review_grading)
          end

          it "does not include peer_review_sub_assignment in JSON" do
            result = assignment_json(@assignment, @teacher, {}, { include_peer_review: true })

            expect(result).not_to have_key("peer_review_sub_assignment")
          end
        end

        context "when feature flag is enabled" do
          before do
            @course.enable_feature!(:peer_review_grading)
          end

          context "when peer review sub assignment exists" do
            before do
              @peer_review_sub = PeerReviewSubAssignment.create!(
                title: "Peer Review Sub Assignment",
                context: @course,
                parent_assignment: @assignment,
                points_possible: 50,
                grading_type: "points",
                due_at: 1.week.from_now,
                unlock_at: 1.day.from_now,
                lock_at: 2.weeks.from_now
              )
            end

            it "includes peer_review_sub_assignment in JSON" do
              result = assignment_json(@assignment, @teacher, {}, { include_peer_review: true })

              expect(result).to have_key("peer_review_sub_assignment")
              expect(result["peer_review_sub_assignment"]).to be_a(Hash)
            end

            it "serializes peer review sub assignment with correct attributes" do
              result = assignment_json(@assignment, @teacher, {}, { include_peer_review: true })

              peer_review_data = result["peer_review_sub_assignment"]
              expect(peer_review_data["name"]).to eq("Peer Review Sub Assignment")
              expect(peer_review_data["points_possible"]).to eq(50)
              expect(peer_review_data["grading_type"]).to eq("points")
              expect(peer_review_data["id"]).to eq(@peer_review_sub.id)
              expect(peer_review_data["course_id"]).to eq(@course.id)
            end

            it "includes dates when present" do
              result = assignment_json(@assignment, @teacher, {}, { include_peer_review: true })

              peer_review_data = result["peer_review_sub_assignment"]
              expect(peer_review_data["due_at"]).to be_present
              expect(peer_review_data["unlock_at"]).to be_present
              expect(peer_review_data["lock_at"]).to be_present
            end

            it "does not include recursive peer_review_sub_assignment in the serialized peer review sub assignment" do
              result = assignment_json(@assignment, @teacher, {}, { include_peer_review: true })

              peer_review_data = result["peer_review_sub_assignment"]
              expect(peer_review_data).not_to have_key("peer_review_sub_assignment")
            end
          end

          context "when peer review sub assignment does not exist" do
            it "includes peer_review_sub_assignment as nil in JSON" do
              result = assignment_json(@assignment, @teacher, {}, { include_peer_review: true })

              expect(result).to have_key("peer_review_sub_assignment")
              expect(result["peer_review_sub_assignment"]).to be_nil
            end
          end
        end
      end
    end
  end

  context "update_from_params" do
    before :once do
      course_with_teacher(active_all: true)
      student_in_course(active_all: true)
      @assignment = @course.assignments.create!(title: "some assignment")
    end

    def strong_anything
      ArbitraryStrongishParams::ANYTHING
    end

    it "updates the external tool content_id" do
      mh = create_message_handler(create_resource_handler(create_tool_proxy))
      tool_tag = ContentTag.new(url: "http://www.example.com", new_tab: false, tag_type: "context_module")
      tool_tag.context = @assignment
      tool_tag.save!
      params = ActionController::Parameters.new({
                                                  "submission_types" => ["external_tool"],
                                                  "external_tool_tag_attributes" => {
                                                    "url" => "https://testvmserver.test.com/canvas/test/",
                                                    "content_type" => "lti/message_handler",
                                                    "content_id" => mh.id,
                                                    "new_tab" => "0"
                                                  }
                                                })
      assignment = update_from_params(@assignment, params, @user)
      tag = assignment.external_tool_tag
      expect(tag.content_id).to eq mh.id
      expect(tag.content_type).to eq "Lti::MessageHandler"
    end

    it "creates attachment association when attachments are in description with an update" do
      aa_test_data = AttachmentAssociationsSpecHelper.new(@teacher.account, @teacher)
      api_call_as_user(
        @teacher,
        :put,
        "/api/v1/courses/#{@course.id}/assignments/#{@assignment.id}",
        {
          controller: "assignments_api",
          action: "update",
          format: "json",
          course_id: @course.id.to_s,
          id: @assignment.id.to_s
        },
        { assignment: { description: aa_test_data.base_html } }
      )

      expect(aa_test_data.attachment1.attachment_associations.count).to eq 1
      expect(aa_test_data.attachment1.attachment_associations.last.context_id).to eq @assignment.id
      expect(aa_test_data.attachment1.attachment_associations.last.context_type).to eq "Assignment"
    end

    it "sets the context external tool type" do
      tool = ContextExternalTool.new(name: "test tool",
                                     consumer_key: "test",
                                     shared_secret: "shh",
                                     url: "http://www.example.com")
      tool.context = @course
      tool.save!
      tool_tag = ContentTag.new(url: "http://www.example.com", new_tab: false, tag_type: "context_module")
      tool_tag.context = @assignment
      tool_tag.save!
      params = ActionController::Parameters.new({
                                                  "submission_types" => ["external_tool"],
                                                  "external_tool_tag_attributes" => {
                                                    "url" => "https://testvmserver.test.com/canvas/test/",
                                                    "content_type" => "context_external_tool",
                                                    "content_id" => tool.id,
                                                    "new_tab" => "0"
                                                  }
                                                })
      assignment = update_from_params(@assignment, params, @user)
      tag = assignment.external_tool_tag
      expect(tag.content_id).to eq tool.id
      expect(tag.content_type).to eq "ContextExternalTool"
    end

    it "does not update integration_data when lacking permission" do
      json = %({"key": "value"})
      params = ActionController::Parameters.new({ "integration_data" => json })

      update_from_params(@assignment, params, @user)
      expect(@assignment.integration_data).to eq({})
    end

    it "updates integration_data with permission" do
      json = %({"key": "value"})
      params = ActionController::Parameters.new({ "integration_data" => json })
      account_admin_user_with_role_changes(
        role_changes: { manage_sis: true }
      )
      update_from_params(@assignment, params, @admin)
      expect(@assignment.integration_data).to eq({ "key" => "value" })
    end

    it "does not update sis_source_id when lacking permission" do
      params = ActionController::Parameters.new({ "sis_assignment_id" => "BLAH" })
      update_from_params(@assignment, params, @user)
      expect(@assignment.sis_source_id).to be_nil
    end

    it "updates sis_source_id with permission" do
      params = ActionController::Parameters.new({ "sis_assignment_id" => "BLAH" })
      account_admin_user_with_role_changes(
        role_changes: { manage_sis: true }
      )
      update_from_params(@assignment, params, @admin)
      expect(@assignment.sis_source_id).to eq "BLAH"
    end

    it "sets sis_source_id to nil when provided an empty string" do
      params = ActionController::Parameters.new({ "sis_assignment_id" => "" })
      account_admin_user_with_role_changes(role_changes: { manage_sis: true })
      update_from_params(@assignment, params, @admin)
      expect(@assignment.sis_source_id).to be_nil
    end

    it "does not update anonymous grading if the anonymous marking feature flag is not set" do
      params = ActionController::Parameters.new({ "anonymous_grading" => "true" })
      update_from_params(@assignment, params, @teacher)
      expect(@assignment.anonymous_grading).to be_falsey
    end

    context "when the assignment has peer reviews" do
      before do
        student2 = @course.enroll_user(User.create!, "StudentEnrollment", active_all: true).user
        @assignment.update!(peer_reviews: true)
        @assessment_request = AssessmentRequest.create!(
          asset: @assignment.submission_for_student(@student),
          user: @student,
          assessor: student2,
          assessor_asset: @assignment.submission_for_student(student2)
        )
      end

      it "updates the updated_at of related AssessmentRequests when anonymous_peer_reviews changes" do
        params = ActionController::Parameters.new({ "anonymous_peer_reviews" => "1" })
        expect do
          update_from_params(@assignment, params, @teacher)
        end.to change {
          @assessment_request.reload.updated_at
        }
      end

      it "does not update the updated_at of related AssessmentRequests when anonymous_peer_reviews does not change" do
        @assignment.update!(anonymous_peer_reviews: true)
        params = ActionController::Parameters.new({ "anonymous_peer_reviews" => "1" })
        expect do
          update_from_params(@assignment, params, @teacher)
        end.not_to change {
          @assessment_request.reload.updated_at
        }
      end
    end

    context "when the anonymous marking feature flag is set" do
      before(:once) do
        @course.enable_feature!(:anonymous_marking)
      end

      it "enables anonymous grading if anonymous_grading is true" do
        params = ActionController::Parameters.new({ "anonymous_grading" => "true" })
        update_from_params(@assignment, params, @teacher)
        expect(@assignment).to be_anonymous_grading
      end

      it "disables anonymous grading if anonymous_grading is false" do
        params = ActionController::Parameters.new({ "anonymous_grading" => "false" })
        update_from_params(@assignment, params, @teacher)
        expect(@assignment).not_to be_anonymous_grading
      end

      it "does not update anonymous grading status if anonymous_grading is not present" do
        @assignment.anonymous_grading = true

        params = ActionController::Parameters.new({})
        update_from_params(@assignment, params, @teacher)

        expect(@assignment).to be_anonymous_grading
      end

      it "does not set final_grader_id if the assignment is not moderated" do
        options = { final_grader_id: @teacher.id }
        params = ActionController::Parameters.new(options.as_json)
        update_from_params(@assignment, params, @teacher)
        expect(@assignment.final_grader).to be_nil
      end

      context "when the assignment is moderated" do
        before(:once) do
          @assignment.update!(moderated_grading: true, grader_count: 2)
        end

        it 'nils out the final_grader_id when passed final_grader_id: ""' do
          @assignment.update!(final_grader: @teacher)
          options = { final_grader_id: "" }
          params = ActionController::Parameters.new(options.as_json)
          update_from_params(@assignment, params, @teacher)
          expect(@assignment.final_grader).to be_nil
        end

        it "nils out the final_grader_id when passed final_grader_id: nil" do
          @assignment.update!(final_grader: @teacher)
          options = { final_grader_id: nil }
          params = ActionController::Parameters.new(options.as_json)
          update_from_params(@assignment, params, @teacher)
          expect(@assignment.final_grader).to be_nil
        end

        it "sets the final_grader_id if the user exists" do
          options = { final_grader_id: @teacher.id }
          params = ActionController::Parameters.new(options.as_json)
          update_from_params(@assignment, params, @teacher)
          expect(@assignment.final_grader).to eq @teacher
        end
      end
    end

    context "with the duplicated_successfully parameter" do
      subject { @assignment }

      let(:params) do
        ActionController::Parameters.new(duplicated_successfully:)
      end

      before do
        allow(@assignment).to receive(:finish_duplicating)
        allow(@assignment).to receive(:fail_to_duplicate)
        update_from_params(@assignment, params, @teacher)
      end

      context "when duplicated_successfully is true" do
        let(:duplicated_successfully) { true }

        it { is_expected.to have_received(:finish_duplicating) }
      end

      context "when duplicated_successfully is false" do
        let(:duplicated_successfully) { false }

        it { is_expected.to have_received(:fail_to_duplicate) }
      end

      context "when duplicated_successfully is true after timeout" do
        before do
          @assignment.update(workflow_state: "failed_to_duplicate")
        end

        let(:duplicated_successfully) { true }

        it { is_expected.to have_received(:finish_duplicating) }
      end
    end

    context "with the cc_imported_successfully parameter" do
      subject { @assignment }

      let(:params) do
        ActionController::Parameters.new(cc_imported_successfully:)
      end

      before do
        allow(@assignment).to receive(:finish_importing)
        allow(@assignment).to receive(:fail_to_import)
        update_from_params(@assignment, params, @teacher)
      end

      context "when cc_imported_successfully is true" do
        let(:cc_imported_successfully) { true }

        it { is_expected.to have_received(:finish_importing) }
      end

      context "when cc_imported_successfully is false" do
        let(:cc_imported_successfully) { false }

        it { is_expected.to have_received(:fail_to_import) }
      end
    end
  end

  context "as an observer viewing assignments" do
    before :once do
      @observer_enrollment = course_with_observer(active_all: true)
      @observer = @user
      @observer_course = @course
      @observed_student = create_users(1, return_type: :record).first
      @student_enrollment =
        @observer_course.enroll_student(@observed_student,
                                        enrollment_state: "active")
      @assigned_observer_enrollment =
        @observer_course.enroll_user(@observer,
                                     "ObserverEnrollment",
                                     associated_user_id: @observed_student.id)
      @assigned_observer_enrollment.accept

      @assignment, @submission = create_submitted_assignment_with_user(@observed_student)
    end

    it "includes submissions for observed users when requested with all assignments" do
      @assignment.unmute!
      @submission.reload
      json = api_call_as_user(@observer,
                              :get,
                              "/api/v1/courses/#{@observer_course.id}/assignments?include[]=observed_users&include[]=submission",
                              { controller: "assignments_api",
                                action: "index",
                                format: "json",
                                course_id: @observer_course.id,
                                include: ["observed_users", "submission"] })

      expect(json.first["submission"]).to eql [{
        "assignment_id" => @assignment.id,
        "attempt" => nil,
        "body" => nil,
        "cached_due_date" => nil,
        "excused" => nil,
        "grade" => "99",
        "entered_grade" => "99",
        "grading_period_id" => @submission.grading_period_id,
        "grade_matches_current_submission" => true,
        "graded_at" => nil,
        "posted_at" => @submission.posted_at.as_json,
        "grader_id" => @teacher.id,
        "id" => @submission.id,
        "redo_request" => false,
        "score" => 99.0,
        "entered_score" => 99.0,
        "submission_type" => nil,
        "submitted_at" => nil,
        "url" => nil,
        "user_id" => @observed_student.id,
        "workflow_state" => "submitted",
        "late" => false,
        "missing" => false,
        "late_policy_status" => nil,
        "points_deducted" => nil,
        "seconds_late" => 0,
        "sticker" => nil,
        "preview_url" =>
         "http://www.example.com/courses/#{@observer_course.id}/assignments/#{@assignment.id}/submissions/#{@observed_student.id}?preview=1&version=0",
        "extra_attempts" => nil,
        "custom_grade_status_id" => nil
      }]
    end

    it "includes submissions for observed users when requested with a single assignment" do
      @assignment.unmute!
      @submission.reload
      json = api_call_as_user(@observer,
                              :get,
                              "/api/v1/courses/#{@observer_course.id}/assignments/#{@assignment.id}?include[]=observed_users&include[]=submission",
                              { controller: "assignments_api",
                                action: "show",
                                format: "json",
                                id: @assignment.id,
                                course_id: @observer_course.id,
                                include: ["observed_users", "submission"] })
      expect(json["submission"]).to eql [{
        "assignment_id" => @assignment.id,
        "attempt" => nil,
        "body" => nil,
        "cached_due_date" => nil,
        "excused" => nil,
        "grade" => "99",
        "entered_grade" => "99",
        "grading_period_id" => @submission.grading_period_id,
        "grade_matches_current_submission" => true,
        "graded_at" => nil,
        "posted_at" => @submission.posted_at.as_json,
        "grader_id" => @teacher.id,
        "id" => @submission.id,
        "redo_request" => false,
        "score" => 99.0,
        "entered_score" => 99.0,
        "submission_type" => nil,
        "submitted_at" => nil,
        "url" => nil,
        "user_id" => @observed_student.id,
        "workflow_state" => "submitted",
        "late" => false,
        "missing" => false,
        "late_policy_status" => nil,
        "points_deducted" => nil,
        "seconds_late" => 0,
        "sticker" => nil,
        "preview_url" =>
         "http://www.example.com/courses/#{@observer_course.id}/assignments/#{@assignment.id}/submissions/#{@observed_student.id}?preview=1&version=0",
        "extra_attempts" => nil,
        "custom_grade_status_id" => nil
      }]
    end
  end

  context "assignment override preloading" do
    before :once do
      course_with_teacher(active_all: true)

      student_in_course(course: @course, active_all: true)
      @override = assignment_override_model(course: @course)
      @override_student = @override.assignment_override_students.build
      @override_student.user = @student
      @override_student.save!

      @assignment.only_visible_to_overrides = true
      @assignment.save!
    end

    it "preloads student_ids when including adhoc overrides" do
      expect_any_instantiation_of(@override).not_to receive(:assignment_override_students)
      json = api_call_as_user(@teacher,
                              :get,
                              "/api/v1/courses/#{@course.id}/assignments?include[]=overrides",
                              { controller: "assignments_api",
                                action: "index",
                                format: "json",
                                course_id: @course.id,
                                include: ["overrides"] })
      expect(json.first["overrides"].first["student_ids"]).to eq [@student.id]
    end

    it "preloads student_ids when including adhoc overrides on assignment groups api as well" do
      # yeah i know this is a separate api; sue me

      expect_any_instantiation_of(@override).not_to receive(:assignment_override_students)
      json = api_call_as_user(@teacher,
                              :get,
                              "/api/v1/courses/#{@course.id}/assignment_groups?include[]=assignments&include[]=overrides",
                              { controller: "assignment_groups",
                                action: "index",
                                format: "json",
                                course_id: @course.id,
                                include: ["assignments", "overrides"] })
      expect(json.first["assignments"].first["overrides"].first["student_ids"]).to eq [@student.id]
    end
  end

  context "when called with parameter calculate_grades" do
    let(:course) { Account.default.courses.create!(workflow_state: "available") }
    let(:teacher) { course_with_teacher(course:, active_all: true).user }

    it "calls SubmissionLifecycleManager with update_grades: false when passed calculate_grades: false" do
      update_grade_value = nil
      expect(SubmissionLifecycleManager).to receive(:recompute).once do |update_grades:, **|
        update_grade_value = update_grades
      end

      api_call_as_user(teacher,
                       :post,
                       "/api/v1/courses/#{course.id}/assignments.json",
                       {
                         controller: "assignments_api",
                         action: "create",
                         format: "json",
                         course_id: course.id.to_s,
                       },
                       {
                         assignment: {
                           name: "Some title",
                           points_possible: 10,
                           published: true
                         },
                         calculate_grades: false
                       })

      expect(update_grade_value).to be false
    end

    it "calls SubmissionLifecycleManager with update_grades: true when passed calculate_grades: true" do
      update_grade_value = nil
      expect(SubmissionLifecycleManager).to receive(:recompute).once do |update_grades:, **|
        update_grade_value = update_grades
      end

      api_call_as_user(teacher,
                       :post,
                       "/api/v1/courses/#{course.id}/assignments.json",
                       {
                         controller: "assignments_api",
                         action: "create",
                         format: "json",
                         course_id: course.id.to_s,
                       },
                       {
                         assignment: {
                           name: "Some title",
                           points_possible: 10,
                           published: true
                         },
                         calculate_grades: true
                       })

      expect(update_grade_value).to be true
    end

    it "calls SubmissionLifecycleManager with update_grades: true when not passed calculate_grades" do
      update_grade_value = nil
      expect(SubmissionLifecycleManager).to receive(:recompute).once do |update_grades:, **|
        update_grade_value = update_grades
      end

      api_call_as_user(teacher,
                       :post,
                       "/api/v1/courses/#{course.id}/assignments.json",
                       {
                         controller: "assignments_api",
                         action: "create",
                         format: "json",
                         course_id: course.id.to_s,
                       },
                       {
                         assignment: {
                           name: "Some title",
                           points_possible: 10,
                           published: true
                         }
                       })

      expect(update_grade_value).to be true
    end
  end

  context "points possible defaulting" do
    it "assumes 0 for a new assignment" do
      course_with_teacher(active_all: true)
      json = api_create_assignment_in_course(@course, { "name" => "some name" })
      a = Assignment.find(json["id"])
      expect(a.points_possible).to eq 0
    end

    it "assumes 0 for a new assignment even if set to blank" do
      course_with_teacher(active_all: true)
      json = api_create_assignment_in_course(@course, { "name" => "some name", "points_possible" => "" })
      a = Assignment.find(json["id"])
      expect(a.points_possible).to eq 0
    end

    it "does not set to 0 if not included in params for update" do
      course_with_teacher(active_all: true)
      a = @course.assignments.create!(points_possible: 5)
      api_update_assignment_call(@course, a, { "name" => "some new name" })
      expect(a.points_possible).to eq 5
      expect(a.name).to eq "some new name"
    end

    it "sets to 0 if included in params for update and blank" do
      course_with_teacher(active_all: true)
      a = @course.assignments.create!(points_possible: 5)
      api_update_assignment_call(@course, a, { "points_possible" => "" })
      expect(a.points_possible).to eq 0
    end
  end

  describe "PUT bulk_update" do
    before :once do
      course_with_teacher(active_all: true)
      @s1 = @course.course_sections.create! name: "other section"
      @a0 = @course.assignments.create! title: "no dates"
      @a1 = @course.assignments.create! title: "basic", unlock_at: 5.days.ago, due_at: 4.days.ago, lock_at: 2.days.from_now
      @a2 = @course.assignments.create! title: "with overrides", unlock_at: 1.day.ago, due_at: 3.days.from_now, lock_at: 4.days.from_now
      @ao0 = assignment_override_model assignment: @a2, set: @course.default_section, unlock_at: 4.days.ago, due_at: 3.days.ago, lock_at: 4.days.from_now
      @ao1 = assignment_override_model assignment: @a2, set: @s1, due_at: 5.days.from_now, lock_at: 6.days.from_now
      @q0 = @course.quizzes.create!(title: "a quiz", quiz_type: "assignment")
      @new_dates = (7..9).map { |x| x.days.from_now }
    end

    it "requires manage_assignments_edit rights" do
      student_in_course(active_all: true)
      api_bulk_update(@course, [], expected_status: 403)
    end

    it "expects an array of assignments" do
      api_bulk_update(@course, {}, expected_status: 400)
    end

    it "rejects an invalid assignment id" do
      api_bulk_update(@course, [{ "id" => 0, "all_dates" => [{ "id" => 0, "all_dates" => [] }] }], expected_status: 404)
    end

    it "updates assignment dates" do
      api_bulk_update(@course, [{
                        "id" => @a0.id,
                        "all_dates" => [
                          {
                            "base" => true,
                            "due_at" => @new_dates[1].iso8601
                          }
                        ]
                      },
                                {
                                  "id" => @a1.id,
                                  "all_dates" => [
                                    {
                                      "base" => true,
                                      "unlock_at" => @new_dates[0].iso8601,
                                      "due_at" => @new_dates[1].iso8601,
                                      "lock_at" => @new_dates[2].iso8601
                                    }
                                  ]
                                }])
      expect(@a0.reload.due_at.to_i).to eq @new_dates[1].to_i
      expect(@a0.unlock_at).to be_nil
      expect(@a0.lock_at).to be_nil

      expect(@a1.reload.due_at.to_i).to eq @new_dates[1].to_i
      expect(@a1.unlock_at.to_i).to eq @new_dates[0].to_i
      expect(@a1.lock_at.to_i).to eq @new_dates[2].to_i
    end

    context "cache register" do
      specs_require_cache(:redis_cache_store)

      it "clears the cache register values correctly" do
        old_key = Timecop.freeze(1.minute.ago) { @a0.cache_key(:availability) }
        api_bulk_update(@course, [{
                          "id" => @a0.id,
                          "all_dates" => [{ "base" => true, "due_at" => @new_dates[1].iso8601 }]
                        }])
        expect(@a0.cache_key(:availability)).to_not eq old_key
      end

      it "clears cache register values for quizzes" do
        old_key = Timecop.freeze(1.minute.ago) { @q0.cache_key(:availability) }
        api_bulk_update(@course, [{
                          "id" => @q0.assignment.id,
                          "all_dates" => [{ "base" => true, "due_at" => @new_dates[1].iso8601 }]
                        }])
        expect(@q0.cache_key(:availability)).to_not eq old_key
      end
    end

    it "validates assignment dates" do
      json = api_bulk_update(@course,
                             [{
                               "id" => @a0.id,
                               "all_dates" => [
                                 {
                                   "base" => true,
                                   "due_at" => @new_dates[1].iso8601
                                 }
                               ]
                             },
                              {
                                "id" => @a1.id,
                                "all_dates" => [
                                  {
                                    "base" => true,
                                    "unlock_at" => @new_dates[1].iso8601,
                                    "due_at" => @new_dates[0].iso8601, # out of range
                                    "lock_at" => @new_dates[2].iso8601
                                  }
                                ]
                              }],
                             expected_result: "failed")
      expect(json[0]["assignment_id"]).to eq @a1.id
      expect(json[0]["errors"]["due_at"][0]["message"]).to eq "must be between availability dates"

      # ensure the partial update didn't happen
      expect(@a0.due_at.to_i).not_to eq @new_dates[1].to_i
    end

    it "updates override dates" do
      api_bulk_update(@course, [{
                        "id" => @a2.id,
                        "all_dates" => [
                          {
                            "id" => nil,
                            "base" => true,
                            "due_at" => @new_dates[2].iso8601
                          },
                          {
                            "id" => @ao0.id,
                            "due_at" => @new_dates[1].iso8601,
                            "lock_at" => @new_dates[2].iso8601
                          },
                          {
                            "id" => @ao1.id,
                            "unlock_at" => @new_dates[0].iso8601,
                            "due_at" => @new_dates[1].iso8601,
                            "lock_at" => @new_dates[2].iso8601
                          }
                        ]
                      }])
      @a2.reload
      expect(@a2.due_at.to_i).to eq(@new_dates[2].to_i)

      @ao0.reload
      expect(@ao0).not_to be_unlock_at_overridden
      expect(@ao0).to be_due_at_overridden
      expect(@ao0.due_at.to_i).to eq @new_dates[1].to_i
      expect(@ao0).to be_lock_at_overridden
      expect(@ao0.lock_at.to_i).to eq @new_dates[2].to_i

      @ao1.reload
      expect(@ao1).to be_unlock_at_overridden
      expect(@ao1.unlock_at.to_i).to eq @new_dates[0].to_i
      expect(@ao1.due_at.to_i).to eq @new_dates[1].to_i
      expect(@ao1).to be_lock_at_overridden
      expect(@ao1.lock_at.to_i).to eq @new_dates[2].to_i
    end

    describe "with grading periods" do
      before :once do
        grading_period_group = Factories::GradingPeriodGroupHelper.new.create_for_account(@course.root_account)
        term = @course.enrollment_term
        term.grading_period_group = grading_period_group
        term.save!
        Factories::GradingPeriodHelper.new.create_for_group(grading_period_group, {
                                                              start_date: 2.weeks.ago, end_date: 2.days.ago, close_date: 1.day.ago
                                                            })
        Factories::GradingPeriodHelper.new.create_for_group(grading_period_group, {
                                                              start_date: 1.day.ago, end_date: 1.month.from_now, close_date: 2.months.from_now
                                                            })
        Factories::GradingPeriodHelper.new.create_for_group(grading_period_group, {
                                                              start_date: 2.months.from_now, end_date: 4.months.from_now, close_date: 5.months.from_now
                                                            })
        student_in_course(active_all: true)
        @user = @teacher
      end

      it "prohibits moving due/override dates into or out of a closed grading period" do
        data = [
          {
            "id" => @a1.id, # in a closed grading period
            "all_dates" => [
              {
                "base" => true,
                "due_at" => 5.days.from_now
              }
            ]
          },
          {
            "id" => @a2.id,
            "all_dates" => [
              {
                "id" => @ao0.id, # in a closed grading period
                "due_at" => 5.days.from_now
              },
              {
                "id" => @ao1.id, # not in a closed grading period
                "due_at" => 5.days.ago
              }
            ]
          }
        ]
        json = api_bulk_update(@course, data, expected_result: "failed")

        a1_json = json.detect { |r| r["assignment_id"] == @a1.id }
        expect(a1_json["errors"]["due_at"][0]["message"]).to eq "Cannot change the due date when due in a closed grading period"

        ao0_json = json.detect { |r| r["assignment_override_id"] == @ao0.id }
        expect(ao0_json["assignment_id"]).to eq @a2.id
        expect(ao0_json["errors"]["due_at"][0]["message"]).to eq "Cannot change the due date of an override in a closed grading period"

        ao1_json = json.detect { |r| r["assignment_override_id"] == @ao1.id }
        expect(ao1_json["assignment_id"]).to eq @a2.id
        expect(ao1_json["errors"]["due_at"][0]["message"]).to eq "Cannot change an override due date to a date within a closed grading period"
      end

      it "recomputes scores once when assignments get moved to new grading periods" do
        data = [
          {
            "id" => @a0.id,
            "all_dates" => [
              {
                "base" => true,
                "due_at" => 5.days.from_now # third grading period to second
              }
            ]
          },
          {
            "id" => @a2.id,
            "all_dates" => [
              {
                "id" => @ao1.id,
                "due_at" => 3.months.from_now # second grading period to third
              }
            ]
          }
        ]
        expect_any_instance_of(Course).to receive(:recompute_student_scores_without_send_later).once
        api_bulk_update(@course, data)
      end

      it "sets can_edit on each date if requested" do
        json = api_get_assignments_index_from_course(@course, include: %w[all_dates can_edit])
        a0_json = json.detect { |a| a["id"] == @a0.id }
        expect(a0_json["can_edit"]).to be true
        expect(a0_json["all_dates"].pluck("can_edit")).to eq [true]
        expect(a0_json["all_dates"].pluck("in_closed_grading_period")).to eq [false]

        a1_json = json.detect { |a| a["id"] == @a1.id }
        expect(a1_json["can_edit"]).to be true
        expect(a1_json["all_dates"].pluck("can_edit")).to eq [false]
        expect(a1_json["all_dates"].pluck("in_closed_grading_period")).to eq [true]

        a2_json = json.detect { |a| a["id"] == @a2.id }
        expect(a2_json["can_edit"]).to be true

        ao0_json = a2_json["all_dates"].detect { |ao| ao["id"] == @ao0.id }
        expect(ao0_json["can_edit"]).to be false
        expect(ao0_json["in_closed_grading_period"]).to be true

        ao1_json = a2_json["all_dates"].detect { |ao| ao["id"] == @ao1.id }
        expect(ao1_json["can_edit"]).to be true
        expect(ao1_json["in_closed_grading_period"]).to be false
      end

      it "allows account admins to edit whatever they want" do
        account_admin_user
        json = api_get_assignments_index_from_course(@course, include: %w[all_dates can_edit])
        a0_json = json.detect { |a| a["id"] == @a0.id }
        expect(a0_json["can_edit"]).to be true
        expect(a0_json["all_dates"].pluck("can_edit")).to eq [true]
        expect(a0_json["all_dates"].pluck("in_closed_grading_period")).to eq [false]

        a1_json = json.detect { |a| a["id"] == @a1.id }
        expect(a1_json["can_edit"]).to be true
        expect(a1_json["all_dates"].pluck("can_edit")).to eq [true]
        expect(a1_json["all_dates"].pluck("in_closed_grading_period")).to eq [true]

        a2_json = json.detect { |a| a["id"] == @a2.id }
        expect(a2_json["can_edit"]).to be true

        ao0_json = a2_json["all_dates"].detect { |ao| ao["id"] == @ao0.id }
        expect(ao0_json["can_edit"]).to be true
        expect(ao0_json["in_closed_grading_period"]).to be true

        ao1_json = a2_json["all_dates"].detect { |ao| ao["id"] == @ao1.id }
        expect(ao1_json["can_edit"]).to be true
        expect(ao1_json["in_closed_grading_period"]).to be false
      end
    end

    context "with moderated grading" do
      before :once do
        @course.account.role_overrides.create!(permission: :select_final_grade, enabled: false, role: ta_role)
        ta_in_course(active_all: true)

        @a0.moderated_grading = true
        @a0.final_grader_id = @teacher
        @a0.grader_count = 1
        @a0.save!
      end

      it "disallows editing moderated assignments if you're not the moderator" do
        api_bulk_update(@course, [{ "id" => @a0.id, "all_dates" => [] }], expected_status: 403)
        api_bulk_update(@course, [{ "id" => @a1.id, "all_dates" => [] }])
      end

      it "sets can_edit on each date if requested" do
        json = api_get_assignments_index_from_course(@course, include: %w[all_dates can_edit])

        a0_json = json.detect { |a| a["id"] == @a0.id }
        expect(a0_json["can_edit"]).to be false
        expect(a0_json["all_dates"].pluck("can_edit")).to eq [false]

        a1_json = json.detect { |a| a["id"] == @a1.id }
        expect(a1_json["can_edit"]).to be true
        expect(a1_json["all_dates"].pluck("can_edit")).to eq [true]
      end
    end
  end

  describe "POST accessibility_scan" do
    before :once do
      course_with_teacher(active_all: true)
      @student = student_in_course(active_all: true).user
      @assignment = @course.assignments.create!(
        title: "Test Assignment",
        description: "<h1>Title</h1><p>Content</p>"
      )
    end

    def accessibility_scan_request(user, assignment_id, expected_status: 200)
      url = "/api/v1/courses/#{@course.id}/assignments/#{assignment_id}/accessibility/scan"
      path = {
        controller: "assignments_api",
        action: "accessibility_scan",
        format: "json",
        course_id: @course.id.to_s,
        assignment_id:
      }
      api_call_as_user(user, :post, url, path, {}, {}, { expected_status: })
    end

    context "when a11_checker feature is enabled" do
      before do
        @course.account.enable_feature!(:a11y_checker)
        @course.enable_feature!(:a11y_checker_eap)
      end

      it "requires manage course content permissions" do
        accessibility_scan_request(@student, @assignment.id.to_s, expected_status: 403)
      end

      it "runs a synchronous accessibility scan and returns scan results" do
        json = accessibility_scan_request(@teacher, @assignment.id.to_s)

        expect(json["id"]).to be_present
        expect(json["resource_id"]).to eq(@assignment.id)
        expect(json["resource_type"]).to eq("Assignment")
        expect(json["resource_name"]).to eq("Test Assignment")
        expect(json["workflow_state"]).to eq("completed")
        expect(json["issue_count"]).to be >= 0
        expect(json["issues"]).to be_an(Array)
      end

      it "returns 404 for non-existent assignment" do
        accessibility_scan_request(@teacher, "999999", expected_status: 404)
      end

      it "calls ResourceScannerService with the assignment" do
        service_double = instance_double(Accessibility::ResourceScannerService)
        scan_double = instance_double(AccessibilityResourceScan,
                                      id: 1,
                                      context: @assignment,
                                      resource_name: "Test Assignment",
                                      resource_workflow_state: "published",
                                      resource_updated_at: Time.zone.now,
                                      context_url: "/courses/#{@course.id}/assignments/#{@assignment.id}",
                                      workflow_state: "completed",
                                      error_message: nil,
                                      issue_count: 0,
                                      accessibility_issues: double(select: []))

        expect(Accessibility::ResourceScannerService).to receive(:new)
          .with(resource: @assignment)
          .and_return(service_double)
        expect(service_double).to receive(:call_sync).and_return(scan_double)

        accessibility_scan_request(@teacher, @assignment.id.to_s)
      end
    end

    context "when a11y_checker feature is disabled" do
      before do
        @course.account.disable_feature!(:a11y_checker)
        @course.disable_feature!(:a11y_checker_eap)
      end

      it "returns forbidden even for teachers" do
        accessibility_scan_request(@teacher, @assignment.id.to_s, expected_status: 403)
      end

      it "returns forbidden for students" do
        accessibility_scan_request(@student, @assignment.id.to_s, expected_status: 403)
      end
    end
  end
end

def api_get_assignments_index_from_course_as_user(course, user, params = {})
  options = {
    controller: "assignments_api",
    action: "index",
    format: "json",
    course_id: course.id.to_s
  }
  options = options.merge(params)
  api_call_as_user(user, :get, "/api/v1/courses/#{course.id}/assignments.json", options)
end

def api_get_assignments_index_from_course(course, params = {})
  options = {
    controller: "assignments_api",
    action: "index",
    format: "json",
    course_id: course.id.to_s
  }
  options = options.merge(params)
  api_call(:get, "/api/v1/courses/#{course.id}/assignments.json", options)
end

def api_get_assignments_user_index(user, course, api_user = @user, params = {})
  api_call_as_user(api_user,
                   :get,
                   "/api/v1/users/#{user.id}/courses/#{course.id}/assignments.json",
                   {
                     controller: "assignments_api",
                     action: "user_index",
                     format: "json",
                     course_id: course.id.to_s,
                     user_id: user.id.to_s
                   }.merge(params))
end

def create_frozen_assignment_in_course(_course)
  assignment = @course.assignments.create!({
                                             title: "some assignment",
                                             freeze_on_copy: true
                                           })
  assignment.copied = true
  assignment.save!
  assignment
end

def raw_api_update_assignment(course, assignment, assignment_params)
  raw_api_call(:put,
               "/api/v1/courses/#{course.id}/assignments/#{assignment.id}.json",
               { controller: "assignments_api",
                 action: "update",
                 format: "json",
                 course_id: course.id.to_s,
                 id: assignment.id.to_s },
               {
                 "assignment" => assignment_params
               })
  course.reload
  assignment.reload
end

def api_get_assignment_in_course(assignment, course, params = {})
  options = { controller: "assignments_api",
              action: "show",
              format: "json",
              course_id: course.id.to_s,
              id: assignment.id.to_s }.merge(params)
  json = api_call(:get,
                  "/api/v1/courses/#{course.id}/assignments/#{assignment.id}.json",
                  options)
  assignment.reload
  course.reload
  json
end

def api_update_assignment_call(course, assignment, assignment_params)
  json = api_call(
    :put,
    "/api/v1/courses/#{course.id}/assignments/#{assignment.id}.json",
    {
      controller: "assignments_api",
      action: "update",
      format: "json",
      course_id: course.id.to_s,
      id: assignment.id.to_s
    },
    { assignment: assignment_params }
  )
  assignment.reload
  course.reload
  json
end

def fully_frozen_settings
  {
    "title" => "true",
    "description" => "true",
    "lock_at" => "true",
    "points_possible" => "true",
    "grading_type" => "true",
    "submission_types" => "true",
    "assignment_group_id" => "true",
    "allowed_extensions" => "true",
    "group_category_id" => "true",
    "notify_of_update" => "true",
    "peer_reviews" => "true",
    "workflow_state" => "true"
  }
end

def api_create_assignment_in_course(course, assignment_params)
  api_call(:post,
           "/api/v1/courses/#{course.id}/assignments.json",
           {
             controller: "assignments_api",
             action: "create",
             format: "json",
             course_id: course.id.to_s
           },
           { assignment: assignment_params })
end

def api_bulk_update(course, data, expected_status: 200, expected_result: "completed")
  json = api_call(:put,
                  "/api/v1/courses/#{course.id}/assignments/bulk_update",
                  { controller: "assignments_api",
                    action: "bulk_update",
                    format: "json",
                    course_id: course.to_param },
                  { _json: data },
                  {},
                  { expected_status: })
  return json unless response.status == 200

  progress = Progress.find(json["id"])
  expect(progress["workflow_state"]).to eq "queued"
  run_jobs

  progress.reload
  expect(progress["workflow_state"]).to eq expected_result
  progress.results
end<|MERGE_RESOLUTION|>--- conflicted
+++ resolved
@@ -2335,8 +2335,6 @@
         original_context_id: @course.id
       )
 
-<<<<<<< HEAD
-=======
       api_call_as_user(@user,
                        :post,
                        "/api/v1/courses/#{@course.id}/assignments/#{assignment.id}/retry_alignment_clone",
@@ -2350,37 +2348,6 @@
                        {},
                        {},
                        { expected_status: 200 })
-    end
-
-    it "handles outcomes service error gracefully" do
-      assignment = @course.assignments.create(
-        title: "some assignment",
-        assignment_group: @group,
-        due_at: 1.week.from_now
-      )
-      assignment.update_attribute(:workflow_state, "failed_to_clone_outcome_alignment")
-
-      expect(OutcomesService::Service).to receive(:start_outcome_alignment_service_clone)
-        .and_raise(StandardError.new("Service error"))
-      expect(Rails.logger).to receive(:error).with("Failed to retry outcome alignment service clone: Service error")
-
->>>>>>> 64baf732
-      api_call_as_user(@user,
-                       :post,
-                       "/api/v1/courses/#{@course.id}/assignments/#{assignment.id}/retry_alignment_clone",
-                       { controller: "assignments_api",
-                         action: "retry_alignment_clone",
-                         format: "json",
-                         course_id: @course.id.to_s,
-                         assignment_id: assignment.id.to_s,
-                         target_course_id: @course.id.to_s,
-                         target_assignment_id: assignment.id.to_s },
-                       {},
-                       {},
-                       { expected_status: 200 })
-
-      assignment.reload
-      expect(assignment.workflow_state).to eq("failed_to_clone_outcome_alignment")
     end
 
     it "handles outcomes service error gracefully" do
@@ -2665,24 +2632,15 @@
         expect(assignment.peer_review_submission_required).to be false
       end
 
-<<<<<<< HEAD
-      it "defaults peer_review_submission_required to false when not provided" do
-=======
       it "defaults peer_review_submission_required to true when not provided" do
->>>>>>> 64baf732
         json = api_create_assignment_in_course(@course, {
                                                  "name" => "test assignment",
                                                  "peer_reviews" => true
                                                })
 
         assignment = Assignment.find(json["id"])
-<<<<<<< HEAD
-        expect(json["peer_review_submission_required"]).to be false
-        expect(assignment.peer_review_submission_required).to be false
-=======
         expect(json["peer_review_submission_required"]).to be true
         expect(assignment.peer_review_submission_required).to be true
->>>>>>> 64baf732
       end
 
       it "updates assignment peer_review_submission_required to true" do
@@ -2726,8 +2684,6 @@
       end
     end
 
-<<<<<<< HEAD
-=======
     describe "peer_review_across_sections" do
       before do
         @course.enable_feature!(:peer_review_allocation)
@@ -2841,7 +2797,6 @@
       end
     end
 
->>>>>>> 64baf732
     context "create_api_assignment: peer review sub assignment creation logic" do
       before do
         @course.enable_feature!(:peer_review_grading)
@@ -3072,55 +3027,6 @@
 
           expect { call_create_assignment_api(assignment, assignment_params) }
             .to raise_error(PeerReview::PeerReviewError)
-<<<<<<< HEAD
-
-          expect(assignment).not_to be_persisted
-        end
-
-        it "does not raise error when peer review creation succeeds" do
-          assignment, assignment_params = build_peer_review_assignment(peer_review_params: { points_possible: 50 })
-
-          allow(SubmissionLifecycleManager).to receive(:recompute)
-          allow_any_instance_of(Api::V1::Assignment).to receive(:create_api_peer_review_sub_assignment)
-            .and_return(nil)
-
-          result = call_create_assignment_api(assignment, assignment_params)
-          expect(result).to eq(:created)
-        end
-
-        it "handles different types of peer review errors with transaction rollback" do
-          assignment, assignment_params = build_peer_review_assignment(peer_review_params: { points_possible: 50 })
-
-          allow_any_instance_of(Api::V1::Assignment).to receive(:create_api_peer_review_sub_assignment)
-            .and_raise(PeerReview::PeerReviewError.new("Feature disabled"))
-
-          expect { call_create_assignment_api(assignment, assignment_params) }
-            .to raise_error(PeerReview::PeerReviewError)
-
-          expect(assignment).not_to be_persisted
-        end
-
-        it "propagates peer review errors out of transaction" do
-          assignment, assignment_params = build_peer_review_assignment(peer_review_params: { points_possible: 50 })
-
-          allow_any_instance_of(Api::V1::Assignment).to receive(:create_api_peer_review_sub_assignment)
-            .and_raise(PeerReview::PeerReviewError.new("Peer review creation failed"))
-
-          expect { call_create_assignment_api(assignment, assignment_params) }
-            .to raise_error(PeerReview::PeerReviewError, "Peer review creation failed")
-        end
-      end
-
-      describe "transaction behavior" do
-        it "wraps peer review creation in a transaction" do
-          assignment, assignment_params = build_peer_review_assignment(peer_review_params: { points_possible: 50 })
-
-          allow(SubmissionLifecycleManager).to receive(:recompute)
-
-          expect(Assignment).to receive(:transaction).at_least(:once).and_yield
-          expect_any_instance_of(Api::V1::Assignment).to receive(:create_api_peer_review_sub_assignment)
-            .and_return(nil)
-=======
 
           expect(assignment).not_to be_persisted
         end
@@ -3187,7 +3093,6 @@
 
           allow_any_instance_of(Api::V1::Assignment).to receive(:create_api_peer_review_sub_assignment)
             .and_return(false)
->>>>>>> 64baf732
 
           result = call_create_assignment_api(assignment, assignment_params)
 
@@ -3196,7 +3101,20 @@
         end
       end
 
-<<<<<<< HEAD
+      describe "transaction behavior" do
+        it "wraps peer review creation in a transaction" do
+          assignment, assignment_params = build_peer_review_assignment(peer_review_params: { points_possible: 50 })
+
+          allow(SubmissionLifecycleManager).to receive(:recompute)
+
+          expect(Assignment).to receive(:transaction).at_least(:once).and_yield
+          expect_any_instance_of(Api::V1::Assignment).to receive(:create_api_peer_review_sub_assignment)
+            .and_return(nil)
+
+          result = call_create_assignment_api(assignment, assignment_params)
+          expect(result).to eq(:created)
+        end
+
         it "rolls back the entire transaction when peer review creation fails" do
           assignment, assignment_params = build_peer_review_assignment(peer_review_params: { points_possible: 50 })
 
@@ -3207,46 +3125,13 @@
             transaction_rolled_back = true
             raise
           end
-=======
-      describe "transaction behavior" do
-        it "wraps peer review creation in a transaction" do
-          assignment, assignment_params = build_peer_review_assignment(peer_review_params: { points_possible: 50 })
-
-          allow(SubmissionLifecycleManager).to receive(:recompute)
->>>>>>> 64baf732
-
-          expect(Assignment).to receive(:transaction).at_least(:once).and_yield
-          expect_any_instance_of(Api::V1::Assignment).to receive(:create_api_peer_review_sub_assignment)
-            .and_return(nil)
-
-          result = call_create_assignment_api(assignment, assignment_params)
-          expect(result).to eq(:created)
-        end
-
-        it "rolls back the entire transaction when peer review creation fails" do
-          assignment, assignment_params = build_peer_review_assignment(peer_review_params: { points_possible: 50 })
-
-          transaction_rolled_back = false
-          allow(Assignment).to receive(:transaction) do |&block|
-            block.call
-          rescue
-            transaction_rolled_back = true
-            raise
-          end
 
           allow_any_instance_of(Api::V1::Assignment).to receive(:create_api_peer_review_sub_assignment)
             .and_raise(PeerReview::PeerReviewError.new("Peer review creation failed"))
-<<<<<<< HEAD
 
           expect { call_create_assignment_api(assignment, assignment_params) }
             .to raise_error(PeerReview::PeerReviewError)
 
-=======
-
-          expect { call_create_assignment_api(assignment, assignment_params) }
-            .to raise_error(PeerReview::PeerReviewError)
-
->>>>>>> 64baf732
           expect(transaction_rolled_back).to be true
         end
 
@@ -3289,61 +3174,6 @@
 
       describe "API integration tests for peer review overrides" do
         before do
-<<<<<<< HEAD
-          @section1 = @course.course_sections.create!(name: "Section 1")
-          @section2 = @course.course_sections.create!(name: "Section 2")
-        end
-
-        it "creates peer review sub assignment with overrides via actual API call" do
-          due_date1 = 1.week.from_now
-          due_date2 = 2.weeks.from_now
-
-          api_call(:post,
-                   "/api/v1/courses/#{@course.id}/assignments",
-                   { controller: "assignments_api", action: "create", format: "json", course_id: @course.id.to_s },
-                   {
-                     assignment: {
-                       name: "Assignment with Peer Reviews",
-                       points_possible: 100,
-                       peer_reviews: true,
-                       peer_review: {
-                         points_possible: 50,
-                         grading_type: "points",
-                         peer_review_overrides: [
-                           {
-                             course_section_id: @section1.id,
-                             due_at: due_date1.iso8601
-                           },
-                           {
-                             course_section_id: @section2.id,
-                             due_at: due_date2.iso8601
-                           }
-                         ]
-                       }
-                     }
-                   })
-
-          expect(response).to be_successful
-          assignment = Assignment.where(title: "Assignment with Peer Reviews").first
-          expect(assignment).to be_present
-          expect(assignment.peer_reviews).to be true
-
-          peer_review_sub = assignment.peer_review_sub_assignment
-          expect(peer_review_sub).to be_present
-          expect(peer_review_sub.points_possible).to eq(50)
-          expect(peer_review_sub.grading_type).to eq("points")
-
-          overrides = peer_review_sub.assignment_overrides.active
-          expect(overrides.count).to eq(2)
-
-          section1_override = overrides.find_by(set_id: @section1.id)
-          expect(section1_override).to be_present
-          expect(section1_override.due_at.to_i).to eq(due_date1.to_i)
-
-          section2_override = overrides.find_by(set_id: @section2.id)
-          expect(section2_override).to be_present
-          expect(section2_override.due_at.to_i).to eq(due_date2.to_i)
-=======
           @course.enable_feature!(:peer_review_grading)
           @section1 = @course.course_sections.create!(name: "Section 1")
           @section2 = @course.course_sections.create!(name: "Section 2")
@@ -3813,7 +3643,6 @@
           expect(overrides_after.count).to eq(1)
           expect(overrides_after.first.id).to eq(section_override_id)
           expect(overrides_after.first.due_at.to_i).to eq(new_section_due_date.to_i)
->>>>>>> 64baf732
         end
       end
     end
@@ -4195,145 +4024,6 @@
           end.to raise_error(ActiveRecord::ConnectionNotEstablished, error_message)
         end
       end
-<<<<<<< HEAD
-
-      context "integration behavior" do
-        it "successfully creates peer review sub assignment with real service call" do
-          params = {
-            points_possible: 25,
-            grading_type: "points",
-            due_at: 1.week.from_now
-          }
-
-          # Don't mock the service to test real integration
-          test_object.send(:create_api_peer_review_sub_assignment, parent_assignment, params)
-
-          # Verify the sub assignment was created
-          parent_assignment.reload
-          expect(parent_assignment.peer_review_sub_assignment).to be_present
-          expect(parent_assignment.peer_review_sub_assignment.points_possible).to eq(25)
-          expect(parent_assignment.peer_review_sub_assignment.grading_type).to eq("points")
-        end
-      end
-
-      context "with peer_review_overrides" do
-        let(:section1) { add_section("Section 1", course:) }
-        let(:section2) { add_section("Section 2", course:) }
-
-        it "calls DateOverriderService when peer_review_overrides are provided" do
-          params = {
-            points_possible: 50,
-            peer_review_overrides: [
-              { course_section_id: section1.id, due_at: 1.week.from_now },
-              { course_section_id: section2.id, due_at: 2.weeks.from_now }
-            ]
-          }
-
-          peer_review_sub_assignment = double("peer_review_sub_assignment")
-          allow(PeerReview::PeerReviewCreatorService).to receive(:call).and_return(peer_review_sub_assignment)
-
-          expect(PeerReview::DateOverriderService).to receive(:call).with(
-            peer_review_sub_assignment:,
-            overrides: params[:peer_review_overrides]
-          )
-
-          test_object.send(:create_api_peer_review_sub_assignment, parent_assignment, params)
-        end
-
-        it "does not call DateOverriderService when peer_review_overrides are not provided" do
-          params = { points_possible: 50 }
-
-          peer_review_sub_assignment = double("peer_review_sub_assignment")
-          allow(PeerReview::PeerReviewCreatorService).to receive(:call).and_return(peer_review_sub_assignment)
-
-          expect(PeerReview::DateOverriderService).not_to receive(:call)
-
-          test_object.send(:create_api_peer_review_sub_assignment, parent_assignment, params)
-        end
-
-        it "does not call DateOverriderService when peer_review_overrides is empty" do
-          params = {
-            points_possible: 50,
-            peer_review_overrides: []
-          }
-
-          peer_review_sub_assignment = double("peer_review_sub_assignment")
-          allow(PeerReview::PeerReviewCreatorService).to receive(:call).and_return(peer_review_sub_assignment)
-
-          expect(PeerReview::DateOverriderService).not_to receive(:call)
-
-          test_object.send(:create_api_peer_review_sub_assignment, parent_assignment, params)
-        end
-
-        it "excludes peer_review_overrides from params passed to PeerReviewCreatorService" do
-          params = {
-            points_possible: 50,
-            grading_type: "points",
-            peer_review_overrides: [
-              { course_section_id: section1.id, due_at: 1.week.from_now }
-            ]
-          }
-
-          peer_review_sub_assignment = double("peer_review_sub_assignment")
-          allow(PeerReview::DateOverriderService).to receive(:call)
-
-          expect(PeerReview::PeerReviewCreatorService).to receive(:call).with(
-            parent_assignment:,
-            points_possible: 50,
-            grading_type: "points"
-          ).and_return(peer_review_sub_assignment)
-
-          test_object.send(:create_api_peer_review_sub_assignment, parent_assignment, params)
-        end
-
-        it "returns the peer review sub assignment" do
-          params = {
-            points_possible: 50,
-            peer_review_overrides: [
-              { course_section_id: section1.id, due_at: 1.week.from_now }
-            ]
-          }
-
-          peer_review_sub_assignment = double("peer_review_sub_assignment")
-          allow(PeerReview::PeerReviewCreatorService).to receive(:call).and_return(peer_review_sub_assignment)
-          allow(PeerReview::DateOverriderService).to receive(:call)
-
-          result = test_object.send(:create_api_peer_review_sub_assignment, parent_assignment, params)
-
-          expect(result).to eq(peer_review_sub_assignment)
-        end
-
-        it "successfully creates peer review sub assignment with overrides via real service calls" do
-          parent_assignment.update!(peer_reviews: true)
-          params = {
-            points_possible: 25,
-            grading_type: "points",
-            due_at: 1.week.from_now,
-            peer_review_overrides: [
-              {
-                course_section_id: section1.id,
-                due_at: 2.weeks.from_now,
-                unlock_at: 1.week.from_now,
-                lock_at: 3.weeks.from_now
-              }
-            ]
-          }
-
-          test_object.send(:create_api_peer_review_sub_assignment, parent_assignment, params)
-
-          parent_assignment.reload
-          peer_review_sub = parent_assignment.peer_review_sub_assignment
-          expect(peer_review_sub).to be_present
-          expect(peer_review_sub.points_possible).to eq(25)
-          expect(peer_review_sub.assignment_overrides.active.count).to eq(1)
-
-          override = peer_review_sub.assignment_overrides.active.first
-          expect(override.set).to eq(section1)
-          expect(override.due_at.to_i).to eq(params[:peer_review_overrides][0][:due_at].to_i)
-        end
-      end
-=======
->>>>>>> 64baf732
     end
 
     describe "#prepare_peer_review_params" do
@@ -4579,11 +4269,7 @@
           expect(result).to eq({ points_possible: 50 })
         end
 
-<<<<<<< HEAD
-        it "does not include peer_review_overrides when empty" do
-=======
         it "includes peer_review_overrides when empty array to allow deletion" do
->>>>>>> 64baf732
           params = {
             points_possible: 50,
             peer_review_overrides: []
@@ -4591,11 +4277,7 @@
 
           result = test_object.send(:prepare_peer_review_params, params)
 
-<<<<<<< HEAD
-          expect(result).to eq({ points_possible: 50 })
-=======
           expect(result).to eq({ points_possible: 50, peer_review_overrides: [] })
->>>>>>> 64baf732
         end
 
         it "extracts peer_review_overrides along with other params" do
