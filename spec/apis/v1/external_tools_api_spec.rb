--- conflicted
+++ resolved
@@ -29,73 +29,72 @@
       @group = group_model(:context => @course)
     end
 
-    it "should show an external tool" do
+    it "shows an external tool" do
       show_call(@course)
     end
 
-    it "should include allow_membership_service_access if feature flag enabled" do
+    it "includes allow_membership_service_access if feature flag enabled" do
       allow_any_instance_of(Account).to receive(:feature_enabled?).and_return(false)
       allow_any_instance_of(Account).to receive(:feature_enabled?).with(:membership_service_for_lti_tools).and_return(true)
       et = tool_with_everything(@course, allow_membership_service_access: true)
       json = api_call(:get, "/api/v1/courses/#{@course.id}/external_tools/#{et.id}.json",
-                    {:controller => 'external_tools', :action => 'show', :format => 'json',
-                     :course_id => @course.id.to_s, :external_tool_id => et.id.to_s})
+                      { :controller => 'external_tools', :action => 'show', :format => 'json',
+                        :course_id => @course.id.to_s, :external_tool_id => et.id.to_s })
       expect(json['allow_membership_service_access']).to eq true
     end
 
-    it "should return 404 for not found tool" do
+    it "returns 404 for not found tool" do
       not_found_call(@course)
     end
 
-    it "should return external tools" do
+    it "returns external tools" do
       index_call(@course)
     end
 
-    it "should return filtered external tools" do
+    it "returns filtered external tools" do
       index_call_with_placment(@course, "collaboration")
     end
 
-    it "should search for external tools by name" do
+    it "searches for external tools by name" do
       search_call(@course)
     end
 
-    it "should only find selectable tools" do
+    it "only finds selectable tools" do
       only_selectables(@course)
     end
 
-    it "should create an external tool" do
+    it "creates an external tool" do
       create_call(@course)
     end
 
-    it "should update an external tool" do
+    it "updates an external tool" do
       update_call(@course)
     end
 
-    it "should destroy an external tool" do
+    it "destroys an external tool" do
       destroy_call(@course)
     end
 
-    it "should give errors for required properties that aren't included" do
+    it "gives errors for required properties that aren't included" do
       error_call(@course)
     end
 
-    it "should give authorized response" do
+    it "gives authorized response" do
       course_with_student_logged_in(:active_all => true, :course => @course, :name => "student")
       authorized_call(@course)
     end
 
-    it "should paginate" do
+    it "paginates" do
       paginate_call(@course)
     end
 
     if Canvas.redis_enabled?
 
       describe 'sessionless launch' do
-
         let(:tool) { tool_with_everything(@course) }
 
-        it 'should allow sessionless launches by url' do
-          response = sessionless_launch(@course, 'course', {url: tool.url})
+        it 'allows sessionless launches by url' do
+          response = sessionless_launch(@course, 'course', { url: tool.url })
           expect(response.code).to eq '200'
 
           doc = Nokogiri::HTML5(response.body)
@@ -103,8 +102,8 @@
           expect(doc.at_css('form')['action']).to eq tool.url
         end
 
-        it 'should allow sessionless launches by tool id' do
-          response = sessionless_launch(@course, 'course', {id: tool.id.to_s})
+        it 'allows sessionless launches by tool id' do
+          response = sessionless_launch(@course, 'course', { id: tool.id.to_s })
           expect(response.code).to eq '200'
 
           doc = Nokogiri::HTML5(response.body)
@@ -114,14 +113,14 @@
 
         it 'returns 401 if the user is not authorized for the course' do
           user_with_pseudonym
-          params = {id: tool.id.to_s}
+          params = { id: tool.id.to_s }
           code = get_raw_sessionless_launch_url(@course, 'course', params)
           expect(code).to eq 401
         end
 
         it "returns a service unavailable if redis isn't available" do
           allow(Canvas).to receive(:redis_enabled?).and_return(false)
-          params = {id: tool.id.to_s}
+          params = { id: tool.id.to_s }
           code = get_raw_sessionless_launch_url(@course, 'course', params)
           expect(code).to eq 503
           json = JSON.parse(response.body)
@@ -130,12 +129,12 @@
 
         context 'assessment launch' do
           before do
-            allow(BasicLTI::Sourcedid).to receive(:encryption_secret) {'encryption-secret-5T14NjaTbcYjc4'}
-            allow(BasicLTI::Sourcedid).to receive(:signing_secret) {'signing-secret-vp04BNqApwdwUYPUI'}
+            allow(BasicLTI::Sourcedid).to receive(:encryption_secret) { 'encryption-secret-5T14NjaTbcYjc4' }
+            allow(BasicLTI::Sourcedid).to receive(:signing_secret) { 'signing-secret-vp04BNqApwdwUYPUI' }
           end
 
           it 'returns a bad request response if there is no assignment_id' do
-            params = {id: tool.id.to_s, launch_type: 'assessment'}
+            params = { id: tool.id.to_s, launch_type: 'assessment' }
             code = get_raw_sessionless_launch_url(@course, 'course', params)
             expect(code).to eq 400
             json = JSON.parse(response.body)
@@ -143,7 +142,7 @@
           end
 
           it 'returns a not found response if the assignment is not found in the class' do
-            params = {id: tool.id.to_s, launch_type: 'assessment', assignment_id: -1}
+            params = { id: tool.id.to_s, launch_type: 'assessment', assignment_id: -1 }
             code = get_raw_sessionless_launch_url(@course, 'course', params)
             expect(code).to eq 404
             json = JSON.parse(response.body)
@@ -157,7 +156,7 @@
             tag.save!
             @assignment.unpublish
             student_in_course(course: @course)
-            params = {id: tool.id.to_s, launch_type: 'assessment', assignment_id: @assignment.id}
+            params = { id: tool.id.to_s, launch_type: 'assessment', assignment_id: @assignment.id }
             code = get_raw_sessionless_launch_url(@course, 'course', params)
             expect(code).to eq 401
           end
@@ -165,8 +164,9 @@
           it "returns a bad request if the assignment doesn't have an external_tool_tag" do
             assignment = @course.assignments.create!(
               :title => "published assignemnt",
-              :submission_types => "online_url")
-            params = {id: tool.id.to_s, launch_type: 'assessment', assignment_id: assignment.id}
+              :submission_types => "online_url"
+            )
+            params = { id: tool.id.to_s, launch_type: 'assessment', assignment_id: assignment.id }
             code = get_raw_sessionless_launch_url(@course, 'course', params)
             expect(code).to eq 400
             json = JSON.parse(response.body)
@@ -178,7 +178,7 @@
             tag = @assignment.build_external_tool_tag(:url => tool.url)
             tag.content_type = 'ContextExternalTool'
             tag.save!
-            params = {id: tool.id.to_s, launch_type: 'assessment', assignment_id: @assignment.id}
+            params = { id: tool.id.to_s, launch_type: 'assessment', assignment_id: @assignment.id }
             json = get_sessionless_launch_url(@course, 'course', params)
             expect(json).to include('url')
 
@@ -223,17 +223,16 @@
               content_type: 'ContextExternalTool',
               content_id: tool.id
             )
-            params = {id: tool.id.to_s, launch_type: 'assessment', assignment_id: @assignment.id}
+            params = { id: tool.id.to_s, launch_type: 'assessment', assignment_id: @assignment.id }
             json = get_sessionless_launch_url(@course, 'course', params)
             expect(json['url']).to include(course_external_tools_sessionless_launch_url(@course))
           end
 
           it "returns a json error if there is no matching tool" do
-            params = {url: 'http://my_non_esisting_tool_domain.com', id: -1}
+            params = { url: 'http://my_non_esisting_tool_domain.com', id: -1 }
             json = get_sessionless_launch_url(@course, 'course', params)
             expect(json["errors"]["external_tool"]).to eq "Unable to find a matching external tool"
           end
-
         end
 
         it "returns a bad request response if there is no tool_id or url" do
@@ -248,11 +247,11 @@
     end
 
     describe "in a group" do
-      it "should return course level external tools" do
+      it "returns course level external tools" do
         group_index_call(@group)
       end
 
-      it "should paginate" do
+      it "paginates" do
         group_index_paginate_call(@group)
       end
     end
@@ -265,44 +264,44 @@
       @group = group_model(:context => @account)
     end
 
-    it "should show an external tool" do
+    it "shows an external tool" do
       show_call(@account, "account")
     end
 
-    it "should return 404 for not found tool" do
+    it "returns 404 for not found tool" do
       not_found_call(@account, "account")
     end
 
-    it "should return external tools" do
+    it "returns external tools" do
       index_call(@account, "account")
     end
 
-    it "should search for external tools by name" do
+    it "searches for external tools by name" do
       search_call(@account, "account")
     end
 
-    it "should only find selectable tools" do
+    it "only finds selectable tools" do
       only_selectables(@account, "account")
     end
 
-    it "should create an external tool" do
+    it "creates an external tool" do
       create_call(@account, "account")
     end
 
-    it "should update an external tool" do
+    it "updates an external tool" do
       update_call(@account, "account")
     end
 
-    it "should destroy an external tool" do
+    it "destroys an external tool" do
       destroy_call(@account, "account")
     end
 
-    it "should give unauthorized response" do
+    it "gives unauthorized response" do
       course_with_student_logged_in(:active_all => true, :name => "student")
       unauthorized_call(@account, "account")
     end
 
-    it "should paginate" do
+    it "paginates" do
       paginate_call(@account, "account")
     end
 
@@ -310,8 +309,8 @@
       describe 'sessionless launch' do
         let(:tool) { tool_with_everything(@account) }
 
-        it 'should allow sessionless launches by url' do
-          response = sessionless_launch(@account, 'account', {url: tool.url})
+        it 'allows sessionless launches by url' do
+          response = sessionless_launch(@account, 'account', { url: tool.url })
           expect(response.code).to eq '200'
 
           doc = Nokogiri::HTML5(response.body)
@@ -319,8 +318,8 @@
           expect(doc.at_css('form')['action']).to eq tool.url
         end
 
-        it 'should allow sessionless launches by tool id' do
-          response = sessionless_launch(@account, 'account', {id: tool.id.to_s})
+        it 'allows sessionless launches by tool id' do
+          response = sessionless_launch(@account, 'account', { id: tool.id.to_s })
           expect(response.code).to eq '200'
 
           doc = Nokogiri::HTML5(response.body)
@@ -331,7 +330,7 @@
     end
 
     describe "in a group" do
-      it "should return account level external tools" do
+      it "returns account level external tools" do
         group_index_call(@group)
       end
     end
@@ -345,7 +344,7 @@
         shared_secret: 'secret',
         name: 'test tool',
         url: 'http://www.tool.com/launch',
-        editor_button: {url: 'http://example.com', icon_url: 'http://example.com'}
+        editor_button: { url: 'http://example.com', icon_url: 'http://example.com' }
       )
     end
 
@@ -359,8 +358,8 @@
 
       def add_favorite_tool(account, tool)
         json = api_call(:post, "/api/v1/accounts/#{account.id}/external_tools/rce_favorites/#{tool.id}",
-          {:controller => 'external_tools', :action => 'add_rce_favorite', :format => 'json',
-            :account_id => account.id.to_s, :id => tool.id.to_s}, {}, {}, {expected_status: 200})
+                        { :controller => 'external_tools', :action => 'add_rce_favorite', :format => 'json',
+                          :account_id => account.id.to_s, :id => tool.id.to_s }, {}, {}, { expected_status: 200 })
         account.reload
         json
       end
@@ -369,27 +368,27 @@
         student_in_course(:active_all => true)
         @user = @student
         api_call(:post, "/api/v1/accounts/#{Account.default.id}/external_tools/rce_favorites/#{@root_tool.id}",
-          {:controller => 'external_tools', :action => 'add_rce_favorite', :format => 'json',
-            :account_id => Account.default.id.to_s, :id => @root_tool.id.to_s}, {}, {}, {:expected_status => 401})
+                 { :controller => 'external_tools', :action => 'add_rce_favorite', :format => 'json',
+                   :account_id => Account.default.id.to_s, :id => @root_tool.id.to_s }, {}, {}, { :expected_status => 401 })
       end
 
       it "requires a tool in the context" do
         api_call(:post, "/api/v1/accounts/#{Account.default.id}/external_tools/rce_favorites/#{@sub_tool.id}",
-          {:controller => 'external_tools', :action => 'add_rce_favorite', :format => 'json',
-            :account_id => Account.default.id.to_s, :id => @sub_tool.id.to_s}, {}, {}, {:expected_status => 404})
+                 { :controller => 'external_tools', :action => 'add_rce_favorite', :format => 'json',
+                   :account_id => Account.default.id.to_s, :id => @sub_tool.id.to_s }, {}, {}, { :expected_status => 404 })
       end
 
       it "doesn't allow adding too many tools" do
         tool2 = create_editor_tool(Account.default)
         tool3 = create_editor_tool(Account.default)
         Account.default.tap do |ra|
-          ra.settings[:rce_favorite_tool_ids] = {value: [tool2.global_id, tool3.global_id]}
+          ra.settings[:rce_favorite_tool_ids] = { value: [tool2.global_id, tool3.global_id] }
           ra.save!
         end
 
         json = api_call(:post, "/api/v1/accounts/#{Account.default.id}/external_tools/rce_favorites/#{@root_tool.id}",
-          {:controller => 'external_tools', :action => 'add_rce_favorite', :format => 'json',
-            :account_id => Account.default.id.to_s, :id => @root_tool.id.to_s}, {}, {}, {:expected_status => 400})
+                        { :controller => 'external_tools', :action => 'add_rce_favorite', :format => 'json',
+                          :account_id => Account.default.id.to_s, :id => @root_tool.id.to_s }, {}, {}, { :expected_status => 400 })
         expect(json['message']).to eq "Cannot have more than 2 favorited tools"
       end
 
@@ -397,7 +396,7 @@
         tool2 = create_editor_tool(Account.default)
         tool3 = create_editor_tool(Account.default)
         Account.default.tap do |ra|
-          ra.settings[:rce_favorite_tool_ids] = {value: [tool2.global_id, tool3.global_id]}
+          ra.settings[:rce_favorite_tool_ids] = { value: [tool2.global_id, tool3.global_id] }
           ra.save!
         end
         tool3.destroy
@@ -444,8 +443,8 @@
 
       def remove_favorite_tool(account, tool)
         json = api_call(:delete, "/api/v1/accounts/#{account.id}/external_tools/rce_favorites/#{tool.id}",
-          {:controller => 'external_tools', :action => 'remove_rce_favorite', :format => 'json',
-            :account_id => account.id.to_s, :id => tool.id.to_s}, {}, {}, {expected_status: 200})
+                        { :controller => 'external_tools', :action => 'remove_rce_favorite', :format => 'json',
+                          :account_id => account.id.to_s, :id => tool.id.to_s }, {}, {}, { expected_status: 200 })
         account.reload
         json
       end
@@ -454,8 +453,8 @@
         student_in_course(:active_all => true)
         @user = @student
         api_call(:delete, "/api/v1/accounts/#{Account.default.id}/external_tools/rce_favorites/#{@root_tool.id}",
-          {:controller => 'external_tools', :action => 'remove_rce_favorite', :format => 'json',
-            :account_id => Account.default.id.to_s, :id => @root_tool.id.to_s}, {}, {}, {:expected_status => 401})
+                 { :controller => 'external_tools', :action => 'remove_rce_favorite', :format => 'json',
+                   :account_id => Account.default.id.to_s, :id => @root_tool.id.to_s }, {}, {}, { :expected_status => 401 })
       end
 
       it "works with existing favorites configured with old column if not specified on account" do
@@ -469,7 +468,7 @@
       it "removes from sub-account favorites inherited from a root account" do
         root_tool2 = create_editor_tool(Account.default)
         Account.default.tap do |ra|
-          ra.settings[:rce_favorite_tool_ids] = {value: [@root_tool.global_id, root_tool2.global_id]}
+          ra.settings[:rce_favorite_tool_ids] = { value: [@root_tool.global_id, root_tool2.global_id] }
           ra.save!
         end
 
@@ -479,18 +478,18 @@
     end
   end
 
-  def show_call(context, type="course")
+  def show_call(context, type = "course")
     et = tool_with_everything(context)
     json = api_call(:get, "/api/v1/#{type}s/#{context.id}/external_tools/#{et.id}.json",
-                    {:controller => 'external_tools', :action => 'show', :format => 'json',
-                     :"#{type}_id" => context.id.to_s, :external_tool_id => et.id.to_s})
+                    { :controller => 'external_tools', :action => 'show', :format => 'json',
+                      :"#{type}_id" => context.id.to_s, :external_tool_id => et.id.to_s })
     expect(json).to eq example_json(et)
   end
 
-  def not_found_call(context, type="course")
+  def not_found_call(context, type = "course")
     raw_api_call(:get, "/api/v1/#{type}s/#{context.id}/external_tools/0.json",
-                 {:controller => 'external_tools', :action => 'show', :format => 'json',
-                  :"#{type}_id" => context.id.to_s, :external_tool_id => "0"})
+                 { :controller => 'external_tools', :action => 'show', :format => 'json',
+                   :"#{type}_id" => context.id.to_s, :external_tool_id => "0" })
     assert_status(404)
   end
 
@@ -498,8 +497,8 @@
     et = tool_with_everything(group.context)
 
     json = api_call(:get, "/api/v1/groups/#{group.id}/external_tools?include_parents=true",
-                    {:controller => 'external_tools', :action => 'index', :format => 'json',
-                     :group_id => group.id.to_s, :include_parents => true})
+                    { :controller => 'external_tools', :action => 'index', :format => 'json',
+                      :group_id => group.id.to_s, :include_parents => true })
 
     expect(json.size).to eq 1
     expect(json.first).to eq example_json(et)
@@ -509,112 +508,112 @@
     7.times { tool_with_everything(group.context) }
 
     json = api_call(:get, "/api/v1/groups/#{group.id}/external_tools",
-                    {:controller => 'external_tools', :action => 'index', :format => 'json',
-                     :group_id => group.id.to_s, :include_parents => true, :per_page => '3'})
+                    { :controller => 'external_tools', :action => 'index', :format => 'json',
+                      :group_id => group.id.to_s, :include_parents => true, :per_page => '3' })
 
     expect(json.length).to eq 3
     links = response.headers['Link'].split(",")
-    expect(links.all?{ |l| l =~ /api\/v1\/groups\/#{group.id}\/external_tools/ }).to be_truthy
-    expect(links.find{ |l| l.match(/rel="next"/)}).to match(/page=2/)
-    expect(links.find{ |l| l.match(/rel="first"/)}).to match(/page=1/)
-    expect(links.find{ |l| l.match(/rel="last"/)}).to match(/page=3/)
+    expect(links.all? { |l| l =~ /api\/v1\/groups\/#{group.id}\/external_tools/ }).to be_truthy
+    expect(links.find { |l| l.match(/rel="next"/) }).to match(/page=2/)
+    expect(links.find { |l| l.match(/rel="first"/) }).to match(/page=1/)
+    expect(links.find { |l| l.match(/rel="last"/) }).to match(/page=3/)
 
     # get the last page
     json = api_call(:get, "/api/v1/groups/#{group.id}/external_tools",
-                    {:controller => 'external_tools', :action => 'index', :format => 'json',
-                     :group_id => group.id.to_s, :include_parents => true, :per_page => '3', :page => '3'})
+                    { :controller => 'external_tools', :action => 'index', :format => 'json',
+                      :group_id => group.id.to_s, :include_parents => true, :per_page => '3', :page => '3' })
 
     expect(json.length).to eq 1
     links = response.headers['Link'].split(",")
-    expect(links.all?{ |l| l =~ /api\/v1\/groups\/#{group.id}\/external_tools/ }).to be_truthy
-    expect(links.find{ |l| l.match(/rel="prev"/)}).to match(/page=2/)
-    expect(links.find{ |l| l.match(/rel="first"/)}).to match(/page=1/)
-    expect(links.find{ |l| l.match(/rel="last"/)}).to match(/page=3/)
-  end
-
-  def index_call(context, type="course")
+    expect(links.all? { |l| l =~ /api\/v1\/groups\/#{group.id}\/external_tools/ }).to be_truthy
+    expect(links.find { |l| l.match(/rel="prev"/) }).to match(/page=2/)
+    expect(links.find { |l| l.match(/rel="first"/) }).to match(/page=1/)
+    expect(links.find { |l| l.match(/rel="last"/) }).to match(/page=3/)
+  end
+
+  def index_call(context, type = "course")
     et = tool_with_everything(context)
 
     json = api_call(:get, "/api/v1/#{type}s/#{context.id}/external_tools.json",
-                    {:controller => 'external_tools', :action => 'index', :format => 'json',
-                     :"#{type}_id" => context.id.to_s})
+                    { :controller => 'external_tools', :action => 'index', :format => 'json',
+                      :"#{type}_id" => context.id.to_s })
 
     expect(json.size).to eq 1
     expect(json.first).to eq example_json(et)
   end
 
-  def index_call_with_placment(context, placement, type="course")
+  def index_call_with_placment(context, placement, type = "course")
     tool_with_everything(context)
-    et_with_placement = tool_with_everything(context, {:placement => placement})
+    et_with_placement = tool_with_everything(context, { :placement => placement })
 
     json = api_call(:get, "/api/v1/#{type}s/#{context.id}/external_tools.json",
-                    {:controller => 'external_tools', :action => 'index', :format => 'json', :placement => placement,
-                     :"#{type}_id" => context.id.to_s})
+                    { :controller => 'external_tools', :action => 'index', :format => 'json', :placement => placement,
+                      :"#{type}_id" => context.id.to_s })
 
     expect(json.size).to eq 1
     expect(json.first).to eq example_json(et_with_placement)
   end
 
-  def search_call(context, type="course")
+  def search_call(context, type = "course")
     2.times { |i| context.context_external_tools.create!(:name => "first_#{i}", :consumer_key => "fakefake", :shared_secret => "sofakefake", :url => "http://www.example.com/ims/lti") }
     ids = context.context_external_tools.map(&:id)
 
     2.times { |i| context.context_external_tools.create!(:name => "second_#{i}", :consumer_key => "fakefake", :shared_secret => "sofakefake", :url => "http://www.example.com/ims/lti") }
 
     json = api_call(:get, "/api/v1/#{type}s/#{context.id}/external_tools.json?search_term=fir",
-                    {:controller => 'external_tools', :action => 'index', :format => 'json',
-                     :"#{type}_id" => context.id.to_s, :search_term => 'fir'})
-
-    expect(json.map{|h| h['id']}.sort).to eq ids.sort
-  end
-
-  def only_selectables(context, type="course")
+                    { :controller => 'external_tools', :action => 'index', :format => 'json',
+                      :"#{type}_id" => context.id.to_s, :search_term => 'fir' })
+
+    expect(json.map { |h| h['id'] }.sort).to eq ids.sort
+  end
+
+  def only_selectables(context, type = "course")
     context.context_external_tools.create!(:name => "first", :consumer_key => "fakefake", :shared_secret => "sofakefake", :url => "http://www.example.com/ims/lti", :not_selectable => true)
     not_selectable = context.context_external_tools.create!(:name => "second", :consumer_key => "fakefake", :shared_secret => "sofakefake", :url => "http://www.example.com/ims/lti")
 
     json = api_call(:get, "/api/v1/#{type}s/#{context.id}/external_tools.json?selectable=true",
-                    {:controller => 'external_tools', :action => 'index', :format => 'json',
-                     :"#{type}_id" => context.id.to_s, :selectable => 'true'})
+                    { :controller => 'external_tools', :action => 'index', :format => 'json',
+                      :"#{type}_id" => context.id.to_s, :selectable => 'true' })
 
     expect(json.length).to eq 1
     expect(json.first['id']).to eq not_selectable.id
   end
 
-  def create_call(context, type="course")
+  def create_call(context, type = "course")
     json = api_call(:post, "/api/v1/#{type}s/#{context.id}/external_tools.json",
-                    {:controller => 'external_tools', :action => 'create', :format => 'json',
-                     :"#{type}_id" => context.id.to_s}, post_hash)
+                    { :controller => 'external_tools', :action => 'create', :format => 'json',
+                      :"#{type}_id" => context.id.to_s }, post_hash)
     expect(context.context_external_tools.count).to eq 1
 
     et = context.context_external_tools.last
     expect(json).to eq example_json(et)
   end
 
-  def update_call(context, type="course")
+  def update_call(context, type = "course")
     et = context.context_external_tools.create!(:name => "test", :consumer_key => "fakefake", :shared_secret => "sofakefake", :url => "http://www.example.com/ims/lti")
 
     json = api_call(:put, "/api/v1/#{type}s/#{context.id}/external_tools/#{et.id}.json",
-                    {:controller => 'external_tools', :action => 'update', :format => 'json',
-                     :"#{type}_id" => context.id.to_s, :external_tool_id => et.id.to_s}, post_hash)
+                    { :controller => 'external_tools', :action => 'update', :format => 'json',
+                      :"#{type}_id" => context.id.to_s, :external_tool_id => et.id.to_s }, post_hash)
     et.reload
     expect(json).to eq example_json(et)
   end
 
-  def destroy_call(context, type="course")
+  def destroy_call(context, type = "course")
     et = context.context_external_tools.create!(:name => "test", :consumer_key => "fakefake", :shared_secret => "sofakefake", :domain => "example.com")
     api_call(:delete, "/api/v1/#{type}s/#{context.id}/external_tools/#{et.id}.json",
-                    {:controller => 'external_tools', :action => 'destroy', :format => 'json',
-                     :"#{type}_id" => context.id.to_s, :external_tool_id => et.id.to_s})
+             { :controller => 'external_tools', :action => 'destroy', :format => 'json',
+               :"#{type}_id" => context.id.to_s, :external_tool_id => et.id.to_s })
 
     et.reload
     expect(et.workflow_state).to eq 'deleted'
     expect(context.context_external_tools.active.count).to eq 0
   end
 
-  def error_call(context, type="course")
+  def error_call(context, type = "course")
     raw_api_call(:post, "/api/v1/#{type}s/#{context.id}/external_tools.json",
-                 {:controller => 'external_tools', :action => 'create', :format => 'json',
-                  :"#{type}_id" => context.id.to_s},
+                 { :controller => 'external_tools', :action => 'create', :format => 'json',
+                   :"#{type}_id" => context.id.to_s },
                  {})
     json = JSON.parse response.body
     expect(response.code).to eq "400"
@@ -625,59 +624,45 @@
     expect(json["errors"]["domain"].first["message"]).to eq "Either the url or domain should be set."
   end
 
-  def unauthorized_call(context, type="course")
+  def unauthorized_call(context, type = "course")
     raw_api_call(:get, "/api/v1/#{type}s/#{context.id}/external_tools.json",
-                    {:controller => 'external_tools', :action => 'index',
-                     :format => 'json', :"#{type}_id" => context.id.to_s})
+                 { :controller => 'external_tools', :action => 'index',
+                   :format => 'json', :"#{type}_id" => context.id.to_s })
     expect(response.code).to eq "401"
   end
 
-  def authorized_call(context, type="course")
+  def authorized_call(context, type = "course")
     raw_api_call(:get, "/api/v1/#{type}s/#{context.id}/external_tools.json",
-                    {:controller => 'external_tools', :action => 'index',
-                     :format => 'json', :"#{type}_id" => context.id.to_s})
+                 { :controller => 'external_tools', :action => 'index',
+                   :format => 'json', :"#{type}_id" => context.id.to_s })
     expect(response.code).to eq "200"
   end
 
-  def paginate_call(context, type="course")
+  def paginate_call(context, type = "course")
     7.times { |i| context.context_external_tools.create!(:name => "test_#{i}", :consumer_key => "fakefake", :shared_secret => "sofakefake", :url => "http://www.example.com/ims/lti") }
     expect(context.context_external_tools.count).to eq 7
     json = api_call(:get, "/api/v1/#{type}s/#{context.id}/external_tools.json?per_page=3",
-                    {:controller => 'external_tools', :action => 'index', :format => 'json', :"#{type}_id" => context.id.to_s, :per_page => '3'})
+                    { :controller => 'external_tools', :action => 'index', :format => 'json', :"#{type}_id" => context.id.to_s, :per_page => '3' })
 
     expect(json.length).to eq 3
     links = response.headers['Link'].split(",")
-<<<<<<< HEAD
-    expect(links.all?{ |l| l =~ /api\/v1\/#{type}s\/#{context.id}\/external_tools/ }).to be_truthy
-    expect(links.find{ |l| l.match(/rel="next"/)}).to match /page=2/
-    expect(links.find{ |l| l.match(/rel="first"/)}).to match /page=1/
-    expect(links.find{ |l| l.match(/rel="last"/)}).to match /page=3/
-=======
     expect(links.all? { |l| l =~ /api\/v1\/#{type}s\/#{context.id}\/external_tools/ }).to be_truthy
     expect(links.find { |l| l.match(/rel="next"/) }).to match(/page=2/)
     expect(links.find { |l| l.match(/rel="first"/) }).to match(/page=1/)
     expect(links.find { |l| l.match(/rel="last"/) }).to match(/page=3/)
->>>>>>> 2d51e8e7
 
     # get the last page
     json = api_call(:get, "/api/v1/#{type}s/#{context.id}/external_tools.json?page=3&per_page=3",
-                    {:controller => 'external_tools', :action => 'index', :format => 'json', :"#{type}_id" => context.id.to_s, :per_page => '3', :page => '3'})
+                    { :controller => 'external_tools', :action => 'index', :format => 'json', :"#{type}_id" => context.id.to_s, :per_page => '3', :page => '3' })
     expect(json.length).to eq 1
     links = response.headers['Link'].split(",")
-<<<<<<< HEAD
-    expect(links.all?{ |l| l =~ /api\/v1\/#{type}s\/#{context.id}\/external_tools/ }).to be_truthy
-    expect(links.find{ |l| l.match(/rel="prev"/)}).to match /page=2/
-    expect(links.find{ |l| l.match(/rel="first"/)}).to match /page=1/
-    expect(links.find{ |l| l.match(/rel="last"/)}).to match /page=3/
-=======
     expect(links.all? { |l| l =~ /api\/v1\/#{type}s\/#{context.id}\/external_tools/ }).to be_truthy
     expect(links.find { |l| l.match(/rel="prev"/) }).to match(/page=2/)
     expect(links.find { |l| l.match(/rel="first"/) }).to match(/page=1/)
     expect(links.find { |l| l.match(/rel="last"/) }).to match(/page=3/)
->>>>>>> 2d51e8e7
-  end
-
-  def tool_with_everything(context, opts={})
+  end
+
+  def tool_with_everything(context, opts = {})
     et = context.context_external_tools.new
     et.name = opts[:name] || "External Tool Eh"
     et.description = "For testing stuff"
@@ -686,39 +671,39 @@
     et.not_selectable = true
     et.url = "http://www.example.com/ims/lti"
     et.workflow_state = 'public'
-    et.custom_fields = {:key1 => 'val1', :key2 => 'val2'}
-    et.course_navigation = {:url=>"http://www.example.com/ims/lti/course", :visibility=>"admins", :text=>"Course nav", "default"=>"disabled"}
-    et.account_navigation = {:url=>"http://www.example.com/ims/lti/account", :text=>"Account nav", :custom_fields=>{"key"=>"value"}}
-    et.user_navigation = {:url=>"http://www.example.com/ims/lti/user", :text=>"User nav"}
-    et.editor_button = {:url=>"http://www.example.com/ims/lti/editor", :icon_url=>"/images/delete.png", :selection_width=>50, :selection_height=>50, :text=>"editor button"}
-    et.homework_submission = {:url=>"http://www.example.com/ims/lti/editor", :selection_width=>50, :selection_height=>50, :text=>"homework submission"}
-    et.resource_selection = {:url=>"http://www.example.com/ims/lti/resource", :text => "", :selection_width=>50, :selection_height=>50}
-    et.migration_selection = {:url=>"http://www.example.com/ims/lti/resource", :text => "migration selection", :selection_width=>42, :selection_height=>24}
-    et.course_home_sub_navigation = {:url=>"http://www.example.com/ims/lti/resource", :text => "course home sub navigation", display_type: 'full_width', visibility: 'admins'}
-    et.course_settings_sub_navigation = {:url=>"http://www.example.com/ims/lti/resource", :text => "course settings sub navigation", display_type: 'full_width', visibility: 'admins'}
-    et.global_navigation = {:url=>"http://www.example.com/ims/lti/resource", :text => "global navigation", display_type: 'full_width', visibility: 'admins'}
-    et.assignment_menu = {:url=>"http://www.example.com/ims/lti/resource", :text => "assignment menu", display_type: 'full_width', visibility: 'admins'}
-    et.assignment_index_menu = {:url=>"http://www.example.com/ims/lti/resource", :text => "assignment index menu", display_type: 'full_width', visibility: 'admins'}
-    et.assignment_group_menu = {:url=>"http://www.example.com/ims/lti/resource", :text => "assignment group menu", display_type: 'full_width', visibility: 'admins'}
-    et.discussion_topic_menu = {:url=>"http://www.example.com/ims/lti/resource", :text => "discussion topic menu", display_type: 'full_width', visibility: 'admins'}
-    et.discussion_topic_index_menu = {:url=>"http://www.example.com/ims/lti/resource", :text => "discussion topic index menu", display_type: 'full_width', visibility: 'admins'}
-    et.file_menu = {:url=>"http://www.example.com/ims/lti/resource", :text => "file menu", display_type: 'full_width', visibility: 'admins'}
-    et.file_index_menu = {:url=>"http://www.example.com/ims/lti/resource", :text => "file index menu", display_type: 'full_width', visibility: 'admins'}
-    et.module_menu = {:url=>"http://www.example.com/ims/lti/resource", :text => "module menu", display_type: 'full_width', visibility: 'admins'}
-    et.module_index_menu = {:url=>"http://www.example.com/ims/lti/resource", :text => "modules index menu", display_type: 'full_width', visibility: 'admins'}
-    et.module_group_menu = {:url=>"http://www.example.com/ims/lti/resource", :text => "modules group menu", display_type: 'full_width', visibility: 'admins'}
-    et.quiz_menu = {:url=>"http://www.example.com/ims/lti/resource", :text => "quiz menu", display_type: 'full_width', visibility: 'admins'}
-    et.quiz_index_menu = {:url=>"http://www.example.com/ims/lti/resource", :text => "quiz index menu", display_type: 'full_width', visibility: 'admins'}
-    et.submission_type_selection = {:url=>"http://www.example.com/ims/lti/resource", :text => "submission type selection", display_type: 'full_width', visibility: 'admins'}
-    et.wiki_page_menu = {:url=>"http://www.example.com/ims/lti/resource", :text => "wiki page menu", display_type: 'full_width', visibility: 'admins'}
-    et.wiki_index_menu = {:url=>"http://www.example.com/ims/lti/resource", :text => "wiki index menu", display_type: 'full_width', visibility: 'admins'}
-    et.student_context_card = {:url=>"http://www.example.com/ims/lti/resource", :text => "context card link", display_type: 'full_width', visibility: 'admins'}
+    et.custom_fields = { :key1 => 'val1', :key2 => 'val2' }
+    et.course_navigation = { :url => "http://www.example.com/ims/lti/course", :visibility => "admins", :text => "Course nav", "default" => "disabled" }
+    et.account_navigation = { :url => "http://www.example.com/ims/lti/account", :text => "Account nav", :custom_fields => { "key" => "value" } }
+    et.user_navigation = { :url => "http://www.example.com/ims/lti/user", :text => "User nav" }
+    et.editor_button = { :url => "http://www.example.com/ims/lti/editor", :icon_url => "/images/delete.png", :selection_width => 50, :selection_height => 50, :text => "editor button" }
+    et.homework_submission = { :url => "http://www.example.com/ims/lti/editor", :selection_width => 50, :selection_height => 50, :text => "homework submission" }
+    et.resource_selection = { :url => "http://www.example.com/ims/lti/resource", :text => "", :selection_width => 50, :selection_height => 50 }
+    et.migration_selection = { :url => "http://www.example.com/ims/lti/resource", :text => "migration selection", :selection_width => 42, :selection_height => 24 }
+    et.course_home_sub_navigation = { :url => "http://www.example.com/ims/lti/resource", :text => "course home sub navigation", display_type: 'full_width', visibility: 'admins' }
+    et.course_settings_sub_navigation = { :url => "http://www.example.com/ims/lti/resource", :text => "course settings sub navigation", display_type: 'full_width', visibility: 'admins' }
+    et.global_navigation = { :url => "http://www.example.com/ims/lti/resource", :text => "global navigation", display_type: 'full_width', visibility: 'admins' }
+    et.assignment_menu = { :url => "http://www.example.com/ims/lti/resource", :text => "assignment menu", display_type: 'full_width', visibility: 'admins' }
+    et.assignment_index_menu = { :url => "http://www.example.com/ims/lti/resource", :text => "assignment index menu", display_type: 'full_width', visibility: 'admins' }
+    et.assignment_group_menu = { :url => "http://www.example.com/ims/lti/resource", :text => "assignment group menu", display_type: 'full_width', visibility: 'admins' }
+    et.discussion_topic_menu = { :url => "http://www.example.com/ims/lti/resource", :text => "discussion topic menu", display_type: 'full_width', visibility: 'admins' }
+    et.discussion_topic_index_menu = { :url => "http://www.example.com/ims/lti/resource", :text => "discussion topic index menu", display_type: 'full_width', visibility: 'admins' }
+    et.file_menu = { :url => "http://www.example.com/ims/lti/resource", :text => "file menu", display_type: 'full_width', visibility: 'admins' }
+    et.file_index_menu = { :url => "http://www.example.com/ims/lti/resource", :text => "file index menu", display_type: 'full_width', visibility: 'admins' }
+    et.module_menu = { :url => "http://www.example.com/ims/lti/resource", :text => "module menu", display_type: 'full_width', visibility: 'admins' }
+    et.module_index_menu = { :url => "http://www.example.com/ims/lti/resource", :text => "modules index menu", display_type: 'full_width', visibility: 'admins' }
+    et.module_group_menu = { :url => "http://www.example.com/ims/lti/resource", :text => "modules group menu", display_type: 'full_width', visibility: 'admins' }
+    et.quiz_menu = { :url => "http://www.example.com/ims/lti/resource", :text => "quiz menu", display_type: 'full_width', visibility: 'admins' }
+    et.quiz_index_menu = { :url => "http://www.example.com/ims/lti/resource", :text => "quiz index menu", display_type: 'full_width', visibility: 'admins' }
+    et.submission_type_selection = { :url => "http://www.example.com/ims/lti/resource", :text => "submission type selection", display_type: 'full_width', visibility: 'admins' }
+    et.wiki_page_menu = { :url => "http://www.example.com/ims/lti/resource", :text => "wiki page menu", display_type: 'full_width', visibility: 'admins' }
+    et.wiki_index_menu = { :url => "http://www.example.com/ims/lti/resource", :text => "wiki index menu", display_type: 'full_width', visibility: 'admins' }
+    et.student_context_card = { :url => "http://www.example.com/ims/lti/resource", :text => "context card link", display_type: 'full_width', visibility: 'admins' }
     if context.is_a? Course
       et.course_assignments_menu = { url: 'http://www.example.com/ims/lti/resource', text: 'course assignments menu' }
     end
     et.context_external_tool_placements.new(:placement_type => opts[:placement]) if opts[:placement]
     et.allow_membership_service_access = opts[:allow_membership_service_access] if opts[:allow_membership_service_access]
-    et.conference_selection = {:url=>"http://www.example.com/ims/lti/conference", :icon_url=>"/images/delete.png", :text=>"conference selection"}
+    et.conference_selection = { :url => "http://www.example.com/ims/lti/conference", :icon_url => "/images/delete.png", :text => "conference selection" }
     et.save!
     et
   end
@@ -732,6 +717,7 @@
     hash.keys.each do |key|
       val = hash[key]
       next unless val.is_a?(Hash)
+
       val.each_pair do |sub_key, sub_val|
         hash["#{key}[#{sub_key}]"] = sub_val
       end
@@ -756,8 +742,8 @@
   def get_sessionless_launch_url(context, type, params)
     api_call(
       :get,
-      "/api/v1/#{type}s/#{context.id}/external_tools/sessionless_launch?#{params.map{|k,v| "#{k}=#{v}" }.join('&')}",
-      {:controller => 'external_tools', :action => 'generate_sessionless_launch', :format => 'json', :"#{type}_id" => context.id.to_s}.merge(params)
+      "/api/v1/#{type}s/#{context.id}/external_tools/sessionless_launch?#{params.map { |k, v| "#{k}=#{v}" }.join('&')}",
+      { :controller => 'external_tools', :action => 'generate_sessionless_launch', :format => 'json', :"#{type}_id" => context.id.to_s }.merge(params)
     )
   end
 
@@ -765,258 +751,258 @@
     raw_api_call(
       :get,
       "/api/v1/#{type}s/#{@course.id}/external_tools/sessionless_launch?#{params.map { |k, v| "#{k}=#{v}" }.join('&')}",
-      {:controller => 'external_tools', :action => 'generate_sessionless_launch', :format => 'json', :"#{type}_id" => context.id.to_s}.merge(params)
+      { :controller => 'external_tools', :action => 'generate_sessionless_launch', :format => 'json', :"#{type}_id" => context.id.to_s }.merge(params)
     )
   end
 
-  def example_json(et=nil)
+  def example_json(et = nil)
     example = {
-      "name"=>"External Tool Eh",
-      "created_at"=>et ? et.created_at.as_json : "",
-      "updated_at"=>et ? et.updated_at.as_json : "",
-      "consumer_key"=>"oi",
-      "domain"=>nil,
-      "url"=>"http://www.example.com/ims/lti",
-      "tool_configuration"=>nil,
-      "id"=>et ? et.id : nil,
-      "not_selectable"=> et ? et.not_selectable : nil,
-      "workflow_state"=>"public",
-      "vendor_help_link"=>nil,
-      "version"=>"1.1",
-      "resource_selection"=> {
-        "text"=>"",
-        "url"=>"http://www.example.com/ims/lti/resource",
-        "selection_height"=>50,
-        "selection_width"=>50,
-        "label"=>""
-      },
-      "privacy_level"=>"public",
-      "editor_button"=> {
-        "icon_url"=>"/images/delete.png",
-        "text"=>"editor button",
-        "url"=>"http://www.example.com/ims/lti/editor",
-        "selection_height"=>50,
-        "selection_width"=>50,
-        "label"=>"editor button"
-      },
-      "homework_submission"=> {
-        "text"=>"homework submission",
-        "url"=>"http://www.example.com/ims/lti/editor",
-        "selection_height"=>50,
-        "selection_width"=>50,
-        "label"=>"homework submission"
-      },
-      "custom_fields"=>{"key1"=>"val1", "key2"=>"val2"},
-      "description"=>"For testing stuff",
-      "user_navigation"=> {
-        "text"=>"User nav",
-        "url"=>"http://www.example.com/ims/lti/user",
-        "label"=>"User nav",
-        "selection_height"=>400,
-        "selection_width"=>800
+      "name" => "External Tool Eh",
+      "created_at" => et ? et.created_at.as_json : "",
+      "updated_at" => et ? et.updated_at.as_json : "",
+      "consumer_key" => "oi",
+      "domain" => nil,
+      "url" => "http://www.example.com/ims/lti",
+      "tool_configuration" => nil,
+      "id" => et ? et.id : nil,
+      "not_selectable" => et ? et.not_selectable : nil,
+      "workflow_state" => "public",
+      "vendor_help_link" => nil,
+      "version" => "1.1",
+      "resource_selection" => {
+        "text" => "",
+        "url" => "http://www.example.com/ims/lti/resource",
+        "selection_height" => 50,
+        "selection_width" => 50,
+        "label" => ""
+      },
+      "privacy_level" => "public",
+      "editor_button" => {
+        "icon_url" => "/images/delete.png",
+        "text" => "editor button",
+        "url" => "http://www.example.com/ims/lti/editor",
+        "selection_height" => 50,
+        "selection_width" => 50,
+        "label" => "editor button"
+      },
+      "homework_submission" => {
+        "text" => "homework submission",
+        "url" => "http://www.example.com/ims/lti/editor",
+        "selection_height" => 50,
+        "selection_width" => 50,
+        "label" => "homework submission"
+      },
+      "custom_fields" => { "key1" => "val1", "key2" => "val2" },
+      "description" => "For testing stuff",
+      "user_navigation" => {
+        "text" => "User nav",
+        "url" => "http://www.example.com/ims/lti/user",
+        "label" => "User nav",
+        "selection_height" => 400,
+        "selection_width" => 800
       },
       "course_navigation" => {
-        "text"=>"Course nav",
-        "url"=>"http://www.example.com/ims/lti/course",
-        "visibility"=>"admins",
-        "default"=> "disabled",
-        "label"=>"Course nav",
-        "selection_height"=>400,
-        "selection_width"=>800
-      },
-      "account_navigation"=> {
-        "text"=>"Account nav",
-        "url"=>"http://www.example.com/ims/lti/account",
-        "custom_fields"=>{"key"=>"value"},
-        "label"=>"Account nav",
-        "selection_height"=>400,
-        "selection_width"=>800
-      },
-      "migration_selection"=> {
-        "text"=>"migration selection",
-        "label"=>"migration selection",
-        "url"=>"http://www.example.com/ims/lti/resource",
-        "selection_height"=>24,
-        "selection_width"=>42
-      },
-      "course_home_sub_navigation"=> {
-        "text"=>"course home sub navigation",
-        "label"=>"course home sub navigation",
-        "url"=>"http://www.example.com/ims/lti/resource",
-        "visibility"=>'admins',
-        "display_type"=>'full_width',
-        "selection_height"=>400,
-        "selection_width"=>800,
-      },
-      "course_settings_sub_navigation"=> {
-        "text"=>"course settings sub navigation",
-        "label"=>"course settings sub navigation",
-        "url"=>"http://www.example.com/ims/lti/resource",
-        "visibility"=>'admins',
-        "display_type"=>'full_width',
-        "selection_height"=>400,
-        "selection_width"=>800,
-      },
-      "global_navigation"=> {
-        "text"=>"global navigation",
-        "label"=>"global navigation",
-        "url"=>"http://www.example.com/ims/lti/resource",
-        "visibility"=>'admins',
-        "display_type"=>'full_width',
-        "selection_height"=>400,
-        "selection_width"=>800,
-      },
-      "assignment_menu"=> {
-        "text"=>"assignment menu",
-        "label"=>"assignment menu",
-        "url"=>"http://www.example.com/ims/lti/resource",
-        "visibility"=>'admins',
-        "display_type"=>'full_width',
-        "selection_height"=>400,
-        "selection_width"=>800,
-      },
-        "assignment_index_menu"=> {
-      "text"=>"assignment index menu",
-        "label"=>"assignment index menu",
-        "url"=>"http://www.example.com/ims/lti/resource",
-        "visibility"=>'admins',
-        "display_type"=>'full_width',
-        "selection_height"=>400,
-        "selection_width"=>800,
-      },
-        "assignment_group_menu"=> {
-      "text"=>"assignment group menu",
-        "label"=>"assignment group menu",
-        "url"=>"http://www.example.com/ims/lti/resource",
-        "visibility"=>'admins',
-        "display_type"=>'full_width',
-        "selection_height"=>400,
-        "selection_width"=>800,
-      },
-      "discussion_topic_menu"=> {
-        "text"=>"discussion topic menu",
-        "label"=>"discussion topic menu",
-        "url"=>"http://www.example.com/ims/lti/resource",
-        "visibility"=>'admins',
-        "display_type"=>'full_width',
-        "selection_height"=>400,
-        "selection_width"=>800,
-      },
-        "discussion_topic_index_menu"=> {
-      "text"=>"discussion topic index menu",
-        "label"=>"discussion topic index menu",
-        "url"=>"http://www.example.com/ims/lti/resource",
-        "visibility"=>'admins',
-        "display_type"=>'full_width',
-        "selection_height"=>400,
-        "selection_width"=>800,
-      },
-      "file_menu"=> {
-        "text"=>"file menu",
-        "label"=>"file menu",
-        "url"=>"http://www.example.com/ims/lti/resource",
-        "visibility"=>'admins',
-        "display_type"=>'full_width',
-        "selection_height"=>400,
-        "selection_width"=>800,
-      },
-        "file_index_menu"=> {
-        "text"=>"file index menu",
-        "label"=>"file index menu",
-        "url"=>"http://www.example.com/ims/lti/resource",
-        "visibility"=>'admins',
-        "display_type"=>'full_width',
-        "selection_height"=>400,
-        "selection_width"=>800,
-      },
-      "module_menu"=> {
-        "text"=>"module menu",
-        "label"=>"module menu",
-        "url"=>"http://www.example.com/ims/lti/resource",
-        "visibility"=>'admins',
-        "display_type"=>'full_width',
-        "selection_height"=>400,
-        "selection_width"=>800,
-      },
-      "module_index_menu"=> {
-        "text"=>"modules index menu",
-        "label"=>"modules index menu",
-        "url"=>"http://www.example.com/ims/lti/resource",
-        "visibility"=>'admins',
-        "display_type"=>'full_width',
-        "selection_height"=>400,
-        "selection_width"=>800,
-      },
-      "module_group_menu"=> {
-        "text"=>"modules group menu",
-        "label"=>"modules group menu",
-        "url"=>"http://www.example.com/ims/lti/resource",
-        "visibility"=>'admins',
-        "display_type"=>'full_width',
-        "selection_height"=>400,
-        "selection_width"=>800,
-      },
-      "quiz_menu"=> {
-        "text"=>"quiz menu",
-        "label"=>"quiz menu",
-        "url"=>"http://www.example.com/ims/lti/resource",
-        "visibility"=>'admins',
-        "display_type"=>'full_width',
-        "selection_height"=>400,
-        "selection_width"=>800,
-      },
-      "quiz_index_menu"=> {
-        "text"=>"quiz index menu",
-        "label"=>"quiz index menu",
-        "url"=>"http://www.example.com/ims/lti/resource",
-        "visibility"=>'admins',
-        "display_type"=>'full_width',
-        "selection_height"=>400,
-        "selection_width"=>800,
-      },
-      "submission_type_selection"=> {
-        "text"=>"submission type selection",
-        "label"=>"submission type selection",
-        "url"=>"http://www.example.com/ims/lti/resource",
-        "visibility"=>'admins',
-        "display_type"=>'full_width',
-        "selection_height"=>400,
-        "selection_width"=>800,
-      },
-      "wiki_page_menu"=> {
-        "text"=>"wiki page menu",
-        "label"=>"wiki page menu",
-        "url"=>"http://www.example.com/ims/lti/resource",
-        "visibility"=>'admins',
-        "display_type"=>'full_width',
-        "selection_height"=>400,
-        "selection_width"=>800,
-      },
-      "student_context_card"=> {
-        "text"=>"context card link",
-        "label"=>"context card link",
-        "url"=>"http://www.example.com/ims/lti/resource",
-        "visibility"=>'admins',
-        "display_type"=>'full_width',
-        "selection_height"=>400,
-        "selection_width"=>800,
-      },
-      "wiki_index_menu"=> {
-        "text"=>"wiki index menu",
-        "label"=>"wiki index menu",
-        "url"=>"http://www.example.com/ims/lti/resource",
-        "visibility"=>'admins',
-        "display_type"=>'full_width',
-        "selection_height"=>400,
-        "selection_width"=>800,
-      },
-      "link_selection"=>nil,
-      "assignment_selection"=>nil,
-      "post_grades"=>nil,
-      "collaboration"=>nil,
-      "similarity_detection"=>nil,
-      "assignment_edit"=>nil,
-      "assignment_view"=>nil,
+        "text" => "Course nav",
+        "url" => "http://www.example.com/ims/lti/course",
+        "visibility" => "admins",
+        "default" => "disabled",
+        "label" => "Course nav",
+        "selection_height" => 400,
+        "selection_width" => 800
+      },
+      "account_navigation" => {
+        "text" => "Account nav",
+        "url" => "http://www.example.com/ims/lti/account",
+        "custom_fields" => { "key" => "value" },
+        "label" => "Account nav",
+        "selection_height" => 400,
+        "selection_width" => 800
+      },
+      "migration_selection" => {
+        "text" => "migration selection",
+        "label" => "migration selection",
+        "url" => "http://www.example.com/ims/lti/resource",
+        "selection_height" => 24,
+        "selection_width" => 42
+      },
+      "course_home_sub_navigation" => {
+        "text" => "course home sub navigation",
+        "label" => "course home sub navigation",
+        "url" => "http://www.example.com/ims/lti/resource",
+        "visibility" => 'admins',
+        "display_type" => 'full_width',
+        "selection_height" => 400,
+        "selection_width" => 800,
+      },
+      "course_settings_sub_navigation" => {
+        "text" => "course settings sub navigation",
+        "label" => "course settings sub navigation",
+        "url" => "http://www.example.com/ims/lti/resource",
+        "visibility" => 'admins',
+        "display_type" => 'full_width',
+        "selection_height" => 400,
+        "selection_width" => 800,
+      },
+      "global_navigation" => {
+        "text" => "global navigation",
+        "label" => "global navigation",
+        "url" => "http://www.example.com/ims/lti/resource",
+        "visibility" => 'admins',
+        "display_type" => 'full_width',
+        "selection_height" => 400,
+        "selection_width" => 800,
+      },
+      "assignment_menu" => {
+        "text" => "assignment menu",
+        "label" => "assignment menu",
+        "url" => "http://www.example.com/ims/lti/resource",
+        "visibility" => 'admins',
+        "display_type" => 'full_width',
+        "selection_height" => 400,
+        "selection_width" => 800,
+      },
+      "assignment_index_menu" => {
+        "text" => "assignment index menu",
+        "label" => "assignment index menu",
+        "url" => "http://www.example.com/ims/lti/resource",
+        "visibility" => 'admins',
+        "display_type" => 'full_width',
+        "selection_height" => 400,
+        "selection_width" => 800,
+      },
+      "assignment_group_menu" => {
+        "text" => "assignment group menu",
+        "label" => "assignment group menu",
+        "url" => "http://www.example.com/ims/lti/resource",
+        "visibility" => 'admins',
+        "display_type" => 'full_width',
+        "selection_height" => 400,
+        "selection_width" => 800,
+      },
+      "discussion_topic_menu" => {
+        "text" => "discussion topic menu",
+        "label" => "discussion topic menu",
+        "url" => "http://www.example.com/ims/lti/resource",
+        "visibility" => 'admins',
+        "display_type" => 'full_width',
+        "selection_height" => 400,
+        "selection_width" => 800,
+      },
+      "discussion_topic_index_menu" => {
+        "text" => "discussion topic index menu",
+        "label" => "discussion topic index menu",
+        "url" => "http://www.example.com/ims/lti/resource",
+        "visibility" => 'admins',
+        "display_type" => 'full_width',
+        "selection_height" => 400,
+        "selection_width" => 800,
+      },
+      "file_menu" => {
+        "text" => "file menu",
+        "label" => "file menu",
+        "url" => "http://www.example.com/ims/lti/resource",
+        "visibility" => 'admins',
+        "display_type" => 'full_width',
+        "selection_height" => 400,
+        "selection_width" => 800,
+      },
+      "file_index_menu" => {
+        "text" => "file index menu",
+        "label" => "file index menu",
+        "url" => "http://www.example.com/ims/lti/resource",
+        "visibility" => 'admins',
+        "display_type" => 'full_width',
+        "selection_height" => 400,
+        "selection_width" => 800,
+      },
+      "module_menu" => {
+        "text" => "module menu",
+        "label" => "module menu",
+        "url" => "http://www.example.com/ims/lti/resource",
+        "visibility" => 'admins',
+        "display_type" => 'full_width',
+        "selection_height" => 400,
+        "selection_width" => 800,
+      },
+      "module_index_menu" => {
+        "text" => "modules index menu",
+        "label" => "modules index menu",
+        "url" => "http://www.example.com/ims/lti/resource",
+        "visibility" => 'admins',
+        "display_type" => 'full_width',
+        "selection_height" => 400,
+        "selection_width" => 800,
+      },
+      "module_group_menu" => {
+        "text" => "modules group menu",
+        "label" => "modules group menu",
+        "url" => "http://www.example.com/ims/lti/resource",
+        "visibility" => 'admins',
+        "display_type" => 'full_width',
+        "selection_height" => 400,
+        "selection_width" => 800,
+      },
+      "quiz_menu" => {
+        "text" => "quiz menu",
+        "label" => "quiz menu",
+        "url" => "http://www.example.com/ims/lti/resource",
+        "visibility" => 'admins',
+        "display_type" => 'full_width',
+        "selection_height" => 400,
+        "selection_width" => 800,
+      },
+      "quiz_index_menu" => {
+        "text" => "quiz index menu",
+        "label" => "quiz index menu",
+        "url" => "http://www.example.com/ims/lti/resource",
+        "visibility" => 'admins',
+        "display_type" => 'full_width',
+        "selection_height" => 400,
+        "selection_width" => 800,
+      },
+      "submission_type_selection" => {
+        "text" => "submission type selection",
+        "label" => "submission type selection",
+        "url" => "http://www.example.com/ims/lti/resource",
+        "visibility" => 'admins',
+        "display_type" => 'full_width',
+        "selection_height" => 400,
+        "selection_width" => 800,
+      },
+      "wiki_page_menu" => {
+        "text" => "wiki page menu",
+        "label" => "wiki page menu",
+        "url" => "http://www.example.com/ims/lti/resource",
+        "visibility" => 'admins',
+        "display_type" => 'full_width',
+        "selection_height" => 400,
+        "selection_width" => 800,
+      },
+      "student_context_card" => {
+        "text" => "context card link",
+        "label" => "context card link",
+        "url" => "http://www.example.com/ims/lti/resource",
+        "visibility" => 'admins',
+        "display_type" => 'full_width',
+        "selection_height" => 400,
+        "selection_width" => 800,
+      },
+      "wiki_index_menu" => {
+        "text" => "wiki index menu",
+        "label" => "wiki index menu",
+        "url" => "http://www.example.com/ims/lti/resource",
+        "visibility" => 'admins',
+        "display_type" => 'full_width',
+        "selection_height" => 400,
+        "selection_width" => 800,
+      },
+      "link_selection" => nil,
+      "assignment_selection" => nil,
+      "post_grades" => nil,
+      "collaboration" => nil,
+      "similarity_detection" => nil,
+      "assignment_edit" => nil,
+      "assignment_view" => nil,
       # Add when conference_selection_lti_placement FF removed
       #  "conference_selection"=>
       #   {"icon_url"=>"/images/delete.png",
