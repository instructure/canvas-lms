--- conflicted
+++ resolved
@@ -869,11 +869,7 @@
                    action: "index",
                    format: "json",
                    "#{type.singularize}_id": context.id.to_s })
-<<<<<<< HEAD
-    expect(response.code).to eq "401"
-=======
     expect(response).to have_http_status :unauthorized
->>>>>>> 87563733
   end
 
   def authorized_call(context)
@@ -884,11 +880,7 @@
                    action: "index",
                    format: "json",
                    "#{type.singularize}_id": context.id.to_s })
-<<<<<<< HEAD
-    expect(response.code).to eq "200"
-=======
     expect(response).to have_http_status :ok
->>>>>>> 87563733
   end
 
   def paginate_call(context)
