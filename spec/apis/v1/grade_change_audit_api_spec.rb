--- conflicted
+++ resolved
@@ -30,7 +30,7 @@
       @user.account_users.create(account: Account.default)
     end
 
-    it "should 404" do
+    it "404s" do
       raw_api_call(:get, "/api/v1/audit/grade_change/students/#{@user.id}", controller: :grade_change_audit_api, action: :for_student, student_id: @user.id.to_s, format: :json)
       assert_status(404)
     end
@@ -41,7 +41,7 @@
 
     before do
       @request_id = SecureRandom.uuid
-      allow(RequestContextGenerator).to receive_messages( :request_id => @request_id )
+      allow(RequestContextGenerator).to receive_messages(:request_id => @request_id)
 
       @domain_root_account = Account.default
       @viewing_user = user_with_pseudonym(account: @domain_root_account)
@@ -55,13 +55,8 @@
       @event = Auditors::GradeChange.record(submission: @submission)
     end
 
-<<<<<<< HEAD
-    def fetch_for_context(context, options={})
-      type = context.class.to_s.downcase unless type = options.delete(:type)
-=======
     def fetch_for_context(context, options = {})
       type = context.class.to_s.downcase unless (type = options.delete(:type))
->>>>>>> 2d51e8e7
       user = options.delete(:user) || @viewing_user
       id = Shard.global_id_for(context).to_s
 
@@ -94,17 +89,17 @@
       api_call_as_user(user, :get, path, arguments, {}, {}, options.slice(:expected_status))
     end
 
-    def fetch_for_course_and_other_contexts(contexts, options={})
+    def fetch_for_course_and_other_contexts(contexts, options = {})
       expected_contexts = [:course, :assignment, :grader, :student].freeze
-      sorted_contexts = contexts.select { |key,_| expected_contexts.include?(key) }.
-        sort_by { |key, _| expected_contexts.index(key) }
+      sorted_contexts = contexts.select { |key, _| expected_contexts.include?(key) }
+                                .sort_by { |key, _| expected_contexts.index(key) }
 
       arguments = sorted_contexts.map { |key, value| ["#{key}_id".to_sym, value.id] }.to_h
       arguments.merge!({
-        controller: :grade_change_audit_api,
-        action: :for_course_and_other_parameters,
-        format: :json
-      })
+                         controller: :grade_change_audit_api,
+                         action: :for_course_and_other_parameters,
+                         format: :json
+                       })
 
       query_string = []
 
@@ -141,13 +136,13 @@
       api_call_as_user(user, :get, path, arguments, {}, {}, options.slice(:expected_status))
     end
 
-    def events_for_context(context, options={})
+    def events_for_context(context, options = {})
       json = options.delete(:json)
       json ||= fetch_for_context(context, options)
       json['events'].map { |e| [e['id'], e['event_type']] }
     end
 
-    def expect_event_for_context(context, event, options={})
+    def expect_event_for_context(context, event, options = {})
       json = fetch_for_context(context, options)
       events = events_for_context(context, options.merge(json: json))
       expect(events).to include([event.id, event.event_type])
@@ -157,28 +152,28 @@
     def events_for_course_and_contexts(contexts, options)
       json = options.delete(:json)
       json ||= fetch_for_course_and_other_contexts(contexts, options)
-      json['events'].map{ |e| [e['id'], e['event_type']] }
-    end
-
-    def expect_event_for_course_and_contexts(contexts, event, options={})
+      json['events'].map { |e| [e['id'], e['event_type']] }
+    end
+
+    def expect_event_for_course_and_contexts(contexts, event, options = {})
       json = fetch_for_course_and_other_contexts(contexts, options)
       events = events_for_course_and_contexts(contexts, options.merge(json: json))
       expect(events).to include([event.id, event.event_type])
       json
     end
 
-    def forbid_event_for_context(context, event, options={})
+    def forbid_event_for_context(context, event, options = {})
       json = options.delete(:json)
       json ||= fetch_for_context(context, options)
-      expect(json['events'].map{ |e| [e['id'], e['event_type']] })
-                    .not_to include([event.id, event.event_type])
+      expect(json['events'].map { |e| [e['id'], e['event_type']] })
+        .not_to include([event.id, event.event_type])
       json
     end
 
-    def forbid_event_for_course_and_contexts(contexts, event, options={})
+    def forbid_event_for_course_and_contexts(contexts, event, options = {})
       json = options.delete(:json)
       json ||= fetch_for_course_and_contexts(contexts, options)
-      expect(json['events'].map{ |e| [e['id'], e['event_type']] })
+      expect(json['events'].map { |e| [e['id'], e['event_type']] })
         .not_to include([event.id, event.event_type])
       json
     end
@@ -200,7 +195,7 @@
       contexts.delete(:assignment)
       yield(contexts)
       # course grader
-      contexts = { course: @course, grader: @teacher}
+      contexts = { course: @course, grader: @teacher }
       yield(contexts)
       # course grader student
       contexts[:student] = student
@@ -208,7 +203,7 @@
     end
 
     context "nominal cases" do
-      it "should include events at context endpoint" do
+      it "includes events at context endpoint" do
         expect_event_for_context(@assignment, @event)
         expect_event_for_context(@course, @event)
         expect_event_for_context(@student, @event, type: "student")
@@ -341,21 +336,20 @@
         events = fetch_for_context(@assignment)["events"]
         expect(events.first).not_to have_key "grade_current"
       end
-
     end
 
     context "deleted entities" do
-      it "should 404 for inactive assignments" do
+      it "404s for inactive assignments" do
         @assignment.destroy
         fetch_for_context(@assignment, expected_status: 404)
       end
 
-      it "should allow inactive assignments when used with a course" do
+      it "allows inactive assignments when used with a course" do
         @assignment.destroy
         fetcher = lambda do |contexts|
           fetch_for_course_and_other_contexts(contexts, expected_status: 200)
         end
-        contexts = {course: @course, assignment: @assignment}
+        contexts = { course: @course, assignment: @assignment }
         fetcher.call(contexts)
         contexts[:grader] = @teacher
         fetcher.call(contexts)
@@ -365,7 +359,7 @@
         fetcher.call(contexts)
       end
 
-      it "should allow inactive courses" do
+      it "allows inactive courses" do
         @course.destroy
         fetch_for_context(@course, expected_status: 200)
         test_course_and_contexts do |contexts|
@@ -373,37 +367,37 @@
         end
       end
 
-      it "should 404 for inactive students" do
+      it "404s for inactive students" do
         @student.destroy
         fetch_for_context(@student, expected_status: 404, type: "student")
       end
 
-      it "should allow inactive students when used with a course" do
+      it "allows inactive students when used with a course" do
         @student.destroy
         fetcher = lambda do |contexts|
           fetch_for_course_and_other_contexts(contexts, expected_status: 200)
         end
-        contexts = {course: @course, assignment: @assignment, grader: @teacher, student: @student}
+        contexts = { course: @course, assignment: @assignment, grader: @teacher, student: @student }
         fetcher.call(contexts)
         contexts.delete(:grader)
         fetcher.call(contexts)
         contexts.delete(:assignment)
         fetcher.call(contexts)
-        contexts = {course: @course, student: @student}
-        fetcher.call(contexts)
-      end
-
-      it "should 404 for inactive grader" do
+        contexts = { course: @course, student: @student }
+        fetcher.call(contexts)
+      end
+
+      it "404s for inactive grader" do
         @teacher.destroy
         fetch_for_context(@teacher, expected_status: 404, type: "grader")
       end
 
-      it "should allow inactive graders when used with a course" do
+      it "allows inactive graders when used with a course" do
         @teacher.destroy
         fetcher = lambda do |contexts|
           fetch_for_course_and_other_contexts(contexts, expected_status: 200)
         end
-        contexts = {course: @course, assignment: @assignment, grader: @teacher, student: @student}
+        contexts = { course: @course, assignment: @assignment, grader: @teacher, student: @student }
         fetcher.call(contexts)
         contexts.delete(:student)
         fetcher.call(contexts)
@@ -471,7 +465,7 @@
     end
 
     describe "permissions" do
-      it "should not authorize the endpoints with no permissions" do
+      it "does not authorize the endpoints with no permissions" do
         @user, @viewing_user = @user, user_model
 
         fetch_for_context(@course, expected_status: 401)
@@ -483,13 +477,13 @@
         end
       end
 
-      it "should not authorize the endpoints with :view_all_grades, :view_grade_changes and :manage_grades revoked" do
+      it "does not authorize the endpoints with :view_all_grades, :view_grade_changes and :manage_grades revoked" do
         RoleOverride.manage_role_override(@account_user.account, @account_user.role,
-          :view_grade_changes.to_s, override: false)
+                                          :view_grade_changes.to_s, override: false)
         RoleOverride.manage_role_override(@account_user.account, @account_user.role,
-          :manage_grades.to_s, override: false)
+                                          :manage_grades.to_s, override: false)
         RoleOverride.manage_role_override(@account_user.account, @account_user.role,
-          :view_all_grades.to_s, override: false)
+                                          :view_all_grades.to_s, override: false)
 
         fetch_for_context(@course, expected_status: 401)
         fetch_for_context(@assignment, expected_status: 401)
@@ -500,7 +494,7 @@
         end
       end
 
-      it "should not allow other account models" do
+      it "does not allow other account models" do
         new_root_account = Account.create!(name: 'New Account')
         allow(LoadAccount).to receive(:default_domain_root_account).and_return(new_root_account)
         @viewing_user = user_with_pseudonym(account: new_root_account)
@@ -561,23 +555,23 @@
         specs_require_sharding
 
         before do
-          @new_root_account = @shard2.activate{ Account.create!(name: 'New Account') }
+          @new_root_account = @shard2.activate { Account.create!(name: 'New Account') }
           allow(LoadAccount).to receive(:default_domain_root_account).and_return(@new_root_account)
           allow(@new_root_account).to receive(:grants_right?).and_return(true)
           @viewing_user = user_with_pseudonym(account: @new_root_account)
         end
 
-        it "should 404 if nothing matches the type" do
+        it "404s if nothing matches the type" do
           fetch_for_context(@student, expected_status: 404, type: "student")
           fetch_for_context(@teacher, expected_status: 404, type: "grader")
         end
 
-        it "should work for teachers" do
+        it "works for teachers" do
           course_with_teacher(account: @new_root_account, user: @teacher)
           fetch_for_context(@teacher, expected_status: 200, type: "grader")
         end
 
-        it "should work for students" do
+        it "works for students" do
           course_with_student(account: @new_root_account, user: @student)
           fetch_for_context(@student, expected_status: 200, type: "student")
         end
@@ -591,11 +585,11 @@
         @json = fetch_for_context(@student, per_page: 2, type: "student")
       end
 
-      it "should only return one page of results" do
+      it "only returns one page of results" do
         expect(@json['events'].size).to eq 2
       end
 
-      it "should have pagination headers" do
+      it "has pagination headers" do
         expect(response.headers['Link']).to match(/rel="next"/)
       end
     end
