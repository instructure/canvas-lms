--- conflicted
+++ resolved
@@ -404,11 +404,7 @@
                      format: "json",
                      type: channel.path_type,
                      address: channel.path)
-<<<<<<< HEAD
-        expect(response.code).to eq "404"
-=======
         expect(response).to have_http_status :not_found
->>>>>>> b546d3a2
       end
     end
   end
