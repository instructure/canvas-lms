--- conflicted
+++ resolved
@@ -183,13 +183,9 @@
       json = api_call(:get,
                       "/api/v1/courses/#{@course.id}/tabs",
                       { controller: "tabs", action: "index", course_id: @course.to_param, format: "json" },
-<<<<<<< HEAD
-                      {}, {}, { expected_status: 200 })
-=======
                       {},
                       {},
                       { expected_status: 200 })
->>>>>>> b7de7814
       expect(json.pluck("id")).to include "home"
     end
 
