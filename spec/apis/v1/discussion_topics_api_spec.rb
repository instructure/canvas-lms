#
# Copyright (C) 2011 Instructure, Inc.
#
# This file is part of Canvas.
#
# Canvas is free software: you can redistribute it and/or modify it under
# the terms of the GNU Affero General Public License as published by the Free
# Software Foundation, version 3 of the License.
#
# Canvas is distributed in the hope that it will be useful, but WITHOUT ANY
# WARRANTY; without even the implied warranty of MERCHANTABILITY or FITNESS FOR
# A PARTICULAR PURPOSE. See the GNU Affero General Public License for more
# details.
#
# You should have received a copy of the GNU Affero General Public License along
# with this program. If not, see <http://www.gnu.org/licenses/>.
#

require File.expand_path(File.dirname(__FILE__) + '/../api_spec_helper')
require File.expand_path(File.dirname(__FILE__) + '/../locked_spec')

require 'nokogiri'

class DiscussionTopicsTestCourseApi
  include Api
  include Api::V1::DiscussionTopics

  def feeds_topic_format_path(topic_id, code, format)
    "feeds_topic_format_path(#{topic_id.inspect}, #{code.inspect}, #{format.inspect})"
  end

  def named_context_url(*args)
    "named_context_url(#{args.inspect[1..-2]})"
  end

  def course_assignment_submissions_url(*args)
    "course_assignment_submissions_url(#{args.inspect[1..-2]})"
  end

  def course_assignment_url(*args)
    "course_assignment_url(#{args.inspect[1..-2]})"
  end
end

describe Api::V1::DiscussionTopics do
  before :once do
    @test_api = DiscussionTopicsTestCourseApi.new
    course_with_teacher(:active_all => true, :user => user_with_pseudonym)
    @me = @user
    student_in_course(:active_all => true, :course => @course)
    @topic = @course.discussion_topics.create
  end

  it 'should render a podcast_url using the discussion topic\'s context if there is no @context_enrollment/@context' do
    @topic.update_attribute :podcast_enabled, true
    data = nil
    expect {
      data = @test_api.discussion_topic_api_json(@topic, @topic.context, @me, {})
    }.not_to raise_error
    expect(data[:podcast_url]).to match(/feeds_topic_format_path/)
  end

  it "should set can_post_attachments" do
    data = @test_api.discussion_topic_api_json(@topic, @topic.context, @me, nil)
    expect(data[:permissions][:attach]).to eq true # teachers can always attach

    data = @test_api.discussion_topic_api_json(@topic, @topic.context, @student, nil)
    expect(data[:permissions][:attach]).to eq false # students can't attach by default

    @topic.context.update_attribute(:allow_student_forum_attachments, true)
    AdheresToPolicy::Cache.clear
    data = @test_api.discussion_topic_api_json(@topic, @topic.context, @student, nil)
    expect(data[:permissions][:attach]).to eq true
  end

  it "should include assignment" do
    data = @test_api.discussion_topic_api_json(@topic, @topic.context, @me, nil)
    expect(data[:assignment]).to be_nil
  end

  context "with assignment" do
    before :once do
      @test_api.instance_variable_set(:@domain_root_account, Account.default)

      @topic.assignment = assignment_model(:course => @course)
      @topic.save!
    end

    it "should include assignment" do
      data = @test_api.discussion_topic_api_json(@topic, @topic.context, @me, nil)
      expect(data[:assignment]).not_to be_nil
    end

    it "should include all_dates" do
      data = @test_api.discussion_topic_api_json(@topic, @topic.context, @me, nil)
      expect(data[:assignment][:all_dates]).to be_nil

      data = @test_api.discussion_topic_api_json(@topic, @topic.context, @me, nil,
        include_all_dates: true)
      expect(data[:assignment][:all_dates]).not_to be_nil
    end
  end
end

describe DiscussionTopicsController, type: :request do
  include Api::V1::User
  include AvatarHelper

  context 'locked api item' do
    include_examples 'a locked api item'

    let(:item_type) { 'discussion_topic' }

    let_once(:locked_item) do
      @course.discussion_topics.create!(:user => @user, :message => 'Locked Discussion')
    end

    def api_get_json
      @course.clear_permissions_cache(@user)
      api_call(
        :get,
        "/api/v1/courses/#{@course.id}/discussion_topics/#{locked_item.id}",
        {:controller => 'discussion_topics_api', :action => 'show', :format => 'json', :course_id => @course.id.to_s, :topic_id => locked_item.id.to_s},
      )
    end
  end

  before(:once) do
    course_with_teacher(:active_all => true, :user => user_with_pseudonym)
  end

  # need for user_display_json
  def blank_fallback
    nil
  end

  describe "user_display_json" do
    it "should return a html_url based on parent_context" do
      expect(user_display_json(@user)[:html_url]).to eq "http://www.example.com/users/#{@user.id}"
      expect(user_display_json(@user, nil)[:html_url]).to eq "http://www.example.com/users/#{@user.id}"
      expect(user_display_json(@user, :profile)[:html_url]).to eq "http://www.example.com/about/#{@user.id}"
      expect(user_display_json(@user, @course)[:html_url]).to eq "http://www.example.com/courses/#{@course.id}/users/#{@user.id}"
    end
  end

  context "create topic" do
    it "should check permissions" do
      @user = user_factory(active_all: true)
      api_call(:post, "/api/v1/courses/#{@course.id}/discussion_topics",
               {:controller => "discussion_topics", :action => "create", :format => "json", :course_id => @course.to_param},
               {:title => "hai", :message => "test message"}, {}, :expected_status => 401)
    end

    it "should make a basic topic" do
      api_call(:post, "/api/v1/courses/#{@course.id}/discussion_topics",
               {:controller => "discussion_topics", :action => "create", :format => "json", :course_id => @course.to_param},
               {:title => "test title", :message => "test <b>message</b>"})
      @topic = @course.discussion_topics.order(:id).last
      expect(@topic.title).to eq "test title"
      expect(@topic.message).to eq "test <b>message</b>"
      expect(@topic.threaded?).to be_falsey
      expect(@topic.published?).to be_falsey
      expect(@topic.post_delayed?).to be_falsey
      expect(@topic.podcast_enabled?).to be_falsey
      expect(@topic.podcast_has_student_posts?).to be_falsey
      expect(@topic.require_initial_post?).to be_falsey
    end

    it 'should process html content in message on create' do
      should_process_incoming_user_content(@course) do |content|
        api_call(:post, "/api/v1/courses/#{@course.id}/discussion_topics",
                 {:controller => "discussion_topics", :action => "create", :format => "json", :course_id => @course.to_param},
                 {:title => "test title", :message => content})

        @topic = @course.discussion_topics.order(:id).last
        @topic.message
      end
    end

    it "should post an announcment" do
      api_call(:post, "/api/v1/courses/#{@course.id}/discussion_topics",
               {:controller => "discussion_topics", :action => "create", :format => "json", :course_id => @course.to_param},
               {:title => "test title", :message => "test <b>message</b>", :is_announcement => true, :published => true})
      @topic = @course.announcements.order(:id).last
      expect(@topic.title).to eq "test title"
      expect(@topic.message).to eq "test <b>message</b>"
    end

    it "should create a topic with all the bells and whistles" do
      post_at = 1.month.from_now
      lock_at = 2.months.from_now
      api_call(:post, "/api/v1/courses/#{@course.id}/discussion_topics",
               {:controller => "discussion_topics", :action => "create", :format => "json", :course_id => @course.to_param},
               {:title => "test title", :message => "test <b>message</b>", :discussion_type => "threaded", :published => true,
                :delayed_post_at => post_at.as_json, :lock_at => lock_at.as_json, :podcast_has_student_posts => '1', :require_initial_post => '1'})
      @topic = @course.discussion_topics.order(:id).last
      expect(@topic.title).to eq "test title"
      expect(@topic.message).to eq "test <b>message</b>"
      expect(@topic.threaded?).to eq true
      expect(@topic.post_delayed?).to eq true
      expect(@topic.published?).to be_truthy
      expect(@topic.delayed_post_at.to_i).to eq post_at.to_i
      expect(@topic.lock_at.to_i).to eq lock_at.to_i
      expect(@topic.podcast_enabled?).to eq true
      expect(@topic.podcast_has_student_posts?).to eq true
      expect(@topic.require_initial_post?).to eq true
    end

    context "publishing" do
      it "should create a draft state topic" do
        api_call(:post, "/api/v1/courses/#{@course.id}/discussion_topics",
                 {:controller => "discussion_topics", :action => "create", :format => "json", :course_id => @course.to_param},
                 {:title => "test title", :message => "test <b>message</b>", :published => "false"})
        @topic = @course.discussion_topics.order(:id).last
        expect(@topic.published?).to be_falsey
      end

      it "should not allow announcements to be draft state" do
        result = api_call(:post, "/api/v1/courses/#{@course.id}/discussion_topics",
                          {:controller => "discussion_topics", :action => "create", :format => "json", :course_id => @course.to_param},
                          {:title => "test title", :message => "test <b>message</b>", :published => "false", :is_announcement => true},
                          {}, {:expected_status => 400})
        expect(result["errors"]["published"]).to be_present
      end

      it "should require moderation permissions to create a draft state topic" do
        course_with_student_logged_in(:course => @course, :active_all => true)
        result = api_call(:post, "/api/v1/courses/#{@course.id}/discussion_topics",
                          {:controller => "discussion_topics", :action => "create", :format => "json", :course_id => @course.to_param},
                          {:title => "test title", :message => "test <b>message</b>", :published => "false"},
                          {}, {:expected_status => 400})
        expect(result["errors"]["published"]).to be_present
      end

      it "should allow non-moderators to set published" do
        course_with_student_logged_in(:course => @course, :active_all => true)
        api_call(:post, "/api/v1/courses/#{@course.id}/discussion_topics",
                 {:controller => "discussion_topics", :action => "create", :format => "json", :course_id => @course.to_param},
                 {:title => "test title", :message => "test <b>message</b>", :published => "true"})
        @topic = @course.discussion_topics.order(:id).last
        expect(@topic.published?).to be_truthy
      end

    end

    it "should allow creating a discussion assignment" do
      due_date = 1.week.from_now
      api_call(:post, "/api/v1/courses/#{@course.id}/discussion_topics",
               {:controller => "discussion_topics", :action => "create", :format => "json", :course_id => @course.to_param},
               {:title => "test title", :message => "test <b>message</b>", :assignment => {:points_possible => 15, :grading_type => "percent", :due_at => due_date.as_json, :name => "override!"}})
      @topic = @course.discussion_topics.order(:id).last
      expect(@topic.title).to eq "test title"
      expect(@topic.assignment).to be_present
      expect(@topic.assignment.points_possible).to eq 15
      expect(@topic.assignment.grading_type).to eq "percent"
      expect(@topic.assignment.due_at.to_i).to eq due_date.to_i
      expect(@topic.assignment.submission_types).to eq "discussion_topic"
      expect(@topic.assignment.title).to eq "test title"
    end

    it "should not create an assignment on a discussion topic when set_assignment is false" do
      api_call(:post, "/api/v1/courses/#{@course.id}/discussion_topics",
               {:controller => "discussion_topics", :action => "create", :format => "json", :course_id => @course.to_param},
               {:title => "test title", :message => "test <b>message</b>", :assignment => {:set_assignment => 'false'}})
      @topic = @course.discussion_topics.order(:id).last
      expect(@topic.title).to eq "test title"
      expect(@topic.assignment).to be_nil
    end
  end

  context "With item" do
    before :once do
      @attachment = create_attachment(@course)
      @topic = create_topic(@course, :title => "Topic 1", :message => "<p>content here</p>", :podcast_enabled => true, :attachment => @attachment)
      @sub = create_subtopic(@topic, :title => "Sub topic", :message => "<p>i'm subversive</p>")
    end

    let(:response_json) do
      {"read_state" => "read",
       "unread_count" => 0,
       "podcast_url" => "/feeds/topics/#{@topic.id}/enrollment_randomness.rss",
       "user_can_see_posts" => @topic.user_can_see_posts?(@user),
       "subscribed" => @topic.subscribed?(@user),
       "require_initial_post" => nil,
       "title" => "Topic 1",
       "discussion_subentry_count" => 0,
       "assignment_id" => nil,
       "published" => true,
       "can_unpublish" => true,
       "delayed_post_at" => nil,
       "lock_at" => nil,
       "id" => @topic.id,
       "user_name" => @user.name,
       "last_reply_at" => @topic.last_reply_at.as_json,
       "message" => "<p>content here</p>",
       "posted_at" => @topic.posted_at.as_json,
       "root_topic_id" => nil,
       "pinned" => false,
       "position" => @topic.position,
       "url" => "http://www.example.com/courses/#{@course.id}/discussion_topics/#{@topic.id}",
       "html_url" => "http://www.example.com/courses/#{@course.id}/discussion_topics/#{@topic.id}",
       "podcast_has_student_posts" => nil,
       "attachments" => [{"content-type" => "unknown/unknown",
                          "url" => "http://www.example.com/files/#{@attachment.id}/download?download_frd=1&verifier=#{@attachment.uuid}",
                          "filename" => "content.txt",
                          "display_name" => "content.txt",
                          "id" => @attachment.id,
                          "folder_id" => @attachment.folder_id,
                          "size" => @attachment.size,
                          'unlock_at' => nil,
                          'locked' => false,
                          'hidden' => false,
                          'lock_at' => nil,
                          'locked_for_user' => false,
                          'hidden_for_user' => false,
                          'created_at' => @attachment.created_at.as_json,
                          'updated_at' => @attachment.updated_at.as_json,
                          'modified_at' => @attachment.modified_at.as_json,
                          'thumbnail_url' => @attachment.thumbnail_url,
                          'mime_class' => @attachment.mime_class,
                          'media_entry_id' => @attachment.media_entry_id
                         }],
       "topic_children" => [@sub.id],
       "discussion_type" => 'side_comment',
       "locked" => false,
       "can_lock" => true,
<<<<<<< HEAD
       "can_unlock" => true,
=======
       "comments_disabled" => false,
>>>>>>> 0c929ac5
       "locked_for_user" => false,
       "author" => user_display_json(@topic.user, @topic.context).stringify_keys!,
       "permissions" => {"delete" => true, "attach" => true, "update" => true, "reply" => true},
       "group_category_id" => nil,
       "can_group" => true,
       "allow_rating" => nil,
       "only_graders_can_rate" => nil,
       "sort_by_rating" => nil,
      }
    end

    describe "GET 'index'" do
      it "should return discussion topic list" do
        json = api_call(:get, "/api/v1/courses/#{@course.id}/discussion_topics.json",
                        {:controller => 'discussion_topics', :action => 'index', :format => 'json', :course_id => @course.id.to_s})

        expect(json.size).to eq 2
        # get rid of random characters in podcast url
        json.last["podcast_url"].gsub!(/_[^.]*/, '_randomness')
        expect(json.last).to eq response_json.merge("subscribed" => @sub.subscribed?(@user))
      end

      it "should search discussion topics by title" do
        ids = @course.discussion_topics.map(&:id)
        create_topic(@course, :title => "ignore me", :message => "<p>i'm subversive</p>")
        create_topic(@course, :title => "ignore me2", :message => "<p>i'm subversive</p>")
        json = api_call(:get, "/api/v1/courses/#{@course.id}/discussion_topics.json?search_term=topic",
                        {:controller => 'discussion_topics', :action => 'index', :format => 'json', :course_id => @course.id.to_s,
                         :search_term => 'topic'})

        expect(json.map { |h| h['id'] }.sort).to eq ids.sort
      end

      it "should order topics by descending position by default" do
        @topic2 = create_topic(@course, :title => "Topic 2", :message => "<p>content here</p>")
        @topic3 = create_topic(@course, :title => "Topic 3", :message => "<p>content here</p>")
        topics = [@topic3, @topic, @topic2, @sub]
        topics.reverse.each_with_index do |topic, index|
          topic.position = index + 1
          topic.save!
        end

        json = api_call(:get, "/api/v1/courses/#{@course.id}/discussion_topics.json",
                        {:controller => 'discussion_topics', :action => 'index', :format => 'json', :course_id => @course.id.to_s})
        expect(json.map { |j| j['id'] }).to eq topics.map(&:id)
      end

      it "should order topics by descending last_reply_at when order_by parameter is specified" do
        @topic2 = create_topic(@course, :title => "Topic 2", :message => "<p>content here</p>")
        @topic3 = create_topic(@course, :title => "Topic 3", :message => "<p>content here</p>")

        topics = [@topic3, @topic, @topic2, @sub]
        topic_reply_date = Time.zone.now - 1.day
        topics.each do |topic|
          topic.last_reply_at = topic_reply_date
          topic.save!
          topic_reply_date -= 1.day
        end

        # topic that hasn't had a reply yet should be at the top
        @topic4 = create_topic(@course, :title => "Topic 4", :message => "<p>content here</p>")
        topics.unshift(@topic4)
        json = api_call(:get, "/api/v1/courses/#{@course.id}/discussion_topics.json?order_by=recent_activity",
                        {:controller => 'discussion_topics', :action => 'index', :format => 'json', :course_id => @course.id.to_s, :order_by => 'recent_activity'})
        expect(json.map { |j| j['id'] }).to eq topics.map(&:id)
      end

      it "should only include topics with a given scope when specified" do
        @topic2 = create_topic(@course, :title => "Topic 2", :message => "<p>content here</p>")
        @topic3 = create_topic(@course, :title => "Topic 3", :message => "<p>content here</p>")
        [@topic, @sub, @topic2, @topic3].each do |topic|
          topic.save!
        end
        [@sub, @topic2, @topic3].each(&:lock!)
        @topic2.update_attribute(:pinned, true)

        json = api_call(:get, "/api/v1/courses/#{@course.id}/discussion_topics.json?per_page=10&scope=unlocked",
                        {:controller => 'discussion_topics', :action => 'index', :format => 'json', :course_id => @course.id.to_s,
                         :per_page => '10', :scope => 'unlocked'})
        expect(json.size).to eq 1
        links = response.headers['Link'].split(',')
        links.each do |link|
          expect(link).to match('scope=unlocked')
        end

        json = api_call(:get, "/api/v1/courses/#{@course.id}/discussion_topics.json?per_page=10&scope=locked",
                        {:controller => 'discussion_topics', :action => 'index', :format => 'json', :course_id => @course.id.to_s,
                         :per_page => '10', :scope => 'locked'})
        expect(json.size).to eq 3
        links = response.headers['Link'].split(',')
        links.each do |link|
          expect(link).to match('scope=locked')
        end

        json = api_call(:get, "/api/v1/courses/#{@course.id}/discussion_topics.json?per_page=10&scope=pinned",
                        {:controller => 'discussion_topics', :action => 'index', :format => 'json', :course_id => @course.id.to_s,
                         :per_page => '10', :scope => 'pinned'})
        expect(json.size).to eq 1

        json = api_call(:get, "/api/v1/courses/#{@course.id}/discussion_topics.json?per_page=10&scope=unpinned",
                        {:controller => 'discussion_topics', :action => 'index', :format => 'json', :course_id => @course.id.to_s,
                         :per_page => '10', :scope => 'unpinned'})
        expect(json.size).to eq 3

        json = api_call(:get, "/api/v1/courses/#{@course.id}/discussion_topics.json?per_page=10&scope=locked,unpinned",
                        {:controller => 'discussion_topics', :action => 'index', :format => 'json', :course_id => @course.id.to_s,
                         :per_page => '10', :scope => 'locked,unpinned'})
        expect(json.size).to eq 2
      end

      it "should include all parameters in pagination urls" do
        @topic2 = create_topic(@course, :title => "Topic 2", :message => "<p>content here</p>")
        @topic3 = create_topic(@course, :title => "Topic 3", :message => "<p>content here</p>")
        [@topic, @sub, @topic2, @topic3].each do |topic|
          topic.type = 'Announcement'
          topic.save!
        end

        json = api_call(:get, "/api/v1/courses/#{@course.id}/discussion_topics.json?per_page=2&only_announcements=true&order_by=recent_activity&scope=unlocked",
                        {:controller => 'discussion_topics', :action => 'index', :format => 'json', :course_id => @course.id.to_s,
                         :per_page => '2', :order_by => 'recent_activity', :only_announcements => 'true', :scope => 'unlocked'})
        expect(json.size).to eq 2
        links = response.headers['Link'].split(',')
        links.each do |link|
          expect(link).to match('only_announcements=true')
          expect(link).to match('order_by=recent_activity')
          expect(link).to match('scope=unlocked')
        end
      end
    end

    describe "GET 'show'" do
      it "should return an individual topic" do
        json = api_call(:get, "/api/v1/courses/#{@course.id}/discussion_topics/#{@topic.id}",
                        {:controller => 'discussion_topics_api', :action => 'show', :format => 'json', :course_id => @course.id.to_s, :topic_id => @topic.id.to_s})

        # get rid of random characters in podcast url
        json["podcast_url"].gsub!(/_[^.]*/, '_randomness')
        expect(json.sort.to_h).to eq response_json.merge("subscribed" => @topic.subscribed?(@user)).sort.to_h
      end

      it "should require course to be published for students" do
        @course.claim
        json = api_call(:get, "/api/v1/courses/#{@course.id}/discussion_topics/#{@topic.id}",
                        {:controller => 'discussion_topics_api', :action => 'show', :format => 'json', :course_id => @course.id.to_s, :topic_id => @topic.id.to_s},
                        {}, :expected_status => 401)
      end

      it "should properly translate a video media comment in the discussion topic's message" do
        @topic.update_attributes(
          message: '<p><a id="media_comment_m-spHRwKY5ATHvPQAMKdZV_g" class="instructure_inline_media_comment video_comment" href="/media_objects/m-spHRwKY5ATHvPQAMKdZV_g">this is a media comment</a></p>'
        )

        json = api_call(:get, "/api/v1/courses/#{@course.id}/discussion_topics/#{@topic.id}",
                        {:controller => 'discussion_topics_api', :action => 'show', :format => 'json', :course_id => @course.id.to_s, :topic_id => @topic.id.to_s})

        video_tag = Nokogiri::XML(json["message"]).css("p video").first
        expect(video_tag["poster"]).to eq "http://www.example.com/media_objects/m-spHRwKY5ATHvPQAMKdZV_g/thumbnail?height=448&type=3&width=550"
        expect(video_tag["data-media_comment_type"]).to eq "video"
        expect(video_tag["preload"]).to eq "none"
        expect(video_tag["class"]).to eq "instructure_inline_media_comment"
        expect(video_tag["data-media_comment_id"]).to eq "m-spHRwKY5ATHvPQAMKdZV_g"
        expect(video_tag["controls"]).to eq "controls"
        expect(video_tag["src"]).to eq "http://www.example.com/courses/#{@course.id}/media_download?entryId=m-spHRwKY5ATHvPQAMKdZV_g&media_type=video&redirect=1"
        expect(video_tag.inner_text).to eq "this is a media comment"

      end

      it "should properly translate a audio media comment in the discussion topic's message" do
        @topic.update_attributes(
          message: '<p><a id="media_comment_m-QgvagKCQATEtJAAMKdZV_g" class="instructure_inline_media_comment audio_comment"></a>this is a media comment</p>'
        )

        json = api_call(:get, "/api/v1/courses/#{@course.id}/discussion_topics/#{@topic.id}",
                        {:controller => 'discussion_topics_api', :action => 'show', :format => 'json', :course_id => @course.id.to_s, :topic_id => @topic.id.to_s})

        message = Nokogiri::XML(json["message"])
        audio_tag = message.css("p audio").first
        expect(audio_tag["data-media_comment_type"]).to eq "audio"
        expect(audio_tag["preload"]).to eq "none"
        expect(audio_tag["class"]).to eq "instructure_inline_media_comment"
        expect(audio_tag["data-media_comment_id"]).to eq "m-QgvagKCQATEtJAAMKdZV_g"
        expect(audio_tag["controls"]).to eq "controls"
        expect(audio_tag["src"]).to eq "http://www.example.com/courses/#{@course.id}/media_download?entryId=m-QgvagKCQATEtJAAMKdZV_g&media_type=audio&redirect=1"
        expect(message.css("p").inner_text).to eq "this is a media comment"
      end
    end

    describe "PUT 'update'" do
      it "should require authorization" do
        @user = user_factory(active_all: true)
        api_call(:put, "/api/v1/courses/#{@course.id}/discussion_topics/#{@topic.id}",
                 {:controller => "discussion_topics", :action => "update", :format => "json", :course_id => @course.to_param, :topic_id => @topic.to_param},
                 {:title => "hai", :message => "test message"}, {}, :expected_status => 401)
      end

      it "should update the entry" do
        post_at = 1.month.from_now
        lock_at = 2.months.from_now
        api_call(:put, "/api/v1/courses/#{@course.id}/discussion_topics/#{@topic.id}",
                 {:controller => "discussion_topics", :action => "update", :format => "json", :course_id => @course.to_param, :topic_id => @topic.to_param},
                 {:title => "test title",
                  :message => "test <b>message</b>",
                  :discussion_type => "threaded",
                  :delayed_post_at => post_at.as_json,
                  :lock_at => lock_at.as_json,
                  :podcast_has_student_posts => '1',
                  :require_initial_post => '1'})
        @topic.reload
        expect(@topic.title).to eq "test title"
        expect(@topic.message).to eq "test <b>message</b>"
        expect(@topic.threaded?).to eq true
        expect(@topic.post_delayed?).to eq true
        expect(@topic.delayed_post_at.to_i).to eq post_at.to_i
        expect(@topic.lock_at.to_i).to eq lock_at.to_i
        expect(@topic.podcast_enabled?).to eq true
        expect(@topic.podcast_has_student_posts?).to eq true
        expect(@topic.require_initial_post?).to eq true
      end

      it "should not unlock topic if lock_at changes but is still in the past" do
        lock_at = 1.month.ago
        new_lock_at = 1.week.ago
        @topic.workflow_state = 'active'
        @topic.locked = true
        @topic.lock_at = lock_at
        @topic.save!

        api_call(:put, "/api/v1/courses/#{@course.id}/discussion_topics/#{@topic.id}",
                 {:controller => "discussion_topics", :action => "update", :format => "json", :course_id => @course.to_param, :topic_id => @topic.to_param},
                 {:lock_at => new_lock_at.as_json})
        @topic.reload
        expect(@topic.lock_at.to_i).to eq new_lock_at.to_i
        expect(@topic).to be_locked
      end

      it "should update workflow_state if delayed_post_at changed to future" do
        post_at = 1.month.from_now
        @topic.workflow_state = 'active'
        @topic.locked = true
        @topic.save!

        api_call(:put, "/api/v1/courses/#{@course.id}/discussion_topics/#{@topic.id}",
                 {:controller => "discussion_topics", :action => "update", :format => "json", :course_id => @course.to_param, :topic_id => @topic.to_param},
                 {:delayed_post_at => post_at.as_json})
        @topic.reload
        expect(@topic.delayed_post_at.to_i).to eq post_at.to_i
        expect(@topic).to be_post_delayed
      end

      it "should not change workflow_state if lock_at does not change" do
        lock_at = 1.month.from_now.change(:usec => 0)
        @topic.lock_at = lock_at
        @topic.workflow_state = 'active'
        @topic.save!

        api_call(:put, "/api/v1/courses/#{@course.id}/discussion_topics/#{@topic.id}",
                 {:controller => "discussion_topics", :action => "update", :format => "json", :course_id => @course.to_param, :topic_id => @topic.to_param},
                 {:lock_at => lock_at.as_json})

        @topic.reload
        expect(@topic.lock_at).to eq lock_at
        expect(@topic).to be_active
      end

      it "should unlock topic if lock_at is changed to future" do
        old_lock_at = 1.month.ago
        new_lock_at = 1.month.from_now
        @topic.lock_at = old_lock_at
        @topic.workflow_state = 'active'
        @topic.locked = true
        @topic.save!

        api_call(:put, "/api/v1/courses/#{@course.id}/discussion_topics/#{@topic.id}",
                 {:controller => "discussion_topics", :action => "update", :format => "json", :course_id => @course.to_param, :topic_id => @topic.to_param},
                 {:lock_at => new_lock_at.as_json})

        @topic.reload
        expect(@topic.lock_at.to_i).to eq new_lock_at.to_i
        expect(@topic).to be_active
        expect(@topic).not_to be_locked
      end

      it "should lock the topic if lock_at is changed to the past" do
        old_lock_at = 1.month.from_now
        new_lock_at = 1.month.ago
        @topic.lock_at = old_lock_at
        @topic.workflow_state = 'active'
        @topic.save!

        api_call(:put, "/api/v1/courses/#{@course.id}/discussion_topics/#{@topic.id}",
                 {:controller => "discussion_topics", :action => "update", :format => "json", :course_id => @course.to_param, :topic_id => @topic.to_param},
                 {:lock_at => new_lock_at.as_json})

        @topic.reload
        expect(@topic.lock_at.to_i).to eq new_lock_at.to_i
        expect(@topic).to be_locked
      end

      it "should not lock the topic if lock_at is cleared" do
        @topic.lock_at = 1.month.ago
        @topic.workflow_state = 'active'
        @topic.save!

        api_call(:put, "/api/v1/courses/#{@course.id}/discussion_topics/#{@topic.id}",
                 {:controller => "discussion_topics", :action => "update", :format => "json", :course_id => @course.to_param, :topic_id => @topic.to_param},
                 {:lock_at => ''})

        @topic.reload
        expect(@topic.lock_at).to be_nil
        expect(@topic).to be_active
        expect(@topic).not_to be_locked
      end

      context "publishing" do
        it "should publish a draft state topic" do
          @topic.workflow_state = 'unpublished'
          @topic.save!
          expect(@topic).not_to be_published
          api_call(:put, "/api/v1/courses/#{@course.id}/discussion_topics/#{@topic.id}",
                   {:controller => "discussion_topics", :action => "update", :format => "json", :course_id => @course.to_param, :topic_id => @topic.to_param},
                   {:published => "true"})
          expect(@topic.reload).to be_published
        end

        it "should not allow announcements to be draft state" do
          @topic.type = 'Announcement'
          @topic.save!
          result = api_call(:put, "/api/v1/courses/#{@course.id}/discussion_topics/#{@topic.id}",
                            {:controller => "discussion_topics", :action => "update", :format => "json", :course_id => @course.to_param, :topic_id => @topic.to_param},
                            {:published => "false"},
                            {}, {:expected_status => 400})
          expect(result["errors"]["published"]).to be_present
        end


        it "should allow a topic with no posts to set draft state" do
          api_call(:put, "/api/v1/courses/#{@course.id}/discussion_topics/#{@topic.id}",
                   {:controller => "discussion_topics", :action => "update", :format => "json", :course_id => @course.to_param, :topic_id => @topic.to_param},
                   {:published => "false"})
          expect(@topic.reload).not_to be_published
        end

        it "should prevent a topic with posts from setting draft state" do
          student_in_course(:course => @course, :active_all => true)
          create_entry(@topic, :user => @student)

          @user = @teacher
          api_call(:put, "/api/v1/courses/#{@course.id}/discussion_topics/#{@topic.id}",
                   {:controller => "discussion_topics", :action => "update", :format => "json", :course_id => @course.to_param, :topic_id => @topic.to_param},
                   {:published => "false"}, {}, {:expected_status => 400})
          expect(@topic.reload).to be_published
        end

        it "should require moderation permissions to set draft state" do
          course_with_student_logged_in(:course => @course, :active_all => true)
          @topic = create_topic(@course, :user => @student)
          api_call(:put, "/api/v1/courses/#{@course.id}/discussion_topics/#{@topic.id}",
                   {:controller => "discussion_topics", :action => "update", :format => "json", :course_id => @course.to_param, :topic_id => @topic.to_param},
                   {:published => "false"}, {}, {:expected_status => 400})
          expect(@topic.reload).to be_published
        end

        it "should allow non-moderators to set published" do
          course_with_student_logged_in(:course => @course, :active_all => true)
          @topic = create_topic(@course, :user => @student)
          api_call(:put, "/api/v1/courses/#{@course.id}/discussion_topics/#{@topic.id}",
                   {:controller => "discussion_topics", :action => "update", :format => "json", :course_id => @course.to_param, :topic_id => @topic.to_param},
                   {:published => "true"})
          expect(@topic.reload).to be_published
        end
      end

      it 'should process html content in message on update' do
        should_process_incoming_user_content(@course) do |content|
          api_call(:put, "/api/v1/courses/#{@course.id}/discussion_topics/#{@topic.id}",
                   {:controller => "discussion_topics", :action => "update", :format => "json", :course_id => @course.to_param, :topic_id => @topic.to_param},
                   {:message => content})

          @topic.reload
          @topic.message
        end
      end

      it "should set the editor_id to whoever edited to entry" do
        @original_user = @user
        @editing_user = user_model
        @course.enroll_teacher(@editing_user).accept

        api_call(:put, "/api/v1/courses/#{@course.id}/discussion_topics/#{@topic.id}",
                 {:controller => "discussion_topics", :action => "update", :format => "json", :course_id => @course.to_param, :topic_id => @topic.to_param},
                 {:title => "edited by someone else"})
        @topic.reload
        expect(@topic.editor).to eql(@editing_user)
        expect(@topic.user).to eql(@original_user)
      end

      it "should not drift when saving delayed_post_at with user-preferred timezone set" do
        @user.time_zone = 'Alaska'
        @user.save

        user_tz = Time.use_zone(@user.time_zone) { Time.zone }
        expected_time = user_tz.parse("Fri Aug 26, 2031 8:39AM")

        api_call(:put, "/api/v1/courses/#{@course.id}/discussion_topics/#{@topic.id}",
                 {:controller => "discussion_topics", :action => "update", :format => "json", :course_id => @course.to_param, :topic_id => @topic.to_param},
                 {:delayed_post_at => expected_time.as_json})

        @topic.reload
        expect(@topic.delayed_post_at).to eq expected_time
      end

      it "should allow creating assignment on update" do
        due_date = 1.week.ago
        api_call(:put, "/api/v1/courses/#{@course.id}/discussion_topics/#{@topic.id}",
                 {:controller => "discussion_topics", :action => "update", :format => "json", :course_id => @course.to_param, :topic_id => @topic.to_param},
                 {:assignment => {:points_possible => 15, :grading_type => "percent", :due_at => due_date.as_json, :name => "override!"}})
        @topic.reload

        expect(@topic.title).to eq "Topic 1"
        expect(@topic.assignment).to be_present
        expect(@topic.assignment.points_possible).to eq 15
        expect(@topic.assignment.grading_type).to eq "percent"
        expect(@topic.assignment.due_at.to_i).to eq due_date.to_i
        expect(@topic.assignment.submission_types).to eq "discussion_topic"
        expect(@topic.assignment.title).to eq "Topic 1"
      end

      it "should allow removing assignment on update" do
        @assignment = @topic.context.assignments.build
        @topic.assignment = @assignment
        @topic.save!
        expect(@topic.assignment).to be_present

        api_call(:put, "/api/v1/courses/#{@course.id}/discussion_topics/#{@topic.id}",
                 {:controller => "discussion_topics", :action => "update", :format => "json", :course_id => @course.to_param, :topic_id => @topic.to_param},
                 {:assignment => {:set_assignment => false}})
        @topic.reload
        @assignment.reload

        expect(@topic.title).to eq "Topic 1"
        expect(@topic.assignment).to be_nil
        expect(@topic.old_assignment_id).to eq @assignment.id
        expect(@assignment).to be_deleted
      end

      it "should update due dates with cache enabled" do
        old_due_date = 1.day.ago
        @assignment = @topic.context.assignments.build
        @assignment.due_at = old_due_date
        @topic.assignment = @assignment
        @topic.save!
        expect(@topic.assignment).to be_present

        new_due_date = 2.days.ago
        enable_cache do
          Timecop.freeze do
            api_call(:put, "/api/v1/courses/#{@course.id}/discussion_topics/#{@topic.id}",
                     {:controller => "discussion_topics", :action => "update", :format => "json", :course_id => @course.to_param, :topic_id => @topic.to_param},
                     {:assignment => {:due_at => new_due_date.iso8601}})
            @topic.reload
          end
          expect(@topic.assignment.overridden_for(@user).due_at.iso8601).to eq new_due_date.iso8601
        end
      end

      it "should update due dates with cache enabled and overrides already present" do
        old_due_date = 1.day.ago
        @assignment = @topic.context.assignments.build
        @assignment.due_at = old_due_date
        @topic.assignment = @assignment
        @topic.save!
        expect(@topic.assignment).to be_present

        lock_at_date = 1.day.from_now
        assignment_override_model(:assignment => @assignment, :lock_at => lock_at_date)
        @override.set = @course.default_section
        @override.save!

        new_due_date = 2.days.ago
        enable_cache do
          Timecop.freeze do
            api_call(:put, "/api/v1/courses/#{@course.id}/discussion_topics/#{@topic.id}",
                     {:controller => "discussion_topics", :action => "update", :format => "json", :course_id => @course.to_param, :topic_id => @topic.to_param},
                     {:assignment => {:due_at => new_due_date.iso8601}})
            @topic.reload
          end
          expect(@topic.assignment.overridden_for(@user).due_at.iso8601).to eq new_due_date.iso8601
        end
      end

      it "should transfer assignment group category to the discussion" do
        group_category = @course.group_categories.create(:name => 'watup')
        group = group_category.groups.create!(:name => "group1", :context => @course)
        group.add_user(@user)
        api_call(:put, "/api/v1/courses/#{@course.id}/discussion_topics/#{@topic.id}",
                 {:controller => "discussion_topics", :action => "update", :format => "json", :course_id => @course.to_param, :topic_id => @topic.to_param},
                 {:assignment => {:group_category_id => group_category.id}})
        @topic.reload

        expect(@topic.title).to eq "Topic 1"
        expect(@topic.group_category).to eq group_category
        expect(@topic.assignment).to be_present
        expect(@topic.assignment.group_category).to be_nil
      end

      it "should allow pinning a topic" do
        api_call(:put, "/api/v1/courses/#{@course.id}/discussion_topics/#{@topic.id}",
                 {controller: 'discussion_topics', action: 'update', format: 'json', course_id: @course.to_param, topic_id: @topic.to_param},
                 {pinned: true})
        expect(@topic.reload).to be_pinned
      end

      it "should allow unpinning a topic" do
        @topic.update_attribute(:pinned, true)
        api_call(:put, "/api/v1/courses/#{@course.id}/discussion_topics/#{@topic.id}",
                 {controller: 'discussion_topics', action: 'update', format: 'json', course_id: @course.to_param, topic_id: @topic.to_param},
                 {pinned: false})
        expect(@topic.reload).not_to be_pinned
      end

      it "should allow unlocking a locked topic" do
        @topic.lock!

        api_call(:put, "/api/v1/courses/#{@course.id}/discussion_topics/#{@topic.id}",
                 {:controller => "discussion_topics", :action => "update", :format => "json", :course_id => @course.to_param, :topic_id => @topic.to_param},
                 {:locked => false})

        @topic.reload
        expect(@topic).not_to be_locked
      end

      it "should allow locking a topic after due date" do
        due_date = 1.week.ago
        api_call(:put, "/api/v1/courses/#{@course.id}/discussion_topics/#{@topic.id}",
                 {:controller => "discussion_topics", :action => "update", :format => "json", :course_id => @course.to_param, :topic_id => @topic.to_param},
                 {:assignment => {:due_at => due_date.as_json}})
        @topic.reload
        expect(@topic.assignment.due_at.to_i).to eq due_date.to_i

        api_call(:put, "/api/v1/courses/#{@course.id}/discussion_topics/#{@topic.id}",
                 {:controller => "discussion_topics", :action => "update", :format => "json", :course_id => @course.to_param, :topic_id => @topic.to_param},
                 {:locked => true})

        @topic.reload
        expect(@topic).to be_locked

        api_call(:put, "/api/v1/courses/#{@course.id}/discussion_topics/#{@topic.id}",
                 {:controller => "discussion_topics", :action => "update", :format => "json", :course_id => @course.to_param, :topic_id => @topic.to_param},
                 {:locked => false})

        @topic.reload
        expect(@topic).not_to be_locked
      end

      it "should not allow locking a topic before due date" do
        due_date = 1.week.from_now
        api_call(:put, "/api/v1/courses/#{@course.id}/discussion_topics/#{@topic.id}",
                 {:controller => "discussion_topics", :action => "update", :format => "json", :course_id => @course.to_param, :topic_id => @topic.to_param},
                 {:assignment => {:due_at => due_date.as_json}})
        @topic.reload
        expect(@topic.assignment.due_at.to_i).to eq due_date.to_i

        api_call(:put, "/api/v1/courses/#{@course.id}/discussion_topics/#{@topic.id}",
                 {:controller => "discussion_topics", :action => "update", :format => "json", :course_id => @course.to_param, :topic_id => @topic.to_param},
                 {:locked => true}, {}, :expected_status => 500)

        @topic.reload
        expect(@topic).not_to be_locked
      end
    end

    describe "DELETE 'destroy'" do
      it "should require authorization" do
        @user = user_factory(active_all: true)
        api_call(:delete, "/api/v1/courses/#{@course.id}/discussion_topics/#{@topic.id}",
                 {:controller => "discussion_topics", :action => "destroy", :format => "json", :course_id => @course.to_param, :topic_id => @topic.to_param},
                 {}, {}, :expected_status => 401)
        expect(@topic.reload).not_to be_deleted
      end

      it "should delete the topic" do
        api_call(:delete, "/api/v1/courses/#{@course.id}/discussion_topics/#{@topic.id}",
                 {:controller => "discussion_topics", :action => "destroy", :format => "json", :course_id => @course.to_param, :topic_id => @topic.to_param})
        expect(@topic.reload).to be_deleted
      end
    end
  end

  context "differentiated assignments" do

    def calls_display_topic(topic, opts={except: []})
      get_index(topic.context)
      expect(JSON.parse(response.body).to_s).to include("#{topic.assignment.title}")

      calls = [:get_show, :get_entries, :get_replies, :add_entry, :add_reply]
      calls.reject! { |call| opts[:except].include?(call) }
      calls.each { |call| expect(self.send(call, topic).to_s).not_to eq "401" }
    end

    def calls_do_not_show_topic(topic)
      get_index(topic.context)
      expect(JSON.parse(response.body).to_s).not_to include("#{topic.assignment.title}")

      calls = [:get_show, :get_entries, :get_replies, :add_entry, :add_reply]
      calls.each { |call| expect(self.send(call, topic).to_s).to eq "401" }
    end

    def get_index(course)
      raw_api_call(:get, "/api/v1/courses/#{course.id}/discussion_topics.json",
                   {:controller => 'discussion_topics', :action => 'index', :format => 'json', :course_id => course.id.to_s})
    end

    def get_show(topic)
      raw_api_call(:get, "/api/v1/courses/#{topic.context.id}/discussion_topics/#{topic.id}",
                   {:controller => 'discussion_topics_api', :action => 'show', :format => 'json', :course_id => topic.context.id.to_s, :topic_id => topic.id.to_s})
    end

    def get_entries(topic)
      url = "/api/v1/courses/#{topic.context.id}/discussion_topics/#{topic.id}/entries"
      raw_api_call(:get, url, controller: 'discussion_topics_api', action: 'entries', format: 'json', course_id: topic.context.to_param, topic_id: topic.id.to_s)
    end

    def get_replies(topic)
      raw_api_call(:get, "/api/v1/courses/#{topic.context.id}/discussion_topics/#{topic.id}/entries/#{topic.discussion_entries.last.id}/replies",
                   {:controller => "discussion_topics_api", :action => "replies", :format => "json", :course_id => topic.context.id.to_s, :topic_id => topic.id.to_s, :entry_id => topic.discussion_entries.last.id.to_s})
    end

    def add_entry(topic)
      raw_api_call(:post, "/api/v1/courses/#{topic.context.id}/discussion_topics/#{topic.id}/entries.json",
                   {:controller => 'discussion_topics_api', :action => 'add_entry', :format => 'json',
                    :course_id => topic.context.id.to_s, :topic_id => topic.id.to_s},
                   {:message => "example entry"})
    end

    def add_reply(topic)
      raw_api_call(:post, "/api/v1/courses/#{topic.context.id}/discussion_topics/#{topic.id}/entries/#{topic.discussion_entries.last.id}/replies.json",
                   {:controller => 'discussion_topics_api', :action => 'add_reply', :format => 'json',
                    :course_id => topic.context.id.to_s, :topic_id => topic.id.to_s, :entry_id => topic.discussion_entries.last.id.to_s},
                   {:message => "example reply"})
    end


    def create_graded_discussion_for_da(assignment_opts={})
      assignment = @course.assignments.create!(assignment_opts)
      assignment.submission_types = 'discussion_topic'
      assignment.save!
      topic = @course.discussion_topics.create!(:user => @teacher, :title => assignment_opts[:title], :message => "woo", :assignment => assignment)
      entry = topic.discussion_entries.create!(:message => "second message", :user => @student)
      entry.save
      [assignment, topic]
    end

    before do
      course_with_teacher(:active_all => true, :user => user_with_pseudonym)
      @student_with_override, @student_without_override= create_users(2, return_type: :record)

      @assignment_1, @topic_with_restricted_access = create_graded_discussion_for_da(title: "only visible to student one", only_visible_to_overrides: true)
      @assignment_2, @topic_visible_to_all = create_graded_discussion_for_da(title: "assigned to all", only_visible_to_overrides: false)

      @course.enroll_student(@student_without_override, :enrollment_state => 'active')
      @section = @course.course_sections.create!(name: "test section")
      student_in_section(@section, user: @student_with_override)
      create_section_override_for_assignment(@assignment_1, {course_section: @section})

      @observer = User.create
      @observer_enrollment = @course.enroll_user(@observer, 'ObserverEnrollment', :section => @course.course_sections.first, :enrollment_state => 'active')
      @observer_enrollment.update_attribute(:associated_user_id, @student_with_override.id)
    end

    it "lets the teacher see all topics" do
      @user = @teacher
      [@topic_with_restricted_access, @topic_visible_to_all].each { |t| calls_display_topic(t) }
    end

    it "lets students with visibility see topics" do
      @user = @student_with_override
      [@topic_with_restricted_access, @topic_visible_to_all].each { |t| calls_display_topic(t) }
    end

    it 'gives observers the same visibility as their student' do
      @user = @observer
      [@topic_with_restricted_access, @topic_visible_to_all].each { |t| calls_display_topic(t, except: [:add_entry, :add_reply]) }
    end

    it 'observers without students see all' do
      @observer_enrollment.update_attribute(:associated_user_id, nil)
      @user = @observer
      [@topic_with_restricted_access, @topic_visible_to_all].each { |t| calls_display_topic(t, except: [:add_entry, :add_reply]) }
    end

    it "restricts access to students without visibility" do
      @user = @student_without_override
      calls_do_not_show_topic(@topic_with_restricted_access)
      calls_display_topic(@topic_visible_to_all)
    end

    it "doesnt show extra assignments with overrides in the index" do
      @assignment_3, @topic_assigned_to_empty_section = create_graded_discussion_for_da(title: "assigned to none", only_visible_to_overrides: true)
      @unassigned_section = @course.course_sections.create!(name: "unassigned section")
      create_section_override_for_assignment(@assignment_3, {course_section: @unassigned_section})

      @user = @student_with_override
      get_index(@course)
      expect(JSON.parse(response.body).to_s).not_to include("#{@assignment_3.title}")
    end

    it "doesnt hide topics without assignment" do
      @non_graded_topic = @course.discussion_topics.create!(:user => @teacher, :title => "non_graded_topic", :message => "hi")

      @user = @student_without_override
      get_index(@course)
      expect(JSON.parse(response.body).to_s).to include("#{@non_graded_topic.title}")
    end
  end

  it "should translate user content in topics" do
    should_translate_user_content(@course) do |user_content|
      @topic ||= create_topic(@course, :title => "Topic 1", :message => user_content)
      json = api_call(
        :get, "/api/v1/courses/#{@course.id}/discussion_topics",
        {:controller => 'discussion_topics', :action => 'index', :format => 'json', :course_id => @course.id.to_s})
      expect(json.size).to eq 1
      json.first['message']
    end
  end

  it "should paginate and return proper pagination headers for courses" do
    7.times { |i| @course.discussion_topics.create!(:title => i.to_s, :message => i.to_s) }
    expect(@course.discussion_topics.count).to eq 7
    json = api_call(:get, "/api/v1/courses/#{@course.id}/discussion_topics.json?per_page=3",
                    {:controller => 'discussion_topics', :action => 'index', :format => 'json', :course_id => @course.id.to_s, :per_page => '3'})

    expect(json.length).to eq 3
    links = response.headers['Link'].split(",")
    expect(links.all? { |l| l =~ /api\/v1\/courses\/#{@course.id}\/discussion_topics/ }).to be_truthy
    expect(links.find { |l| l.match(/rel="next"/) }).to match /page=2&per_page=3>/
    expect(links.find { |l| l.match(/rel="first"/) }).to match /page=1&per_page=3>/
    expect(links.find { |l| l.match(/rel="last"/) }).to match /page=3&per_page=3>/

    # get the last page
    json = api_call(:get, "/api/v1/courses/#{@course.id}/discussion_topics.json?page=3&per_page=3",
                    {:controller => 'discussion_topics', :action => 'index', :format => 'json', :course_id => @course.id.to_s, :page => '3', :per_page => '3'})
    expect(json.length).to eq 1
    links = response.headers['Link'].split(",")
    expect(links.all? { |l| l =~ /api\/v1\/courses\/#{@course.id}\/discussion_topics/ }).to be_truthy
    expect(links.find { |l| l.match(/rel="prev"/) }).to match /page=2&per_page=3>/
    expect(links.find { |l| l.match(/rel="first"/) }).to match /page=1&per_page=3>/
    expect(links.find { |l| l.match(/rel="last"/) }).to match /page=3&per_page=3>/
  end

  it "should work with groups" do
    group_category = @course.group_categories.create(:name => 'watup')
    group = group_category.groups.create!(:name => "group1", :context => @course)
    group.add_user(@user)
    attachment = create_attachment(group)
    gtopic = create_topic(group, :title => "Group Topic 1", :message => "<p>content here</p>", :attachment => attachment)

    json = api_call(:get, "/api/v1/groups/#{group.id}/discussion_topics.json",
                    {:controller => 'discussion_topics', :action => 'index', :format => 'json', :group_id => group.id.to_s}).first
    expected = {
      "read_state" => "read",
      "unread_count" => 0,
      "user_can_see_posts" => true,
      "subscribed" => true,
      "podcast_url" => nil,
      "podcast_has_student_posts" => nil,
      "require_initial_post" => nil,
      "title" => "Group Topic 1",
      "discussion_subentry_count" => 0,
      "assignment_id" => nil,
      "published" => true,
      "can_unpublish" => true,
      "delayed_post_at" => nil,
      "lock_at" => nil,
      "id" => gtopic.id,
      "user_name" => @user.name,
      "last_reply_at" => gtopic.last_reply_at.as_json,
      "message" => "<p>content here</p>",
      "pinned" => false,
      "position" => gtopic.position,
      "url" => "http://www.example.com/groups/#{group.id}/discussion_topics/#{gtopic.id}",
      "html_url" => "http://www.example.com/groups/#{group.id}/discussion_topics/#{gtopic.id}",
      "attachments" =>
        [{"content-type" => "unknown/unknown",
          "url" => "http://www.example.com/files/#{attachment.id}/download?download_frd=1&verifier=#{attachment.uuid}",
          "filename" => "content.txt",
          "display_name" => "content.txt",
          "id" => attachment.id,
          "folder_id" => attachment.folder_id,
          "size" => attachment.size,
          'unlock_at' => nil,
          'locked' => false,
          'hidden' => false,
          'lock_at' => nil,
          'locked_for_user' => false,
          'hidden_for_user' => false,
          'created_at' => attachment.created_at.as_json,
          'updated_at' => attachment.updated_at.as_json,
          'thumbnail_url' => attachment.thumbnail_url,
          'modified_at' => attachment.modified_at.as_json,
          'mime_class' => attachment.mime_class,
          'media_entry_id' => attachment.media_entry_id
         }],
      "posted_at" => gtopic.posted_at.as_json,
      "root_topic_id" => nil,
      "topic_children" => [],
      "discussion_type" => 'side_comment',
      "permissions" => {"delete" => true, "attach" => true, "update" => true, "reply" => true},
      "locked" => false,
      "can_lock" => true,
<<<<<<< HEAD
      "can_unlock" => true,
=======
      "comments_disabled" => false,
>>>>>>> 0c929ac5
      "locked_for_user" => false,
      "author" => user_display_json(gtopic.user, gtopic.context).stringify_keys!,
      "group_category_id" => nil,
      "can_group" => true,
      "allow_rating" => nil,
      "only_graders_can_rate" => nil,
      "sort_by_rating" => nil,
    }
    expect(json.sort.to_h).to eq expected.sort.to_h
  end

  it "should paginate and return proper pagination headers for groups" do
    group_category = @course.group_categories.create(:name => "watup")
    group = group_category.groups.create!(:name => "group1", :context => @course)
    7.times { |i| create_topic(group, :title => i.to_s, :message => i.to_s) }
    expect(group.discussion_topics.count).to eq 7
    json = api_call(:get, "/api/v1/groups/#{group.id}/discussion_topics.json?per_page=3",
                    {:controller => 'discussion_topics', :action => 'index', :format => 'json', :group_id => group.id.to_s, :per_page => '3'})

    expect(json.length).to eq 3
    links = response.headers['Link'].split(",")
    expect(links.all? { |l| l =~ /api\/v1\/groups\/#{group.id}\/discussion_topics/ }).to be_truthy
    expect(links.find { |l| l.match(/rel="next"/) }).to match /page=2&per_page=3>/
    expect(links.find { |l| l.match(/rel="first"/) }).to match /page=1&per_page=3>/
    expect(links.find { |l| l.match(/rel="last"/) }).to match /page=3&per_page=3>/

    # get the last page
    json = api_call(:get, "/api/v1/groups/#{group.id}/discussion_topics.json?page=3&per_page=3",
                    {:controller => 'discussion_topics', :action => 'index', :format => 'json', :group_id => group.id.to_s, :page => '3', :per_page => '3'})
    expect(json.length).to eq 1
    links = response.headers['Link'].split(",")
    expect(links.all? { |l| l =~ /api\/v1\/groups\/#{group.id}\/discussion_topics/ }).to be_truthy
    expect(links.find { |l| l.match(/rel="prev"/) }).to match /page=2&per_page=3>/
    expect(links.find { |l| l.match(/rel="first"/) }).to match /page=1&per_page=3>/
    expect(links.find { |l| l.match(/rel="last"/) }).to match /page=3&per_page=3>/
  end

  it "should fulfill module viewed requirements when marking a topic read" do
    @module = @course.context_modules.create!(:name => "some module")
    @topic = create_topic(@course, :title => "Topic 1", :message => "<p>content here</p>")
    tag = @module.add_item(:id => @topic.id, :type => 'discussion_topic')
    @module.completion_requirements = {tag.id => {:type => 'must_view'}}
    @module.save!
    course_with_student(:course => @course, :active_all => true)

    expect(@module.evaluate_for(@user)).to be_unlocked
    raw_api_call(:put, "/api/v1/courses/#{@course.id}/discussion_topics/#{@topic.id}/read",
                 {:controller => 'discussion_topics_api', :action => 'mark_topic_read', :format => 'json',
                  :course_id => @course.id.to_s, :topic_id => @topic.id.to_s})
    expect(@module.evaluate_for(@user)).to be_completed
  end

  it "should fulfill module viewed requirements when re-marking a topic read" do
    @module = @course.context_modules.create!(:name => "some module")
    @topic = create_topic(@course, :title => "Topic 1", :message => "<p>content here</p>")
    course_with_student(:course => @course, :active_all => true)
    raw_api_call(:put, "/api/v1/courses/#{@course.id}/discussion_topics/#{@topic.id}/read",
                 {:controller => 'discussion_topics_api', :action => 'mark_topic_read', :format => 'json',
                  :course_id => @course.id.to_s, :topic_id => @topic.id.to_s})

    tag = @module.add_item(:id => @topic.id, :type => 'discussion_topic')
    @module.completion_requirements = {tag.id => {:type => 'must_view'}}
    @module.save!

    expect(@module.evaluate_for(@user)).to be_unlocked
    raw_api_call(:put, "/api/v1/courses/#{@course.id}/discussion_topics/#{@topic.id}/read",
                 {:controller => 'discussion_topics_api', :action => 'mark_topic_read', :format => 'json',
                  :course_id => @course.id.to_s, :topic_id => @topic.id.to_s})
    expect(@module.evaluate_for(@user)).to be_completed
  end

  it "should fulfill module viewed requirements when marking a topic and all its entries read" do
    @module = @course.context_modules.create!(:name => "some module")
    @topic = create_topic(@course, :title => "Topic 1", :message => "<p>content here</p>")
    tag = @module.add_item(:id => @topic.id, :type => 'discussion_topic')
    @module.completion_requirements = {tag.id => {:type => 'must_view'}}
    @module.save!
    course_with_student(:course => @course, :active_all => true)

    expect(@module.evaluate_for(@user)).to be_unlocked
    raw_api_call(:put, "/api/v1/courses/#{@course.id}/discussion_topics/#{@topic.id}/read_all",
                 {:controller => 'discussion_topics_api', :action => 'mark_all_read', :format => 'json',
                  :course_id => @course.id.to_s, :topic_id => @topic.id.to_s})
    expect(@module.evaluate_for(@user)).to be_completed
  end

  context "creating an entry under a topic" do
    before :once do
      @topic = create_topic(@course, :title => "Topic 1", :message => "<p>content here</p>")
      @message = "my message"
    end

    it "should allow creating an entry under a topic and create it correctly" do
      json = api_call(
        :post, "/api/v1/courses/#{@course.id}/discussion_topics/#{@topic.id}/entries.json",
        {:controller => 'discussion_topics_api', :action => 'add_entry', :format => 'json',
         :course_id => @course.id.to_s, :topic_id => @topic.id.to_s},
        {:message => @message})
      expect(json).not_to be_nil
      expect(json['id']).not_to be_nil
      @entry = DiscussionEntry.where(id: json['id']).first
      expect(@entry).not_to be_nil
      expect(@entry.discussion_topic).to eq @topic
      expect(@entry.user).to eq @user
      expect(@entry.parent_entry).to be_nil
      expect(@entry.message).to eq @message
    end

    it "should not allow students to create an entry under a topic that is closed for comments" do
      @topic.lock!
      student_in_course(:course => @course, :active_all => true)
      api_call(
        :post, "/api/v1/courses/#{@course.id}/discussion_topics/#{@topic.id}/entries.json",
        {:controller => 'discussion_topics_api', :action => 'add_entry', :format => 'json',
         :course_id => @course.id.to_s, :topic_id => @topic.id.to_s},
        {:message => @message}, {}, :expected_status => 401)
    end

    it "should return json representation of the new entry" do
      json = api_call(
        :post, "/api/v1/courses/#{@course.id}/discussion_topics/#{@topic.id}/entries.json",
        {:controller => 'discussion_topics_api', :action => 'add_entry', :format => 'json',
         :course_id => @course.id.to_s, :topic_id => @topic.id.to_s},
        {:message => @message})
      @entry = DiscussionEntry.where(id: json['id']).first
      expect(json).to eq({
                           "id" => @entry.id,
                           "parent_id" => @entry.parent_id,
                           "user_id" => @user.id,
                           "user_name" => @user.name,
                           "user" => user_display_json(@user, @course).stringify_keys!,
                           "read_state" => "read",
                           "forced_read_state" => false,
                           "message" => @message,
                           "created_at" => @entry.created_at.utc.iso8601,
                           "updated_at" => @entry.updated_at.as_json,
                           "rating_sum" => nil,
                           "rating_count" => nil,
                         })
    end

    it "should allow creating a reply to an existing top-level entry" do
      top_entry = create_entry(@topic, :message => 'top-level message')
      json = api_call(
        :post, "/api/v1/courses/#{@course.id}/discussion_topics/#{@topic.id}/entries/#{top_entry.id}/replies.json",
        {:controller => 'discussion_topics_api', :action => 'add_reply', :format => 'json',
         :course_id => @course.id.to_s, :topic_id => @topic.id.to_s, :entry_id => top_entry.id.to_s},
        {:message => @message})
      @entry = DiscussionEntry.where(id: json['id']).first
      expect(@entry.parent_entry).to eq top_entry
    end

    it "should allow including attachments on top-level entries" do
      data = fixture_file_upload("scribd_docs/txt.txt", "text/plain", true)
      json = api_call(
        :post, "/api/v1/courses/#{@course.id}/discussion_topics/#{@topic.id}/entries.json",
        {:controller => 'discussion_topics_api', :action => 'add_entry', :format => 'json',
         :course_id => @course.id.to_s, :topic_id => @topic.id.to_s},
        {:message => @message, :attachment => data})
      @entry = DiscussionEntry.where(id: json['id']).first
      expect(@entry.attachment).not_to be_nil
      expect(@entry.attachment.context).to eql @user
    end

    it "should include attachments on replies to top-level entries" do
      top_entry = create_entry(@topic, :message => 'top-level message')
      data = fixture_file_upload("scribd_docs/txt.txt", "text/plain", true)
      json = api_call(
        :post, "/api/v1/courses/#{@course.id}/discussion_topics/#{@topic.id}/entries/#{top_entry.id}/replies.json",
        {:controller => 'discussion_topics_api', :action => 'add_reply', :format => 'json',
         :course_id => @course.id.to_s, :topic_id => @topic.id.to_s, :entry_id => top_entry.id.to_s},
        {:message => @message, :attachment => data})
      @entry = DiscussionEntry.where(id: json['id']).first
      expect(@entry.attachment).not_to be_nil
      expect(@entry.attachment.context).to eql @user
    end

    it "should include attachment info in the json response" do
      data = fixture_file_upload("scribd_docs/txt.txt", "text/plain", true)
      json = api_call(
        :post, "/api/v1/courses/#{@course.id}/discussion_topics/#{@topic.id}/entries.json",
        {:controller => 'discussion_topics_api', :action => 'add_entry', :format => 'json',
         :course_id => @course.id.to_s, :topic_id => @topic.id.to_s},
        {:message => @message, :attachment => data})
      expect(json['attachment']).not_to be_nil
      expect(json['attachment']).not_to be_empty
      expect(json['attachment']['url']).to be_include 'verifier='
    end

    it "should create a submission from an entry on a graded topic" do
      @topic.assignment = assignment_model(:course => @course)
      @topic.save

      student_in_course(:active_all => true)
      expect(@user.submissions).to be_empty

      json = api_call(
        :post, "/api/v1/courses/#{@course.id}/discussion_topics/#{@topic.id}/entries.json",
        {:controller => 'discussion_topics_api', :action => 'add_entry', :format => 'json',
         :course_id => @course.id.to_s, :topic_id => @topic.id.to_s},
        {:message => @message})

      @user.reload
      expect(@user.submissions.size).to eq 1
      expect(@user.submissions.first.submission_type).to eq 'discussion_topic'
    end

    it "should create a submission from a reply on a graded topic" do
      top_entry = create_entry(@topic, :message => 'top-level message')

      @topic.assignment = assignment_model(:course => @course)
      @topic.save

      student_in_course(:active_all => true)
      expect(@user.submissions).to be_empty

      json = api_call(
        :post, "/api/v1/courses/#{@course.id}/discussion_topics/#{@topic.id}/entries/#{top_entry.id}/replies.json",
        {:controller => 'discussion_topics_api', :action => 'add_reply', :format => 'json',
         :course_id => @course.id.to_s, :topic_id => @topic.id.to_s, :entry_id => top_entry.id.to_s},
        {:message => @message})

      @user.reload
      expect(@user.submissions.size).to eq 1
      expect(@user.submissions.first.submission_type).to eq 'discussion_topic'
    end
  end

  context "listing top-level discussion entries" do
    before :once do
      @topic = create_topic(@course, :title => "topic", :message => "topic")
      @attachment = create_attachment(@course)
      @entry = create_entry(@topic, :message => "first top-level entry", :attachment => @attachment)
      @reply = create_reply(@entry, :message => "reply to first top-level entry")
    end

    it "should return top level entries for a topic" do
      json = api_call(
        :get, "/api/v1/courses/#{@course.id}/discussion_topics/#{@topic.id}/entries.json",
        {:controller => 'discussion_topics_api', :action => 'entries', :format => 'json',
         :course_id => @course.id.to_s, :topic_id => @topic.id.to_s})
      expect(json.size).to eq 1
      entry_json = json.first
      expect(entry_json['id']).to eq @entry.id
    end

    it "should return attachments on top level entries" do
      json = api_call(
        :get, "/api/v1/courses/#{@course.id}/discussion_topics/#{@topic.id}/entries.json",
        {:controller => 'discussion_topics_api', :action => 'entries', :format => 'json',
         :course_id => @course.id.to_s, :topic_id => @topic.id.to_s})
      entry_json = json.first
      expect(entry_json['attachment']).not_to be_nil
      expect(entry_json['attachment']['url']).to eq "http://www.example.com/files/#{@attachment.id}/download?download_frd=1&verifier=#{@attachment.uuid}"
    end

    it "should include replies on top level entries" do
      json = api_call(
        :get, "/api/v1/courses/#{@course.id}/discussion_topics/#{@topic.id}/entries.json",
        {:controller => 'discussion_topics_api', :action => 'entries', :format => 'json',
         :course_id => @course.id.to_s, :topic_id => @topic.id.to_s})
      entry_json = json.first
      expect(entry_json['recent_replies'].size).to eq 1
      expect(entry_json['has_more_replies']).to be_falsey
      reply_json = entry_json['recent_replies'].first
      expect(reply_json['id']).to eq @reply.id
    end

    it "should sort top-level entries by descending created_at" do
      @older_entry = create_entry(@topic, :message => "older top-level entry", :created_at => Time.now - 1.minute)
      @newer_entry = create_entry(@topic, :message => "newer top-level entry", :created_at => Time.now + 1.minute)
      json = api_call(
        :get, "/api/v1/courses/#{@course.id}/discussion_topics/#{@topic.id}/entries.json",
        {:controller => 'discussion_topics_api', :action => 'entries', :format => 'json',
         :course_id => @course.id.to_s, :topic_id => @topic.id.to_s})
      expect(json.size).to eq 3
      expect(json.first['id']).to eq @newer_entry.id
      expect(json.last['id']).to eq @older_entry.id
    end

    it "should sort replies included on top-level entries by descending created_at" do
      @older_reply = create_reply(@entry, :message => "older reply", :created_at => Time.now - 1.minute)
      @newer_reply = create_reply(@entry, :message => "newer reply", :created_at => Time.now + 1.minute)
      json = api_call(
        :get, "/api/v1/courses/#{@course.id}/discussion_topics/#{@topic.id}/entries.json",
        {:controller => 'discussion_topics_api', :action => 'entries', :format => 'json',
         :course_id => @course.id.to_s, :topic_id => @topic.id.to_s})
      expect(json.size).to eq 1
      reply_json = json.first['recent_replies']
      expect(reply_json.size).to eq 3
      expect(reply_json.first['id']).to eq @newer_reply.id
      expect(reply_json.last['id']).to eq @older_reply.id
    end

    it "should paginate top-level entries" do
      # put in lots of entries
      entries = []
      7.times { |i| entries << create_entry(@topic, :message => i.to_s, :created_at => Time.now + (i+1).minutes) }

      # first page
      json = api_call(
        :get, "/api/v1/courses/#{@course.id}/discussion_topics/#{@topic.id}/entries.json?per_page=3",
        {:controller => 'discussion_topics_api', :action => 'entries', :format => 'json',
         :course_id => @course.id.to_s, :topic_id => @topic.id.to_s, :per_page => '3'})
      expect(json.length).to eq 3
      expect(json.map { |e| e['id'] }).to eq entries.last(3).reverse.map { |e| e.id }
      links = response.headers['Link'].split(",")
      expect(links.all? { |l| l =~ /api\/v1\/courses\/#{@course.id}\/discussion_topics\/#{@topic.id}\/entries/ }).to be_truthy
      expect(links.find { |l| l.match(/rel="next"/) }).to match /page=2&per_page=3>/
      expect(links.find { |l| l.match(/rel="first"/) }).to match /page=1&per_page=3>/
      expect(links.find { |l| l.match(/rel="last"/) }).to match /page=3&per_page=3>/

      # last page
      json = api_call(
        :get, "/api/v1/courses/#{@course.id}/discussion_topics/#{@topic.id}/entries.json?page=3&per_page=3",
        {:controller => 'discussion_topics_api', :action => 'entries', :format => 'json',
         :course_id => @course.id.to_s, :topic_id => @topic.id.to_s, :page => '3', :per_page => '3'})
      expect(json.length).to eq 2
      expect(json.map { |e| e['id'] }).to eq [entries.first, @entry].map { |e| e.id }
      links = response.headers['Link'].split(",")
      expect(links.all? { |l| l =~ /api\/v1\/courses\/#{@course.id}\/discussion_topics\/#{@topic.id}\/entries/ }).to be_truthy
      expect(links.find { |l| l.match(/rel="prev"/) }).to match /page=2&per_page=3>/
      expect(links.find { |l| l.match(/rel="first"/) }).to match /page=1&per_page=3>/
      expect(links.find { |l| l.match(/rel="last"/) }).to match /page=3&per_page=3>/
    end

    it "should only include the first 10 replies for each top-level entry" do
      # put in lots of replies
      replies = []
      12.times { |i| replies << create_reply(@entry, :message => i.to_s, :created_at => Time.now + (i+1).minutes) }

      # get entry
      json = api_call(
        :get, "/api/v1/courses/#{@course.id}/discussion_topics/#{@topic.id}/entries.json",
        {:controller => 'discussion_topics_api', :action => 'entries', :format => 'json',
         :course_id => @course.id.to_s, :topic_id => @topic.id.to_s})
      expect(json.length).to eq 1
      reply_json = json.first['recent_replies']
      expect(reply_json.length).to eq 10
      expect(reply_json.map { |e| e['id'] }).to eq replies.last(10).reverse.map { |e| e.id }
      expect(json.first['has_more_replies']).to be_truthy
    end
  end

  context "listing replies" do
    before :once do
      @topic = create_topic(@course, :title => "topic", :message => "topic")
      @entry = create_entry(@topic, :message => "top-level entry")
      @reply = create_reply(@entry, :message => "first reply")
    end

    it "should return replies for an entry" do
      json = api_call(
        :get, "/api/v1/courses/#{@course.id}/discussion_topics/#{@topic.id}/entries/#{@entry.id}/replies.json",
        {:controller => 'discussion_topics_api', :action => 'replies', :format => 'json',
         :course_id => @course.id.to_s, :topic_id => @topic.id.to_s, :entry_id => @entry.id.to_s})
      expect(json.size).to eq 1
      expect(json.first['id']).to eq @reply.id
    end

    it "should translate user content in replies" do
      should_translate_user_content(@course) do |user_content|
        @reply.update_attribute('message', user_content)
        json = api_call(
          :get, "/api/v1/courses/#{@course.id}/discussion_topics/#{@topic.id}/entries/#{@entry.id}/replies.json",
          {:controller => 'discussion_topics_api', :action => 'replies', :format => 'json',
           :course_id => @course.id.to_s, :topic_id => @topic.id.to_s, :entry_id => @entry.id.to_s})
        expect(json.size).to eq 1
        json.first['message']
      end
    end

    it "should sort replies by descending created_at" do
      @older_reply = create_reply(@entry, :message => "older reply", :created_at => Time.now - 1.minute)
      @newer_reply = create_reply(@entry, :message => "newer reply", :created_at => Time.now + 1.minute)
      json = api_call(
        :get, "/api/v1/courses/#{@course.id}/discussion_topics/#{@topic.id}/entries/#{@entry.id}/replies.json",
        {:controller => 'discussion_topics_api', :action => 'replies', :format => 'json',
         :course_id => @course.id.to_s, :topic_id => @topic.id.to_s, :entry_id => @entry.id.to_s})
      expect(json.size).to eq 3
      expect(json.first['id']).to eq @newer_reply.id
      expect(json.last['id']).to eq @older_reply.id
    end

    it "should paginate replies" do
      # put in lots of replies
      replies = []
      7.times { |i| replies << create_reply(@entry, :message => i.to_s, :created_at => Time.now + (i+1).minutes) }

      # first page
      json = api_call(
        :get, "/api/v1/courses/#{@course.id}/discussion_topics/#{@topic.id}/entries/#{@entry.id}/replies.json?per_page=3",
        {:controller => 'discussion_topics_api', :action => 'replies', :format => 'json',
         :course_id => @course.id.to_s, :topic_id => @topic.id.to_s, :entry_id => @entry.id.to_s, :per_page => '3'})
      expect(json.length).to eq 3
      expect(json.map { |e| e['id'] }).to eq replies.last(3).reverse.map { |e| e.id }
      links = response.headers['Link'].split(",")
      expect(links.all? { |l| l =~ /api\/v1\/courses\/#{@course.id}\/discussion_topics\/#{@topic.id}\/entries\/#{@entry.id}\/replies/ }).to be_truthy
      expect(links.find { |l| l.match(/rel="next"/) }).to match /page=2&per_page=3>/
      expect(links.find { |l| l.match(/rel="first"/) }).to match /page=1&per_page=3>/
      expect(links.find { |l| l.match(/rel="last"/) }).to match /page=3&per_page=3>/

      # last page
      json = api_call(
        :get, "/api/v1/courses/#{@course.id}/discussion_topics/#{@topic.id}/entries/#{@entry.id}/replies.json?page=3&per_page=3",
        {:controller => 'discussion_topics_api', :action => 'replies', :format => 'json',
         :course_id => @course.id.to_s, :topic_id => @topic.id.to_s, :entry_id => @entry.id.to_s, :page => '3', :per_page => '3'})
      expect(json.length).to eq 2
      expect(json.map { |e| e['id'] }).to eq [replies.first, @reply].map { |e| e.id }
      links = response.headers['Link'].split(",")
      expect(links.all? { |l| l =~ /api\/v1\/courses\/#{@course.id}\/discussion_topics\/#{@topic.id}\/entries\/#{@entry.id}\/replies/ }).to be_truthy
      expect(links.find { |l| l.match(/rel="prev"/) }).to match /page=2&per_page=3>/
      expect(links.find { |l| l.match(/rel="first"/) }).to match /page=1&per_page=3>/
      expect(links.find { |l| l.match(/rel="last"/) }).to match /page=3&per_page=3>/
    end
  end

  # stolen and adjusted from spec/controllers/discussion_topics_controller_spec.rb
  context "require initial post" do
    before(:once) do
      course_with_student(:active_all => true)

      @observer = user_factory(:name => "Observer", :active_all => true)
      e = @course.enroll_user(@observer, 'ObserverEnrollment')
      e.associated_user = @student
      e.save
      @observer.reload

      course_with_teacher(:course => @course, :active_all => true)
      @context = @course
      discussion_topic_model
      @topic.require_initial_post = true
      @topic.save
    end

    describe "teacher" do
      before(:each) do
        @user = @teacher
        @url = "/api/v1/courses/#{@course.id}/discussion_topics/#{@topic.id}/entries"
      end

      it "should see topic entries without posting" do
        @topic.reply_from(user: @student, text: 'hai')
        json = api_call(:get, @url, controller: 'discussion_topics_api',
                        action: 'entries', format: 'json', course_id: @course.to_param,
                        topic_id: @topic.to_param)

        expect(json.length).to eq 1
      end
    end

    describe "student" do
      before(:once) do
        @topic.reply_from(user: @teacher, text: 'Lorem ipsum dolor')
        @user = @student
        @url = "/api/v1/courses/#{@course.id}/discussion_topics/#{@topic.id}"
      end

      it "should see topic information before posting" do
        json = api_call(:get, @url, controller: 'discussion_topics_api',
                        action: 'show', format: 'json', course_id: @course.to_param,
                        topic_id: @topic.to_param)
        expect(response.code).to eq '200'
      end

      it "should not see entries before posting" do
        raw_api_call(:get, "#{@url}/entries", controller: 'discussion_topics_api',
                     action: 'entries', format: 'json', course_id: @course.to_param,
                     topic_id: @topic.to_param)
        expect(response.body).to eq 'require_initial_post'
        expect(response.code).to eq '403'
      end

      it "should see entries after posting" do
        @topic.reply_from(:user => @student, :text => 'hai')
        json = api_call(:get, "#{@url}/entries", controller: 'discussion_topics_api',
                        action: 'entries', format: 'json', course_id: @course.to_param,
                        topic_id: @topic.to_param)
        expect(response.code).to eq '200'
      end
    end

    describe "observer" do
      before(:once) do
        @topic.reply_from(user: @teacher, text: 'Lorem ipsum')
        @user = @observer
        @url = "/api/v1/courses/#{@course.id}/discussion_topics/#{@topic.id}/entries"
      end

      it "should not see entries before posting" do
        raw_api_call(:get, @url, controller: 'discussion_topics_api',
                     action: 'entries', format: 'json', course_id: @course.to_param,
                     topic_id: @topic.to_param)
        expect(response.body).to eq 'require_initial_post'
        expect(response.code).to eq '403'
      end

      it "should see entries after posting" do
        @topic.reply_from(user: @student, text: 'Lorem ipsum dolor')
        json = api_call(:get, @url, controller: 'discussion_topics_api',
                        action: 'entries', format: 'json', course_id: @course.to_param,
                        topic_id: @topic.to_param)
        expect(response.code).to eq '200'
      end
    end
  end

  context "update entry" do
    before :once do
      @topic = create_topic(@course, :title => "topic", :message => "topic")
      @entry = create_entry(@topic, :message => "<p>top-level entry</p>")
    end

    it "should 401 if the user can't update" do
      student_in_course(:course => @course, :user => user_with_pseudonym)
      api_call(:put, "/api/v1/courses/#{@course.id}/discussion_topics/#{@topic.id}/entries/#{@entry.id}",
               {:controller => "discussion_entries", :action => "update", :format => "json", :course_id => @course.id.to_s, :topic_id => @topic.id.to_s, :id => @entry.id.to_s}, {:message => 'haxor'}, {}, :expected_status => 401)
      expect(@entry.reload.message).to eq '<p>top-level entry</p>'
    end

    it "should 404 if the entry is deleted" do
      @entry.destroy
      api_call(:put, "/api/v1/courses/#{@course.id}/discussion_topics/#{@topic.id}/entries/#{@entry.id}",
               {:controller => "discussion_entries", :action => "update", :format => "json", :course_id => @course.id.to_s, :topic_id => @topic.id.to_s, :id => @entry.id.to_s}, {:message => 'haxor'}, {}, :expected_status => 404)
    end

    it "should update the message" do
      api_call(:put, "/api/v1/courses/#{@course.id}/discussion_topics/#{@topic.id}/entries/#{@entry.id}",
               {:controller => "discussion_entries", :action => "update", :format => "json", :course_id => @course.id.to_s, :topic_id => @topic.id.to_s, :id => @entry.id.to_s}, {:message => '<p>i had a spleling error</p>'})
      expect(@entry.reload.message).to eq '<p>i had a spleling error</p>'
    end

    it "should allow passing an plaintext message (undocumented)" do
      # undocumented but used by the dashboard right now (this'll go away eventually)
      api_call(:put, "/api/v1/courses/#{@course.id}/discussion_topics/#{@topic.id}/entries/#{@entry.id}",
               {:controller => "discussion_entries", :action => "update", :format => "json", :course_id => @course.id.to_s, :topic_id => @topic.id.to_s, :id => @entry.id.to_s}, {:plaintext_message => 'i had a spleling error'})
      expect(@entry.reload.message).to eq 'i had a spleling error'
    end

    it "should allow teachers to edit student entries" do
      @teacher = @user
      student_in_course(:course => @course, :user => user_with_pseudonym)
      @student = @user
      @user = @teacher
      @entry = create_entry(@topic, :message => 'i am a student', :user => @student)
      expect(@entry.user).to eq @student
      expect(@entry.editor).to be_nil

      api_call(:put, "/api/v1/courses/#{@course.id}/discussion_topics/#{@topic.id}/entries/#{@entry.id}",
               {:controller => "discussion_entries", :action => "update", :format => "json", :course_id => @course.id.to_s, :topic_id => @topic.id.to_s, :id => @entry.id.to_s}, {:message => '<p>denied</p>'})
      expect(@entry.reload.message).to eq '<p>denied</p>'
      expect(@entry.editor).to eq @teacher
    end
  end

  context "delete entry" do
    before :once do
      @topic = create_topic(@course, :title => "topic", :message => "topic")
      @entry = create_entry(@topic, :message => "top-level entry")
    end

    it "should 401 if the user can't delete" do
      student_in_course(:course => @course, :user => user_with_pseudonym)
      api_call(:delete, "/api/v1/courses/#{@course.id}/discussion_topics/#{@topic.id}/entries/#{@entry.id}",
               {:controller => "discussion_entries", :action => "destroy", :format => "json", :course_id => @course.id.to_s, :topic_id => @topic.id.to_s, :id => @entry.id.to_s}, {}, {}, :expected_status => 401)
      expect(@entry.reload).not_to be_deleted
    end

    it "should soft-delete the entry" do
      raw_api_call(:delete, "/api/v1/courses/#{@course.id}/discussion_topics/#{@topic.id}/entries/#{@entry.id}",
                   {:controller => "discussion_entries", :action => "destroy", :format => "json", :course_id => @course.id.to_s, :topic_id => @topic.id.to_s, :id => @entry.id.to_s}, {}, {}, :expected_status => 204)
      expect(response.body).to be_blank
      expect(@entry.reload).to be_deleted
    end

    it "should allow teachers to delete student entries" do
      @teacher = @user
      student_in_course(:course => @course, :user => user_with_pseudonym)
      @student = @user
      @user = @teacher
      @entry = create_entry(@topic, :message => 'i am a student', :user => @student)
      expect(@entry.user).to eq @student
      expect(@entry.editor).to be_nil

      raw_api_call(:delete, "/api/v1/courses/#{@course.id}/discussion_topics/#{@topic.id}/entries/#{@entry.id}",
                   {:controller => "discussion_entries", :action => "destroy", :format => "json", :course_id => @course.id.to_s, :topic_id => @topic.id.to_s, :id => @entry.id.to_s}, {}, {}, :expected_status => 204)
      expect(@entry.reload).to be_deleted
      expect(@entry.editor).to eq @teacher
    end
  end

  context "observer" do
    it "should allow observer by default" do
      course_with_teacher
      create_topic(@course, :title => "topic", :message => "topic")
      course_with_observer_logged_in(:course => @course)
      @course.offer
      json = api_call(:get, "/api/v1/courses/#{@course.id}/discussion_topics.json",
                      {:controller => 'discussion_topics', :action => 'index', :format => 'json',
                       :course_id => @course.id.to_s})

      expect(json).not_to be_nil
      expect(json).not_to be_empty
    end

    it "should reject observer if read_forum role is false" do
      course_with_teacher
      @topic = create_topic(@course, :title => "topic", :message => "topic")
      course_with_observer_logged_in(:course => @course)
      RoleOverride.create!(:context => @course.account, :permission => 'read_forum',
                           :role => observer_role, :enabled => false)

      expect { api_call(:get, "/api/v1/courses/#{@course.id}/discussion_topics.json",
                        {:controller => 'discussion_topics', :action => 'index', :format => 'json',
                         :course_id => @course.id.to_s}) }.to raise_error
    end
  end

  context "read/unread state" do
    before(:once) do
      @topic = create_topic(@course, :title => "topic", :message => "topic")
      @entry = create_entry(@topic, :message => "top-level entry")
      @reply = create_reply(@entry, :message => "first reply")
    end

    it "should immediately mark messages you write as 'read'" do
      json = api_call(:get, "/api/v1/courses/#{@course.id}/discussion_topics.json",
                      {:controller => 'discussion_topics', :action => 'index', :format => 'json',
                       :course_id => @course.id.to_s})
      expect(json.first["read_state"]).to eq "read"
      expect(json.first["unread_count"]).to eq 0

      json = api_call(
        :get, "/api/v1/courses/#{@course.id}/discussion_topics/#{@topic.id}/entries.json",
        {:controller => 'discussion_topics_api', :action => 'entries', :format => 'json',
         :course_id => @course.id.to_s, :topic_id => @topic.id.to_s})
      expect(json.first["read_state"]).to eq "read"

      json = api_call(
        :get, "/api/v1/courses/#{@course.id}/discussion_topics/#{@topic.id}/entries/#{@entry.id}/replies.json",
        {:controller => 'discussion_topics_api', :action => 'replies', :format => 'json',
         :course_id => @course.id.to_s, :topic_id => @topic.id.to_s, :entry_id => @entry.id.to_s})
      expect(json.first["read_state"]).to eq "read"
    end

    it "should be unread by default for a new user" do
      student_in_course(:active_all => true)
      json = api_call(:get, "/api/v1/courses/#{@course.id}/discussion_topics.json",
                      {:controller => 'discussion_topics', :action => 'index', :format => 'json',
                       :course_id => @course.id.to_s})
      expect(json.first["read_state"]).to eq "unread"
      expect(json.first["unread_count"]).to eq 2

      json = api_call(
        :get, "/api/v1/courses/#{@course.id}/discussion_topics/#{@topic.id}/entries.json",
        {:controller => 'discussion_topics_api', :action => 'entries', :format => 'json',
         :course_id => @course.id.to_s, :topic_id => @topic.id.to_s})
      expect(json.first["read_state"]).to eq "unread"

      json = api_call(
        :get, "/api/v1/courses/#{@course.id}/discussion_topics/#{@topic.id}/entries/#{@entry.id}/replies.json",
        {:controller => 'discussion_topics_api', :action => 'replies', :format => 'json',
         :course_id => @course.id.to_s, :topic_id => @topic.id.to_s, :entry_id => @entry.id.to_s})
      expect(json.first["read_state"]).to eq "unread"
    end

    def call_mark_topic_read(course, topic)
      raw_api_call(:put, "/api/v1/courses/#{course.id}/discussion_topics/#{topic.id}/read.json",
                   {:controller => 'discussion_topics_api', :action => 'mark_topic_read', :format => 'json',
                    :course_id => course.id.to_s, :topic_id => topic.id.to_s})
    end

    def call_mark_topic_unread(course, topic)
      raw_api_call(:delete, "/api/v1/courses/#{course.id}/discussion_topics/#{topic.id}/read.json",
                   {:controller => 'discussion_topics_api', :action => 'mark_topic_unread', :format => 'json',
                    :course_id => course.id.to_s, :topic_id => topic.id.to_s})
    end

    it "should set the read state for a topic" do
      student_in_course(:active_all => true)
      call_mark_topic_read(@course, @topic)
      assert_status(204)
      @topic.reload
      expect(@topic.read?(@user)).to be_truthy
      expect(@topic.unread_count(@user)).to eq 2

      call_mark_topic_unread(@course, @topic)
      assert_status(204)
      @topic.reload
      expect(@topic.read?(@user)).to be_falsey
      expect(@topic.unread_count(@user)).to eq 2
    end

    it "should be idempotent for setting topic read state" do
      student_in_course(:active_all => true)
      call_mark_topic_read(@course, @topic)
      assert_status(204)
      @topic.reload
      expect(@topic.read?(@user)).to be_truthy
      expect(@topic.unread_count(@user)).to eq 2

      call_mark_topic_read(@course, @topic)
      assert_status(204)
      @topic.reload
      expect(@topic.read?(@user)).to be_truthy
      expect(@topic.unread_count(@user)).to eq 2
    end

    def call_mark_entry_read(course, topic, entry)
      raw_api_call(:put, "/api/v1/courses/#{course.id}/discussion_topics/#{topic.id}/entries/#{entry.id}/read.json",
                   {:controller => 'discussion_topics_api', :action => 'mark_entry_read', :format => 'json',
                    :course_id => course.id.to_s, :topic_id => topic.id.to_s, :entry_id => entry.id.to_s})
    end

    def call_mark_entry_unread(course, topic, entry)
      raw_api_call(:delete, "/api/v1/courses/#{course.id}/discussion_topics/#{topic.id}/entries/#{entry.id}/read.json?forced_read_state=true",
                   {:controller => 'discussion_topics_api', :action => 'mark_entry_unread', :format => 'json',
                    :course_id => course.id.to_s, :topic_id => topic.id.to_s, :entry_id => entry.id.to_s, :forced_read_state => "true"})
    end

    it "should set the read state for a entry" do
      student_in_course(:active_all => true)
      call_mark_entry_read(@course, @topic, @entry)
      assert_status(204)
      expect(@entry.read?(@user)).to be_truthy
      expect(@entry.find_existing_participant(@user)).not_to be_forced_read_state
      expect(@topic.unread_count(@user)).to eq 1

      call_mark_entry_unread(@course, @topic, @entry)
      assert_status(204)
      expect(@entry.read?(@user)).to be_falsey
      expect(@entry.find_existing_participant(@user)).to be_forced_read_state
      expect(@topic.unread_count(@user)).to eq 2

      call_mark_entry_read(@course, @topic, @entry)
      assert_status(204)
      expect(@entry.read?(@user)).to be_truthy
      expect(@entry.find_existing_participant(@user)).to be_forced_read_state
      expect(@topic.unread_count(@user)).to eq 1
    end

    it "should be idempotent for setting entry read state" do
      student_in_course(:active_all => true)
      call_mark_entry_read(@course, @topic, @entry)
      assert_status(204)
      expect(@entry.read?(@user)).to be_truthy
      expect(@topic.unread_count(@user)).to eq 1

      call_mark_entry_read(@course, @topic, @entry)
      assert_status(204)
      expect(@entry.read?(@user)).to be_truthy
      expect(@topic.unread_count(@user)).to eq 1
    end

    def call_mark_all_as_read_state(new_state, opts = {})
      method = new_state == 'read' ? :put : :delete
      url = "/api/v1/courses/#{@course.id}/discussion_topics/#{@topic.id}/read_all.json"
      expected_params = {:controller => 'discussion_topics_api', :action => "mark_all_#{new_state}", :format => 'json',
                         :course_id => @course.id.to_s, :topic_id => @topic.id.to_s}
      if opts.has_key?(:forced)
        url << "?forced_read_state=#{opts[:forced]}"
        expected_params[:forced_read_state] = opts[:forced].to_s
      end
      raw_api_call(method, url, expected_params)
    end

    it "should allow mark all as read without forced update" do
      student_in_course(:active_all => true)
      @entry.change_read_state('read', @user, :forced => true)

      call_mark_all_as_read_state('read')
      assert_status(204)
      @topic.reload
      expect(@topic.read?(@user)).to be_truthy

      expect(@entry.read?(@user)).to be_truthy
      expect(@entry.find_existing_participant(@user)).to be_forced_read_state

      expect(@reply.read?(@user)).to be_truthy
      expect(@reply.find_existing_participant(@user)).not_to be_forced_read_state

      expect(@topic.unread_count(@user)).to eq 0
    end

    it "should allow mark all as unread with forced update" do
      [@topic, @entry].each { |e| e.change_read_state('read', @user) }

      call_mark_all_as_read_state('unread', :forced => true)
      assert_status(204)
      @topic.reload
      expect(@topic.read?(@user)).to be_falsey

      expect(@entry.read?(@user)).to be_falsey
      expect(@entry.find_existing_participant(@user)).to be_forced_read_state

      expect(@reply.read?(@user)).to be_falsey
      expect(@reply.find_existing_participant(@user)).to be_forced_read_state

      expect(@topic.unread_count(@user)).to eq 2
    end
  end

  context "rating" do
    before(:once) do
      @topic = create_topic(@course, title: "topic", message: "topic", allow_rating: true)
      @entry = create_entry(@topic, message: "top-level entry")
      @reply = create_reply(@entry, message: "first reply")
    end

    def call_rate_entry(course, topic, entry, rating)
      raw_api_call(:post,
                   "/api/v1/courses/#{course.id}/discussion_topics/#{topic.id}/entries/#{entry.id}/rating.json",
                   {controller: 'discussion_topics_api', action: 'rate_entry', format: 'json',
                    course_id: course.id.to_s, topic_id: topic.id.to_s, entry_id: entry.id.to_s, rating: rating})
    end

    it "should rate an entry" do
      student_in_course(active_all: true)
      call_rate_entry(@course, @topic, @entry, 1)
      assert_status(204)
      expect(@entry.rating(@user)).to eq 1
    end
  end

  context "subscribing" do
    before :once do
      student_in_course(:active_all => true)
      @topic1 = create_topic(@course, :user => @student)
      @topic2 = create_topic(@course, :user => @teacher, :require_initial_post => true)
    end

    def call_subscribe(topic, user, course=@course)
      @user = user
      raw_api_call(:put, "/api/v1/courses/#{course.id}/discussion_topics/#{topic.id}/subscribed",
                   {:controller => "discussion_topics_api", :action => "subscribe_topic", :format => "json", :course_id => course.id.to_s, :topic_id => topic.id.to_s})
    end

    def call_unsubscribe(topic, user, course=@course)
      @user = user
      raw_api_call(:delete, "/api/v1/courses/#{course.id}/discussion_topics/#{topic.id}/subscribed",
                   {:controller => "discussion_topics_api", :action => "unsubscribe_topic", :format => "json", :course_id => course.id.to_s, :topic_id => topic.id.to_s})
    end

    it "should allow subscription" do
      expect(call_subscribe(@topic1, @teacher)).to eq 204
      expect(@topic1.subscribed?(@teacher)).to be_truthy
    end

    it "should allow unsubscription" do
      expect(call_unsubscribe(@topic2, @teacher)).to eq 204
      expect(@topic2.subscribed?(@teacher)).to be_falsey
    end

    it "should be idempotent" do
      expect(call_unsubscribe(@topic1, @teacher)).to eq 204
      expect(call_subscribe(@topic1, @student)).to eq 204
    end

    context "when initial_post_required" do
      it "should allow subscription with an initial post" do
        @user = @student
        create_reply(@topic2, :message => 'first post!')
        expect(call_subscribe(@topic2, @student)).to eq 204
        expect(@topic2.subscribed?(@student)).to be_truthy
      end

      it "should not allow subscription without an initial post" do
        expect(call_subscribe(@topic2, @student)).to eq 403
      end

      it "should allow unsubscription even without an initial post" do
        @topic2.subscribe(@student)
        expect(@topic2.subscribed?(@student)).to be_truthy
        expect(call_unsubscribe(@topic2, @student)).to eq 204
        expect(@topic2.subscribed?(@student)).to be_falsey
      end

      it "should unsubscribe a user if all their posts get deleted" do
        @user = @student
        @entry = create_reply(@topic2, :message => 'first post!')
        expect(call_subscribe(@topic2, @student)).to eq 204
        expect(@topic2.subscribed?(@student)).to be_truthy
        @entry.destroy
        expect(@topic2.subscribed?(@student)).to be_falsey
      end
    end
  end

  context "subscription holds" do
    it "should hold when an initial post is required" do
      @topic = create_topic(@course, :require_initial_post => true)
      student_in_course(:active_all => true)
      json = api_call(:get, "/api/v1/courses/#{@course.id}/discussion_topics",
                      {:controller => "discussion_topics", :action => "index", :format => "json", :course_id => @course.id.to_s})
      expect(json[0]['subscription_hold']).to eql('initial_post_required')
    end

    it "should hold when the user isn't in a group set" do
      teacher_in_course(:active_all => true)
      group_discussion_assignment
      @topic.publish if @topic.unpublished?
      json = api_call(:get, "/api/v1/courses/#{@course.id}/discussion_topics",
                      {:controller => "discussion_topics", :action => "index", :format => "json", :course_id => @course.id.to_s})
      expect(json[0]['subscription_hold']).to eql('not_in_group_set')
    end

    it "should hold when the user isn't in a group" do
      teacher_in_course(:active_all => true)
      group_discussion_assignment
      @topic.publish if @topic.unpublished?
      child = @topic.child_topics.first
      group = child.context
      json = api_call(:get, "/api/v1/groups/#{group.id}/discussion_topics",
                      {:controller => "discussion_topics", :action => "index", :format => "json", :group_id => group.id.to_s})
      expect(json[0]['subscription_hold']).to eql('not_in_group')
    end
  end

  describe "threaded discussions" do
    before :once do
      student_in_course(:active_all => true)
      @topic = create_topic(@course, :threaded => true)
      @entry = create_entry(@topic)
      @sub1 = create_reply(@entry)
      @sub2 = create_reply(@sub1)
      @sub3 = create_reply(@sub2)
      @side2 = create_reply(@entry)
      @entry2 = create_entry(@topic)
    end

    context "in the original API" do
      it "should respond with information on the threaded discussion" do
        json = api_call(:get, "/api/v1/courses/#{@course.id}/discussion_topics",
                        {:controller => "discussion_topics", :action => "index", :format => "json", :course_id => @course.id.to_s})
        expect(json[0]['discussion_type']).to eq 'threaded'
      end

      it "should return nested discussions in a flattened format" do
        json = api_call(:get, "/api/v1/courses/#{@course.id}/discussion_topics/#{@topic.id}/entries",
                        {:controller => "discussion_topics_api", :action => "entries", :format => "json", :course_id => @course.id.to_s, :topic_id => @topic.id.to_s})
        expect(json.size).to eq 2
        expect(json[0]['id']).to eq @entry2.id
        e1 = json[1]
        expect(e1['id']).to eq @entry.id
        expect(e1['recent_replies'].map { |r| r['id'] }).to eq [@side2.id, @sub3.id, @sub2.id, @sub1.id]
        expect(e1['recent_replies'].map { |r| r['parent_id'] }).to eq [@entry.id, @sub2.id, @sub1.id, @entry.id]

        json = api_call(:get, "/api/v1/courses/#{@course.id}/discussion_topics/#{@topic.id}/entries/#{@entry.id}/replies",
                        {:controller => "discussion_topics_api", :action => "replies", :format => "json", :course_id => @course.id.to_s, :topic_id => @topic.id.to_s, :entry_id => @entry.id.to_s})
        expect(json.size).to eq 4
        expect(json.map { |r| r['id'] }).to eq [@side2.id, @sub3.id, @sub2.id, @sub1.id]
        expect(json.map { |r| r['parent_id'] }).to eq [@entry.id, @sub2.id, @sub1.id, @entry.id]
      end

      it "should allow posting a reply to a sub-entry" do
        json = api_call(:post, "/api/v1/courses/#{@course.id}/discussion_topics/#{@topic.id}/entries/#{@sub2.id}/replies",
                        {:controller => "discussion_topics_api", :action => "add_reply", :format => "json", :course_id => @course.id.to_s, :topic_id => @topic.id.to_s, :entry_id => @sub2.id.to_s},
                        {:message => "ohai"})
        expect(json['parent_id']).to eq @sub2.id
        @sub4 = DiscussionEntry.order(:id).last
        expect(@sub4.id).to eq json['id']

        json = api_call(:get, "/api/v1/courses/#{@course.id}/discussion_topics/#{@topic.id}/entries/#{@entry.id}/replies",
                        {:controller => "discussion_topics_api", :action => "replies", :format => "json", :course_id => @course.id.to_s, :topic_id => @topic.id.to_s, :entry_id => @entry.id.to_s})
        expect(json.size).to eq 5
        expect(json.map { |r| r['id'] }).to eq [@sub4.id, @side2.id, @sub3.id, @sub2.id, @sub1.id]
        expect(json.map { |r| r['parent_id'] }).to eq [@sub2.id, @entry.id, @sub2.id, @sub1.id, @entry.id]
      end

      it "should set and return editor_id if editing another user's post" do
        pending "WIP: Not implemented"
        fail
      end

      it "should fail if the max entry depth is reached" do
        entry = @entry
        (DiscussionEntry.max_depth - 1).times do
          entry = create_reply(entry)
        end
        json = api_call(:post, "/api/v1/courses/#{@course.id}/discussion_topics/#{@topic.id}/entries/#{entry.id}/replies",
                        {:controller => "discussion_topics_api", :action => "add_reply", :format => "json", :course_id => @course.id.to_s, :topic_id => @topic.id.to_s, :entry_id => entry.id.to_s},
                        {:message => "ohai"}, {}, {:expected_status => 400})
      end
    end

    context "in the updated API" do
      it "should return a paginated entry_list" do
        entries = [@entry2, @sub1, @side2]
        json = api_call(:get, "/api/v1/courses/#{@course.id}/discussion_topics/#{@topic.id}/entry_list?per_page=2",
                        {:controller => "discussion_topics_api", :action => "entry_list", :format => "json", :course_id => @course.id.to_s, :topic_id => @topic.id.to_s, :per_page => '2'},
                        {:ids => entries.map(&:id)})
        expect(json.size).to eq 2
        # response order is by id
        expect(json.map { |e| e['id'] }).to eq [@sub1.id, @side2.id]
        expect(response['Link']).to match(/next/)
      end

      it "should return deleted entries, but with limited data" do
        @sub1.destroy
        json = api_call(:get, "/api/v1/courses/#{@course.id}/discussion_topics/#{@topic.id}/entry_list",
                        {:controller => "discussion_topics_api", :action => "entry_list", :format => "json", :course_id => @course.id.to_s, :topic_id => @topic.id.to_s},
                        {:ids => @sub1.id})
        expect(json.size).to eq 1
        expect(json.first['id']).to eq @sub1.id
        expect(json.first['deleted']).to eq true
        expect(json.first['read_state']).to eq 'read'
        expect(json.first['parent_id']).to eq @entry.id
        expect(json.first['updated_at']).to eq @sub1.updated_at.as_json
        expect(json.first['created_at']).to eq @sub1.created_at.as_json
        expect(json.first['edited_by']).to be_nil
      end
    end
  end

  context "materialized view API" do
    it "should respond with the materialized information about the discussion" do
      topic_with_nested_replies
      # mark a couple entries as read
      @user = @student
      @root2.change_read_state("read", @user)
      @reply3.change_read_state("read", @user)
      # have the teacher edit one of the student's replies
      @reply_reply1.editor = @teacher
      @reply_reply1.update_attributes(:message => '<p>censored</p>')

      @all_entries.each &:reload

      # materialized view jobs are now delayed
      Timecop.travel(Time.zone.now + 20.seconds) do
        run_jobs
      end

      json = api_call(:get, "/api/v1/courses/#{@course.id}/discussion_topics/#{@topic.id}/view",
                      {:controller => "discussion_topics_api", :action => "view", :format => "json", :course_id => @course.id.to_s, :topic_id => @topic.id.to_s})

      expect(json['unread_entries'].size).to eq 2 # two marked read, then ones this user wrote are never unread
      expect(json['unread_entries'].sort).to eq (@topic.discussion_entries - [@root2, @reply3] - @topic.discussion_entries.select { |e| e.user == @user }).map(&:id).sort

      expect(json['participants'].sort_by { |h| h['id'] }).to eq [
                                                                   {'id' => @student.id, 'display_name' => @student.short_name, 'avatar_image_url' => User.avatar_fallback_url(nil, request), "html_url" => "http://www.example.com/courses/#{@course.id}/users/#{@student.id}"},
                                                                   {'id' => @teacher.id, 'display_name' => @teacher.short_name, 'avatar_image_url' => User.avatar_fallback_url(nil, request), "html_url" => "http://www.example.com/courses/#{@course.id}/users/#{@teacher.id}"},
                                                                 ].sort_by { |h| h['id'] }

      reply_reply1_attachment_json = {
        "content-type" => "application/loser",
        "url" => "http://www.example.com/files/#{@attachment.id}/download?download_frd=1&verifier=#{@attachment.uuid}",
        "filename" => "unknown.loser",
        "display_name" => "unknown.loser",
        "id" => @attachment.id,
        "folder_id" => @attachment.folder_id,
        "size" => 100,
        'unlock_at' => nil,
        'locked' => false,
        'hidden' => false,
        'lock_at' => nil,
        'locked_for_user' => false,
        'hidden_for_user' => false,
        'created_at' => @attachment.created_at.as_json,
        'updated_at' => @attachment.updated_at.as_json,
        'thumbnail_url' => @attachment.thumbnail_url,
        'modified_at' => @attachment.modified_at.as_json,
        'mime_class' => @attachment.mime_class,
        'media_entry_id' => @attachment.media_entry_id
      }

      v0 = json['view'][0]
      expect(v0['id']).to eq @root1.id
      expect(v0['user_id']).to eq @student.id
      expect(v0['message']).to eq 'root1'
      expect(v0['parent_id']).to be nil
      expect(v0['created_at']).to eq @root1.created_at.as_json
      expect(v0['updated_at']).to eq @root1.updated_at.as_json

      v0_r0 = v0['replies'][0]
      expect(v0_r0['id']).to eq @reply1.id
      expect(v0_r0['deleted']).to be true
      expect(v0_r0['parent_id']).to eq @root1.id
      expect(v0_r0['created_at']).to eq @reply1.created_at.as_json
      expect(v0_r0['updated_at']).to eq @reply1.updated_at.as_json

      v0_r0_r0 = v0_r0['replies'][0]
      expect(v0_r0_r0['id']).to eq @reply_reply2.id
      expect(v0_r0_r0['user_id']).to eq @student.id
      expect(v0_r0_r0['message']).to eq 'reply_reply2'
      expect(v0_r0_r0['parent_id']).to eq @reply1.id
      expect(v0_r0_r0['created_at']).to eq @reply_reply2.created_at.as_json
      expect(v0_r0_r0['updated_at']).to eq @reply_reply2.updated_at.as_json

      v0_r1 = v0['replies'][1]
      expect(v0_r1['id']).to eq @reply2.id
      expect(v0_r1['user_id']).to eq @teacher.id

      message = Nokogiri::HTML::DocumentFragment.parse(v0_r1["message"])

      a_tag = message.css("p a").first
      expect(a_tag["href"]).to eq "http://www.example.com/courses/#{@course.id}/files/#{@reply2_attachment.id}/download"
      expect(a_tag["data-api-endpoint"]).to eq "http://www.example.com/api/v1/courses/#{@course.id}/files/#{@reply2_attachment.id}"
      expect(a_tag["data-api-returntype"]).to eq "File"
      expect(a_tag.inner_text).to eq "This is a file link"

      video_tag = message.css("p video").first
      expect(video_tag["poster"]).to eq "http://www.example.com/media_objects/0_abcde/thumbnail?height=448&type=3&width=550"
      expect(video_tag["data-media_comment_type"]).to eq "video"
      expect(video_tag["preload"]).to eq "none"
      expect(video_tag["class"]).to eq "instructure_inline_media_comment"
      expect(video_tag["data-media_comment_id"]).to eq "0_abcde"
      expect(video_tag["controls"]).to eq "controls"
      expect(video_tag["src"]).to eq "http://www.example.com/courses/#{@course.id}/media_download?entryId=0_abcde&media_type=video&redirect=1"
      expect(video_tag.inner_text).to eq "link"

      expect(v0_r1['parent_id']).to eq @root1.id
      expect(v0_r1['created_at']).to eq @reply2.created_at.as_json
      expect(v0_r1['updated_at']).to eq @reply2.updated_at.as_json

      v0_r1_r0 = v0_r1['replies'][0]
      expect(v0_r1_r0['id']).to eq @reply_reply1.id
      expect(v0_r1_r0['user_id']).to eq @student.id
      expect(v0_r1_r0['editor_id']).to eq @teacher.id
      expect(v0_r1_r0['message']).to eq '<p>censored</p>'
      expect(v0_r1_r0['parent_id']).to eq @reply2.id
      expect(v0_r1_r0['created_at']).to eq @reply_reply1.created_at.as_json
      expect(v0_r1_r0['updated_at']).to eq @reply_reply1.updated_at.as_json
      expect(v0_r1_r0['attachment']).to eq reply_reply1_attachment_json
      expect(v0_r1_r0['attachments']).to eq [reply_reply1_attachment_json]

      v1 = json['view'][1]
      expect(v1['id']).to eq @root2.id
      expect(v1['user_id']).to eq @student.id
      expect(v1['message']).to eq 'root2'
      expect(v1['parent_id']).to be nil
      expect(v1['created_at']).to eq @root2.created_at.as_json
      expect(v1['updated_at']).to eq @root2.updated_at.as_json

      v1_r0 = v1['replies'][0]
      expect(v1_r0['id']).to eq @reply3.id
      expect(v1_r0['user_id']).to eq @student.id
      expect(v1_r0['message']).to eq 'reply3'
      expect(v1_r0['parent_id']).to eq @root2.id
      expect(v1_r0['created_at']).to eq @reply3.created_at.as_json
      expect(v1_r0['updated_at']).to eq @reply3.updated_at.as_json
    end

    it "can include extra information for context cards" do
      topic_with_nested_replies
      json = api_call(:get, "/api/v1/courses/#{@course.id}/discussion_topics/#{@topic.id}/view",
                      {:controller => "discussion_topics_api", :action => "view", :format => "json", :course_id => @course.id.to_s, :topic_id => @topic.id.to_s, include_new_entries: "1", include_context_card_info: "1"})
      participants = json["participants"]
      expect(participants.map { |p| p["course_id"] }).to eq [@course.to_param, @course.to_param]
      expect(participants.find { |p| !p["is_student"] }["id"]).to eq @teacher.id
      expect(participants.find { |p| p["is_student"] }["id"]).to eq @student.id
    end

    context "with mobile overrides" do
      before :once do
        course_with_teacher(:active_all => true)
        student_in_course(:course => @course, :active_all => true)
        @topic = @course.discussion_topics.create!(:title => "title", :message => "message", :user => @teacher, :discussion_type => 'threaded')
        @root1 = @topic.reply_from(:user => @student, :html => "root1")
        @reply1 = @root1.reply_from(:user => @teacher, :html => "reply1")

        # materialized view jobs are now delayed
        Timecop.travel(Time.now + 20.seconds) do
          run_jobs

          # make everything slightly in the past to test updating
          DiscussionEntry.update_all(:updated_at => 5.minutes.ago)
          @reply2 = @root1.reply_from(:user => @teacher, :html => "reply2")
        end

        account = @course.root_account
        bc = BrandConfig.create(mobile_css_overrides: 'somewhere.css')
        account.brand_config_md5 = bc.md5
        account.save!

        @tag = "<link rel=\"stylesheet\" href=\"somewhere.css\">"
      end

      it "should include mobile overrides in the html if not in-app" do
        DiscussionTopicsApiController.any_instance.stubs(:in_app?).returns(false)
        json = api_call(:get, "/api/v1/courses/#{@course.id}/discussion_topics/#{@topic.id}/view",
          {:controller => "discussion_topics_api", :action => "view", :format => "json", :course_id => @course.id.to_s, :topic_id => @topic.id.to_s}, {:include_new_entries => '1'})

        expect(json['view'].first['message']).to start_with(@tag)
        expect(json['view'].first['replies'].first['message']).to start_with(@tag)
        expect(json['new_entries'].first['message']).to start_with(@tag)
      end

      it "should not include mobile overrides in the html if in-app" do
        DiscussionTopicsApiController.any_instance.stubs(:in_app?).returns(true)

        json = api_call(:get, "/api/v1/courses/#{@course.id}/discussion_topics/#{@topic.id}/view",
          {:controller => "discussion_topics_api", :action => "view", :format => "json", :course_id => @course.id.to_s, :topic_id => @topic.id.to_s}, {:include_new_entries => '1'})

        expect(json['view'].first['message']).to_not start_with(@tag)
        expect(json['view'].first['replies'].first['message']).to_not start_with(@tag)
        expect(json['new_entries'].first['message']).to_not start_with(@tag)
      end
    end

    it "should include new entries if the flag is given" do
      course_with_teacher(:active_all => true)
      student_in_course(:course => @course, :active_all => true)
      @topic = @course.discussion_topics.create!(:title => "title", :message => "message", :user => @teacher, :discussion_type => 'threaded')
      @root1 = @topic.reply_from(:user => @student, :html => "root1")

      # materialized view jobs are now delayed
      Timecop.travel(Time.now + 20.seconds) do
        run_jobs

        # make everything slightly in the past to test updating
        DiscussionEntry.update_all(:updated_at => 5.minutes.ago)
        @reply1 = @root1.reply_from(:user => @teacher, :html => "reply1")
        @reply2 = @root1.reply_from(:user => @teacher, :html => "reply2")
      end

      json = api_call(:get, "/api/v1/courses/#{@course.id}/discussion_topics/#{@topic.id}/view",
                      {:controller => "discussion_topics_api", :action => "view", :format => "json", :course_id => @course.id.to_s, :topic_id => @topic.id.to_s}, {:include_new_entries => '1'})
      expect(json['unread_entries'].size).to eq 2
      expect(json['unread_entries'].sort).to eq [@reply1.id, @reply2.id]

      expect(json['participants'].map { |h| h['id'] }.sort).to eq [@teacher.id, @student.id]

      expect(json['view']).to eq [
                                   'id' => @root1.id,
                                   'parent_id' => nil,
                                   'user_id' => @student.id,
                                   'message' => 'root1',
                                   'created_at' => @root1.created_at.as_json,
                                   'updated_at' => @root1.updated_at.as_json,
                                   'rating_sum' => nil,
                                   'rating_count' => nil,
                                 ]

      # it's important that these are returned in created_at order
      expect(json['new_entries']).to eq [
                                          {
                                            'id' => @reply1.id,
                                            'created_at' => @reply1.created_at.as_json,
                                            'updated_at' => @reply1.updated_at.as_json,
                                            'message' => 'reply1',
                                            'parent_id' => @root1.id,
                                            'user_id' => @teacher.id,
                                            'rating_sum' => nil,
                                            'rating_count' => nil,
                                          },
                                          {
                                            'id' => @reply2.id,
                                            'created_at' => @reply2.created_at.as_json,
                                            'updated_at' => @reply2.updated_at.as_json,
                                            'message' => 'reply2',
                                            'parent_id' => @root1.id,
                                            'user_id' => @teacher.id,
                                            'rating_sum' => nil,
                                            'rating_count' => nil,
                                          },
                                        ]

    end
  end

  it "returns due dates as they apply to the user" do
    course_with_student(:active_all => true)
    @user = @student
    @student.enrollments.map(&:destroy_permanently!)
    @section = @course.course_sections.create! :name => "afternoon delight"
    @course.enroll_user(@student, 'StudentEnrollment',
                        :section => @section,
                        :enrollment_state => :active)

    @topic = @course.discussion_topics.create!(:title => "title", :message => "message", :user => @teacher, :discussion_type => 'threaded')
    @assignment = @course.assignments.build(:submission_types => 'discussion_topic', :title => @topic.title, :due_at => 1.day.from_now)
    @assignment.saved_by = :discussion_topic
    @topic.assignment = @assignment
    @topic.save

    override = @assignment.assignment_overrides.build
    override.set = @section
    override.title = "extension"
    override.due_at = 2.day.from_now
    override.due_at_overridden = true
    override.save!

    json = api_call(:get, "/api/v1/courses/#{@course.id}/discussion_topics/#{@topic.id}",
                    {:controller => "discussion_topics_api", :action => "show", :format => "json", :course_id => @course.id.to_s, :topic_id => @topic.id.to_s})
    expect(json['assignment']).not_to be_nil
    expect(json['assignment']['due_at']).to eq override.due_at.iso8601.to_s
  end

  context "public courses" do
    let(:announcements_view_api) {
      ->(user, course_id, announcement_id, status = 200) do
        old_at_user = @user
        @user = user # this is required because of api_call :-(
        json = api_call(
          :get,
          "/api/v1/courses/#{course_id}/discussion_topics/#{announcement_id}/view?include_new_entries=1",
          {
            controller: "discussion_topics_api",
            action: "view",
            format: "json",
            course_id: course_id.to_s,
            topic_id: announcement_id.to_s,
            include_new_entries: 1
          },
          {},
          {},
          {
            expected_status: status
          }
        )
        @user = old_at_user
        json
      end
    }

    before :each do
      course_with_teacher(active_all: true, is_public: true) # sets @teacher and @course
      expect(@course.is_public).to be_truthy
      account_admin_user(account: @course.account) # sets @admin
      @student1 = student_in_course(active_all: true).user
      @student2 = student_in_course(active_all: true).user

      @context = @course
      @announcement = announcement_model(user: @teacher) # sets @a

      s1e = @announcement.discussion_entries.create!(:user => @student1, :message => "Hello I'm student 1!")
      @announcement.discussion_entries.create!(:user => @student2, :parent_entry => s1e, :message => "Hello I'm student 2!")
    end

    context "should be shown" do
      let(:check_access) {
        ->(json) do
          expect(json["new_entries"]).not_to be_nil
          expect(json["new_entries"].count).to eq(2)
          expect(json["new_entries"].first["user_id"]).to eq(@student1.id)
          expect(json["new_entries"].second["user_id"]).to eq(@student2.id)
        end
      }

      it "shows student comments to students" do
        check_access.call(announcements_view_api.call(@student1, @course.id, @announcement.id))
      end

      it "shows student comments to teachers" do
        check_access.call(announcements_view_api.call(@teacher, @course.id, @announcement.id))
      end

      it "shows student comments to admins" do
        check_access.call(announcements_view_api.call(@admin, @course.id, @announcement.id))
      end
    end

    context "should not be shown" do
      let(:check_access) {
        ->(json) do
          expect(json["new_entries"]).to be_nil
          expect(%w[unauthorized unauthenticated]).to include(json["status"])
        end
      }

      before :each do
        prev_course = @course
        course_with_teacher
        @student = student_in_course.user
        @course = prev_course
      end

      it "does not show student comments to unauthenticated users" do
        check_access.call(announcements_view_api.call(nil, @course.id, @announcement.id, 401))
      end

      it "does not show student comments to other students not in the course" do
        check_access.call(announcements_view_api.call(@student, @course.id, @announcement.id, 401))
      end

      it "does not show student comments to other teachers not in the course" do
        check_access.call(announcements_view_api.call(@teacher, @course.id, @announcement.id, 401))
      end
    end
  end

  it "should order Announcement items by posted_at rather than by position" do
    course_with_teacher(:active_all => true)
    account_admin_user(account: @course.account) # sets @admin

    ann_ids_ordered_by_posted_at = 10.times.map do |i|
      ann = Announcement.create!({
                                   context: @course,
                                   message: "Test Message",
                                 })
      ann.posted_at = i.days.ago
      ann.position = 1
      ann.save!
      ann.id
    end

    json = api_call(
      :get,
      "/api/v1/courses/#{@course.id}/discussion_topics?only_announcements=1",
      {
        controller: "discussion_topics",
        action: "index",
        format: "json",
        course_id: @course.id.to_s,
        only_announcements: 1,
      },
      {}
    )

    expect(json.map { |j| j["id"] }).to eq(ann_ids_ordered_by_posted_at)
  end
end

def create_attachment(context, opts={})
  opts[:uploaded_data] ||= StringIO.new('attachment content')
  opts[:filename] ||= 'content.txt'
  opts[:display_name] ||= opts[:filename]
  opts[:folder] ||= Folder.unfiled_folder(context)
  attachment = context.attachments.build(opts)
  attachment.save!
  attachment
end

def create_topic(context, opts={})
  attachment = opts.delete(:attachment)
  opts[:user] ||= @user
  topic = context.discussion_topics.build(opts)
  topic.attachment = attachment if attachment
  topic.save!
  topic.publish if topic.unpublished?
  topic
end

def create_subtopic(topic, opts={})
  opts[:user] ||= @user
  subtopic = topic.context.discussion_topics.build(opts)
  subtopic.root_topic_id = topic.id
  subtopic.save!
  subtopic
end

def create_entry(topic, opts={})
  attachment = opts.delete(:attachment)
  created_at = opts.delete(:created_at)
  opts[:user] ||= @user
  entry = topic.discussion_entries.build(opts)
  entry.attachment = attachment if attachment
  entry.created_at = created_at if created_at
  entry.save!
  entry
end

def create_reply(entry, opts={})
  created_at = opts.delete(:created_at)
  opts[:user] ||= @user
  opts[:html] ||= opts.delete(:message)
  opts[:html] ||= "<p>This is a test message</p>"
  reply = entry.reply_from(opts)
  reply.created_at = created_at if created_at
  reply.save!
  reply
end<|MERGE_RESOLUTION|>--- conflicted
+++ resolved
@@ -324,11 +324,7 @@
        "discussion_type" => 'side_comment',
        "locked" => false,
        "can_lock" => true,
-<<<<<<< HEAD
-       "can_unlock" => true,
-=======
        "comments_disabled" => false,
->>>>>>> 0c929ac5
        "locked_for_user" => false,
        "author" => user_display_json(@topic.user, @topic.context).stringify_keys!,
        "permissions" => {"delete" => true, "attach" => true, "update" => true, "reply" => true},
@@ -1140,11 +1136,7 @@
       "permissions" => {"delete" => true, "attach" => true, "update" => true, "reply" => true},
       "locked" => false,
       "can_lock" => true,
-<<<<<<< HEAD
-      "can_unlock" => true,
-=======
       "comments_disabled" => false,
->>>>>>> 0c929ac5
       "locked_for_user" => false,
       "author" => user_display_json(gtopic.user, gtopic.context).stringify_keys!,
       "group_category_id" => nil,
