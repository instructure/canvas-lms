# frozen_string_literal: true

#
# Copyright (C) 2011 Instructure, Inc.
#
# This file is part of Canvas.
#
# Canvas is free software: you can redistribute it and/or modify it under
# the terms of the GNU Affero General Public License as published by the Free
# Software Foundation, version 3 of the License.
#
# Canvas is distributed in the hope that it will be useful, but WITHOUT ANY
# WARRANTY; without even the implied warranty of MERCHANTABILITY or FITNESS FOR
# A PARTICULAR PURPOSE. See the GNU Affero General Public License for more
# details.
#
# You should have received a copy of the GNU Affero General Public License along
# with this program. If not, see <http://www.gnu.org/licenses/>.
#

require_relative "../api_spec_helper"
require_relative "../locked_examples"

require "nokogiri"

class DiscussionTopicsTestCourseApi
  include Api
  include Api::V1::DiscussionTopics

  def feeds_topic_format_path(topic_id, code, format)
    "feeds_topic_format_path(#{topic_id.inspect}, #{code.inspect}, #{format.inspect})"
  end

  def named_context_url(*args)
    "named_context_url(#{args.inspect[1..-2]})"
  end

  def course_assignment_submissions_url(*args)
    "course_assignment_submissions_url(#{args.inspect[1..-2]})"
  end

  def course_assignment_url(*args)
    "course_assignment_url(#{args.inspect[1..-2]})"
  end
end

describe Api::V1::DiscussionTopics do
  before :once do
    @test_api = DiscussionTopicsTestCourseApi.new
    @test_api.instance_variable_set :@domain_root_account, Account.default
    course_with_teacher(active_all: true, user: user_with_pseudonym)
    @me = @user
    student_in_course(active_all: true, course: @course)
    @topic = @course.discussion_topics.create
  end

  describe "include root data if requested" do
    before :once do
      @delayed_post_time = 1.day.from_now
      @lock_at_time = 2.days.from_now.change(min: 1)
      @group_topic = group_discussion_topic_model(delayed_post_at: @delayed_post_time, lock_at: @lock_at_time)
    end

    it "get root topic data" do
      root_topics = @test_api.get_root_topic_data(@group_topic.child_topics, [:delayed_post_at, :lock_at])
      expect(root_topics.length).to eq 1
      # Key by the root, not the child topic
      expect(root_topics[@group_topic.child_topics.first.id]).to be_nil
      root_topic = root_topics[@group_topic.id]
      expect(root_topic).not_to be_nil
      expect(root_topic[:id]).to eq @group_topic.id
      expect(root_topic[:delayed_post_at]).to eq @delayed_post_time
      expect(root_topic[:lock_at]).to eq @lock_at_time
    end

    it "include if requested and not prefetched" do
      root_topic_fields = [:delayed_post_at]
      json = @test_api.discussion_topic_api_json(
        @group_topic.child_topics.first,
        @course,
        @user,
        {},
        { root_topic_fields: root_topic_fields },
        nil
      )
      expect(json[:delayed_post_at]).to eq @delayed_post_time
      expect(json[:lock_at]).to be_nil  # We didn't ask for it, so don't fill it
      expect(json[:id]).to eq @group_topic.child_topics.first.id
    end

    it "include if requested and prefetched" do
      root_topic_fields = [:delayed_post_at]
      root_topics = @test_api.get_root_topic_data(@group_topic.child_topics, root_topic_fields)
      json = @test_api.discussion_topic_api_json(
        @group_topic.child_topics.first,
        @course,
        @user,
        {},
        { root_topic_fields: root_topic_fields },
        root_topics
      )
      expect(json[:delayed_post_at]).to eq @delayed_post_time
      expect(json[:lock_at]).to be_nil  # We didn't ask for it, so don't fill it
      expect(json[:id]).to eq @group_topic.child_topics.first.id
    end

    it "dont include if not requested" do
      root_topic_fields = []
      json = @test_api.discussion_topic_api_json(
        @group_topic.child_topics.first,
        @course,
        @user,
        {},
        { root_topic_fields: root_topic_fields }
      )
      expect(json[:delayed_post_at]).to be_nil
      expect(json[:lock_at]).to be_nil  # We didn't ask for it, so don't fill it
      expect(json[:id]).to eq @group_topic.child_topics.first.id
    end
  end

  it "includes the user's pronouns when enabled" do
    @me.update! pronouns: "she/her"

    expect(
      @test_api.discussion_topic_api_json(@topic, @topic.context, @me, nil)
    ).to have_key("user_pronouns")
    expect(
      @test_api.discussion_topic_api_json(@topic, @topic.context, @me, nil)["user_pronouns"]
    ).to eq "she/her"
  end

  describe "includes 'in_paced_course' if enabled" do
    it "says yes if course has enable_course_paces enabled" do
      @course.enable_course_paces = true
      @course.save!
      expect(
        @test_api.discussion_topic_api_json(@topic, @topic.context, @me, nil)[:in_paced_course]
      ).to be true
    end

    it "says no if course has enable_course_paces disabled" do
      @course.enable_course_paces = false
      @course.save!
      expect(
        @test_api.discussion_topic_api_json(@topic, @topic.context, @me, nil)[:in_paced_course]
      ).to be_nil
    end
  end

  it "renders a podcast_url using the discussion topic's context if there is no @context_enrollment/@context" do
    @topic.update_attribute :podcast_enabled, true
    data = nil
    expect do
      data = @test_api.discussion_topic_api_json(@topic, @topic.context, @me, {})
    end.not_to raise_error
    expect(data[:podcast_url]).to match(/feeds_topic_format_path/)
  end

  it "sets can_post_attachments" do
    data = @test_api.discussion_topic_api_json(@topic, @topic.context, @me, nil)
    expect(data[:permissions][:attach]).to be true # teachers can always attach

    data = @test_api.discussion_topic_api_json(@topic, @topic.context, @student, nil)
    expect(data[:permissions][:attach]).to be true # students can attach by default

    @topic.context.update_attribute(:allow_student_forum_attachments, true)
    AdheresToPolicy::Cache.clear
    data = @test_api.discussion_topic_api_json(@topic, @topic.context, @student, nil)
    expect(data[:permissions][:attach]).to be true
  end

  it "includes assignment" do
    data = @test_api.discussion_topic_api_json(@topic, @topic.context, @me, nil)
    expect(data[:assignment]).to be_nil
  end

  it "does not die if user is nil (like when a non-logged-in user visits a public course)" do
    data = @test_api.discussion_topic_api_json(@topic, @topic.context, nil, nil)
    expect(data).to be_present
  end

  context "with assignment" do
    before :once do
      @topic.assignment = assignment_model(course: @course)
      @topic.save!
    end

    it "includes assignment" do
      data = @test_api.discussion_topic_api_json(@topic, @topic.context, @me, nil)
      expect(data[:assignment]).not_to be_nil
    end

    it "includes all_dates" do
      data = @test_api.discussion_topic_api_json(@topic, @topic.context, @me, nil)
      expect(data[:assignment][:all_dates]).to be_nil

      data = @test_api.discussion_topic_api_json(@topic,
                                                 @topic.context,
                                                 @me,
                                                 nil,
                                                 include_all_dates: true)
      expect(data[:assignment][:all_dates]).not_to be_nil
    end
  end
end

describe DiscussionTopicsController, type: :request do
  include Api::V1::User
  include AvatarHelper

  context "locked api item" do
    let(:item_type) { "discussion_topic" }

    include_examples "a locked api item"

    let_once(:locked_item) do
      @course.discussion_topics.create!(user: @user, message: "Locked Discussion")
    end

    def api_get_json
      @course.clear_permissions_cache(@user)
      api_call(
        :get,
        "/api/v1/courses/#{@course.id}/discussion_topics/#{locked_item.id}",
        { controller: "discussion_topics_api", action: "show", format: "json", course_id: @course.id.to_s, topic_id: locked_item.id.to_s }
      )
    end
  end

  context "anonymous discussion gets 404" do
    let_once(:discussion_topic) do
      dt = @course.discussion_topics.create!(user: @user, message: "Locked Discussion", anonymous_state: "full_anonymity")

      entry = dt.discussion_entries.create!(message: "first message", user: @student)
      entry.save

      dt
    end

    it "show" do
      api_call(
        :get,
        "/api/v1/courses/#{@course.id}/discussion_topics/#{discussion_topic.id}",
        { controller: "discussion_topics_api", action: "show", format: "json", course_id: @course.id.to_s, topic_id: discussion_topic.id.to_s },
        {},
        {},
        expected_status: 404
      )
    end

    it "view" do
      api_call(
        :get,
        "/api/v1/courses/#{@course.id}/discussion_topics/#{discussion_topic.id}/view",
        { controller: "discussion_topics_api", action: "view", format: "json", course_id: @course.id.to_s, topic_id: discussion_topic.id.to_s },
        {},
        {},
        expected_status: 404
      )
    end

    it "entries" do
      api_call(
        :get,
        "/api/v1/courses/#{@course.id}/discussion_topics/#{discussion_topic.id}/entries",
        { controller: "discussion_topics_api", action: "entries", format: "json", course_id: @course.id.to_s, topic_id: discussion_topic.id.to_s },
        {},
        {},
        expected_status: 404
      )
    end

    it "replies" do
      api_call(
        :get,
        "/api/v1/courses/#{@course.id}/discussion_topics/#{discussion_topic.id}/entries/#{discussion_topic.discussion_entries.last.id}/replies",
        { controller: "discussion_topics_api", action: "replies", format: "json", course_id: @course.id.to_s, topic_id: discussion_topic.id.to_s, entry_id: discussion_topic.discussion_entries.last.id.to_s },
        {},
        {},
        expected_status: 404
      )
    end

    it "entry_list" do
      api_call(
        :get,
        "/api/v1/courses/#{@course.id}/discussion_topics/#{discussion_topic.id}/entry_list?ids[]=#{discussion_topic.discussion_entries.last.id}",
        { controller: "discussion_topics_api", action: "entry_list", format: "json", course_id: @course.id.to_s, topic_id: discussion_topic.id.to_s, entry_id: discussion_topic.discussion_entries.last.id.to_s, ids: [discussion_topic.discussion_entries.last.id.to_s] },
        {},
        {},
        expected_status: 404
      )
    end
  end

  before(:once) do
    course_with_teacher(active_all: true, user: user_with_pseudonym)
    user = @user
    student_in_course(active_all: true, course: @course)
    @user = user
  end

  describe "user_display_json" do
    it "returns a html_url based on parent_context" do
      expect(user_display_json(@user)[:html_url]).to eq "http://www.example.com/users/#{@user.id}"
      expect(user_display_json(@user, nil)[:html_url]).to eq "http://www.example.com/users/#{@user.id}"
      expect(user_display_json(@user, :profile)[:html_url]).to eq "http://www.example.com/about/#{@user.id}"
      expect(user_display_json(@user, @course)[:html_url]).to eq "http://www.example.com/courses/#{@course.id}/users/#{@user.id}"
    end
  end

  context "create topic" do
    it "checks permissions" do
      @user = user_factory(active_all: true)
      api_call(:post,
               "/api/v1/courses/#{@course.id}/discussion_topics",
               { controller: "discussion_topics", action: "create", format: "json", course_id: @course.to_param },
               { title: "hai", message: "test message" },
               {},
               expected_status: 401)
    end

    it "makes a basic topic" do
      api_call(:post,
               "/api/v1/courses/#{@course.id}/discussion_topics",
               { controller: "discussion_topics", action: "create", format: "json", course_id: @course.to_param },
               { title: "test title", message: "test <b>message</b>" })
      @topic = @course.discussion_topics.order(:id).last
      expect(@topic.title).to eq "test title"
      expect(@topic.message).to eq "test <b>message</b>"
      expect(@topic.threaded?).to be_falsey
      expect(@topic.published?).to be_falsey
      expect(@topic.post_delayed?).to be_falsey
      expect(@topic.podcast_enabled?).to be_falsey
      expect(@topic.podcast_has_student_posts?).to be_falsey
      expect(@topic.require_initial_post?).to be_falsey
    end

    it "will not create an announcement with sections if context is a group" do
      user_session(@teacher)
      section1 = @course.course_sections.create!(name: "Section 1")
      section2 = @course.course_sections.create!(name: "Section 2")
      @course.enroll_teacher(@teacher, section: section1, allow_multiple_enrollments: true).accept(true)
      @course.enroll_teacher(@teacher, section: section2, allow_multiple_enrollments: true).accept(true)
      @group_category = @course.group_categories.create(name: "gc")
      @group = @course.groups.create!(group_category: @group_category)
      api_call(:post,
               "/api/v1/groups/#{@group.id}/discussion_topics",
               { controller: "discussion_topics", action: "create", format: "json", group_id: @group.to_param },
               { title: "test title",
                 message: "test <b>message</b>",
                 is_announcement: true,
                 specific_sections: [section1.id, section2.id] })
      expect(response).to have_http_status :bad_request
    end

    it "processes html content in message on create" do
      should_process_incoming_user_content(@course) do |content|
        api_call(:post,
                 "/api/v1/courses/#{@course.id}/discussion_topics",
                 { controller: "discussion_topics", action: "create", format: "json", course_id: @course.to_param },
                 { title: "test title", message: content })

        @topic = @course.discussion_topics.order(:id).last
        @topic.message
      end
    end

    it "posts an announcment" do
      api_call(:post,
               "/api/v1/courses/#{@course.id}/discussion_topics",
               { controller: "discussion_topics", action: "create", format: "json", course_id: @course.to_param },
               { title: "test title", message: "test <b>message</b>", is_announcement: true, published: true })
      @topic = @course.announcements.order(:id).last
      expect(@topic.title).to eq "test title"
      expect(@topic.message).to eq "test <b>message</b>"
    end

    it "creates a topic with all the bells and whistles" do
      post_at = 1.month.from_now
      lock_at = 2.months.from_now
      todo_date = 1.day.from_now.change(sec: 0)
      api_call(:post,
               "/api/v1/courses/#{@course.id}/discussion_topics",
               { controller: "discussion_topics",
                 action: "create",
                 format: "json",
                 course_id: @course.to_param },
               { title: "test title",
                 message: "test <b>message</b>",
                 discussion_type: "threaded",
                 published: true,
                 todo_date: todo_date,
                 delayed_post_at: post_at.as_json,
                 lock_at: lock_at.as_json,
                 podcast_has_student_posts: "1",
                 require_initial_post: "1" })
      @topic = @course.discussion_topics.order(:id).last
      expect(@topic.title).to eq "test title"
      expect(@topic.message).to eq "test <b>message</b>"
      expect(@topic.threaded?).to be true
      expect(@topic.post_delayed?).to be true
      expect(@topic.published?).to be_truthy
      expect(@topic.delayed_post_at.to_i).to eq post_at.to_i
      expect(@topic.lock_at.to_i).to eq lock_at.to_i
      expect(@topic.podcast_enabled?).to be true
      expect(@topic.podcast_has_student_posts?).to be true
      expect(@topic.require_initial_post?).to be true
      expect(@topic.todo_date).to eq todo_date
    end

    context "publishing" do
      it "creates a draft state topic" do
        api_call(:post,
                 "/api/v1/courses/#{@course.id}/discussion_topics",
                 { controller: "discussion_topics", action: "create", format: "json", course_id: @course.to_param },
                 { title: "test title", message: "test <b>message</b>", published: "false" })
        @topic = @course.discussion_topics.order(:id).last
        expect(@topic.published?).to be_falsey
      end

      it "does not allow announcements to be draft state" do
        result = api_call(:post,
                          "/api/v1/courses/#{@course.id}/discussion_topics",
                          { controller: "discussion_topics", action: "create", format: "json", course_id: @course.to_param },
                          { title: "test title", message: "test <b>message</b>", published: "false", is_announcement: true },
                          {},
                          { expected_status: 400 })
        expect(result["errors"]["published"]).to be_present
      end

      it "requires moderation permissions to create a draft state topic" do
        course_with_student_logged_in(course: @course, active_all: true)
        result = api_call(:post,
                          "/api/v1/courses/#{@course.id}/discussion_topics",
                          { controller: "discussion_topics", action: "create", format: "json", course_id: @course.to_param },
                          { title: "test title", message: "test <b>message</b>", published: "false" },
                          {},
                          { expected_status: 400 })
        expect(result["errors"]["published"]).to be_present
      end

      it "allows non-moderators to set published" do
        course_with_student_logged_in(course: @course, active_all: true)
        api_call(:post,
                 "/api/v1/courses/#{@course.id}/discussion_topics",
                 { controller: "discussion_topics", action: "create", format: "json", course_id: @course.to_param },
                 { title: "test title", message: "test <b>message</b>", published: "true" })
        @topic = @course.discussion_topics.order(:id).last
        expect(@topic.published?).to be_truthy
      end
    end

    it "allows creating a discussion assignment" do
      due_date = 1.week.from_now
      api_call(:post,
               "/api/v1/courses/#{@course.id}/discussion_topics",
               { controller: "discussion_topics", action: "create", format: "json", course_id: @course.to_param },
               { title: "test title", message: "test <b>message</b>", assignment: { points_possible: 15, grading_type: "percent", due_at: due_date.as_json, name: "override!" } })
      @topic = @course.discussion_topics.order(:id).last
      expect(@topic.title).to eq "test title"
      expect(@topic.assignment).to be_present
      expect(@topic.assignment.points_possible).to eq 15
      expect(@topic.assignment.grading_type).to eq "percent"
      expect(@topic.assignment.due_at.to_i).to eq due_date.to_i
      expect(@topic.assignment.submission_types).to eq "discussion_topic"
      expect(@topic.assignment.title).to eq "test title"
    end

    it "does not allow students to create a discussion assignment" do
      @course.allow_student_discussion_topics = true
      @user = @student
      api_call(:post,
               "/api/v1/courses/#{@course.id}/discussion_topics",
               { controller: "discussion_topics", action: "create", format: "json", course_id: @course.to_param },
               { title: "pwn3d ur grade", message: "lol", assignment: { points_possible: 1000, due_at: 1.week.ago.as_json } },
               {},
               { expected_status: 401 })
    end

    it "does not create an assignment on a discussion topic when set_assignment is false" do
      api_call(:post,
               "/api/v1/courses/#{@course.id}/discussion_topics",
               { controller: "discussion_topics", action: "create", format: "json", course_id: @course.to_param },
               { title: "test title", message: "test <b>message</b>", assignment: { set_assignment: "false" } })
      @topic = @course.discussion_topics.order(:id).last
      expect(@topic.title).to eq "test title"
      expect(@topic.assignment).to be_nil
    end
  end

  context "anonymous discussions" do
    before do
      Account.site_admin.enable_feature! :react_discussions_post
      api_call(:post,
               "/api/v1/courses/#{@course.id}/discussion_topics",
               { controller: "discussion_topics",
                 action: "create",
                 format: "json",
                 course_id: @course.to_param },
               { title: "test title",
                 message: "test <b>message</b>",
                 discussion_type: "threaded",
                 anonymous_state: "full_anonymity" })
      @topic = @course.discussion_topics.order(:id).last
    end

    it "creates a fully anonymous discussion" do
      expect(@topic["anonymous_state"]).to eq "full_anonymity"
    end

    it "update to anonymous_state returns 403" do
      api_call(:put,
               "/api/v1/courses/#{@course.id}/discussion_topics/#{@topic.id}",
               { controller: "discussion_topics", action: "update", format: "json", course_id: @course.to_param, topic_id: @topic.to_param },
               { anonymous_state: nil },
               {},
               { expected_status: 400 })
    end

    it "not able to update the anonymous state of an existing topic" do
      api_call(:put,
               "/api/v1/courses/#{@course.id}/discussion_topics/#{@topic.id}",
               { controller: "discussion_topics", action: "update", format: "json", course_id: @course.to_param, topic_id: @topic.to_param },
               { anonymous_state: nil },
               {},
               { expected_status: 400 })
      expect(@topic["anonymous_state"]).to eq "full_anonymity"
    end

    context "student permissions" do
      before { Account.site_admin.enable_feature!(:react_discussions_post) }

      it "unable to create an anonymous topic if course setting is turned off" do
        @user = @student
        @course.allow_student_anonymous_discussion_topics = false
        @course.save!
        api_call(:post,
                 "/api/v1/courses/#{@course.id}/discussion_topics",
                 { controller: "discussion_topics",
                   action: "create",
                   format: "json",
                   course_id: @course.to_param },
                 { title: "test title",
                   message: "test <b>message</b>",
                   discussion_type: "threaded",
                   anonymous_state: "full_anonymity" },
                 {},
                 { expected_status: 400 })
      end

      it "able to create an anonymous topic if course setting is turned on" do
        @user = @student
        @course.allow_student_anonymous_discussion_topics = true
        @course.save!
        api_call(:post,
                 "/api/v1/courses/#{@course.id}/discussion_topics",
                 { controller: "discussion_topics",
                   action: "create",
                   format: "json",
                   course_id: @course.to_param },
                 { title: "test title",
                   message: "test <b>message</b>",
                   discussion_type: "threaded",
                   anonymous_state: "full_anonymity" },
                 {},
                 { expected_status: 200 })
      end
    end

    it "unable to create an anonymous topic for a group discussion" do
      group_category = @course.group_categories.create(name: "Group")
      api_call(:post,
               "/api/v1/courses/#{@course.id}/discussion_topics",
               { controller: "discussion_topics",
                 action: "create",
                 format: "json",
                 course_id: @course.to_param },
               { title: "test title",
                 message: "test <b>message</b>",
                 discussion_type: "threaded",
                 anonymous_state: "full_anonymity",
                 group_category_id: group_category.id },
               {},
               { expected_status: 400 })
    end

    it "unable to create a graded anonymous topic" do
      api_call(:post,
               "/api/v1/courses/#{@course.id}/discussion_topics",
               { controller: "discussion_topics",
                 action: "create",
                 format: "json",
                 course_id: @course.to_param },
               { title: "test title",
                 message: "test <b>message</b>",
                 discussion_type: "threaded",
                 anonymous_state: "full_anonymity",
                 assignment: {
                   assignment_overrides: [],
                   turnitin_settings: {
                     s_paper_check: false,
                     originality_report_visibility: "immediate",
                     internet_check: false,
                     exclude_biblio: false,
                     exclude_quoted: false,
                     journal_check: false,
                     exclude_small_matches_value: 0,
                     submit_papers_to: true
                   },
                   publishable: true,
                   hidden: false,
                   unpublishable: true,
                   only_visible_to_overrides: false,
                   set_assignment: "1",
                   points_possible: 0,
                   grading_type: "points",
                   grading_standard_id: "",
                   assignment_group_id: "1",
                   peer_reviews: "0",
                   automatic_peer_reviews: "0",
                   peer_review_count: 0,
                   peer_reviews_assign_at: nil,
                   intra_group_peer_reviews: "0",
                   lock_at: nil,
                   unlock_at: nil,
                   due_at: nil
                 } },
               {},
               { expected_status: 400 })
    end
  end

  context "With item" do
    before :once do
      @attachment = create_attachment(@course)
      @topic = create_topic(@course, title: "Topic 1", message: "<p>content here</p>", podcast_enabled: true, attachment: @attachment)
    end

    let(:topic_response_json) do
      { "read_state" => "read",
        "unread_count" => 0,
        "podcast_url" => "/feeds/topics/#{@topic.id}/enrollment_randomness.rss",
        "user_can_see_posts" => @topic.user_can_see_posts?(@user),
        "subscribed" => @topic.subscribed?(@user),
        "require_initial_post" => nil,
        "title" => "Topic 1",
        "discussion_subentry_count" => 0,
        "assignment_id" => nil,
        "is_section_specific" => @topic.is_section_specific,
        "published" => true,
        "can_unpublish" => true,
        "delayed_post_at" => nil,
        "lock_at" => nil,
        "created_at" => @topic.created_at.iso8601,
        "id" => @topic.id,
        "user_name" => @user.name,
        "last_reply_at" => @topic.last_reply_at.as_json,
        "message" => "<p>content here</p>",
        "posted_at" => @topic.posted_at.as_json,
        "root_topic_id" => nil,
        "pinned" => false,
        "position" => @topic.position,
        "url" => "http://www.example.com/courses/#{@course.id}/discussion_topics/#{@topic.id}",
        "html_url" => "http://www.example.com/courses/#{@course.id}/discussion_topics/#{@topic.id}",
        "podcast_has_student_posts" => false,
        "attachments" => [{ "content-type" => "text/plain",
                            "url" => "http://www.example.com/files/#{@attachment.id}/download?download_frd=1&verifier=#{@attachment.uuid}",
                            "filename" => "content.txt",
                            "display_name" => "content.txt",
                            "id" => @attachment.id,
                            "uuid" => @attachment.uuid,
                            "folder_id" => @attachment.folder_id,
                            "size" => @attachment.size,
                            "unlock_at" => nil,
                            "locked" => false,
                            "hidden" => false,
                            "lock_at" => nil,
                            "locked_for_user" => false,
                            "hidden_for_user" => false,
                            "created_at" => @attachment.created_at.as_json,
                            "updated_at" => @attachment.updated_at.as_json,
                            "upload_status" => "success",
                            "modified_at" => @attachment.modified_at.as_json,
                            "thumbnail_url" => nil,
                            "mime_class" => @attachment.mime_class,
                            "media_entry_id" => @attachment.media_entry_id,
                            "category" => "uncategorized",
                            "visibility_level" => @attachment.visibility_level }],
        "discussion_type" => "side_comment",
        "locked" => false,
        "can_lock" => true,
        "comments_disabled" => false,
        "locked_for_user" => false,
        "author" => user_display_json(@topic.user, @topic.context).stringify_keys!,
        "permissions" => { "delete" => true, "attach" => true, "update" => true, "reply" => true },
        "can_group" => true,
        "allow_rating" => false,
        "only_graders_can_rate" => false,
        "sort_by_rating" => false,
        "todo_date" => nil,
        "group_category_id" => nil,
        "topic_children" => [],
        "group_topic_children" => [],
        "is_announcement" => false,
        "anonymous_state" => nil }
    end

    let(:root_topic_response_json) do
      topic_response_json.merge(
        "group_category_id" => @group_category.id,
        "topic_children" => [@sub.id],
        "group_topic_children" => [{ "id" => @sub.id, "group_id" => @sub.context_id }],
        "subscription_hold" => "not_in_group_set"
      )
    end

    describe "GET 'index'" do
      it "returns discussion topic list" do
        json = api_call(:get,
                        "/api/v1/courses/#{@course.id}/discussion_topics.json",
                        { controller: "discussion_topics", action: "index", format: "json", course_id: @course.id.to_s })

        expect(json.size).to eq 1
        # get rid of random characters in podcast url
        json.last["podcast_url"].gsub!(/_[^.]*/, "_randomness")
        expect(json.last).to eq topic_response_json.merge("subscribed" => @topic.subscribed?(@user))
      end

      it "returns discussion topic list for root topics" do
        @group_category = @course.group_categories.create(name: "watup")
        @group = @group_category.groups.create!(name: "group1", context: @course)
        @topic.update_attribute(:group_category, @group_category)
        @sub = @topic.child_topics.first # create a sub topic the way we actually do - i.e. through groups
        json = api_call(:get,
                        "/api/v1/courses/#{@course.id}/discussion_topics.json",
                        { controller: "discussion_topics", action: "index", format: "json", course_id: @course.id.to_s })

        expect(json.size).to eq 1
        # get rid of random characters in podcast url
        json.last["podcast_url"].gsub!(/_[^.]*/, "_randomness")
        expect(json.last).to eq root_topic_response_json.merge("subscribed" => @topic.subscribed?(@user))
      end

      it "searches discussion topics by title" do
        ids = @course.discussion_topics.map(&:id)
        create_topic(@course, title: "ignore me", message: "<p>i'm subversive</p>")
        create_topic(@course, title: "ignore me2", message: "<p>i'm subversive</p>")
        json = api_call(:get,
                        "/api/v1/courses/#{@course.id}/discussion_topics.json?search_term=topic",
                        { controller: "discussion_topics",
                          action: "index",
                          format: "json",
                          course_id: @course.id.to_s,
                          search_term: "topic" })

        expect(json.pluck("id").sort).to eq ids.sort
      end

      it "orders topics by descending position by default" do
        @topic2 = create_topic(@course, title: "Topic 2", message: "<p>content here</p>")
        @topic3 = create_topic(@course, title: "Topic 3", message: "<p>content here</p>")
        topics = [@topic3, @topic, @topic2]
        topics.reverse.each_with_index do |topic, index|
          topic.position = index + 1
          topic.save!
        end

        json = api_call(:get,
                        "/api/v1/courses/#{@course.id}/discussion_topics.json",
                        { controller: "discussion_topics", action: "index", format: "json", course_id: @course.id.to_s })
        expect(json.pluck("id")).to eq topics.map(&:id)
      end

      it "orders topics by descending last_reply_at when order_by parameter is specified" do
        @topic2 = create_topic(@course, title: "Topic 2", message: "<p>content here</p>")
        @topic3 = create_topic(@course, title: "Topic 3", message: "<p>content here</p>")

        topics = [@topic3, @topic, @topic2]
        topic_reply_date = 1.day.ago
        topics.each do |topic|
          topic.last_reply_at = topic_reply_date
          topic.save!
          topic_reply_date -= 1.day
        end

        # topic that hasn't had a reply yet should be at the top
        @topic4 = create_topic(@course, title: "Topic 4", message: "<p>content here</p>")
        topics.unshift(@topic4)
        json = api_call(:get,
                        "/api/v1/courses/#{@course.id}/discussion_topics.json?order_by=recent_activity",
                        { controller: "discussion_topics", action: "index", format: "json", course_id: @course.id.to_s, order_by: "recent_activity" })
        expect(json.pluck("id")).to eq topics.map(&:id)
      end

      it "orders topics by title when order_by parameter is specified" do
        @topic2 = create_topic(@course, title: "Topic 2", message: "<p>content here</p>")
        @topic3 = create_topic(@course, title: "Topic 3", message: "<p>content here</p>")

        topics = [@topic, @topic2, @topic3]
        topic_reply_date = 1.day.ago
        topics.each do |topic|
          topic.last_reply_at = topic_reply_date
          topic.save!
          topic_reply_date -= 1.day
        end

        @topic4 = create_topic(@course, title: "Topic 4", message: "<p>content here</p>")
        topics << @topic4
        json = api_call(:get,
                        "/api/v1/courses/#{@course.id}/discussion_topics.json?order_by=title",
                        { controller: "discussion_topics", action: "index", format: "json", course_id: @course.id.to_s, order_by: "title" })
        expect(json.pluck("id")).to eq topics.map(&:id)
      end

      it "raises error when trying to lock before Due Date" do
        @topic2 = create_topic(@course, title: "Topic 2", message: "<p>content here</p>")

        @assignment = @topic2.context.assignments.build
        @assignment.due_at = 3.days.from_now
        @topic2.assignment = @assignment
        @topic2.save!

        expect do
          @topic2.lock
        end.to raise_error DiscussionTopic::Errors::LockBeforeDueDate
      end

      it "only includes topics with a given scope when specified" do
        @topic2 = create_topic(@course, title: "Topic 2", message: "<p>content here</p>")
        @topic3 = create_topic(@course, title: "Topic 3", message: "<p>content here</p>")
        [@topic, @topic2, @topic3].each(&:save!)
        [@topic2, @topic3].each(&:lock!)
        @topic2.update_attribute(:pinned, true)

        json = api_call(:get,
                        "/api/v1/courses/#{@course.id}/discussion_topics.json?per_page=10&scope=unlocked",
                        { controller: "discussion_topics",
                          action: "index",
                          format: "json",
                          course_id: @course.id.to_s,
                          per_page: "10",
                          scope: "unlocked" })
        expect(json.size).to eq 1
        links = response.headers["Link"].split(",")
        links.each do |link|
          expect(link).to match("scope=unlocked")
        end

        json = api_call(:get,
                        "/api/v1/courses/#{@course.id}/discussion_topics.json?per_page=10&scope=locked",
                        { controller: "discussion_topics",
                          action: "index",
                          format: "json",
                          course_id: @course.id.to_s,
                          per_page: "10",
                          scope: "locked" })
        expect(json.size).to eq 2
        links = response.headers["Link"].split(",")
        links.each do |link|
          expect(link).to match("scope=locked")
        end

        json = api_call(:get,
                        "/api/v1/courses/#{@course.id}/discussion_topics.json?per_page=10&scope=pinned",
                        { controller: "discussion_topics",
                          action: "index",
                          format: "json",
                          course_id: @course.id.to_s,
                          per_page: "10",
                          scope: "pinned" })
        expect(json.size).to eq 1

        json = api_call(:get,
                        "/api/v1/courses/#{@course.id}/discussion_topics.json?per_page=10&scope=unpinned",
                        { controller: "discussion_topics",
                          action: "index",
                          format: "json",
                          course_id: @course.id.to_s,
                          per_page: "10",
                          scope: "unpinned" })
        expect(json.size).to eq 2

        json = api_call(:get,
                        "/api/v1/courses/#{@course.id}/discussion_topics.json?per_page=10&scope=locked,unpinned",
                        { controller: "discussion_topics",
                          action: "index",
                          format: "json",
                          course_id: @course.id.to_s,
                          per_page: "10",
                          scope: "locked,unpinned" })
        expect(json.size).to eq 1
      end

      it "includes all parameters in pagination urls" do
        @topic2 = create_topic(@course, title: "Topic 2", message: "<p>content here</p>")
        @topic3 = create_topic(@course, title: "Topic 3", message: "<p>content here</p>")
        [@topic, @topic2, @topic3].each do |topic|
          topic.type = "Announcement"
          topic.save!
        end

        json = api_call(:get,
                        "/api/v1/courses/#{@course.id}/discussion_topics.json?per_page=2&only_announcements=true&order_by=recent_activity&scope=unlocked",
                        { controller: "discussion_topics",
                          action: "index",
                          format: "json",
                          course_id: @course.id.to_s,
                          per_page: "2",
                          order_by: "recent_activity",
                          only_announcements: "true",
                          scope: "unlocked" })
        expect(json.size).to eq 2
        links = response.headers["Link"].split(",")
        links.each do |link|
          expect(link).to match("only_announcements=true")
          expect(link).to match("order_by=recent_activity")
          expect(link).to match("scope=unlocked")
        end
      end

      it "returns group_topic_children for group discussions" do
        group_topic = group_discussion_topic_model(context: @course)
        json = api_call(:get,
                        "/api/v1/courses/#{@course.id}/discussion_topics.json",
                        { controller: "discussion_topics", action: "index", format: "json", course_id: @course.id.to_s })

        json_topic = json.find { |t| t["group_category_id"] }

        expect(json_topic).not_to be_nil
        expect(json_topic["group_category_id"]).to eq group_topic.group_category_id
        expect(json_topic["group_topic_children"]).to eq(
          group_topic.child_topics.map { |topic| { "id" => topic.id, "group_id" => topic.context_id } }
        )
      end

      context "when a course has users enrolled in multiple sections" do
        before(:once) do
          course_with_teacher(active_course: true)
          @section1 = @course.course_sections.create!(name: "section1")
          @section2 = @course.course_sections.create!(name: "section2")

          @student1, @student2 = create_users(2, return_type: :record)
          @course.enroll_student(@student1, enrollment_state: "active", section: @section1, allow_multiple_enrollments: true)
          @course.enroll_student(@student1, enrollment_state: "active", section: @section2, allow_multiple_enrollments: true)
          @course.enroll_student(@student2, enrollment_state: "active", section: @section2)

          @announcement = @course.announcements.create!(user: @teacher, message: "hello my favorite section!")
        end

        it "only counts multple-section users once" do
          json = api_call_as_user(@student1,
                                  :get,
                                  "/api/v1/courses/#{@course.id}/discussion_topics?only_announcements=1",
                                  {
                                    controller: "discussion_topics",
                                    action: "index",
                                    format: "json",
                                    course_id: @course.id.to_s,
                                    only_announcements: 1,
                                    include: ["sections", "sections_user_count"]
                                  })

          expect(json.count).to eq(1)
          expect(json[0]["id"]).to eq(@announcement.id)
          expect(json[0]["user_count"]).to eq 3 # had student1 been double counted, this count would be 4
        end
      end

      describe "section specific announcements" do
        before(:once) do
          course_with_teacher(active_course: true)
          @section = @course.course_sections.create!(name: "test section")

          @announcement = @course.announcements.create!(user: @teacher, message: "hello my favorite section!")
          @announcement.is_section_specific = true
          @announcement.course_sections = [@section]
          @announcement.save!

          @student1, @student2 = create_users(2, return_type: :record)
          @course.enroll_student(@student1, enrollment_state: "active")
          @course.enroll_student(@student2, enrollment_state: "active")
          student_in_section(@section, user: @student1)
        end

        it "renders correct page count for users even with delayed posted date" do
          @topic2 = create_topic(@course, title: "Topic 2", message: "<p>content here</p>", delayed_post_at: 2.days.from_now)
          @topic3 = create_topic(@course, title: "Topic 3", message: "<p>content here</p>")
          [@topic2, @topic3].each do |topic|
            topic.type = "Announcement"
            topic.save!
          end

          api_call_as_user(@student1,
                           :get,
                           "/api/v1/courses/#{@course.id}/discussion_topics?only_announcements=1&per_page=2",
                           {
                             controller: "discussion_topics",
                             action: "index",
                             format: "json",
                             course_id: @course.id.to_s,
                             only_announcements: 1,
                             per_page: 2,
                           })
          expect(!response.headers["Link"].split(",").last.include?("&page=2&")).to be(true)
        end

        it "teacher should be able to see section specific announcements" do
          json = api_call_as_user(@teacher,
                                  :get,
                                  "/api/v1/courses/#{@course.id}/discussion_topics?only_announcements=1",
                                  {
                                    controller: "discussion_topics",
                                    action: "index",
                                    format: "json",
                                    course_id: @course.id.to_s,
                                    only_announcements: 1,
                                  })

          expect(json.count).to eq(1)
          expect(json[0]["id"]).to eq(@announcement.id)
          expect(json[0]["is_section_specific"]).to be(true)
        end

        it "teacher should be able to see section specific announcements and include sections" do
          json = api_call_as_user(@teacher,
                                  :get,
                                  "/api/v1/courses/#{@course.id}/discussion_topics?only_announcements=1",
                                  {
                                    controller: "discussion_topics",
                                    action: "index",
                                    format: "json",
                                    course_id: @course.id.to_s,
                                    only_announcements: 1,
                                    include: ["sections"],
                                  })

          expect(json.count).to eq(1)
          expect(json[0]["id"]).to eq(@announcement.id)
          expect(json[0]["is_section_specific"]).to be(true)
          expect(json[0]["sections"].count).to eq(1)
          expect(json[0]["sections"][0]["id"]).to eq(@section.id)
        end

        it "teacher should be able to see section specific announcements and include sections and sections user count" do
          json = api_call_as_user(@teacher,
                                  :get,
                                  "/api/v1/courses/#{@course.id}/discussion_topics?only_announcements=1",
                                  {
                                    controller: "discussion_topics",
                                    action: "index",
                                    format: "json",
                                    course_id: @course.id.to_s,
                                    only_announcements: 1,
                                    include: ["sections", "sections_user_count"],
                                  })

          expect(json.count).to eq(1)
          expect(json[0]["id"]).to eq(@announcement.id)
          expect(json[0]["is_section_specific"]).to be(true)
          expect(json[0]["sections"].count).to eq(1)
          expect(json[0]["sections"][0]["id"]).to eq(@section.id)
          expect(json[0]["sections"][0]["user_count"]).to eq(1)
        end

        it "student in section should be able to see section specific announcements" do
          json = api_call_as_user(@student1,
                                  :get,
                                  "/api/v1/courses/#{@course.id}/discussion_topics?only_announcements=1",
                                  {
                                    controller: "discussion_topics",
                                    action: "index",
                                    format: "json",
                                    course_id: @course.id.to_s,
                                    only_announcements: 1,
                                  })

          expect(json.count).to eq(1)
          expect(json[0]["id"]).to eq(@announcement.id)
          expect(json[0]["is_section_specific"]).to be(true)
        end

        it "student not in section should not be able to see section specific announcements" do
          json = api_call_as_user(@student2,
                                  :get,
                                  "/api/v1/courses/#{@course.id}/discussion_topics?only_announcements=1",
                                  {
                                    controller: "discussion_topics",
                                    action: "index",
                                    format: "json",
                                    course_id: @course.id.to_s,
                                    only_announcements: 1,
                                  })

          expect(json.count).to eq(0)
        end

        describe "with multiple sections" do
          before(:once) do
            @section2 = @course.course_sections.create!(name: "test section 2")

            @announcement2 = @course.announcements.create!(user: @teacher, message: "hello section 2")
            @announcement2.is_section_specific = true
            @announcement2.course_sections = [@section2]
            @announcement2.save!

            student_in_section(@section2, user: @student2)
          end

          it "paginates visible items" do
            json = api_call_as_user(
              @student2,
              :get,
              api_v1_course_discussion_topics_url(@course),
              {
                controller: "discussion_topics",
                action: "index",
                format: "json",
                course_id: @course.id.to_s,
                per_page: "1",
                only_announcements: 1
              }
            )
            expect(!!response.headers["Link"].split(",").last.include?("&page=2&")).to be false
            expect(json.count).to eq 1
            expect(json.first["id"]).to eq @announcement2.id
          end

          context "as a user that can view all sections" do
            it "includes all announcements" do
              json = api_call_as_user(
                @teacher,
                :get,
                api_v1_course_discussion_topics_url(@course),
                {
                  controller: "discussion_topics",
                  action: "index",
                  format: "json",
                  course_id: @course.id.to_s,
                  only_announcements: 1
                }
              )
              expect(json.count).to eq 2
              expect(json.pluck("id")).to match_array [@announcement.id, @announcement2.id]
            end
          end
        end
      end
    end

    describe "GET 'show'" do
      it "returns an individual topic" do
        json = api_call(:get,
                        "/api/v1/courses/#{@course.id}/discussion_topics/#{@topic.id}",
                        { controller: "discussion_topics_api", action: "show", format: "json", course_id: @course.id.to_s, topic_id: @topic.id.to_s })

        # get rid of random characters in podcast url
        json["podcast_url"].gsub!(/_[^.]*/, "_randomness")
        expect(json.sort.to_h).to eq topic_response_json.merge("subscribed" => @topic.subscribed?(@user)).sort.to_h
      end

      it "returns an individual root topic" do
        @group_category = @course.group_categories.create(name: "watup")
        @group = @group_category.groups.create!(name: "group1", context: @course)
        @topic.update_attribute(:group_category, @group_category)
        @sub = @topic.child_topics.first # create a sub topic the way we actually do - i.e. through groups
        json = api_call(:get,
                        "/api/v1/courses/#{@course.id}/discussion_topics/#{@topic.id}",
                        { controller: "discussion_topics_api", action: "show", format: "json", course_id: @course.id.to_s, topic_id: @topic.id.to_s })

        # get rid of random characters in podcast url
        json["podcast_url"].gsub!(/_[^.]*/, "_randomness")
        expect(json.sort.to_h).to eq root_topic_response_json.merge("subscribed" => @topic.subscribed?(@user)).sort.to_h
      end

      it "does not show information for a deleted child topic" do
        @group_category = @course.group_categories.create(name: "watup")
        @group = @group_category.groups.create!(name: "group1", context: @course)
        @topic.update_attribute(:group_category, @group_category)
        @sub = @topic.child_topics.first # create a sub topic the way we actually do - i.e. through groups
        @group.destroy
        @topic.refresh_subtopics
        expect(@sub.reload).to be_deleted
        json = api_call(:get,
                        "/api/v1/courses/#{@course.id}/discussion_topics/#{@topic.id}",
                        { controller: "discussion_topics_api", action: "show", format: "json", course_id: @course.id.to_s, topic_id: @topic.id.to_s })
        expect(json["group_topic_children"]).to be_empty
        expect(json["topic_children"]).to be_empty
      end

      it "requires course to be published for students" do
        @course.claim
        api_call_as_user(@student,
                         :get,
                         "/api/v1/courses/#{@course.id}/discussion_topics/#{@topic.id}",
                         { controller: "discussion_topics_api",
                           action: "show",
                           format: "json",
                           course_id: @course.id.to_s,
                           topic_id: @topic.id.to_s },
                         {},
                         {},
                         expected_status: 401)
      end

      it "returns group_topic_children for group discussions" do
        group_topic = group_discussion_topic_model(context: @course)
        json = api_call(:get,
                        "/api/v1/courses/#{@course.id}/discussion_topics/#{group_topic.id}",
                        { controller: "discussion_topics_api", action: "show", format: "json", course_id: @course.id.to_s, topic_id: group_topic.id.to_s })

        expect(json).not_to be_nil
        expect(json["group_category_id"]).to eq group_topic.group_category_id
        expect(json["group_topic_children"]).to eq(
          group_topic.child_topics.map { |topic| { "id" => topic.id, "group_id" => topic.context_id } }
        )
      end

      it "properly translates a video media comment in the discussion topic's message" do
        @topic.update(
          message: '<p><a id="media_comment_m-spHRwKY5ATHvPQAMKdZV_g" class="instructure_inline_media_comment video_comment" href="/media_objects/m-spHRwKY5ATHvPQAMKdZV_g">this is a media comment</a></p>'
        )

        json = api_call(:get,
                        "/api/v1/courses/#{@course.id}/discussion_topics/#{@topic.id}",
                        { controller: "discussion_topics_api", action: "show", format: "json", course_id: @course.id.to_s, topic_id: @topic.id.to_s })

        video_tag = Nokogiri::XML(json["message"]).css("p video").first
        expect(video_tag["poster"]).to eq "http://www.example.com/media_objects/m-spHRwKY5ATHvPQAMKdZV_g/thumbnail?height=448&type=3&width=550"
        expect(video_tag["data-media_comment_type"]).to eq "video"
        expect(video_tag["preload"]).to eq "none"
        expect(video_tag["class"]).to eq "instructure_inline_media_comment"
        expect(video_tag["data-media_comment_id"]).to eq "m-spHRwKY5ATHvPQAMKdZV_g"
        expect(video_tag["controls"]).to eq "controls"
        expect(video_tag["src"]).to eq "http://www.example.com/courses/#{@course.id}/media_download?entryId=m-spHRwKY5ATHvPQAMKdZV_g&media_type=video&redirect=1"
        expect(video_tag.inner_text).to eq "this is a media comment"
      end

      it "properly translates a audio media comment in the discussion topic's message" do
        @topic.update(
          message: '<p><a id="media_comment_m-QgvagKCQATEtJAAMKdZV_g" class="instructure_inline_media_comment audio_comment"></a>this is a media comment</p>'
        )

        json = api_call(:get,
                        "/api/v1/courses/#{@course.id}/discussion_topics/#{@topic.id}",
                        { controller: "discussion_topics_api", action: "show", format: "json", course_id: @course.id.to_s, topic_id: @topic.id.to_s })

        message = Nokogiri::XML(json["message"])
        audio_tag = message.css("p audio").first
        expect(audio_tag["data-media_comment_type"]).to eq "audio"
        expect(audio_tag["preload"]).to eq "none"
        expect(audio_tag["class"]).to eq "instructure_inline_media_comment"
        expect(audio_tag["data-media_comment_id"]).to eq "m-QgvagKCQATEtJAAMKdZV_g"
        expect(audio_tag["controls"]).to eq "controls"
        expect(audio_tag["src"]).to eq "http://www.example.com/courses/#{@course.id}/media_download?entryId=m-QgvagKCQATEtJAAMKdZV_g&media_type=audio&redirect=1"
        expect(message.css("p").inner_text).to eq "this is a media comment"
      end

      it "includes all_dates if they are asked for" do
        due_date = 3.days.from_now
        @assignment = @topic.context.assignments.build
        @assignment.due_at = due_date
        @topic.assignment = @assignment
        @topic.save!

        json = api_call(:get,
                        "/api/v1/courses/#{@course.id}/discussion_topics/#{@topic.id}",
                        { controller: "discussion_topics_api",
                          action: "show",
                          format: "json",
                          course_id: @course.id.to_s,
                          topic_id: @topic.id.to_s },
                        { include: ["all_dates"] })

        expect(json["assignment"]["all_dates"]).not_to be_nil
      end

      it "includes overrides if they are asked for" do
        @assignment = @topic.context.assignments.build
        override = @assignment.assignment_overrides.build
        override.set = @section
        override.title = "extension"
        override.due_at = 2.days.from_now
        override.due_at_overridden = true
        override.save!
        @topic.assignment = @assignment
        @topic.save!

        json = api_call(:get,
                        "/api/v1/courses/#{@course.id}/discussion_topics/#{@topic.id}",
                        { controller: "discussion_topics_api",
                          action: "show",
                          format: "json",
                          course_id: @course.id.to_s,
                          topic_id: @topic.id.to_s },
                        { include: ["overrides"] })

        expect(json["assignment"]["overrides"]).not_to be_nil
      end

      it "includes sections if the discussion is section specific and they are asked for" do
        section = @course.course_sections.create!
        @topic.is_section_specific = true
        @topic.discussion_topic_section_visibilities << DiscussionTopicSectionVisibility.new(
          discussion_topic: @topic,
          course_section: section,
          workflow_state: "active"
        )
        @topic.save!

        json = api_call(:get,
                        "/api/v1/courses/#{@course.id}/discussion_topics/#{@topic.id}",
                        { controller: "discussion_topics_api",
                          action: "show",
                          format: "json",
                          course_id: @course.id.to_s,
                          topic_id: @topic.id.to_s },
                        { include: ["sections"] })

        expect(json["is_section_specific"]).to be(true)
        expect(json["sections"][0]["id"]).to be(section.id)
      end

      it "includes section user accounts if they are asked for" do
        section = @course.course_sections.create!
        @topic.is_section_specific = true
        @topic.discussion_topic_section_visibilities << DiscussionTopicSectionVisibility.new(
          discussion_topic: @topic,
          course_section: section,
          workflow_state: "active"
        )
        @topic.save!

        json = api_call(:get,
                        "/api/v1/courses/#{@course.id}/discussion_topics/#{@topic.id}",
                        { controller: "discussion_topics_api",
                          action: "show",
                          format: "json",
                          course_id: @course.id.to_s,
                          topic_id: @topic.id.to_s },
                        { include: ["sections", "sections_user_count"] })

        expect(json["sections"][0]["user_count"]).not_to be_nil
      end
    end

    describe "PUT 'update'" do
      it "requires authorization" do
        @user = user_factory(active_all: true)
        api_call(:put,
                 "/api/v1/courses/#{@course.id}/discussion_topics/#{@topic.id}",
                 { controller: "discussion_topics", action: "update", format: "json", course_id: @course.to_param, topic_id: @topic.to_param },
                 { title: "hai", message: "test message" },
                 {},
                 expected_status: 401)
      end

      it "updates the entry" do
        post_at = 1.month.from_now
        lock_at = 2.months.from_now
        api_call(:put,
                 "/api/v1/courses/#{@course.id}/discussion_topics/#{@topic.id}",
                 { controller: "discussion_topics", action: "update", format: "json", course_id: @course.to_param, topic_id: @topic.to_param },
                 { title: "test title",
                   message: "test <b>message</b>",
                   discussion_type: "threaded",
                   delayed_post_at: post_at.as_json,
                   lock_at: lock_at.as_json,
                   podcast_has_student_posts: "1",
                   require_initial_post: "1" })
        @topic.reload
        expect(@topic.title).to eq "test title"
        expect(@topic.message).to eq "test <b>message</b>"
        expect(@topic.threaded?).to be true
        expect(@topic.post_delayed?).to be true
        expect(@topic.delayed_post_at.to_i).to eq post_at.to_i
        expect(@topic.lock_at.to_i).to eq lock_at.to_i
        expect(@topic.podcast_enabled?).to be true
        expect(@topic.podcast_has_student_posts?).to be true
        expect(@topic.require_initial_post?).to be true
      end

      it "returns section count if section specific" do
        post_at = 1.month.from_now
        lock_at = 2.months.from_now
        discussion_topic_model(context: @course, title: "Section Specific Topic", user: @teacher)
        section1 = @course.course_sections.create!
        @course.course_sections.create! # just to make sure we only copy the right one
        @topic.is_section_specific = true
        @topic.discussion_topic_section_visibilities << DiscussionTopicSectionVisibility.new(
          discussion_topic: @topic,
          course_section: section1,
          workflow_state: "active"
        )
        @topic.save!
        api_response = api_call(:put,
                                "/api/v1/courses/#{@course.id}/discussion_topics/#{@topic.id}",
                                { controller: "discussion_topics", action: "update", format: "json", course_id: @course.to_param, topic_id: @topic.to_param },
                                { title: "test title",
                                  message: "test <b>message</b>",
                                  discussion_type: "threaded",
                                  delayed_post_at: post_at.as_json,
                                  lock_at: lock_at.as_json,
                                  podcast_has_student_posts: "1",
                                  require_initial_post: "1" })
        expect(api_response["sections"].count).to eq 1
      end

      it "does not unlock topic if lock_at changes but is still in the past" do
        lock_at = 1.month.ago
        new_lock_at = 1.week.ago
        @topic.workflow_state = "active"
        @topic.locked = true
        @topic.lock_at = lock_at
        @topic.save!

        api_call(:put,
                 "/api/v1/courses/#{@course.id}/discussion_topics/#{@topic.id}",
                 { controller: "discussion_topics", action: "update", format: "json", course_id: @course.to_param, topic_id: @topic.to_param },
                 { lock_at: new_lock_at.as_json })
        @topic.reload
        expect(@topic.lock_at.to_i).to eq new_lock_at.to_i
        expect(@topic).to be_locked
      end

      it "updates workflow_state if delayed_post_at changed to future" do
        post_at = 1.month.from_now
        @topic.workflow_state = "active"
        @topic.locked = true
        @topic.save!

        api_call(:put,
                 "/api/v1/courses/#{@course.id}/discussion_topics/#{@topic.id}",
                 { controller: "discussion_topics", action: "update", format: "json", course_id: @course.to_param, topic_id: @topic.to_param },
                 { delayed_post_at: post_at.as_json })
        @topic.reload
        expect(@topic.delayed_post_at.to_i).to eq post_at.to_i
        expect(@topic).to be_post_delayed
      end

      it "does not change workflow_state if lock_at does not change" do
        lock_at = 1.month.from_now.change(usec: 0)
        @topic.lock_at = lock_at
        @topic.workflow_state = "active"
        @topic.save!

        api_call(:put,
                 "/api/v1/courses/#{@course.id}/discussion_topics/#{@topic.id}",
                 { controller: "discussion_topics", action: "update", format: "json", course_id: @course.to_param, topic_id: @topic.to_param },
                 { lock_at: lock_at.as_json })

        @topic.reload
        expect(@topic.lock_at).to eq lock_at
        expect(@topic).to be_active
      end

      it "unlocks topic if lock_at is changed to future" do
        old_lock_at = 1.month.ago
        new_lock_at = 1.month.from_now
        @topic.lock_at = old_lock_at
        @topic.workflow_state = "active"
        @topic.locked = true
        @topic.save!

        api_call(:put,
                 "/api/v1/courses/#{@course.id}/discussion_topics/#{@topic.id}",
                 { controller: "discussion_topics", action: "update", format: "json", course_id: @course.to_param, topic_id: @topic.to_param },
                 { lock_at: new_lock_at.as_json })

        @topic.reload
        expect(@topic.lock_at.to_i).to eq new_lock_at.to_i
        expect(@topic).to be_active
        expect(@topic).not_to be_locked
      end

      it "locks the topic if lock_at is changed to the past" do
        old_lock_at = 1.month.from_now
        new_lock_at = 1.month.ago
        @topic.lock_at = old_lock_at
        @topic.workflow_state = "active"
        @topic.save!

        api_call(:put,
                 "/api/v1/courses/#{@course.id}/discussion_topics/#{@topic.id}",
                 { controller: "discussion_topics", action: "update", format: "json", course_id: @course.to_param, topic_id: @topic.to_param },
                 { lock_at: new_lock_at.as_json })

        @topic.reload
        expect(@topic.lock_at.to_i).to eq new_lock_at.to_i
        expect(@topic).to be_locked
      end

      it "does not lock the topic if lock_at is cleared" do
        @topic.lock_at = 1.month.ago
        @topic.workflow_state = "active"
        @topic.save!

        api_call(:put,
                 "/api/v1/courses/#{@course.id}/discussion_topics/#{@topic.id}",
                 { controller: "discussion_topics", action: "update", format: "json", course_id: @course.to_param, topic_id: @topic.to_param },
                 { lock_at: "" })

        @topic.reload
        expect(@topic.lock_at).to be_nil
        expect(@topic).to be_active
        expect(@topic).not_to be_locked
      end

      it "does not update certain attributes for group discussions" do
        group_category = @course.group_categories.create(name: "watup")
        group = group_category.groups.create!(name: "group1", context: @course)
        gtopic = create_topic(group, title: "topic")

        api_call(:put,
                 "/api/v1/groups/#{group.id}/discussion_topics/#{gtopic.id}",
                 { controller: "discussion_topics", action: "update", format: "json", group_id: group.to_param, topic_id: gtopic.to_param },
                 { allow_rating: "1", require_initial_post: "1" })

        gtopic.reload
        expect(gtopic.allow_rating).to be_truthy
        expect(gtopic.require_initial_post).to_not be_truthy
      end

      it "does not allow updating certain attributes for group sub-discussions" do
        # but should allow them to pin/unpin them
        group_category = @course.group_categories.create(name: "watup")
        group = group_category.groups.create!(name: "group1", context: @course)
        rtopic = @course.discussion_topics.create!(group_category: group_category)
        gtopic = rtopic.child_topics.first

        api_call(:put,
                 "/api/v1/groups/#{group.id}/discussion_topics/#{gtopic.id}",
                 { controller: "discussion_topics", action: "update", format: "json", group_id: group.to_param, topic_id: gtopic.to_param },
                 { message: "new message" },
                 {},
                 { expected_status: 401 })

        api_call(:put,
                 "/api/v1/groups/#{group.id}/discussion_topics/#{gtopic.id}",
                 { controller: "discussion_topics", action: "update", format: "json", group_id: group.to_param, topic_id: gtopic.to_param },
                 { pinned: "1" },
                 {},
                 { expected_status: 200 })

        expect(gtopic.reload.pinned).to be_truthy
      end

      context "publishing" do
        it "publishes a draft state topic" do
          @topic.workflow_state = "unpublished"
          @topic.save!
          expect(@topic).not_to be_published
          api_call(:put,
                   "/api/v1/courses/#{@course.id}/discussion_topics/#{@topic.id}",
                   { controller: "discussion_topics", action: "update", format: "json", course_id: @course.to_param, topic_id: @topic.to_param },
                   { published: "true" })
          expect(@topic.reload).to be_published
        end

        it "does not allow announcements to be draft state" do
          @topic.type = "Announcement"
          @topic.save!
          result = api_call(:put,
                            "/api/v1/courses/#{@course.id}/discussion_topics/#{@topic.id}",
                            { controller: "discussion_topics", action: "update", format: "json", course_id: @course.to_param, topic_id: @topic.to_param },
                            { published: "false" },
                            {},
                            { expected_status: 400 })
          expect(result["errors"]["published"]).to be_present
        end

        it "allows a topic with no posts to set draft state" do
          api_call(:put,
                   "/api/v1/courses/#{@course.id}/discussion_topics/#{@topic.id}",
                   { controller: "discussion_topics", action: "update", format: "json", course_id: @course.to_param, topic_id: @topic.to_param },
                   { published: "false" })
          expect(@topic.reload).not_to be_published
        end

        it "prevents a topic with posts from setting draft state" do
          student_in_course(course: @course, active_all: true)
          create_entry(@topic, user: @student)

          @user = @teacher
          api_call(:put,
                   "/api/v1/courses/#{@course.id}/discussion_topics/#{@topic.id}",
                   { controller: "discussion_topics", action: "update", format: "json", course_id: @course.to_param, topic_id: @topic.to_param },
                   { published: "false" },
                   {},
                   { expected_status: 400 })
          expect(@topic.reload).to be_published
        end

        it "requires moderation permissions to set draft state" do
          course_with_student_logged_in(course: @course, active_all: true)
          @topic = create_topic(@course, user: @student)
          api_call(:put,
                   "/api/v1/courses/#{@course.id}/discussion_topics/#{@topic.id}",
                   { controller: "discussion_topics", action: "update", format: "json", course_id: @course.to_param, topic_id: @topic.to_param },
                   { published: "false" },
                   {},
                   { expected_status: 400 })
          expect(@topic.reload).to be_published
        end

        it "allows non-moderators to set published" do
          course_with_student_logged_in(course: @course, active_all: true)
          @topic = create_topic(@course, user: @student)
          api_call(:put,
                   "/api/v1/courses/#{@course.id}/discussion_topics/#{@topic.id}",
                   { controller: "discussion_topics", action: "update", format: "json", course_id: @course.to_param, topic_id: @topic.to_param },
                   { published: "true" })
          expect(@topic.reload).to be_published
        end
      end

      it "processes html content in message on update" do
        should_process_incoming_user_content(@course) do |content|
          api_call(:put,
                   "/api/v1/courses/#{@course.id}/discussion_topics/#{@topic.id}",
                   { controller: "discussion_topics", action: "update", format: "json", course_id: @course.to_param, topic_id: @topic.to_param },
                   { message: content })

          @topic.reload
          @topic.message
        end
      end

      it "sets the editor_id to whoever edited to entry" do
        @original_user = @user
        @editing_user = user_model
        @course.enroll_teacher(@editing_user).accept

        api_call(:put,
                 "/api/v1/courses/#{@course.id}/discussion_topics/#{@topic.id}",
                 { controller: "discussion_topics", action: "update", format: "json", course_id: @course.to_param, topic_id: @topic.to_param },
                 { title: "edited by someone else" })
        @topic.reload
        expect(@topic.editor).to eql(@editing_user)
        expect(@topic.user).to eql(@original_user)
      end

      it "does not drift when saving delayed_post_at with user-preferred timezone set" do
        @user.time_zone = "Alaska"
        @user.save

        user_tz = Time.use_zone(@user.time_zone) { Time.zone }
        expected_time = user_tz.parse("Fri Aug 26, 2031 8:39AM")

        api_call(:put,
                 "/api/v1/courses/#{@course.id}/discussion_topics/#{@topic.id}",
                 { controller: "discussion_topics", action: "update", format: "json", course_id: @course.to_param, topic_id: @topic.to_param },
                 { delayed_post_at: expected_time.as_json })

        @topic.reload
        expect(@topic.delayed_post_at).to eq expected_time
      end

      it "allows creating assignment on update" do
        due_date = 1.week.ago
        api_call(:put,
                 "/api/v1/courses/#{@course.id}/discussion_topics/#{@topic.id}",
                 { controller: "discussion_topics", action: "update", format: "json", course_id: @course.to_param, topic_id: @topic.to_param },
                 { assignment: { points_possible: 15, grading_type: "percent", due_at: due_date.as_json, name: "override!" } })
        @topic.reload

        expect(@topic.title).to eq "Topic 1"
        expect(@topic.assignment).to be_present
        expect(@topic.assignment.points_possible).to eq 15
        expect(@topic.assignment.grading_type).to eq "percent"
        expect(@topic.assignment.due_at.to_i).to eq due_date.to_i
        expect(@topic.assignment.submission_types).to eq "discussion_topic"
        expect(@topic.assignment.title).to eq "Topic 1"
      end

      it "allows removing assignment on update" do
        @assignment = @topic.context.assignments.build
        @topic.assignment = @assignment
        @topic.save!
        expect(@topic.assignment).to be_present

        api_call(:put,
                 "/api/v1/courses/#{@course.id}/discussion_topics/#{@topic.id}",
                 { controller: "discussion_topics", action: "update", format: "json", course_id: @course.to_param, topic_id: @topic.to_param },
                 { assignment: { set_assignment: false } })
        @topic.reload
        @assignment.reload

        expect(@topic.title).to eq "Topic 1"
        expect(@topic.assignment).to be_nil
        expect(@topic.old_assignment_id).to eq @assignment.id
        expect(@assignment).to be_deleted
      end

      it "allows editing an assignment on update" do
        @assignment = @topic.context.assignments.build(points_possible: 50)
        @topic.assignment = @assignment
        @topic.save!
        api_call(:put,
                 "/api/v1/courses/#{@course.id}/discussion_topics/#{@topic.id}",
                 { controller: "discussion_topics", action: "update", format: "json", course_id: @course.to_param, topic_id: @topic.to_param },
                 { assignment: { points_possible: 100 } })

        expect(@assignment.reload.points_possible).to eq 100
      end

      it "does not circumvent assignment permissions when updating" do
        @assignment = @topic.context.assignments.build(points_possible: 50)
        @topic.assignment = @assignment
        @topic.save!
        account_admin_user_with_role_changes(role_changes: { manage_assignments: false })
        api_call(:put,
                 "/api/v1/courses/#{@course.id}/discussion_topics/#{@topic.id}",
                 { controller: "discussion_topics", action: "update", format: "json", course_id: @course.to_param, topic_id: @topic.to_param },
                 { assignment: { points_possible: 100 } },
                 {},
                 { expected_status: 401 })

        expect(@assignment.reload.points_possible).to eq 50
      end

      it "nulls availability dates on the topic if assignment ones are provided" do
        api_call(:put,
                 "/api/v1/courses/#{@course.id}/discussion_topics/#{@topic.id}",
                 { controller: "discussion_topics", action: "update", format: "json", course_id: @course.to_param, topic_id: @topic.to_param },
                 { delayed_post_at: 2.weeks.ago.as_json,
                   lock_at: 1.week.ago.as_json,
                   assignment: { unlock_at: 1.week.from_now.as_json, lock_at: 2.weeks.from_now.as_json } })

        expect(@topic.reload.assignment.reload.unlock_at).to be > Time.now
        expect(@topic.assignment.lock_at).to be > Time.now
        expect(@topic).not_to be_locked
        expect(@topic.delayed_post_at).to be_nil
        expect(@topic.lock_at).to be_nil

        # should work even if the assignment dates are nil
        api_call(:put,
                 "/api/v1/courses/#{@course.id}/discussion_topics/#{@topic.id}",
                 { controller: "discussion_topics", action: "update", format: "json", course_id: @course.to_param, topic_id: @topic.to_param },
                 { delayed_post_at: 2.weeks.ago.as_json,
                   lock_at: 1.week.ago.as_json,
                   assignment: { unlock_at: nil, lock_at: nil } })
        expect(@topic.reload.assignment.reload.unlock_at).to be_nil
        expect(@topic.assignment.lock_at).to be_nil
        expect(@topic.delayed_post_at).to be_nil
        expect(@topic.lock_at).to be_nil
      end

      it "updates due dates with cache enabled" do
        old_due_date = 1.day.ago
        @assignment = @topic.context.assignments.build
        @assignment.due_at = old_due_date
        @topic.assignment = @assignment
        @topic.save!
        expect(@topic.assignment).to be_present

        new_due_date = 2.days.ago
        enable_cache do
          Timecop.freeze do
            api_call(:put,
                     "/api/v1/courses/#{@course.id}/discussion_topics/#{@topic.id}",
                     { controller: "discussion_topics", action: "update", format: "json", course_id: @course.to_param, topic_id: @topic.to_param },
                     { assignment: { due_at: new_due_date.iso8601 } })
            @topic.reload
          end
          expect(@topic.assignment.overridden_for(@user).due_at.iso8601).to eq new_due_date.iso8601
        end
      end

      it "updates due dates with cache enabled and overrides already present" do
        old_due_date = 1.day.ago
        @assignment = @topic.context.assignments.build
        @assignment.due_at = old_due_date
        @topic.assignment = @assignment
        @topic.save!
        expect(@topic.assignment).to be_present

        lock_at_date = 1.day.from_now
        assignment_override_model(assignment: @assignment, lock_at: lock_at_date)
        @override.set = @course.default_section
        @override.save!

        new_due_date = 2.days.ago
        enable_cache do
          Timecop.freeze do
            api_call(:put,
                     "/api/v1/courses/#{@course.id}/discussion_topics/#{@topic.id}",
                     { controller: "discussion_topics", action: "update", format: "json", course_id: @course.to_param, topic_id: @topic.to_param },
                     { assignment: { due_at: new_due_date.iso8601 } })
            @topic.reload
          end
          expect(@topic.assignment.overridden_for(@user).due_at.iso8601).to eq new_due_date.iso8601
        end
      end

      it "transfers assignment group category to the discussion" do
        group_category = @course.group_categories.create(name: "watup")
        group = group_category.groups.create!(name: "group1", context: @course)
        group.add_user(@user)
        api_call(:put,
                 "/api/v1/courses/#{@course.id}/discussion_topics/#{@topic.id}",
                 { controller: "discussion_topics", action: "update", format: "json", course_id: @course.to_param, topic_id: @topic.to_param },
                 { assignment: { group_category_id: group_category.id } })
        @topic.reload

        expect(@topic.title).to eq "Topic 1"
        expect(@topic.group_category).to eq group_category
        expect(@topic.assignment).to be_present
        expect(@topic.assignment.group_category).to be_nil
      end

      it "allows pinning a topic" do
        api_call(:put,
                 "/api/v1/courses/#{@course.id}/discussion_topics/#{@topic.id}",
                 { controller: "discussion_topics", action: "update", format: "json", course_id: @course.to_param, topic_id: @topic.to_param },
                 { pinned: true })
        expect(@topic.reload).to be_pinned
      end

      it "allows unpinning a topic" do
        @topic.update_attribute(:pinned, true)
        api_call(:put,
                 "/api/v1/courses/#{@course.id}/discussion_topics/#{@topic.id}",
                 { controller: "discussion_topics", action: "update", format: "json", course_id: @course.to_param, topic_id: @topic.to_param },
                 { pinned: false })
        expect(@topic.reload).not_to be_pinned
      end

      it "allows unlocking a locked topic" do
        @topic.lock!

        api_call(:put,
                 "/api/v1/courses/#{@course.id}/discussion_topics/#{@topic.id}",
                 { controller: "discussion_topics", action: "update", format: "json", course_id: @course.to_param, topic_id: @topic.to_param },
                 { locked: false })

        @topic.reload
        expect(@topic).not_to be_locked
      end

      it "allows locking a topic after due date" do
        due_date = 1.week.ago
        api_call(:put,
                 "/api/v1/courses/#{@course.id}/discussion_topics/#{@topic.id}",
                 { controller: "discussion_topics", action: "update", format: "json", course_id: @course.to_param, topic_id: @topic.to_param },
                 { assignment: { due_at: due_date.as_json } })
        @topic.reload
        expect(@topic.assignment.due_at.to_i).to eq due_date.to_i

        api_call(:put,
                 "/api/v1/courses/#{@course.id}/discussion_topics/#{@topic.id}",
                 { controller: "discussion_topics", action: "update", format: "json", course_id: @course.to_param, topic_id: @topic.to_param },
                 { locked: true })

        @topic.reload
        expect(@topic).to be_locked

        api_call(:put,
                 "/api/v1/courses/#{@course.id}/discussion_topics/#{@topic.id}",
                 { controller: "discussion_topics", action: "update", format: "json", course_id: @course.to_param, topic_id: @topic.to_param },
                 { locked: false })

        @topic.reload
        expect(@topic).not_to be_locked
      end

      it "does not allow locking a topic before due date" do
        due_date = 1.week.from_now
        api_call(:put,
                 "/api/v1/courses/#{@course.id}/discussion_topics/#{@topic.id}",
                 { controller: "discussion_topics", action: "update", format: "json", course_id: @course.to_param, topic_id: @topic.to_param },
                 { assignment: { due_at: due_date.as_json } })
        @topic.reload
        expect(@topic.assignment.due_at.to_i).to eq due_date.to_i

        api_call(:put,
                 "/api/v1/courses/#{@course.id}/discussion_topics/#{@topic.id}",
                 { controller: "discussion_topics", action: "update", format: "json", course_id: @course.to_param, topic_id: @topic.to_param },
                 { locked: true },
                 {},
                 expected_status: 500)

        @topic.reload
        expect(@topic).not_to be_locked
      end
    end

    describe "DELETE 'destroy'" do
      it "requires authorization" do
        @user = user_factory(active_all: true)
        api_call(:delete,
                 "/api/v1/courses/#{@course.id}/discussion_topics/#{@topic.id}",
                 { controller: "discussion_topics", action: "destroy", format: "json", course_id: @course.to_param, topic_id: @topic.to_param },
                 {},
                 {},
                 expected_status: 401)
        expect(@topic.reload).not_to be_deleted
      end

      it "deletes the topic" do
        api_call(:delete,
                 "/api/v1/courses/#{@course.id}/discussion_topics/#{@topic.id}",
                 { controller: "discussion_topics", action: "destroy", format: "json", course_id: @course.to_param, topic_id: @topic.to_param })
        expect(@topic.reload).to be_deleted
      end
    end
  end

  context "differentiated assignments" do
    def calls_display_topic(topic, opts = { except: [] })
      get_index(topic.context)
      expect(JSON.parse(response.body).to_s).to include(topic.assignment.title.to_s)

      calls = %i[get_show get_entries get_replies add_entry add_reply]
      calls.reject! { |call| opts[:except].include?(call) }
      calls.each { |call| expect(send(call, topic).to_s).not_to eq "401" }
    end

    def calls_do_not_show_topic(topic)
      get_index(topic.context)
      expect(JSON.parse(response.body).to_s).not_to include(topic.assignment.title.to_s)

      calls = %i[get_show get_entries get_replies add_entry add_reply]
      calls.each { |call| expect(send(call, topic).to_s).to eq "401" }
    end

    def get_index(course)
      raw_api_call(:get,
                   "/api/v1/courses/#{course.id}/discussion_topics.json",
                   { controller: "discussion_topics", action: "index", format: "json", course_id: course.id.to_s })
    end

    def get_show(topic)
      raw_api_call(:get,
                   "/api/v1/courses/#{topic.context.id}/discussion_topics/#{topic.id}",
                   { controller: "discussion_topics_api", action: "show", format: "json", course_id: topic.context.id.to_s, topic_id: topic.id.to_s })
    end

    def get_entries(topic)
      url = "/api/v1/courses/#{topic.context.id}/discussion_topics/#{topic.id}/entries"
      raw_api_call(:get, url, controller: "discussion_topics_api", action: "entries", format: "json", course_id: topic.context.to_param, topic_id: topic.id.to_s)
    end

    def get_replies(topic)
      raw_api_call(:get,
                   "/api/v1/courses/#{topic.context.id}/discussion_topics/#{topic.id}/entries/#{topic.discussion_entries.last.id}/replies",
                   { controller: "discussion_topics_api", action: "replies", format: "json", course_id: topic.context.id.to_s, topic_id: topic.id.to_s, entry_id: topic.discussion_entries.last.id.to_s })
    end

    def add_entry(topic)
      raw_api_call(:post,
                   "/api/v1/courses/#{topic.context.id}/discussion_topics/#{topic.id}/entries.json",
                   { controller: "discussion_topics_api",
                     action: "add_entry",
                     format: "json",
                     course_id: topic.context.id.to_s,
                     topic_id: topic.id.to_s },
                   { message: "example entry" })
    end

    def add_reply(topic)
      raw_api_call(:post,
                   "/api/v1/courses/#{topic.context.id}/discussion_topics/#{topic.id}/entries/#{topic.discussion_entries.last.id}/replies.json",
                   { controller: "discussion_topics_api",
                     action: "add_reply",
                     format: "json",
                     course_id: topic.context.id.to_s,
                     topic_id: topic.id.to_s,
                     entry_id: topic.discussion_entries.last.id.to_s },
                   { message: "example reply" })
    end

    def create_graded_discussion_for_da(assignment_opts = {})
      assignment = @course.assignments.create!(assignment_opts)
      assignment.submission_types = "discussion_topic"
      assignment.save!
      topic = @course.discussion_topics.create!(user: @teacher, title: assignment_opts[:title], message: "woo", assignment: assignment)
      entry = topic.discussion_entries.create!(message: "second message", user: @student)
      entry.save
      [assignment, topic]
    end

    before do
      course_with_teacher(active_all: true, user: user_with_pseudonym)
      @student_with_override, @student_without_override = create_users(2, return_type: :record)

      @assignment_1, @topic_with_restricted_access = create_graded_discussion_for_da(title: "only visible to student one", only_visible_to_overrides: true)
      @assignment_2, @topic_visible_to_all = create_graded_discussion_for_da(title: "assigned to all", only_visible_to_overrides: false)

      @course.enroll_student(@student_without_override, enrollment_state: "active")
      @section = @course.course_sections.create!(name: "test section")
      student_in_section(@section, user: @student_with_override)
      create_section_override_for_assignment(@assignment_1, { course_section: @section })

      @observer = User.create
      @observer_enrollment = @course.enroll_user(@observer, "ObserverEnrollment", section: @course.course_sections.first, enrollment_state: "active")
      @observer_enrollment.update_attribute(:associated_user_id, @student_with_override.id)
    end

    it "lets the teacher see all topics" do
      @user = @teacher
      [@topic_with_restricted_access, @topic_visible_to_all].each { |t| calls_display_topic(t) }
    end

    it "lets students with visibility see topics" do
      @user = @student_with_override
      [@topic_with_restricted_access, @topic_visible_to_all].each { |t| calls_display_topic(t) }
    end

    it "gives observers the same visibility as their student" do
      @user = @observer
      [@topic_with_restricted_access, @topic_visible_to_all].each { |t| calls_display_topic(t, except: [:add_entry, :add_reply]) }
    end

    it "observers without students see all" do
      @observer_enrollment.update_attribute(:associated_user_id, nil)
      @user = @observer
      [@topic_with_restricted_access, @topic_visible_to_all].each { |t| calls_display_topic(t, except: [:add_entry, :add_reply]) }
    end

    it "restricts access to students without visibility" do
      @user = @student_without_override
      calls_do_not_show_topic(@topic_with_restricted_access)
      calls_display_topic(@topic_visible_to_all)
    end

    it "doesnt show extra assignments with overrides in the index" do
      @assignment_3, @topic_assigned_to_empty_section = create_graded_discussion_for_da(title: "assigned to none", only_visible_to_overrides: true)
      @unassigned_section = @course.course_sections.create!(name: "unassigned section")
      create_section_override_for_assignment(@assignment_3, { course_section: @unassigned_section })

      @user = @student_with_override
      get_index(@course)
      expect(JSON.parse(response.body).to_s).not_to include(@assignment_3.title.to_s)
    end

    it "doesnt hide topics without assignment" do
      @non_graded_topic = @course.discussion_topics.create!(user: @teacher, title: "non_graded_topic", message: "hi")

      @user = @student_without_override
      get_index(@course)
      expect(JSON.parse(response.body).to_s).to include(@non_graded_topic.title.to_s)
    end
  end

  it "translates user content in topics" do
    should_translate_user_content(@course) do |user_content|
      @topic ||= create_topic(@course, title: "Topic 1", message: user_content)
      json = api_call(
        :get,
        "/api/v1/courses/#{@course.id}/discussion_topics",
        { controller: "discussion_topics", action: "index", format: "json", course_id: @course.id.to_s }
      )
      expect(json.size).to eq 1
      json.first["message"]
    end
  end

  it "paginates and return proper pagination headers for courses" do
    7.times { |i| @course.discussion_topics.create!(title: i.to_s, message: i.to_s) }
    expect(@course.discussion_topics.count).to eq 7
    json = api_call(:get,
                    "/api/v1/courses/#{@course.id}/discussion_topics.json?per_page=3",
                    { controller: "discussion_topics", action: "index", format: "json", course_id: @course.id.to_s, per_page: "3" })

    expect(json.length).to eq 3
    links = response.headers["Link"].split(",")
    expect(links.all? { |l| l =~ %r{api/v1/courses/#{@course.id}/discussion_topics} }).to be_truthy
    expect(links.find { |l| l.include?('rel="next"') }).to match(/page=2&per_page=3>/)
    expect(links.find { |l| l.include?('rel="first"') }).to match(/page=1&per_page=3>/)
    expect(links.find { |l| l.include?('rel="last"') }).to match(/page=3&per_page=3>/)

    # get the last page
    json = api_call(:get,
                    "/api/v1/courses/#{@course.id}/discussion_topics.json?page=3&per_page=3",
                    { controller: "discussion_topics", action: "index", format: "json", course_id: @course.id.to_s, page: "3", per_page: "3" })
    expect(json.length).to eq 1
    links = response.headers["Link"].split(",")
    expect(links.all? { |l| l =~ %r{api/v1/courses/#{@course.id}/discussion_topics} }).to be_truthy
    expect(links.find { |l| l.include?('rel="prev"') }).to match(/page=2&per_page=3>/)
    expect(links.find { |l| l.include?('rel="first"') }).to match(/page=1&per_page=3>/)
    expect(links.find { |l| l.include?('rel="last"') }).to match(/page=3&per_page=3>/)
  end

  it "works with groups" do
    group_category = @course.group_categories.create(name: "watup")
    group = group_category.groups.create!(name: "group1", context: @course)
    group.add_user(@user)
    attachment = create_attachment(group)
    gtopic = create_topic(group, title: "Group Topic 1", message: "<p>content here</p>", attachment: attachment)

    json = api_call(:get,
                    "/api/v1/groups/#{group.id}/discussion_topics.json",
                    { controller: "discussion_topics", action: "index", format: "json", group_id: group.id.to_s }).first
    expected = {
      "read_state" => "read",
      "unread_count" => 0,
      "user_can_see_posts" => true,
      "is_section_specific" => gtopic.is_section_specific,
      "subscribed" => true,
      "podcast_url" => nil,
      "podcast_has_student_posts" => false,
      "require_initial_post" => nil,
      "title" => "Group Topic 1",
      "discussion_subentry_count" => 0,
      "assignment_id" => nil,
      "published" => true,
      "can_unpublish" => true,
      "delayed_post_at" => nil,
      "lock_at" => nil,
      "created_at" => gtopic.created_at.iso8601,
      "id" => gtopic.id,
      "is_announcement" => false,
      "user_name" => @user.name,
      "last_reply_at" => gtopic.last_reply_at.as_json,
      "message" => "<p>content here</p>",
      "pinned" => false,
      "position" => gtopic.position,
      "url" => "http://www.example.com/groups/#{group.id}/discussion_topics/#{gtopic.id}",
      "html_url" => "http://www.example.com/groups/#{group.id}/discussion_topics/#{gtopic.id}",
      "attachments" =>
        [{ "content-type" => "text/plain",
           "url" => "http://www.example.com/files/#{attachment.id}/download?download_frd=1&verifier=#{attachment.uuid}",
           "filename" => "content.txt",
           "display_name" => "content.txt",
           "id" => attachment.id,
           "uuid" => attachment.uuid,
           "folder_id" => attachment.folder_id,
           "size" => attachment.size,
           "unlock_at" => nil,
           "locked" => false,
           "hidden" => false,
           "lock_at" => nil,
           "locked_for_user" => false,
           "hidden_for_user" => false,
           "created_at" => attachment.created_at.as_json,
           "updated_at" => attachment.updated_at.as_json,
           "upload_status" => "success",
           "thumbnail_url" => nil,
           "modified_at" => attachment.modified_at.as_json,
           "mime_class" => attachment.mime_class,
           "media_entry_id" => attachment.media_entry_id,
           "category" => "uncategorized" }],
      "posted_at" => gtopic.posted_at.as_json,
      "root_topic_id" => nil,
      "topic_children" => [],
      "group_topic_children" => [],
      "discussion_type" => "side_comment",
      "permissions" => { "delete" => true, "attach" => true, "update" => true, "reply" => true },
      "locked" => false,
      "can_lock" => true,
      "comments_disabled" => false,
      "locked_for_user" => false,
      "author" => user_display_json(gtopic.user, gtopic.context).stringify_keys!,
      "group_category_id" => nil,
      "can_group" => true,
      "allow_rating" => false,
      "only_graders_can_rate" => false,
      "sort_by_rating" => false,
      "todo_date" => nil,
      "anonymous_state" => nil
    }
    expect(json.sort.to_h).to eq expected.sort.to_h
  end

  it "paginates and return proper pagination headers for groups" do
    group_category = @course.group_categories.create(name: "watup")
    group = group_category.groups.create!(name: "group1", context: @course)
    7.times { |i| create_topic(group, title: i.to_s, message: i.to_s) }
    expect(group.discussion_topics.count).to eq 7
    json = api_call(:get,
                    "/api/v1/groups/#{group.id}/discussion_topics.json?per_page=3",
                    { controller: "discussion_topics", action: "index", format: "json", group_id: group.id.to_s, per_page: "3" })

    expect(json.length).to eq 3
    links = response.headers["Link"].split(",")
    expect(links.all? { |l| l =~ %r{api/v1/groups/#{group.id}/discussion_topics} }).to be_truthy
    expect(links.find { |l| l.include?('rel="next"') }).to match(/page=2&per_page=3>/)
    expect(links.find { |l| l.include?('rel="first"') }).to match(/page=1&per_page=3>/)
    expect(links.find { |l| l.include?('rel="last"') }).to match(/page=3&per_page=3>/)

    # get the last page
    json = api_call(:get,
                    "/api/v1/groups/#{group.id}/discussion_topics.json?page=3&per_page=3",
                    { controller: "discussion_topics", action: "index", format: "json", group_id: group.id.to_s, page: "3", per_page: "3" })
    expect(json.length).to eq 1
    links = response.headers["Link"].split(",")
    expect(links.all? { |l| l =~ %r{api/v1/groups/#{group.id}/discussion_topics} }).to be_truthy
    expect(links.find { |l| l.include?('rel="prev"') }).to match(/page=2&per_page=3>/)
    expect(links.find { |l| l.include?('rel="first"') }).to match(/page=1&per_page=3>/)
    expect(links.find { |l| l.include?('rel="last"') }).to match(/page=3&per_page=3>/)
  end

  it "fulfills module viewed requirements when marking a topic read" do
    @module = @course.context_modules.create!(name: "some module")
    @topic = create_topic(@course, title: "Topic 1", message: "<p>content here</p>")
    tag = @module.add_item(id: @topic.id, type: "discussion_topic")
    @module.completion_requirements = { tag.id => { type: "must_view" } }
    @module.save!
    course_with_student(course: @course, active_all: true)

    expect(@module.evaluate_for(@user)).to be_unlocked
    raw_api_call(:put,
                 "/api/v1/courses/#{@course.id}/discussion_topics/#{@topic.id}/read",
                 { controller: "discussion_topics_api",
                   action: "mark_topic_read",
                   format: "json",
                   course_id: @course.id.to_s,
                   topic_id: @topic.id.to_s })
    expect(@module.evaluate_for(@user)).to be_completed
  end

  it "fulfills module viewed requirements when re-marking a topic read" do
    @module = @course.context_modules.create!(name: "some module")
    @topic = create_topic(@course, title: "Topic 1", message: "<p>content here</p>")
    course_with_student(course: @course, active_all: true)
    raw_api_call(:put,
                 "/api/v1/courses/#{@course.id}/discussion_topics/#{@topic.id}/read",
                 { controller: "discussion_topics_api",
                   action: "mark_topic_read",
                   format: "json",
                   course_id: @course.id.to_s,
                   topic_id: @topic.id.to_s })

    tag = @module.add_item(id: @topic.id, type: "discussion_topic")
    @module.completion_requirements = { tag.id => { type: "must_view" } }
    @module.save!

    expect(@module.evaluate_for(@user)).to be_unlocked
    raw_api_call(:put,
                 "/api/v1/courses/#{@course.id}/discussion_topics/#{@topic.id}/read",
                 { controller: "discussion_topics_api",
                   action: "mark_topic_read",
                   format: "json",
                   course_id: @course.id.to_s,
                   topic_id: @topic.id.to_s })
    expect(@module.evaluate_for(@user)).to be_completed
  end

  it "fulfills module viewed requirements when marking a topic and all its entries read" do
    @module = @course.context_modules.create!(name: "some module")
    @topic = create_topic(@course, title: "Topic 1", message: "<p>content here</p>")
    tag = @module.add_item(id: @topic.id, type: "discussion_topic")
    @module.completion_requirements = { tag.id => { type: "must_view" } }
    @module.save!
    course_with_student(course: @course, active_all: true)

    expect(@module.evaluate_for(@user)).to be_unlocked
    raw_api_call(:put,
                 "/api/v1/courses/#{@course.id}/discussion_topics/#{@topic.id}/read_all",
                 { controller: "discussion_topics_api",
                   action: "mark_all_read",
                   format: "json",
                   course_id: @course.id.to_s,
                   topic_id: @topic.id.to_s })
    expect(@module.evaluate_for(@user)).to be_completed
  end

  context "creating an entry under a topic" do
    before :once do
      @topic = create_topic(@course, title: "Topic 1", message: "<p>content here</p>")
      @message = "my message"
    end

    it "allows creating an entry under a topic and create it correctly" do
      json = api_call(
        :post,
        "/api/v1/courses/#{@course.id}/discussion_topics/#{@topic.id}/entries.json",
        { controller: "discussion_topics_api",
          action: "add_entry",
          format: "json",
          course_id: @course.id.to_s,
          topic_id: @topic.id.to_s },
        { message: @message }
      )
      expect(json).not_to be_nil
      expect(json["id"]).not_to be_nil
      @entry = DiscussionEntry.where(id: json["id"]).first
      expect(@entry).not_to be_nil
      expect(@entry.discussion_topic).to eq @topic
      expect(@entry.user).to eq @user
      expect(@entry.parent_entry).to be_nil
      expect(@entry.message).to eq @message
    end

    it "does not allow students to create an entry under a topic that is closed for comments" do
      @topic.lock!
      student_in_course(course: @course, active_all: true)
      api_call(
        :post,
        "/api/v1/courses/#{@course.id}/discussion_topics/#{@topic.id}/entries.json",
        { controller: "discussion_topics_api",
          action: "add_entry",
          format: "json",
          course_id: @course.id.to_s,
          topic_id: @topic.id.to_s },
        { message: @message },
        {},
        expected_status: 401
      )
    end

    it "does not allow students to create an entry under an announcement that is closed for comments" do
      @announcement = @course.announcements.create!(message: "lorem ipsum", locked: true)
      student_in_course(course: @course, active_all: true)
      api_call(
        :post,
        "/api/v1/courses/#{@course.id}/discussion_topics/#{@announcement.id}/entries.json",
        { controller: "discussion_topics_api",
          action: "add_entry",
          format: "json",
          course_id: @course.id.to_s,
          topic_id: @announcement.id.to_s },
        { message: @message },
        {},
        expected_status: 401
      )
    end

    it "returns json representation of the new entry" do
      json = api_call(
        :post,
        "/api/v1/courses/#{@course.id}/discussion_topics/#{@topic.id}/entries.json",
        { controller: "discussion_topics_api",
          action: "add_entry",
          format: "json",
          course_id: @course.id.to_s,
          topic_id: @topic.id.to_s },
        { message: @message }
      )
      @entry = DiscussionEntry.where(id: json["id"]).first
      expect(json).to eq({
                           "id" => @entry.id,
                           "parent_id" => @entry.parent_id,
                           "user_id" => @user.id,
                           "user_name" => @user.name,
                           "user" => user_display_json(@user, @course).stringify_keys!,
                           "read_state" => "read",
                           "forced_read_state" => false,
                           "message" => @message,
                           "created_at" => @entry.created_at.utc.iso8601,
                           "updated_at" => @entry.updated_at.as_json,
                           "rating_sum" => nil,
                           "rating_count" => nil,
                         })
    end

    it "allows creating a reply to an existing top-level entry" do
      top_entry = create_entry(@topic, message: "top-level message")
      json = api_call(
        :post,
        "/api/v1/courses/#{@course.id}/discussion_topics/#{@topic.id}/entries/#{top_entry.id}/replies.json",
        { controller: "discussion_topics_api",
          action: "add_reply",
          format: "json",
          course_id: @course.id.to_s,
          topic_id: @topic.id.to_s,
          entry_id: top_entry.id.to_s },
        { message: @message }
      )
      @entry = DiscussionEntry.where(id: json["id"]).first
      expect(@entry.parent_entry).to eq top_entry
    end

    it "allows including attachments on top-level entries" do
      data = fixture_file_upload("docs/txt.txt", "text/plain", true)
      json = api_call(
        :post,
        "/api/v1/courses/#{@course.id}/discussion_topics/#{@topic.id}/entries.json",
        { controller: "discussion_topics_api",
          action: "add_entry",
          format: "json",
          course_id: @course.id.to_s,
          topic_id: @topic.id.to_s },
        { message: @message, attachment: data }
      )
      @entry = DiscussionEntry.where(id: json["id"]).first
      expect(@entry.attachment).not_to be_nil
      expect(@entry.attachment.context).to eql @user
    end

    it "includes attachments on replies to top-level entries" do
      top_entry = create_entry(@topic, message: "top-level message")
      data = fixture_file_upload("docs/txt.txt", "text/plain", true)
      json = api_call(
        :post,
        "/api/v1/courses/#{@course.id}/discussion_topics/#{@topic.id}/entries/#{top_entry.id}/replies.json",
        { controller: "discussion_topics_api",
          action: "add_reply",
          format: "json",
          course_id: @course.id.to_s,
          topic_id: @topic.id.to_s,
          entry_id: top_entry.id.to_s },
        { message: @message, attachment: data }
      )
      @entry = DiscussionEntry.where(id: json["id"]).first
      expect(@entry.attachment).not_to be_nil
      expect(@entry.attachment.context).to eql @user
    end

    it "handles duplicate files when attaching" do
      data = fixture_file_upload("docs/txt.txt", "text/plain", true)
      attachment_model context: @user, uploaded_data: data, folder: Folder.unfiled_folder(@user)
      json = api_call(
        :post,
        "/api/v1/courses/#{@course.id}/discussion_topics/#{@topic.id}/entries.json",
        { controller: "discussion_topics_api",
          action: "add_entry",
          format: "json",
          course_id: @course.id.to_s,
          topic_id: @topic.id.to_s },
        { message: @message, attachment: data }
      )
      expect(json["attachment"]).to be_present
      new_file = Attachment.find(json["attachment"]["id"])
      expect(new_file.display_name).to match(/txt-[0-9]+\.txt/)
      expect(json["attachment"]["display_name"]).to eq new_file.display_name
      expect(json["attachment"]["url"]).to be_include "verifier="
    end

    it "creates a submission from an entry on a graded topic" do
      @topic.assignment = assignment_model(course: @course)
      @topic.save

      student_in_course(active_all: true)
      expect(@user.submissions.not_placeholder).to be_empty

      api_call(
        :post,
        "/api/v1/courses/#{@course.id}/discussion_topics/#{@topic.id}/entries.json",
        { controller: "discussion_topics_api",
          action: "add_entry",
          format: "json",
          course_id: @course.id.to_s,
          topic_id: @topic.id.to_s },
        { message: @message }
      )

      @user.reload
      expect(@user.submissions.not_placeholder.size).to eq 1
      expect(@user.submissions.not_placeholder.first.submission_type).to eq "discussion_topic"
    end

    it "creates a submission from a reply on a graded topic" do
      top_entry = create_entry(@topic, message: "top-level message")

      @topic.assignment = assignment_model(course: @course)
      @topic.save

      student_in_course(active_all: true)
      expect(@user.submissions.not_placeholder).to be_empty

      api_call(
        :post,
        "/api/v1/courses/#{@course.id}/discussion_topics/#{@topic.id}/entries/#{top_entry.id}/replies.json",
        { controller: "discussion_topics_api",
          action: "add_reply",
          format: "json",
          course_id: @course.id.to_s,
          topic_id: @topic.id.to_s,
          entry_id: top_entry.id.to_s },
        { message: @message }
      )

      @user.reload
      expect(@user.submissions.not_placeholder.size).to eq 1
      expect(@user.submissions.not_placeholder.first.submission_type).to eq "discussion_topic"
    end
  end

  context "listing top-level discussion entries" do
    before :once do
      @topic = create_topic(@course, title: "topic", message: "topic")
      @attachment = create_attachment(@course)
      @entry = create_entry(@topic, message: "first top-level entry", attachment: @attachment)
      @reply = create_reply(@entry, message: "reply to first top-level entry")
    end

    it "returns top level entries for a topic" do
      json = api_call(
        :get,
        "/api/v1/courses/#{@course.id}/discussion_topics/#{@topic.id}/entries.json",
        { controller: "discussion_topics_api",
          action: "entries",
          format: "json",
          course_id: @course.id.to_s,
          topic_id: @topic.id.to_s }
      )
      expect(json.size).to eq 1
      entry_json = json.first
      expect(entry_json["id"]).to eq @entry.id
    end

    it "returns attachments on top level entries" do
      json = api_call(
        :get,
        "/api/v1/courses/#{@course.id}/discussion_topics/#{@topic.id}/entries.json",
        { controller: "discussion_topics_api",
          action: "entries",
          format: "json",
          course_id: @course.id.to_s,
          topic_id: @topic.id.to_s }
      )
      entry_json = json.first
      expect(entry_json["attachment"]).not_to be_nil
      expect(entry_json["attachment"]["url"]).to eq "http://www.example.com/files/#{@attachment.id}/download?download_frd=1&verifier=#{@attachment.uuid}"
    end

    it "includes replies on top level entries" do
      json = api_call(
        :get,
        "/api/v1/courses/#{@course.id}/discussion_topics/#{@topic.id}/entries.json",
        { controller: "discussion_topics_api",
          action: "entries",
          format: "json",
          course_id: @course.id.to_s,
          topic_id: @topic.id.to_s }
      )
      entry_json = json.first
      expect(entry_json["recent_replies"].size).to eq 1
      expect(entry_json["has_more_replies"]).to be_falsey
      reply_json = entry_json["recent_replies"].first
      expect(reply_json["id"]).to eq @reply.id
    end

    it "sorts top-level entries by descending created_at" do
      @older_entry = create_entry(@topic, message: "older top-level entry", created_at: Time.now - 1.minute)
      @newer_entry = create_entry(@topic, message: "newer top-level entry", created_at: Time.now + 1.minute)
      json = api_call(
        :get,
        "/api/v1/courses/#{@course.id}/discussion_topics/#{@topic.id}/entries.json",
        { controller: "discussion_topics_api",
          action: "entries",
          format: "json",
          course_id: @course.id.to_s,
          topic_id: @topic.id.to_s }
      )
      expect(json.size).to eq 3
      expect(json.first["id"]).to eq @newer_entry.id
      expect(json.last["id"]).to eq @older_entry.id
    end

    it "sorts replies included on top-level entries by descending created_at" do
      @older_reply = create_reply(@entry, message: "older reply", created_at: Time.now - 1.minute)
      @newer_reply = create_reply(@entry, message: "newer reply", created_at: Time.now + 1.minute)
      json = api_call(
        :get,
        "/api/v1/courses/#{@course.id}/discussion_topics/#{@topic.id}/entries.json",
        { controller: "discussion_topics_api",
          action: "entries",
          format: "json",
          course_id: @course.id.to_s,
          topic_id: @topic.id.to_s }
      )
      expect(json.size).to eq 1
      reply_json = json.first["recent_replies"]
      expect(reply_json.size).to eq 3
      expect(reply_json.first["id"]).to eq @newer_reply.id
      expect(reply_json.last["id"]).to eq @older_reply.id
    end

    it "paginates top-level entries" do
      # put in lots of entries
      entries = []
      7.times { |i| entries << create_entry(@topic, message: i.to_s, created_at: Time.now + (i + 1).minutes) }

      # first page
      json = api_call(
        :get,
        "/api/v1/courses/#{@course.id}/discussion_topics/#{@topic.id}/entries.json?per_page=3",
        { controller: "discussion_topics_api",
          action: "entries",
          format: "json",
          course_id: @course.id.to_s,
          topic_id: @topic.id.to_s,
          per_page: "3" }
      )
      expect(json.length).to eq 3
      expect(json.pluck("id")).to eq entries.last(3).reverse.map(&:id)
      links = response.headers["Link"].split(",")
      expect(links.all? { |l| l =~ %r{api/v1/courses/#{@course.id}/discussion_topics/#{@topic.id}/entries} }).to be_truthy
      expect(links.find { |l| l.include?('rel="next"') }).to match(/page=2&per_page=3>/)
      expect(links.find { |l| l.include?('rel="first"') }).to match(/page=1&per_page=3>/)
      expect(links.find { |l| l.include?('rel="last"') }).to match(/page=3&per_page=3>/)

      # last page
      json = api_call(
        :get,
        "/api/v1/courses/#{@course.id}/discussion_topics/#{@topic.id}/entries.json?page=3&per_page=3",
        { controller: "discussion_topics_api",
          action: "entries",
          format: "json",
          course_id: @course.id.to_s,
          topic_id: @topic.id.to_s,
          page: "3",
          per_page: "3" }
      )
      expect(json.length).to eq 2
      expect(json.pluck("id")).to eq [entries.first, @entry].map(&:id)
      links = response.headers["Link"].split(",")
      expect(links.all? { |l| l =~ %r{api/v1/courses/#{@course.id}/discussion_topics/#{@topic.id}/entries} }).to be_truthy
      expect(links.find { |l| l.include?('rel="prev"') }).to match(/page=2&per_page=3>/)
      expect(links.find { |l| l.include?('rel="first"') }).to match(/page=1&per_page=3>/)
      expect(links.find { |l| l.include?('rel="last"') }).to match(/page=3&per_page=3>/)
    end

    it "only includes the first 10 replies for each top-level entry" do
      # put in lots of replies
      replies = []
      12.times { |i| replies << create_reply(@entry, message: i.to_s, created_at: Time.now + (i + 1).minutes) }

      # get entry
      json = api_call(
        :get,
        "/api/v1/courses/#{@course.id}/discussion_topics/#{@topic.id}/entries.json",
        { controller: "discussion_topics_api",
          action: "entries",
          format: "json",
          course_id: @course.id.to_s,
          topic_id: @topic.id.to_s }
      )
      expect(json.length).to eq 1
      reply_json = json.first["recent_replies"]
      expect(reply_json.length).to eq 10
      expect(reply_json.pluck("id")).to eq replies.last(10).reverse.map(&:id)
      expect(json.first["has_more_replies"]).to be_truthy
    end
  end

  context "listing replies" do
    before :once do
      @topic = create_topic(@course, title: "topic", message: "topic")
      @entry = create_entry(@topic, message: "top-level entry")
      @reply = create_reply(@entry, message: "first reply")
    end

    it "returns replies for an entry" do
      json = api_call(
        :get,
        "/api/v1/courses/#{@course.id}/discussion_topics/#{@topic.id}/entries/#{@entry.id}/replies.json",
        { controller: "discussion_topics_api",
          action: "replies",
          format: "json",
          course_id: @course.id.to_s,
          topic_id: @topic.id.to_s,
          entry_id: @entry.id.to_s }
      )
      expect(json.size).to eq 1
      expect(json.first["id"]).to eq @reply.id
    end

    it "translates user content in replies" do
      should_translate_user_content(@course) do |user_content|
        @reply.update_attribute("message", user_content)
        json = api_call(
          :get,
          "/api/v1/courses/#{@course.id}/discussion_topics/#{@topic.id}/entries/#{@entry.id}/replies.json",
          { controller: "discussion_topics_api",
            action: "replies",
            format: "json",
            course_id: @course.id.to_s,
            topic_id: @topic.id.to_s,
            entry_id: @entry.id.to_s }
        )
        expect(json.size).to eq 1
        json.first["message"]
      end
    end

    it "sorts replies by descending created_at" do
      @older_reply = create_reply(@entry, message: "older reply", created_at: Time.now - 1.minute)
      @newer_reply = create_reply(@entry, message: "newer reply", created_at: Time.now + 1.minute)
      json = api_call(
        :get,
        "/api/v1/courses/#{@course.id}/discussion_topics/#{@topic.id}/entries/#{@entry.id}/replies.json",
        { controller: "discussion_topics_api",
          action: "replies",
          format: "json",
          course_id: @course.id.to_s,
          topic_id: @topic.id.to_s,
          entry_id: @entry.id.to_s }
      )
      expect(json.size).to eq 3
      expect(json.first["id"]).to eq @newer_reply.id
      expect(json.last["id"]).to eq @older_reply.id
    end

    it "paginates replies" do
      # put in lots of replies
      replies = []
      7.times { |i| replies << create_reply(@entry, message: i.to_s, created_at: Time.now + (i + 1).minutes) }

      # first page
      json = api_call(
        :get,
        "/api/v1/courses/#{@course.id}/discussion_topics/#{@topic.id}/entries/#{@entry.id}/replies.json?per_page=3",
        { controller: "discussion_topics_api",
          action: "replies",
          format: "json",
          course_id: @course.id.to_s,
          topic_id: @topic.id.to_s,
          entry_id: @entry.id.to_s,
          per_page: "3" }
      )
      expect(json.length).to eq 3
      expect(json.pluck("id")).to eq replies.last(3).reverse.map(&:id)
      links = response.headers["Link"].split(",")
      expect(links.all? { |l| l =~ %r{api/v1/courses/#{@course.id}/discussion_topics/#{@topic.id}/entries/#{@entry.id}/replies} }).to be_truthy
      expect(links.find { |l| l.include?('rel="next"') }).to match(/page=2&per_page=3>/)
      expect(links.find { |l| l.include?('rel="first"') }).to match(/page=1&per_page=3>/)
      expect(links.find { |l| l.include?('rel="last"') }).to match(/page=3&per_page=3>/)

      # last page
      json = api_call(
        :get,
        "/api/v1/courses/#{@course.id}/discussion_topics/#{@topic.id}/entries/#{@entry.id}/replies.json?page=3&per_page=3",
        { controller: "discussion_topics_api",
          action: "replies",
          format: "json",
          course_id: @course.id.to_s,
          topic_id: @topic.id.to_s,
          entry_id: @entry.id.to_s,
          page: "3",
          per_page: "3" }
      )
      expect(json.length).to eq 2
      expect(json.pluck("id")).to eq [replies.first, @reply].map(&:id)
      links = response.headers["Link"].split(",")
      expect(links.all? { |l| l =~ %r{api/v1/courses/#{@course.id}/discussion_topics/#{@topic.id}/entries/#{@entry.id}/replies} }).to be_truthy
      expect(links.find { |l| l.include?('rel="prev"') }).to match(/page=2&per_page=3>/)
      expect(links.find { |l| l.include?('rel="first"') }).to match(/page=1&per_page=3>/)
      expect(links.find { |l| l.include?('rel="last"') }).to match(/page=3&per_page=3>/)
    end
  end

  # stolen and adjusted from spec/controllers/discussion_topics_controller_spec.rb
  context "require initial post" do
    before(:once) do
      course_with_student(active_all: true)

      @observer = user_factory(name: "Observer", active_all: true)
      e = @course.enroll_user(@observer, "ObserverEnrollment")
      e.associated_user = @student
      e.save
      @observer.reload

      course_with_teacher(course: @course, active_all: true)
      @context = @course
      discussion_topic_model
      @topic.require_initial_post = true
      @topic.save
    end

    describe "teacher" do
      before do
        @user = @teacher
        @url = "/api/v1/courses/#{@course.id}/discussion_topics/#{@topic.id}/entries"
      end

      it "sees topic entries without posting" do
        @topic.reply_from(user: @student, text: "hai")
        json = api_call(:get,
                        @url,
                        controller: "discussion_topics_api",
                        action: "entries",
                        format: "json",
                        course_id: @course.to_param,
                        topic_id: @topic.to_param)

        expect(json.length).to eq 1
      end
    end

    describe "student" do
      before(:once) do
        @topic.reply_from(user: @teacher, text: "Lorem ipsum dolor")
        @user = @student
        @url = "/api/v1/courses/#{@course.id}/discussion_topics/#{@topic.id}"
      end

      it "sees topic information before posting" do
        api_call(:get,
                 @url,
                 controller: "discussion_topics_api",
                 action: "show",
                 format: "json",
                 course_id: @course.to_param,
                 topic_id: @topic.to_param)
<<<<<<< HEAD
        expect(response.code).to eq "200"
=======
        expect(response).to have_http_status :ok
>>>>>>> b546d3a2
      end

      it "does not see entries before posting" do
        raw_api_call(:get,
                     "#{@url}/entries",
                     controller: "discussion_topics_api",
                     action: "entries",
                     format: "json",
                     course_id: @course.to_param,
                     topic_id: @topic.to_param)
        expect(response.body).to eq "require_initial_post"
        expect(response).to have_http_status :forbidden
      end

      it "sees entries after posting" do
        @topic.reply_from(user: @student, text: "hai")
        api_call(:get,
                 "#{@url}/entries",
                 controller: "discussion_topics_api",
                 action: "entries",
                 format: "json",
                 course_id: @course.to_param,
                 topic_id: @topic.to_param)
<<<<<<< HEAD
        expect(response.code).to eq "200"
=======
        expect(response).to have_http_status :ok
>>>>>>> b546d3a2
      end
    end

    describe "observer" do
      before(:once) do
        @topic.reply_from(user: @teacher, text: "Lorem ipsum")
        @user = @observer
        @url = "/api/v1/courses/#{@course.id}/discussion_topics/#{@topic.id}/entries"
      end

      it "does not see entries before posting" do
        raw_api_call(:get,
                     @url,
                     controller: "discussion_topics_api",
                     action: "entries",
                     format: "json",
                     course_id: @course.to_param,
                     topic_id: @topic.to_param)
        expect(response.body).to eq "require_initial_post"
        expect(response).to have_http_status :forbidden
      end

      it "sees entries after posting" do
        @topic.reply_from(user: @student, text: "Lorem ipsum dolor")
        api_call(:get,
                 @url,
                 controller: "discussion_topics_api",
                 action: "entries",
                 format: "json",
                 course_id: @course.to_param,
                 topic_id: @topic.to_param)
<<<<<<< HEAD
        expect(response.code).to eq "200"
=======
        expect(response).to have_http_status :ok
>>>>>>> b546d3a2
      end
    end
  end

  context "update entry" do
    before :once do
      @topic = create_topic(@course, title: "topic", message: "topic")
      @entry = create_entry(@topic, message: "<p>top-level entry</p>")
    end

    it "401s if the user can't update" do
      student_in_course(course: @course, user: user_with_pseudonym)
      api_call(:put,
               "/api/v1/courses/#{@course.id}/discussion_topics/#{@topic.id}/entries/#{@entry.id}",
               { controller: "discussion_entries", action: "update", format: "json", course_id: @course.id.to_s, topic_id: @topic.id.to_s, id: @entry.id.to_s },
               { message: "haxor" },
               {},
               expected_status: 401)
      expect(@entry.reload.message).to eq "<p>top-level entry</p>"
    end

    it "404s if the entry is deleted" do
      @entry.destroy
      api_call(:put,
               "/api/v1/courses/#{@course.id}/discussion_topics/#{@topic.id}/entries/#{@entry.id}",
               { controller: "discussion_entries", action: "update", format: "json", course_id: @course.id.to_s, topic_id: @topic.id.to_s, id: @entry.id.to_s },
               { message: "haxor" },
               {},
               expected_status: 404)
    end

    it "updates the message" do
      api_call(:put,
               "/api/v1/courses/#{@course.id}/discussion_topics/#{@topic.id}/entries/#{@entry.id}",
               { controller: "discussion_entries", action: "update", format: "json", course_id: @course.id.to_s, topic_id: @topic.id.to_s, id: @entry.id.to_s },
               { message: "<p>i had a spleling error</p>" })
      expect(@entry.reload.message).to eq "<p>i had a spleling error</p>"
    end

    it "allows passing an plaintext message (undocumented)" do
      # undocumented but used by the dashboard right now (this'll go away eventually)
      api_call(:put,
               "/api/v1/courses/#{@course.id}/discussion_topics/#{@topic.id}/entries/#{@entry.id}",
               { controller: "discussion_entries", action: "update", format: "json", course_id: @course.id.to_s, topic_id: @topic.id.to_s, id: @entry.id.to_s },
               { plaintext_message: "i had a spleling error" })
      expect(@entry.reload.message).to eq "i had a spleling error"
    end

    it "allows teachers to edit student entries" do
      @teacher = @user
      student_in_course(course: @course, user: user_with_pseudonym)
      @student = @user
      @user = @teacher
      @entry = create_entry(@topic, message: "i am a student", user: @student)
      expect(@entry.user).to eq @student
      expect(@entry.editor).to be_nil

      api_call(:put,
               "/api/v1/courses/#{@course.id}/discussion_topics/#{@topic.id}/entries/#{@entry.id}",
               { controller: "discussion_entries", action: "update", format: "json", course_id: @course.id.to_s, topic_id: @topic.id.to_s, id: @entry.id.to_s },
               { message: "<p>denied</p>" })
      expect(@entry.reload.message).to eq "<p>denied</p>"
      expect(@entry.editor).to eq @teacher
    end
  end

  context "delete entry" do
    before :once do
      @topic = create_topic(@course, title: "topic", message: "topic")
      @entry = create_entry(@topic, message: "top-level entry")
    end

    it "401s if the user can't delete" do
      student_in_course(course: @course, user: user_with_pseudonym)
      api_call(:delete,
               "/api/v1/courses/#{@course.id}/discussion_topics/#{@topic.id}/entries/#{@entry.id}",
               { controller: "discussion_entries", action: "destroy", format: "json", course_id: @course.id.to_s, topic_id: @topic.id.to_s, id: @entry.id.to_s },
               {},
               {},
               expected_status: 401)
      expect(@entry.reload).not_to be_deleted
    end

    it "soft-deletes the entry" do
      raw_api_call(:delete,
                   "/api/v1/courses/#{@course.id}/discussion_topics/#{@topic.id}/entries/#{@entry.id}",
                   { controller: "discussion_entries", action: "destroy", format: "json", course_id: @course.id.to_s, topic_id: @topic.id.to_s, id: @entry.id.to_s },
                   {},
                   {},
                   expected_status: 204)
      expect(response.body).to be_blank
      expect(@entry.reload).to be_deleted
    end

    it "allows teachers to delete student entries" do
      @teacher = @user
      student_in_course(course: @course, user: user_with_pseudonym)
      @student = @user
      @user = @teacher
      @entry = create_entry(@topic, message: "i am a student", user: @student)
      expect(@entry.user).to eq @student
      expect(@entry.editor).to be_nil

      raw_api_call(:delete,
                   "/api/v1/courses/#{@course.id}/discussion_topics/#{@topic.id}/entries/#{@entry.id}",
                   { controller: "discussion_entries", action: "destroy", format: "json", course_id: @course.id.to_s, topic_id: @topic.id.to_s, id: @entry.id.to_s },
                   {},
                   {},
                   expected_status: 204)
      expect(@entry.reload).to be_deleted
      expect(@entry.editor).to eq @teacher
    end
  end

  context "observer" do
    it "allows observer by default" do
      course_with_teacher
      create_topic(@course, title: "topic", message: "topic")
      course_with_observer_logged_in(course: @course)
      @course.offer
      json = api_call(:get,
                      "/api/v1/courses/#{@course.id}/discussion_topics.json",
                      { controller: "discussion_topics",
                        action: "index",
                        format: "json",
                        course_id: @course.id.to_s })

      expect(json).not_to be_nil
      expect(json).not_to be_empty
    end

    it "rejects observer if read_forum role is false" do
      course_with_teacher
      @topic = create_topic(@course, title: "topic", message: "topic")
      course_with_observer_logged_in(course: @course)
      RoleOverride.create!(context: @course.account,
                           permission: "read_forum",
                           role: observer_role,
                           enabled: false)

      api_call(:get,
               "/api/v1/courses/#{@course.id}/discussion_topics.json",
               { controller: "discussion_topics",
                 action: "index",
                 format: "json",
                 course_id: @course.id.to_s })
      expect(response).to be_client_error
    end
  end

  context "read/unread state" do
    before(:once) do
      @topic = create_topic(@course, title: "topic", message: "topic")
      @entry = create_entry(@topic, message: "top-level entry")
      @reply = create_reply(@entry, message: "first reply")
    end

    it "immediately marks messages you write as 'read'" do
      json = api_call(:get,
                      "/api/v1/courses/#{@course.id}/discussion_topics.json",
                      { controller: "discussion_topics",
                        action: "index",
                        format: "json",
                        course_id: @course.id.to_s })
      expect(json.first["read_state"]).to eq "read"
      expect(json.first["unread_count"]).to eq 0

      json = api_call(
        :get,
        "/api/v1/courses/#{@course.id}/discussion_topics/#{@topic.id}/entries.json",
        { controller: "discussion_topics_api",
          action: "entries",
          format: "json",
          course_id: @course.id.to_s,
          topic_id: @topic.id.to_s }
      )
      expect(json.first["read_state"]).to eq "read"

      json = api_call(
        :get,
        "/api/v1/courses/#{@course.id}/discussion_topics/#{@topic.id}/entries/#{@entry.id}/replies.json",
        { controller: "discussion_topics_api",
          action: "replies",
          format: "json",
          course_id: @course.id.to_s,
          topic_id: @topic.id.to_s,
          entry_id: @entry.id.to_s }
      )
      expect(json.first["read_state"]).to eq "read"
    end

    it "is unread by default for a new user" do
      student_in_course(active_all: true)
      json = api_call(:get,
                      "/api/v1/courses/#{@course.id}/discussion_topics.json",
                      { controller: "discussion_topics",
                        action: "index",
                        format: "json",
                        course_id: @course.id.to_s })
      expect(json.first["read_state"]).to eq "unread"
      expect(json.first["unread_count"]).to eq 2

      json = api_call(
        :get,
        "/api/v1/courses/#{@course.id}/discussion_topics/#{@topic.id}/entries.json",
        { controller: "discussion_topics_api",
          action: "entries",
          format: "json",
          course_id: @course.id.to_s,
          topic_id: @topic.id.to_s }
      )
      expect(json.first["read_state"]).to eq "unread"

      json = api_call(
        :get,
        "/api/v1/courses/#{@course.id}/discussion_topics/#{@topic.id}/entries/#{@entry.id}/replies.json",
        { controller: "discussion_topics_api",
          action: "replies",
          format: "json",
          course_id: @course.id.to_s,
          topic_id: @topic.id.to_s,
          entry_id: @entry.id.to_s }
      )
      expect(json.first["read_state"]).to eq "unread"
    end

    def call_mark_topic_read(course, topic)
      raw_api_call(:put,
                   "/api/v1/courses/#{course.id}/discussion_topics/#{topic.id}/read.json",
                   { controller: "discussion_topics_api",
                     action: "mark_topic_read",
                     format: "json",
                     course_id: course.id.to_s,
                     topic_id: topic.id.to_s })
    end

    def call_mark_topic_unread(course, topic)
      raw_api_call(:delete,
                   "/api/v1/courses/#{course.id}/discussion_topics/#{topic.id}/read.json",
                   { controller: "discussion_topics_api",
                     action: "mark_topic_unread",
                     format: "json",
                     course_id: course.id.to_s,
                     topic_id: topic.id.to_s })
    end

    it "sets the read state for a topic" do
      student_in_course(active_all: true)
      call_mark_topic_read(@course, @topic)
      assert_status(204)
      @topic.reload
      expect(@topic.read?(@user)).to be_truthy
      expect(@topic.unread_count(@user)).to eq 2

      call_mark_topic_unread(@course, @topic)
      assert_status(204)
      @topic.reload
      expect(@topic.read?(@user)).to be_falsey
      expect(@topic.unread_count(@user)).to eq 2
    end

    it "is idempotent for setting topic read state" do
      student_in_course(active_all: true)
      call_mark_topic_read(@course, @topic)
      assert_status(204)
      @topic.reload
      expect(@topic.read?(@user)).to be_truthy
      expect(@topic.unread_count(@user)).to eq 2

      call_mark_topic_read(@course, @topic)
      assert_status(204)
      @topic.reload
      expect(@topic.read?(@user)).to be_truthy
      expect(@topic.unread_count(@user)).to eq 2
    end

    def call_mark_entry_read(course, topic, entry)
      raw_api_call(:put,
                   "/api/v1/courses/#{course.id}/discussion_topics/#{topic.id}/entries/#{entry.id}/read.json",
                   { controller: "discussion_topics_api",
                     action: "mark_entry_read",
                     format: "json",
                     course_id: course.id.to_s,
                     topic_id: topic.id.to_s,
                     entry_id: entry.id.to_s })
    end

    def call_mark_entry_unread(course, topic, entry)
      raw_api_call(:delete,
                   "/api/v1/courses/#{course.id}/discussion_topics/#{topic.id}/entries/#{entry.id}/read.json?forced_read_state=true",
                   { controller: "discussion_topics_api",
                     action: "mark_entry_unread",
                     format: "json",
                     course_id: course.id.to_s,
                     topic_id: topic.id.to_s,
                     entry_id: entry.id.to_s,
                     forced_read_state: "true" })
    end

    it "sets the read state for a entry" do
      student_in_course(active_all: true)
      call_mark_entry_read(@course, @topic, @entry)
      assert_status(204)
      expect(@entry.read?(@user)).to be_truthy
      expect(@entry.find_existing_participant(@user)).not_to be_forced_read_state
      expect(@topic.unread_count(@user)).to eq 1

      call_mark_entry_unread(@course, @topic, @entry)
      assert_status(204)
      expect(@entry.read?(@user)).to be_falsey
      expect(@entry.find_existing_participant(@user)).to be_forced_read_state
      expect(@topic.unread_count(@user)).to eq 2

      call_mark_entry_read(@course, @topic, @entry)
      assert_status(204)
      expect(@entry.read?(@user)).to be_truthy
      expect(@entry.find_existing_participant(@user)).to be_forced_read_state
      expect(@topic.unread_count(@user)).to eq 1
    end

    it "is idempotent for setting entry read state" do
      student_in_course(active_all: true)
      call_mark_entry_read(@course, @topic, @entry)
      assert_status(204)
      expect(@entry.read?(@user)).to be_truthy
      expect(@topic.unread_count(@user)).to eq 1

      call_mark_entry_read(@course, @topic, @entry)
      assert_status(204)
      expect(@entry.read?(@user)).to be_truthy
      expect(@topic.unread_count(@user)).to eq 1
    end

    def call_mark_all_as_read_state(new_state, opts = {})
      method = (new_state == "read") ? :put : :delete
      url = +"/api/v1/courses/#{@course.id}/discussion_topics/#{@topic.id}/read_all.json"
      expected_params = { controller: "discussion_topics_api",
                          action: "mark_all_#{new_state}",
                          format: "json",
                          course_id: @course.id.to_s,
                          topic_id: @topic.id.to_s }
      if opts.key?(:forced)
        url << "?forced_read_state=#{opts[:forced]}"
        expected_params[:forced_read_state] = opts[:forced].to_s
      end
      raw_api_call(method, url, expected_params)
    end

    it "allows mark all as read without forced update" do
      student_in_course(active_all: true)
      @entry.change_read_state("read", @user, forced: true)

      call_mark_all_as_read_state("read")
      assert_status(204)
      @topic.reload
      expect(@topic.read?(@user)).to be_truthy

      expect(@entry.read?(@user)).to be_truthy
      expect(@entry.find_existing_participant(@user)).to be_forced_read_state

      expect(@reply.read?(@user)).to be_truthy
      expect(@reply.find_existing_participant(@user)).not_to be_forced_read_state

      expect(@topic.unread_count(@user)).to eq 0
    end

    it "allows mark all as unread with forced update" do
      [@topic, @entry].each { |e| e.change_read_state("read", @user) }

      call_mark_all_as_read_state("unread", forced: true)
      assert_status(204)
      @topic.reload
      expect(@topic.read?(@user)).to be_falsey

      expect(@entry.read?(@user)).to be_falsey
      expect(@entry.find_existing_participant(@user)).to be_forced_read_state

      expect(@reply.read?(@user)).to be_falsey
      expect(@reply.find_existing_participant(@user)).to be_forced_read_state

      expect(@topic.unread_count(@user)).to eq 2
    end
  end

  context "rating" do
    before(:once) do
      @topic = create_topic(@course, title: "topic", message: "topic", allow_rating: true)
      @entry = create_entry(@topic, message: "top-level entry")
      @reply = create_reply(@entry, message: "first reply")
    end

    def call_rate_entry(course, topic, entry, rating)
      raw_api_call(:post,
                   "/api/v1/courses/#{course.id}/discussion_topics/#{topic.id}/entries/#{entry.id}/rating.json",
                   { controller: "discussion_topics_api",
                     action: "rate_entry",
                     format: "json",
                     course_id: course.id.to_s,
                     topic_id: topic.id.to_s,
                     entry_id: entry.id.to_s,
                     rating: rating })
    end

    it "rates an entry" do
      student_in_course(active_all: true)
      call_rate_entry(@course, @topic, @entry, 1)
      assert_status(204)
      expect(@entry.rating(@user)).to eq 1
    end
  end

  context "subscribing" do
    before :once do
      student_in_course(active_all: true)
      @topic1 = create_topic(@course, user: @student)
      @topic2 = create_topic(@course, user: @teacher, require_initial_post: true)
    end

    def call_subscribe(topic, user, course = @course)
      @user = user
      raw_api_call(:put,
                   "/api/v1/courses/#{course.id}/discussion_topics/#{topic.id}/subscribed",
                   { controller: "discussion_topics_api", action: "subscribe_topic", format: "json", course_id: course.id.to_s, topic_id: topic.id.to_s })
    end

    def call_unsubscribe(topic, user, course = @course)
      @user = user
      raw_api_call(:delete,
                   "/api/v1/courses/#{course.id}/discussion_topics/#{topic.id}/subscribed",
                   { controller: "discussion_topics_api", action: "unsubscribe_topic", format: "json", course_id: course.id.to_s, topic_id: topic.id.to_s })
    end

    it "allows subscription" do
      expect(call_subscribe(@topic1, @teacher)).to eq 204
      expect(@topic1.subscribed?(@teacher)).to be_truthy
    end

    it "allows unsubscription" do
      expect(call_unsubscribe(@topic2, @teacher)).to eq 204
      expect(@topic2.subscribed?(@teacher)).to be_falsey
    end

    it "is idempotent" do
      expect(call_unsubscribe(@topic1, @teacher)).to eq 204
      expect(call_subscribe(@topic1, @student)).to eq 204
    end

    it "does not 500 when user is not related to a child topic" do
      gc = @course.group_categories.create!(name: "children")
      gc.groups.create!(name: "first", context: @course, root_account_id: @course.root_account_id)
      @topic1.group_category_id = gc
      @topic1.save!
      expect(call_subscribe(@topic1, @student)).to eq 400
    end

    context "when initial_post_required" do
      it "allows subscription with an initial post" do
        @user = @student
        create_reply(@topic2, message: "first post!")
        expect(call_subscribe(@topic2, @student)).to eq 204
        expect(@topic2.subscribed?(@student)).to be_truthy
      end

      it "does not allow subscription without an initial post" do
        expect(call_subscribe(@topic2, @student)).to eq 403
      end

      it "allows unsubscription even without an initial post" do
        @topic2.subscribe(@student)
        expect(@topic2.subscribed?(@student)).to be_truthy
        expect(call_unsubscribe(@topic2, @student)).to eq 204
        expect(@topic2.subscribed?(@student)).to be_falsey
      end

      it "unsubscribes a user if all their posts get deleted" do
        @user = @student
        @entry = create_reply(@topic2, message: "first post!")
        expect(call_subscribe(@topic2, @student)).to eq 204
        expect(@topic2.subscribed?(@student)).to be_truthy
        @entry.destroy
        expect(@topic2.subscribed?(@student)).to be_falsey
      end
    end
  end

  context "subscription holds" do
    it "holds when an initial post is required" do
      @topic = create_topic(@course, require_initial_post: true)
      student_in_course(active_all: true)
      json = api_call(:get,
                      "/api/v1/courses/#{@course.id}/discussion_topics",
                      { controller: "discussion_topics", action: "index", format: "json", course_id: @course.id.to_s })
      expect(json[0]["subscription_hold"]).to eql("initial_post_required")
    end

    it "holds when the user isn't in a group set" do
      teacher_in_course(active_all: true)
      group_discussion_assignment
      @topic.publish if @topic.unpublished?
      json = api_call(:get,
                      "/api/v1/courses/#{@course.id}/discussion_topics",
                      { controller: "discussion_topics", action: "index", format: "json", course_id: @course.id.to_s })
      expect(json[0]["subscription_hold"]).to eql("not_in_group_set")
    end

    it "holds when the user isn't in a group" do
      teacher_in_course(active_all: true)
      group_discussion_assignment
      @topic.publish if @topic.unpublished?
      child = @topic.child_topics.first
      group = child.context
      json = api_call(:get,
                      "/api/v1/groups/#{group.id}/discussion_topics",
                      { controller: "discussion_topics", action: "index", format: "json", group_id: group.id.to_s })
      expect(json[0]["subscription_hold"]).to eql("not_in_group")
    end
  end

  describe "threaded discussions" do
    before :once do
      student_in_course(active_all: true)
      @topic = create_topic(@course, threaded: true)
      @entry = create_entry(@topic)
      @sub1 = create_reply(@entry)
      @sub2 = create_reply(@sub1)
      @sub3 = create_reply(@sub2)
      @side2 = create_reply(@entry)
      @entry2 = create_entry(@topic)
    end

    context "in the original API" do
      it "responds with information on the threaded discussion" do
        json = api_call(:get,
                        "/api/v1/courses/#{@course.id}/discussion_topics",
                        { controller: "discussion_topics", action: "index", format: "json", course_id: @course.id.to_s })
        expect(json[0]["discussion_type"]).to eq "threaded"
      end

      it "returns nested discussions in a flattened format" do
        json = api_call(:get,
                        "/api/v1/courses/#{@course.id}/discussion_topics/#{@topic.id}/entries",
                        { controller: "discussion_topics_api", action: "entries", format: "json", course_id: @course.id.to_s, topic_id: @topic.id.to_s })
        expect(json.size).to eq 2
        expect(json[0]["id"]).to eq @entry2.id
        e1 = json[1]
        expect(e1["id"]).to eq @entry.id
        expect(e1["recent_replies"].pluck("id")).to eq [@side2.id, @sub3.id, @sub2.id, @sub1.id]
        expect(e1["recent_replies"].pluck("parent_id")).to eq [@entry.id, @sub2.id, @sub1.id, @entry.id]

        json = api_call(:get,
                        "/api/v1/courses/#{@course.id}/discussion_topics/#{@topic.id}/entries/#{@entry.id}/replies",
                        { controller: "discussion_topics_api", action: "replies", format: "json", course_id: @course.id.to_s, topic_id: @topic.id.to_s, entry_id: @entry.id.to_s })
        expect(json.size).to eq 4
        expect(json.pluck("id")).to eq [@side2.id, @sub3.id, @sub2.id, @sub1.id]
        expect(json.pluck("parent_id")).to eq [@entry.id, @sub2.id, @sub1.id, @entry.id]
      end

      it "allows posting a reply to a sub-entry" do
        json = api_call(:post,
                        "/api/v1/courses/#{@course.id}/discussion_topics/#{@topic.id}/entries/#{@sub2.id}/replies",
                        { controller: "discussion_topics_api", action: "add_reply", format: "json", course_id: @course.id.to_s, topic_id: @topic.id.to_s, entry_id: @sub2.id.to_s },
                        { message: "ohai" })
        expect(json["parent_id"]).to eq @sub2.id
        @sub4 = DiscussionEntry.order(:id).last
        expect(@sub4.id).to eq json["id"]

        json = api_call(:get,
                        "/api/v1/courses/#{@course.id}/discussion_topics/#{@topic.id}/entries/#{@entry.id}/replies",
                        { controller: "discussion_topics_api", action: "replies", format: "json", course_id: @course.id.to_s, topic_id: @topic.id.to_s, entry_id: @entry.id.to_s })
        expect(json.size).to eq 5
        expect(json.pluck("id")).to eq [@sub4.id, @side2.id, @sub3.id, @sub2.id, @sub1.id]
        expect(json.pluck("parent_id")).to eq [@sub2.id, @entry.id, @sub2.id, @sub1.id, @entry.id]
      end

      it "sets and return editor_id if editing another user's post" do
        pending "WIP: Not implemented"
        raise
      end

      it "fails if the max entry depth is reached" do
        entry = @entry
        (DiscussionEntry.max_depth - 1).times do
          entry = create_reply(entry)
        end
        api_call(:post,
                 "/api/v1/courses/#{@course.id}/discussion_topics/#{@topic.id}/entries/#{entry.id}/replies",
                 { controller: "discussion_topics_api", action: "add_reply", format: "json", course_id: @course.id.to_s, topic_id: @topic.id.to_s, entry_id: entry.id.to_s },
                 { message: "ohai" },
                 {},
                 { expected_status: 400 })
      end
    end

    context "in the updated API" do
      it "returns a paginated entry_list" do
        entries = [@entry2, @sub1, @side2]
        json = api_call(:get,
                        "/api/v1/courses/#{@course.id}/discussion_topics/#{@topic.id}/entry_list?per_page=2",
                        { controller: "discussion_topics_api", action: "entry_list", format: "json", course_id: @course.id.to_s, topic_id: @topic.id.to_s, per_page: "2" },
                        { ids: entries.map(&:id) })
        expect(json.size).to eq 2
        # response order is by id
        expect(json.pluck("id")).to eq [@sub1.id, @side2.id]
        expect(response["Link"]).to match(/next/)
      end

      it "returns deleted entries, but with limited data" do
        @sub1.destroy
        json = api_call(:get,
                        "/api/v1/courses/#{@course.id}/discussion_topics/#{@topic.id}/entry_list",
                        { controller: "discussion_topics_api", action: "entry_list", format: "json", course_id: @course.id.to_s, topic_id: @topic.id.to_s },
                        { ids: @sub1.id })
        expect(json.size).to eq 1
        expect(json.first["id"]).to eq @sub1.id
        expect(json.first["deleted"]).to be true
        expect(json.first["read_state"]).to eq "read"
        expect(json.first["parent_id"]).to eq @entry.id
        expect(json.first["updated_at"]).to eq @sub1.updated_at.as_json
        expect(json.first["created_at"]).to eq @sub1.created_at.as_json
        expect(json.first["edited_by"]).to be_nil
      end
    end
  end

  context "materialized view API" do
    it "responds with the materialized information about the discussion" do
      topic_with_nested_replies
      # mark a couple entries as read
      @user = @student
      @root2.change_read_state("read", @user)
      @reply3.change_read_state("read", @user)
      # have the teacher edit one of the student's replies
      @reply_reply1.editor = @teacher
      @reply_reply1.update(message: "<p>censored</p>")

      @all_entries.each(&:reload)

      # materialized view jobs are now delayed
      Timecop.travel(20.seconds.from_now) do
        run_jobs
      end

      json = api_call(:get,
                      "/api/v1/courses/#{@course.id}/discussion_topics/#{@topic.id}/view",
                      { controller: "discussion_topics_api", action: "view", format: "json", course_id: @course.id.to_s, topic_id: @topic.id.to_s })

      expect(json["unread_entries"].size).to eq 2 # two marked read, then ones this user wrote are never unread
      expect(json["unread_entries"].sort).to eq (@topic.discussion_entries - [@root2, @reply3] - @topic.discussion_entries.select { |e| e.user == @user }).map(&:id).sort

      expect(json["participants"].sort_by { |h| h["id"] }).to eq([
        { "id" => @student.id, "anonymous_id" => @student.id.to_s(36), "pronouns" => nil, "display_name" => @student.short_name, "avatar_image_url" => User.avatar_fallback_url(nil, request), "html_url" => "http://www.example.com/courses/#{@course.id}/users/#{@student.id}" },
        { "id" => @teacher.id, "anonymous_id" => @teacher.id.to_s(36), "pronouns" => nil, "display_name" => @teacher.short_name, "avatar_image_url" => User.avatar_fallback_url(nil, request), "html_url" => "http://www.example.com/courses/#{@course.id}/users/#{@teacher.id}" },
      ].sort_by { |h| h["id"] })

      reply_reply1_attachment_json = {
        "content-type" => "application/unknown",
        "url" => "http://www.example.com/files/#{@attachment.id}/download?download_frd=1&verifier=#{@attachment.uuid}",
        "filename" => "unknown.example",
        "display_name" => "unknown.example",
        "id" => @attachment.id,
        "uuid" => @attachment.uuid,
        "folder_id" => @attachment.folder_id,
        "size" => 100,
        "unlock_at" => nil,
        "locked" => false,
        "hidden" => false,
        "lock_at" => nil,
        "locked_for_user" => false,
        "hidden_for_user" => false,
        "created_at" => @attachment.created_at.as_json,
        "updated_at" => @attachment.updated_at.as_json,
        "upload_status" => "success",
        "thumbnail_url" => nil,
        "modified_at" => @attachment.modified_at.as_json,
        "mime_class" => @attachment.mime_class,
        "media_entry_id" => @attachment.media_entry_id,
        "category" => "uncategorized",
        "visibility_level" => @attachment.visibility_level
      }

      v0 = json["view"][0]
      expect(v0["id"]).to eq @root1.id
      expect(v0["user_id"]).to eq @student.id
      expect(v0["message"]).to eq "root1"
      expect(v0["parent_id"]).to be_nil
      expect(v0["created_at"]).to eq @root1.created_at.as_json
      expect(v0["updated_at"]).to eq @root1.updated_at.as_json

      v0_r0 = v0["replies"][0]
      expect(v0_r0["id"]).to eq @reply1.id
      expect(v0_r0["deleted"]).to be true
      expect(v0_r0["parent_id"]).to eq @root1.id
      expect(v0_r0["created_at"]).to eq @reply1.created_at.as_json
      expect(v0_r0["updated_at"]).to eq @reply1.updated_at.as_json

      v0_r0_r0 = v0_r0["replies"][0]
      expect(v0_r0_r0["id"]).to eq @reply_reply2.id
      expect(v0_r0_r0["user_id"]).to eq @student.id
      expect(v0_r0_r0["message"]).to eq "reply_reply2"
      expect(v0_r0_r0["parent_id"]).to eq @reply1.id
      expect(v0_r0_r0["created_at"]).to eq @reply_reply2.created_at.as_json
      expect(v0_r0_r0["updated_at"]).to eq @reply_reply2.updated_at.as_json

      v0_r1 = v0["replies"][1]
      expect(v0_r1["id"]).to eq @reply2.id
      expect(v0_r1["user_id"]).to eq @teacher.id

      message = Nokogiri::HTML5.fragment(v0_r1["message"])

      a_tag = message.css("p a").first
      expect(a_tag["href"]).to eq "http://www.example.com/courses/#{@course.id}/files/#{@reply2_attachment.id}/download"
      expect(a_tag["data-api-endpoint"]).to eq "http://www.example.com/api/v1/courses/#{@course.id}/files/#{@reply2_attachment.id}"
      expect(a_tag["data-api-returntype"]).to eq "File"
      expect(a_tag.inner_text).to eq "This is a file link"

      video_tag = message.css("p video").first
      expect(video_tag["poster"]).to eq "http://www.example.com/media_objects/0_abcde/thumbnail?height=448&type=3&width=550"
      expect(video_tag["data-media_comment_type"]).to eq "video"
      expect(video_tag["preload"]).to eq "none"
      expect(video_tag["class"]).to eq "instructure_inline_media_comment"
      expect(video_tag["data-media_comment_id"]).to eq "0_abcde"
      expect(video_tag["controls"]).to eq "controls"
      expect(video_tag["src"]).to eq "http://www.example.com/courses/#{@course.id}/media_download?entryId=0_abcde&media_type=video&redirect=1"
      expect(video_tag.inner_text).to eq "link"

      expect(v0_r1["parent_id"]).to eq @root1.id
      expect(v0_r1["created_at"]).to eq @reply2.created_at.as_json
      expect(v0_r1["updated_at"]).to eq @reply2.updated_at.as_json

      v0_r1_r0 = v0_r1["replies"][0]
      expect(v0_r1_r0["id"]).to eq @reply_reply1.id
      expect(v0_r1_r0["user_id"]).to eq @student.id
      expect(v0_r1_r0["editor_id"]).to eq @teacher.id
      expect(v0_r1_r0["message"]).to eq "<p>censored</p>"
      expect(v0_r1_r0["parent_id"]).to eq @reply2.id
      expect(v0_r1_r0["created_at"]).to eq @reply_reply1.created_at.as_json
      expect(v0_r1_r0["updated_at"]).to eq @reply_reply1.updated_at.as_json
      expect(v0_r1_r0["attachment"]).to eq reply_reply1_attachment_json
      expect(v0_r1_r0["attachments"]).to eq [reply_reply1_attachment_json]

      v1 = json["view"][1]
      expect(v1["id"]).to eq @root2.id
      expect(v1["user_id"]).to eq @student.id
      expect(v1["message"]).to eq "root2"
      expect(v1["parent_id"]).to be_nil
      expect(v1["created_at"]).to eq @root2.created_at.as_json
      expect(v1["updated_at"]).to eq @root2.updated_at.as_json

      v1_r0 = v1["replies"][0]
      expect(v1_r0["id"]).to eq @reply3.id
      expect(v1_r0["user_id"]).to eq @student.id
      expect(v1_r0["message"]).to eq "reply3"
      expect(v1_r0["parent_id"]).to eq @root2.id
      expect(v1_r0["created_at"]).to eq @reply3.created_at.as_json
      expect(v1_r0["updated_at"]).to eq @reply3.updated_at.as_json
    end

    it "can include extra information for context cards" do
      topic_with_nested_replies
      json = api_call(:get,
                      "/api/v1/courses/#{@course.id}/discussion_topics/#{@topic.id}/view",
                      { controller: "discussion_topics_api", action: "view", format: "json", course_id: @course.id.to_s, topic_id: @topic.id.to_s, include_new_entries: "1", include_context_card_info: "1" })
      participants = json["participants"]
      expect(participants.pluck("course_id")).to eq [@course.to_param, @course.to_param]
      expect(participants.find { |p| !p["is_student"] }["id"]).to eq @teacher.id
      expect(participants.find { |p| p["is_student"] }["id"]).to eq @student.id
    end

    context "with mobile overrides" do
      before :once do
        course_with_teacher(active_all: true)
        student_in_course(course: @course, active_all: true)
        @topic = @course.discussion_topics.create!(title: "title", message: "message", user: @teacher, discussion_type: "threaded")
        @root1 = @topic.reply_from(user: @student, html: "root1")
        @reply1 = @root1.reply_from(user: @teacher, html: "reply1")

        # materialized view jobs are now delayed
        Timecop.travel(Time.now + 20.seconds) do
          run_jobs

          # make everything slightly in the past to test updating
          DiscussionEntry.update_all(updated_at: 5.minutes.ago)
          @reply2 = @root1.reply_from(user: @teacher, html: "reply2")
        end

        account = @course.root_account
        bc = BrandConfig.create(mobile_css_overrides: "somewhere.css")
        account.brand_config_md5 = bc.md5
        account.save!

        @tag = "<link rel=\"stylesheet\" href=\"somewhere.css\">"
      end

      it "includes mobile overrides in the html if not in-app" do
        allow_any_instance_of(DiscussionTopicsApiController).to receive(:in_app?).and_return(false)
        json = api_call(:get,
                        "/api/v1/courses/#{@course.id}/discussion_topics/#{@topic.id}/view",
                        { controller: "discussion_topics_api", action: "view", format: "json", course_id: @course.id.to_s, topic_id: @topic.id.to_s },
                        { include_new_entries: "1" })

        expect(json["view"].first["message"]).to start_with(@tag)
        expect(json["view"].first["replies"].first["message"]).to start_with(@tag)
        expect(json["new_entries"].first["message"]).to start_with(@tag)
      end

      it "does not include mobile overrides in the html if in-app" do
        allow_any_instance_of(DiscussionTopicsApiController).to receive(:in_app?).and_return(true)

        json = api_call(:get,
                        "/api/v1/courses/#{@course.id}/discussion_topics/#{@topic.id}/view",
                        { controller: "discussion_topics_api", action: "view", format: "json", course_id: @course.id.to_s, topic_id: @topic.id.to_s },
                        { include_new_entries: "1" })

        expect(json["view"].first["message"]).to_not start_with(@tag)
        expect(json["view"].first["replies"].first["message"]).to_not start_with(@tag)
        expect(json["new_entries"].first["message"]).to_not start_with(@tag)
      end
    end

    it "includes new entries if the flag is given" do
      course_with_teacher(active_all: true)
      student_in_course(course: @course, active_all: true)
      @topic = @course.discussion_topics.create!(title: "title", message: "message", user: @teacher, discussion_type: "threaded")
      @root1 = @topic.reply_from(user: @student, html: "root1")

      # materialized view jobs are now delayed
      Timecop.travel(Time.now + 20.seconds) do
        run_jobs

        # make everything slightly in the past to test updating
        DiscussionEntry.update_all(updated_at: 5.minutes.ago)
        @reply1 = @root1.reply_from(user: @teacher, html: "reply1")
        @reply2 = @root1.reply_from(user: @teacher, html: "reply2")
      end

      json = api_call(:get,
                      "/api/v1/courses/#{@course.id}/discussion_topics/#{@topic.id}/view",
                      { controller: "discussion_topics_api", action: "view", format: "json", course_id: @course.id.to_s, topic_id: @topic.id.to_s },
                      { include_new_entries: "1" })
      expect(json["unread_entries"].size).to eq 2
      expect(json["unread_entries"].sort).to eq [@reply1.id, @reply2.id]

      expect(json["participants"].pluck("id").sort).to eq [@teacher.id, @student.id]

      expect(json["view"]).to eq [
        "id" => @root1.id,
        "parent_id" => nil,
        "user_id" => @student.id,
        "message" => "root1",
        "created_at" => @root1.created_at.as_json,
        "updated_at" => @root1.updated_at.as_json,
        "rating_sum" => nil,
        "rating_count" => nil,
      ]

      # it's important that these are returned in created_at order
      expect(json["new_entries"]).to eq [
        {
          "id" => @reply1.id,
          "created_at" => @reply1.created_at.as_json,
          "updated_at" => @reply1.updated_at.as_json,
          "message" => "reply1",
          "parent_id" => @root1.id,
          "user_id" => @teacher.id,
          "rating_sum" => nil,
          "rating_count" => nil,
        },
        {
          "id" => @reply2.id,
          "created_at" => @reply2.created_at.as_json,
          "updated_at" => @reply2.updated_at.as_json,
          "message" => "reply2",
          "parent_id" => @root1.id,
          "user_id" => @teacher.id,
          "rating_sum" => nil,
          "rating_count" => nil,
        },
      ]
    end

    it "resolves the placeholder domain in new entries" do
      course_with_teacher(active_all: true)
      student_in_course(course: @course, active_all: true)
      @topic = @course.discussion_topics.create!(title: "title", message: "message", user: @teacher, discussion_type: "threaded")
      @root1 = @topic.reply_from(user: @student, html: "root1")

      link = "/courses/#{@course.id}/discussion_topics"
      # materialized view jobs are now delayed
      Timecop.travel(Time.now + 20.seconds) do
        run_jobs

        # make everything slightly in the past to test updating
        DiscussionEntry.update_all(updated_at: 5.minutes.ago)
        @reply1 = @root1.reply_from(user: @teacher, html: "<a href='#{link}'>locallink</a>")
        attachment = create_attachment(@course)
        @reply1.attachment = attachment
        @reply1.save!
      end

      json = api_call(:get,
                      "/api/v1/courses/#{@course.id}/discussion_topics/#{@topic.id}/view",
                      { controller: "discussion_topics_api", action: "view", format: "json", course_id: @course.id.to_s, topic_id: @topic.id.to_s },
                      { include_new_entries: "1" })

      new_entry = json["new_entries"].first
      message = new_entry["message"]
      expect(message).to_not include("placeholder.invalid")
      expect(message).to include("www.example.com#{link}")
      att_url = new_entry["attachments"].first["url"]
      expect(att_url).to_not include("placeholder.invalid")
      expect(att_url).to include("www.example.com")
    end
  end

  it "returns due dates as they apply to the user" do
    course_with_student(active_all: true)
    @user = @student
    @student.enrollments.map(&:destroy_permanently!)
    @section = @course.course_sections.create! name: "afternoon delight"
    @course.enroll_user(@student,
                        "StudentEnrollment",
                        section: @section,
                        enrollment_state: :active)

    @topic = @course.discussion_topics.create!(title: "title", message: "message", user: @teacher, discussion_type: "threaded")
    @assignment = @course.assignments.build(submission_types: "discussion_topic", title: @topic.title, due_at: 1.day.from_now)
    @assignment.saved_by = :discussion_topic
    @topic.assignment = @assignment
    @topic.save

    override = @assignment.assignment_overrides.build
    override.set = @section
    override.title = "extension"
    override.due_at = 2.days.from_now
    override.due_at_overridden = true
    override.save!

    json = api_call(:get,
                    "/api/v1/courses/#{@course.id}/discussion_topics/#{@topic.id}",
                    { controller: "discussion_topics_api", action: "show", format: "json", course_id: @course.id.to_s, topic_id: @topic.id.to_s })
    expect(json["assignment"]).not_to be_nil
    expect(json["assignment"]["due_at"]).to eq override.due_at.iso8601
  end

  describe "duplicate" do
    before :once do
      course_with_teacher(active_all: true)
      @student = User.create!(name: "foo", short_name: "fo")
      student_in_course(course: @course, active_all: true)
      group_discussion_topic_model
    end

    it "checks permissions" do
      @user = @student
      api_call(:post,
               "/api/v1/courses/#{@course.id}/discussion_topics/#{@group_topic.id}/duplicate",
               { controller: "discussion_topics_api",
                 action: "duplicate",
                 format: "json",
                 course_id: @course.to_param,
                 topic_id: @group_topic.to_param },
               {},
               {},
               expected_status: 401)
    end

    it "cannot duplicate announcements" do
      @user = @teacher
      announcement_model
      api_call(:post,
               "/api/v1/courses/#{@course.id}/discussion_topics/#{@a.id}/duplicate",
               { controller: "discussion_topics_api",
                 action: "duplicate",
                 format: "json",
                 course_id: @course.to_param,
                 topic_id: @a.to_param },
               {},
               {},
               expected_status: 400)
    end

    it "does not duplicate child topics" do
      @user = @teacher
      child_topic = @group_topic.child_topics[0]
      api_call(:post,
               "/api/v1/courses/#{@course.id}/discussion_topics/#{child_topic.id}/duplicate",
               { controller: "discussion_topics_api",
                 action: "duplicate",
                 format: "json",
                 course_id: @course.to_param,
                 topic_id: child_topic.to_param },
               {},
               {},
               expected_status: 404)
    end

    it "404s if topic does not exist" do
      @user = @teacher
      bad_id = DiscussionTopic.maximum(:id) + 100
      api_call(:post,
               "/api/v1/courses/#{@course.id}/discussion_topics/#{bad_id}/duplicate",
               { controller: "discussion_topics_api",
                 action: "duplicate",
                 format: "json",
                 course_id: @course.to_param,
                 topic_id: bad_id.to_s },
               {},
               {},
               expected_status: 404)
    end

    it "404s if deleted" do
      @user = @teacher
      discussion_topic_model
      @topic.destroy
      api_call(:post,
               "/api/v1/courses/#{@course.id}/discussion_topics/#{@topic.id}/duplicate",
               { controller: "discussion_topics_api",
                 action: "duplicate",
                 format: "json",
                 course_id: @course.to_param,
                 topic_id: @topic.to_param },
               {},
               {},
               expected_status: 404)
    end

    it "duplicate works if teacher" do
      @user = @teacher
      api_call(:post,
               "/api/v1/courses/#{@course.id}/discussion_topics/#{@group_topic.id}/duplicate",
               { controller: "discussion_topics_api",
                 action: "duplicate",
                 format: "json",
                 course_id: @course.to_param,
                 topic_id: @group_topic.to_param },
               {},
               {},
               expected_status: 200)
    end

    it "duplicate doesn't work if student" do
      @user = student_in_course(active_all: true).user

      api_call(:post,
               "/api/v1/courses/#{@course.id}/discussion_topics/#{@group_topic.id}/duplicate",
               { controller: "discussion_topics_api",
                 action: "duplicate",
                 format: "json",
                 course_id: @course.to_param,
                 topic_id: @group_topic.to_param },
               {},
               {},
               expected_status: 401)
    end

    it "duplicate work if admin" do
      @user = account_admin_user

      api_call(:post,
               "/api/v1/courses/#{@course.id}/discussion_topics/#{@group_topic.id}/duplicate",
               { controller: "discussion_topics_api",
                 action: "duplicate",
                 format: "json",
                 course_id: @course.to_param,
                 topic_id: @group_topic.to_param },
               {},
               {},
               expected_status: 200)
    end

    it "duplicate carries sections over" do
      @user = @teacher
      discussion_topic_model(context: @course, title: "Section Specific Topic", user: @teacher)
      section1 = @course.course_sections.create!
      @course.course_sections.create! # just to make sure we only copy the right one
      @topic.is_section_specific = true
      @topic.discussion_topic_section_visibilities << DiscussionTopicSectionVisibility.new(
        discussion_topic: @topic,
        course_section: section1,
        workflow_state: "active"
      )
      @topic.save!
      json = api_call(:post,
                      "/api/v1/courses/#{@course.id}/discussion_topics/#{@topic.id}/duplicate",
                      { controller: "discussion_topics_api",
                        action: "duplicate",
                        format: "json",
                        course_id: @course.to_param,
                        topic_id: @topic.to_param },
                      {},
                      {},
                      expected_status: 200)
      expect(json["title"]).to eq "Section Specific Topic Copy"
      expect(json["sections"].length).to eq 1
      expect(json["sections"][0]["id"]).to eq section1.id
    end

    it "duplicate carries anonymous_state over" do
      @user = @teacher
      discussion_topic_model(context: @course, title: "Section Specific Topic", user: @teacher, anonymous_state: "full_anonymity")
      @topic.save!

      json = api_call(:post,
                      "/api/v1/courses/#{@course.id}/discussion_topics/#{@topic.id}/duplicate",
                      { controller: "discussion_topics_api",
                        action: "duplicate",
                        format: "json",
                        course_id: @course.to_param,
                        topic_id: @topic.to_param },
                      {},
                      {},
                      expected_status: 200)

      expect(json["anonymous_state"]).to eq @topic.anonymous_state
    end

    it "duplicate publishes group context discussions if its a student duplicating" do
      @user = @student
      group_category = @course.group_categories.create!(name: "group category")
      @course.enroll_student(@student, enrollment_state: "active")
      group = group_category.groups.create!(name: "group", context: @course)
      group.add_user(@student)
      topic = group.discussion_topics.create!(title: "student topic",
                                              user: @student,
                                              workflow_state: "active",
                                              message: "hello")
      json = api_call(:post,
                      "/api/v1/groups/#{group.id}/discussion_topics/#{topic.id}/duplicate",
                      { controller: "discussion_topics_api",
                        action: "duplicate",
                        format: "json",
                        group_id: group.to_param,
                        topic_id: topic.to_param },
                      {},
                      {},
                      expected_status: 200)
      duplicated_topic = DiscussionTopic.last
      expect(duplicated_topic.published?).to be_truthy
      expect(json["published"]).to be_truthy
    end

    it "duplicate does not publish group context discussions if its a teacher duplicating" do
      @user = @teacher
      group_category = @course.group_categories.create!(name: "group category")
      group = group_category.groups.create!(name: "group", context: @course)
      topic = group.discussion_topics.create!(title: "teacher topic",
                                              user: @teacher,
                                              workflow_state: "active",
                                              message: "hello")
      json = api_call(:post,
                      "/api/v1/groups/#{group.id}/discussion_topics/#{topic.id}/duplicate",
                      { controller: "discussion_topics_api",
                        action: "duplicate",
                        format: "json",
                        group_id: group.to_param,
                        topic_id: topic.to_param },
                      {},
                      {},
                      expected_status: 200)
      duplicated_topic = DiscussionTopic.last
      expect(duplicated_topic.published?).to be_falsey
      expect(json["published"]).to be_falsey
    end

    it "duplicate updates positions" do
      @user = @teacher
      topic1 = DiscussionTopic.create!(context: @course,
                                       pinned: true,
                                       position: 20,
                                       title: "Foo",
                                       message: "bar")
      topic2 = DiscussionTopic.create!(context: @course,
                                       pinned: true,
                                       position: 21,
                                       title: "Bar",
                                       message: "baz")
      json = api_call(:post,
                      "/api/v1/courses/#{@course.id}/discussion_topics/#{topic1.id}/duplicate",
                      { controller: "discussion_topics_api",
                        action: "duplicate",
                        format: "json",
                        course_id: @course.to_param,
                        topic_id: topic1.to_param },
                      {},
                      {},
                      expected_status: 200)
      # The new topic should have position 21, and topic2 should be bumped
      # up to 22
      new_positions = json["new_positions"]
      topic1.reload
      expect(new_positions[topic1.id.to_s]).to eq 20
      expect(topic1.position).to eq 20
      new_topic = DiscussionTopic.last
      expect(new_positions[new_topic.id.to_s]).to eq 21
      expect(new_topic.position).to eq 21
      topic2.reload
      expect(new_positions[topic2.id.to_s]).to eq 22
      expect(topic2.position).to eq 22
    end
  end

  context "public courses" do
    let(:announcements_view_api) do
      lambda do |user, course_id, announcement_id, status = 200|
        old_at_user = @user
        @user = user # this is required because of api_call :-(
        json = api_call(
          :get,
          "/api/v1/courses/#{course_id}/discussion_topics/#{announcement_id}/view?include_new_entries=1",
          {
            controller: "discussion_topics_api",
            action: "view",
            format: "json",
            course_id: course_id.to_s,
            topic_id: announcement_id.to_s,
            include_new_entries: 1
          },
          {},
          {},
          {
            expected_status: status
          }
        )
        @user = old_at_user
        json
      end
    end

    before do
      course_with_teacher(active_all: true, is_public: true) # sets @teacher and @course
      account_admin_user(account: @course.account) # sets @admin
      @student1 = student_in_course(active_all: true).user
      @student2 = student_in_course(active_all: true).user

      @context = @course
      @announcement = announcement_model(user: @teacher) # sets @a

      s1e = @announcement.discussion_entries.create!(user: @student1, message: "Hello I'm student 1!")
      @announcement.discussion_entries.create!(user: @student2, parent_entry: s1e, message: "Hello I'm student 2!")
    end

    context "should be shown" do
      let(:check_access) do
        lambda do |json|
          expect(json["new_entries"]).not_to be_nil
          expect(json["new_entries"].count).to eq(2)
          expect(json["new_entries"].first["user_id"]).to eq(@student1.id)
          expect(json["new_entries"].second["user_id"]).to eq(@student2.id)
        end
      end

      it "shows student comments to students" do
        check_access.call(announcements_view_api.call(@student1, @course.id, @announcement.id))
      end

      it "shows student comments to teachers" do
        check_access.call(announcements_view_api.call(@teacher, @course.id, @announcement.id))
      end

      it "shows student comments to admins" do
        check_access.call(announcements_view_api.call(@admin, @course.id, @announcement.id))
      end
    end

    context "should not be shown" do
      let(:check_access) do
        lambda do |json|
          expect(json["new_entries"]).to be_nil
          expect(%w[unauthorized unauthenticated]).to include(json["status"])
        end
      end

      before do
        prev_course = @course
        course_with_teacher
        @student = student_in_course.user
        @course = prev_course
      end

      it "does not show student comments to unauthenticated users" do
        check_access.call(announcements_view_api.call(nil, @course.id, @announcement.id, 401))
      end

      it "does not show student comments to other students not in the course" do
        check_access.call(announcements_view_api.call(@student, @course.id, @announcement.id, 401))
      end

      it "does not show student comments to other teachers not in the course" do
        check_access.call(announcements_view_api.call(@teacher, @course.id, @announcement.id, 401))
      end
    end
  end

  it "orders Announcement items by posted_at rather than by position" do
    course_with_teacher(active_all: true)
    account_admin_user(account: @course.account) # sets @admin

    ann_ids_ordered_by_posted_at = Array.new(10) do |i|
      ann = Announcement.create!({
                                   context: @course,
                                   message: "Test Message",
                                 })
      ann.posted_at = i.days.ago
      ann.position = 1
      ann.save!
      ann.id
    end

    json = api_call(
      :get,
      "/api/v1/courses/#{@course.id}/discussion_topics?only_announcements=1",
      {
        controller: "discussion_topics",
        action: "index",
        format: "json",
        course_id: @course.id.to_s,
        only_announcements: 1,
      },
      {}
    )

    expect(json.pluck("id")).to eq(ann_ids_ordered_by_posted_at)
  end

  context "cross-sharding" do
    specs_require_sharding

    context "require initial post" do
      before(:once) do
        # In default shard, create the course and discussion topic
        course_with_student(active_all: true)
        @default_shard_student = @student
        @context = @course
        discussion_topic_model
        @topic.require_initial_post = true
        @topic.save

        # Create a user on another shard
        @shard1.activate do
          @shard_student = user_factory(name: "shard1 student", active_all: true)
        end

        # Enroll shard student into the course on the default shard
        @course.enroll_student(@shard_student, enrollment_state: "active")
      end

      describe "student" do
        before do
          user_session(@shard_student)
        end

        it "does not see entries before posting" do
          @shard1.activate do
            url = "/api/v1/courses/#{@course.id}/discussion_topics/#{@topic.id}"
            raw_api_call(:get,
                         "#{url}/entries",
                         controller: "discussion_topics_api",
                         action: "entries",
                         format: "json",
                         course_id: @course.id.to_s,
                         topic_id: @topic.id.to_s)
          end
          expect(response.body).to eq "require_initial_post"
          expect(response).to have_http_status :forbidden
        end

        it "sees entries after posting" do
          @topic.reply_from(user: @shard_student, text: "Lorem ipsum dolor")
          @shard1.activate do
            url = "/api/v1/courses/#{@course.id}/discussion_topics/#{@topic.id}"
            api_call(:get,
                     "#{url}/entries",
                     controller: "discussion_topics_api",
                     action: "entries",
                     format: "json",
                     course_id: @course.id.to_s,
                     topic_id: @topic.id.to_s)
          end
          expect(response).to have_http_status :ok
        end
      end
    end
  end
end

def create_attachment(context, opts = {})
  opts[:uploaded_data] ||= StringIO.new("attachment content")
  opts[:filename] ||= "content.txt"
  opts[:display_name] ||= opts[:filename]
  opts[:folder] ||= Folder.unfiled_folder(context)
  attachment = context.attachments.build(opts)
  attachment.save!
  attachment
end

def create_topic(context, opts = {})
  attachment = opts.delete(:attachment)
  opts[:user] ||= @user
  topic = context.discussion_topics.build(opts)
  topic.attachment = attachment if attachment
  topic.save!
  topic.publish if topic.unpublished?
  topic
end

def create_entry(topic, opts = {})
  attachment = opts.delete(:attachment)
  created_at = opts.delete(:created_at)
  opts[:user] ||= @user
  entry = topic.discussion_entries.build(opts)
  entry.attachment = attachment if attachment
  entry.created_at = created_at if created_at
  entry.save!
  entry
end

def create_reply(entry, opts = {})
  created_at = opts.delete(:created_at)
  opts[:user] ||= @user
  opts[:html] ||= opts.delete(:message)
  opts[:html] ||= "<p>This is a test message</p>"
  reply = entry.reply_from(opts)
  reply.created_at = created_at if created_at
  reply.save!
  reply
end<|MERGE_RESOLUTION|>--- conflicted
+++ resolved
@@ -2787,11 +2787,7 @@
                  format: "json",
                  course_id: @course.to_param,
                  topic_id: @topic.to_param)
-<<<<<<< HEAD
-        expect(response.code).to eq "200"
-=======
         expect(response).to have_http_status :ok
->>>>>>> b546d3a2
       end
 
       it "does not see entries before posting" do
@@ -2815,11 +2811,7 @@
                  format: "json",
                  course_id: @course.to_param,
                  topic_id: @topic.to_param)
-<<<<<<< HEAD
-        expect(response.code).to eq "200"
-=======
         expect(response).to have_http_status :ok
->>>>>>> b546d3a2
       end
     end
 
@@ -2851,11 +2843,7 @@
                  format: "json",
                  course_id: @course.to_param,
                  topic_id: @topic.to_param)
-<<<<<<< HEAD
-        expect(response.code).to eq "200"
-=======
         expect(response).to have_http_status :ok
->>>>>>> b546d3a2
       end
     end
   end
