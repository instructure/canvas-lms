--- conflicted
+++ resolved
@@ -584,12 +584,8 @@
                             "thumbnail_url" => nil,
                             "mime_class" => @attachment.mime_class,
                             "media_entry_id" => @attachment.media_entry_id,
-<<<<<<< HEAD
-                            "category" => "uncategorized" }],
-=======
                             "category" => "uncategorized",
                             "visibility_level" => @attachment.visibility_level }],
->>>>>>> 908c291f
         "discussion_type" => "side_comment",
         "locked" => false,
         "can_lock" => true,
@@ -2944,12 +2940,8 @@
         "modified_at" => @attachment.modified_at.as_json,
         "mime_class" => @attachment.mime_class,
         "media_entry_id" => @attachment.media_entry_id,
-<<<<<<< HEAD
-        "category" => "uncategorized"
-=======
         "category" => "uncategorized",
         "visibility_level" => @attachment.visibility_level
->>>>>>> 908c291f
       }
 
       v0 = json["view"][0]
