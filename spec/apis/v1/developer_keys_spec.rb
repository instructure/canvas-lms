# frozen_string_literal: true

#
# Copyright (C) 2011 Instructure, Inc.
#
# This file is part of Canvas.
#
# Canvas is free software: you can redistribute it and/or modify it under
# the terms of the GNU Affero General Public License as published by the Free
# Software Foundation, version 3 of the License.
#
# Canvas is distributed in the hope that it will be useful, but WITHOUT ANY
# WARRANTY; without even the implied warranty of MERCHANTABILITY or FITNESS FOR
# A PARTICULAR PURPOSE. See the GNU Affero General Public License for more
# details.
#
# You should have received a copy of the GNU Affero General Public License along
# with this program. If not, see <http://www.gnu.org/licenses/>.
#

require_relative "../api_spec_helper"
require_relative "../../lti_1_3_spec_helper"

describe DeveloperKeysController, type: :request do
  include_context "lti_1_3_spec_helper"
  let(:sa_id) { Account.site_admin.id }

  describe "GET 'index'" do
    it "requires authorization" do
      unauthorized_api_call(:get, "/api/v1/accounts/#{sa_id}/developer_keys.json", {
                              controller: "developer_keys",
                              action: "index",
                              format: "json",
                              account_id: sa_id.to_s
                            })
    end

    it "has the default developer key" do
      admin_session
      json = api_call(:get, "/api/v1/accounts/#{sa_id}/developer_keys.json", {
                        controller: "developer_keys",
                        action: "index",
                        format: "json",
                        account_id: sa_id.to_s
                      })

      confirm_valid_key_in_json(json, DeveloperKey.default)
    end

    it "returns the list of developer keys" do
      admin_session
      key = DeveloperKey.create!
      json = api_call(:get, "/api/v1/accounts/#{sa_id}/developer_keys.json", {
                        controller: "developer_keys",
                        action: "index",
                        format: "json",
                        account_id: sa_id.to_s
                      })

      confirm_valid_key_in_json(json, key)
    end

    it "stringifies the nested stuff" do
      admin_session
      key = DeveloperKey.create!
      json = api_call(:get,
                      "/api/v1/accounts/#{sa_id}/developer_keys.json",
                      {
                        controller: "developer_keys", action: "index", format: "json", account_id: sa_id.to_s
                      },
                      {},
                      { "Accept" => "application/json+canvas-string-ids" })
      row = json.detect { |r| r["id"] == key.global_id.to_s }
      expect(row["developer_key_account_binding"]["developer_key_id"]).to eq key.global_id.to_s
    end

    it "only includes a subset of attributes if inherited is set" do
      a = Account.create!
      allow_any_instance_of(DeveloperKeysController).to receive(:context_is_domain_root_account?).and_return(true)
      user_session(account_admin_user(account: a))
      d = DeveloperKey.create!(account: nil)
      d.update! visible: true
      get "/api/v1/accounts/#{a.id}/developer_keys", params: { inherited: true }
      expect(json_parse.first.keys).to match_array(
        %w[name created_at icon_url workflow_state id developer_key_account_binding is_lti_key inherited_from is_lti_registration]
      )
    end

    context "when inherited is set for siteadmin key" do
      subject { get "/api/v1/accounts/#{account.id}/developer_keys", params: { inherited: true } }

      let(:account) { Account.create! }
      let(:key) do
        d = DeveloperKey.create!(account: nil)
        d.update! visible: true
        d
      end

      before do
        allow_any_instance_of(DeveloperKeysController).to receive(:context_is_domain_root_account?).and_return(true)
        user_session(account_admin_user(account:))
        key
      end

      it "only includes a subset of attributes" do
        subject
        expect(json_parse.first.keys).to match_array(
          %w[name created_at icon_url workflow_state id developer_key_account_binding is_lti_key inherited_from is_lti_registration]
        )
      end

      it "sets inherited_from to global" do
        subject
        expect(json_parse.first["inherited_from"]).to eq "global"
      end
    end

    it "only includes tool_configuration if inherited is not set" do
      a = Account.create!
      allow_any_instance_of(DeveloperKeysController).to receive(:context_is_domain_root_account?).and_return(true)
      user_session(account_admin_user(account: a))
      d = DeveloperKey.create!(account: a)
      d.update! visible: true
      get "/api/v1/accounts/#{a.id}/developer_keys"
      expect(json_parse.first.keys).to include "tool_configuration"
    end

    it 'includes "allow_includes"' do
      a = Account.create!
      allow_any_instance_of(DeveloperKeysController).to receive(:context_is_domain_root_account?).and_return(true)
      user_session(account_admin_user(account: a))
      d = DeveloperKey.create!(account: a)
      d.update! visible: true
      get "/api/v1/accounts/#{a.id}/developer_keys"
      expect(json_parse.first.keys).to include "allow_includes"
    end

    it "does not include `test_cluster_only` by default" do
      admin_session
      DeveloperKey.create!
      json = api_call(:get, "/api/v1/accounts/#{sa_id}/developer_keys.json", {
                        controller: "developer_keys",
                        action: "index",
                        format: "json",
                        account_id: sa_id.to_s
                      })
      expect(json.first.keys).not_to include("test_cluster_only")
    end

    it "does include `test_cluster_only` when enabled" do
      Setting.set("dev_key_test_cluster_checks_enabled", true)
      admin_session
      DeveloperKey.create!
      json = api_call(:get, "/api/v1/accounts/#{sa_id}/developer_keys.json", {
                        controller: "developer_keys",
                        action: "index",
                        format: "json",
                        account_id: sa_id.to_s
                      })
      expect(json.first.keys).to include("test_cluster_only")
    end

    it "includes the lti_registration for Dynamic Reg keys" do
      account = Account.default
      developer_key = developer_key_model(account:)
      ims_registration = lti_ims_registration_model(developer_key:)
      admin_session
      json = api_call(:get, "/api/v1/accounts/#{account.id}/developer_keys", {
                        controller: "developer_keys",
                        action: "index",
                        format: "json",
                        account_id: account.id
                      })
<<<<<<< HEAD
=======
      expect(response).to be_successful
>>>>>>> 9ecbc393

      key_json = json.detect { |r| r["id"] == developer_key.global_id }
      expect(key_json["lti_registration"]).to eq ims_registration.as_json
    end

    describe "developer key account bindings" do
      specs_require_sharding

      context "when context is site admin" do
        it "includes the site admin binding for the key" do
          user_session(account_admin_user(account: Account.site_admin))
          sa_key = Account.site_admin.shard.activate { DeveloperKey.create!(account: nil) }
          get "/api/v1/accounts/site_admin/developer_keys"

          site_admin_key_json = json_parse.find { |d| d["id"] == sa_key.global_id }
          expect(Account.find(site_admin_key_json.dig("developer_key_account_binding", "account_id"))).to eq Account.site_admin
          expect(site_admin_key_json.dig("developer_key_account_binding", "account_owns_binding")).to be true
        end
      end

      context "when context is not site admin" do
        let(:root_account) { account_model }

        it "includes the site admin binding if it is set" do
          user_session(account_admin_user(account: Account.site_admin))
          sa_key = Account.site_admin.shard.activate { DeveloperKey.create!(account: nil) }
          sa_key.update!(visible: true)
          root_account.developer_key_account_bindings.create!(developer_key: sa_key, workflow_state: "on")

          get "/api/v1/accounts/#{root_account.id}/developer_keys?inherited=true"

          site_admin_key_json = json_parse.find { |d| d["id"] == sa_key.global_id }

          expect(Account.find(site_admin_key_json.dig("developer_key_account_binding", "account_id"))).to eq Account.site_admin
          expect(site_admin_key_json.dig("developer_key_account_binding", "account_owns_binding")).to be false
        end
      end
    end
  end

  describe "POST 'create'" do
    it "requires authorization" do
      unauthorized_api_call(:post,
                            "/api/v1/accounts/#{sa_id}/developer_keys.json",
                            {
                              controller: "developer_keys",
                              action: "create",
                              format: "json",
                              account_id: sa_id.to_s
                            },
                            { developer_key: {} })
    end

    it "creates a new developer key" do
      create_call
    end
  end

  describe "PUT 'update'" do
    it "requires authorization" do
      key = DeveloperKey.create!
      unauthorized_api_call(:put,
                            "/api/v1/developer_keys/#{key.id}.json",
                            {
                              controller: "developer_keys",
                              action: "update",
                              id: key.id.to_s,
                              format: "json"
                            },
                            { developer_key: {} })
    end

    it "updates an existing developer key" do
      update_call
    end
  end

  describe "DELETE 'destroy'" do
    it "requires authorization" do
      key = DeveloperKey.create!
      unauthorized_api_call(:delete, "/api/v1/developer_keys/#{key.id}.json", {
                              controller: "developer_keys",
                              action: "destroy",
                              id: key.id.to_s,
                              format: "json"
                            })
    end

    it "deletes an existing developer key" do
      destroy_call
    end
  end

  def admin_session
    account_admin_user(account: Account.site_admin)
  end

  def create_call
    admin_session
    post_hash = { developer_key: { name: "cool tool", icon_url: "" } }
    # make sure this key is created
    DeveloperKey.default
    json = api_call(:post,
                    "/api/v1/accounts/#{sa_id}/developer_keys.json",
                    {
                      controller: "developer_keys",
                      action: "create",
                      format: "json",
                      account_id: sa_id.to_s
                    },
                    post_hash)

    expect(DeveloperKey.count).to eq 2
    confirm_valid_key_in_json([json], DeveloperKey.last)
  end

  def update_call
    admin_session
    key = DeveloperKey.create!
    post_hash = { developer_key: { name: "cool tool" } }
    json = api_call(:put,
                    "/api/v1/developer_keys/#{key.id}.json",
                    {
                      controller: "developer_keys",
                      action: "update",
                      format: "json",
                      id: key.id.to_s
                    },
                    post_hash)

    key.reload
    confirm_valid_key_in_json([json], key)
  end

  def destroy_call
    admin_session
    key = DeveloperKey.create!
    api_call(:delete, "/api/v1/developer_keys/#{key.id}.json", {
               controller: "developer_keys",
               action: "destroy",
               format: "json",
               id: key.id.to_s
             })

    expect(DeveloperKey.where(id: key).first).to be_deleted
  end

  def unauthorized_api_call(*args)
    raw_api_call(*args)
    expect(response).to have_http_status :unauthorized
  end

  def confirm_valid_key_in_json(json, key)
    json.map! do |hash|
      hash.keep_if { |k, _| %w[id icon_url name].include?(k) }
    end

    expect(json.include?(key_to_hash(key))).to be true
  end

  def key_to_hash(key)
    {
      "id" => key.global_id,
      "icon_url" => key.icon_url,
      "name" => key.name
    }
  end
end<|MERGE_RESOLUTION|>--- conflicted
+++ resolved
@@ -171,10 +171,7 @@
                         format: "json",
                         account_id: account.id
                       })
-<<<<<<< HEAD
-=======
       expect(response).to be_successful
->>>>>>> 9ecbc393
 
       key_json = json.detect { |r| r["id"] == developer_key.global_id }
       expect(key_json["lti_registration"]).to eq ims_registration.as_json
