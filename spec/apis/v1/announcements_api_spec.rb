--- conflicted
+++ resolved
@@ -135,12 +135,8 @@
                               :get,
                               "/api/v1/announcements",
                               @params.merge(context_codes: ["course_#{@course1.id}", "course_#{@course2.id}"],
-<<<<<<< HEAD
-                                            start_date: start_date, end_date: end_date))
-=======
-                                            start_date: start_date,
-                                            end_date: end_date))
->>>>>>> 5e181781
+                                            start_date: start_date,
+                                            end_date: end_date))
       expect(json.pluck("id")).to eq [@ann2.id]
     end
 
