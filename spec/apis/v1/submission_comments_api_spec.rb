#
# Copyright (C) 2011 - 2013 Instructure, Inc.
#
# This file is part of Canvas.
#
# Canvas is free software: you can redistribute it and/or modify it under
# the terms of the GNU Affero General Public License as published by the Free
# Software Foundation, version 3 of the License.
#
# Canvas is distributed in the hope that it will be useful, but WITHOUT ANY
# WARRANTY; without even the implied warranty of MERCHANTABILITY or FITNESS FOR
# A PARTICULAR PURPOSE. See the GNU Affero General Public License for more
# details.
#
# You should have received a copy of the GNU Affero General Public License along
# with this program. If not, see <http://www.gnu.org/licenses/>.
#

require File.expand_path(File.dirname(__FILE__) + '/../api_spec_helper')
require File.expand_path(File.dirname(__FILE__) + '/../file_uploads_spec_helper')

describe 'Submissions Comment API', type: :request do

  describe '#create_file' do
    before :once do
      teacher_in_course active_all: true
      student_in_course active_all: true
      @assignment = @course.assignments.create! name: "blah",
        submission_types: "online_upload"
    end

    include_examples "file uploads api"
    def has_query_exemption?; true; end

    def preflight(preflight_params)
      api_call :post,
        "/api/v1/courses/#{@course.id}/assignments/#{@assignment.id}/submissions/#{@student.id}/comments/files",
      {controller: "submission_comments_api", action: "create_file",
       format: "json", course_id: @course.to_param,
       assignment_id: @assignment.to_param, user_id: @student.to_param},
       preflight_params
    end

    it "checks permissions" do
      orig_course = @course
      course_with_student active_all: true
      @course = orig_course
      raw_api_call :post,
        "/api/v1/courses/#{@course.id}/assignments/#{@assignment.id}/submissions/#{@student.id}/comments/files",
      {controller: "submission_comments_api", action: "create_file",
       format: "json", course_id: @course.to_param,
       assignment_id: @assignment.to_param, user_id: @student.to_param},
      name: "whatever"
      expect(response).not_to be_success
    end

    it "creates an attachment with the right the user_id" do
      preflight(name: "blah blah blah")
      expect(response).to be_successful
      a = @assignment.attachments.first
      expect(a).not_to be_nil
      expect(a.user_id).to eq @user.id
    end
  end

  describe 'annotation_notification' do
    before :once do
      Notification.create!(name: 'Annotation Teacher Notification', category: "TestImmediately")
      Notification.create!(name: 'Annotation Notification', category: "TestImmediately")
      student_in_course(active_all: true)
      site_admin_user(active_all: true)
<<<<<<< HEAD
      @assignment = @course.assignments.create! name: "blah", submission_types: "online_upload"
      @assignment.post_submissions
    end

    let(:teacher_notification) { BroadcastPolicy.notification_finder.by_name("Annotation Teacher Notification") }
    let(:notification) { BroadcastPolicy.notification_finder.by_name("Annotation Notification") }

    def annotation_notification_call(author_id: @student.to_param, assignment_id: @assignment.to_param)
=======
    end

    let(:auto_post_assignment) do
      assignment = @course.assignments.create! name: "blah", submission_types: "online_upload"
      assignment.ensure_post_policy(post_manually: false)
      assignment
    end

    let(:manual_post_assignment) do
      assignment = @course.assignments.create!(name: "unposted assignment, post_manually: true")
      assignment.ensure_post_policy(post_manually: true)
      assignment
    end

    let(:teacher_notification) { BroadcastPolicy.notification_finder.by_name("Annotation Teacher Notification") }
    let(:student_notification) { BroadcastPolicy.notification_finder.by_name("Annotation Notification") }
    let(:teacher_args) { [instance_of(Submission), "Annotation Teacher Notification", teacher_notification, any_args] }
    let(:student_args) { [instance_of(Submission), "Annotation Notification", student_notification, any_args] }

    let(:second_teacher) do
      second_teacher = User.create!(name: "mr two", workflow_state: 'registered')
      @course.enroll_user(second_teacher, 'TeacherEnrollment', enrollment_state: 'active')
    end

    let(:group_assignment_with_submission) do
      gc = @course.group_categories.create!(name: "all groups")
      g1 = gc.groups.create!(context: @course, name: "group 1")
      g1.add_user(@student)
      u2 = User.create!(name: "mr two", workflow_state: 'registered')
      @course.enroll_user(u2, 'StudentEnrollment', enrollment_state: 'active')
      g1.add_user(u2)
      ga = @course.assignments.create!(grade_group_students_individually: false, group_category: gc, name: "group assignment")
      ga.ensure_post_policy(post_manually: true)
      ga.submit_homework(@student, body: 'hello')
      ga
    end

    def annotation_notification_call(author_id: @student.to_param, assignment_id: auto_post_assignment.to_param)
>>>>>>> b2cff4c2
      raw_api_call(:post,
                   "/api/v1/courses/#{@course.id}/assignments/#{assignment_id}/submissions/#{@student.to_param}/annotation_notification",
                   {controller: "submission_comments_api", action: "annotation_notification",
                    format: "json", course_id: @course.to_param,
                    assignment_id: assignment_id, user_id: @student.to_param},
                   {author_id: author_id})
    end

    it 'sends notification to teacher for student annotation' do
<<<<<<< HEAD
      expect(BroadcastPolicy.notifier).to receive(:send_notification).with(
        instance_of(Submission),
        "Annotation Teacher Notification",
        teacher_notification,
        any_args
      )
=======
      expect(BroadcastPolicy.notifier).to receive(:send_notification).with(*teacher_args)
>>>>>>> b2cff4c2
      annotation_notification_call(author_id: @student.to_param)
      expect(response.status).to eq 200
    end

<<<<<<< HEAD
    it 'sends notification to student for teacher annotation' do
      expect(BroadcastPolicy.notifier).to receive(:send_notification).with(
        instance_of(Submission),
        "Annotation Notification",
        notification,
        any_args
      )
=======
    it 'sends notification to student for teacher annotation when assignment post_manually is false' do
      expect(BroadcastPolicy.notifier).to receive(:send_notification).with(*student_args)
>>>>>>> b2cff4c2
      annotation_notification_call(author_id: @teacher.to_param)
      expect(response.status).to eq 200
    end

    it 'works for group submission annotation' do
<<<<<<< HEAD
      og_student = @student
      student_in_course(active_all: true)
      all_groups = @course.group_categories.create!(name: "all groups")
      g1 = all_groups.groups.create!(context: @course, name: "group 1")
      g1.add_user(og_student)
      g1.add_user(@student)
      assignment = @course.assignments.create!(grade_group_students_individually: false, group_category: all_groups, name: "group assignment")
      assignment.submit_homework(@student, body: 'hello')
      assignment.post_submissions
      expect(BroadcastPolicy.notifier).to receive(:send_notification).with(
        instance_of(Submission),
        "Annotation Notification",
        notification,
        any_args
      ).twice
      @user = @admin
      annotation_notification_call(author_id: @teacher.to_param, assignment_id: assignment.to_param)
=======
      group_assignment_with_submission.post_submissions
      expect(BroadcastPolicy.notifier).to receive(:send_notification).with(*student_args).twice
      annotation_notification_call(author_id: @teacher.to_param, assignment_id: group_assignment_with_submission.to_param)
>>>>>>> b2cff4c2
      expect(response.status).to eq 200
    end

    it 'does not send to other teachers for teacher annotation' do
<<<<<<< HEAD
      expect(BroadcastPolicy.notifier).to receive(:send_notification).with(
        instance_of(Submission),
        "Annotation Teacher Notification",
        teacher_notification,
        any_args
      ).never
      admin = @admin
      teacher1 = @teacher
      teacher_in_course(active_all: true).user
      @user = admin
      annotation_notification_call(author_id: teacher1.to_param)
      expect(response.status).to eq 200
    end

    it 'does not send unless submission is posted' do
      assignment = @course.assignments.create!(name: "unposted assignment")
      assignment.submit_homework(@student, body: 'hello')
      expect(BroadcastPolicy.notifier).to receive(:send_notification).with(
        instance_of(Submission),
        "Annotation Teacher Notification",
        teacher_notification,
        any_args
      ).never
      annotation_notification_call(author_id: @teacher.to_param, assignment_id: assignment.to_param)
=======
      second_teacher
      expect(BroadcastPolicy.notifier).to receive(:send_notification).with(*teacher_args).never
      annotation_notification_call(author_id: @teacher.to_param)
      expect(response.status).to eq 200
    end

    it 'does not send to students when assignment is post_manually' do
      expect(BroadcastPolicy.notifier).to receive(:send_notification).with(*student_args).never
      annotation_notification_call(author_id: @teacher.to_param, assignment_id: manual_post_assignment.to_param)
      expect(response.status).to eq 200
    end

    it 'does send to students when assignment is post_manually and posted' do
      manual_post_assignment.post_submissions
      expect(BroadcastPolicy.notifier).to receive(:send_notification).with(*student_args).once
      annotation_notification_call(author_id: @teacher.to_param, assignment_id: manual_post_assignment.to_param)
      expect(response.status).to eq 200
    end

    it 'does not send to students when submission is not posted and author is teacher' do
      expect(BroadcastPolicy.notifier).to receive(:send_notification).with(*student_args).never
      expect(BroadcastPolicy.notifier).to receive(:send_notification).with(*teacher_args).never
      annotation_notification_call(author_id: @teacher.to_param, assignment_id: group_assignment_with_submission.to_param)
      expect(response.status).to eq 200
    end

    it 'does notify other group members of annotations' do
      expect(BroadcastPolicy.notifier).to receive(:send_notification).with(*student_args).once
      expect(BroadcastPolicy.notifier).to receive(:send_notification).with(*teacher_args).once
      annotation_notification_call(author_id: @student.to_param, assignment_id: group_assignment_with_submission.to_param)
>>>>>>> b2cff4c2
      expect(response.status).to eq 200
    end

    it 'checks permission of caller' do
      @user = @teacher
      annotation_notification_call(author_id: @student.to_param)
      expect(response.status).to eq 401
    end

    it 'checks that the assignment exists' do
      annotation_notification_call(author_id: @student.to_param, assignment_id: 'invalid')
      expect(response.status).to eq 404
    end

    it 'checks that the author is a member of the course' do
      @course = @course.root_account.courses.create!(workflow_state: 'available')
      annotation_notification_call(author_id: @student.to_param)
      expect(response.status).to eq 404
    end
  end

end<|MERGE_RESOLUTION|>--- conflicted
+++ resolved
@@ -69,16 +69,6 @@
       Notification.create!(name: 'Annotation Notification', category: "TestImmediately")
       student_in_course(active_all: true)
       site_admin_user(active_all: true)
-<<<<<<< HEAD
-      @assignment = @course.assignments.create! name: "blah", submission_types: "online_upload"
-      @assignment.post_submissions
-    end
-
-    let(:teacher_notification) { BroadcastPolicy.notification_finder.by_name("Annotation Teacher Notification") }
-    let(:notification) { BroadcastPolicy.notification_finder.by_name("Annotation Notification") }
-
-    def annotation_notification_call(author_id: @student.to_param, assignment_id: @assignment.to_param)
-=======
     end
 
     let(:auto_post_assignment) do
@@ -117,7 +107,6 @@
     end
 
     def annotation_notification_call(author_id: @student.to_param, assignment_id: auto_post_assignment.to_param)
->>>>>>> b2cff4c2
       raw_api_call(:post,
                    "/api/v1/courses/#{@course.id}/assignments/#{assignment_id}/submissions/#{@student.to_param}/annotation_notification",
                    {controller: "submission_comments_api", action: "annotation_notification",
@@ -127,90 +116,25 @@
     end
 
     it 'sends notification to teacher for student annotation' do
-<<<<<<< HEAD
-      expect(BroadcastPolicy.notifier).to receive(:send_notification).with(
-        instance_of(Submission),
-        "Annotation Teacher Notification",
-        teacher_notification,
-        any_args
-      )
-=======
       expect(BroadcastPolicy.notifier).to receive(:send_notification).with(*teacher_args)
->>>>>>> b2cff4c2
       annotation_notification_call(author_id: @student.to_param)
       expect(response.status).to eq 200
     end
 
-<<<<<<< HEAD
-    it 'sends notification to student for teacher annotation' do
-      expect(BroadcastPolicy.notifier).to receive(:send_notification).with(
-        instance_of(Submission),
-        "Annotation Notification",
-        notification,
-        any_args
-      )
-=======
     it 'sends notification to student for teacher annotation when assignment post_manually is false' do
       expect(BroadcastPolicy.notifier).to receive(:send_notification).with(*student_args)
->>>>>>> b2cff4c2
       annotation_notification_call(author_id: @teacher.to_param)
       expect(response.status).to eq 200
     end
 
     it 'works for group submission annotation' do
-<<<<<<< HEAD
-      og_student = @student
-      student_in_course(active_all: true)
-      all_groups = @course.group_categories.create!(name: "all groups")
-      g1 = all_groups.groups.create!(context: @course, name: "group 1")
-      g1.add_user(og_student)
-      g1.add_user(@student)
-      assignment = @course.assignments.create!(grade_group_students_individually: false, group_category: all_groups, name: "group assignment")
-      assignment.submit_homework(@student, body: 'hello')
-      assignment.post_submissions
-      expect(BroadcastPolicy.notifier).to receive(:send_notification).with(
-        instance_of(Submission),
-        "Annotation Notification",
-        notification,
-        any_args
-      ).twice
-      @user = @admin
-      annotation_notification_call(author_id: @teacher.to_param, assignment_id: assignment.to_param)
-=======
       group_assignment_with_submission.post_submissions
       expect(BroadcastPolicy.notifier).to receive(:send_notification).with(*student_args).twice
       annotation_notification_call(author_id: @teacher.to_param, assignment_id: group_assignment_with_submission.to_param)
->>>>>>> b2cff4c2
       expect(response.status).to eq 200
     end
 
     it 'does not send to other teachers for teacher annotation' do
-<<<<<<< HEAD
-      expect(BroadcastPolicy.notifier).to receive(:send_notification).with(
-        instance_of(Submission),
-        "Annotation Teacher Notification",
-        teacher_notification,
-        any_args
-      ).never
-      admin = @admin
-      teacher1 = @teacher
-      teacher_in_course(active_all: true).user
-      @user = admin
-      annotation_notification_call(author_id: teacher1.to_param)
-      expect(response.status).to eq 200
-    end
-
-    it 'does not send unless submission is posted' do
-      assignment = @course.assignments.create!(name: "unposted assignment")
-      assignment.submit_homework(@student, body: 'hello')
-      expect(BroadcastPolicy.notifier).to receive(:send_notification).with(
-        instance_of(Submission),
-        "Annotation Teacher Notification",
-        teacher_notification,
-        any_args
-      ).never
-      annotation_notification_call(author_id: @teacher.to_param, assignment_id: assignment.to_param)
-=======
       second_teacher
       expect(BroadcastPolicy.notifier).to receive(:send_notification).with(*teacher_args).never
       annotation_notification_call(author_id: @teacher.to_param)
@@ -241,7 +165,6 @@
       expect(BroadcastPolicy.notifier).to receive(:send_notification).with(*student_args).once
       expect(BroadcastPolicy.notifier).to receive(:send_notification).with(*teacher_args).once
       annotation_notification_call(author_id: @student.to_param, assignment_id: group_assignment_with_submission.to_param)
->>>>>>> b2cff4c2
       expect(response.status).to eq 200
     end
 
