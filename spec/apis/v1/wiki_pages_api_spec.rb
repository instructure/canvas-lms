#
# Copyright (C) 2017 - present Instructure, Inc.
#
# This file is part of Canvas.
#
# Canvas is free software: you can redistribute it and/or modify it under
# the terms of the GNU Affero General Public License as published by the Free
# Software Foundation, version 3 of the License.
#
# Canvas is distributed in the hope that it will be useful, but WITHOUT ANY
# WARRANTY; without even the implied warranty of MERCHANTABILITY or FITNESS FOR
# A PARTICULAR PURPOSE. See the GNU Affero General Public License for more
# details.
#
# You should have received a copy of the GNU Affero General Public License along
# with this program. If not, see <http://www.gnu.org/licenses/>.
#

require_relative '../api_spec_helper'
require_relative '../locked_spec'
require_relative '../../sharding_spec_helper'
require_relative '../../lti_spec_helper'

describe WikiPagesApiController, type: :request do
  include Api
  include Api::V1::Assignment
  include Api::V1::WikiPage
  include LtiSpecHelper

  ['post', 'put'].each do |http_verb|
    describe "creating a wiki page via #{http_verb}" do
      before :once do
        course_with_teacher(active_all: true)
        student_in_course(active_all: true)

        if http_verb == 'post'
          @action = 'create'
          @http_verb = :post
          @url = "/api/v1/courses/#{@course.id}/pages"
        else
          @action = 'update'
          @http_verb = :put
          @url = "/api/v1/courses/#{@course.id}/pages/new-page"
        end
      end

      def create_wiki_page(user, wiki_params, expected_status = 200)
        path = {
          controller: 'wiki_pages_api',
          action: @action,
          format: 'json',
          course_id: @course.id.to_s,
        }
        path[:url] = 'new-page' if @http_verb == :put
        params = { wiki_page: wiki_params }
        api_call_as_user(user, @http_verb, @url, path, params, {}, {expected_status: expected_status})
      end

      context 'with the user having manage_wiki_create permission' do
        it 'succeeds' do
          create_wiki_page(@teacher, {title: 'New Page', body: 'banana'})
          expect(WikiPage.last.title).to eq 'New Page'
          expect(WikiPage.last.body).to eq 'banana'
        end

        context 'when the user also has manage_wiki_update permission' do
          it 'is not published by default' do
            create_wiki_page(@teacher, {title: 'New Page'})
            expect(WikiPage.last.workflow_state).to eq 'unpublished'
          end

          it 'can be explictly published' do
            create_wiki_page(@teacher, {title: 'New Page', published: true})
            expect(WikiPage.last.workflow_state).to eq 'active'
          end

          it 'allows the "editing_roles" field to be set' do
            create_wiki_page(@teacher, {title: 'New Page', editing_roles: 'public'})
            expect(WikiPage.last.editing_roles).to eq 'public'
          end
        end

        context 'when the user does not have manage_wiki_update permission' do
          before :once do
            teacher_role = Role.get_built_in_role('TeacherEnrollment', root_account_id: Account.default.id)
            RoleOverride.create!(
              permission: 'manage_wiki_update',
              enabled: false,
              role: teacher_role,
              account: @course.root_account
            )
          end

          it 'is published by default when created' do
            create_wiki_page(@teacher, {title: 'New Page'})
            expect(WikiPage.last.workflow_state).to eq 'active'
          end

          it 'cannot be explictly unpublished when created' do
            create_wiki_page(@teacher, {title: 'New Page', published: false}, 401)
            expect(WikiPage.last).to be_nil
          end

<<<<<<< HEAD
      context 'with granular permission enabled' do
        before :once do
          @course.root_account.enable_feature!(:granular_permissions_wiki_pages)
        end

        context 'with the user having manage_wiki_create permission' do
          it 'succeeds' do
            create_wiki_page(@teacher, {title: 'New Page', body: 'banana'})
            expect(WikiPage.last.title).to eq 'New Page'
            expect(WikiPage.last.body).to eq 'banana'
          end

          context 'when the user also has manage_wiki_update permission' do
            it 'is not published by default' do
              create_wiki_page(@teacher, {title: 'New Page'})
              expect(WikiPage.last.workflow_state).to eq 'unpublished'
            end

            it 'can be explictly published' do
              create_wiki_page(@teacher, {title: 'New Page', published: true})
              expect(WikiPage.last.workflow_state).to eq 'active'
            end

            it 'allows the "editing_roles" field to be set' do
              create_wiki_page(@teacher, {title: 'New Page', editing_roles: 'public'})
              expect(WikiPage.last.editing_roles).to eq 'public'
            end
          end

          context 'when the user does not have manage_wiki_update permission' do
            before :once do
              RoleOverride.create!(
                permission: 'manage_wiki_update',
                enabled: false,
                role: teacher_role,
                account: @course.root_account
              )
            end

            it 'is published by default when created' do
              create_wiki_page(@teacher, {title: 'New Page'})
              expect(WikiPage.last.workflow_state).to eq 'active'
            end

            it 'cannot be explictly unpublished when created' do
              create_wiki_page(@teacher, {title: 'New Page', published: false}, 401)
              expect(WikiPage.last).to be_nil
            end

            it 'does not allow the "editing_roles" field to be set' do
              create_wiki_page(@teacher, {title: 'New Page', editing_roles: 'public'}, 401)
              expect(WikiPage.last).to be_nil
            end
=======
          it 'does not allow the "editing_roles" field to be set' do
            create_wiki_page(@teacher, {title: 'New Page', editing_roles: 'public'}, 401)
            expect(WikiPage.last).to be_nil
>>>>>>> 0f61c076
          end
        end

        context 'with the user not having manage_wiki_create permission' do
          it 'fails if the course does not grant create wiki page permission' do
            create_wiki_page(@student, {title: 'New Page'}, 401)
            expect(WikiPage.last).to be_nil
          end

          it 'succeeds if the course grants create wiki page permission' do
            @course.update!({default_wiki_editing_roles: 'teachers,students'})
            create_wiki_page(@student, {title: 'New Page', body: 'banana'})
            expect(WikiPage.last.title).to eq 'New Page'
            expect(WikiPage.last.body).to eq 'banana'
          end

          it 'does not allow the "who can edit" field to be set' do
            @course.update!({default_wiki_editing_roles: 'teachers,students'})
            create_wiki_page(@student, {title: 'New Page', editing_roles: 'public'}, 401)
            expect(WikiPage.last).to be_nil
          end

          it 'is published automatically when created' do
            @course.update!({default_wiki_editing_roles: 'teachers,students'})
            create_wiki_page(@student, {title: 'New Page'})
            expect(WikiPage.last.workflow_state).to eq 'active'
          end

          it 'cannot be set as unpublished when created' do
            @course.update!({default_wiki_editing_roles: 'teachers,students'})
            create_wiki_page(@student, {title: 'New Page', published: false}, 401)
            expect(WikiPage.last).to be_nil
          end
        end
      end
    end
  end

  describe 'DELETE' do
    before :once do
      course_with_teacher(active_all: true)
      student_in_course(active_all: true)
      wiki_page_model({ title: "Wiki Page" })
    end

    def delete_wiki_page(user, expected_status = 200)
      url = "/api/v1/courses/#{@course.id}/pages/#{@page.url}"
      path = {
        controller: 'wiki_pages_api',
        action: 'destroy',
        format: 'json',
        course_id: @course.id.to_s,
        url: @page.url,
      }
      api_call_as_user(user, :delete, url, path, {}, {}, {expected_status: expected_status})
    end

    it 'allows you to destroy a wiki page if you have the manage_wiki_delete permission' do
      delete_wiki_page(@teacher)
      expect(@page.reload.workflow_state).to eq 'deleted'
    end

<<<<<<< HEAD
    context 'with granular permission disabled' do
      before :once do
        @course.root_account.enable_feature!(:granular_permissions_wiki_pages)
      end

      it 'allows you to destroy a wiki page if you have the manage_wiki_delete permission' do
        delete_wiki_page(@teacher)
        expect(@page.reload.workflow_state).to eq 'deleted'
      end

      it 'does not allow you to destroy a wiki page if you do not have the manage_wiki_delete permission' do
        RoleOverride.create!(
          permission: 'manage_wiki_delete',
          enabled: false,
          role: teacher_role,
          account: @course.root_account
        )
        delete_wiki_page(@teacher, 401)
        expect(@page.reload.workflow_state).to eq 'active'
      end
=======
    it 'does not allow you to destroy a wiki page if you do not have the manage_wiki_delete permission' do
      teacher_role = Role.get_built_in_role('TeacherEnrollment', root_account_id: Account.default.id)
      RoleOverride.create!(
        permission: 'manage_wiki_delete',
        enabled: false,
        role: teacher_role,
        account: @course.root_account
      )
      delete_wiki_page(@teacher, 401)
      expect(@page.reload.workflow_state).to eq 'active'
>>>>>>> 0f61c076
    end
  end

  describe 'GET' do
    before :once do
      course_with_teacher(active_all: true)
      student_in_course(active_all: true)
      wiki_page_model({ title: "Wiki Page" })
    end

    def get_wiki_page(user, expected_status = 200)
      url = "/api/v1/courses/#{@course.id}/pages/#{@page.url}"
      path = {
        controller: 'wiki_pages_api',
        action: 'show',
        format: 'json',
        course_id: @course.id.to_s,
        url: @page.url,
      }
      api_call_as_user(user, :get, url, path, {}, {}, {expected_status: expected_status})
    end

    it 'works for teachers' do
      json = get_wiki_page(@teacher)
      expect(json['url']).to eq @page.url
    end

    it 'works for students' do
      json = get_wiki_page(@student)
      expect(json['url']).to eq @page.url
    end

    it 'fails for a student if the wiki page is unpublished' do
      @page.update!(workflow_state: 'unpublished')
      json = get_wiki_page(@student, 401)
      expect(json['url']).to be_nil
    end

    it 'fails if you do not have read permissions' do
      user = User.create!
      json = get_wiki_page(user, 401)
      expect(json['url']).to be_nil
    end
  end

  describe "POST 'duplicate'" do
    before :once do
      course_with_teacher(active_all: true)
      student_in_course(active_all: true)
      wiki_page_model({ :title => "Wiki Page" })
    end

    it "returns unauthorized if not a teacher" do
      api_call_as_user(@student, :post,
        "/api/v1/courses/#{@course.id}/pages/#{@page.url}/duplicate.json",
        { :controller => "wiki_pages_api",
          :action => "duplicate",
          :format => "json",
          :course_id => @course.id.to_s,
          :url => @page.url },
        {},
        {},
        { :expected_status => 401 })
    end

    it "can duplicate wiki non-assignment if teacher" do
      json = api_call_as_user(@teacher, :post,
        "/api/v1/courses/#{@course.id}/pages/#{@page.url}/duplicate.json",
        { :controller => "wiki_pages_api",
          :action => "duplicate",
          :format => "json",
          :course_id => @course.id.to_s,
          :url => @page.url },
        {},
        {},
        { :expected_status => 200 })
      expect(json["title"]).to eq "Wiki Page Copy"
    end

    it "can duplicate wiki assignment if teacher" do
      wiki_page_assignment_model({ :title => "Assignment Wiki" })
      json = api_call_as_user(@teacher, :post,
        "/api/v1/courses/#{@course.id}/pages/#{@page.url}/duplicate.json",
        { :controller => "wiki_pages_api",
          :action => "duplicate",
          :format => "json",
          :course_id => @course.id.to_s,
          :url => @page.url },
        {},
        {},
        { :expected_status => 200 })
      expect(json["title"]).to eq "Assignment Wiki Copy"
    end
  end
end<|MERGE_RESOLUTION|>--- conflicted
+++ resolved
@@ -101,65 +101,9 @@
             expect(WikiPage.last).to be_nil
           end
 
-<<<<<<< HEAD
-      context 'with granular permission enabled' do
-        before :once do
-          @course.root_account.enable_feature!(:granular_permissions_wiki_pages)
-        end
-
-        context 'with the user having manage_wiki_create permission' do
-          it 'succeeds' do
-            create_wiki_page(@teacher, {title: 'New Page', body: 'banana'})
-            expect(WikiPage.last.title).to eq 'New Page'
-            expect(WikiPage.last.body).to eq 'banana'
-          end
-
-          context 'when the user also has manage_wiki_update permission' do
-            it 'is not published by default' do
-              create_wiki_page(@teacher, {title: 'New Page'})
-              expect(WikiPage.last.workflow_state).to eq 'unpublished'
-            end
-
-            it 'can be explictly published' do
-              create_wiki_page(@teacher, {title: 'New Page', published: true})
-              expect(WikiPage.last.workflow_state).to eq 'active'
-            end
-
-            it 'allows the "editing_roles" field to be set' do
-              create_wiki_page(@teacher, {title: 'New Page', editing_roles: 'public'})
-              expect(WikiPage.last.editing_roles).to eq 'public'
-            end
-          end
-
-          context 'when the user does not have manage_wiki_update permission' do
-            before :once do
-              RoleOverride.create!(
-                permission: 'manage_wiki_update',
-                enabled: false,
-                role: teacher_role,
-                account: @course.root_account
-              )
-            end
-
-            it 'is published by default when created' do
-              create_wiki_page(@teacher, {title: 'New Page'})
-              expect(WikiPage.last.workflow_state).to eq 'active'
-            end
-
-            it 'cannot be explictly unpublished when created' do
-              create_wiki_page(@teacher, {title: 'New Page', published: false}, 401)
-              expect(WikiPage.last).to be_nil
-            end
-
-            it 'does not allow the "editing_roles" field to be set' do
-              create_wiki_page(@teacher, {title: 'New Page', editing_roles: 'public'}, 401)
-              expect(WikiPage.last).to be_nil
-            end
-=======
           it 'does not allow the "editing_roles" field to be set' do
             create_wiki_page(@teacher, {title: 'New Page', editing_roles: 'public'}, 401)
             expect(WikiPage.last).to be_nil
->>>>>>> 0f61c076
           end
         end
 
@@ -222,28 +166,6 @@
       expect(@page.reload.workflow_state).to eq 'deleted'
     end
 
-<<<<<<< HEAD
-    context 'with granular permission disabled' do
-      before :once do
-        @course.root_account.enable_feature!(:granular_permissions_wiki_pages)
-      end
-
-      it 'allows you to destroy a wiki page if you have the manage_wiki_delete permission' do
-        delete_wiki_page(@teacher)
-        expect(@page.reload.workflow_state).to eq 'deleted'
-      end
-
-      it 'does not allow you to destroy a wiki page if you do not have the manage_wiki_delete permission' do
-        RoleOverride.create!(
-          permission: 'manage_wiki_delete',
-          enabled: false,
-          role: teacher_role,
-          account: @course.root_account
-        )
-        delete_wiki_page(@teacher, 401)
-        expect(@page.reload.workflow_state).to eq 'active'
-      end
-=======
     it 'does not allow you to destroy a wiki page if you do not have the manage_wiki_delete permission' do
       teacher_role = Role.get_built_in_role('TeacherEnrollment', root_account_id: Account.default.id)
       RoleOverride.create!(
@@ -254,7 +176,6 @@
       )
       delete_wiki_page(@teacher, 401)
       expect(@page.reload.workflow_state).to eq 'active'
->>>>>>> 0f61c076
     end
   end
 
