--- conflicted
+++ resolved
@@ -3676,8 +3676,6 @@
       expect(Progress.find(json["id"])).to be_completed
     end
 
-<<<<<<< HEAD
-=======
     it "creates teacher enrollments" do
       user1 = user_with_pseudonym(name: "Teacher One")
       user2 = user_with_pseudonym(name: "Teacher Two")
@@ -3712,7 +3710,6 @@
       expect(response).to have_http_status :forbidden
     end
 
->>>>>>> 2ec7b1b5
     it "returns an error when too many users are enrolled at once" do
       user1 = user_with_pseudonym(name: "User One")
       @course2 = @course.root_account.courses.create!(name: "course2", workflow_state: "available")
@@ -3727,8 +3724,6 @@
       run_jobs
       expect(response).to have_http_status :bad_request
     end
-<<<<<<< HEAD
-=======
 
     it "returns bad request for invalid enrollment type" do
       user1 = user_with_pseudonym(name: "User One")
@@ -3743,6 +3738,5 @@
                        }
       expect(response).to have_http_status :bad_request
     end
->>>>>>> 2ec7b1b5
   end
 end