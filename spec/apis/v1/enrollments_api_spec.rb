# frozen_string_literal: true

#
# Copyright (C) 2011 - 2016 Instructure, Inc.
#
# This file is part of Canvas.
#
# Canvas is free software: you can redistribute it and/or modify it under
# the terms of the GNU Affero General Public License as published by the Free
# Software Foundation, version 3 of the License.
#
# Canvas is distributed in the hope that it will be useful, but WITHOUT ANY
# WARRANTY; without even the implied warranty of MERCHANTABILITY or FITNESS FOR
# A PARTICULAR PURPOSE. See the GNU Affero General Public License for more
# details.
#
# You should have received a copy of the GNU Affero General Public License along
# with this program. If not, see <http://www.gnu.org/licenses/>.
#

require_relative "../api_spec_helper"

describe EnrollmentsApiController, type: :request do
  describe "enrollment creation" do
    context "an admin user" do
      before :once do
        account_admin_user(active_all: true)
        course_factory(active_course: true)
        @unenrolled_user = user_with_pseudonym
        @section         = @course.course_sections.create!
        @path            = "/api/v1/courses/#{@course.id}/enrollments"
        @path_options    = { controller: "enrollments_api", action: "create", format: "json", course_id: @course.id.to_s }
        @user            = @admin
      end

      it "creates a new student enrollment" do
        json = api_call :post,
                        @path,
                        @path_options,
                        {
                          enrollment: {
                            user_id: @unenrolled_user.id,
                            type: "StudentEnrollment",
                            enrollment_state: "active",
                            course_section_id: @section.id,
                            limit_privileges_to_course_section: true,
                            start_at: nil,
                            end_at: nil
                          }
                        }
        new_enrollment = Enrollment.find(json["id"])
        expect(json).to eq({
                             "root_account_id" => @course.account.id,
                             "id" => new_enrollment.id,
                             "user_id" => @unenrolled_user.id,
                             "course_section_id" => @section.id,
                             "limit_privileges_to_course_section" => true,
                             "enrollment_state" => "active",
                             "course_id" => @course.id,
                             "sis_import_id" => nil,
                             "type" => "StudentEnrollment",
                             "role" => "StudentEnrollment",
                             "role_id" => student_role.id,
                             "html_url" => course_user_url(@course, @unenrolled_user),
                             "grades" => {
                               "html_url" => course_student_grades_url(@course, @unenrolled_user),
                               "final_score" => nil,
                               "current_score" => nil,
                               "final_grade" => nil,
                               "current_grade" => nil,
                               "unposted_final_score" => nil,
                               "unposted_current_score" => nil,
                               "unposted_final_grade" => nil,
                               "unposted_current_grade" => nil
                             },
                             "associated_user_id" => nil,
                             "updated_at" => new_enrollment.updated_at.xmlschema,
                             "created_at" => new_enrollment.created_at.xmlschema,
                             "last_activity_at" => nil,
                             "last_attended_at" => nil,
                             "total_activity_time" => 0,
                             "sis_account_id" => @course.account.sis_source_id,
                             "sis_course_id" => @course.sis_source_id,
                             "course_integration_id" => @course.integration_id,
                             "sis_section_id" => @section.sis_source_id,
                             "sis_user_id" => @unenrolled_user.pseudonym.sis_user_id,
                             "section_integration_id" => @section.integration_id,
                             "start_at" => nil,
                             "end_at" => nil
                           })
        expect(new_enrollment.root_account_id).to eql @course.account.id
        expect(new_enrollment.user_id).to eql @unenrolled_user.id
        expect(new_enrollment.course_section_id).to eql @section.id
        expect(new_enrollment.limit_privileges_to_course_section).to be true
        expect(new_enrollment.workflow_state).to eql "active"
        expect(new_enrollment.course_id).to eql @course.id
        expect(new_enrollment.self_enrolled).to be_nil
        expect(new_enrollment).to be_an_instance_of StudentEnrollment
      end

      it "does not allow enrolling a student view student" do
        c2 = Account.default.courses.create!
        user = c2.student_view_student

        api_call :post,
                 @path,
                 @path_options,
                 {
                   enrollment: {
                     user_id: user.id,
                     type: "StudentEnrollment",
                     enrollment_state: "active",
                     course_section_id: @section.id,
                     limit_privileges_to_course_section: true,
                     start_at: nil,
                     end_at: nil
                   }
                 },
                 {},
                 expected_status: 400
        expect(@section.enrollments.count).to eq 0
      end

      it "does not allow enrolling a user as a student view student" do
        api_call :post,
                 @path,
                 @path_options,
                 {
                   enrollment: {
                     user_id: @unenrolled_user.id,
                     type: "StudentViewEnrollment",
                     enrollment_state: "active",
                     course_section_id: @section.id,
                     limit_privileges_to_course_section: true,
                     start_at: nil,
                     end_at: nil
                   }
                 },
                 {},
                 expected_status: 400
        expect(@section.enrollments.count).to eq 0
      end

      it "accepts sis_section_id" do
        @section.update_attribute(:sis_source_id, "sis_id")
        json = api_call :post,
                        @path,
                        @path_options,
                        {
                          enrollment: {
                            user_id: @unenrolled_user.id,
                            type: "StudentEnrollment",
                            enrollment_state: "active",
                            course_section_id: "sis_section_id:sis_id",
                            limit_privileges_to_course_section: true,
                            start_at: nil,
                            end_at: nil
                          }
                        }
        new_enrollment = Enrollment.find(json["id"])
        expect(new_enrollment.course_section).to eq @section
      end

<<<<<<< HEAD
      it "is forbidden for users without manage_students permission (non-granular)" do
        @course.root_account.disable_feature!(:granular_permissions_manage_users)
        @course.account.role_overrides.create!(role: admin_role, enabled: false, permission: :manage_students)
        api_call :post,
                 @path,
                 @path_options,
                 {
                   enrollment: {
                     user_id: @unenrolled_user.id,
                     type: "StudentEnrollment",
                     enrollment_state: "active",
                     course_section_id: @section.id,
                     limit_privileges_to_course_section: true,
                     start_at: nil,
                     end_at: nil
                   }
                 },
                 {},
                 { expected_status: 403 }
      end

      it "is forbidden for users without add_student_to_course permission (granular)" do
        @course.root_account.enable_feature!(:granular_permissions_manage_users)
=======
      it "is forbidden for users without add_student_to_course permission" do
>>>>>>> cafde123
        @course.account.role_overrides.create!(role: admin_role, enabled: true, permission: :manage_students)
        @course.account.role_overrides.create!(role: admin_role, enabled: false, permission: :add_student_to_course)
        api_call :post,
                 @path,
                 @path_options,
                 {
                   enrollment: {
                     user_id: @unenrolled_user.id,
                     type: "StudentEnrollment",
                     enrollment_state: "active",
                     course_section_id: @section.id,
                     limit_privileges_to_course_section: true,
                     start_at: nil,
                     end_at: nil
                   }
                 },
                 {},
                 { expected_status: 403 }
      end

      it "creates a new teacher enrollment" do
        json = api_call :post,
                        @path,
                        @path_options,
                        {
                          enrollment: {
                            user_id: @unenrolled_user.id,
                            type: "TeacherEnrollment",
                            enrollment_state: "active",
                            course_section_id: @section.id,
                            limit_privileges_to_course_section: true
                          }
                        }
        enrollment = Enrollment.find(json["id"])
        expect(enrollment).to be_an_instance_of TeacherEnrollment
        expect(enrollment.workflow_state).to eq "active"
        expect(enrollment.course_section).to eq @section
        expect(enrollment.limit_privileges_to_course_section).to be true
      end

      describe "temporary enrollments" do
        before(:once) do
          teacher_in_course(active_all: true)
          @account = Account.default
          @account.enable_feature!(:temporary_enrollments)
          @temporary_enrollment_pairing = TemporaryEnrollmentPairing.create!(root_account: @account, created_by: account_admin_user)
        end

        context "when feature flag is enabled" do
          it "creates a new temporary enrollment association" do
            role_id = @teacher.enrollments.take.role_id
            json = api_call_as_user @admin,
                                    :post,
                                    @path,
                                    @path_options,
                                    {
                                      enrollment: {
                                        start_at: 1.day.ago,
                                        end_at: 1.day.from_now,
                                        user_id: @unenrolled_user.id,
                                        role_id:,
                                        course_section_id: @section.id,
                                        temporary_enrollment_source_user_id: @teacher.id,
                                        temporary_enrollment_pairing_id: @temporary_enrollment_pairing.id
                                      }
                                    }
            enrollment = Enrollment.find(json["id"])
            expect(enrollment).to be_an_instance_of TeacherEnrollment
            expect(enrollment.temporary_enrollment_source_user_id).to eq @teacher.id
            expect(enrollment.temporary_enrollment_pairing_id).to be_present
          end

          it "creates a new temporary enrollment association in a sub account context" do
            sub_account = @account.sub_accounts.create!
            teacher_in_course(account: sub_account, active_all: true)
            role_id = @teacher.enrollments.take.role_id
            path = "/api/v1/courses/#{@course.id}/enrollments"
            path_options = {
              controller: "enrollments_api",
              action: "create",
              format: "json",
              course_id: @course.id.to_s
            }
            json = api_call_as_user @admin,
                                    :post,
                                    path,
                                    path_options,
                                    {
                                      enrollment: {
                                        start_at: 1.day.ago,
                                        end_at: 1.day.from_now,
                                        user_id: @unenrolled_user.id,
                                        role_id:,
                                        course_section_id: @section.id,
                                        temporary_enrollment_source_user_id: @teacher.id,
                                        temporary_enrollment_pairing_id: @temporary_enrollment_pairing.id
                                      }
                                    }
            enrollment = Enrollment.find(json["id"])
            expect(enrollment).to be_an_instance_of TeacherEnrollment
            expect(enrollment.temporary_enrollment_source_user_id).to eq @teacher.id
            expect(enrollment.temporary_enrollment_pairing_id).to be_present
          end
        end

        context "when feature flag is disabled" do
          before(:once) do
            @account.disable_feature!(:temporary_enrollments)
          end

          it "does not create a new temporary enrollment association" do
            role_id = @teacher.enrollments.take.role_id
            json = api_call_as_user @admin,
                                    :post,
                                    @path,
                                    @path_options,
                                    {
                                      enrollment: {
                                        start_at: 1.day.ago,
                                        end_at: 1.day.from_now,
                                        user_id: @unenrolled_user.id,
                                        role_id:,
                                        course_section_id: @section.id,
                                        temporary_enrollment_source_user_id: @teacher.id,
                                        temporary_enrollment_pairing_id: @temporary_enrollment_pairing.id
                                      }
                                    }
            enrollment = Enrollment.find(json["id"])
            expect(enrollment).to be_an_instance_of TeacherEnrollment
            expect(enrollment.temporary_enrollment_source_user_id).to be_nil
            expect(enrollment.temporary_enrollment_pairing_id).to be_nil
          end
        end
      end

      it "interprets 'false' correctly" do
        json = api_call :post,
                        @path,
                        @path_options,
                        {
                          enrollment: {
                            user_id: @unenrolled_user.id,
                            type: "TeacherEnrollment",
                            limit_privileges_to_course_section: "false"
                          }
                        }
        expect(Enrollment.find(json["id"]).limit_privileges_to_course_section).to be false
      end

      it "adds a section limitation after the fact" do
        enrollment = @course.enroll_teacher @unenrolled_user
        json = api_call :post,
                        @path,
                        @path_options,
                        {
                          enrollment: {
                            user_id: @unenrolled_user.id,
                            type: "TeacherEnrollment",
                            limit_privileges_to_course_section: "true"
                          }
                        }
        expect(json["id"]).to eq enrollment.id
        expect(enrollment.reload.limit_privileges_to_course_section).to be true
      end

      it "creates a new ta enrollment" do
        json = api_call :post,
                        @path,
                        @path_options,
                        {
                          enrollment: {
                            user_id: @unenrolled_user.id,
                            type: "TaEnrollment",
                            enrollment_state: "active",
                            course_section_id: @section.id,
                            limit_privileges_to_course_section: true
                          }
                        }
        expect(Enrollment.find(json["id"])).to be_an_instance_of TaEnrollment
      end

      it "creates a new observer enrollment" do
        json = api_call :post,
                        @path,
                        @path_options,
                        {
                          enrollment: {
                            user_id: @unenrolled_user.id,
                            type: "ObserverEnrollment",
                            enrollment_state: "invited",
                            course_section_id: @section.id,
                            limit_privileges_to_course_section: true
                          }
                        }
        enrollment = Enrollment.find(json["id"])
        expect(enrollment).to be_an_instance_of ObserverEnrollment
        expect(enrollment.workflow_state).to eq "invited"
      end

      it "does not default observer enrollments to 'active' state if the user is not registered" do
        json = api_call :post,
                        @path,
                        @path_options,
                        {
                          enrollment: {
                            user_id: @unenrolled_user.id,
                            type: "ObserverEnrollment",
                            course_section_id: @section.id,
                            limit_privileges_to_course_section: true
                          }
                        }
        enrollment = Enrollment.find(json["id"])
        expect(enrollment).to be_an_instance_of ObserverEnrollment
        expect(enrollment.workflow_state).to eq "invited"
      end

      it "defaults observer enrollments to 'active' state if the user is registered" do
        @unenrolled_user.register!
        json = api_call :post,
                        @path,
                        @path_options,
                        {
                          enrollment: {
                            user_id: @unenrolled_user.id,
                            type: "ObserverEnrollment",
                            course_section_id: @section.id,
                            limit_privileges_to_course_section: true
                          }
                        }
        enrollment = Enrollment.find(json["id"])
        expect(enrollment).to be_an_instance_of ObserverEnrollment
        expect(enrollment.workflow_state).to eq "active"
      end

      it "does not create a new observer enrollment for self" do
        raw_api_call :post,
                     @path,
                     @path_options,
                     {
                       enrollment: {
                         user_id: @unenrolled_user.id,
                         type: "ObserverEnrollment",
                         enrollment_state: "active",
                         associated_user_id: @unenrolled_user.id,
                         course_section_id: @section.id,
                         limit_privileges_to_course_section: true
                       }
                     }

        expect(response).to have_http_status :bad_request
        expect(JSON.parse(response.body)).to eq(
          { "errors" => { "associated_user_id" => [{ "attribute" => "associated_user_id", "type" => "Cannot observe yourself", "message" => "Cannot observe yourself" }] } }
        )
      end

      it "defaults new enrollments to the 'invited' state in the default section" do
        json = api_call :post,
                        @path,
                        @path_options,
                        {
                          enrollment: {
                            user_id: @unenrolled_user.id,
                            type: "StudentEnrollment"
                          }
                        }

        e = Enrollment.find(json["id"])
        expect(e.workflow_state).to eql "invited"
        expect(e.course_section).to eql @course.default_section
      end

      it "defaults new enrollments to the 'creation_pending' state for unpublished courses" do
        @course.update_attribute(:workflow_state, "claimed")
        json = api_call :post,
                        @path,
                        @path_options,
                        {
                          enrollment: {
                            user_id: @unenrolled_user.id,
                            type: "StudentEnrollment"
                          }
                        }

        e = Enrollment.find(json["id"])
        expect(e.workflow_state).to eql "creation_pending"
        expect(e.course_section).to eql @course.default_section
      end

      it "throws an error if no params are given" do
        raw_api_call :post, @path, @path_options, { enrollment: {} }
        expect(response).to have_http_status :bad_request
        expect(JSON.parse(response.body)).to eq({
                                                  "message" => "No parameters given"
                                                })
      end

      it "assumes a StudentEnrollment if no type is given" do
        api_call :post, @path, @path_options, { enrollment: { user_id: @unenrolled_user.id } }
        expect(JSON.parse(response.body)["type"]).to eql "StudentEnrollment"
      end

      it "allows creating self-enrollments" do
        json = api_call :post, @path, @path_options, { enrollment: { user_id: @unenrolled_user.id, self_enrolled: true } }
        expect(@unenrolled_user.enrollments.find(json["id"]).self_enrolled).to be(true)
      end

      it "returns an error if an invalid type is given" do
        raw_api_call :post, @path, @path_options, { enrollment: { user_id: @unenrolled_user.id, type: "PandaEnrollment" } }
        expect(JSON.parse(response.body)["message"]).to eql "Invalid type"
      end

      it "enrolls a designer" do
        json = api_call :post, @path, @path_options, { enrollment: { user_id: @unenrolled_user.id, type: "DesignerEnrollment" } }
        expect(json["type"]).to eql "DesignerEnrollment"
        expect(@unenrolled_user.enrollments.find(json["id"])).to be_an_instance_of(DesignerEnrollment)
      end

      it "returns an error if no user_id is given" do
        raw_api_call :post, @path, @path_options, { enrollment: { type: "StudentEnrollment" } }
        expect(response).to have_http_status :bad_request
        expect(JSON.parse(response.body)).to eq({
                                                  "message" => "Can't create an enrollment without a user. Include enrollment[user_id] to create an enrollment"
                                                })
      end

      it "enrolls to the right section using the section-specific URL" do
        @path         = "/api/v1/sections/#{@section.id}/enrollments"
        @path_options = { controller: "enrollments_api", action: "create", format: "json", section_id: @section.id.to_s }
        json = api_call :post, @path, @path_options, { enrollment: { user_id: @unenrolled_user.id, } }

        expect(Enrollment.find(json["id"]).course_section).to eql @section
      end

      it "does not notify by default" do
        expect_any_instance_of(StudentEnrollment).to receive(:save_without_broadcasting).at_least(:once)

        api_call(:post, @path, @path_options, {
                   enrollment: {
                     user_id: @unenrolled_user.id,
                     enrollment_state: "active"
                   }
                 })
      end

      it "optionally sends notifications" do
        expect_any_instance_of(StudentEnrollment).to receive(:save).at_least(:once)

        api_call(:post, @path, @path_options, {
                   enrollment: {
                     user_id: @unenrolled_user.id,
                     enrollment_state: "active",
                     notify: true
                   }
                 })
      end

      it "does not allow enrollments to be added to a hard-concluded course" do
        @course.complete
        raw_api_call :post, @path, @path_options, {
          enrollment: {
            user_id: @unenrolled_user.id,
            type: "StudentEnrollment",
            enrollment_state: "active",
            course_section_id: @section.id,
            limit_privileges_to_course_section: true
          }
        }

        expect(JSON.parse(response.body)["message"]).to eql "Can't add an enrollment to a concluded course."
      end

      it "does not allow enrollments to be added to a soft-concluded course" do
        @course.start_at = 2.days.ago
        @course.conclude_at = 1.day.ago
        @course.restrict_enrollments_to_course_dates = true
        @course.save!
        raw_api_call :post, @path, @path_options, {
          enrollment: {
            user_id: @unenrolled_user.id,
            type: "StudentEnrollment",
            enrollment_state: "active",
            course_section_id: @section.id,
            limit_privileges_to_course_section: true
          }
        }

        expect(JSON.parse(response.body)["message"]).to eql "Can't add an enrollment to a concluded course."
      end

      it "allows enrollments to be added to an active section of a concluded course if the user is already enrolled" do
        other_section = @course.course_sections.create!
        @course.enroll_user(@unenrolled_user, "StudentEnrollment", section: other_section)

        @course.start_at = 2.days.ago
        @course.conclude_at = 1.day.ago
        @course.restrict_enrollments_to_course_dates = true
        @course.save!

        @section.end_at = 1.day.from_now
        @section.restrict_enrollments_to_section_dates = true
        @section.save!
        expect(@section).to_not be_concluded
        api_call :post, @path, @path_options, {
          enrollment: {
            user_id: @unenrolled_user.id,
            type: "StudentEnrollment",
            enrollment_state: "active",
            course_section_id: @section.id,
            limit_privileges_to_course_section: true
          }
        }
      end

      it "does not allow enrollments to be added to an active section of a concluded course if the user is not already enrolled" do
        @course.start_at = 2.days.ago
        @course.conclude_at = 1.day.ago
        @course.restrict_enrollments_to_course_dates = true
        @course.save!

        @section.end_at = 1.day.from_now
        @section.restrict_enrollments_to_section_dates = true
        @section.save!
        raw_api_call :post, @path, @path_options, {
          enrollment: {
            user_id: @unenrolled_user.id,
            type: "StudentEnrollment",
            enrollment_state: "active",
            course_section_id: @section.id,
            limit_privileges_to_course_section: true
          }
        }

        expect(JSON.parse(response.body)["message"]).to eql "Can't add an enrollment to a concluded course."
      end

      it "does not enroll a user lacking a pseudonym on the course's account" do
        foreign_user = user_factory
        api_call_as_user @admin,
                         :post,
                         @path,
                         @path_options,
                         { enrollment: { user_id: foreign_user.id } },
                         {},
                         { expected_status: 404 }
      end

      it "does not allow adding users to a template course" do
        @course.update!(template: true)
        api_call :post,
                 @path,
                 @path_options,
                 { enrollment: { user_id: @unenrolled_user.id } },
                 {},
                 { expected_status: 403 }
      end

      context "custom course-level roles" do
        before :once do
          @course_role = @course.root_account.roles.build(name: "newrole")
          @course_role.base_role_type = "TeacherEnrollment"
          @course_role.save!
        end

        it "sets role_id and type for a new enrollment if role is specified" do
          json = api_call :post,
                          @path,
                          @path_options,
                          {
                            enrollment: {
                              user_id: @unenrolled_user.id,
                              role: "newrole",
                              enrollment_state: "active",
                              course_section_id: @section.id,
                              limit_privileges_to_course_section: true
                            }
                          }
          expect(Enrollment.find(json["id"])).to be_an_instance_of TeacherEnrollment
          expect(Enrollment.find(json["id"]).role_id).to eq @course_role.id
          expect(json["role"]).to eq "newrole"
          expect(json["role_id"]).to eq @course_role.id
        end

        it "returns an error if type is specified but does not the role's base_role_type" do
          json = api_call :post,
                          @path,
                          @path_options,
                          {
                            enrollment: {
                              user_id: @unenrolled_user.id,
                              role: "newrole",
                              type: "StudentEnrollment",
                              enrollment_state: "active",
                              course_section_id: @section.id,
                              limit_privileges_to_course_section: true
                            }
                          },
                          {},
                          expected_status: 400
          expect(json["message"]).to eql "The specified type must match the base type for the role"
        end

        it "returns an error if role is specified but is invalid" do
          json = api_call :post,
                          @path,
                          @path_options,
                          {
                            enrollment: {
                              user_id: @unenrolled_user.id,
                              role: "badrole",
                              enrollment_state: "active",
                              course_section_id: @section.id,
                              limit_privileges_to_course_section: true
                            }
                          },
                          {},
                          expected_status: 400
          expect(json["message"]).to eql "Invalid role"
        end

        it "returns an error if role is specified but is inactive" do
          @course_role.deactivate
          json = api_call :post,
                          @path,
                          @path_options,
                          {
                            enrollment: {
                              user_id: @unenrolled_user.id,
                              role: "newrole",
                              enrollment_state: "active",
                              course_section_id: @section.id,
                              limit_privileges_to_course_section: true
                            }
                          },
                          {},
                          expected_status: 400
          expect(json["message"]).to eql "Cannot create an enrollment with this role because it is inactive."
        end

        it "returns a suitable error if role is specified but is deleted" do
          @course_role.destroy
          json = api_call :post,
                          @path,
                          @path_options,
                          {
                            enrollment: {
                              user_id: @unenrolled_user.id,
                              role: "newrole",
                              enrollment_state: "active",
                              course_section_id: @section.id,
                              limit_privileges_to_course_section: true
                            }
                          },
                          {},
                          expected_status: 400
          expect(json["message"]).to eql "Invalid role"
        end

        it "accepts base roles in the role parameter" do
          json = api_call :post,
                          @path,
                          @path_options,
                          {
                            enrollment: {
                              user_id: @unenrolled_user.id,
                              role: "ObserverEnrollment",
                              enrollment_state: "active",
                              course_section_id: @section.id,
                              limit_privileges_to_course_section: true
                            }
                          }
          expect(Enrollment.find(json["id"])).to be_an_instance_of ObserverEnrollment
        end

        it "derives roles from parent accounts" do
          sub_account = Account.create!(name: "sub", parent_account: @course.account)
          course_factory(account: sub_account)

          expect(@course.account.roles.active.where(name: "newrole").first).to be_nil
          course_role = @course.account.get_course_role_by_name("newrole")
          expect(course_role).to_not be_nil

          @path = "/api/v1/courses/#{@course.id}/enrollments"
          @path_options = { controller: "enrollments_api", action: "create", format: "json", course_id: @course.id.to_s }
          @section = @course.course_sections.create!

          json = api_call :post,
                          @path,
                          @path_options,
                          {
                            enrollment: {
                              user_id: @unenrolled_user.id,
                              role_id: course_role.id,
                              enrollment_state: "active",
                              course_section_id: @section.id,
                              limit_privileges_to_course_section: true
                            }
                          }
          expect(Enrollment.find(json["id"])).to be_an_instance_of TeacherEnrollment
          expect(Enrollment.find(json["id"]).role_id).to eq course_role.id
          expect(json["role"]).to eq "newrole"
          expect(json["role_id"]).to eq course_role.id
        end
      end
    end

    context "a teacher" do
      before :once do
        course_with_teacher(active_all: true)
        @course_with_teacher    = @course
        @course_wo_teacher      = course_factory
        @course                 = @course_with_teacher
        @unenrolled_user        = user_with_pseudonym
        @section                = @course.course_sections.create
        @path                   = "/api/v1/courses/#{@course.id}/enrollments"
        @path_options           = { controller: "enrollments_api", action: "create", format: "json", course_id: @course.id.to_s }
        @user                   = @teacher
      end

      it "creates enrollments for its own class" do
        json = api_call :post,
                        @path,
                        @path_options,
                        {
                          enrollment: {
                            user_id: @unenrolled_user.id,
                            type: "StudentEnrollment",
                            enrollment_state: "active",
                            course_section_id: @section.id,
                            limit_privileges_to_course_section: true
                          }
                        }
        new_enrollment = Enrollment.find(json["id"])
        expect(json).to eq({
                             "root_account_id" => @course.account.id,
                             "id" => new_enrollment.id,
                             "user_id" => @unenrolled_user.id,
                             "course_section_id" => @section.id,
                             "limit_privileges_to_course_section" => true,
                             "enrollment_state" => "active",
                             "course_id" => @course.id,
                             "type" => "StudentEnrollment",
                             "role" => "StudentEnrollment",
                             "role_id" => student_role.id,
                             "html_url" => course_user_url(@course, @unenrolled_user),
                             "grades" => {
                               "html_url" => course_student_grades_url(@course, @unenrolled_user),
                               "final_score" => nil,
                               "current_score" => nil,
                               "final_grade" => nil,
                               "current_grade" => nil,
                               "unposted_final_score" => nil,
                               "unposted_current_score" => nil,
                               "unposted_final_grade" => nil,
                               "unposted_current_grade" => nil
                             },
                             "associated_user_id" => nil,
                             "updated_at" => new_enrollment.updated_at.xmlschema,
                             "created_at" => new_enrollment.created_at.xmlschema,
                             "last_activity_at" => nil,
                             "last_attended_at" => nil,
                             "total_activity_time" => 0,
                             "sis_account_id" => @course.account.sis_source_id,
                             "sis_course_id" => @course.sis_source_id,
                             "course_integration_id" => @course.integration_id,
                             "sis_section_id" => @section.sis_source_id,
                             "sis_user_id" => @unenrolled_user.pseudonym.sis_user_id,
                             "section_integration_id" => @section.integration_id,
                             "start_at" => nil,
                             "end_at" => nil
                           })
        expect(new_enrollment.root_account_id).to eql @course.account.id
        expect(new_enrollment.user_id).to eql @unenrolled_user.id
        expect(new_enrollment.course_section_id).to eql @section.id
        expect(new_enrollment.limit_privileges_to_course_section).to be true
        expect(new_enrollment.workflow_state).to eql "active"
        expect(new_enrollment.course_id).to eql @course.id
        expect(new_enrollment).to be_an_instance_of StudentEnrollment
      end

      it "does not create an enrollment for another class" do
        raw_api_call :post,
                     "/api/v1/courses/#{@course_wo_teacher.id}/enrollments",
                     @path_options.merge(course_id: @course_wo_teacher.id.to_s),
                     {
                       enrollment: {
                         user_id: @unenrolled_user.id,
                         type: "StudentEnrollment"
                       }
                     }
        expect(response).to have_http_status :forbidden
      end
    end

    context "a student" do
      before :once do
        course_with_student(active_all: true)
        @unenrolled_user        = user_with_pseudonym
        @path                   = "/api/v1/courses/#{@course.id}/enrollments"
        @path_options           = { controller: "enrollments_api", action: "create", format: "json", course_id: @course.id.to_s }
        @user                   = @student
      end

      it "returns 403 Forbidden" do
        raw_api_call :post,
                     @path,
                     @path_options,
                     {
                       enrollment: {
                         user_id: @unenrolled_user,
                         type: "StudentEnrollment"
                       }
                     }
        expect(response).to have_http_status :forbidden
      end
    end

    context "self enrollment" do
      before :once do
        Account.default.allow_self_enrollment!
        course_factory(active_all: true)
        @course.update_attribute(:self_enrollment, true)
        @unenrolled_user = user_with_pseudonym
        @path = "/api/v1/courses/#{@course.id}/enrollments"
        @path_options = { controller: "enrollments_api", action: "create", format: "json", course_id: @course.id.to_s }
      end

      it "requires a logged-in user" do
        @user = nil
        raw_api_call :post,
                     @path,
                     @path_options,
                     {
                       enrollment: {
                         user_id: "self",
                         self_enrollment_code: @course.self_enrollment_code
                       }
                     }
        expect(response).to have_http_status :unauthorized
      end

      it "requires a valid code and user" do
        raw_api_call :post,
                     @path,
                     @path_options,
                     {
                       enrollment: {
                         user_id: "invalid",
                         self_enrollment_code: "invalid"
                       }
                     }
        expect(response).to have_http_status :bad_request
        json = JSON.parse(response.body)
        expect(json["message"]).to include "enrollment[self_enrollment_code] is invalid"
        expect(json["message"]).to include "enrollment[user_id] must be 'self' when self-enrolling"
      end

      it "requires the course to be in a valid state" do
        MasterCourses::MasterTemplate.set_as_master_course(@course)
        raw_api_call :post,
                     @path,
                     @path_options,
                     { enrollment: { user_id: "self", self_enrollment_code: @course.self_enrollment_code } }
        expect(response).to have_http_status :bad_request
        json = JSON.parse(response.body)
        expect(json["message"]).to include "course is not open for self-enrollment"
      end

      it "lets anyone self-enroll" do
        json = api_call :post,
                        @path,
                        @path_options,
                        {
                          enrollment: {
                            user_id: "self",
                            self_enrollment_code: @course.self_enrollment_code
                          }
                        }
        new_enrollment = Enrollment.find(json["id"])
        expect(new_enrollment.user_id).to eq @unenrolled_user.id
        expect(new_enrollment.type).to eq "StudentEnrollment"
        expect(new_enrollment).to be_active
        expect(new_enrollment).to be_self_enrolled
      end

      it "does not let anyone self-enroll if account disables it" do
        account = @course.root_account
        account.settings.delete(:self_enrollment)
        account.save!

        raw_api_call :post,
                     @path,
                     @path_options,
                     {
                       enrollment: {
                         user_id: "self",
                         self_enrollment_code: @course.self_enrollment_code
                       }
                     }
        expect(response).to have_http_status :bad_request
      end

      it "does not allow self-enrollment in a concluded course" do
        @course.update(start_at: 2.days.ago,
                       conclude_at: 1.day.ago,
                       restrict_enrollments_to_course_dates: true)
        raw_api_call :post,
                     @path,
                     @path_options,
                     { enrollment: { user_id: "self", self_enrollment_code: @course.self_enrollment_code } }
        expect(response).to have_http_status :bad_request
        expect(response.body).to include("concluded")
      end

      context "sharding" do
        specs_require_sharding

        it "groups_id retrieve correct groups with cross-shard users" do
          @shard2.activate do
            @s2_user = user_with_pseudonym(active_all: true)
          end

          @shard1.activate do
            @s1_user = user_with_pseudonym(active_all: true)
          end

          @course.enroll_student(@s1_user)
          @course.enroll_student(@s2_user)

          group = @course.groups.create(name: "A Group")

          GroupMembership.create!(
            group:,
            user: @s1_user,
            workflow_state: "accepted"
          )

          GroupMembership.create!(
            group:,
            user: @s2_user,
            workflow_state: "accepted"
          )

          json = api_call(:get, "/api/v1/courses/#{@course.id}/enrollments", { controller: "enrollments_api",
                                                                               action: "index",
                                                                               course_id: @course.id.to_param,
                                                                               format: "json",
                                                                               include: ["group_ids"] })

          expect(json[0]["user"]["group_ids"]).to eq([group.id])
          expect(json[1]["user"]["group_ids"]).to eq([group.id])
        end

        it "properly restores an existing enrollment when self-enrolling a cross-shard user" do
          @shard1.activate { @cs_user = user_with_pseudonym(active_all: true) }
          enrollment = @course.enroll_student(@cs_user)
          enrollment.destroy

          @me = @cs_user
          json = api_call :post,
                          @path,
                          @path_options,
                          {
                            enrollment: {
                              user_id: "self",
                              self_enrollment_code: @course.self_enrollment_code
                            }
                          },
                          {},
                          { expected_status: 200 }
          expect(json["id"]).to eq enrollment.id
          expect(enrollment.reload).to be_active
        end
      end
    end
  end

  describe "enrollment listing" do
    before :once do
      course_with_student(active_all: true, user: user_with_pseudonym)
      @group = @course.groups.create!(name: "My Group")
      @group.add_user(@student, "accepted", true)
      @teacher = User.create(name: "Señor Chang")
      @teacher.pseudonyms.create(unique_id: "chang@example.com")
      @course.enroll_teacher(@teacher)
      User.all.each { |u| u.destroy unless u.pseudonym.present? }
      @path = "/api/v1/courses/#{@course.id}/enrollments"
      @user_path = "/api/v1/users/#{@user.id}/enrollments"
      @enroll_path = "/api/v1/accounts/#{@enrollment.root_account_id}/enrollments"
      @params = { controller: "enrollments_api", action: "index", course_id: @course.id.to_param, format: "json" }
      @enroll_params = { controller: "enrollments_api", action: "show", account_id: @enrollment.root_account_id, id: @enrollment.id, format: "json" }
      @user_params = { controller: "enrollments_api", action: "index", user_id: @user.id.to_param, format: "json" }
      @section = @course.course_sections.create!
    end

    it "orders enrollments deterministically for pagination" do
      allow_any_instance_of(EnrollmentsApiController).to receive(:use_bookmarking?).and_return(true)
      enrollment_num = 10
      enrollment_num.times do
        u = user_with_pseudonym(name: "John Smith", sortable_name: "Smith, John")
        @course.enroll_user(u, "StudentEnrollment", enrollment_state: "active")
      end

      found_enrollment_ids = []
      enrollment_num.times do |i|
        json = if i == 0
                 api_call(:get,
                          "/api/v1/courses/#{@course.id}/enrollments?per_page=1",
                          controller: "enrollments_api",
                          action: "index",
                          format: "json",
                          course_id: @course.id.to_s,
                          per_page: 1)
               else
                 follow_pagination_link("next", { controller: "enrollments_api",
                                                  action: "index",
                                                  format: "json",
                                                  course_id: @course.id.to_s })
               end
        id = json[0]["id"]
        id_already_found = found_enrollment_ids.include?(id)
        expect(id_already_found).to be_falsey
        found_enrollment_ids << id
      end
    end

    it "orders enrollments deterministically for pagination with bookmarking not enabled" do
      allow_any_instance_of(EnrollmentsApiController).to receive(:use_bookmarking?).and_return(false)
      enrollment_num = 10
      enrollment_num.times do
        u = user_with_pseudonym(name: "John Smith", sortable_name: "Smith, John")
        @course.enroll_user(u, "StudentEnrollment", enrollment_state: "active")
      end

      found_enrollment_ids = []
      enrollment_num.times do |i|
        json = if i == 0
                 api_call(:get,
                          "/api/v1/courses/#{@course.id}/enrollments?per_page=1",
                          controller: "enrollments_api",
                          action: "index",
                          format: "json",
                          course_id: @course.id.to_s,
                          per_page: 1)
               else
                 follow_pagination_link("next", { controller: "enrollments_api",
                                                  action: "index",
                                                  format: "json",
                                                  course_id: @course.id.to_s })
               end
        id = json[0]["id"]
        id_already_found = found_enrollment_ids.include?(id)
        expect(id_already_found).to be_falsey
        found_enrollment_ids << id
      end
    end

    describe "temporary enrollments" do
      let_once(:start_at) { 1.day.ago }
      let_once(:start_at_future) { 1.day.from_now }
      let_once(:end_at) { 1.month.from_now }

      before(:once) do
        Account.default.enable_feature!(:temporary_enrollments)
        @provider = user_factory(active_all: true)
        @recipient = user_factory(active_all: true)
        course1 = course_with_teacher(active_all: true, user: @provider).course
        course2 = course_with_teacher(active_all: true, user: @provider).course
        temporary_enrollment_pairing = TemporaryEnrollmentPairing.create!(root_account: Account.default, created_by: account_admin_user)
        course1.enroll_user(
          @recipient,
          "TeacherEnrollment",
          {
            role: teacher_role,
            temporary_enrollment_source_user_id: @provider.id,
            temporary_enrollment_pairing_id: temporary_enrollment_pairing.id,
            start_at:,
            end_at:
          }
        )
        course2.enroll_user(
          @recipient,
          "TeacherEnrollment",
          {
            role: teacher_role,
            temporary_enrollment_source_user_id: @provider.id,
            temporary_enrollment_pairing_id: temporary_enrollment_pairing.id,
            start_at: start_at_future,
            end_at:
          }
        )
      end

      context "when feature flag is enabled" do
        it "returns recipient temporary enrollments" do
          user_path = "/api/v1/users/#{@recipient.id}/enrollments"
          json = api_call_as_user(account_admin_user,
                                  :get,
                                  user_path,
                                  @user_params.merge(temporary_enrollments_for_recipient: true,
                                                     user_id: @recipient.id))
          expect(json.length).to eq(2)
          expect(json.first["user_id"]).to eq(@recipient.id)
        end

        it "returns recipient enrollments for a provider" do
          user_path = "/api/v1/users/#{@provider.id}/enrollments"
          json = api_call_as_user(account_admin_user,
                                  :get,
                                  user_path,
                                  @user_params.merge(temporary_enrollment_recipients_for_provider: true,
                                                     user_id: @provider.id))
          expect(json.length).to eq(2)
          expect(json.first["user_id"]).to eq(@recipient.id)
        end

        it "returns default behavior if temporary enrollment args are not provided" do
          user_path = "/api/v1/users/#{@recipient.id}/enrollments"
          json = api_call_as_user(account_admin_user,
                                  :get,
                                  user_path,
                                  @user_params.merge(user_id: @recipient.id))
          expect(json.length).to eq(2)
          expect(json.first["user_id"]).to eq(@recipient.id)
        end

        it "returns temporary enrollments with included providers" do
          user_path = "/api/v1/users/#{@recipient.id}/enrollments"
          json = api_call_as_user(account_admin_user,
                                  :get,
                                  user_path,
                                  @user_params.merge(temporary_enrollments_for_recipient: true,
                                                     user_id: @recipient.id,
                                                     include: ["temporary_enrollment_providers"]))
          expect(json.length).to eq(2)
          expect(json.first["user_id"]).to eq(@recipient.id)
          expect(json.first["temporary_enrollment_provider"]["id"]).to eq(@provider.id)
        end

        it "respects enrollment state when a state arg is provided" do
          start_at, end_at = "2023-10-01T18:53:53Z", "2023-10-21T18:53:53Z"
          @recipient.enrollments.last.update!(start_at:, end_at:)
          user_path = "/api/v1/users/#{@recipient.id}/enrollments"
          json = api_call_as_user(account_admin_user,
                                  :get,
                                  user_path,
                                  @user_params.merge(temporary_enrollments_for_recipient: true,
                                                     user_id: @recipient.id,
                                                     state: "current_and_future",
                                                     include: ["temporary_enrollment_providers"]))
          expect(json.length).to eq(1)
          expect(json.first["user_id"]).to eq(@recipient.id)
        end

        it "handles an empty result set" do
          user_path = "/api/v1/users/#{@provider.id}/enrollments"
          @recipient.enrollments.destroy_all
          json = api_call_as_user(account_admin_user,
                                  :get,
                                  user_path,
                                  @user_params.merge(temporary_enrollment_recipients_for_provider: true,
                                                     user_id: @provider.id))
          expect(response).to have_http_status(:ok)
          expect(json).to be_empty
        end

        it "renders forbidden if user is not an account admin" do
          user_path = "/api/v1/users/#{@recipient.id}/enrollments"
          api_call_as_user(@provider,
                           :get,
                           user_path,
                           @user_params.merge(temporary_enrollments_for_recipient: true,
                                              user_id: @recipient.id))
          expect(response).to have_http_status(:forbidden)
        end
      end

      context "when feature flag is disabled" do
        before(:once) do
          Account.default.disable_feature!(:temporary_enrollments)
        end

        it "ignores temp enrollment params and returns default enrollment behavior" do
          user_path = "/api/v1/users/#{@recipient.id}/enrollments"
          json = api_call_as_user(account_admin_user,
                                  :get,
                                  user_path,
                                  @user_params.merge(temporary_enrollments_for_recipient: true,
                                                     user_id: @recipient.id))
          expect(json.length).to eq(2)
          expect(json.first["user_id"]).to eq(@recipient.id)
        end
      end
    end

    it "supports course SIS IDs with slashes, question marks, and periods" do
      @course.update! sis_source_id: "some_sis_id/with?slashes.andstuff"
      @path = "/api/v1/courses/sis_course_id:some_sis_id%2Fwith%3Fslashes.andstuff/enrollments"
      # Can't use api_call(), as that checks whether the course's (numeric) id matches
      # up with the param (in this case, "sis_source:with...")
      headers = { HTTP_AUTHORIZATION: "Bearer #{access_token_for_user(@user)}" }
      get @path, headers:, params: @params
      expect(response).to have_http_status(:ok)
      results = JSON.parse(response.body)
      expect(results.pluck("course_id").uniq).to eq([@course.id])
    end

    context "filtering by SIS IDs" do
      it "returns an error message with insufficient permissions" do
        @params[:sis_user_id] = "12345"

        json = api_call(:get, @path, @params, {}, {}, { expected_status: 400 })
        expect(json["message"]).to eq "Insufficient permissions to filter by SIS fields"
      end
    end

    context "grading periods" do
      let(:group_helper) { Factories::GradingPeriodGroupHelper.new }
      let(:grading_period_group) { group_helper.legacy_create_for_course(@course) }
      let(:now) { Time.zone.now }

      before :once do
        @first_grading_period = grading_period_group.grading_periods.create!(
          title: "first",
          start_date: 2.months.ago(now),
          end_date: now
        )
        @last_grading_period = grading_period_group.grading_periods.create!(
          title: "second",
          start_date: now,
          end_date: 2.months.from_now(now)
        )
        @assignment_in_first_period = @course.assignments.create!(
          due_at: 2.days.ago(now),
          points_possible: 10
        )
        @assignment_in_last_period = @course.assignments.create!(
          due_at: 1.day.from_now(now),
          points_possible: 10
        )
      end

      describe "user endpoint" do
        let!(:enroll_student_in_the_course) do
          student_in_course({ course: @course, user: @user })
        end

        it "works for users" do
          @user_params[:grading_period_id] = @first_grading_period.id
          raw_api_call(:get, @user_path, @user_params)
          expect(response).to be_ok
        end

        it "filters to terms for users" do
          term = EnrollmentTerm.create!(name: "fall", root_account_id: @course.root_account_id)
          course = Course.create!(enrollment_term_id: term.id, root_account_id: @course.root_account_id, workflow_state: "available")
          e = course.enroll_user(@student)
          @user_params[:enrollment_term_id] = term.id
          json = api_call(:get, @user_path, @user_params)
          expect(json.length).to eq(1)
          expect(json.first["id"]).to eq e.id
        end

        it "returns an error if the user is not in the grading period" do
          course = Course.create!
          grading_period_group = group_helper.legacy_create_for_course(course)
          grading_period = grading_period_group.grading_periods.create!(
            title: "unconnected to the user's course",
            start_date: 2.months.ago,
            end_date: 2.months.from_now(now)
          )

          @user_params[:grading_period_id] = grading_period.id
          raw_api_call(:get, @user_path, @user_params)
          expect(response).not_to be_ok
        end

        it "excludes soft-concluded courses when using state[]=invited or active" do
          course0 = @course

          course_with_student user: @student, enrollment_state: "invited", active_course: true
          json = api_call_as_user @student, :get, @user_path, @user_params.merge(state: %w[invited active])
          expect(json.pluck("course_id")).to match_array [course0.id, @course.id]

          @course.start_at = 1.month.ago
          @course.conclude_at = 1.week.ago
          @course.restrict_enrollments_to_course_dates = true
          @course.save!
          json = api_call_as_user @student, :get, @user_path, @user_params.merge(state: %w[invited active])
          expect(json.pluck("course_id")).to match_array [course0.id]
        end

        it "returns error when using an invalid state" do
          course_with_student user: @student, enrollment_state: "invited", active_course: true
          json = api_call_as_user @student, :get, @user_path, @user_params.merge(state: %w[invalid_state])

          expect(json["error"]).to eq("Invalid state invalid_state")
        end

        describe "grade summary" do
          let!(:grade_assignments) do
            first     = @course.assignments.create! due_at: 1.month.ago
            last      = @course.assignments.create! due_at: 1.month.from_now
            no_due_at = @course.assignments.create!

            Timecop.freeze(@first_grading_period.end_date - 1.day) do
              first.grade_student @user, grade: 7, grader: @teacher
            end
            last.grade_student @user, grade: 10, grader: @teacher
            no_due_at.grade_student @user, grade: 1, grader: @teacher
          end

          describe "provides a grade summary" do
            it "for assignments due during the first grading period." do
              @user_params[:grading_period_id] = @first_grading_period.id

              raw_api_call(:get, @user_path, @user_params)
              final_score = JSON.parse(response.body).first["grades"]["final_score"]
              # ten times assignment's grade of 7
              expect(final_score).to eq 70
            end

            it "for assignments due during the last grading period." do
              @user_params[:grading_period_id] = @last_grading_period.id
              raw_api_call(:get, @user_path, @user_params)
              final_score = JSON.parse(response.body).first["grades"]["final_score"]

              # ((10 + 1) / 1) * 10 => 110
              # ((last + no_due_at) / number_of_grading_periods) * 10
              expect(final_score).to eq 110
            end

            it "for all assignments when no grading period is specified." do
              @user_params[:grading_period_id] = nil
              raw_api_call(:get, @user_path, @user_params)
              final_score = JSON.parse(response.body).first["grades"]["final_score"]

              # ((7 + 10 + 1) / 2) * 10 => 60
              # ((first + last + no_due_at) / number_of_grading_periods) * 10
              expect(final_score).to eq 90
            end
          end
        end

        describe "grading period scores" do
          let(:observer) { User.create! }

          student_grade = lambda do |json|
            student_json = json.find do |e|
              e["type"] == "StudentEnrollment"
            end
            if student_json
              student_json["grades"]["final_score"]
            end
          end

          before do
            Timecop.freeze(@first_grading_period.end_date - 1.day) do
              @assignment_in_first_period.grade_student(@student, grade: 10, grader: @teacher)
            end
            @assignment_in_last_period.grade_student(@student, grade: 0, grader: @teacher)
          end

          it "returns grades for the requested grading period for courses" do
            json = api_call(:get, @path, @params)
            expect(student_grade.call(json)).to eq 50

            @params[:grading_period_id] = @first_grading_period.id
            json = api_call(:get, @path, @params)
            expect(student_grade.call(json)).to eq 100

            @params[:grading_period_id] = @last_grading_period.id
            json = api_call(:get, @path, @params)
            expect(student_grade.call(json)).to eq 0
          end

          it "includes observee grades when observed_users are requested" do
            @course.enroll_user(observer, "ObserverEnrollment", associated_user_id: @student.id)
            @params[:include] = ["observed_users"]
            json = api_call_as_user(observer, :get, @path, @params)
            expect(student_grade.call(json)).to eq 50

            @params[:grading_period_id] = @first_grading_period.id
            json = api_call_as_user(observer, :get, @path, @params)
            expect(student_grade.call(json)).to eq 100

            @params[:grading_period_id] = @last_grading_period.id
            json = api_call_as_user(observer, :get, @path, @params)
            expect(student_grade.call(json)).to eq 0
          end
        end
      end
    end

    context "an account admin" do
      before :once do
        @user = user_with_pseudonym(username: "admin@example.com")
        Account.default.account_users.create!(user: @user)
      end

      it "is able to request enrollments for a specific user in a course" do
        @params[:user_id] = @student.id
        api_call_as_user(@user, :get, @path, @params)
        expect(response).to be_successful
      end

      it "is able to return an enrollment object by id" do
        json = api_call(:get, "#{@enroll_path}/#{@enrollment.id}", @enroll_params)
        expect(json).to eq({
                             "root_account_id" => @enrollment.root_account_id,
                             "id" => @enrollment.id,
                             "user_id" => @student.id,
                             "course_section_id" => @enrollment.course_section_id,
                             "sis_import_id" => @enrollment.sis_batch_id,
                             "sis_account_id" => nil,
                             "sis_course_id" => nil,
                             "sis_section_id" => nil,
                             "sis_user_id" => nil,
                             "course_integration_id" => nil,
                             "section_integration_id" => nil,
                             "limit_privileges_to_course_section" => @enrollment.limit_privileges_to_course_section,
                             "enrollment_state" => @enrollment.workflow_state,
                             "course_id" => @course.id,
                             "type" => @enrollment.type,
                             "role" => @enrollment.role.name,
                             "role_id" => @enrollment.role.id,
                             "html_url" => course_user_url(@course, @student),
                             "grades" => {
                               "html_url" => course_student_grades_url(@course, @student),
                               "final_score" => nil,
                               "current_score" => nil,
                               "final_grade" => nil,
                               "current_grade" => nil,
                               "unposted_final_score" => nil,
                               "unposted_current_score" => nil,
                               "unposted_final_grade" => nil,
                               "unposted_current_grade" => nil
                             },
                             "associated_user_id" => @enrollment.associated_user_id,
                             "updated_at" => @enrollment.updated_at.xmlschema,
                             "created_at" => @enrollment.created_at.xmlschema,
                             "start_at" => nil,
                             "end_at" => nil,
                             "last_activity_at" => nil,
                             "last_attended_at" => nil,
                             "total_activity_time" => 0
                           })
      end

      it "lists all of a user's enrollments in an account" do
        enrollment = @student.enrollments.current.first
        sis_batch = enrollment.root_account.sis_batches.create
        SisBatch.where(id: sis_batch).update_all(workflow_state: "imported")
        enrollment.sis_batch_id = sis_batch.id
        enrollment.save!
        json = api_call(:get, @user_path, @user_params)
        enrollments = @student.enrollments.current.eager_load(:user).order("users.sortable_name ASC")
        expect(json).to eq(enrollments.map do |e|
          {
            "root_account_id" => e.root_account_id,
            "limit_privileges_to_course_section" => e.limit_privileges_to_course_section,
            "enrollment_state" => e.workflow_state,
            "id" => e.id,
            "user_id" => e.user_id,
            "type" => e.type,
            "role" => e.role.name,
            "role_id" => e.role.id,
            "course_section_id" => e.course_section_id,
            "course_id" => e.course_id,
            "sis_import_id" => sis_batch.id,
            "sis_account_id" => @course.account.sis_source_id,
            "sis_course_id" => @course.sis_source_id,
            "course_integration_id" => @course.integration_id,
            "sis_section_id" => @section.sis_source_id,
            "sis_user_id" => @student.pseudonym.sis_user_id,
            "section_integration_id" => @section.integration_id,
            "user" => {
              "name" => e.user.name,
              "sortable_name" => e.user.sortable_name,
              "short_name" => e.user.short_name,
              "sis_user_id" => nil,
              "integration_id" => nil,
              "sis_import_id" => nil,
              "id" => e.user.id,
              "created_at" => e.user.created_at.iso8601,
              "login_id" => e.user.pseudonym ? e.user.pseudonym.unique_id : nil
            },
            "html_url" => course_user_url(e.course_id, e.user_id),
            "grades" => {
              "html_url" => course_student_grades_url(e.course_id, e.user_id),
              "final_score" => nil,
              "current_score" => nil,
              "final_grade" => nil,
              "current_grade" => nil,
              "unposted_final_score" => nil,
              "unposted_current_score" => nil,
              "unposted_final_grade" => nil,
              "unposted_current_grade" => nil
            },
            "associated_user_id" => nil,
            "updated_at" => e.updated_at.xmlschema,
            "created_at" => e.created_at.xmlschema,
            "start_at" => nil,
            "end_at" => nil,
            "last_activity_at" => nil,
            "last_attended_at" => nil,
            "total_activity_time" => 0
          }
        end)
      end

      context "filtering by SIS IDs" do
        context "filtering by sis_account_id" do
          before(:once) do
            root_account_id = @course.account.id

            @subaccount = Account.create!(parent_account_id: root_account_id)
            @subaccount.root_account_id = root_account_id
            @subaccount.sis_source_id = "1234"
            @subaccount.save!

            @course.update_attribute(:account_id, @subaccount.id)
          end

          it "filters by a single sis_account_id" do
            @params[:sis_account_id] = "1234"
            json = api_call(:get, @path, @params)
            student_ids = json.pluck("user_id")
            expect(json.length).to eq(2)
            expect(json.first["sis_account_id"]).to eq(@subaccount.sis_source_id)
            expect(student_ids).to match_array([@teacher.id, @student.id])
          end

          it "filters by a list of sis_account_ids" do
            @params[:sis_account_id] = ["1234", "5678"]
            json = api_call(:get, @path, @params)
            student_ids = json.pluck("user_id")
            expect(json.length).to eq(2)
            expect(json.first["sis_account_id"]).to eq(@subaccount.sis_source_id)
            expect(student_ids).to match_array([@teacher.id, @student.id])
          end

          it "returns nothing if there are no matching sis_account_ids" do
            @params[:sis_account_id] = "5678"
            json = api_call(:get, @path, @params)
            expect(json).to be_empty
          end
        end

        context "filtering by sis_user_id" do
          before :once do
            account_admin_user(active_all: true)
            @teacher.pseudonym.update_attribute(:sis_user_id, "1234")
          end

          it "filters by a single sis_user_id" do
            @params[:sis_user_id] = "1234"
            json = api_call(:get, @path, @params)
            expect(json.length).to eq(1)
            expect(json.first["sis_user_id"]).to eq(@teacher.pseudonym.sis_user_id)
          end

          it "filters enrollments not made with sis_user_id" do
            section = @course.course_sections.create!(name: "other_section")
            e = section.enroll_user(@teacher, "TeacherEnrollment")
            # generally these are populated from a sis_import
            Enrollment.where(id: e).update_all(sis_pseudonym_id: @teacher.pseudonyms.find_by(sis_user_id: "1234").id)
            @params[:sis_user_id] = "1234"
            @params[:created_for_sis_id] = true
            json = api_call(:get, @path, @params)
            expect(json.length).to eq(1)
            expect(json.first["id"]).to eq(e.id)
          end

          it "filters by a list of sis_user_ids" do
            @params[:sis_user_id] = ["1234", "5678"]
            json = api_call(:get, @path, @params)
            expect(json.length).to eq(1)
            expect(json.first["sis_user_id"]).to eq(@teacher.pseudonym.sis_user_id)
          end

          it "returns nothing if there are no matching sis_user_ids" do
            @params[:sis_user_id] = "5678"
            json = api_call(:get, @path, @params)
            expect(json).to be_empty
          end

          it "will include inactive enrollment states by default" do
            inactive_user = user_with_pseudonym(active_user: true, sis_user_id: "abc123")
            invited_user = user_with_pseudonym(active_user: true, sis_user_id: "def456")
            completed_user = user_with_pseudonym(active_user: true, sis_user_id: "ghi789")
            @course.enroll_user(inactive_user, "StudentEnrollment", enrollment_state: "inactive")
            @course.enroll_user(invited_user, "StudentEnrollment", enrollment_state: "invited")
            @course.enroll_user(completed_user, "StudentEnrollment", enrollment_state: "completed")
            @params[:sis_user_id] = %w[1234 abc123 def456 ghi789]
            user_session(@admin)
            json = api_call_as_user(@admin, :get, @path, @params)
            # includes active, invited, and inactive states
            expect(json.length).to eq(3)
          end

          it "will support the enrollment :state param if provided" do
            active_user1 = user_with_pseudonym(active_user: true, sis_user_id: "abc123")
            active_user2 = user_with_pseudonym(active_user: true, sis_user_id: "def456")
            invited_user = user_with_pseudonym(active_user: true, sis_user_id: "ghi789")
            inactive_user = user_with_pseudonym(active_user: true, sis_user_id: "jkl101")
            @course.enroll_user(active_user1, "StudentEnrollment", enrollment_state: "active")
            @course.enroll_user(active_user2, "StudentEnrollment", enrollment_state: "active")
            @course.enroll_user(invited_user, "StudentEnrollment", enrollment_state: "invited")
            @course.enroll_user(inactive_user, "StudentEnrollment", enrollment_state: "inactive")
            @params[:state] = "active"
            @params[:sis_user_id] = %w[abc123 def456 ghi789 jkl101]
            user_session(@admin)
            json = api_call_as_user(@admin, :get, @path, @params)
            # includes only active state enrollments
            expect(json.length).to eq(2)
          end
        end

        context "filtering by sis_section_id" do
          before :once do
            @course.course_sections.first.update_attribute(:sis_source_id, "SIS123")
          end

          it "filters by a single sis_section_id" do
            @params[:sis_section_id] = "SIS123"
            json = api_call(:get, @path, @params)
            json_user_ids = json.pluck("user_id")
            section_user_ids = @course.course_sections.first.enrollments.map(&:user_id)
            expect(json.length).to eq(@course.course_sections.first.enrollments.length)
            expect(json_user_ids).to match_array(section_user_ids)
          end

          it "filters by a list of sis_section_ids" do
            @params[:sis_section_id] = ["SIS123", "SIS456"]
            json = api_call(:get, @path, @params)
            expect(json.length).to eq(@course.course_sections.first.enrollments.length)
            json_user_ids = json.pluck("user_id")
            section_user_ids = @course.course_sections.first.enrollments.map(&:user_id)
            expect(json_user_ids).to match_array(section_user_ids)
          end

          it "returns nothing if there are no matching sis_section_ids" do
            @params[:sis_section_id] = "5678"
            json = api_call(:get, @path, @params)
            expect(json).to be_empty
          end
        end

        context "filtering by sis_course_id" do
          before :once do
            @course.update_attribute(:sis_source_id, "SIS123")
          end

          it "filters by a single sis_course_id" do
            @params[:sis_course_id] = "SIS123"
            json = api_call(:get, @path, @params)
            expect(json.length).to eq(@course.enrollments.length)
            json_user_ids = json.pluck("user_id")
            course_user_ids = @course.enrollments.map(&:user_id)
            expect(json_user_ids).to match_array(course_user_ids)
          end

          it "filters by a list of sis_course_ids" do
            @params[:sis_course_id] = ["SIS123", "LULZ"]
            json = api_call(:get, @path, @params)
            expect(json.length).to eq(@course.enrollments.length)
            json_user_ids = json.pluck("user_id")
            course_user_ids = @course.enrollments.map(&:user_id)
            expect(json_user_ids).to match_array(course_user_ids)
          end

          it "returns nothing if there are no matching sis_course_ids" do
            @params[:sis_course_id] = "NONONO"
            json = api_call(:get, @path, @params)
            expect(json).to be_empty
          end
        end
      end

      context "group_ids" do
        it "includes a users group_ids if group_ids are in include" do
          @path = "/api/v1/courses/#{@course.id}/enrollments"
          @params = { controller: "enrollments_api", action: "index", course_id: @course.id.to_param, format: "json", include: ["group_ids"] }
          enrollments_json = api_call(:get, @path, @params)
          expect(enrollments_json[0]["user"]["group_ids"]).to eq([@group.id])
        end

        it "does not include a users deleted memberships" do
          @group.group_memberships.update_all(workflow_state: "deleted")
          @path = "/api/v1/courses/#{@course.id}/enrollments"
          @params = { controller: "enrollments_api", action: "index", course_id: @course.id.to_param, format: "json", include: ["group_ids"] }
          json = api_call(:get, @path, @params)
          expect(json[0]["user"]["group_ids"]).to be_empty
        end

        it "does not include ids from different contexts" do
          original_course = @course

          course_factory(active_all: true, user: @user)
          group2 = @course.groups.create!(name: "My Group")
          group2.add_user(@student, "accepted", true)

          @course = original_course

          @path = "/api/v1/courses/#{@course.id}/enrollments"
          @params = { controller: "enrollments_api", action: "index", course_id: @course.id.to_param, format: "json", include: ["group_ids"] }
          enrollments_json = api_call(:get, @path, @params)

          expect(enrollments_json[0]["user"]["group_ids"]).to include(@group.id)
          expect(enrollments_json[0]["user"]["group_ids"]).not_to include(group2.id)
        end
      end

      it "shows last_activity_at and total_activity_time for student enrollment" do
        enrollment = @course.student_enrollments.first
        recent_activity = Enrollment::RecentActivity.new(enrollment)
        recent_activity.record!(5.minutes.ago)
        recent_activity.record!(Time.zone.now)
        json = api_call(:get, @user_path, @user_params)
        enrollments = @student.enrollments.current.eager_load(:user).order("users.sortable_name ASC")
        expect(json).to eq(enrollments.map do |e|
          {
            "root_account_id" => e.root_account_id,
            "limit_privileges_to_course_section" => e.limit_privileges_to_course_section,
            "enrollment_state" => e.workflow_state,
            "id" => e.id,
            "user_id" => e.user_id,
            "type" => e.type,
            "role" => e.role.name,
            "role_id" => e.role.id,
            "course_section_id" => e.course_section_id,
            "course_id" => e.course_id,
            "sis_import_id" => nil,
            "sis_account_id" => @course.account.sis_source_id,
            "sis_course_id" => @course.sis_source_id,
            "course_integration_id" => @course.integration_id,
            "sis_section_id" => @section.sis_source_id,
            "sis_user_id" => @student.pseudonym.sis_user_id,
            "section_integration_id" => @section.integration_id,
            "user" => {
              "name" => e.user.name,
              "sortable_name" => e.user.sortable_name,
              "short_name" => e.user.short_name,
              "sis_user_id" => e.user.pseudonym ? e.user.pseudonym&.sis_user_id : nil,
              "integration_id" => e.user.pseudonym ? e.user.pseudonym&.integration_id : nil,
              "sis_import_id" => e.user.pseudonym ? e.user.pseudonym.sis_batch_id : nil,
              "id" => e.user.id,
              "created_at" => e.user.created_at.iso8601,
              "login_id" => e.user.pseudonym ? e.user.pseudonym.unique_id : nil
            },
            "html_url" => course_user_url(e.course_id, e.user_id),
            "grades" => {
              "html_url" => course_student_grades_url(e.course_id, e.user_id),
              "final_score" => nil,
              "current_score" => nil,
              "final_grade" => nil,
              "current_grade" => nil,
              "unposted_current_score" => nil,
              "unposted_current_grade" => nil,
              "unposted_final_score" => nil,
              "unposted_final_grade" => nil
            },
            "associated_user_id" => nil,
            "updated_at" => e.updated_at.xmlschema,
            "created_at" => e.created_at.xmlschema,
            "start_at" => nil,
            "end_at" => nil,
            "last_activity_at" => e.last_activity_at.xmlschema,
            "last_attended_at" => nil,
            "total_activity_time" => e.total_activity_time
          }
        end)
      end

      it "returns enrollments for unpublished courses" do
        course_factory
        @course.claim
        enrollment = course_factory.enroll_student(@student)
        enrollment.update_attribute(:workflow_state, "active")

        # without a state[] filter
        json = api_call(:get, @user_path, @user_params)
        expect(json.pluck("id")).to include enrollment.id

        # with a state[] filter
        json = api_call(:get,
                        "#{@user_path}?state[]=active",
                        @user_params.merge(state: %w[active]))
        expect(json.pluck("id")).to include enrollment.id
      end

      it "does not return enrollments from other accounts" do
        # enroll the user in a course in another account
        account = Account.create!(name: "Account Two")
        course = course_factory(account:, course_name: "Account Two Course", active_course: true)
        course.enroll_user(@student).accept!

        json = api_call(:get, @user_path, @user_params)
        expect(json.length).to be 1
      end

      it "lists section enrollments properly" do
        enrollment = @student.enrollments.first
        enrollment.course_section = @section
        enrollment.save!

        @path = "/api/v1/sections/#{@section.id}/enrollments"
        @params = { controller: "enrollments_api", action: "index", section_id: @section.id.to_param, format: "json" }
        json = api_call(:get, @path, @params)

        expect(json.length).to be 1
        expect(json.all? { |r| r["course_section_id"] == @section.id }).to be_truthy
      end

      it "lists deleted section enrollments properly" do
        enrollment = @student.enrollments.first
        enrollment.course_section = @section
        enrollment.save!
        enrollment.destroy

        @path = "/api/v1/sections/#{@section.id}/enrollments?state[]=deleted"
        @params = { controller: "enrollments_api", action: "index", section_id: @section.id.to_param, format: "json", state: ["deleted"] }
        json = api_call(:get, @path, @params)

        expect(json.length).to be 1
        expect(json.all? { |r| r["course_section_id"] == @section.id }).to be_truthy

        @path = "/api/v1/sections/#{@section.id}/enrollments"
        @params = { controller: "enrollments_api", action: "index", section_id: @section.id.to_param, format: "json" }
        json = api_call(:get, @path, @params)
        expect(json.length).to be 0
      end

      it "lists enrollments in deleted sections as deleted" do
        enrollment = @student.enrollments.first
        enrollment.course_section = @section
        enrollment.save!
        CourseSection.where(id: @section.id).update_all(workflow_state: "deleted")

        path = "/api/v1/users/#{@student.id}/enrollments"
        params = { controller: "enrollments_api", action: "index", user_id: @student.id.to_param, format: "json" }
        json = api_call(:get, path, params)

        expect(json.first["enrollment_state"]).to eql "deleted"
      end

      describe "no associated accounts" do
        before :once do
          @student.pseudonyms.destroy_all
          @student.user_account_associations.destroy_all
        end

        it "returns an empty array when caller has read roster rights but target user has no associated accounts" do
          path = "/api/v1/users/#{@student.id}/enrollments"
          params = { controller: "enrollments_api", action: "index", user_id: @student.id.to_param, format: "json" }
          json = api_call(:get, path, params)

          expect(json).to be_empty
        end

        it "returns forbidden when caller doesn't have read roster rights and target user has no associated accounts" do
          @observer = user_factory

          path = "/api/v1/users/#{@student.id}/enrollments"
          params = { controller: "enrollments_api", action: "index", user_id: @student.id.to_param, format: "json" }
          api_call_as_user(@observer, :get, path, params)

          expect(response).to have_http_status :forbidden
        end
      end

      describe "custom roles" do
        context "user context" do
          before :once do
            @original_course = @course
            course_factory.offer!
            @role = @course.account.roles.build name: "CustomStudent"
            @role.base_role_type = "StudentEnrollment"
            @role.save!
            @course.enroll_user(@student, "StudentEnrollment", role: @role)
          end

          it "includes derived roles when called with type=StudentEnrollment" do
            json = api_call(:get, "#{@user_path}?type=StudentEnrollment", @user_params.merge(type: "StudentEnrollment"))
            expect(json.map { |e| e["course_id"].to_i }.sort).to eq [@original_course.id, @course.id].sort
          end

          context "with role parameter" do
            it "includes only vanilla StudentEnrollments when called with role=StudentEnrollment" do
              json = api_call(:get, "#{@user_path}?role=StudentEnrollment", @user_params.merge(role: "StudentEnrollment"))
              expect(json.map { |e| e["course_id"].to_i }).to eq [@original_course.id]
            end

            it "filters by custom role" do
              json = api_call(:get, "#{@user_path}?role=CustomStudent", @user_params.merge(role: "CustomStudent"))
              expect(json.map { |e| e["course_id"].to_i }).to eq [@course.id]
              expect(json[0]["role"]).to eq "CustomStudent"
            end

            it "accepts an array of enrollment roles" do
              json = api_call(:get,
                              "#{@user_path}?role[]=StudentEnrollment&role[]=CustomStudent",
                              @user_params.merge(role: %w[StudentEnrollment CustomStudent]))
              expect(json.map { |e| e["course_id"].to_i }.sort).to eq [@original_course.id, @course.id].sort
            end
          end

          context "with role_id parameter" do
            it "includes only vanilla StudentEnrollments when called with built in role_id" do
              json = api_call(:get, "#{@user_path}?role_id=#{student_role.id}", @user_params.merge(role_id: student_role.id))
              expect(json.map { |e| e["course_id"].to_i }).to eq [@original_course.id]
            end

            it "filters by custom role" do
              json = api_call(:get, "#{@user_path}?role_id=#{@role.id}", @user_params.merge(role_id: @role.id))
              expect(json.map { |e| e["course_id"].to_i }).to eq [@course.id]
              expect(json[0]["role"]).to eq "CustomStudent"
              expect(json[0]["role_id"]).to eq @role.id
            end

            it "accepts an array of enrollment roles" do
              json = api_call(:get,
                              "#{@user_path}?role_id[]=#{student_role.id}&role_id[]=#{@role.id}",
                              @user_params.merge(role_id: [student_role.id, @role.id].map(&:to_param)))
              expect(json.map { |e| e["course_id"].to_i }.sort).to eq [@original_course.id, @course.id].sort
            end
          end
        end

        context "course context" do
          before :once do
            role = @course.account.roles.build name: "CustomStudent"
            role.base_role_type = "StudentEnrollment"
            role.save!
            @original_student = @student
            student_in_course(course: @course, role:)
          end

          it "includes derived roles when called with type=StudentEnrollment" do
            json = api_call(:get, "#{@path}?type=StudentEnrollment", @params.merge(type: "StudentEnrollment"))
            expect(json.map { |e| e["user_id"].to_i }.sort).to eq [@original_student.id, @student.id].sort
          end

          it "includes only vanilla StudentEnrollments when called with role=StudentEnrollment" do
            json = api_call(:get, "#{@path}?role=StudentEnrollment", @params.merge(role: "StudentEnrollment"))
            expect(json.map { |e| e["user_id"].to_i }).to eq [@original_student.id]
          end

          it "filters by custom role" do
            json = api_call(:get, "#{@path}?role=CustomStudent", @params.merge(role: "CustomStudent"))
            expect(json.map { |e| e["user_id"].to_i }).to eq [@student.id]
            expect(json[0]["role"]).to eq "CustomStudent"
          end

          it "accepts an array of enrollment roles" do
            json = api_call(:get,
                            "#{@path}?role[]=StudentEnrollment&role[]=CustomStudent",
                            @params.merge(role: %w[StudentEnrollment CustomStudent]))
            expect(json.map { |e| e["user_id"].to_i }.sort).to eq [@original_student.id, @student.id].sort
          end
        end
      end
    end

    context "a student" do
      it "lists all members of a course" do
        current_user = @user
        enrollment = @course.enroll_user(user_factory)
        enrollment.accept!

        @user = current_user
        json = api_call(:get, @path, @params)
        enrollments = %w[observer student ta teacher].inject([]) do |res, type|
          res + @course.send(:"#{type}_enrollments").eager_load(:user).order(User.sortable_name_order_by_clause("users"))
        end
        expect(json).to match_array(enrollments.map do |e|
          h = {
            "root_account_id" => e.root_account_id,
            "limit_privileges_to_course_section" => e.limit_privileges_to_course_section,
            "enrollment_state" => e.workflow_state,
            "id" => e.id,
            "user_id" => e.user_id,
            "type" => e.type,
            "role" => e.role.name,
            "role_id" => e.role.id,
            "course_section_id" => e.course_section_id,
            "course_id" => e.course_id,
            "html_url" => course_user_url(@course, e.user),
            "associated_user_id" => nil,
            "updated_at" => e.updated_at.xmlschema,
            "created_at" => e.created_at.xmlschema,
            "start_at" => nil,
            "end_at" => nil,
            "user" => {
              "name" => e.user.name,
              "sortable_name" => e.user.sortable_name,
              "short_name" => e.user.short_name,
              "id" => e.user.id,
              "created_at" => e.user.created_at.iso8601
            }
          }
          # should display the user's own grades
          if e.student? && e.user_id == @user.id
            h["grades"] = {
              "html_url" => course_student_grades_url(@course, e.user),
              "final_score" => nil,
              "current_score" => nil,
              "final_grade" => nil,
              "current_grade" => nil,
            }
          end
          # should not display grades for other users.
          if e.student? && e.user_id != @user.id
            h["grades"] = {
              "html_url" => course_student_grades_url(@course, e.user)
            }
          end
          if e.user == @user
            h.merge!(
              "last_activity_at" => nil,
              "last_attended_at" => nil,
              "total_activity_time" => 0
            )
          end

          h
        end)
      end

      it "is able to return an enrollment object by id" do
        json = api_call(:get, "#{@enroll_path}/#{@enrollment.id}", @enroll_params)
        expect(json).to eq({
                             "root_account_id" => @enrollment.root_account_id,
                             "id" => @enrollment.id,
                             "user_id" => @student.id,
                             "course_section_id" => @enrollment.course_section_id,
                             "limit_privileges_to_course_section" => @enrollment.limit_privileges_to_course_section,
                             "enrollment_state" => @enrollment.workflow_state,
                             "course_id" => @course.id,
                             "type" => @enrollment.type,
                             "role" => @enrollment.role.name,
                             "role_id" => @enrollment.role.id,
                             "html_url" => course_user_url(@course, @student),
                             "grades" => {
                               "html_url" => course_student_grades_url(@course, @student),
                               "final_score" => nil,
                               "current_score" => nil,
                               "final_grade" => nil,
                               "current_grade" => nil,
                             },
                             "associated_user_id" => @enrollment.associated_user_id,
                             "updated_at" => @enrollment.updated_at.xmlschema,
                             "created_at" => @enrollment.created_at.xmlschema,
                             "start_at" => nil,
                             "end_at" => nil,
                             "last_activity_at" => nil,
                             "last_attended_at" => nil,
                             "total_activity_time" => 0
                           })
      end

      it "filters by enrollment workflow_state" do
        @teacher.enrollments.first.update_attribute(:workflow_state, "completed")
        json = api_call(:get, "#{@path}?state[]=completed", @params.merge(state: %w[completed]))
        expect(json.count).to be > 0
        json.each { |e| expect(e["enrollment_state"]).to eql "completed" }
      end

      it "lists its own enrollments" do
        json = api_call(:get, @user_path, @user_params)
        enrollments = @user.enrollments.current.eager_load(:user).order("users.sortable_name ASC")
        expect(json).to eq(enrollments.map do |e|
          {
            "root_account_id" => e.root_account_id,
            "limit_privileges_to_course_section" => e.limit_privileges_to_course_section,
            "enrollment_state" => e.workflow_state,
            "id" => e.id,
            "user_id" => e.user_id,
            "type" => e.type,
            "role" => e.role.name,
            "role_id" => e.role.id,
            "course_section_id" => e.course_section_id,
            "course_id" => e.course_id,
            "user" => {
              "name" => e.user.name,
              "sortable_name" => e.user.sortable_name,
              "short_name" => e.user.short_name,
              "id" => e.user.id,
              "login_id" => @user.pseudonym.unique_id,
              "created_at" => e.user.created_at.iso8601
            },
            "html_url" => course_user_url(e.course_id, e.user_id),
            "grades" => {
              "html_url" => course_student_grades_url(e.course_id, e.user_id),
              "final_score" => nil,
              "current_score" => nil,
              "final_grade" => nil,
              "current_grade" => nil,
            },
            "associated_user_id" => nil,
            "updated_at" => e.updated_at.xmlschema,
            "created_at" => e.created_at.xmlschema,
            "start_at" => nil,
            "end_at" => nil,
            "last_activity_at" => nil,
            "last_attended_at" => nil,
            "total_activity_time" => 0
          }
        end)
      end

      context "override scores" do
        let(:student_grades) do
          json = api_call(:get, @user_path, @user_params)
          json.first.fetch("grades")
        end

        before(:once) do
          @enrollment.scores.create!(course_score: true, current_score: 67, override_score: 81)
          @course.enable_feature!(:final_grades_override)
          @course.update!(allow_final_grade_override: true, grading_standard_enabled: true)
        end

        context "when Final Grade Override is enabled and allowed" do
          it "sets current_score to the override score" do
            expect(student_grades.fetch("current_score")).to be 81.0
          end

          it "sets current_grade to the override grade" do
            expect(student_grades.fetch("current_grade")).to eq "B-"
          end
        end

        context "when Final Grade Override is not allowed" do
          before(:once) do
            @course.update!(allow_final_grade_override: false)
          end

          it "sets current_score to the computed score" do
            expect(student_grades.fetch("current_score")).to be 67.0
          end

          it "sets current_grade to the computed grade" do
            expect(student_grades.fetch("current_grade")).to eq "D+"
          end
        end

        context "when Final Grade Override is disabled" do
          before(:once) do
            @course.disable_feature!(:final_grades_override)
          end

          it "sets current_score to the computed score" do
            expect(student_grades.fetch("current_score")).to be 67.0
          end

          it "sets current_grade to the computed grade" do
            expect(student_grades.fetch("current_grade")).to eq "D+"
          end
        end
      end

      describe "current points" do
        let_once(:course) { Course.create! }
        let_once(:student) { User.create! }
        let_once(:teacher) { User.create! }

        let_once(:base_params) { { controller: "enrollments_api", action: "index", format: "json" } }

        before(:once) do
          course.offer!

          course.enroll_teacher(teacher, enrollment_state: "active")
          enrollment = course.enroll_student(student, enrollment_state: "active")
          enrollment.scores.create!(current_points: 75, unposted_current_points: 99)
        end

        context "for a user who can manage grades for the enrollment's course" do
          let_once(:api_path) { "/api/v1/courses/#{course.id}/enrollments" }
          let_once(:params_without_points) { base_params.merge({ course_id: course.id.to_param }) }

          context "when requesting current points" do
            let(:enrollment_grades_json) do
              params = params_without_points.merge({ include: ["current_points"] })
              json = api_call_as_user(teacher, :get, api_path, params)
              json.find { |enrollment| enrollment["user_id"] == student.id }["grades"]
            end

            it "includes the current_points field" do
              expect(enrollment_grades_json["current_points"]).to eq 75
            end

            it "includes the unposted_current_points field" do
              expect(enrollment_grades_json["unposted_current_points"]).to eq 99
            end
          end

          context "when not requesting current points" do
            let(:enrollment_grades_json) do
              json = api_call_as_user(teacher, :get, api_path, params_without_points)
              json.find { |enrollment| enrollment["user_id"] == student.id }["grades"]
            end

            it "does not include the current_points field" do
              expect(enrollment_grades_json).not_to include("current_points")
            end

            it "does not include the unposted_current_points field" do
              expect(enrollment_grades_json).not_to include("unposted_current_points")
            end
          end
        end

        context "for a student viewing their own enrollment" do
          let_once(:api_path) { "/api/v1/users/#{student.id}/enrollments" }
          let_once(:params_without_points) { base_params.merge({ user_id: student.id.to_param }) }

          context "when requesting current points" do
            let(:enrollment_grades_json) do
              params = params_without_points.merge({ include: ["current_points"] })
              json = api_call_as_user(student, :get, api_path, params)
              json.find { |enrollment| enrollment["user_id"] == student.id }["grades"]
            end

            it "includes the current_points field" do
              expect(enrollment_grades_json["current_points"]).to eq 75
            end

            it "does not include the unposted_current_points field" do
              expect(enrollment_grades_json).not_to include("unposted_current_points")
            end
          end

          context "when not requesting current points" do
            let(:enrollment_grades_json) do
              json = api_call_as_user(student, :get, api_path, params_without_points)
              json.find { |enrollment| enrollment["user_id"] == student.id }["grades"]
            end

            it "does not return the current_points field" do
              expect(enrollment_grades_json).not_to include("current_points")
            end

            it "does not return the unposted_current_points field" do
              expect(enrollment_grades_json).not_to include("unposted_current_points")
            end
          end
        end
      end

      it "does not display grades when hide_final_grades is true for the course" do
        @course.hide_final_grades = true
        @course.save

        json = api_call(:get, @user_path, @user_params)
        expect(json[0]["grades"].keys).to eql %w[html_url]
      end

      it "does not show enrollments for courses that aren't published" do
        course_factory
        @course.claim
        enrollment = course_factory.enroll_student(@user)
        enrollment.update_attribute(:workflow_state, "active")

        # Request w/o a state[] filter.
        json = api_call(:get, @user_path, @user_params)
        expect(json.pluck("id")).not_to include enrollment.id

        # Request w/ a state[] filter.
        json = api_call(:get,
                        @user_path,
                        @user_params.merge(state: %w[active], type: %w[StudentEnrollment]))
        expect(json.pluck("id")).not_to include enrollment.id
      end

      it "shows enrollments for courses that aren't published if state[]=current_and_future" do
        course_factory
        @course.claim
        enrollment = @course.enroll_student(@user)
        enrollment.update_attribute(:workflow_state, "active")

        json = api_call(:get,
                        @user_path,
                        @user_params.merge(state: %w[current_and_future], type: %w[StudentEnrollment]))
        expect(json.pluck("id")).to include enrollment.id
      end

      it "shows enrollments for courses with future start dates if state[]=current_and_future" do
        course_factory
        @course.update(start_at: 1.week.from_now, restrict_enrollments_to_course_dates: true)
        enrollment = @course.enroll_student(@user)
        enrollment.update_attribute(:workflow_state, "active")
        expect(enrollment.enrollment_state.state).to eq "pending_active"

        json = api_call(:get,
                        @user_path,
                        @user_params.merge(state: %w[current_and_future], type: %w[StudentEnrollment]))
        expect(json.pluck("id")).to include enrollment.id
      end

      it "accepts multiple state[] filters" do
        course_factory
        @course.offer!
        enrollment = course_factory.enroll_student(@user)
        enrollment.update_attribute(:workflow_state, "completed")

        json = api_call(:get,
                        @user_path,
                        @user_params.merge(state: %w[active completed]))
        expect(json.map { |e| e["id"].to_i }.sort).to eq @user.enrollments.map(&:id).sort
      end

      it "excludes invited enrollments in soft-concluded courses" do
        term = Account.default.enrollment_terms.create! end_at: 1.day.ago

        enrollment1 = course_with_student enrollment_state: :invited
        enrollment1.course.offer!
        enrollment1.course.enrollment_term = term
        enrollment1.course.save!

        enrollment2 = course_with_student enrollment_state: :invited, user: @student
        enrollment2.course.offer!

        json = api_call(:get, "/api/v1/users/self/enrollments", @user_params.merge(user_id: "self"))
        expect(json.pluck("id")).to match_array([enrollment2.id])
      end

      it "does not include the users' sis and login ids" do
        json = api_call(:get, @path, @params)
        json.each do |res|
          %w[sis_user_id login_id].each { |key| expect(res["user"]).not_to include(key) }
        end
      end
    end

    context "a teacher" do
      before do
        @user = @teacher
      end

      it "includes users' sis and login ids" do
        json = api_call(:get, @path, @params)
        enrollments = %w[observer student ta teacher].inject([]) do |res, type|
          res + @course.send(:"#{type}_enrollments").preload(:user)
        end
        enrollments = enrollments.sort_by { |e| [e.type, e.user.sortable_name] }
        expect(json).to eq(enrollments.map do |e|
          user_json = {
            "name" => e.user.name,
            "sortable_name" => e.user.sortable_name,
            "short_name" => e.user.short_name,
            "id" => e.user.id,
            "created_at" => e.user.created_at.iso8601,
            "login_id" => e.user.pseudonym ? e.user.pseudonym.unique_id : nil
          }
          user_json["sis_user_id"] = e.user.pseudonym.sis_user_id
          user_json["integration_id"] = e.user.pseudonym.integration_id
          h = {
            "root_account_id" => e.root_account_id,
            "limit_privileges_to_course_section" => e.limit_privileges_to_course_section,
            "enrollment_state" => e.workflow_state,
            "id" => e.id,
            "user_id" => e.user_id,
            "type" => e.type,
            "role" => e.role.name,
            "role_id" => e.role.id,
            "course_section_id" => e.course_section_id,
            "course_id" => e.course_id,
            "user" => user_json,
            "html_url" => course_user_url(@course, e.user),
            "associated_user_id" => nil,
            "updated_at" => e.updated_at.xmlschema,
            "created_at" => e.created_at.xmlschema,
            "start_at" => nil,
            "end_at" => nil,
            "last_activity_at" => nil,
            "last_attended_at" => nil,
            "total_activity_time" => 0,
            "course_integration_id" => nil,
            "sis_account_id" => nil,
            "sis_course_id" => nil,
            "sis_section_id" => nil,
            "sis_user_id" => nil,
            "section_integration_id" => nil
          }
          if e.student?
            h["grades"] = {
              "html_url" => course_student_grades_url(@course, e.user),
              "final_score" => nil,
              "current_score" => nil,
              "final_grade" => nil,
              "current_grade" => nil,
              "unposted_current_score" => nil,
              "unposted_current_grade" => nil,
              "unposted_final_score" => nil,
              "unposted_final_grade" => nil
            }
          end
          h
        end)
      end

      context "override scores" do
        let(:student_grades) do
          json = api_call(:get, @path, @params)
          json.detect { |enrollment| enrollment.fetch("id") == @enrollment.id }.fetch("grades")
        end

        before(:once) do
          @course.enable_feature!(:final_grades_override)
          @course.update!(allow_final_grade_override: true, grading_standard_enabled: true)
          @enrollment.scores.create!(course_score: true, current_score: 67, override_score: 81)
        end

        context "when Final Grade Override is enabled and allowed" do
          it "includes the override score" do
            expect(student_grades.fetch("override_score")).to be 81.0
          end

          it "includes the override grade" do
            expect(student_grades.fetch("override_grade")).to eq "B-"
          end

          it "continues to include the original score as current_score" do
            expect(student_grades.fetch("current_score")).to be 67.0
          end

          it "continues to include the original grade as current_grade" do
            expect(student_grades.fetch("current_grade")).to eq "D+"
          end

          it "excludes the override score when no override exists" do
            @enrollment.scores.each(&:destroy!)
            expect(student_grades).not_to have_key("override_score")
          end

          it "excludes the override grade when no override exists" do
            @enrollment.scores.each(&:destroy!)
            expect(student_grades).not_to have_key("override_grade")
          end
        end

        context "when Final Grade Override is not allowed" do
          before(:once) do
            @course.update!(allow_final_grade_override: false)
          end

          it "excludes the override score" do
            expect(student_grades).not_to have_key("override_score")
          end

          it "excludes the override grade" do
            expect(student_grades).not_to have_key("override_grade")
          end
        end

        context "when Final Grade Override is disabled" do
          before(:once) do
            @course.disable_feature!(:final_grades_override)
          end

          it "excludes the override score" do
            expect(student_grades).not_to have_key("override_score")
          end

          it "excludes the override grade" do
            expect(student_grades).not_to have_key("override_grade")
          end
        end
      end
    end

    context "as an observer in a course" do
      let(:course) { Course.create! }
      let(:observed_student) { User.create! }
      let(:hidden_student) { User.create! }
      let(:observer) { User.create! }

      let(:request_params) do
        {
          action: "index",
          controller: "enrollments_api",
          course_id: course.id,
          format: :json
        }
      end

      let(:enrollment_json) do
        api_call_as_user(observer, :get, "/api/v1/courses/#{course.id}/enrollments", request_params)
      end

      let(:student_enrollments) do
        enrollment_json.select { |enrollment| enrollment["type"] == "StudentEnrollment" }
      end

      let(:observer_enrollments) do
        enrollment_json.select { |enrollment| enrollment["type"] == "ObserverEnrollment" }
      end

      before do
        course.enroll_student(observed_student, active_all: true)
        course.enroll_student(hidden_student, active_all: true)

        observer.register!
        # add an observer, but don't link them to any students yet
        course.enroll_user(observer, "ObserverEnrollment")
        user_session(observer)
      end

      context "when the observer is observing at least one student in the course" do
        before do
          course.enroll_user(observer, "ObserverEnrollment", associated_user_id: observed_student.id)
        end

        it "returns a successful response" do
          api_call_as_user(observer, :get, "/api/v1/courses/#{course.id}/enrollments", request_params)
          expect(response).to have_http_status :ok
        end

        it "includes active enrollments for each observed student" do
          expect(student_enrollments.pluck("user_id")).to contain_exactly(observed_student.id)
        end

        it "includes both the observer's base enrollment and enrollments associated with observees" do
          expect(observer_enrollments.pluck("user_id", "associated_user_id")).to match_array([
                                                                                               [observer.id, nil],
                                                                                               [observer.id, observed_student.id]
                                                                                             ])
        end

        it "does not include enrollments for students the user is not observing" do
          expect(student_enrollments.pluck("user_id")).not_to include(hidden_student.id)
        end

        it "does not include students who were once observed but no longer are" do
          observer.observer_enrollments.find_by(associated_user_id: observed_student.id).destroy
          aggregate_failures do
            expect(student_enrollments).to be_empty
            expect(observer_enrollments.length).to eq 1
            expect(observer_enrollments.first["associated_user_id"]).to be_nil
          end
        end

        it "returns forbidden if the user has no non-deleted observer enrollments" do
          observer.observer_enrollments.destroy_all
          api_call_as_user(observer, :get, "/api/v1/courses/#{course.id}/enrollments", request_params)
          expect(response).to have_http_status :forbidden
        end
      end

      context "when the observer is requesting enrollments for a specific user in a course" do
        before do
          course.enroll_user(observer, "ObserverEnrollment", associated_user_id: observed_student.id)
        end

        it "returns a successful response" do
          request_params[:user_id] = observed_student.id
          api_call_as_user(observer, :get, "/api/v1/courses/#{course.id}/enrollments", request_params)
          expect(response).to have_http_status :ok
        end
      end

      it "returns only the base ObserverEnrollment if the observer has not been linked to any students" do
        aggregate_failures do
          expect(enrollment_json.length).to eq 1
          expect(enrollment_json.first["user_id"]).to be observer.id
          expect(enrollment_json.first["associated_user_id"]).to be_nil
        end
      end
    end

    context "a user without permissions" do
      before :once do
        @user = user_with_pseudonym(name: "Don Draper", username: "ddraper@sterling-cooper.com")
      end

      it "returns 403 forbidden for a course listing" do
        raw_api_call(:get, "/api/v1/courses/#{@course.id}/enrollments", @params.merge(course_id: @course.id.to_param))
        expect(response).to have_http_status :forbidden
      end

      it "returns 403 forbidden for a user listing" do
        raw_api_call(:get, @user_path, @user_params)
        expect(response).to have_http_status :forbidden
      end

      it "returns 403 forbidden for a user requesting an enrollment object by id" do
        raw_api_call(:get, "#{@enroll_path}/#{@enrollment.id}", @enroll_params)
        expect(response).to have_http_status :forbidden
      end

      it "returns 403 forbidden for a course listing with a specific user_if provided" do
        raw_api_call(:get, @path, @params.merge(user_id: @course.students.active.first.id))
        expect(response).to have_http_status :forbidden
      end

      it "returns 404 for a user querying from the wrong account" do
        sub = @enrollment.root_account.sub_accounts.create!(name: "sub")
        bad_path = "/api/v1/accounts/#{sub.id}/enrollments/#{@enrollment.id}"
        enroll_params = {
          controller: "enrollments_api",
          action: "show",
          account_id: sub.id,
          id: @enrollment.id,
          format: "json"
        }
        raw_api_call(:get, bad_path, enroll_params)
        expect(response).to have_http_status :not_found
      end
    end

    context "a parent observer using parent app" do
      before :once do
        @student = user_factory(active_all: true, active_state: "active")
        3.times do
          course_factory
          @course.enroll_student(@student, enrollment_state: "active")
        end
        @observer = user_factory(active_all: true, active_state: "active")
        add_linked_observer(@student, @observer)
        @user = @observer
        @user_path = "/api/v1/users/#{@student.id}/enrollments"
        @user_params = { controller: "enrollments_api", action: "index", user_id: @student.id.to_param, format: "json" }
      end

      it "shows all enrollments for the observee (student)" do
        json = api_call(:get, @user_path, @user_params)
        expect(json.length).to be 3
      end

      it "does not authorize the parent to see other students' enrollments" do
        @other_student = user_factory(active_all: true, active_state: "active")
        @user = @observer
        path = "/api/v1/users/#{@other_student.id}/enrollments"
        params = { controller: "enrollments_api", action: "index", user_id: @other_student.id.to_param, format: "json" }
        raw_api_call(:get, path, params)
        expect(response).to have_http_status :forbidden
      end
    end

    describe "sharding" do
      specs_require_sharding

      context "when not scoped by a user" do
        it "returns enrollments from the course's shard" do
          @shard1.activate { @user = user_factory(active_user: true) }

          account_admin_user(account: @course.account, user: @user)

          json = api_call(:get, @path, @params)

          enrollment_ids = json.pluck("id")
          expect(enrollment_ids.sort).to eq(@course.enrollments.map(&:id).sort)
          expect(json.length).to eq 2
        end

        it "returns enrollments from the course's shard for an observer user" do
          @shard1.activate do
            @enrolled_user = user_factory(active_user: true)

            account = Account.create!
            @cs_course = Course.create!(account:)
            @cs_course.enroll_user(@user, "ObserverEnrollment", enrollment_state: "active")
            @cs_course.enroll_user(@enrolled_user, "StudentEnrollment", enrollment_state: "active")
          end

          @params[:course_id] = @cs_course.id
          json = api_call(:get, "/api/v1/courses/#{@cs_course.id}/enrollments", @params)

          enrollment_ids = json.pluck("id")
          expect(enrollment_ids.sort).to eq(@cs_course.enrollments.map(&:id).sort)
          expect(json.length).to eq 2
        end

        it "deals with an orphaned shadow user" do
          @shard1.activate do
            account = Account.create!
            @course.root_account.trust_links.create!(managing_account: account)
            user = user_with_pseudonym(account:, name: "Homsar", sis_user_id: "homsar")
            course_with_student(user:, course: @course, active_all: true)

            @orphan_id = user.global_id
            [CommunicationChannel, Pseudonym, UserAccountAssociation, UserShardAssociation].freeze.each do |model|
              model.shard(@shard1).where(user_id: @orphan_id).delete_all
            end
            user.destroy_permanently!
          end

          account_admin_user
          json = api_call(:get, @path, @params, { include: ["user"] })
          json = json.find { |row| row["user_id"] == @orphan_id }
          expect(json["sis_user_id"]).to be_nil
          expect(json).not_to have_key("user")
        end
      end

      context "when scoped by a user" do
        it "returns enrollments from all of the current user's associated shards" do
          # create a user on a different shard
          @shard1.activate { @user = User.create!(name: "outofshard") }

          @course.enroll_student(@user)

          # query own enrollment(s) as the out-of-shard user
          @path = "#{@path}?user_id=self"
          @params[:user_id] = "self"

          json = api_call(:get, @path, @params)

          expect(json.length).to eq 1
          expect(json.first["course_id"]).to eq(@course.id)
          expect(json.first["user_id"]).to eq(@user.global_id)
        end

        it "returns enrollments from all of another user's associated shards" do
          @shard1.activate { @other_course = Course.create! account: Account.create! }
          @course.enroll_student(@user, enrollment_state: "active")
          @other_course.enroll_student(@user, enrollment_state: "active")
          @student = @user
          @observer = user_factory
          add_linked_observer(@student, @observer)
          json = api_call_as_user(@observer,
                                  :get,
                                  "/api/v1/users/#{@student.id}/enrollments",
                                  { controller: "enrollments_api",
                                    action: "index",
                                    user_id: @student.to_param,
                                    format: "json" })
          courses = json.pluck("course_id")
          expect(courses).to include @course.id
          expect(courses).to include @other_course.id
        end
      end
    end

    describe "pagination" do
      shared_examples_for "numeric pagination" do
        it "properly paginates" do
          json = api_call(:get, "#{@path}?page=1&per_page=1", @params.merge(page: 1.to_param, per_page: 1.to_param))
          enrollments = %w[observer student ta teacher].inject([]) do |res, type|
            res + @course.send(:"#{type}_enrollments").preload(:user)
          end.map do |e|
            h = {
              "root_account_id" => e.root_account_id,
              "limit_privileges_to_course_section" => e.limit_privileges_to_course_section,
              "enrollment_state" => e.workflow_state,
              "id" => e.id,
              "user_id" => e.user_id,
              "type" => e.type,
              "role" => e.role.name,
              "role_id" => e.role.id,
              "course_section_id" => e.course_section_id,
              "course_id" => e.course_id,
              "user" => {
                "name" => e.user.name,
                "sortable_name" => e.user.sortable_name,
                "short_name" => e.user.short_name,
                "id" => e.user.id,
                "created_at" => e.user.created_at.iso8601
              },
              "html_url" => course_user_url(@course, e.user),
              "associated_user_id" => nil,
              "updated_at" => e.updated_at.xmlschema,
              "created_at" => e.created_at.xmlschema,
              "start_at" => nil,
              "end_at" => nil,
            }
            if e.student?
              h["grades"] = {
                "html_url" => course_student_grades_url(@course, e.user),
                "final_score" => nil,
                "current_score" => nil,
                "final_grade" => nil,
                "current_grade" => nil,
              }
            end
            if e.user == @user
              h.merge!(
                "last_activity_at" => nil,
                "last_attended_at" => nil,
                "total_activity_time" => 0
              )
            end
            h
          end

          link_header = response.headers["Link"].split(",")
          expect(link_header[0]).to match(/page=1&per_page=1/) # current page
          expect(link_header[1]).to match(/page=2&per_page=1/) # next page
          expect(link_header[2]).to match(/page=1&per_page=1/) # first page
          expect(link_header[3]).to match(/page=2&per_page=1/) # last page
          expect(json).to eql [enrollments[0]]

          json = api_call(:get, "#{@path}?page=2&per_page=1", @params.merge(page: 2.to_param, per_page: 1.to_param))
          link_header = response.headers["Link"].split(",")
          expect(link_header[0]).to match(/page=2&per_page=1/) # current page
          expect(link_header[1]).to match(/page=1&per_page=1/) # prev page
          expect(link_header[2]).to match(/page=1&per_page=1/) # first page
          expect(link_header[3]).to match(/page=2&per_page=1/) # last page
          expect(json).to eql [enrollments[1]]
        end
      end

      shared_examples_for "bookmarked pagination" do
        it "properly paginates" do
          json = api_call(:get, "#{@path}?page=1&per_page=1", @params.merge(page: 1.to_param, per_page: 1.to_param))
          enrollments = %w[observer student ta teacher].inject([]) do |res, type|
            res + @course.send(:"#{type}_enrollments").preload(:user)
          end.map do |e|
            h = {
              "root_account_id" => e.root_account_id,
              "limit_privileges_to_course_section" => e.limit_privileges_to_course_section,
              "enrollment_state" => e.workflow_state,
              "id" => e.id,
              "user_id" => e.user_id,
              "type" => e.type,
              "role" => e.role.name,
              "role_id" => e.role.id,
              "course_section_id" => e.course_section_id,
              "course_id" => e.course_id,
              "user" => {
                "name" => e.user.name,
                "sortable_name" => e.user.sortable_name,
                "short_name" => e.user.short_name,
                "id" => e.user.id,
                "created_at" => e.user.created_at.iso8601
              },
              "html_url" => course_user_url(@course, e.user),
              "associated_user_id" => nil,
              "updated_at" => e.updated_at.xmlschema,
              "created_at" => e.created_at.xmlschema,
              "start_at" => nil,
              "end_at" => nil,
            }
            if e.student?
              h["grades"] = {
                "html_url" => course_student_grades_url(@course, e.user),
                "final_score" => nil,
                "current_score" => nil,
                "final_grade" => nil,
                "current_grade" => nil,
              }
            end
            if e.user == @user
              h.merge!(
                "last_activity_at" => nil,
                "last_attended_at" => nil,
                "total_activity_time" => 0
              )
            end
            h
          end
          link_header = response.headers["Link"].split(",")
          expect(link_header[0]).to match(/page=.*&per_page=1/) # current page
          md = link_header[1].match(/page=(.*)&per_page=1/) # next page
          bookmark = md[1]
          expect(bookmark).to be_present
          expect(link_header[2]).to match(/page=.*&per_page=1/) # first page
          expect(json).to eql [enrollments[0]]

          json = api_call(:get, "#{@path}?page=#{bookmark}&per_page=1", @params.merge(page: bookmark, per_page: 1.to_param))
          link_header = response.headers["Link"].split(",")
          expect(link_header[0]).to match(/page=#{bookmark}&per_page=1/) # current page
          expect(link_header[1]).to match(/page=.*&per_page=1/) # first page
          expect(link_header[2]).to match(/page=.*&per_page=1/) # last page
          expect(json).to eql [enrollments[1]]
        end
      end

      context "with normal settings" do
        it_behaves_like "bookmarked pagination"

        context "with developer key pagination override" do
          before do
            global_id = Shard.global_id_for(DeveloperKey.default.id)
            Setting.set("pagination_override_key_list", global_id.to_s)
          end

          it_behaves_like "numeric pagination"
        end
      end
    end

    context "inactive enrollments" do
      before do
        @inactive_user = user_with_pseudonym(name: "Inactive User")
        student_in_course(course: @course, user: @inactive_user)
        @inactive_enroll = @inactive_user.enrollments.first
        @inactive_enroll.deactivate
      end

      it "excludes users with inactive enrollments for students" do
        student_in_course(course: @course, active_all: true, user: user_with_pseudonym)
        json = api_call(:get, @path, @params)
        expect(json.pluck("id")).not_to include(@inactive_enroll.id)
      end

      it "includes users with inactive enrollments for teachers" do
        teacher_in_course(course: @course, active_all: true, user: user_with_pseudonym)
        json = api_call(:get, @path, @params)
        expect(json.pluck("id")).to include(@inactive_enroll.id)
        enroll_json = json.detect { |e| e["id"] == @inactive_enroll.id }
        expect(enroll_json["user_id"]).to eq @inactive_user.id
        expect(enroll_json["enrollment_state"]).to eq "inactive"
      end
    end

    describe "enrollment deletion, conclusion and inactivation" do
      before :once do
        course_with_student(active_all: true, user: user_with_pseudonym)
        @enrollment = @student.enrollments.first

        @teacher = User.create!(name: "Test Teacher")
        @teacher.pseudonyms.create!(unique_id: "test+teacher@example.com")
        @course.enroll_teacher(@teacher)
        @user = @teacher

        @path = "/api/v1/courses/#{@course.id}/enrollments/#{@enrollment.id}"
        @params = { controller: "enrollments_api",
                    action: "destroy",
                    course_id: @course.id.to_param,
                    id: @enrollment.id.to_param,
                    format: "json" }
      end

      before do
        time = Time.now
        allow(Time).to receive(:now).and_return(time)
      end

      context "an authorized user" do
        it "is able to conclude an enrollment" do
          json = api_call(:delete, "#{@path}?task=conclude", @params.merge(task: "conclude"))
          @enrollment.reload
          expect(json).to eq({
                               "root_account_id" => @enrollment.root_account_id,
                               "id" => @enrollment.id,
                               "user_id" => @student.id,
                               "course_section_id" => @enrollment.course_section_id,
                               "limit_privileges_to_course_section" => @enrollment.limit_privileges_to_course_section,
                               "enrollment_state" => "completed",
                               "course_id" => @course.id,
                               "type" => @enrollment.type,
                               "role" => @enrollment.role.name,
                               "role_id" => @enrollment.role.id,
                               "html_url" => course_user_url(@course, @student),
                               "grades" => {
                                 "html_url" => course_student_grades_url(@course, @student),
                                 "final_score" => nil,
                                 "current_score" => nil,
                                 "final_grade" => nil,
                                 "current_grade" => nil,
                                 "unposted_current_score" => nil,
                                 "unposted_current_grade" => nil,
                                 "unposted_final_score" => nil,
                                 "unposted_final_grade" => nil
                               },
                               "associated_user_id" => @enrollment.associated_user_id,
                               "updated_at" => @enrollment.updated_at.xmlschema,
                               "created_at" => @enrollment.created_at.xmlschema,
                               "start_at" => nil,
                               "end_at" => nil,
                               "last_activity_at" => nil,
                               "last_attended_at" => nil,
                               "total_activity_time" => 0,
                               "course_integration_id" => nil,
                               "sis_account_id" => nil,
                               "sis_course_id" => nil,
                               "sis_section_id" => nil,
                               "sis_user_id" => nil,
                               "section_integration_id" => nil
                             })
        end

        it "is not able to delete an enrollment for other courses" do
          @account = Account.default
          @sub_account = Account.create(parent_account: @account, name: "English")
          @sub_account.save!
          @user = user_with_pseudonym(username: "sub_admin@example.com")
          @sub_account.account_users.create!(user: @user)
          @course = @sub_account.courses.create(name: "sub")
          @course.account_id = @sub_account.id
          @course.save!

          @path = "/api/v1/courses/#{@course.id}/enrollments/#{@enrollment.id}"
          @params = { controller: "enrollments_api",
                      action: "destroy",
                      course_id: @course.id.to_param,
                      id: @enrollment.id.to_param,
                      format: "json" }

          raw_api_call(:delete, "#{@path}?task=delete", @params.merge(task: "delete"))
          expect(response).to have_http_status :not_found
          expect(JSON.parse(response.body)["errors"]).to eq [{ "message" => "The specified resource does not exist." }]
        end

        it "is able to delete an enrollment" do
          json = api_call(:delete, "#{@path}?task=delete", @params.merge(task: "delete"))
          @enrollment.reload
          expect(json).to eq({
                               "root_account_id" => @enrollment.root_account_id,
                               "id" => @enrollment.id,
                               "user_id" => @student.id,
                               "course_section_id" => @enrollment.course_section_id,
                               "limit_privileges_to_course_section" => @enrollment.limit_privileges_to_course_section,
                               "enrollment_state" => "deleted",
                               "course_id" => @course.id,
                               "type" => @enrollment.type,
                               "role" => @enrollment.role.name,
                               "role_id" => @enrollment.role.id,
                               "html_url" => course_user_url(@course, @student),
                               "grades" => {
                                 "html_url" => course_student_grades_url(@course, @student),
                                 "final_score" => nil,
                                 "current_score" => nil,
                                 "final_grade" => nil,
                                 "current_grade" => nil,
                                 "unposted_current_score" => nil,
                                 "unposted_current_grade" => nil,
                                 "unposted_final_score" => nil,
                                 "unposted_final_grade" => nil
                               },
                               "associated_user_id" => @enrollment.associated_user_id,
                               "updated_at" => @enrollment.updated_at.xmlschema,
                               "created_at" => @enrollment.created_at.xmlschema,
                               "start_at" => nil,
                               "end_at" => nil,
                               "last_activity_at" => nil,
                               "last_attended_at" => nil,
                               "total_activity_time" => 0,
                               "course_integration_id" => nil,
                               "sis_account_id" => nil,
                               "sis_course_id" => nil,
                               "sis_section_id" => nil,
                               "sis_user_id" => nil,
                               "section_integration_id" => nil
                             })
        end

        it "is not able to unenroll itself if it can't re-enroll itself" do
          enrollment = @teacher.enrollments.first

          @path.sub!(@enrollment.id.to_s, enrollment.id.to_s)
          @params[:id] = enrollment.id.to_param
          @params[:task] = "delete"

          raw_api_call(:delete, "#{@path}?task=delete", @params)

          expect(response).to have_http_status :forbidden
          expect(JSON.parse(response.body)).to eq({
                                                    "errors" => [{ "message" => "user not authorized to perform that action" }],
                                                    "status" => "unauthorized"
                                                  })
        end

        it "is able to deactivate an enrollment using the 'inactivate' task" do
          json = api_call(:delete, "#{@path}?task=inactivate", @params.merge(task: "inactivate"))
          expect(json["enrollment_state"]).to eq "inactive"
          @enrollment.reload
          expect(@enrollment.workflow_state).to eq "inactive"
        end

        it "is able to deactivate an enrollment using the 'deactivate' task" do
          json = api_call(:delete, "#{@path}?task=deactivate", @params.merge(task: "deactivate"))
          expect(json["enrollment_state"]).to eq "inactive"
          @enrollment.reload
          expect(@enrollment.workflow_state).to eq "inactive"
        end
      end

      context "an unauthorized user" do
        it "returns 403" do
          @user = @student
          raw_api_call(:delete, @path, @params)
          expect(response).to have_http_status :forbidden

          raw_api_call(:delete, "#{@path}?task=delete", @params.merge(task: "delete"))
          expect(response).to have_http_status :forbidden

          raw_api_call(:delete, "#{@path}?task=inactivate", @params.merge(task: "inactivate"))
          expect(response).to have_http_status :forbidden

          raw_api_call(:delete, "#{@path}?task=deactivate", @params.merge(task: "deactivate"))
          expect(response).to have_http_status :forbidden
        end
      end
    end

    describe "enrollment reactivation" do
      before :once do
        course_with_student(active_all: true, user: user_with_pseudonym)
        teacher_in_course(course: @course, user: user_with_pseudonym)
        @enrollment = @student.enrollments.first
        @enrollment.deactivate

        @path = "/api/v1/courses/#{@course.id}/enrollments/#{@enrollment.id}/reactivate"
        @params = { controller: "enrollments_api",
                    action: "reactivate",
                    course_id: @course.id.to_param,
                    id: @enrollment.id.to_param,
                    format: "json" }
      end

      it "requires authorization" do
        @user = @student
        raw_api_call(:put, @path, @params)
        expect(response).to have_http_status :forbidden
      end

      it "is able to reactivate an enrollment" do
        json = api_call(:put, @path, @params)
        expect(json["enrollment_state"]).to eq "active"
        @enrollment.reload
        expect(@enrollment.workflow_state).to eq "active"
      end
    end

    describe "show" do
      before(:once) do
        @account = Account.default
        account_admin_user(account: @account)
        student_in_course active_all: true
        @base_path = "/api/v1/accounts/#{@account.id}/enrollments"
        @params = { controller: "enrollments_api",
                    action: "show",
                    account_id: @account.to_param,
                    format: "json" }
      end

      context "admin" do
        before(:once) do
          @user = @admin
        end

        it "shows other's enrollment" do
          json = api_call(:get, @base_path + "/#{@enrollment.id}", @params.merge(id: @enrollment.to_param))
          expect(json["id"]).to eql(@enrollment.id)
        end
      end

      context "student" do
        before(:once) do
          @user = @student
        end

        it "shows own enrollment" do
          json = api_call(:get, @base_path + "/#{@enrollment.id}", @params.merge(id: @enrollment.to_param))
          expect(json["id"]).to eql(@enrollment.id)
        end

        it "does not show other's enrollment" do
          student = @student
          other_enrollment = student_in_course(active_all: true)
          @user = student
          api_call(:get, @base_path + "/#{other_enrollment.id}", @params.merge(id: other_enrollment.to_param), {}, {}, { expected_status: 403 })
        end
      end

      context "no user" do
        before(:once) do
          @user = nil
        end

        it "does not show enrollment" do
          api_call(:get, @base_path + "/#{@enrollment.id}", @params.merge(id: @enrollment.to_param), {}, {}, { expected_status: 401 })
        end
      end
    end

    describe "filters" do
      it "properly filters by a single enrollment type" do
        json = api_call(:get, "#{@path}?type[]=StudentEnrollment", @params.merge(type: %w[StudentEnrollment]))
        expect(json).to eql(@course.student_enrollments.map do |e|
          {
            "root_account_id" => e.root_account_id,
            "limit_privileges_to_course_section" => e.limit_privileges_to_course_section,
            "enrollment_state" => e.workflow_state,
            "id" => e.id,
            "user_id" => e.user_id,
            "type" => e.type,
            "role" => e.role.name,
            "role_id" => e.role.id,
            "course_section_id" => e.course_section_id,
            "course_id" => e.course_id,
            "html_url" => course_user_url(@course, e.user),
            "grades" => {
              "html_url" => course_student_grades_url(@course, e.user),
              "final_score" => nil,
              "current_score" => nil,
              "final_grade" => nil,
              "current_grade" => nil,
            },
            "associated_user_id" => nil,
            "updated_at" => e.updated_at.xmlschema,
            "created_at" => e.created_at.xmlschema,
            "start_at" => nil,
            "end_at" => nil,
            "last_activity_at" => nil,
            "last_attended_at" => nil,
            "total_activity_time" => 0,
            "user" => {
              "name" => e.user.name,
              "sortable_name" => e.user.sortable_name,
              "short_name" => e.user.short_name,
              "id" => e.user.id,
              "created_at" => e.user.created_at.iso8601
            }
          }
        end)
      end

      it "400s when a bad role name is passed" do
        api_call(:get, "#{@path}?role[]=garbage", @params.merge(role: %w[garbage]))
        expect(response).to have_http_status :bad_request
      end

      it "properly filters by multiple enrollment types" do
        # set up some enrollments that shouldn't be returned by the api
        request_user = @user
        @new_user = user_with_pseudonym(name: "Zombo", username: "nobody2@example.com")
        @course.enroll_user(@new_user, "TaEnrollment", enrollment_state: "active")
        @course.enroll_user(@new_user, "ObserverEnrollment", enrollment_state: "active")
        @user = request_user
        json = api_call(:get, "#{@path}?type[]=StudentEnrollment&type[]=TeacherEnrollment", @params.merge(type: %w[StudentEnrollment TeacherEnrollment]))
        enrollments = (@course.student_enrollments + @course.teacher_enrollments).sort_by { |e| [e.type, e.user.sortable_name] }

        expect(json).to eq(enrollments.map do |e|
          h = {
            "root_account_id" => e.root_account_id,
            "limit_privileges_to_course_section" => e.limit_privileges_to_course_section,
            "enrollment_state" => e.workflow_state,
            "id" => e.id,
            "user_id" => e.user_id,
            "type" => e.type,
            "role" => e.role.name,
            "role_id" => e.role.id,
            "course_section_id" => e.course_section_id,
            "course_id" => e.course_id,
            "html_url" => course_user_url(@course, e.user),
            "associated_user_id" => nil,
            "updated_at" => e.updated_at.xmlschema,
            "created_at" => e.created_at.xmlschema,
            "start_at" => nil,
            "end_at" => nil,
            "user" => {
              "name" => e.user.name,
              "sortable_name" => e.user.sortable_name,
              "short_name" => e.user.short_name,
              "id" => e.user.id,
              "created_at" => e.user.created_at.iso8601
            }
          }
          if e.student?
            h["grades"] = {
              "html_url" => course_student_grades_url(@course, e.user),
              "final_score" => nil,
              "current_score" => nil,
              "final_grade" => nil,
              "current_grade" => nil,
            }
          end
          if e.user == @user
            h.merge!(
              "last_activity_at" => nil,
              "last_attended_at" => nil,
              "total_activity_time" => 0
            )
          end
          h
        end)
      end

      it "returns an empty array when no user enrollments match a filter" do
        site_admin_user(active_all: true)

        json = api_call(:get,
                        "#{@user_path}?type[]=TeacherEnrollment",
                        @user_params.merge(type: %w[TeacherEnrollment]))

        expect(json).to be_empty
      end
    end
  end

  describe "enrollment invitations" do
    it "accepts invitation" do
      course_with_student_logged_in(active_course: true, active_user: true)

      json = api_call_as_user(@student,
                              :post,
                              "/api/v1/courses/#{@course.id}/enrollments/#{@enrollment.id}/accept",
                              { controller: "enrollments_api",
                                action: "accept",
                                course_id: @course.to_param,
                                id: @enrollment.to_param,
                                format: :json })
      expect(json["success"]).to be true
      expect(@enrollment.reload).to be_active
    end

    it "accepts one invitation when there are multiple sections" do
      course = course_factory({ active_course: true })
      s1 = course.course_sections.create
      s2 = course.course_sections.create
      en1 = course_with_student(active_user: true, course:, section: s1, enrollment_state: "invited")
      en2 = course_with_student(course:, section: s2, enrollment_state: "invited", allow_multiple_enrollments: true, user: @student)

      json = api_call_as_user(@student,
                              :post,
                              "/api/v1/courses/#{@course.id}/enrollments/#{en1.id}/accept",
                              { controller: "enrollments_api",
                                action: "accept",
                                course_id: @course.to_param,
                                id: en1.to_param,
                                format: :json })
      expect(json["success"]).to be true
      expect(en1.reload.workflow_state).to eq "active"
      expect(en2.reload.workflow_state).to eq "invited"

      json = api_call_as_user(@student,
                              :post,
                              "/api/v1/courses/#{@course.id}/enrollments/#{en2.id}/accept",
                              { controller: "enrollments_api",
                                action: "accept",
                                course_id: @course.to_param,
                                id: en2.to_param,
                                format: :json })
      expect(json["success"]).to be true
      expect(en2.reload.workflow_state).to eq "active"
    end

    it "rejects invitation" do
      course_with_student_logged_in(active_course: true, active_user: true)

      json = api_call_as_user(@student,
                              :post,
                              "/api/v1/courses/#{@course.id}/enrollments/#{@enrollment.id}/reject",
                              { controller: "enrollments_api",
                                action: "reject",
                                course_id: @course.to_param,
                                id: @enrollment.to_param,
                                format: :json })
      expect(json["success"]).to be true
      expect(@enrollment.reload.workflow_state).to eq "rejected"
    end

    it "rejects and then accept" do
      course_with_student_logged_in(active_course: true, active_user: true)

      json = api_call_as_user(@student,
                              :post,
                              "/api/v1/courses/#{@course.id}/enrollments/#{@enrollment.id}/reject",
                              { controller: "enrollments_api",
                                action: "reject",
                                course_id: @course.to_param,
                                id: @enrollment.to_param,
                                format: :json })
      expect(json["success"]).to be true
      expect(@enrollment.reload.workflow_state).to eq "rejected"

      json = api_call_as_user(@student,
                              :post,
                              "/api/v1/courses/#{@course.id}/enrollments/#{@enrollment.id}/accept",
                              { controller: "enrollments_api",
                                action: "accept",
                                course_id: @course.to_param,
                                id: @enrollment.to_param,
                                format: :json })
      expect(json["success"]).to be true
      expect(@enrollment.reload.workflow_state).to eq "active"
    end

    it "does not accept after course has ended" do
      course_with_student_logged_in(active_course: true, active_user: true)
      @course.soft_conclude!
      @course.save

      json = api_call_as_user(@student,
                              :post,
                              "/api/v1/courses/#{@course.id}/enrollments/#{@enrollment.id}/accept",
                              { controller: "enrollments_api",
                                action: "accept",
                                course_id: @course.to_param,
                                id: @enrollment.to_param,
                                format: :json })
      expect(response).to have_http_status :bad_request
      expect(json["error"]).to eq "no current invitation"
    end

    it "does not reject after course has ended" do
      course_with_student_logged_in(active_course: true, active_user: true)
      @course.soft_conclude!
      @course.save

      json = api_call_as_user(@student,
                              :post,
                              "/api/v1/courses/#{@course.id}/enrollments/#{@enrollment.id}/reject",
                              { controller: "enrollments_api",
                                action: "reject",
                                course_id: @course.to_param,
                                id: @enrollment.to_param,
                                format: :json })
      expect(response).to have_http_status :bad_request
      expect(json["error"]).to eq "no current invitation"
    end

    it "does not accept if self_enrolled" do
      course_with_student_logged_in(active_course: true, active_user: true)
      @enrollment.self_enrolled = true
      @enrollment.save

      json = api_call_as_user(@student,
                              :post,
                              "/api/v1/courses/#{@course.id}/enrollments/#{@enrollment.id}/accept",
                              { controller: "enrollments_api",
                                action: "accept",
                                course_id: @course.to_param,
                                id: @enrollment.to_param,
                                format: :json })
      expect(response).to have_http_status :bad_request
      expect(json["error"]).to eq "self enroll"
    end

    it "does not reject if self_enrolled" do
      course_with_student_logged_in(active_course: true, active_user: true)
      @enrollment.self_enrolled = true
      @enrollment.save

      json = api_call_as_user(@student,
                              :post,
                              "/api/v1/courses/#{@course.id}/enrollments/#{@enrollment.id}/reject",
                              { controller: "enrollments_api",
                                action: "reject",
                                course_id: @course.to_param,
                                id: @enrollment.to_param,
                                format: :json })
      expect(response).to have_http_status :bad_request
      expect(json["error"]).to eq "self enroll"
    end

    it "does not accept if inactive" do
      course_with_student_logged_in(active_course: true, active_user: true)
      @enrollment.workflow_state = "inactive"
      @enrollment.save

      json = api_call_as_user(@student,
                              :post,
                              "/api/v1/courses/#{@course.id}/enrollments/#{@enrollment.id}/accept",
                              { controller: "enrollments_api",
                                action: "accept",
                                course_id: @course.to_param,
                                id: @enrollment.to_param,
                                format: :json })
      expect(response).to have_http_status :bad_request
      expect(json["error"]).to eq "membership not activated"
    end

    it "does not reject if inactive" do
      course_with_student_logged_in(active_course: true, active_user: true)
      @enrollment.workflow_state = "inactive"
      @enrollment.save

      json = api_call_as_user(@student,
                              :post,
                              "/api/v1/courses/#{@course.id}/enrollments/#{@enrollment.id}/reject",
                              { controller: "enrollments_api",
                                action: "reject",
                                course_id: @course.to_param,
                                id: @enrollment.to_param,
                                format: :json })
      expect(response).to have_http_status :bad_request
      expect(json["error"]).to eq "membership not activated"
    end
  end

  describe "#show_temporary_enrollment_status" do
    let_once(:start_at) { 1.day.ago }
    let_once(:end_at) { 1.day.from_now }

    before(:once) do
      Account.default.enable_feature!(:temporary_enrollments)
      @provider = user_factory(active_all: true)
      @recipient = user_factory(active_all: true)
      @user = user_factory(active_all: true)
      course1 = course_with_teacher(active_all: true, user: @provider).course
      course2 = course_with_teacher(active_all: true, user: @provider).course
      temporary_enrollment_pairing = TemporaryEnrollmentPairing.create!(root_account: Account.default, created_by: account_admin_user)
      course1.enroll_user(
        @recipient,
        "TeacherEnrollment",
        {
          role: teacher_role,
          temporary_enrollment_source_user_id: @provider.id,
          temporary_enrollment_pairing_id: temporary_enrollment_pairing.id,
          start_at:,
          end_at:
        }
      )
      course2.enroll_user(
        @recipient,
        "TeacherEnrollment",
        {
          role: teacher_role,
          temporary_enrollment_source_user_id: @provider.id,
          temporary_enrollment_pairing_id: temporary_enrollment_pairing.id,
          start_at:,
          end_at:
        }
      )
      enrollment = course1.enroll_user(
        @user,
        "TeacherEnrollment",
        {
          role: teacher_role,
          start_at:,
          end_at:
        }
      )
      enrollment.accept
    end

    it "returns appropriate status for a provider" do
      user_path = "/api/v1/users/#{@provider.id}/temporary_enrollment_status"
      user_params = { controller: "enrollments_api",
                      action: "show_temporary_enrollment_status",
                      user_id: @provider.id,
                      format: "json" }
      json = api_call_as_user(account_admin_user, :get, user_path, user_params)
      expect(json.length).to eq(3)
      expect(json["is_provider"]).to be_truthy
      expect(json["is_recipient"]).to be_falsey
      expect(json["can_provide"]).to be_truthy
    end

    it "returns appropriate status for a recipient" do
      user_path = "/api/v1/users/#{@recipient.id}/temporary_enrollment_status"
      user_params = { controller: "enrollments_api",
                      action: "show_temporary_enrollment_status",
                      user_id: @recipient.id,
                      format: "json" }
      json = api_call_as_user(account_admin_user, :get, user_path, user_params)
      expect(json.length).to eq(3)
      expect(json["is_provider"]).to be_falsey
      expect(json["is_recipient"]).to be_truthy
      expect(json["can_provide"]).to be_truthy
    end

    it "returns appropriate status for a user that can provide" do
      user_path = "/api/v1/users/#{@user.id}/temporary_enrollment_status"
      user_params = { controller: "enrollments_api",
                      action: "show_temporary_enrollment_status",
                      user_id: @user.id,
                      format: "json" }
      json = api_call_as_user(account_admin_user, :get, user_path, user_params)
      expect(json.length).to eq(3)
      expect(json["is_provider"]).to be_falsey
      expect(json["is_recipient"]).to be_falsey
      expect(json["can_provide"]).to be_truthy
    end
  end
end<|MERGE_RESOLUTION|>--- conflicted
+++ resolved
@@ -161,33 +161,7 @@
         expect(new_enrollment.course_section).to eq @section
       end
 
-<<<<<<< HEAD
-      it "is forbidden for users without manage_students permission (non-granular)" do
-        @course.root_account.disable_feature!(:granular_permissions_manage_users)
-        @course.account.role_overrides.create!(role: admin_role, enabled: false, permission: :manage_students)
-        api_call :post,
-                 @path,
-                 @path_options,
-                 {
-                   enrollment: {
-                     user_id: @unenrolled_user.id,
-                     type: "StudentEnrollment",
-                     enrollment_state: "active",
-                     course_section_id: @section.id,
-                     limit_privileges_to_course_section: true,
-                     start_at: nil,
-                     end_at: nil
-                   }
-                 },
-                 {},
-                 { expected_status: 403 }
-      end
-
-      it "is forbidden for users without add_student_to_course permission (granular)" do
-        @course.root_account.enable_feature!(:granular_permissions_manage_users)
-=======
       it "is forbidden for users without add_student_to_course permission" do
->>>>>>> cafde123
         @course.account.role_overrides.create!(role: admin_role, enabled: true, permission: :manage_students)
         @course.account.role_overrides.create!(role: admin_role, enabled: false, permission: :add_student_to_course)
         api_call :post,
