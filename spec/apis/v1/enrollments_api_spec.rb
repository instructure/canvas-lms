# frozen_string_literal: true

#
# Copyright (C) 2011 - 2016 Instructure, Inc.
#
# This file is part of Canvas.
#
# Canvas is free software: you can redistribute it and/or modify it under
# the terms of the GNU Affero General Public License as published by the Free
# Software Foundation, version 3 of the License.
#
# Canvas is distributed in the hope that it will be useful, but WITHOUT ANY
# WARRANTY; without even the implied warranty of MERCHANTABILITY or FITNESS FOR
# A PARTICULAR PURPOSE. See the GNU Affero General Public License for more
# details.
#
# You should have received a copy of the GNU Affero General Public License along
# with this program. If not, see <http://www.gnu.org/licenses/>.
#

require_relative "../api_spec_helper"

describe EnrollmentsApiController, type: :request do
  describe "enrollment creation" do
    context "an admin user" do
      before :once do
        account_admin_user(active_all: true)
        course_factory(active_course: true)
        @unenrolled_user = user_with_pseudonym
        @section         = @course.course_sections.create!
        @path            = "/api/v1/courses/#{@course.id}/enrollments"
        @path_options    = { controller: "enrollments_api", action: "create", format: "json", course_id: @course.id.to_s }
        @user            = @admin
      end

      it "creates a new student enrollment" do
        json = api_call :post,
                        @path,
                        @path_options,
                        {
                          enrollment: {
                            user_id: @unenrolled_user.id,
                            type: "StudentEnrollment",
                            enrollment_state: "active",
                            course_section_id: @section.id,
                            limit_privileges_to_course_section: true,
                            start_at: nil,
                            end_at: nil
                          }
                        }
        new_enrollment = Enrollment.find(json["id"])
        expect(json).to eq({
                             "root_account_id" => @course.account.id,
                             "id" => new_enrollment.id,
                             "user_id" => @unenrolled_user.id,
                             "course_section_id" => @section.id,
                             "limit_privileges_to_course_section" => true,
                             "enrollment_state" => "active",
                             "course_id" => @course.id,
                             "sis_import_id" => nil,
                             "type" => "StudentEnrollment",
                             "role" => "StudentEnrollment",
                             "role_id" => student_role.id,
                             "html_url" => course_user_url(@course, @unenrolled_user),
                             "grades" => {
                               "html_url" => course_student_grades_url(@course, @unenrolled_user),
                               "final_score" => nil,
                               "current_score" => nil,
                               "final_grade" => nil,
                               "current_grade" => nil,
                               "unposted_final_score" => nil,
                               "unposted_current_score" => nil,
                               "unposted_final_grade" => nil,
                               "unposted_current_grade" => nil
                             },
                             "associated_user_id" => nil,
                             "updated_at" => new_enrollment.updated_at.xmlschema,
                             "created_at" => new_enrollment.created_at.xmlschema,
                             "last_activity_at" => nil,
                             "last_attended_at" => nil,
                             "total_activity_time" => 0,
                             "sis_account_id" => @course.account.sis_source_id,
                             "sis_course_id" => @course.sis_source_id,
                             "course_integration_id" => @course.integration_id,
                             "sis_section_id" => @section.sis_source_id,
                             "sis_user_id" => @unenrolled_user.pseudonym.sis_user_id,
                             "section_integration_id" => @section.integration_id,
                             "start_at" => nil,
                             "end_at" => nil
                           })
        expect(new_enrollment.root_account_id).to eql @course.account.id
        expect(new_enrollment.user_id).to eql @unenrolled_user.id
        expect(new_enrollment.course_section_id).to eql @section.id
        expect(new_enrollment.limit_privileges_to_course_section).to be true
        expect(new_enrollment.workflow_state).to eql "active"
        expect(new_enrollment.course_id).to eql @course.id
        expect(new_enrollment.self_enrolled).to be_nil
        expect(new_enrollment).to be_an_instance_of StudentEnrollment
      end

      it "does not allow enrolling a student view student" do
        c2 = Account.default.courses.create!
        user = c2.student_view_student

        api_call :post,
                 @path,
                 @path_options,
                 {
                   enrollment: {
                     user_id: user.id,
                     type: "StudentEnrollment",
                     enrollment_state: "active",
                     course_section_id: @section.id,
                     limit_privileges_to_course_section: true,
                     start_at: nil,
                     end_at: nil
                   }
                 },
                 {},
                 expected_status: 400
        expect(@section.enrollments.count).to eq 0
      end

      it "does not allow enrolling a user as a student view student" do
        api_call :post,
                 @path,
                 @path_options,
                 {
                   enrollment: {
                     user_id: @unenrolled_user.id,
                     type: "StudentViewEnrollment",
                     enrollment_state: "active",
                     course_section_id: @section.id,
                     limit_privileges_to_course_section: true,
                     start_at: nil,
                     end_at: nil
                   }
                 },
                 {},
                 expected_status: 400
        expect(@section.enrollments.count).to eq 0
      end

      it "accepts sis_section_id" do
        @section.update_attribute(:sis_source_id, "sis_id")
        json = api_call :post,
                        @path,
                        @path_options,
                        {
                          enrollment: {
                            user_id: @unenrolled_user.id,
                            type: "StudentEnrollment",
                            enrollment_state: "active",
                            course_section_id: "sis_section_id:sis_id",
                            limit_privileges_to_course_section: true,
                            start_at: nil,
                            end_at: nil
                          }
                        }
        new_enrollment = Enrollment.find(json["id"])
        expect(new_enrollment.course_section).to eq @section
      end

      it "is unauthorized for users without manage_students permission (non-granular)" do
        @course.root_account.disable_feature!(:granular_permissions_manage_users)
        @course.account.role_overrides.create!(role: admin_role, enabled: false, permission: :manage_students)
        api_call :post,
                 @path,
                 @path_options,
                 {
                   enrollment: {
                     user_id: @unenrolled_user.id,
                     type: "StudentEnrollment",
                     enrollment_state: "active",
                     course_section_id: @section.id,
                     limit_privileges_to_course_section: true,
                     start_at: nil,
                     end_at: nil
                   }
                 },
                 {},
                 { expected_status: 401 }
      end

      it "is unauthorized for users without add_student_to_course permission (granular)" do
        @course.root_account.enable_feature!(:granular_permissions_manage_users)
        @course.account.role_overrides.create!(role: admin_role, enabled: true, permission: :manage_students)
        @course.account.role_overrides.create!(role: admin_role, enabled: false, permission: :add_student_to_course)
        api_call :post,
                 @path,
                 @path_options,
                 {
                   enrollment: {
                     user_id: @unenrolled_user.id,
                     type: "StudentEnrollment",
                     enrollment_state: "active",
                     course_section_id: @section.id,
                     limit_privileges_to_course_section: true,
                     start_at: nil,
                     end_at: nil
                   }
                 },
                 {},
                 { expected_status: 401 }
      end

      it "creates a new teacher enrollment" do
        json = api_call :post,
                        @path,
                        @path_options,
                        {
                          enrollment: {
                            user_id: @unenrolled_user.id,
                            type: "TeacherEnrollment",
                            enrollment_state: "active",
                            course_section_id: @section.id,
                            limit_privileges_to_course_section: true
                          }
                        }
        enrollment = Enrollment.find(json["id"])
        expect(enrollment).to be_an_instance_of TeacherEnrollment
        expect(enrollment.workflow_state).to eq "active"
        expect(enrollment.course_section).to eq @section
        expect(enrollment.limit_privileges_to_course_section).to be true
      end

      describe "temporary enrollments" do
        before(:once) do
          teacher_in_course(active_all: true)
          @account = Account.default
          @account.enable_feature!(:temporary_enrollments)
          @temporary_enrollment_pairing = TemporaryEnrollmentPairing.create!(root_account: @account)
        end

        context "when feature flag is enabled" do
          it "creates a new temporary enrollment association" do
            role_id = @teacher.enrollments.take.role_id
            json = api_call_as_user @admin,
                                    :post,
                                    @path,
                                    @path_options,
                                    {
                                      enrollment: {
                                        start_at: 1.day.ago,
                                        end_at: 1.day.from_now,
                                        user_id: @unenrolled_user.id,
                                        role_id:,
                                        course_section_id: @section.id,
                                        temporary_enrollment_source_user_id: @teacher.id,
                                        temporary_enrollment_pairing_id: @temporary_enrollment_pairing.id
                                      }
                                    }
            enrollment = Enrollment.find(json["id"])
            expect(enrollment).to be_an_instance_of TeacherEnrollment
            expect(enrollment.temporary_enrollment_source_user_id).to eq @teacher.id
            expect(enrollment.temporary_enrollment_pairing_id).to be_present
          end

          it "creates a new temporary enrollment association in a sub account context" do
            sub_account = @account.sub_accounts.create!
            teacher_in_course(account: sub_account, active_all: true)
            role_id = @teacher.enrollments.take.role_id
            path = "/api/v1/courses/#{@course.id}/enrollments"
            path_options = {
              controller: "enrollments_api",
              action: "create",
              format: "json",
              course_id: @course.id.to_s
            }
            json = api_call_as_user @admin,
                                    :post,
                                    path,
                                    path_options,
                                    {
                                      enrollment: {
                                        start_at: 1.day.ago,
                                        end_at: 1.day.from_now,
                                        user_id: @unenrolled_user.id,
                                        role_id:,
                                        course_section_id: @section.id,
                                        temporary_enrollment_source_user_id: @teacher.id,
                                        temporary_enrollment_pairing_id: @temporary_enrollment_pairing.id
                                      }
                                    }
            enrollment = Enrollment.find(json["id"])
            expect(enrollment).to be_an_instance_of TeacherEnrollment
            expect(enrollment.temporary_enrollment_source_user_id).to eq @teacher.id
            expect(enrollment.temporary_enrollment_pairing_id).to be_present
          end
        end

        context "when feature flag is disabled" do
          before(:once) do
            @account.disable_feature!(:temporary_enrollments)
          end

          it "does not create a new temporary enrollment association" do
            role_id = @teacher.enrollments.take.role_id
            json = api_call_as_user @admin,
                                    :post,
                                    @path,
                                    @path_options,
                                    {
                                      enrollment: {
                                        start_at: 1.day.ago,
                                        end_at: 1.day.from_now,
                                        user_id: @unenrolled_user.id,
                                        role_id:,
                                        course_section_id: @section.id,
                                        temporary_enrollment_source_user_id: @teacher.id,
                                        temporary_enrollment_pairing_id: @temporary_enrollment_pairing.id
                                      }
                                    }
            enrollment = Enrollment.find(json["id"])
            expect(enrollment).to be_an_instance_of TeacherEnrollment
            expect(enrollment.temporary_enrollment_source_user_id).to be_nil
            expect(enrollment.temporary_enrollment_pairing_id).to be_nil
          end
        end
      end

      it "interprets 'false' correctly" do
        json = api_call :post,
                        @path,
                        @path_options,
                        {
                          enrollment: {
                            user_id: @unenrolled_user.id,
                            type: "TeacherEnrollment",
                            limit_privileges_to_course_section: "false"
                          }
                        }
        expect(Enrollment.find(json["id"]).limit_privileges_to_course_section).to be false
      end

      it "adds a section limitation after the fact" do
        enrollment = @course.enroll_teacher @unenrolled_user
        json = api_call :post,
                        @path,
                        @path_options,
                        {
                          enrollment: {
                            user_id: @unenrolled_user.id,
                            type: "TeacherEnrollment",
                            limit_privileges_to_course_section: "true"
                          }
                        }
        expect(json["id"]).to eq enrollment.id
        expect(enrollment.reload.limit_privileges_to_course_section).to be true
      end

      it "creates a new ta enrollment" do
        json = api_call :post,
                        @path,
                        @path_options,
                        {
                          enrollment: {
                            user_id: @unenrolled_user.id,
                            type: "TaEnrollment",
                            enrollment_state: "active",
                            course_section_id: @section.id,
                            limit_privileges_to_course_section: true
                          }
                        }
        expect(Enrollment.find(json["id"])).to be_an_instance_of TaEnrollment
      end

      it "creates a new observer enrollment" do
        json = api_call :post,
                        @path,
                        @path_options,
                        {
                          enrollment: {
                            user_id: @unenrolled_user.id,
                            type: "ObserverEnrollment",
                            enrollment_state: "invited",
                            course_section_id: @section.id,
                            limit_privileges_to_course_section: true
                          }
                        }
        enrollment = Enrollment.find(json["id"])
        expect(enrollment).to be_an_instance_of ObserverEnrollment
        expect(enrollment.workflow_state).to eq "invited"
      end

      it "does not default observer enrollments to 'active' state if the user is not registered" do
        json = api_call :post,
                        @path,
                        @path_options,
                        {
                          enrollment: {
                            user_id: @unenrolled_user.id,
                            type: "ObserverEnrollment",
                            course_section_id: @section.id,
                            limit_privileges_to_course_section: true
                          }
                        }
        enrollment = Enrollment.find(json["id"])
        expect(enrollment).to be_an_instance_of ObserverEnrollment
        expect(enrollment.workflow_state).to eq "invited"
      end

      it "defaults observer enrollments to 'active' state if the user is registered" do
        @unenrolled_user.register!
        json = api_call :post,
                        @path,
                        @path_options,
                        {
                          enrollment: {
                            user_id: @unenrolled_user.id,
                            type: "ObserverEnrollment",
                            course_section_id: @section.id,
                            limit_privileges_to_course_section: true
                          }
                        }
        enrollment = Enrollment.find(json["id"])
        expect(enrollment).to be_an_instance_of ObserverEnrollment
        expect(enrollment.workflow_state).to eq "active"
      end

      it "does not create a new observer enrollment for self" do
        raw_api_call :post,
                     @path,
                     @path_options,
                     {
                       enrollment: {
                         user_id: @unenrolled_user.id,
                         type: "ObserverEnrollment",
                         enrollment_state: "active",
                         associated_user_id: @unenrolled_user.id,
                         course_section_id: @section.id,
                         limit_privileges_to_course_section: true
                       }
                     }

        expect(response).to have_http_status :bad_request
        expect(JSON.parse(response.body)).to eq(
          { "errors" => { "associated_user_id" => [{ "attribute" => "associated_user_id", "type" => "Cannot observe yourself", "message" => "Cannot observe yourself" }] } }
        )
      end

      it "defaults new enrollments to the 'invited' state in the default section" do
        json = api_call :post,
                        @path,
                        @path_options,
                        {
                          enrollment: {
                            user_id: @unenrolled_user.id,
                            type: "StudentEnrollment"
                          }
                        }

        e = Enrollment.find(json["id"])
        expect(e.workflow_state).to eql "invited"
        expect(e.course_section).to eql @course.default_section
      end

      it "defaults new enrollments to the 'creation_pending' state for unpublished courses" do
        @course.update_attribute(:workflow_state, "claimed")
        json = api_call :post,
                        @path,
                        @path_options,
                        {
                          enrollment: {
                            user_id: @unenrolled_user.id,
                            type: "StudentEnrollment"
                          }
                        }

        e = Enrollment.find(json["id"])
        expect(e.workflow_state).to eql "creation_pending"
        expect(e.course_section).to eql @course.default_section
      end

      it "throws an error if no params are given" do
        raw_api_call :post, @path, @path_options, { enrollment: {} }
        expect(response).to have_http_status :bad_request
        expect(JSON.parse(response.body)).to eq({
                                                  "message" => "No parameters given"
                                                })
      end

      it "assumes a StudentEnrollment if no type is given" do
        api_call :post, @path, @path_options, { enrollment: { user_id: @unenrolled_user.id } }
        expect(JSON.parse(response.body)["type"]).to eql "StudentEnrollment"
      end

      it "allows creating self-enrollments" do
        json = api_call :post, @path, @path_options, { enrollment: { user_id: @unenrolled_user.id, self_enrolled: true } }
        expect(@unenrolled_user.enrollments.find(json["id"]).self_enrolled).to be(true)
      end

      it "returns an error if an invalid type is given" do
        raw_api_call :post, @path, @path_options, { enrollment: { user_id: @unenrolled_user.id, type: "PandaEnrollment" } }
        expect(JSON.parse(response.body)["message"]).to eql "Invalid type"
      end

      it "enrolls a designer" do
        json = api_call :post, @path, @path_options, { enrollment: { user_id: @unenrolled_user.id, type: "DesignerEnrollment" } }
        expect(json["type"]).to eql "DesignerEnrollment"
        expect(@unenrolled_user.enrollments.find(json["id"])).to be_an_instance_of(DesignerEnrollment)
      end

      it "returns an error if no user_id is given" do
        raw_api_call :post, @path, @path_options, { enrollment: { type: "StudentEnrollment" } }
        expect(response).to have_http_status :bad_request
        expect(JSON.parse(response.body)).to eq({
                                                  "message" => "Can't create an enrollment without a user. Include enrollment[user_id] to create an enrollment"
                                                })
      end

      it "enrolls to the right section using the section-specific URL" do
        @path         = "/api/v1/sections/#{@section.id}/enrollments"
        @path_options = { controller: "enrollments_api", action: "create", format: "json", section_id: @section.id.to_s }
        json = api_call :post, @path, @path_options, { enrollment: { user_id: @unenrolled_user.id, } }

        expect(Enrollment.find(json["id"]).course_section).to eql @section
      end

      it "does not notify by default" do
        expect_any_instance_of(StudentEnrollment).to receive(:save_without_broadcasting).at_least(:once)

        api_call(:post, @path, @path_options, {
                   enrollment: {
                     user_id: @unenrolled_user.id,
                     enrollment_state: "active"
                   }
                 })
      end

      it "optionally sends notifications" do
        expect_any_instance_of(StudentEnrollment).to receive(:save).at_least(:once)

        api_call(:post, @path, @path_options, {
                   enrollment: {
                     user_id: @unenrolled_user.id,
                     enrollment_state: "active",
                     notify: true
                   }
                 })
      end

      it "does not allow enrollments to be added to a hard-concluded course" do
        @course.complete
        raw_api_call :post, @path, @path_options, {
          enrollment: {
            user_id: @unenrolled_user.id,
            type: "StudentEnrollment",
            enrollment_state: "active",
            course_section_id: @section.id,
            limit_privileges_to_course_section: true
          }
        }

        expect(JSON.parse(response.body)["message"]).to eql "Can't add an enrollment to a concluded course."
      end

      it "does not allow enrollments to be added to a soft-concluded course" do
        @course.start_at = 2.days.ago
        @course.conclude_at = 1.day.ago
        @course.restrict_enrollments_to_course_dates = true
        @course.save!
        raw_api_call :post, @path, @path_options, {
          enrollment: {
            user_id: @unenrolled_user.id,
            type: "StudentEnrollment",
            enrollment_state: "active",
            course_section_id: @section.id,
            limit_privileges_to_course_section: true
          }
        }

        expect(JSON.parse(response.body)["message"]).to eql "Can't add an enrollment to a concluded course."
      end

      it "allows enrollments to be added to an active section of a concluded course if the user is already enrolled" do
        other_section = @course.course_sections.create!
        @course.enroll_user(@unenrolled_user, "StudentEnrollment", section: other_section)

        @course.start_at = 2.days.ago
        @course.conclude_at = 1.day.ago
        @course.restrict_enrollments_to_course_dates = true
        @course.save!

        @section.end_at = 1.day.from_now
        @section.restrict_enrollments_to_section_dates = true
        @section.save!
        expect(@section).to_not be_concluded
        api_call :post, @path, @path_options, {
          enrollment: {
            user_id: @unenrolled_user.id,
            type: "StudentEnrollment",
            enrollment_state: "active",
            course_section_id: @section.id,
            limit_privileges_to_course_section: true
          }
        }
      end

      it "does not allow enrollments to be added to an active section of a concluded course if the user is not already enrolled" do
        @course.start_at = 2.days.ago
        @course.conclude_at = 1.day.ago
        @course.restrict_enrollments_to_course_dates = true
        @course.save!

        @section.end_at = 1.day.from_now
        @section.restrict_enrollments_to_section_dates = true
        @section.save!
        raw_api_call :post, @path, @path_options, {
          enrollment: {
            user_id: @unenrolled_user.id,
            type: "StudentEnrollment",
            enrollment_state: "active",
            course_section_id: @section.id,
            limit_privileges_to_course_section: true
          }
        }

        expect(JSON.parse(response.body)["message"]).to eql "Can't add an enrollment to a concluded course."
      end

      it "does not enroll a user lacking a pseudonym on the course's account" do
        foreign_user = user_factory
        api_call_as_user @admin,
                         :post,
                         @path,
                         @path_options,
                         { enrollment: { user_id: foreign_user.id } },
                         {},
                         { expected_status: 404 }
      end

      it "does not allow adding users to a template course" do
        @course.update!(template: true)
        api_call :post,
                 @path,
                 @path_options,
                 { enrollment: { user_id: @unenrolled_user.id } },
                 {},
                 { expected_status: 401 }
      end

      context "custom course-level roles" do
        before :once do
          @course_role = @course.root_account.roles.build(name: "newrole")
          @course_role.base_role_type = "TeacherEnrollment"
          @course_role.save!
        end

        it "sets role_id and type for a new enrollment if role is specified" do
          json = api_call :post,
                          @path,
                          @path_options,
                          {
                            enrollment: {
                              user_id: @unenrolled_user.id,
                              role: "newrole",
                              enrollment_state: "active",
                              course_section_id: @section.id,
                              limit_privileges_to_course_section: true
                            }
                          }
          expect(Enrollment.find(json["id"])).to be_an_instance_of TeacherEnrollment
          expect(Enrollment.find(json["id"]).role_id).to eq @course_role.id
          expect(json["role"]).to eq "newrole"
          expect(json["role_id"]).to eq @course_role.id
        end

        it "returns an error if type is specified but does not the role's base_role_type" do
          json = api_call :post,
                          @path,
                          @path_options,
                          {
                            enrollment: {
                              user_id: @unenrolled_user.id,
                              role: "newrole",
                              type: "StudentEnrollment",
                              enrollment_state: "active",
                              course_section_id: @section.id,
                              limit_privileges_to_course_section: true
                            }
                          },
                          {},
                          expected_status: 400
          expect(json["message"]).to eql "The specified type must match the base type for the role"
        end

        it "returns an error if role is specified but is invalid" do
          json = api_call :post,
                          @path,
                          @path_options,
                          {
                            enrollment: {
                              user_id: @unenrolled_user.id,
                              role: "badrole",
                              enrollment_state: "active",
                              course_section_id: @section.id,
                              limit_privileges_to_course_section: true
                            }
                          },
                          {},
                          expected_status: 400
          expect(json["message"]).to eql "Invalid role"
        end

        it "returns an error if role is specified but is inactive" do
          @course_role.deactivate
          json = api_call :post,
                          @path,
                          @path_options,
                          {
                            enrollment: {
                              user_id: @unenrolled_user.id,
                              role: "newrole",
                              enrollment_state: "active",
                              course_section_id: @section.id,
                              limit_privileges_to_course_section: true
                            }
                          },
                          {},
                          expected_status: 400
          expect(json["message"]).to eql "Cannot create an enrollment with this role because it is inactive."
        end

        it "returns a suitable error if role is specified but is deleted" do
          @course_role.destroy
          json = api_call :post,
                          @path,
                          @path_options,
                          {
                            enrollment: {
                              user_id: @unenrolled_user.id,
                              role: "newrole",
                              enrollment_state: "active",
                              course_section_id: @section.id,
                              limit_privileges_to_course_section: true
                            }
                          },
                          {},
                          expected_status: 400
          expect(json["message"]).to eql "Invalid role"
        end

        it "accepts base roles in the role parameter" do
          json = api_call :post,
                          @path,
                          @path_options,
                          {
                            enrollment: {
                              user_id: @unenrolled_user.id,
                              role: "ObserverEnrollment",
                              enrollment_state: "active",
                              course_section_id: @section.id,
                              limit_privileges_to_course_section: true
                            }
                          }
          expect(Enrollment.find(json["id"])).to be_an_instance_of ObserverEnrollment
        end

        it "derives roles from parent accounts" do
          sub_account = Account.create!(name: "sub", parent_account: @course.account)
          course_factory(account: sub_account)

          expect(@course.account.roles.active.where(name: "newrole").first).to be_nil
          course_role = @course.account.get_course_role_by_name("newrole")
          expect(course_role).to_not be_nil

          @path = "/api/v1/courses/#{@course.id}/enrollments"
          @path_options = { controller: "enrollments_api", action: "create", format: "json", course_id: @course.id.to_s }
          @section = @course.course_sections.create!

          json = api_call :post,
                          @path,
                          @path_options,
                          {
                            enrollment: {
                              user_id: @unenrolled_user.id,
                              role_id: course_role.id,
                              enrollment_state: "active",
                              course_section_id: @section.id,
                              limit_privileges_to_course_section: true
                            }
                          }
          expect(Enrollment.find(json["id"])).to be_an_instance_of TeacherEnrollment
          expect(Enrollment.find(json["id"]).role_id).to eq course_role.id
          expect(json["role"]).to eq "newrole"
          expect(json["role_id"]).to eq course_role.id
        end
      end
    end

    context "a teacher" do
      before :once do
        course_with_teacher(active_all: true)
        @course_with_teacher    = @course
        @course_wo_teacher      = course_factory
        @course                 = @course_with_teacher
        @unenrolled_user        = user_with_pseudonym
        @section                = @course.course_sections.create
        @path                   = "/api/v1/courses/#{@course.id}/enrollments"
        @path_options           = { controller: "enrollments_api", action: "create", format: "json", course_id: @course.id.to_s }
        @user                   = @teacher
      end

      it "creates enrollments for its own class" do
        json = api_call :post,
                        @path,
                        @path_options,
                        {
                          enrollment: {
                            user_id: @unenrolled_user.id,
                            type: "StudentEnrollment",
                            enrollment_state: "active",
                            course_section_id: @section.id,
                            limit_privileges_to_course_section: true
                          }
                        }
        new_enrollment = Enrollment.find(json["id"])
        expect(json).to eq({
                             "root_account_id" => @course.account.id,
                             "id" => new_enrollment.id,
                             "user_id" => @unenrolled_user.id,
                             "course_section_id" => @section.id,
                             "limit_privileges_to_course_section" => true,
                             "enrollment_state" => "active",
                             "course_id" => @course.id,
                             "type" => "StudentEnrollment",
                             "role" => "StudentEnrollment",
                             "role_id" => student_role.id,
                             "html_url" => course_user_url(@course, @unenrolled_user),
                             "grades" => {
                               "html_url" => course_student_grades_url(@course, @unenrolled_user),
                               "final_score" => nil,
                               "current_score" => nil,
                               "final_grade" => nil,
                               "current_grade" => nil,
                               "unposted_final_score" => nil,
                               "unposted_current_score" => nil,
                               "unposted_final_grade" => nil,
                               "unposted_current_grade" => nil
                             },
                             "associated_user_id" => nil,
                             "updated_at" => new_enrollment.updated_at.xmlschema,
                             "created_at" => new_enrollment.created_at.xmlschema,
                             "last_activity_at" => nil,
                             "last_attended_at" => nil,
                             "total_activity_time" => 0,
                             "sis_account_id" => @course.account.sis_source_id,
                             "sis_course_id" => @course.sis_source_id,
                             "course_integration_id" => @course.integration_id,
                             "sis_section_id" => @section.sis_source_id,
                             "sis_user_id" => @unenrolled_user.pseudonym.sis_user_id,
                             "section_integration_id" => @section.integration_id,
                             "start_at" => nil,
                             "end_at" => nil
                           })
        expect(new_enrollment.root_account_id).to eql @course.account.id
        expect(new_enrollment.user_id).to eql @unenrolled_user.id
        expect(new_enrollment.course_section_id).to eql @section.id
        expect(new_enrollment.limit_privileges_to_course_section).to be true
        expect(new_enrollment.workflow_state).to eql "active"
        expect(new_enrollment.course_id).to eql @course.id
        expect(new_enrollment).to be_an_instance_of StudentEnrollment
      end

      it "does not create an enrollment for another class" do
        raw_api_call :post,
                     "/api/v1/courses/#{@course_wo_teacher.id}/enrollments",
                     @path_options.merge(course_id: @course_wo_teacher.id.to_s),
                     {
                       enrollment: {
                         user_id: @unenrolled_user.id,
                         type: "StudentEnrollment"
                       }
                     }
        expect(response).to have_http_status :unauthorized
      end
    end

    context "a student" do
      before :once do
        course_with_student(active_all: true)
        @unenrolled_user        = user_with_pseudonym
        @path                   = "/api/v1/courses/#{@course.id}/enrollments"
        @path_options           = { controller: "enrollments_api", action: "create", format: "json", course_id: @course.id.to_s }
        @user                   = @student
      end

      it "returns 401 Unauthorized" do
        raw_api_call :post,
                     @path,
                     @path_options,
                     {
                       enrollment: {
                         user_id: @unenrolled_user,
                         type: "StudentEnrollment"
                       }
                     }
        expect(response).to have_http_status :unauthorized
      end
    end

    context "self enrollment" do
      before :once do
        Account.default.allow_self_enrollment!
        course_factory(active_all: true)
        @course.update_attribute(:self_enrollment, true)
        @unenrolled_user = user_with_pseudonym
        @path = "/api/v1/courses/#{@course.id}/enrollments"
        @path_options = { controller: "enrollments_api", action: "create", format: "json", course_id: @course.id.to_s }
      end

      it "requires a logged-in user" do
        @user = nil
        raw_api_call :post,
                     @path,
                     @path_options,
                     {
                       enrollment: {
                         user_id: "self",
                         self_enrollment_code: @course.self_enrollment_code
                       }
                     }
        expect(response).to have_http_status :unauthorized
      end

      it "requires a valid code and user" do
        raw_api_call :post,
                     @path,
                     @path_options,
                     {
                       enrollment: {
                         user_id: "invalid",
                         self_enrollment_code: "invalid"
                       }
                     }
        expect(response).to have_http_status :bad_request
        json = JSON.parse(response.body)
        expect(json["message"]).to be_include "enrollment[self_enrollment_code] is invalid"
        expect(json["message"]).to be_include "enrollment[user_id] must be 'self' when self-enrolling"
      end

      it "requires the course to be in a valid state" do
        MasterCourses::MasterTemplate.set_as_master_course(@course)
        raw_api_call :post,
                     @path,
                     @path_options,
                     { enrollment: { user_id: "self", self_enrollment_code: @course.self_enrollment_code } }
        expect(response).to have_http_status :bad_request
        json = JSON.parse(response.body)
        expect(json["message"]).to be_include "course is not open for self-enrollment"
      end

      it "lets anyone self-enroll" do
        json = api_call :post,
                        @path,
                        @path_options,
                        {
                          enrollment: {
                            user_id: "self",
                            self_enrollment_code: @course.self_enrollment_code
                          }
                        }
        new_enrollment = Enrollment.find(json["id"])
        expect(new_enrollment.user_id).to eq @unenrolled_user.id
        expect(new_enrollment.type).to eq "StudentEnrollment"
        expect(new_enrollment).to be_active
        expect(new_enrollment).to be_self_enrolled
      end

      it "does not let anyone self-enroll if account disables it" do
        account = @course.root_account
        account.settings.delete(:self_enrollment)
        account.save!

        raw_api_call :post,
                     @path,
                     @path_options,
                     {
                       enrollment: {
                         user_id: "self",
                         self_enrollment_code: @course.self_enrollment_code
                       }
                     }
        expect(response).to have_http_status :bad_request
      end

      it "does not allow self-enrollment in a concluded course" do
        @course.update(start_at: 2.days.ago,
                       conclude_at: 1.day.ago,
                       restrict_enrollments_to_course_dates: true)
        raw_api_call :post,
                     @path,
                     @path_options,
                     { enrollment: { user_id: "self", self_enrollment_code: @course.self_enrollment_code } }
        expect(response).to have_http_status :bad_request
        expect(response.body).to include("concluded")
      end

      context "sharding" do
        specs_require_sharding

        it "groups_id retrieve correct groups with cross-shard users" do
          @shard2.activate do
            @s2_user = user_with_pseudonym(active_all: true)
          end

          @shard1.activate do
            @s1_user = user_with_pseudonym(active_all: true)
          end

          @course.enroll_student(@s1_user)
          @course.enroll_student(@s2_user)

          group = @course.groups.create(name: "A Group")

          GroupMembership.create!(
            group:,
            user: @s1_user,
            workflow_state: "accepted"
          )

          GroupMembership.create!(
            group:,
            user: @s2_user,
            workflow_state: "accepted"
          )

          json = api_call(:get, "/api/v1/courses/#{@course.id}/enrollments", { controller: "enrollments_api",
                                                                               action: "index",
                                                                               course_id: @course.id.to_param,
                                                                               format: "json",
                                                                               include: ["group_ids"] })

          expect(json[0]["user"]["group_ids"]).to eq([group.id])
          expect(json[1]["user"]["group_ids"]).to eq([group.id])
        end

        it "properly restores an existing enrollment when self-enrolling a cross-shard user" do
          @shard1.activate { @cs_user = user_with_pseudonym(active_all: true) }
          enrollment = @course.enroll_student(@cs_user)
          enrollment.destroy

          @me = @cs_user
          json = api_call :post,
                          @path,
                          @path_options,
                          {
                            enrollment: {
                              user_id: "self",
                              self_enrollment_code: @course.self_enrollment_code
                            }
                          },
                          {},
                          { expected_status: 200 }
          expect(json["id"]).to eq enrollment.id
          expect(enrollment.reload).to be_active
        end
      end
    end
  end

  describe "enrollment listing" do
    before :once do
      course_with_student(active_all: true, user: user_with_pseudonym)
      @group = @course.groups.create!(name: "My Group")
      @group.add_user(@student, "accepted", true)
      @teacher = User.create(name: "Señor Chang")
      @teacher.pseudonyms.create(unique_id: "chang@example.com")
      @course.enroll_teacher(@teacher)
      User.all.each { |u| u.destroy unless u.pseudonym.present? }
      @path = "/api/v1/courses/#{@course.id}/enrollments"
      @user_path = "/api/v1/users/#{@user.id}/enrollments"
      @enroll_path = "/api/v1/accounts/#{@enrollment.root_account_id}/enrollments"
      @params = { controller: "enrollments_api", action: "index", course_id: @course.id.to_param, format: "json" }
      @enroll_params = { controller: "enrollments_api", action: "show", account_id: @enrollment.root_account_id, id: @enrollment.id, format: "json" }
      @user_params = { controller: "enrollments_api", action: "index", user_id: @user.id.to_param, format: "json" }
      @section = @course.course_sections.create!
    end

    it "orders enrollments deterministically for pagination" do
      allow_any_instance_of(EnrollmentsApiController).to receive(:use_bookmarking?).and_return(true)
      enrollment_num = 10
      enrollment_num.times do
        u = user_with_pseudonym(name: "John Smith", sortable_name: "Smith, John")
        @course.enroll_user(u, "StudentEnrollment", enrollment_state: "active")
      end

      found_enrollment_ids = []
      enrollment_num.times do |i|
        json = if i == 0
                 api_call(:get,
                          "/api/v1/courses/#{@course.id}/enrollments?per_page=1",
                          controller: "enrollments_api",
                          action: "index",
                          format: "json",
                          course_id: @course.id.to_s,
                          per_page: 1)
               else
                 follow_pagination_link("next", { controller: "enrollments_api",
                                                  action: "index",
                                                  format: "json",
                                                  course_id: @course.id.to_s })
               end
        id = json[0]["id"]
        id_already_found = found_enrollment_ids.include?(id)
        expect(id_already_found).to be_falsey
        found_enrollment_ids << id
      end
    end

    it "orders enrollments deterministically for pagination with bookmarking not enabled" do
      allow_any_instance_of(EnrollmentsApiController).to receive(:use_bookmarking?).and_return(false)
      enrollment_num = 10
      enrollment_num.times do
        u = user_with_pseudonym(name: "John Smith", sortable_name: "Smith, John")
        @course.enroll_user(u, "StudentEnrollment", enrollment_state: "active")
      end

      found_enrollment_ids = []
      enrollment_num.times do |i|
        json = if i == 0
                 api_call(:get,
                          "/api/v1/courses/#{@course.id}/enrollments?per_page=1",
                          controller: "enrollments_api",
                          action: "index",
                          format: "json",
                          course_id: @course.id.to_s,
                          per_page: 1)
               else
                 follow_pagination_link("next", { controller: "enrollments_api",
                                                  action: "index",
                                                  format: "json",
                                                  course_id: @course.id.to_s })
               end
        id = json[0]["id"]
        id_already_found = found_enrollment_ids.include?(id)
        expect(id_already_found).to be_falsey
        found_enrollment_ids << id
      end
    end

    describe "temporary enrollments" do
      let_once(:start_at) { 1.day.ago }
      let_once(:end_at) { 1.day.from_now }

      before(:once) do
        Account.default.enable_feature!(:temporary_enrollments)
        @provider = user_factory(active_all: true)
        @recipient = user_factory(active_all: true)
<<<<<<< HEAD
        @course = course_with_teacher(active_all: true, user: @provider).course
        temporary_enrollment_pairing = TemporaryEnrollmentPairing.create!(root_account: Account.default)
        @recipient_temp_enrollment = @course.enroll_user(
=======
        course1 = course_with_teacher(active_all: true, user: @provider).course
        course2 = course_with_teacher(active_all: true, user: @provider).course
        temporary_enrollment_pairing = TemporaryEnrollmentPairing.create!(root_account: Account.default)
        course1.enroll_user(
          @recipient,
          "TeacherEnrollment",
          {
            role: teacher_role,
            temporary_enrollment_source_user_id: @provider.id,
            temporary_enrollment_pairing_id: temporary_enrollment_pairing.id,
            start_at:,
            end_at:
          }
        )
        course2.enroll_user(
>>>>>>> 8ef1940f
          @recipient,
          "TeacherEnrollment",
          {
            role: teacher_role,
            temporary_enrollment_source_user_id: @provider.id,
<<<<<<< HEAD
            temporary_enrollment_pairing_id: temporary_enrollment_pairing.id
=======
            temporary_enrollment_pairing_id: temporary_enrollment_pairing.id,
            start_at:,
            end_at:
>>>>>>> 8ef1940f
          }
        )
      end

      context "when feature flag is enabled" do
        it "returns only recipient temporary enrollments" do
          user_path = "/api/v1/users/#{@provider.id}/enrollments"
          json = api_call_as_user(account_admin_user,
                                  :get,
                                  user_path,
                                  @user_params.merge(temporary_enrollment_recipients: true,
                                                     user_id: @provider.id))
          expect(json.length).to eq(2)
          expect(json.first["user_id"]).to eq(@recipient.id)
        end

        it "returns only provider temporary enrollments" do
          user_path = "/api/v1/users/#{@recipient.id}/enrollments"
          json = api_call_as_user(account_admin_user,
                                  :get,
                                  user_path,
                                  @user_params.merge(temporary_enrollment_providers: true,
                                                     user_id: @recipient.id))
          expect(json.length).to eq(2)
          expect(json.first["user_id"]).to eq(@provider.id)
        end

        it "returns temporary enrollments with included providers" do
          user_path = "/api/v1/users/#{@recipient.id}/enrollments"
          json = api_call_as_user(account_admin_user,
                                  :get,
                                  user_path,
                                  @user_params.merge(temporary_enrollments: true,
                                                     user_id: @recipient.id,
                                                     include: ["temporary_enrollment_providers"]))
          expect(json.length).to eq(2)
          expect(json.first["user_id"]).to eq(@recipient.id)
          expect(json.first["temporary_enrollment_provider"]["id"]).to eq(@provider.id)
        end

        it "respects enrollment state when a state arg is provided" do
          start_at, end_at = "2023-10-01T18:53:53Z", "2023-10-31T18:53:53Z"
          @recipient.enrollments.last.update!(start_at:, end_at:)
          user_path = "/api/v1/users/#{@recipient.id}/enrollments"
          json = api_call_as_user(account_admin_user,
                                  :get,
                                  user_path,
                                  @user_params.merge(temporary_enrollments: true,
                                                     user_id: @recipient.id,
                                                     state: "current_and_future",
                                                     include: ["temporary_enrollment_providers"]))
          expect(json.length).to eq(1)
          expect(json.first["user_id"]).to eq(@recipient.id)
        end

        it "returns default behavior if temporary enrollment args are not provided" do
          user_path = "/api/v1/users/#{@recipient.id}/enrollments"
          json = api_call_as_user(account_admin_user,
                                  :get,
                                  user_path,
                                  @user_params.merge(user_id: @recipient.id))
          expect(json.length).to eq(2)
          expect(json.first["user_id"]).to eq(@recipient.id)
        end

        it "renders unauthorized if user is not an account admin" do
          user_path = "/api/v1/users/#{@recipient.id}/enrollments"
          api_call_as_user(@provider,
                           :get,
                           user_path,
                           @user_params.merge(temporary_enrollment_providers: true,
                                              user_id: @recipient.id))
          expect(response).to have_http_status(:unauthorized)
        end
      end

      context "when feature flag is disabled" do
        before(:once) do
          Account.default.disable_feature!(:temporary_enrollments)
        end

        it "ignores temp enrollment params and returns default enrollment behavior" do
          user_path = "/api/v1/users/#{@recipient.id}/enrollments"
          json = api_call_as_user(account_admin_user,
                                  :get,
                                  user_path,
                                  @user_params.merge(temporary_enrollment_providers: true,
                                                     user_id: @recipient.id))
          expect(json.length).to eq(2)
          expect(json.first["user_id"]).to eq(@recipient.id)
        end
      end
    end

    it "supports course SIS IDs with slashes, question marks, and periods" do
      @course.update! sis_source_id: "some_sis_id/with?slashes.andstuff"
      @path = "/api/v1/courses/sis_course_id:some_sis_id%2Fwith%3Fslashes.andstuff/enrollments"
      # Can't use api_call(), as that checks whether the course's (numeric) id matches
      # up with the param (in this case, "sis_source:with...")
      headers = { HTTP_AUTHORIZATION: "Bearer #{access_token_for_user(@user)}" }
      get @path, headers:, params: @params
      expect(response).to have_http_status(:ok)
      results = JSON.parse(response.body)
      expect(results.pluck("course_id").uniq).to eq([@course.id])
    end

    context "filtering by SIS IDs" do
      it "returns an error message with insufficient permissions" do
        @params[:sis_user_id] = "12345"

        json = api_call(:get, @path, @params, {}, {}, { expected_status: 400 })
        expect(json["message"]).to eq "Insufficient permissions to filter by SIS fields"
      end
    end

    context "grading periods" do
      let(:group_helper) { Factories::GradingPeriodGroupHelper.new }
      let(:grading_period_group) { group_helper.legacy_create_for_course(@course) }
      let(:now) { Time.zone.now }

      before :once do
        @first_grading_period = grading_period_group.grading_periods.create!(
          title: "first",
          start_date: 2.months.ago(now),
          end_date: now
        )
        @last_grading_period = grading_period_group.grading_periods.create!(
          title: "second",
          start_date: now,
          end_date: 2.months.from_now(now)
        )
        @assignment_in_first_period = @course.assignments.create!(
          due_at: 2.days.ago(now),
          points_possible: 10
        )
        @assignment_in_last_period = @course.assignments.create!(
          due_at: 1.day.from_now(now),
          points_possible: 10
        )
      end

      describe "user endpoint" do
        let!(:enroll_student_in_the_course) do
          student_in_course({ course: @course, user: @user })
        end

        it "works for users" do
          @user_params[:grading_period_id] = @first_grading_period.id
          raw_api_call(:get, @user_path, @user_params)
          expect(response).to be_ok
        end

        it "filters to terms for users" do
          term = EnrollmentTerm.create!(name: "fall", root_account_id: @course.root_account_id)
          course = Course.create!(enrollment_term_id: term.id, root_account_id: @course.root_account_id, workflow_state: "available")
          e = course.enroll_user(@student)
          @user_params[:enrollment_term_id] = term.id
          json = api_call(:get, @user_path, @user_params)
          expect(json.length).to eq(1)
          expect(json.first["id"]).to eq e.id
        end

        it "returns an error if the user is not in the grading period" do
          course = Course.create!
          grading_period_group = group_helper.legacy_create_for_course(course)
          grading_period = grading_period_group.grading_periods.create!(
            title: "unconnected to the user's course",
            start_date: 2.months.ago,
            end_date: 2.months.from_now(now)
          )

          @user_params[:grading_period_id] = grading_period.id
          raw_api_call(:get, @user_path, @user_params)
          expect(response).not_to be_ok
        end

        it "excludes soft-concluded courses when using state[]=invited or active" do
          course0 = @course

          course_with_student user: @student, enrollment_state: "invited", active_course: true
          json = api_call_as_user @student, :get, @user_path, @user_params.merge(state: %w[invited active])
          expect(json.pluck("course_id")).to match_array [course0.id, @course.id]

          @course.start_at = 1.month.ago
          @course.conclude_at = 1.week.ago
          @course.restrict_enrollments_to_course_dates = true
          @course.save!
          json = api_call_as_user @student, :get, @user_path, @user_params.merge(state: %w[invited active])
          expect(json.pluck("course_id")).to match_array [course0.id]
        end

        it "returns error when using an invalid state" do
          course_with_student user: @student, enrollment_state: "invited", active_course: true
          json = api_call_as_user @student, :get, @user_path, @user_params.merge(state: %w[invalid_state])

          expect(json["error"]).to eq("Invalid state invalid_state")
        end

        describe "grade summary" do
          let!(:grade_assignments) do
            first     = @course.assignments.create! due_at: 1.month.ago
            last      = @course.assignments.create! due_at: 1.month.from_now
            no_due_at = @course.assignments.create!

            Timecop.freeze(@first_grading_period.end_date - 1.day) do
              first.grade_student @user, grade: 7, grader: @teacher
            end
            last.grade_student @user, grade: 10, grader: @teacher
            no_due_at.grade_student @user, grade: 1, grader: @teacher
          end

          describe "provides a grade summary" do
            it "for assignments due during the first grading period." do
              @user_params[:grading_period_id] = @first_grading_period.id

              raw_api_call(:get, @user_path, @user_params)
              final_score = JSON.parse(response.body).first["grades"]["final_score"]
              # ten times assignment's grade of 7
              expect(final_score).to eq 70
            end

            it "for assignments due during the last grading period." do
              @user_params[:grading_period_id] = @last_grading_period.id
              raw_api_call(:get, @user_path, @user_params)
              final_score = JSON.parse(response.body).first["grades"]["final_score"]

              # ((10 + 1) / 1) * 10 => 110
              # ((last + no_due_at) / number_of_grading_periods) * 10
              expect(final_score).to eq 110
            end

            it "for all assignments when no grading period is specified." do
              @user_params[:grading_period_id] = nil
              raw_api_call(:get, @user_path, @user_params)
              final_score = JSON.parse(response.body).first["grades"]["final_score"]

              # ((7 + 10 + 1) / 2) * 10 => 60
              # ((first + last + no_due_at) / number_of_grading_periods) * 10
              expect(final_score).to eq 90
            end
          end
        end

        describe "grading period scores" do
          let(:observer) { User.create! }

          student_grade = lambda do |json|
            student_json = json.find do |e|
              e["type"] == "StudentEnrollment"
            end
            if student_json
              student_json["grades"]["final_score"]
            end
          end

          before do
            Timecop.freeze(@first_grading_period.end_date - 1.day) do
              @assignment_in_first_period.grade_student(@student, grade: 10, grader: @teacher)
            end
            @assignment_in_last_period.grade_student(@student, grade: 0, grader: @teacher)
          end

          it "returns grades for the requested grading period for courses" do
            json = api_call(:get, @path, @params)
            expect(student_grade.call(json)).to eq 50

            @params[:grading_period_id] = @first_grading_period.id
            json = api_call(:get, @path, @params)
            expect(student_grade.call(json)).to eq 100

            @params[:grading_period_id] = @last_grading_period.id
            json = api_call(:get, @path, @params)
            expect(student_grade.call(json)).to eq 0
          end

          it "includes observee grades when observed_users are requested" do
            @course.enroll_user(observer, "ObserverEnrollment", associated_user_id: @student.id)
            @params[:include] = ["observed_users"]
            json = api_call_as_user(observer, :get, @path, @params)
            expect(student_grade.call(json)).to eq 50

            @params[:grading_period_id] = @first_grading_period.id
            json = api_call_as_user(observer, :get, @path, @params)
            expect(student_grade.call(json)).to eq 100

            @params[:grading_period_id] = @last_grading_period.id
            json = api_call_as_user(observer, :get, @path, @params)
            expect(student_grade.call(json)).to eq 0
          end
        end
      end
    end

    context "an account admin" do
      before :once do
        @user = user_with_pseudonym(username: "admin@example.com")
        Account.default.account_users.create!(user: @user)
      end

      it "is able to request enrollments for a specific user in a course" do
        @params[:user_id] = @student.id
        api_call_as_user(@user, :get, @path, @params)
        expect(response).to be_successful
      end

      it "is able to return an enrollment object by id" do
        json = api_call(:get, "#{@enroll_path}/#{@enrollment.id}", @enroll_params)
        expect(json).to eq({
                             "root_account_id" => @enrollment.root_account_id,
                             "id" => @enrollment.id,
                             "user_id" => @student.id,
                             "course_section_id" => @enrollment.course_section_id,
                             "sis_import_id" => @enrollment.sis_batch_id,
                             "sis_account_id" => nil,
                             "sis_course_id" => nil,
                             "sis_section_id" => nil,
                             "sis_user_id" => nil,
                             "course_integration_id" => nil,
                             "section_integration_id" => nil,
                             "limit_privileges_to_course_section" => @enrollment.limit_privileges_to_course_section,
                             "enrollment_state" => @enrollment.workflow_state,
                             "course_id" => @course.id,
                             "type" => @enrollment.type,
                             "role" => @enrollment.role.name,
                             "role_id" => @enrollment.role.id,
                             "html_url" => course_user_url(@course, @student),
                             "grades" => {
                               "html_url" => course_student_grades_url(@course, @student),
                               "final_score" => nil,
                               "current_score" => nil,
                               "final_grade" => nil,
                               "current_grade" => nil,
                               "unposted_final_score" => nil,
                               "unposted_current_score" => nil,
                               "unposted_final_grade" => nil,
                               "unposted_current_grade" => nil
                             },
                             "associated_user_id" => @enrollment.associated_user_id,
                             "updated_at" => @enrollment.updated_at.xmlschema,
                             "created_at" => @enrollment.created_at.xmlschema,
                             "start_at" => nil,
                             "end_at" => nil,
                             "last_activity_at" => nil,
                             "last_attended_at" => nil,
                             "total_activity_time" => 0
                           })
      end

      it "lists all of a user's enrollments in an account" do
        enrollment = @student.enrollments.current.first
        sis_batch = enrollment.root_account.sis_batches.create
        SisBatch.where(id: sis_batch).update_all(workflow_state: "imported")
        enrollment.sis_batch_id = sis_batch.id
        enrollment.save!
        json = api_call(:get, @user_path, @user_params)
        enrollments = @student.enrollments.current.eager_load(:user).order("users.sortable_name ASC")
        expect(json).to eq(enrollments.map do |e|
          {
            "root_account_id" => e.root_account_id,
            "limit_privileges_to_course_section" => e.limit_privileges_to_course_section,
            "enrollment_state" => e.workflow_state,
            "id" => e.id,
            "user_id" => e.user_id,
            "type" => e.type,
            "role" => e.role.name,
            "role_id" => e.role.id,
            "course_section_id" => e.course_section_id,
            "course_id" => e.course_id,
            "sis_import_id" => sis_batch.id,
            "sis_account_id" => @course.account.sis_source_id,
            "sis_course_id" => @course.sis_source_id,
            "course_integration_id" => @course.integration_id,
            "sis_section_id" => @section.sis_source_id,
            "sis_user_id" => @student.pseudonym.sis_user_id,
            "section_integration_id" => @section.integration_id,
            "user" => {
              "name" => e.user.name,
              "sortable_name" => e.user.sortable_name,
              "short_name" => e.user.short_name,
              "sis_user_id" => nil,
              "integration_id" => nil,
              "sis_import_id" => nil,
              "id" => e.user.id,
              "created_at" => e.user.created_at.iso8601,
              "login_id" => e.user.pseudonym ? e.user.pseudonym.unique_id : nil
            },
            "html_url" => course_user_url(e.course_id, e.user_id),
            "grades" => {
              "html_url" => course_student_grades_url(e.course_id, e.user_id),
              "final_score" => nil,
              "current_score" => nil,
              "final_grade" => nil,
              "current_grade" => nil,
              "unposted_final_score" => nil,
              "unposted_current_score" => nil,
              "unposted_final_grade" => nil,
              "unposted_current_grade" => nil
            },
            "associated_user_id" => nil,
            "updated_at" => e.updated_at.xmlschema,
            "created_at" => e.created_at.xmlschema,
            "start_at" => nil,
            "end_at" => nil,
            "last_activity_at" => nil,
            "last_attended_at" => nil,
            "total_activity_time" => 0
          }
        end)
      end

      context "filtering by SIS IDs" do
        context "filtering by sis_account_id" do
          before(:once) do
            root_account_id = @course.account.id

            @subaccount = Account.create!(parent_account_id: root_account_id)
            @subaccount.root_account_id = root_account_id
            @subaccount.sis_source_id = "1234"
            @subaccount.save!

            @course.update_attribute(:account_id, @subaccount.id)
          end

          it "filters by a single sis_account_id" do
            @params[:sis_account_id] = "1234"
            json = api_call(:get, @path, @params)
            student_ids = json.pluck("user_id")
            expect(json.length).to eq(2)
            expect(json.first["sis_account_id"]).to eq(@subaccount.sis_source_id)
            expect(student_ids).to match_array([@teacher.id, @student.id])
          end

          it "filters by a list of sis_account_ids" do
            @params[:sis_account_id] = ["1234", "5678"]
            json = api_call(:get, @path, @params)
            student_ids = json.pluck("user_id")
            expect(json.length).to eq(2)
            expect(json.first["sis_account_id"]).to eq(@subaccount.sis_source_id)
            expect(student_ids).to match_array([@teacher.id, @student.id])
          end

          it "returns nothing if there are no matching sis_account_ids" do
            @params[:sis_account_id] = "5678"
            json = api_call(:get, @path, @params)
            expect(json).to be_empty
          end
        end

        context "filtering by sis_user_id" do
          before :once do
            account_admin_user(active_all: true)
            @teacher.pseudonym.update_attribute(:sis_user_id, "1234")
          end

          it "filters by a single sis_user_id" do
            @params[:sis_user_id] = "1234"
            json = api_call(:get, @path, @params)
            expect(json.length).to eq(1)
            expect(json.first["sis_user_id"]).to eq(@teacher.pseudonym.sis_user_id)
          end

          it "filters enrollments not made with sis_user_id" do
            section = @course.course_sections.create!(name: "other_section")
            e = section.enroll_user(@teacher, "TeacherEnrollment")
            # generally these are populated from a sis_import
            Enrollment.where(id: e).update_all(sis_pseudonym_id: @teacher.pseudonyms.where(sis_user_id: "1234").take.id)
            @params[:sis_user_id] = "1234"
            @params[:created_for_sis_id] = true
            json = api_call(:get, @path, @params)
            expect(json.length).to eq(1)
            expect(json.first["id"]).to eq(e.id)
          end

          it "filters by a list of sis_user_ids" do
            @params[:sis_user_id] = ["1234", "5678"]
            json = api_call(:get, @path, @params)
            expect(json.length).to eq(1)
            expect(json.first["sis_user_id"]).to eq(@teacher.pseudonym.sis_user_id)
          end

          it "returns nothing if there are no matching sis_user_ids" do
            @params[:sis_user_id] = "5678"
            json = api_call(:get, @path, @params)
            expect(json).to be_empty
          end

          it "will include inactive enrollment states by default" do
            inactive_user = user_with_pseudonym(active_user: true, sis_user_id: "abc123")
            invited_user = user_with_pseudonym(active_user: true, sis_user_id: "def456")
            completed_user = user_with_pseudonym(active_user: true, sis_user_id: "ghi789")
            @course.enroll_user(inactive_user, "StudentEnrollment", enrollment_state: "inactive")
            @course.enroll_user(invited_user, "StudentEnrollment", enrollment_state: "invited")
            @course.enroll_user(completed_user, "StudentEnrollment", enrollment_state: "completed")
            @params[:sis_user_id] = %w[1234 abc123 def456 ghi789]
            user_session(@admin)
            json = api_call_as_user(@admin, :get, @path, @params)
            # includes active, invited, and inactive states
            expect(json.length).to eq(3)
          end

          it "will support the enrollment :state param if provided" do
            active_user1 = user_with_pseudonym(active_user: true, sis_user_id: "abc123")
            active_user2 = user_with_pseudonym(active_user: true, sis_user_id: "def456")
            invited_user = user_with_pseudonym(active_user: true, sis_user_id: "ghi789")
            inactive_user = user_with_pseudonym(active_user: true, sis_user_id: "jkl101")
            @course.enroll_user(active_user1, "StudentEnrollment", enrollment_state: "active")
            @course.enroll_user(active_user2, "StudentEnrollment", enrollment_state: "active")
            @course.enroll_user(invited_user, "StudentEnrollment", enrollment_state: "invited")
            @course.enroll_user(inactive_user, "StudentEnrollment", enrollment_state: "inactive")
            @params[:state] = "active"
            @params[:sis_user_id] = %w[abc123 def456 ghi789 jkl101]
            user_session(@admin)
            json = api_call_as_user(@admin, :get, @path, @params)
            # includes only active state enrollments
            expect(json.length).to eq(2)
          end
        end

        context "filtering by sis_section_id" do
          before :once do
            @course.course_sections.first.update_attribute(:sis_source_id, "SIS123")
          end

          it "filters by a single sis_section_id" do
            @params[:sis_section_id] = "SIS123"
            json = api_call(:get, @path, @params)
            json_user_ids = json.pluck("user_id")
            section_user_ids = @course.course_sections.first.enrollments.map(&:user_id)
            expect(json.length).to eq(@course.course_sections.first.enrollments.length)
            expect(json_user_ids).to match_array(section_user_ids)
          end

          it "filters by a list of sis_section_ids" do
            @params[:sis_section_id] = ["SIS123", "SIS456"]
            json = api_call(:get, @path, @params)
            expect(json.length).to eq(@course.course_sections.first.enrollments.length)
            json_user_ids = json.pluck("user_id")
            section_user_ids = @course.course_sections.first.enrollments.map(&:user_id)
            expect(json_user_ids).to match_array(section_user_ids)
          end

          it "returns nothing if there are no matching sis_section_ids" do
            @params[:sis_section_id] = "5678"
            json = api_call(:get, @path, @params)
            expect(json).to be_empty
          end
        end

        context "filtering by sis_course_id" do
          before :once do
            @course.update_attribute(:sis_source_id, "SIS123")
          end

          it "filters by a single sis_course_id" do
            @params[:sis_course_id] = "SIS123"
            json = api_call(:get, @path, @params)
            expect(json.length).to eq(@course.enrollments.length)
            json_user_ids = json.pluck("user_id")
            course_user_ids = @course.enrollments.map(&:user_id)
            expect(json_user_ids).to match_array(course_user_ids)
          end

          it "filters by a list of sis_course_ids" do
            @params[:sis_course_id] = ["SIS123", "LULZ"]
            json = api_call(:get, @path, @params)
            expect(json.length).to eq(@course.enrollments.length)
            json_user_ids = json.pluck("user_id")
            course_user_ids = @course.enrollments.map(&:user_id)
            expect(json_user_ids).to match_array(course_user_ids)
          end

          it "returns nothing if there are no matching sis_course_ids" do
            @params[:sis_course_id] = "NONONO"
            json = api_call(:get, @path, @params)
            expect(json).to be_empty
          end
        end
      end

      context "group_ids" do
        it "includes a users group_ids if group_ids are in include" do
          @path = "/api/v1/courses/#{@course.id}/enrollments"
          @params = { controller: "enrollments_api", action: "index", course_id: @course.id.to_param, format: "json", include: ["group_ids"] }
          enrollments_json = api_call(:get, @path, @params)
          expect(enrollments_json[0]["user"]["group_ids"]).to eq([@group.id])
        end

        it "does not include a users deleted memberships" do
          @group.group_memberships.update_all(workflow_state: "deleted")
          @path = "/api/v1/courses/#{@course.id}/enrollments"
          @params = { controller: "enrollments_api", action: "index", course_id: @course.id.to_param, format: "json", include: ["group_ids"] }
          json = api_call(:get, @path, @params)
          expect(json[0]["user"]["group_ids"]).to be_empty
        end

        it "does not include ids from different contexts" do
          original_course = @course

          course_factory(active_all: true, user: @user)
          group2 = @course.groups.create!(name: "My Group")
          group2.add_user(@student, "accepted", true)

          @course = original_course

          @path = "/api/v1/courses/#{@course.id}/enrollments"
          @params = { controller: "enrollments_api", action: "index", course_id: @course.id.to_param, format: "json", include: ["group_ids"] }
          enrollments_json = api_call(:get, @path, @params)

          expect(enrollments_json[0]["user"]["group_ids"]).to include(@group.id)
          expect(enrollments_json[0]["user"]["group_ids"]).not_to include(group2.id)
        end
      end

      it "shows last_activity_at and total_activity_time for student enrollment" do
        enrollment = @course.student_enrollments.first
        recent_activity = Enrollment::RecentActivity.new(enrollment)
        recent_activity.record!(5.minutes.ago)
        recent_activity.record!(Time.zone.now)
        json = api_call(:get, @user_path, @user_params)
        enrollments = @student.enrollments.current.eager_load(:user).order("users.sortable_name ASC")
        expect(json).to eq(enrollments.map do |e|
          {
            "root_account_id" => e.root_account_id,
            "limit_privileges_to_course_section" => e.limit_privileges_to_course_section,
            "enrollment_state" => e.workflow_state,
            "id" => e.id,
            "user_id" => e.user_id,
            "type" => e.type,
            "role" => e.role.name,
            "role_id" => e.role.id,
            "course_section_id" => e.course_section_id,
            "course_id" => e.course_id,
            "sis_import_id" => nil,
            "sis_account_id" => @course.account.sis_source_id,
            "sis_course_id" => @course.sis_source_id,
            "course_integration_id" => @course.integration_id,
            "sis_section_id" => @section.sis_source_id,
            "sis_user_id" => @student.pseudonym.sis_user_id,
            "section_integration_id" => @section.integration_id,
            "user" => {
              "name" => e.user.name,
              "sortable_name" => e.user.sortable_name,
              "short_name" => e.user.short_name,
              "sis_user_id" => e.user.pseudonym ? e.user.pseudonym&.sis_user_id : nil,
              "integration_id" => e.user.pseudonym ? e.user.pseudonym&.integration_id : nil,
              "sis_import_id" => e.user.pseudonym ? e.user.pseudonym.sis_batch_id : nil,
              "id" => e.user.id,
              "created_at" => e.user.created_at.iso8601,
              "login_id" => e.user.pseudonym ? e.user.pseudonym.unique_id : nil
            },
            "html_url" => course_user_url(e.course_id, e.user_id),
            "grades" => {
              "html_url" => course_student_grades_url(e.course_id, e.user_id),
              "final_score" => nil,
              "current_score" => nil,
              "final_grade" => nil,
              "current_grade" => nil,
              "unposted_current_score" => nil,
              "unposted_current_grade" => nil,
              "unposted_final_score" => nil,
              "unposted_final_grade" => nil
            },
            "associated_user_id" => nil,
            "updated_at" => e.updated_at.xmlschema,
            "created_at" => e.created_at.xmlschema,
            "start_at" => nil,
            "end_at" => nil,
            "last_activity_at" => e.last_activity_at.xmlschema,
            "last_attended_at" => nil,
            "total_activity_time" => e.total_activity_time
          }
        end)
      end

      it "returns enrollments for unpublished courses" do
        course_factory
        @course.claim
        enrollment = course_factory.enroll_student(@student)
        enrollment.update_attribute(:workflow_state, "active")

        # without a state[] filter
        json = api_call(:get, @user_path, @user_params)
        expect(json.pluck("id")).to include enrollment.id

        # with a state[] filter
        json = api_call(:get,
                        "#{@user_path}?state[]=active",
                        @user_params.merge(state: %w[active]))
        expect(json.pluck("id")).to include enrollment.id
      end

      it "does not return enrollments from other accounts" do
        # enroll the user in a course in another account
        account = Account.create!(name: "Account Two")
        course = course_factory(account:, course_name: "Account Two Course", active_course: true)
        course.enroll_user(@student).accept!

        json = api_call(:get, @user_path, @user_params)
        expect(json.length).to be 1
      end

      it "lists section enrollments properly" do
        enrollment = @student.enrollments.first
        enrollment.course_section = @section
        enrollment.save!

        @path = "/api/v1/sections/#{@section.id}/enrollments"
        @params = { controller: "enrollments_api", action: "index", section_id: @section.id.to_param, format: "json" }
        json = api_call(:get, @path, @params)

        expect(json.length).to be 1
        expect(json.all? { |r| r["course_section_id"] == @section.id }).to be_truthy
      end

      it "lists deleted section enrollments properly" do
        enrollment = @student.enrollments.first
        enrollment.course_section = @section
        enrollment.save!
        enrollment.destroy

        @path = "/api/v1/sections/#{@section.id}/enrollments?state[]=deleted"
        @params = { controller: "enrollments_api", action: "index", section_id: @section.id.to_param, format: "json", state: ["deleted"] }
        json = api_call(:get, @path, @params)

        expect(json.length).to be 1
        expect(json.all? { |r| r["course_section_id"] == @section.id }).to be_truthy

        @path = "/api/v1/sections/#{@section.id}/enrollments"
        @params = { controller: "enrollments_api", action: "index", section_id: @section.id.to_param, format: "json" }
        json = api_call(:get, @path, @params)
        expect(json.length).to be 0
      end

      it "lists enrollments in deleted sections as deleted" do
        enrollment = @student.enrollments.first
        enrollment.course_section = @section
        enrollment.save!
        CourseSection.where(id: @section.id).update_all(workflow_state: "deleted")

        path = "/api/v1/users/#{@student.id}/enrollments"
        params = { controller: "enrollments_api", action: "index", user_id: @student.id.to_param, format: "json" }
        json = api_call(:get, path, params)

        expect(json.first["enrollment_state"]).to eql "deleted"
      end

      describe "custom roles" do
        context "user context" do
          before :once do
            @original_course = @course
            course_factory.offer!
            @role = @course.account.roles.build name: "CustomStudent"
            @role.base_role_type = "StudentEnrollment"
            @role.save!
            @course.enroll_user(@student, "StudentEnrollment", role: @role)
          end

          it "includes derived roles when called with type=StudentEnrollment" do
            json = api_call(:get, "#{@user_path}?type=StudentEnrollment", @user_params.merge(type: "StudentEnrollment"))
            expect(json.map { |e| e["course_id"].to_i }.sort).to eq [@original_course.id, @course.id].sort
          end

          context "with role parameter" do
            it "includes only vanilla StudentEnrollments when called with role=StudentEnrollment" do
              json = api_call(:get, "#{@user_path}?role=StudentEnrollment", @user_params.merge(role: "StudentEnrollment"))
              expect(json.map { |e| e["course_id"].to_i }).to eq [@original_course.id]
            end

            it "filters by custom role" do
              json = api_call(:get, "#{@user_path}?role=CustomStudent", @user_params.merge(role: "CustomStudent"))
              expect(json.map { |e| e["course_id"].to_i }).to eq [@course.id]
              expect(json[0]["role"]).to eq "CustomStudent"
            end

            it "accepts an array of enrollment roles" do
              json = api_call(:get,
                              "#{@user_path}?role[]=StudentEnrollment&role[]=CustomStudent",
                              @user_params.merge(role: %w[StudentEnrollment CustomStudent]))
              expect(json.map { |e| e["course_id"].to_i }.sort).to eq [@original_course.id, @course.id].sort
            end
          end

          context "with role_id parameter" do
            it "includes only vanilla StudentEnrollments when called with built in role_id" do
              json = api_call(:get, "#{@user_path}?role_id=#{student_role.id}", @user_params.merge(role_id: student_role.id))
              expect(json.map { |e| e["course_id"].to_i }).to eq [@original_course.id]
            end

            it "filters by custom role" do
              json = api_call(:get, "#{@user_path}?role_id=#{@role.id}", @user_params.merge(role_id: @role.id))
              expect(json.map { |e| e["course_id"].to_i }).to eq [@course.id]
              expect(json[0]["role"]).to eq "CustomStudent"
              expect(json[0]["role_id"]).to eq @role.id
            end

            it "accepts an array of enrollment roles" do
              json = api_call(:get,
                              "#{@user_path}?role_id[]=#{student_role.id}&role_id[]=#{@role.id}",
                              @user_params.merge(role_id: [student_role.id, @role.id].map(&:to_param)))
              expect(json.map { |e| e["course_id"].to_i }.sort).to eq [@original_course.id, @course.id].sort
            end
          end
        end

        context "course context" do
          before :once do
            role = @course.account.roles.build name: "CustomStudent"
            role.base_role_type = "StudentEnrollment"
            role.save!
            @original_student = @student
            student_in_course(course: @course, role:)
          end

          it "includes derived roles when called with type=StudentEnrollment" do
            json = api_call(:get, "#{@path}?type=StudentEnrollment", @params.merge(type: "StudentEnrollment"))
            expect(json.map { |e| e["user_id"].to_i }.sort).to eq [@original_student.id, @student.id].sort
          end

          it "includes only vanilla StudentEnrollments when called with role=StudentEnrollment" do
            json = api_call(:get, "#{@path}?role=StudentEnrollment", @params.merge(role: "StudentEnrollment"))
            expect(json.map { |e| e["user_id"].to_i }).to eq [@original_student.id]
          end

          it "filters by custom role" do
            json = api_call(:get, "#{@path}?role=CustomStudent", @params.merge(role: "CustomStudent"))
            expect(json.map { |e| e["user_id"].to_i }).to eq [@student.id]
            expect(json[0]["role"]).to eq "CustomStudent"
          end

          it "accepts an array of enrollment roles" do
            json = api_call(:get,
                            "#{@path}?role[]=StudentEnrollment&role[]=CustomStudent",
                            @params.merge(role: %w[StudentEnrollment CustomStudent]))
            expect(json.map { |e| e["user_id"].to_i }.sort).to eq [@original_student.id, @student.id].sort
          end
        end
      end
    end

    context "a student" do
      it "lists all members of a course" do
        current_user = @user
        enrollment = @course.enroll_user(user_factory)
        enrollment.accept!

        @user = current_user
        json = api_call(:get, @path, @params)
        enrollments = %w[observer student ta teacher].inject([]) do |res, type|
          res + @course.send("#{type}_enrollments").eager_load(:user).order(User.sortable_name_order_by_clause("users"))
        end
        expect(json).to match_array(enrollments.map do |e|
          h = {
            "root_account_id" => e.root_account_id,
            "limit_privileges_to_course_section" => e.limit_privileges_to_course_section,
            "enrollment_state" => e.workflow_state,
            "id" => e.id,
            "user_id" => e.user_id,
            "type" => e.type,
            "role" => e.role.name,
            "role_id" => e.role.id,
            "course_section_id" => e.course_section_id,
            "course_id" => e.course_id,
            "html_url" => course_user_url(@course, e.user),
            "associated_user_id" => nil,
            "updated_at" => e.updated_at.xmlschema,
            "created_at" => e.created_at.xmlschema,
            "start_at" => nil,
            "end_at" => nil,
            "user" => {
              "name" => e.user.name,
              "sortable_name" => e.user.sortable_name,
              "short_name" => e.user.short_name,
              "id" => e.user.id,
              "created_at" => e.user.created_at.iso8601
            }
          }
          # should display the user's own grades
          if e.student? && e.user_id == @user.id
            h["grades"] = {
              "html_url" => course_student_grades_url(@course, e.user),
              "final_score" => nil,
              "current_score" => nil,
              "final_grade" => nil,
              "current_grade" => nil,
            }
          end
          # should not display grades for other users.
          if e.student? && e.user_id != @user.id
            h["grades"] = {
              "html_url" => course_student_grades_url(@course, e.user)
            }
          end
          if e.user == @user
            h.merge!(
              "last_activity_at" => nil,
              "last_attended_at" => nil,
              "total_activity_time" => 0
            )
          end

          h
        end)
      end

      it "is able to return an enrollment object by id" do
        json = api_call(:get, "#{@enroll_path}/#{@enrollment.id}", @enroll_params)
        expect(json).to eq({
                             "root_account_id" => @enrollment.root_account_id,
                             "id" => @enrollment.id,
                             "user_id" => @student.id,
                             "course_section_id" => @enrollment.course_section_id,
                             "limit_privileges_to_course_section" => @enrollment.limit_privileges_to_course_section,
                             "enrollment_state" => @enrollment.workflow_state,
                             "course_id" => @course.id,
                             "type" => @enrollment.type,
                             "role" => @enrollment.role.name,
                             "role_id" => @enrollment.role.id,
                             "html_url" => course_user_url(@course, @student),
                             "grades" => {
                               "html_url" => course_student_grades_url(@course, @student),
                               "final_score" => nil,
                               "current_score" => nil,
                               "final_grade" => nil,
                               "current_grade" => nil,
                             },
                             "associated_user_id" => @enrollment.associated_user_id,
                             "updated_at" => @enrollment.updated_at.xmlschema,
                             "created_at" => @enrollment.created_at.xmlschema,
                             "start_at" => nil,
                             "end_at" => nil,
                             "last_activity_at" => nil,
                             "last_attended_at" => nil,
                             "total_activity_time" => 0
                           })
      end

      it "filters by enrollment workflow_state" do
        @teacher.enrollments.first.update_attribute(:workflow_state, "completed")
        json = api_call(:get, "#{@path}?state[]=completed", @params.merge(state: %w[completed]))
        expect(json.count).to be > 0
        json.each { |e| expect(e["enrollment_state"]).to eql "completed" }
      end

      it "lists its own enrollments" do
        json = api_call(:get, @user_path, @user_params)
        enrollments = @user.enrollments.current.eager_load(:user).order("users.sortable_name ASC")
        expect(json).to eq(enrollments.map do |e|
          {
            "root_account_id" => e.root_account_id,
            "limit_privileges_to_course_section" => e.limit_privileges_to_course_section,
            "enrollment_state" => e.workflow_state,
            "id" => e.id,
            "user_id" => e.user_id,
            "type" => e.type,
            "role" => e.role.name,
            "role_id" => e.role.id,
            "course_section_id" => e.course_section_id,
            "course_id" => e.course_id,
            "user" => {
              "name" => e.user.name,
              "sortable_name" => e.user.sortable_name,
              "short_name" => e.user.short_name,
              "id" => e.user.id,
              "login_id" => @user.pseudonym.unique_id,
              "created_at" => e.user.created_at.iso8601
            },
            "html_url" => course_user_url(e.course_id, e.user_id),
            "grades" => {
              "html_url" => course_student_grades_url(e.course_id, e.user_id),
              "final_score" => nil,
              "current_score" => nil,
              "final_grade" => nil,
              "current_grade" => nil,
            },
            "associated_user_id" => nil,
            "updated_at" => e.updated_at.xmlschema,
            "created_at" => e.created_at.xmlschema,
            "start_at" => nil,
            "end_at" => nil,
            "last_activity_at" => nil,
            "last_attended_at" => nil,
            "total_activity_time" => 0
          }
        end)
      end

      context "override scores" do
        let(:student_grades) do
          json = api_call(:get, @user_path, @user_params)
          json.first.fetch("grades")
        end

        before(:once) do
          @enrollment.scores.create!(course_score: true, current_score: 67, override_score: 81)
          @course.enable_feature!(:final_grades_override)
          @course.update!(allow_final_grade_override: true, grading_standard_enabled: true)
        end

        context "when Final Grade Override is enabled and allowed" do
          it "sets current_score to the override score" do
            expect(student_grades.fetch("current_score")).to be 81.0
          end

          it "sets current_grade to the override grade" do
            expect(student_grades.fetch("current_grade")).to eq "B-"
          end
        end

        context "when Final Grade Override is not allowed" do
          before(:once) do
            @course.update!(allow_final_grade_override: false)
          end

          it "sets current_score to the computed score" do
            expect(student_grades.fetch("current_score")).to be 67.0
          end

          it "sets current_grade to the computed grade" do
            expect(student_grades.fetch("current_grade")).to eq "D+"
          end
        end

        context "when Final Grade Override is disabled" do
          before(:once) do
            @course.disable_feature!(:final_grades_override)
          end

          it "sets current_score to the computed score" do
            expect(student_grades.fetch("current_score")).to be 67.0
          end

          it "sets current_grade to the computed grade" do
            expect(student_grades.fetch("current_grade")).to eq "D+"
          end
        end
      end

      describe "current points" do
        let_once(:course) { Course.create! }
        let_once(:student) { User.create! }
        let_once(:teacher) { User.create! }

        let_once(:base_params) { { controller: "enrollments_api", action: "index", format: "json" } }

        before(:once) do
          course.offer!

          course.enroll_teacher(teacher, enrollment_state: "active")
          enrollment = course.enroll_student(student, enrollment_state: "active")
          enrollment.scores.create!(current_points: 75, unposted_current_points: 99)
        end

        context "for a user who can manage grades for the enrollment's course" do
          let_once(:api_path) { "/api/v1/courses/#{course.id}/enrollments" }
          let_once(:params_without_points) { base_params.merge({ course_id: course.id.to_param }) }

          context "when requesting current points" do
            let(:enrollment_grades_json) do
              params = params_without_points.merge({ include: ["current_points"] })
              json = api_call_as_user(teacher, :get, api_path, params)
              json.find { |enrollment| enrollment["user_id"] == student.id }["grades"]
            end

            it "includes the current_points field" do
              expect(enrollment_grades_json["current_points"]).to eq 75
            end

            it "includes the unposted_current_points field" do
              expect(enrollment_grades_json["unposted_current_points"]).to eq 99
            end
          end

          context "when not requesting current points" do
            let(:enrollment_grades_json) do
              json = api_call_as_user(teacher, :get, api_path, params_without_points)
              json.find { |enrollment| enrollment["user_id"] == student.id }["grades"]
            end

            it "does not include the current_points field" do
              expect(enrollment_grades_json).not_to include("current_points")
            end

            it "does not include the unposted_current_points field" do
              expect(enrollment_grades_json).not_to include("unposted_current_points")
            end
          end
        end

        context "for a student viewing their own enrollment" do
          let_once(:api_path) { "/api/v1/users/#{student.id}/enrollments" }
          let_once(:params_without_points) { base_params.merge({ user_id: student.id.to_param }) }

          context "when requesting current points" do
            let(:enrollment_grades_json) do
              params = params_without_points.merge({ include: ["current_points"] })
              json = api_call_as_user(student, :get, api_path, params)
              json.find { |enrollment| enrollment["user_id"] == student.id }["grades"]
            end

            it "includes the current_points field" do
              expect(enrollment_grades_json["current_points"]).to eq 75
            end

            it "does not include the unposted_current_points field" do
              expect(enrollment_grades_json).not_to include("unposted_current_points")
            end
          end

          context "when not requesting current points" do
            let(:enrollment_grades_json) do
              json = api_call_as_user(student, :get, api_path, params_without_points)
              json.find { |enrollment| enrollment["user_id"] == student.id }["grades"]
            end

            it "does not return the current_points field" do
              expect(enrollment_grades_json).not_to include("current_points")
            end

            it "does not return the unposted_current_points field" do
              expect(enrollment_grades_json).not_to include("unposted_current_points")
            end
          end
        end
      end

      it "does not display grades when hide_final_grades is true for the course" do
        @course.hide_final_grades = true
        @course.save

        json = api_call(:get, @user_path, @user_params)
        expect(json[0]["grades"].keys).to eql %w[html_url]
      end

      it "does not show enrollments for courses that aren't published" do
        course_factory
        @course.claim
        enrollment = course_factory.enroll_student(@user)
        enrollment.update_attribute(:workflow_state, "active")

        # Request w/o a state[] filter.
        json = api_call(:get, @user_path, @user_params)
        expect(json.pluck("id")).not_to include enrollment.id

        # Request w/ a state[] filter.
        json = api_call(:get,
                        @user_path,
                        @user_params.merge(state: %w[active], type: %w[StudentEnrollment]))
        expect(json.pluck("id")).not_to include enrollment.id
      end

      it "shows enrollments for courses that aren't published if state[]=current_and_future" do
        course_factory
        @course.claim
        enrollment = @course.enroll_student(@user)
        enrollment.update_attribute(:workflow_state, "active")

        json = api_call(:get,
                        @user_path,
                        @user_params.merge(state: %w[current_and_future], type: %w[StudentEnrollment]))
        expect(json.pluck("id")).to include enrollment.id
      end

      it "shows enrollments for courses with future start dates if state[]=current_and_future" do
        course_factory
        @course.update(start_at: 1.week.from_now, restrict_enrollments_to_course_dates: true)
        enrollment = @course.enroll_student(@user)
        enrollment.update_attribute(:workflow_state, "active")
        expect(enrollment.enrollment_state.state).to eq "pending_active"

        json = api_call(:get,
                        @user_path,
                        @user_params.merge(state: %w[current_and_future], type: %w[StudentEnrollment]))
        expect(json.pluck("id")).to include enrollment.id
      end

      it "accepts multiple state[] filters" do
        course_factory
        @course.offer!
        enrollment = course_factory.enroll_student(@user)
        enrollment.update_attribute(:workflow_state, "completed")

        json = api_call(:get,
                        @user_path,
                        @user_params.merge(state: %w[active completed]))
        expect(json.map { |e| e["id"].to_i }.sort).to eq @user.enrollments.map(&:id).sort
      end

      it "excludes invited enrollments in soft-concluded courses" do
        term = Account.default.enrollment_terms.create! end_at: 1.day.ago

        enrollment1 = course_with_student enrollment_state: :invited
        enrollment1.course.offer!
        enrollment1.course.enrollment_term = term
        enrollment1.course.save!

        enrollment2 = course_with_student enrollment_state: :invited, user: @student
        enrollment2.course.offer!

        json = api_call(:get, "/api/v1/users/self/enrollments", @user_params.merge(user_id: "self"))
        expect(json.pluck("id")).to match_array([enrollment2.id])
      end

      it "does not include the users' sis and login ids" do
        json = api_call(:get, @path, @params)
        json.each do |res|
          %w[sis_user_id login_id].each { |key| expect(res["user"]).not_to include(key) }
        end
      end
    end

    context "a teacher" do
      before do
        @user = @teacher
      end

      it "includes users' sis and login ids" do
        json = api_call(:get, @path, @params)
        enrollments = %w[observer student ta teacher].inject([]) do |res, type|
          res + @course.send("#{type}_enrollments").preload(:user)
        end
        enrollments = enrollments.sort_by { |e| [e.type, e.user.sortable_name] }
        expect(json).to eq(enrollments.map do |e|
          user_json = {
            "name" => e.user.name,
            "sortable_name" => e.user.sortable_name,
            "short_name" => e.user.short_name,
            "id" => e.user.id,
            "created_at" => e.user.created_at.iso8601,
            "login_id" => e.user.pseudonym ? e.user.pseudonym.unique_id : nil
          }
          user_json["sis_user_id"] = e.user.pseudonym.sis_user_id
          user_json["integration_id"] = e.user.pseudonym.integration_id
          h = {
            "root_account_id" => e.root_account_id,
            "limit_privileges_to_course_section" => e.limit_privileges_to_course_section,
            "enrollment_state" => e.workflow_state,
            "id" => e.id,
            "user_id" => e.user_id,
            "type" => e.type,
            "role" => e.role.name,
            "role_id" => e.role.id,
            "course_section_id" => e.course_section_id,
            "course_id" => e.course_id,
            "user" => user_json,
            "html_url" => course_user_url(@course, e.user),
            "associated_user_id" => nil,
            "updated_at" => e.updated_at.xmlschema,
            "created_at" => e.created_at.xmlschema,
            "start_at" => nil,
            "end_at" => nil,
            "last_activity_at" => nil,
            "last_attended_at" => nil,
            "total_activity_time" => 0,
            "course_integration_id" => nil,
            "sis_account_id" => nil,
            "sis_course_id" => nil,
            "sis_section_id" => nil,
            "sis_user_id" => nil,
            "section_integration_id" => nil
          }
          if e.student?
            h["grades"] = {
              "html_url" => course_student_grades_url(@course, e.user),
              "final_score" => nil,
              "current_score" => nil,
              "final_grade" => nil,
              "current_grade" => nil,
              "unposted_current_score" => nil,
              "unposted_current_grade" => nil,
              "unposted_final_score" => nil,
              "unposted_final_grade" => nil
            }
          end
          h
        end)
      end

      context "override scores" do
        let(:student_grades) do
          json = api_call(:get, @path, @params)
          json.detect { |enrollment| enrollment.fetch("id") == @enrollment.id }.fetch("grades")
        end

        before(:once) do
          @course.enable_feature!(:final_grades_override)
          @course.update!(allow_final_grade_override: true, grading_standard_enabled: true)
          @enrollment.scores.create!(course_score: true, current_score: 67, override_score: 81)
        end

        context "when Final Grade Override is enabled and allowed" do
          it "includes the override score" do
            expect(student_grades.fetch("override_score")).to be 81.0
          end

          it "includes the override grade" do
            expect(student_grades.fetch("override_grade")).to eq "B-"
          end

          it "continues to include the original score as current_score" do
            expect(student_grades.fetch("current_score")).to be 67.0
          end

          it "continues to include the original grade as current_grade" do
            expect(student_grades.fetch("current_grade")).to eq "D+"
          end

          it "excludes the override score when no override exists" do
            @enrollment.scores.each(&:destroy!)
            expect(student_grades).not_to have_key("override_score")
          end

          it "excludes the override grade when no override exists" do
            @enrollment.scores.each(&:destroy!)
            expect(student_grades).not_to have_key("override_grade")
          end
        end

        context "when Final Grade Override is not allowed" do
          before(:once) do
            @course.update!(allow_final_grade_override: false)
          end

          it "excludes the override score" do
            expect(student_grades).not_to have_key("override_score")
          end

          it "excludes the override grade" do
            expect(student_grades).not_to have_key("override_grade")
          end
        end

        context "when Final Grade Override is disabled" do
          before(:once) do
            @course.disable_feature!(:final_grades_override)
          end

          it "excludes the override score" do
            expect(student_grades).not_to have_key("override_score")
          end

          it "excludes the override grade" do
            expect(student_grades).not_to have_key("override_grade")
          end
        end
      end
    end

    context "as an observer in a course" do
      let(:course) { Course.create! }
      let(:observed_student) { User.create! }
      let(:hidden_student) { User.create! }
      let(:observer) { User.create! }

      let(:request_params) do
        {
          action: "index",
          controller: "enrollments_api",
          course_id: course.id,
          format: :json
        }
      end

      let(:enrollment_json) do
        api_call_as_user(observer, :get, "/api/v1/courses/#{course.id}/enrollments", request_params)
      end

      let(:student_enrollments) do
        enrollment_json.select { |enrollment| enrollment["type"] == "StudentEnrollment" }
      end

      let(:observer_enrollments) do
        enrollment_json.select { |enrollment| enrollment["type"] == "ObserverEnrollment" }
      end

      before do
        course.enroll_student(observed_student, active_all: true)
        course.enroll_student(hidden_student, active_all: true)

        observer.register!
        # add an observer, but don't link them to any students yet
        course.enroll_user(observer, "ObserverEnrollment")
        user_session(observer)
      end

      context "when the observer is observing at least one student in the course" do
        before do
          course.enroll_user(observer, "ObserverEnrollment", associated_user_id: observed_student.id)
        end

        it "returns a successful response" do
          api_call_as_user(observer, :get, "/api/v1/courses/#{course.id}/enrollments", request_params)
          expect(response).to have_http_status :ok
        end

        it "includes active enrollments for each observed student" do
          expect(student_enrollments.pluck("user_id")).to contain_exactly(observed_student.id)
        end

        it "includes both the observer's base enrollment and enrollments associated with observees" do
          expect(observer_enrollments.pluck("user_id", "associated_user_id")).to match_array([
                                                                                               [observer.id, nil],
                                                                                               [observer.id, observed_student.id]
                                                                                             ])
        end

        it "does not include enrollments for students the user is not observing" do
          expect(student_enrollments.pluck("user_id")).not_to include(hidden_student.id)
        end

        it "does not include students who were once observed but no longer are" do
          observer.observer_enrollments.find_by(associated_user_id: observed_student.id).destroy
          aggregate_failures do
            expect(student_enrollments).to be_empty
            expect(observer_enrollments.length).to eq 1
            expect(observer_enrollments.first["associated_user_id"]).to be_nil
          end
        end

        it "returns unauthorized if the user has no non-deleted observer enrollments" do
          observer.observer_enrollments.destroy_all
          api_call_as_user(observer, :get, "/api/v1/courses/#{course.id}/enrollments", request_params)
          expect(response).to have_http_status :unauthorized
        end
      end

      context "when the observer is requesting enrollments for a specific user in a course" do
        before do
          course.enroll_user(observer, "ObserverEnrollment", associated_user_id: observed_student.id)
        end

        it "returns a successful response" do
          request_params[:user_id] = observed_student.id
          api_call_as_user(observer, :get, "/api/v1/courses/#{course.id}/enrollments", request_params)
          expect(response).to have_http_status :ok
        end
      end

      it "returns only the base ObserverEnrollment if the observer has not been linked to any students" do
        aggregate_failures do
          expect(enrollment_json.length).to eq 1
          expect(enrollment_json.first["user_id"]).to be observer.id
          expect(enrollment_json.first["associated_user_id"]).to be_nil
        end
      end
    end

    context "a user without permissions" do
      before :once do
        @user = user_with_pseudonym(name: "Don Draper", username: "ddraper@sterling-cooper.com")
      end

      it "returns 401 unauthorized for a course listing" do
        raw_api_call(:get, "/api/v1/courses/#{@course.id}/enrollments", @params.merge(course_id: @course.id.to_param))
        expect(response).to have_http_status :unauthorized
      end

      it "returns 401 unauthorized for a user listing" do
        raw_api_call(:get, @user_path, @user_params)
        expect(response).to have_http_status :unauthorized
      end

      it "returns 401 unauthorized for a user requesting an enrollment object by id" do
        raw_api_call(:get, "#{@enroll_path}/#{@enrollment.id}", @enroll_params)
        expect(response).to have_http_status :unauthorized
      end

      it "returns 401 unauthorized for a course listing with a specific user_if provided" do
        raw_api_call(:get, @path, @params.merge(user_id: @course.students.active.first.id))
        expect(response).to have_http_status :unauthorized
      end

      it "returns 404 for a user querying from the wrong account" do
        sub = @enrollment.root_account.sub_accounts.create!(name: "sub")
        bad_path = "/api/v1/accounts/#{sub.id}/enrollments/#{@enrollment.id}"
        enroll_params = {
          controller: "enrollments_api",
          action: "show",
          account_id: sub.id,
          id: @enrollment.id,
          format: "json"
        }
        raw_api_call(:get, bad_path, enroll_params)
        expect(response).to have_http_status :not_found
      end
    end

    context "a parent observer using parent app" do
      before :once do
        @student = user_factory(active_all: true, active_state: "active")
        3.times do
          course_factory
          @course.enroll_student(@student, enrollment_state: "active")
        end
        @observer = user_factory(active_all: true, active_state: "active")
        add_linked_observer(@student, @observer)
        @user = @observer
        @user_path = "/api/v1/users/#{@student.id}/enrollments"
        @user_params = { controller: "enrollments_api", action: "index", user_id: @student.id.to_param, format: "json" }
      end

      it "shows all enrollments for the observee (student)" do
        json = api_call(:get, @user_path, @user_params)
        expect(json.length).to be 3
      end

      it "does not authorize the parent to see other students' enrollments" do
        @other_student = user_factory(active_all: true, active_state: "active")
        @user = @observer
        path = "/api/v1/users/#{@other_student.id}/enrollments"
        params = { controller: "enrollments_api", action: "index", user_id: @other_student.id.to_param, format: "json" }
        raw_api_call(:get, path, params)
        expect(response).to have_http_status :unauthorized
      end
    end

    describe "sharding" do
      specs_require_sharding

      context "when not scoped by a user" do
        it "returns enrollments from the course's shard" do
          @shard1.activate { @user = user_factory(active_user: true) }

          account_admin_user(account: @course.account, user: @user)

          json = api_call(:get, @path, @params)

          enrollment_ids = json.pluck("id")
          expect(enrollment_ids.sort).to eq(@course.enrollments.map(&:id).sort)
          expect(json.length).to eq 2
        end

        it "returns enrollments from the course's shard for an observer user" do
          @shard1.activate do
            @enrolled_user = user_factory(active_user: true)

            account = Account.create!
            @cs_course = Course.create!(account:)
            @cs_course.enroll_user(@user, "ObserverEnrollment", enrollment_state: "active")
            @cs_course.enroll_user(@enrolled_user, "StudentEnrollment", enrollment_state: "active")
          end

          @params[:course_id] = @cs_course.id
          json = api_call(:get, "/api/v1/courses/#{@cs_course.id}/enrollments", @params)

          enrollment_ids = json.pluck("id")
          expect(enrollment_ids.sort).to eq(@cs_course.enrollments.map(&:id).sort)
          expect(json.length).to eq 2
        end
      end

      context "when scoped by a user" do
        it "returns enrollments from all of the current user's associated shards" do
          # create a user on a different shard
          @shard1.activate { @user = User.create!(name: "outofshard") }

          @course.enroll_student(@user)

          # query own enrollment(s) as the out-of-shard user
          @path = "#{@path}?user_id=self"
          @params[:user_id] = "self"

          json = api_call(:get, @path, @params)

          expect(json.length).to eq 1
          expect(json.first["course_id"]).to eq(@course.id)
          expect(json.first["user_id"]).to eq(@user.global_id)
        end

        it "returns enrollments from all of another user's associated shards" do
          @shard1.activate { @other_course = Course.create! account: Account.create! }
          @course.enroll_student(@user, enrollment_state: "active")
          @other_course.enroll_student(@user, enrollment_state: "active")
          @student = @user
          @observer = user_factory
          add_linked_observer(@student, @observer)
          json = api_call_as_user(@observer,
                                  :get,
                                  "/api/v1/users/#{@student.id}/enrollments",
                                  { controller: "enrollments_api",
                                    action: "index",
                                    user_id: @student.to_param,
                                    format: "json" })
          courses = json.pluck("course_id")
          expect(courses).to include @course.id
          expect(courses).to include @other_course.id
        end
      end
    end

    describe "pagination" do
      shared_examples_for "numeric pagination" do
        it "properly paginates" do
          json = api_call(:get, "#{@path}?page=1&per_page=1", @params.merge(page: 1.to_param, per_page: 1.to_param))
          enrollments = %w[observer student ta teacher].inject([]) do |res, type|
            res + @course.send("#{type}_enrollments").preload(:user)
          end.map do |e|
            h = {
              "root_account_id" => e.root_account_id,
              "limit_privileges_to_course_section" => e.limit_privileges_to_course_section,
              "enrollment_state" => e.workflow_state,
              "id" => e.id,
              "user_id" => e.user_id,
              "type" => e.type,
              "role" => e.role.name,
              "role_id" => e.role.id,
              "course_section_id" => e.course_section_id,
              "course_id" => e.course_id,
              "user" => {
                "name" => e.user.name,
                "sortable_name" => e.user.sortable_name,
                "short_name" => e.user.short_name,
                "id" => e.user.id,
                "created_at" => e.user.created_at.iso8601
              },
              "html_url" => course_user_url(@course, e.user),
              "associated_user_id" => nil,
              "updated_at" => e.updated_at.xmlschema,
              "created_at" => e.created_at.xmlschema,
              "start_at" => nil,
              "end_at" => nil,
            }
            if e.student?
              h["grades"] = {
                "html_url" => course_student_grades_url(@course, e.user),
                "final_score" => nil,
                "current_score" => nil,
                "final_grade" => nil,
                "current_grade" => nil,
              }
            end
            if e.user == @user
              h.merge!(
                "last_activity_at" => nil,
                "last_attended_at" => nil,
                "total_activity_time" => 0
              )
            end
            h
          end

          link_header = response.headers["Link"].split(",")
          expect(link_header[0]).to match(/page=1&per_page=1/) # current page
          expect(link_header[1]).to match(/page=2&per_page=1/) # next page
          expect(link_header[2]).to match(/page=1&per_page=1/) # first page
          expect(link_header[3]).to match(/page=2&per_page=1/) # last page
          expect(json).to eql [enrollments[0]]

          json = api_call(:get, "#{@path}?page=2&per_page=1", @params.merge(page: 2.to_param, per_page: 1.to_param))
          link_header = response.headers["Link"].split(",")
          expect(link_header[0]).to match(/page=2&per_page=1/) # current page
          expect(link_header[1]).to match(/page=1&per_page=1/) # prev page
          expect(link_header[2]).to match(/page=1&per_page=1/) # first page
          expect(link_header[3]).to match(/page=2&per_page=1/) # last page
          expect(json).to eql [enrollments[1]]
        end
      end

      shared_examples_for "bookmarked pagination" do
        it "properly paginates" do
          json = api_call(:get, "#{@path}?page=1&per_page=1", @params.merge(page: 1.to_param, per_page: 1.to_param))
          enrollments = %w[observer student ta teacher].inject([]) do |res, type|
            res + @course.send("#{type}_enrollments").preload(:user)
          end.map do |e|
            h = {
              "root_account_id" => e.root_account_id,
              "limit_privileges_to_course_section" => e.limit_privileges_to_course_section,
              "enrollment_state" => e.workflow_state,
              "id" => e.id,
              "user_id" => e.user_id,
              "type" => e.type,
              "role" => e.role.name,
              "role_id" => e.role.id,
              "course_section_id" => e.course_section_id,
              "course_id" => e.course_id,
              "user" => {
                "name" => e.user.name,
                "sortable_name" => e.user.sortable_name,
                "short_name" => e.user.short_name,
                "id" => e.user.id,
                "created_at" => e.user.created_at.iso8601
              },
              "html_url" => course_user_url(@course, e.user),
              "associated_user_id" => nil,
              "updated_at" => e.updated_at.xmlschema,
              "created_at" => e.created_at.xmlschema,
              "start_at" => nil,
              "end_at" => nil,
            }
            if e.student?
              h["grades"] = {
                "html_url" => course_student_grades_url(@course, e.user),
                "final_score" => nil,
                "current_score" => nil,
                "final_grade" => nil,
                "current_grade" => nil,
              }
            end
            if e.user == @user
              h.merge!(
                "last_activity_at" => nil,
                "last_attended_at" => nil,
                "total_activity_time" => 0
              )
            end
            h
          end
          link_header = response.headers["Link"].split(",")
          expect(link_header[0]).to match(/page=.*&per_page=1/) # current page
          md = link_header[1].match(/page=(.*)&per_page=1/) # next page
          bookmark = md[1]
          expect(bookmark).to be_present
          expect(link_header[2]).to match(/page=.*&per_page=1/) # first page
          expect(json).to eql [enrollments[0]]

          json = api_call(:get, "#{@path}?page=#{bookmark}&per_page=1", @params.merge(page: bookmark, per_page: 1.to_param))
          link_header = response.headers["Link"].split(",")
          expect(link_header[0]).to match(/page=#{bookmark}&per_page=1/) # current page
          expect(link_header[1]).to match(/page=.*&per_page=1/) # first page
          expect(link_header[2]).to match(/page=.*&per_page=1/) # last page
          expect(json).to eql [enrollments[1]]
        end
      end

      context "with normal settings" do
        it_behaves_like "bookmarked pagination"

        context "with developer key pagination override" do
          before do
            global_id = Shard.global_id_for(DeveloperKey.default.id)
            Setting.set("pagination_override_key_list", global_id.to_s)
          end

          it_behaves_like "numeric pagination"
        end
      end
    end

    context "inactive enrollments" do
      before do
        @inactive_user = user_with_pseudonym(name: "Inactive User")
        student_in_course(course: @course, user: @inactive_user)
        @inactive_enroll = @inactive_user.enrollments.first
        @inactive_enroll.deactivate
      end

      it "excludes users with inactive enrollments for students" do
        student_in_course(course: @course, active_all: true, user: user_with_pseudonym)
        json = api_call(:get, @path, @params)
        expect(json.pluck("id")).not_to include(@inactive_enroll.id)
      end

      it "includes users with inactive enrollments for teachers" do
        teacher_in_course(course: @course, active_all: true, user: user_with_pseudonym)
        json = api_call(:get, @path, @params)
        expect(json.pluck("id")).to include(@inactive_enroll.id)
        enroll_json = json.detect { |e| e["id"] == @inactive_enroll.id }
        expect(enroll_json["user_id"]).to eq @inactive_user.id
        expect(enroll_json["enrollment_state"]).to eq "inactive"
      end
    end

    describe "enrollment deletion, conclusion and inactivation" do
      before :once do
        course_with_student(active_all: true, user: user_with_pseudonym)
        @enrollment = @student.enrollments.first

        @teacher = User.create!(name: "Test Teacher")
        @teacher.pseudonyms.create!(unique_id: "test+teacher@example.com")
        @course.enroll_teacher(@teacher)
        @user = @teacher

        @path = "/api/v1/courses/#{@course.id}/enrollments/#{@enrollment.id}"
        @params = { controller: "enrollments_api",
                    action: "destroy",
                    course_id: @course.id.to_param,
                    id: @enrollment.id.to_param,
                    format: "json" }
      end

      before do
        time = Time.now
        allow(Time).to receive(:now).and_return(time)
      end

      context "an authorized user" do
        it "is able to conclude an enrollment" do
          json = api_call(:delete, "#{@path}?task=conclude", @params.merge(task: "conclude"))
          @enrollment.reload
          expect(json).to eq({
                               "root_account_id" => @enrollment.root_account_id,
                               "id" => @enrollment.id,
                               "user_id" => @student.id,
                               "course_section_id" => @enrollment.course_section_id,
                               "limit_privileges_to_course_section" => @enrollment.limit_privileges_to_course_section,
                               "enrollment_state" => "completed",
                               "course_id" => @course.id,
                               "type" => @enrollment.type,
                               "role" => @enrollment.role.name,
                               "role_id" => @enrollment.role.id,
                               "html_url" => course_user_url(@course, @student),
                               "grades" => {
                                 "html_url" => course_student_grades_url(@course, @student),
                                 "final_score" => nil,
                                 "current_score" => nil,
                                 "final_grade" => nil,
                                 "current_grade" => nil,
                                 "unposted_current_score" => nil,
                                 "unposted_current_grade" => nil,
                                 "unposted_final_score" => nil,
                                 "unposted_final_grade" => nil
                               },
                               "associated_user_id" => @enrollment.associated_user_id,
                               "updated_at" => @enrollment.updated_at.xmlschema,
                               "created_at" => @enrollment.created_at.xmlschema,
                               "start_at" => nil,
                               "end_at" => nil,
                               "last_activity_at" => nil,
                               "last_attended_at" => nil,
                               "total_activity_time" => 0,
                               "course_integration_id" => nil,
                               "sis_account_id" => nil,
                               "sis_course_id" => nil,
                               "sis_section_id" => nil,
                               "sis_user_id" => nil,
                               "section_integration_id" => nil
                             })
        end

        it "is not able to delete an enrollment for other courses" do
          @account = Account.default
          @sub_account = Account.create(parent_account: @account, name: "English")
          @sub_account.save!
          @user = user_with_pseudonym(username: "sub_admin@example.com")
          @sub_account.account_users.create!(user: @user)
          @course = @sub_account.courses.create(name: "sub")
          @course.account_id = @sub_account.id
          @course.save!

          @path = "/api/v1/courses/#{@course.id}/enrollments/#{@enrollment.id}"
          @params = { controller: "enrollments_api",
                      action: "destroy",
                      course_id: @course.id.to_param,
                      id: @enrollment.id.to_param,
                      format: "json" }

          raw_api_call(:delete, "#{@path}?task=delete", @params.merge(task: "delete"))
          expect(response).to have_http_status :not_found
          expect(JSON.parse(response.body)["errors"]).to eq [{ "message" => "The specified resource does not exist." }]
        end

        it "is able to delete an enrollment" do
          json = api_call(:delete, "#{@path}?task=delete", @params.merge(task: "delete"))
          @enrollment.reload
          expect(json).to eq({
                               "root_account_id" => @enrollment.root_account_id,
                               "id" => @enrollment.id,
                               "user_id" => @student.id,
                               "course_section_id" => @enrollment.course_section_id,
                               "limit_privileges_to_course_section" => @enrollment.limit_privileges_to_course_section,
                               "enrollment_state" => "deleted",
                               "course_id" => @course.id,
                               "type" => @enrollment.type,
                               "role" => @enrollment.role.name,
                               "role_id" => @enrollment.role.id,
                               "html_url" => course_user_url(@course, @student),
                               "grades" => {
                                 "html_url" => course_student_grades_url(@course, @student),
                                 "final_score" => nil,
                                 "current_score" => nil,
                                 "final_grade" => nil,
                                 "current_grade" => nil,
                                 "unposted_current_score" => nil,
                                 "unposted_current_grade" => nil,
                                 "unposted_final_score" => nil,
                                 "unposted_final_grade" => nil
                               },
                               "associated_user_id" => @enrollment.associated_user_id,
                               "updated_at" => @enrollment.updated_at.xmlschema,
                               "created_at" => @enrollment.created_at.xmlschema,
                               "start_at" => nil,
                               "end_at" => nil,
                               "last_activity_at" => nil,
                               "last_attended_at" => nil,
                               "total_activity_time" => 0,
                               "course_integration_id" => nil,
                               "sis_account_id" => nil,
                               "sis_course_id" => nil,
                               "sis_section_id" => nil,
                               "sis_user_id" => nil,
                               "section_integration_id" => nil
                             })
        end

        it "is not able to unenroll itself if it can't re-enroll itself" do
          enrollment = @teacher.enrollments.first

          @path.sub!(@enrollment.id.to_s, enrollment.id.to_s)
          @params[:id] = enrollment.id.to_param
          @params[:task] = "delete"

          raw_api_call(:delete, "#{@path}?task=delete", @params)

          expect(response).to have_http_status :unauthorized
          expect(JSON.parse(response.body)).to eq({
                                                    "errors" => [{ "message" => "user not authorized to perform that action" }],
                                                    "status" => "unauthorized"
                                                  })
        end

        it "is able to deactivate an enrollment using the 'inactivate' task" do
          json = api_call(:delete, "#{@path}?task=inactivate", @params.merge(task: "inactivate"))
          expect(json["enrollment_state"]).to eq "inactive"
          @enrollment.reload
          expect(@enrollment.workflow_state).to eq "inactive"
        end

        it "is able to deactivate an enrollment using the 'deactivate' task" do
          json = api_call(:delete, "#{@path}?task=deactivate", @params.merge(task: "deactivate"))
          expect(json["enrollment_state"]).to eq "inactive"
          @enrollment.reload
          expect(@enrollment.workflow_state).to eq "inactive"
        end
      end

      context "an unauthorized user" do
        it "returns 401" do
          @user = @student
          raw_api_call(:delete, @path, @params)
          expect(response).to have_http_status :unauthorized

          raw_api_call(:delete, "#{@path}?task=delete", @params.merge(task: "delete"))
          expect(response).to have_http_status :unauthorized

          raw_api_call(:delete, "#{@path}?task=inactivate", @params.merge(task: "inactivate"))
          expect(response).to have_http_status :unauthorized

          raw_api_call(:delete, "#{@path}?task=deactivate", @params.merge(task: "deactivate"))
          expect(response).to have_http_status :unauthorized
        end
      end
    end

    describe "enrollment reactivation" do
      before :once do
        course_with_student(active_all: true, user: user_with_pseudonym)
        teacher_in_course(course: @course, user: user_with_pseudonym)
        @enrollment = @student.enrollments.first
        @enrollment.deactivate

        @path = "/api/v1/courses/#{@course.id}/enrollments/#{@enrollment.id}/reactivate"
        @params = { controller: "enrollments_api",
                    action: "reactivate",
                    course_id: @course.id.to_param,
                    id: @enrollment.id.to_param,
                    format: "json" }
      end

      it "requires authorization" do
        @user = @student
        raw_api_call(:put, @path, @params)
        expect(response).to have_http_status :unauthorized
      end

      it "is able to reactivate an enrollment" do
        json = api_call(:put, @path, @params)
        expect(json["enrollment_state"]).to eq "active"
        @enrollment.reload
        expect(@enrollment.workflow_state).to eq "active"
      end
    end

    describe "show" do
      before(:once) do
        @account = Account.default
        account_admin_user(account: @account)
        student_in_course active_all: true
        @base_path = "/api/v1/accounts/#{@account.id}/enrollments"
        @params = { controller: "enrollments_api",
                    action: "show",
                    account_id: @account.to_param,
                    format: "json" }
      end

      context "admin" do
        before(:once) do
          @user = @admin
        end

        it "shows other's enrollment" do
          json = api_call(:get, @base_path + "/#{@enrollment.id}", @params.merge(id: @enrollment.to_param))
          expect(json["id"]).to eql(@enrollment.id)
        end
      end

      context "student" do
        before(:once) do
          @user = @student
        end

        it "shows own enrollment" do
          json = api_call(:get, @base_path + "/#{@enrollment.id}", @params.merge(id: @enrollment.to_param))
          expect(json["id"]).to eql(@enrollment.id)
        end

        it "does not show other's enrollment" do
          student = @student
          other_enrollment = student_in_course(active_all: true)
          @user = student
          api_call(:get, @base_path + "/#{other_enrollment.id}", @params.merge(id: other_enrollment.to_param), {}, {}, { expected_status: 401 })
        end
      end

      context "no user" do
        before(:once) do
          @user = nil
        end

        it "does not show enrollment" do
          api_call(:get, @base_path + "/#{@enrollment.id}", @params.merge(id: @enrollment.to_param), {}, {}, { expected_status: 401 })
        end
      end
    end

    describe "filters" do
      it "properly filters by a single enrollment type" do
        json = api_call(:get, "#{@path}?type[]=StudentEnrollment", @params.merge(type: %w[StudentEnrollment]))
        expect(json).to eql(@course.student_enrollments.map do |e|
          {
            "root_account_id" => e.root_account_id,
            "limit_privileges_to_course_section" => e.limit_privileges_to_course_section,
            "enrollment_state" => e.workflow_state,
            "id" => e.id,
            "user_id" => e.user_id,
            "type" => e.type,
            "role" => e.role.name,
            "role_id" => e.role.id,
            "course_section_id" => e.course_section_id,
            "course_id" => e.course_id,
            "html_url" => course_user_url(@course, e.user),
            "grades" => {
              "html_url" => course_student_grades_url(@course, e.user),
              "final_score" => nil,
              "current_score" => nil,
              "final_grade" => nil,
              "current_grade" => nil,
            },
            "associated_user_id" => nil,
            "updated_at" => e.updated_at.xmlschema,
            "created_at" => e.created_at.xmlschema,
            "start_at" => nil,
            "end_at" => nil,
            "last_activity_at" => nil,
            "last_attended_at" => nil,
            "total_activity_time" => 0,
            "user" => {
              "name" => e.user.name,
              "sortable_name" => e.user.sortable_name,
              "short_name" => e.user.short_name,
              "id" => e.user.id,
              "created_at" => e.user.created_at.iso8601
            }
          }
        end)
      end

      it "400s when a bad role name is passed" do
        api_call(:get, "#{@path}?role[]=garbage", @params.merge(role: %w[garbage]))
        expect(response).to have_http_status :bad_request
      end

      it "properly filters by multiple enrollment types" do
        # set up some enrollments that shouldn't be returned by the api
        request_user = @user
        @new_user = user_with_pseudonym(name: "Zombo", username: "nobody2@example.com")
        @course.enroll_user(@new_user, "TaEnrollment", enrollment_state: "active")
        @course.enroll_user(@new_user, "ObserverEnrollment", enrollment_state: "active")
        @user = request_user
        json = api_call(:get, "#{@path}?type[]=StudentEnrollment&type[]=TeacherEnrollment", @params.merge(type: %w[StudentEnrollment TeacherEnrollment]))
        enrollments = (@course.student_enrollments + @course.teacher_enrollments).sort_by { |e| [e.type, e.user.sortable_name] }

        expect(json).to eq(enrollments.map do |e|
          h = {
            "root_account_id" => e.root_account_id,
            "limit_privileges_to_course_section" => e.limit_privileges_to_course_section,
            "enrollment_state" => e.workflow_state,
            "id" => e.id,
            "user_id" => e.user_id,
            "type" => e.type,
            "role" => e.role.name,
            "role_id" => e.role.id,
            "course_section_id" => e.course_section_id,
            "course_id" => e.course_id,
            "html_url" => course_user_url(@course, e.user),
            "associated_user_id" => nil,
            "updated_at" => e.updated_at.xmlschema,
            "created_at" => e.created_at.xmlschema,
            "start_at" => nil,
            "end_at" => nil,
            "user" => {
              "name" => e.user.name,
              "sortable_name" => e.user.sortable_name,
              "short_name" => e.user.short_name,
              "id" => e.user.id,
              "created_at" => e.user.created_at.iso8601
            }
          }
          if e.student?
            h["grades"] = {
              "html_url" => course_student_grades_url(@course, e.user),
              "final_score" => nil,
              "current_score" => nil,
              "final_grade" => nil,
              "current_grade" => nil,
            }
          end
          if e.user == @user
            h.merge!(
              "last_activity_at" => nil,
              "last_attended_at" => nil,
              "total_activity_time" => 0
            )
          end
          h
        end)
      end

      it "returns an empty array when no user enrollments match a filter" do
        site_admin_user(active_all: true)

        json = api_call(:get,
                        "#{@user_path}?type[]=TeacherEnrollment",
                        @user_params.merge(type: %w[TeacherEnrollment]))

        expect(json).to be_empty
      end
    end
  end

  describe "enrollment invitations" do
    it "accepts invitation" do
      course_with_student_logged_in(active_course: true, active_user: true)

      json = api_call_as_user(@student,
                              :post,
                              "/api/v1/courses/#{@course.id}/enrollments/#{@enrollment.id}/accept",
                              { controller: "enrollments_api",
                                action: "accept",
                                course_id: @course.to_param,
                                id: @enrollment.to_param,
                                format: :json })
      expect(json["success"]).to be true
      expect(@enrollment.reload).to be_active
    end

    it "accepts one invitation when there are multiple sections" do
      course = course_factory({ active_course: true })
      s1 = course.course_sections.create
      s2 = course.course_sections.create
      en1 = course_with_student(active_user: true, course:, section: s1, enrollment_state: "invited")
      en2 = course_with_student(course:, section: s2, enrollment_state: "invited", allow_multiple_enrollments: true, user: @student)

      json = api_call_as_user(@student,
                              :post,
                              "/api/v1/courses/#{@course.id}/enrollments/#{en1.id}/accept",
                              { controller: "enrollments_api",
                                action: "accept",
                                course_id: @course.to_param,
                                id: en1.to_param,
                                format: :json })
      expect(json["success"]).to be true
      expect(en1.reload.workflow_state).to eq "active"
      expect(en2.reload.workflow_state).to eq "invited"

      json = api_call_as_user(@student,
                              :post,
                              "/api/v1/courses/#{@course.id}/enrollments/#{en2.id}/accept",
                              { controller: "enrollments_api",
                                action: "accept",
                                course_id: @course.to_param,
                                id: en2.to_param,
                                format: :json })
      expect(json["success"]).to be true
      expect(en2.reload.workflow_state).to eq "active"
    end

    it "rejects invitation" do
      course_with_student_logged_in(active_course: true, active_user: true)

      json = api_call_as_user(@student,
                              :post,
                              "/api/v1/courses/#{@course.id}/enrollments/#{@enrollment.id}/reject",
                              { controller: "enrollments_api",
                                action: "reject",
                                course_id: @course.to_param,
                                id: @enrollment.to_param,
                                format: :json })
      expect(json["success"]).to be true
      expect(@enrollment.reload.workflow_state).to eq "rejected"
    end

    it "rejects and then accept" do
      course_with_student_logged_in(active_course: true, active_user: true)

      json = api_call_as_user(@student,
                              :post,
                              "/api/v1/courses/#{@course.id}/enrollments/#{@enrollment.id}/reject",
                              { controller: "enrollments_api",
                                action: "reject",
                                course_id: @course.to_param,
                                id: @enrollment.to_param,
                                format: :json })
      expect(json["success"]).to be true
      expect(@enrollment.reload.workflow_state).to eq "rejected"

      json = api_call_as_user(@student,
                              :post,
                              "/api/v1/courses/#{@course.id}/enrollments/#{@enrollment.id}/accept",
                              { controller: "enrollments_api",
                                action: "accept",
                                course_id: @course.to_param,
                                id: @enrollment.to_param,
                                format: :json })
      expect(json["success"]).to be true
      expect(@enrollment.reload.workflow_state).to eq "active"
    end

    it "does not accept after course has ended" do
      course_with_student_logged_in(active_course: true, active_user: true)
      @course.soft_conclude!
      @course.save

      json = api_call_as_user(@student,
                              :post,
                              "/api/v1/courses/#{@course.id}/enrollments/#{@enrollment.id}/accept",
                              { controller: "enrollments_api",
                                action: "accept",
                                course_id: @course.to_param,
                                id: @enrollment.to_param,
                                format: :json })
      expect(response).to have_http_status :bad_request
      expect(json["error"]).to eq "no current invitation"
    end

    it "does not reject after course has ended" do
      course_with_student_logged_in(active_course: true, active_user: true)
      @course.soft_conclude!
      @course.save

      json = api_call_as_user(@student,
                              :post,
                              "/api/v1/courses/#{@course.id}/enrollments/#{@enrollment.id}/reject",
                              { controller: "enrollments_api",
                                action: "reject",
                                course_id: @course.to_param,
                                id: @enrollment.to_param,
                                format: :json })
      expect(response).to have_http_status :bad_request
      expect(json["error"]).to eq "no current invitation"
    end

    it "does not accept if self_enrolled" do
      course_with_student_logged_in(active_course: true, active_user: true)
      @enrollment.self_enrolled = true
      @enrollment.save

      json = api_call_as_user(@student,
                              :post,
                              "/api/v1/courses/#{@course.id}/enrollments/#{@enrollment.id}/accept",
                              { controller: "enrollments_api",
                                action: "accept",
                                course_id: @course.to_param,
                                id: @enrollment.to_param,
                                format: :json })
      expect(response).to have_http_status :bad_request
      expect(json["error"]).to eq "self enroll"
    end

    it "does not reject if self_enrolled" do
      course_with_student_logged_in(active_course: true, active_user: true)
      @enrollment.self_enrolled = true
      @enrollment.save

      json = api_call_as_user(@student,
                              :post,
                              "/api/v1/courses/#{@course.id}/enrollments/#{@enrollment.id}/reject",
                              { controller: "enrollments_api",
                                action: "reject",
                                course_id: @course.to_param,
                                id: @enrollment.to_param,
                                format: :json })
      expect(response).to have_http_status :bad_request
      expect(json["error"]).to eq "self enroll"
    end

    it "does not accept if inactive" do
      course_with_student_logged_in(active_course: true, active_user: true)
      @enrollment.workflow_state = "inactive"
      @enrollment.save

      json = api_call_as_user(@student,
                              :post,
                              "/api/v1/courses/#{@course.id}/enrollments/#{@enrollment.id}/accept",
                              { controller: "enrollments_api",
                                action: "accept",
                                course_id: @course.to_param,
                                id: @enrollment.to_param,
                                format: :json })
      expect(response).to have_http_status :bad_request
      expect(json["error"]).to eq "membership not activated"
    end

    it "does not reject if inactive" do
      course_with_student_logged_in(active_course: true, active_user: true)
      @enrollment.workflow_state = "inactive"
      @enrollment.save

      json = api_call_as_user(@student,
                              :post,
                              "/api/v1/courses/#{@course.id}/enrollments/#{@enrollment.id}/reject",
                              { controller: "enrollments_api",
                                action: "reject",
                                course_id: @course.to_param,
                                id: @enrollment.to_param,
                                format: :json })
      expect(response).to have_http_status :bad_request
      expect(json["error"]).to eq "membership not activated"
    end
  end
end<|MERGE_RESOLUTION|>--- conflicted
+++ resolved
@@ -1148,11 +1148,6 @@
         Account.default.enable_feature!(:temporary_enrollments)
         @provider = user_factory(active_all: true)
         @recipient = user_factory(active_all: true)
-<<<<<<< HEAD
-        @course = course_with_teacher(active_all: true, user: @provider).course
-        temporary_enrollment_pairing = TemporaryEnrollmentPairing.create!(root_account: Account.default)
-        @recipient_temp_enrollment = @course.enroll_user(
-=======
         course1 = course_with_teacher(active_all: true, user: @provider).course
         course2 = course_with_teacher(active_all: true, user: @provider).course
         temporary_enrollment_pairing = TemporaryEnrollmentPairing.create!(root_account: Account.default)
@@ -1168,19 +1163,14 @@
           }
         )
         course2.enroll_user(
->>>>>>> 8ef1940f
           @recipient,
           "TeacherEnrollment",
           {
             role: teacher_role,
             temporary_enrollment_source_user_id: @provider.id,
-<<<<<<< HEAD
-            temporary_enrollment_pairing_id: temporary_enrollment_pairing.id
-=======
             temporary_enrollment_pairing_id: temporary_enrollment_pairing.id,
             start_at:,
             end_at:
->>>>>>> 8ef1940f
           }
         )
       end
