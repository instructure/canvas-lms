--- conflicted
+++ resolved
@@ -25,11 +25,7 @@
 
     course_with_teacher(:active_course => true, :active_enrollment => true, :user => user_with_pseudonym(:active_user => true))
     @course.update_attribute(:name, "the course")
-<<<<<<< HEAD
-    RoleOverride.create!(context: @course.root_account, permission: 'send_messages_all', enrollment_type: 'TeacherEnrollment', enabled: false)
-=======
     @course.account.role_overrides.create!(permission: 'send_messages_all', role: teacher_role, enabled: false)
->>>>>>> 84e04f12
     @course.default_section.update_attributes(:name => "the section")
     @other_section = @course.course_sections.create(:name => "the other section")
     @me = @user
