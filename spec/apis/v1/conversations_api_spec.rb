#
# Copyright (C) 2011 - 2013 Instructure, Inc.
#
# This file is part of Canvas.
#
# Canvas is free software: you can redistribute it and/or modify it under
# the terms of the GNU Affero General Public License as published by the Free
# Software Foundation, version 3 of the License.
#
# Canvas is distributed in the hope that it will be useful, but WITHOUT ANY
# WARRANTY; without even the implied warranty of MERCHANTABILITY or FITNESS FOR
# A PARTICULAR PURPOSE. See the GNU Affero General Public License for more
# details.
#
# You should have received a copy of the GNU Affero General Public License along
# with this program. If not, see <http://www.gnu.org/licenses/>.
#

require File.expand_path(File.dirname(__FILE__) + '/../api_spec_helper')
require File.expand_path(File.dirname(__FILE__) + '/../../sharding_spec_helper')

describe ConversationsController, :type => :integration do
  before do
    course_with_teacher(:active_course => true, :active_enrollment => true, :user => user_with_pseudonym(:active_user => true))
    @course.update_attribute(:name, "the course")
    @course.default_section.update_attributes(:name => "the section")
    @other_section = @course.course_sections.create(:name => "the other section")
    @me = @user

    @bob = student_in_course(:name => "bob")
    @billy = student_in_course(:name => "billy")
    @jane = student_in_course(:name => "jane")
    @joe = student_in_course(:name => "joe")
    @tommy = student_in_course(:name => "tommy", :section => @other_section)
  end

  def student_in_course(options = {})
    section = options.delete(:section)
    u = User.create(options)
    enrollment = @course.enroll_user(u, 'StudentEnrollment', :section => section)
    enrollment.workflow_state = 'active'
    enrollment.save
    u
  end

  context "conversations" do
    it "should return the conversation list" do
      @c1 = conversation(@bob, :workflow_state => 'read')
      @c2 = conversation(@bob, @billy, :workflow_state => 'unread', :subscribed => false)
      @c3 = conversation(@jane, :workflow_state => 'archived') # won't show up, since it's archived

      json = api_call(:get, "/api/v1/conversations.json",
              { :controller => 'conversations', :action => 'index', :format => 'json' })
      json.each { |c| c.delete("avatar_url") } # this URL could change, we don't care
      json.should eql [
        {
          "id" => @c2.conversation_id,
          "workflow_state" => "unread",
          "last_message" => "test",
          "last_message_at" => @c2.last_message_at.to_json[1, 20],
          "last_authored_message" => "test",
          "last_authored_message_at" => @c2.last_message_at.to_json[1, 20],
          "message_count" => 1,
          "subscribed" => false,
          "private" => false,
          "starred" => false,
          "properties" => ["last_author"],
          "visible" => true,
          "audience" => [@billy.id, @bob.id],
          "audience_contexts" => {
            "groups" => {},
            "courses" => {@course.id.to_s => []}
          },
          "participants" => [
            {"id" => @me.id, "name" => @me.name},
            {"id" => @billy.id, "name" => @billy.name},
            {"id" => @bob.id, "name" => @bob.name}
          ]
        },
        {
          "id" => @c1.conversation_id,
          "workflow_state" => "read",
          "last_message" => "test",
          "last_message_at" => @c1.last_message_at.to_json[1, 20],
          "last_authored_message" => "test",
          "last_authored_message_at" => @c1.last_message_at.to_json[1, 20],
          "message_count" => 1,
          "subscribed" => true,
          "private" => true,
          "starred" => false,
          "properties" => ["last_author"],
          "visible" => true,
          "audience" => [@bob.id],
          "audience_contexts" => {
            "groups" => {},
            "courses" => {@course.id.to_s => ["StudentEnrollment"]}
          },
          "participants" => [
            {"id" => @me.id, "name" => @me.name},
            {"id" => @bob.id, "name" => @bob.name}
          ]
        }
      ]
    end

    it "should paginate and return proper pagination headers" do
      7.times{ conversation(student_in_course) }
      @user.conversations.size.should eql 7
      json = api_call(:get, "/api/v1/conversations.json?scope=default&per_page=3",
                      {:controller => 'conversations', :action => 'index', :format => 'json', :scope => 'default', :per_page => '3'})

      json.size.should eql 3
      links = response.headers['Link'].split(",")
      links.all?{ |l| l =~ /api\/v1\/conversations/ }.should be_true
      links.all?{ |l| l.scan(/scope=default/).size == 1 }.should be_true
      links.find{ |l| l.match(/rel="next"/)}.should =~ /page=2&per_page=3>/
      links.find{ |l| l.match(/rel="first"/)}.should =~ /page=1&per_page=3>/
      links.find{ |l| l.match(/rel="last"/)}.should =~ /page=3&per_page=3>/

      # get the last page
      json = api_call(:get, "/api/v1/conversations.json?scope=default&page=3&per_page=3",
                      {:controller => 'conversations', :action => 'index', :format => 'json', :scope => 'default', :page => '3', :per_page => '3'})
      json.size.should eql 1
      links = response.headers['Link'].split(",")
      links.all?{ |l| l =~ /api\/v1\/conversations/ }.should be_true
      links.all?{ |l| l.scan(/scope=default/).size == 1 }.should be_true
      links.find{ |l| l.match(/rel="prev"/)}.should =~ /page=2&per_page=3>/
      links.find{ |l| l.match(/rel="first"/)}.should =~ /page=1&per_page=3>/
      links.find{ |l| l.match(/rel="last"/)}.should =~ /page=3&per_page=3>/
    end

    it "should filter conversations by scope" do
      @c1 = conversation(@bob, :workflow_state => 'read')
      @c2 = conversation(@bob, @billy, :workflow_state => 'unread', :subscribed => false)
      @c3 = conversation(@jane, :workflow_state => 'read')

      json = api_call(:get, "/api/v1/conversations.json?scope=unread",
              { :controller => 'conversations', :action => 'index', :format => 'json', :scope => 'unread' })
      json.each { |c| c.delete("avatar_url") }
      json.should eql [
        {
          "id" => @c2.conversation_id,
          "workflow_state" => "unread",
          "last_message" => "test",
          "last_message_at" => @c2.last_message_at.to_json[1, 20],
          "last_authored_message" => "test",
          "last_authored_message_at" => @c2.last_message_at.to_json[1, 20],
          "message_count" => 1,
          "subscribed" => false,
          "private" => false,
          "starred" => false,
          "properties" => ["last_author"],
          "visible" => true,
          "audience" => [@billy.id, @bob.id],
          "audience_contexts" => {
            "groups" => {},
            "courses" => {@course.id.to_s => []}
          },
          "participants" => [
            {"id" => @me.id, "name" => @me.name},
            {"id" => @billy.id, "name" => @billy.name},
            {"id" => @bob.id, "name" => @bob.name}
          ]
        }
      ]
    end

    context "filtering by tags" do
      specs_require_sharding

      before do
        @conversations = []
      end

      def verify_filter(filter)
        @user = @me
        json = api_call(:get, "/api/v1/conversations.json?filter=#{filter}",
                { :controller => 'conversations', :action => 'index', :format => 'json', :filter => filter })
        json.size.should == @conversations.size
        json.map{ |item| item["id"] }.sort.should == @conversations.map(&:conversation_id).sort
      end

      context "tag context on default shard" do
        before do
          Shard.default.activate do
            account = Account.create!
            course_with_teacher(:account => account, :active_course => true, :active_enrollment => true, :user => @me)
            @course.update_attribute(:name, "another course")
            @alex = student_in_course(:name => "alex")
            @buster = student_in_course(:name => "buster")
          end

          @conversations << conversation(@alex)
          @conversations << @shard1.activate{ conversation(@buster) }
        end

        it "should recognize filter on the default shard" do
          verify_filter(@course.asset_string)
        end

        it "should recognize filter on an unrelated shard" do
          @shard2.activate{ verify_filter(@course.asset_string) }
        end

        it "should recognize explicitly global filter on the default shard" do
          verify_filter(@course.global_asset_string)
        end
      end

      context "tag context on non-default shard" do
        before do
          @shard1.activate do
            account = Account.create!
            course_with_teacher(:account => account, :active_course => true, :active_enrollment => true, :user => @me)
            @course.update_attribute(:name, "the course 2")
            @alex = student_in_course(:name => "alex")
            @buster = student_in_course(:name => "buster")
          end

          @conversations << @shard1.activate{ conversation(@alex) }
          @conversations << conversation(@buster)
        end

        it "should recognize filter on the default shard" do
          verify_filter(@course.asset_string)
        end

        it "should recognize filter on the context's shard" do
          @shard1.activate{ verify_filter(@course.asset_string) }
        end

        it "should recognize filter on an unrelated shard" do
          @shard2.activate{ verify_filter(@course.asset_string) }
        end

        it "should recognize explicitly global filter on the context's shard" do
          @shard1.activate{ verify_filter(@course.global_asset_string) }
        end
      end

      context "tag user on default shard" do
        before do
          Shard.default.activate do
            account = Account.create!
            course_with_teacher(:account => account, :active_course => true, :active_enrollment => true, :user => @me)
            @course.update_attribute(:name, "another course")
            @alex = student_in_course(:name => "alex")
          end

          @conversations << conversation(@alex)
        end

        it "should recognize filter on the default shard" do
          verify_filter(@alex.asset_string)
        end
<<<<<<< HEAD
=======

        it "should recognize filter on an unrelated shard" do
          @shard2.activate{ verify_filter(@alex.asset_string) }
        end
>>>>>>> dce95d23
      end

      context "tag user on non-default shard" do
        before do
          @shard1.activate do
            account = Account.create!
            course_with_teacher(:account => account, :active_course => true, :active_enrollment => true)
            @course.update_attribute(:name, "the course 2")
            @alex = student_in_course(:name => "alex")
            @me = @teacher
          end

          @conversations << @shard1.activate{ conversation(@alex) }
        end

<<<<<<< HEAD
        it "should recognize filter on the user's shard" do
          @shard1.activate{ verify_filter(@alex.asset_string) }
        end
=======
        it "should recognize filter on the default shard" do
          verify_filter(@alex.asset_string)
        end

        it "should recognize filter on the user's shard" do
          @shard1.activate{ verify_filter(@alex.asset_string) }
        end

        it "should recognize filter on an unrelated shard" do
          @shard2.activate{ verify_filter(@alex.asset_string) }
        end
>>>>>>> dce95d23
      end
    end

    context "sent scope" do
      it "should sort by last authored date" do
        expected_times = 5.times.to_a.reverse.map{ |h| Time.parse((Time.now.utc - h.hours).to_s) }
        ConversationMessage.any_instance.expects(:current_time_from_proper_timezone).times(5).returns(*expected_times)
        @c1 = conversation(@bob)
        @c2 = conversation(@bob, @billy)
        @c3 = conversation(@jane)

        @m1 = @c1.conversation.add_message(@bob, 'ohai')
        @m2 = @c2.conversation.add_message(@bob, 'ohai')

        json = api_call(:get, "/api/v1/conversations.json?scope=sent",
                { :controller => 'conversations', :action => 'index', :format => 'json', :scope => 'sent' })
        json.size.should eql 3
        json[0]['id'].should eql @c3.conversation_id
        json[0]['last_message_at'].should eql expected_times[2].to_json[1, 20]
        json[0]['last_message'].should eql 'test'
        json[0]['last_authored_message_at'].should eql expected_times[2].to_json[1, 20]
        json[0]['last_authored_message'].should eql 'test'

        json[1]['id'].should eql @c2.conversation_id
        json[1]['last_message_at'].should eql expected_times[4].to_json[1, 20]
        json[1]['last_message'].should eql 'ohai'
        json[1]['last_authored_message_at'].should eql expected_times[1].to_json[1, 20]
        json[1]['last_authored_message'].should eql 'test'

        json[2]['id'].should eql @c1.conversation_id
        json[2]['last_message_at'].should eql expected_times[3].to_json[1, 20]
        json[2]['last_message'].should eql 'ohai'
        json[2]['last_authored_message_at'].should eql expected_times[0].to_json[1, 20]
        json[2]['last_authored_message'].should eql 'test'
      end

      it "should include conversations with at least one message by the author, regardless of workflow_state" do
        @c1 = conversation(@bob)
        @c2 = conversation(@bob, @billy)
        @c2.conversation.add_message(@bob, 'ohai')
        @c2.remove_messages(@message) # delete my original message
        @c3 = conversation(@jane, :workflow_state => 'archived')

        json = api_call(:get, "/api/v1/conversations.json?scope=sent",
                { :controller => 'conversations', :action => 'index', :format => 'json', :scope => 'sent' })
        json.size.should eql 2
        json.map{ |c| c['id'] }.sort.should eql [@c1.conversation_id, @c3.conversation_id]
      end
    end

    it "should show the calculated audience_contexts if the tags have not been migrated yet" do
      @c1 = conversation(@bob, @billy)
      Conversation.update_all "tags = NULL"
      ConversationParticipant.update_all "tags = NULL"
      ConversationMessageParticipant.update_all "tags = NULL"

      @c1.reload.tags.should be_empty
      @c1.context_tags.should eql [@course.asset_string]

      json = api_call(:get, "/api/v1/conversations.json",
              { :controller => 'conversations', :action => 'index', :format => 'json' })
      json.size.should eql 1
      json.first["id"].should eql @c1.conversation_id
      json.first["audience_contexts"].should eql({"groups" => {}, "courses" => {@course.id.to_s => []}})
    end

    it "should include starred conversations in starred scope regardless of if read or archived" do
      @c1 = conversation(@bob, :workflow_state => 'unread', :starred => true)
      @c2 = conversation(@billy, :workflow_state => 'read', :starred => true)
      @c3 = conversation(@jane, :workflow_state => 'archived', :starred => true)

      json = api_call(:get, "/api/v1/conversations.json?scope=starred",
              { :controller => 'conversations', :action => 'index', :format => 'json', :scope => 'starred' })
      json.size.should == 3
      json.map{ |c| c["id"] }.sort.should == [@c1, @c2, @c3].map{ |c| c.conversation_id }.sort
    end

    it "should not include unstarred conversations in starred scope regardless of if read or archived" do
      @c1 = conversation(@bob, :workflow_state => 'unread')
      @c2 = conversation(@billy, :workflow_state => 'read')
      @c3 = conversation(@jane, :workflow_state => 'archived')

      json = api_call(:get, "/api/v1/conversations.json?scope=starred",
              { :controller => 'conversations', :action => 'index', :format => 'json', :scope => 'starred' })
      json.should be_empty
    end

    it "should mark all conversations as read" do
      @c1 = conversation(@bob, :workflow_state => 'unread')
      @c2 = conversation(@bob, @billy, :workflow_state => 'unread')
      @c3 = conversation(@jane, :workflow_state => 'archived')

      json = api_call(:post, "/api/v1/conversations/mark_all_as_read.json",
              { :controller => 'conversations', :action => 'mark_all_as_read', :format => 'json' })
      json.should eql({})

      @me.conversations.unread.size.should eql 0
      @me.conversations.default.size.should eql 2
      @me.conversations.archived.size.should eql 1
    end

    context "create" do
      it "should create a private conversation" do
        json = api_call(:post, "/api/v1/conversations",
                { :controller => 'conversations', :action => 'create', :format => 'json' },
                { :recipients => [@bob.id], :body => "test" })
        json.each { |c|
          c.delete("avatar_url")
          c["participants"].each{ |p|
            p.delete("avatar_url")
          }
        }
        conversation = @me.all_conversations.order("conversation_id DESC").first
        json.should eql [
          {
            "id" => conversation.conversation_id,
            "workflow_state" => "read",
            "last_message" => nil,
            "last_message_at" => nil,
            "last_authored_message" => "test",
            "last_authored_message_at" => conversation.last_authored_at.to_json[1, 20],
            "message_count" => 1,
            "subscribed" => true,
            "private" => true,
            "starred" => false,
            "properties" => ["last_author"],
            "visible" => false,
            "audience" => [@bob.id],
            "audience_contexts" => {
              "groups" => {},
              "courses" => {@course.id.to_s => ["StudentEnrollment"]}
            },
            "participants" => [
              {"id" => @me.id, "name" => @me.name, "common_courses" => {}, "common_groups" => {}},
              {"id" => @bob.id, "name" => @bob.name, "common_courses" => {@course.id.to_s => ["StudentEnrollment"]}, "common_groups" => {}}
            ],
            "messages" => [
              {"id" => conversation.messages.first.id, "created_at" => conversation.messages.first.created_at.to_json[1, 20], "body" => "test", "author_id" => @me.id, "generated" => false, "media_comment" => nil, "forwarded_messages" => [], "attachments" => []}
            ]
          }
        ]
      end

      it "should create a group conversation" do
        json = api_call(:post, "/api/v1/conversations",
                { :controller => 'conversations', :action => 'create', :format => 'json' },
                { :recipients => [@bob.id, @billy.id], :body => "test", :group_conversation => true })
        json.each { |c|
          c.delete("avatar_url")
          c["participants"].each{ |p|
            p.delete("avatar_url")
          }
        }
        conversation = @me.all_conversations.order("conversation_id DESC").first
        json.should eql [
          {
            "id" => conversation.conversation_id,
            "workflow_state" => "read",
            "last_message" => nil,
            "last_message_at" => nil,
            "last_authored_message" => "test",
            "last_authored_message_at" => conversation.last_authored_at.to_json[1, 20],
            "message_count" => 1,
            "subscribed" => true,
            "private" => false,
            "starred" => false,
            "properties" => ["last_author"],
            "visible" => false,
            "audience" => [@billy.id, @bob.id],
            "audience_contexts" => {
              "groups" => {},
              "courses" => {@course.id.to_s => []}
            },
            "participants" => [
              {"id" => @me.id, "name" => @me.name, "common_courses" => {}, "common_groups" => {}},
              {"id" => @billy.id, "name" => @billy.name, "common_courses" => {@course.id.to_s => ["StudentEnrollment"]}, "common_groups" => {}},
              {"id" => @bob.id, "name" => @bob.name, "common_courses" => {@course.id.to_s => ["StudentEnrollment"]}, "common_groups" => {}}
            ],
            "messages" => [
              {"id" => conversation.messages.first.id, "created_at" => conversation.messages.first.created_at.to_json[1, 20], "body" => "test", "author_id" => @me.id, "generated" => false, "media_comment" => nil, "forwarded_messages" => [], "attachments" => []}
            ]
          }
        ]
      end

      it "should update the private conversation if it already exists" do
        # set up a private conversation in advance
        conversation = conversation(@bob)

        json = api_call(:post, "/api/v1/conversations",
                { :controller => 'conversations', :action => 'create', :format => 'json' },
                { :recipients => [@bob.id], :body => "test" })
        conversation.reload
        json.each { |c|
          c.delete("avatar_url")
          c["participants"].each{ |p|
            p.delete("avatar_url")
          }
        }
        json.should eql [
          {
            "id" => conversation.conversation_id,
            "workflow_state" => "read",
            "last_message" => "test",
            "last_message_at" => conversation.last_message_at.to_json[1, 20],
            "last_authored_message" => "test",
            "last_authored_message_at" => conversation.last_authored_at.to_json[1, 20],
            "message_count" => 2, # two messages total now, though we'll only get the latest one in the response
            "subscribed" => true,
            "private" => true,
            "starred" => false,
            "properties" => ["last_author"],
            "visible" => true,
            "audience" => [@bob.id],
            "audience_contexts" => {
              "groups" => {},
              "courses" => {@course.id.to_s => ["StudentEnrollment"]}
            },
            "participants" => [
              {"id" => @me.id, "name" => @me.name, "common_courses" => {}, "common_groups" => {}},
              {"id" => @bob.id, "name" => @bob.name, "common_courses" => {@course.id.to_s => ["StudentEnrollment"]}, "common_groups" => {}}
            ],
            "messages" => [
              {"id" => conversation.messages.first.id, "created_at" => conversation.messages.first.created_at.to_json[1, 20], "body" => "test", "author_id" => @me.id, "generated" => false, "media_comment" => nil, "forwarded_messages" => [], "attachments" => []}
            ]
          }
        ]
      end

      it "should create/update bulk private conversations synchronously" do
        # set up one private conversation in advance
        conversation(@bob)

        json = api_call(:post, "/api/v1/conversations",
                { :controller => 'conversations', :action => 'create', :format => 'json' },
                { :recipients => [@bob.id, @joe.id, @billy.id], :body => "test" })
        json.size.should eql 3
        json.map{ |c| c['id'] }.sort.should eql @me.all_conversations.map(&:conversation_id).sort

        batch = ConversationBatch.first
        batch.should_not be_nil
        batch.should be_sent

        @me.all_conversations.size.should eql(3)
        @me.conversations.size.should eql(1) # just the initial conversation with bob is visible to @me
        @bob.conversations.size.should eql(1)
        @billy.conversations.size.should eql(1)
        @joe.conversations.size.should eql(1)
      end

      it "should create/update bulk private conversations asynchronously" do
        # set up one private conversation in advance
        conversation(@bob)

        json = api_call(:post, "/api/v1/conversations",
                { :controller => 'conversations', :action => 'create', :format => 'json' },
                { :recipients => [@bob.id, @joe.id, @billy.id], :body => "test", :mode => "async" })
        json.should eql([])

        batch = ConversationBatch.first
        batch.should_not be_nil
        batch.should be_created
        batch.deliver

        @me.all_conversations.size.should eql(3)
        @me.conversations.size.should eql(1) # just the initial conversation with bob is visible to @me
        @bob.conversations.size.should eql(1)
        @billy.conversations.size.should eql(1)
        @joe.conversations.size.should eql(1)
      end

      it "should create a conversation with forwarded messages" do
        forwarded_message = conversation(@me, :sender => @bob).messages.first
        attachment = @me.conversation_attachments_folder.attachments.create!(:context => @me, :uploaded_data => stub_png_data)
        forwarded_message.attachments << attachment

        json = api_call(:post, "/api/v1/conversations",
                { :controller => 'conversations', :action => 'create', :format => 'json' },
                { :recipients => [@billy.id], :body => "test", :forwarded_message_ids => [forwarded_message.id] })
        json.each { |c|
          c.delete("avatar_url")
          c["participants"].each{ |p|
            p.delete("avatar_url")
          }
        }
        conversation = @me.all_conversations.order("last_message_at DESC, conversation_id DESC").first
        json.should eql [
          {
            "id" => conversation.conversation_id,
            "workflow_state" => "read",
            "last_message" => nil,
            "last_message_at" => nil,
            "last_authored_message" => "test",
            "last_authored_message_at" => conversation.last_authored_at.to_json[1, 20],
            "message_count" => 1,
            "subscribed" => true,
            "private" => true,
            "starred" => false,
            "properties" => ["last_author"],
            "visible" => false,
            "audience" => [@billy.id],
            "audience_contexts" => {
              "groups" => {},
              "courses" => {@course.id.to_s => ["StudentEnrollment"]}
            },
            "participants" => [
              {"id" => @me.id, "name" => @me.name, "common_courses" => {}, "common_groups" => {}},
              {"id" => @billy.id, "name" => @billy.name, "common_courses" => {@course.id.to_s => ["StudentEnrollment"]}, "common_groups" => {}},
              {"id" => @bob.id, "name" => @bob.name, "common_courses" => {@course.id.to_s => ["StudentEnrollment"]}, "common_groups" => {}}
            ],
            "messages" => [
              {
                "id" => conversation.messages.first.id, "created_at" => conversation.messages.first.created_at.to_json[1, 20], "body" => "test", "author_id" => @me.id, "generated" => false, "media_comment" => nil, "attachments" => [],
                "forwarded_messages" => [
                  {
                          "id" => forwarded_message.id, "created_at" => forwarded_message.created_at.to_json[1, 20], "body" => "test", "author_id" => @bob.id, "generated" => false, "media_comment" => nil, "forwarded_messages" => [],
                          "attachments" => [{'filename' => 'test my file? hai!&.png', 'url' => "http://www.example.com/files/#{attachment.id}/download?download_frd=1&verifier=#{attachment.uuid}", 'content-type' => 'image/png', 'display_name' => 'test my file? hai!&.png', 'id' => attachment.id, 'size' => attachment.size,
                                             'unlock_at' => nil,
                                             'locked' => false,
                                             'hidden' => false,
                                             'lock_at' => nil,
                                             'locked_for_user' => false,
                                             'hidden_for_user' => false,
                                             'created_at' => attachment.created_at.as_json,
                                             'updated_at' => attachment.updated_at.as_json, }]
                  }
                ]
              }
            ]
          }
        ]
      end
    end
  end

  context "conversation" do
    it "should return the conversation" do
      conversation = conversation(@bob)
      attachment = @me.conversation_attachments_folder.attachments.create!(:context => @me, :filename => 'test.txt', :display_name => "test.txt", :uploaded_data => StringIO.new('test'))
      media_object = MediaObject.new
      media_object.media_id = '0_12345678'
      media_object.media_type = 'audio'
      media_object.context = @me
      media_object.user = @me
      media_object.title = "test title"
      media_object.save!
      message = conversation.add_message("another", :attachment_ids => [attachment.id], :media_comment => media_object)

      conversation.reload

      json = api_call(:get, "/api/v1/conversations/#{conversation.conversation_id}",
              { :controller => 'conversations', :action => 'show', :id => conversation.conversation_id.to_s, :format => 'json' })
      json.delete("avatar_url")
      json["participants"].each{ |p|
        p.delete("avatar_url")
      }
      json.should eql({
        "id" => conversation.conversation_id,
        "workflow_state" => "read",
        "last_message" => "another",
        "last_message_at" => conversation.last_message_at.to_json[1, 20],
        "last_authored_message" => "another",
        "last_authored_message_at" => conversation.last_authored_at.to_json[1, 20],
        "message_count" => 2,
        "subscribed" => true,
        "private" => true,
        "starred" => false,
        "properties" => ["last_author", "attachments", "media_objects"],
        "visible" => true,
        "audience" => [@bob.id],
        "audience_contexts" => {
          "groups" => {},
          "courses" => {@course.id.to_s => ["StudentEnrollment"]}
        },
        "participants" => [
          {"id" => @me.id, "name" => @me.name, "common_courses" => {}, "common_groups" => {}},
          {"id" => @bob.id, "name" => @bob.name, "common_courses" => {@course.id.to_s => ["StudentEnrollment"]}, "common_groups" => {}}
        ],
        "messages" => [
          {
            "id" => conversation.messages.first.id,
            "created_at" => conversation.messages.first.created_at.to_json[1, 20],
            "body" => "another",
            "author_id" => @me.id,
            "generated" => false,
            "media_comment" => {
              "media_type" => "audio",
              "media_id" => "0_12345678",
              "display_name" => "test title",
              "content-type" => "audio/mp4",
              "url" => "http://www.example.com/users/#{@me.id}/media_download?entryId=0_12345678&redirect=1&type=mp4"
            },
            "forwarded_messages" => [],
            "attachments" => [
              {
                "filename" => "test.txt",
                "url" => "http://www.example.com/files/#{attachment.id}/download?download_frd=1&verifier=#{attachment.uuid}",
                "content-type" => "unknown/unknown",
                "display_name" => "test.txt",
                "id" => attachment.id,
                "size" => attachment.size,
                'unlock_at' => nil,
                'locked' => false,
                'hidden' => false,
                'lock_at' => nil,
                'locked_for_user' => false,
                'hidden_for_user' => false,
                'created_at' => attachment.created_at.as_json,
                'updated_at' => attachment.updated_at.as_json,
              }
            ]
          },
          {"id" => conversation.messages.last.id, "created_at" => conversation.messages.last.created_at.to_json[1, 20], "body" => "test", "author_id" => @me.id, "generated" => false, "media_comment" => nil, "forwarded_messages" => [], "attachments" => []}
        ],
        "submissions" => []
      })
    end

    it "should use participant's last_message_at and not consult the most recent message" do
      expected_lma = '2012-12-21T12:42:00Z'
      conversation = conversation(@bob)
      conversation.last_message_at = Time.zone.parse(expected_lma)
      conversation.save!
      conversation.add_message('another test', :update_for_sender => false)
      json = api_call(:get, "/api/v1/conversations/#{conversation.conversation_id}",
              { :controller => 'conversations', :action => 'show', :id => conversation.conversation_id.to_s, :format => 'json' })
      json['last_message_at'].should eql expected_lma
    end

    context "sharding" do
      specs_require_sharding

      def check_conversation
        json = api_call(:get, "/api/v1/conversations/#{@conversation.conversation_id}",
                        { :controller => 'conversations', :action => 'show', :id => @conversation.conversation_id.to_s, :format => 'json' })
        json.delete("avatar_url")
        json["participants"].each{ |p|
          p.delete("avatar_url")
        }
        expected = {
          "id" => @conversation.conversation_id,
          "workflow_state" => "read",
          "last_message" => "test",
          "last_message_at" => @conversation.last_message_at.to_json[1, 20],
          "last_authored_message" => "test",
          "last_authored_message_at" => @conversation.last_message_at.to_json[1, 20],
          "message_count" => 1,
          "subscribed" => true,
          "private" => true,
          "starred" => false,
          "properties" => ["last_author"],
          "visible" => true,
          "audience" => [@bob.id],
          "audience_contexts" => {
              "groups" => {},
              "courses" => {@course.id.to_s => ["StudentEnrollment"]}
          },
          "participants" => [
              {"id" => @me.id, "name" => @me.name, "common_courses" => {}, "common_groups" => {}},
              {"id" => @bob.id, "name" => @bob.name, "common_courses" => {@course.id.to_s => ["StudentEnrollment"]}, "common_groups" => {}}
          ],
          "messages" => [
              {"id" => @conversation.messages.last.id, "created_at" => @conversation.messages.last.created_at.to_json[1, 20], "body" => "test", "author_id" => @me.id, "generated" => false, "media_comment" => nil, "forwarded_messages" => [], "attachments" => []}
          ],
          "submissions" => []
        }
        json.should == expected
      end

      it "should show ids relative to the current shard" do
        Setting.set('conversations_sharding_migration_still_running', '0')
        @conversation = @shard1.activate { conversation(@bob) }
        check_conversation
        @shard1.activate { check_conversation }
        @shard2.activate { check_conversation }
      end
    end

    it "should auto-mark-as-read if unread" do
      conversation = conversation(@bob, :workflow_state => 'unread')

      json = api_call(:get, "/api/v1/conversations/#{conversation.conversation_id}?scope=unread",
              { :controller => 'conversations', :action => 'show', :id => conversation.conversation_id.to_s, :scope => 'unread', :format => 'json' })
      json["visible"].should be_false
      conversation.reload.should be_read
    end

    it "should not auto-mark-as-read if auto_mark_as_read = false" do
      conversation = conversation(@bob, :workflow_state => 'unread')

      json = api_call(:get, "/api/v1/conversations/#{conversation.conversation_id}?scope=unread&auto_mark_as_read=0",
              { :controller => 'conversations', :action => 'show', :id => conversation.conversation_id.to_s, :scope => 'unread', :auto_mark_as_read => "0", :format => 'json' })
      json["visible"].should be_true
      conversation.reload.should be_unread
    end

    it "should properly flag if starred in the response" do
      conversation1 = conversation(@bob)
      conversation2 = conversation(@billy, :starred => true)

      json = api_call(:get, "/api/v1/conversations/#{conversation1.conversation_id}",
              { :controller => 'conversations', :action => 'show', :id => conversation1.conversation_id.to_s, :format => 'json' })
      json["starred"].should be_false

      json = api_call(:get, "/api/v1/conversations/#{conversation2.conversation_id}",
              { :controller => 'conversations', :action => 'show', :id => conversation2.conversation_id.to_s, :format => 'json' })
      json["starred"].should be_true
    end

    context "submission comments" do
      before do
        submission1 = submission_model(:course => @course, :user => @bob)
        submission2 = submission_model(:course => @course, :user => @bob)
        conversation(@bob)
        submission1.add_comment(:comment => "hey bob", :author => @me)
        submission1.add_comment(:comment => "wut up teacher", :author => @bob)
        submission2.add_comment(:comment => "my name is bob", :author => @bob)
      end

      it "should return submission and comments with the conversation in api format" do
        json = api_call(:get, "/api/v1/conversations/#{@conversation.conversation_id}",
                { :controller => 'conversations', :action => 'show', :id => @conversation.conversation_id.to_s, :format => 'json' })

        json['messages'].size.should == 1
        json['submissions'].size.should == 2
        jsub = json['submissions'][1]
        jsub['assignment'].should be_present # includes & ['assignment']
        jcom = jsub['submission_comments']
        jcom.should be_present # includes & ['submission_comments']
        jcom.size.should == 2
        jcom[0]['author_id'].should == @me.id
        jcom[1]['author_id'].should == @bob.id

        jsub = json['submissions'][0]
        jcom = jsub['submission_comments']
        jcom.size.should == 1
        jcom[0]['author_id'].should == @bob.id
      end

      it "should interleave submission and comments in the conversation" do
        @conversation.add_message("another message!")

        json = api_call(:get, "/api/v1/conversations/#{@conversation.conversation_id}?interleave_submissions=1",
                { :controller => 'conversations', :action => 'show', :id => @conversation.conversation_id.to_s, :format => 'json', :interleave_submissions => '1' })

        json['submissions'].should be_nil
        json['messages'].size.should eql 4
        json['messages'][0]['body'].should eql 'another message!'

        json['messages'][1]['body'].should eql 'my name is bob'
        jsub = json['messages'][1]['submission']
        jsub['assignment'].should be_present
        jcom = jsub['submission_comments']
        jcom.should be_present
        jcom.size.should == 1
        jcom[0]['author_id'].should == @bob.id

        json['messages'][2]['body'].should eql 'wut up teacher' # most recent comment
        jsub = json['messages'][2]['submission']
        jcom = jsub['submission_comments']
        jcom.size.should == 2
        jcom[0]['author_id'].should == @me.id
        jcom[1]['author_id'].should == @bob.id

        json['messages'][3]['body'].should eql 'test'
      end

    end

    it "should add a message to the conversation" do
      conversation = conversation(@bob)

      json = api_call(:post, "/api/v1/conversations/#{conversation.conversation_id}/add_message",
              { :controller => 'conversations', :action => 'add_message', :id => conversation.conversation_id.to_s, :format => 'json' },
              { :body => "another" })
      conversation.reload
      json.delete("avatar_url")
      json["participants"].each{ |p|
        p.delete("avatar_url")
      }
      json.should eql({
        "id" => conversation.conversation_id,
        "workflow_state" => "read",
        "last_message" => "another",
        "last_message_at" => conversation.last_message_at.to_json[1, 20],
        "last_authored_message" => "another",
        "last_authored_message_at" => conversation.last_authored_at.to_json[1, 20],
        "message_count" => 2, # two messages total now, though we'll only get the latest one in the response
        "subscribed" => true,
        "private" => true,
        "starred" => false,
        "properties" => ["last_author"],
        "visible" => true,
        "audience" => [@bob.id],
        "audience_contexts" => {
          "groups" => {},
          "courses" => {@course.id.to_s => ["StudentEnrollment"]}
        },
        "participants" => [
          {"id" => @me.id, "name" => @me.name, "common_courses" => {}, "common_groups" => {}},
          {"id" => @bob.id, "name" => @bob.name, "common_courses" => {@course.id.to_s => ["StudentEnrollment"]}, "common_groups" => {}}
        ],
        "messages" => [
          {"id" => conversation.messages.first.id, "created_at" => conversation.messages.first.created_at.to_json[1, 20], "body" => "another", "author_id" => @me.id, "generated" => false, "media_comment" => nil, "forwarded_messages" => [], "attachments" => []}
        ]
      })
    end

    it "should create a media object if it doesn't exist" do
      conversation = conversation(@bob)

      MediaObject.count.should eql 0
      json = api_call(:post, "/api/v1/conversations/#{conversation.conversation_id}/add_message",
              { :controller => 'conversations', :action => 'add_message', :id => conversation.conversation_id.to_s, :format => 'json' },
              { :body => "another", :media_comment_id => "asdf", :media_comment_type => "audio" })
      conversation.reload
      mjson = json["messages"][0]["media_comment"]
      mjson.should be_present
      mjson["media_id"].should eql "asdf"
      mjson["media_type"].should eql "audio"
      MediaObject.count.should eql 1
    end


    it "should add recipients to the conversation" do
      conversation = conversation(@bob, @billy)

      json = api_call(:post, "/api/v1/conversations/#{conversation.conversation_id}/add_recipients",
              { :controller => 'conversations', :action => 'add_recipients', :id => conversation.conversation_id.to_s, :format => 'json' },
              { :recipients => [@jane.id.to_s, "course_#{@course.id}"] })
      conversation.reload
      json.delete("avatar_url")
      json["participants"].each{ |p|
        p.delete("avatar_url")
      }
      json.should eql({
        "id" => conversation.conversation_id,
        "workflow_state" => "read",
        "last_message" => "test",
        "last_message_at" => conversation.last_message_at.to_json[1, 20],
        "last_authored_message" => "test",
        "last_authored_message_at" => conversation.last_authored_at.to_json[1, 20],
        "message_count" => 1,
        "subscribed" => true,
        "private" => false,
        "starred" => false,
        "properties" => ["last_author"],
        "visible" => true,
        "audience" => [@billy.id, @bob.id, @jane.id, @joe.id, @tommy.id],
        "audience_contexts" => {
          "groups" => {},
          "courses" => {@course.id.to_s => []}
        },
        "participants" => [
          {"id" => @me.id, "name" => @me.name, "common_courses" => {}, "common_groups" => {}},
          {"id" => @billy.id, "name" => @billy.name, "common_courses" => {@course.id.to_s => ["StudentEnrollment"]}, "common_groups" => {}},
          {"id" => @bob.id, "name" => @bob.name, "common_courses" => {@course.id.to_s => ["StudentEnrollment"]}, "common_groups" => {}},
          {"id" => @jane.id, "name" => @jane.name, "common_courses" => {@course.id.to_s => ["StudentEnrollment"]}, "common_groups" => {}},
          {"id" => @joe.id, "name" => @joe.name, "common_courses" => {@course.id.to_s => ["StudentEnrollment"]}, "common_groups" => {}},
          {"id" => @tommy.id, "name" => @tommy.name, "common_courses" => {@course.id.to_s => ["StudentEnrollment"]}, "common_groups" => {}}
        ],
        "messages" => [
          {"id" => conversation.messages.first.id, "created_at" => conversation.messages.first.created_at.to_json[1, 20], "body" => "jane, joe, and tommy were added to the conversation by nobody@example.com", "author_id" => @me.id, "generated" => true, "media_comment" => nil, "forwarded_messages" => [], "attachments" => []}
        ]
      })
    end

    it "should update the conversation" do
      conversation = conversation(@bob, @billy)

      json = api_call(:put, "/api/v1/conversations/#{conversation.conversation_id}",
              { :controller => 'conversations', :action => 'update', :id => conversation.conversation_id.to_s, :format => 'json' },
              { :conversation => {:subscribed => false, :workflow_state => 'archived'} })
      conversation.reload
      json.delete("avatar_url")
      json["participants"].each{ |p|
        p.delete("avatar_url")
      }
      json.should eql({
        "id" => conversation.conversation_id,
        "workflow_state" => "archived",
        "last_message" => "test",
        "last_message_at" => conversation.last_message_at.to_json[1, 20],
        "last_authored_message" => "test",
        "last_authored_message_at" => conversation.last_authored_at.to_json[1, 20],
        "message_count" => 1,
        "subscribed" => false,
        "private" => false,
        "starred" => false,
        "properties" => ["last_author"],
        "visible" => false, # since we archived it, and the default view is assumed
        "audience" => [@billy.id, @bob.id],
        "audience_contexts" => {
          "groups" => {},
          "courses" => {@course.id.to_s => []}
        },
        "participants" => [
          {"id" => @me.id, "name" => @me.name, "common_courses" => {}, "common_groups" => {}},
          {"id" => @billy.id, "name" => @billy.name, "common_courses" => {@course.id.to_s => ["StudentEnrollment"]}, "common_groups" => {}},
          {"id" => @bob.id, "name" => @bob.name, "common_courses" => {@course.id.to_s => ["StudentEnrollment"]}, "common_groups" => {}}
        ]
      })
    end

    it "should be able to star the conversation via update" do
      conversation = conversation(@bob, @billy)

      json = api_call(:put, "/api/v1/conversations/#{conversation.conversation_id}",
              { :controller => 'conversations', :action => 'update', :id => conversation.conversation_id.to_s, :format => 'json' },
              { :conversation => {:starred => true} })
      json["starred"].should be_true
    end

    it "should be able to unstar the conversation via update" do
      conversation = conversation(@bob, @billy, :starred => true)

      json = api_call(:put, "/api/v1/conversations/#{conversation.conversation_id}",
              { :controller => 'conversations', :action => 'update', :id => conversation.conversation_id.to_s, :format => 'json' },
              { :conversation => {:starred => false} })
      json["starred"].should be_false
    end

    it "should leave starryness alone when left out of update" do
      conversation = conversation(@bob, @billy, :starred => true)

      json = api_call(:put, "/api/v1/conversations/#{conversation.conversation_id}",
              { :controller => 'conversations', :action => 'update', :id => conversation.conversation_id.to_s, :format => 'json' },
              { :conversation => {:workflow_state => 'read'} })
      json["starred"].should be_true
    end

    it "should delete messages from the conversation" do
      conversation = conversation(@bob)
      message = conversation.add_message("another one")

      json = api_call(:post, "/api/v1/conversations/#{conversation.conversation_id}/remove_messages",
              { :controller => 'conversations', :action => 'remove_messages', :id => conversation.conversation_id.to_s, :format => 'json' },
              { :remove => [message.id] })
      conversation.reload
      json.delete("avatar_url")
      json["participants"].each{ |p|
        p.delete("avatar_url")
      }
      json.should eql({
        "id" => conversation.conversation_id,
        "workflow_state" => "read",
        "last_message" => "test",
        "last_message_at" => conversation.last_message_at.to_json[1, 20],
        "last_authored_message" => "test",
        "last_authored_message_at" => conversation.last_authored_at.to_json[1, 20],
        "message_count" => 1,
        "subscribed" => true,
        "private" => true,
        "starred" => false,
        "properties" => ["last_author"],
        "visible" => true,
        "audience" => [@bob.id],
        "audience_contexts" => {
          "groups" => {},
          "courses" => {@course.id.to_s => ["StudentEnrollment"]}
        },
        "participants" => [
          {"id" => @me.id, "name" => @me.name, "common_courses" => {}, "common_groups" => {}},
          {"id" => @bob.id, "name" => @bob.name, "common_courses" => {@course.id.to_s => ["StudentEnrollment"]}, "common_groups" => {}}
        ]
      })
    end

    it "should delete the conversation" do
      conversation = conversation(@bob)

      json = api_call(:delete, "/api/v1/conversations/#{conversation.conversation_id}",
              { :controller => 'conversations', :action => 'destroy', :id => conversation.conversation_id.to_s, :format => 'json' })
      json.delete("avatar_url")
      json["participants"].each{ |p|
        p.delete("avatar_url")
      }
      json.should eql({
        "id" => conversation.conversation_id,
        "workflow_state" => "read",
        "last_message" => nil,
        "last_message_at" => nil,
        "last_authored_message" => nil,
        "last_authored_message_at" => nil,
        "message_count" => 0,
        "subscribed" => true,
        "private" => true,
        "starred" => false,
        "properties" => [],
        "visible" => false,
        "audience" => [@bob.id],
        "audience_contexts" => {
          "groups" => {},
          "courses" => {} # tags, and by extension audience_contexts, get cleared out when the conversation is deleted
        },
        "participants" => [
          {"id" => @me.id, "name" => @me.name, "common_courses" => {}, "common_groups" => {}},
          {"id" => @bob.id, "name" => @bob.name, "common_courses" => {@course.id.to_s => ["StudentEnrollment"]}, "common_groups" => {}}
        ]
      })
    end
  end

  context "recipients" do
    before do
      @group = @course.groups.create(:name => "the group")
      @group.users = [@me, @bob, @joe]
    end

    it "should support the deprecated route" do
      json = api_call(:get, "/api/v1/conversations/find_recipients.json?search=o",
              { :controller => 'search', :action => 'recipients', :format => 'json', :search => 'o' })
      json.each { |c| c.delete("avatar_url") }
      json.should eql [
        {"id" => "course_#{@course.id}", "name" => "the course", "type" => "context", "user_count" => 6, "permissions" => {}},
        {"id" => "section_#{@other_section.id}", "name" => "the other section", "type" => "context", "user_count" => 1, "context_name" => "the course", "permissions" => {}},
        {"id" => "section_#{@course.default_section.id}", "name" => "the section", "type" => "context", "user_count" => 5, "context_name" => "the course", "permissions" => {}},
        {"id" => "group_#{@group.id}", "name" => "the group", "type" => "context", "user_count" => 3, "context_name" => "the course", "permissions" => {}},
        {"id" => @bob.id, "name" => "bob", "common_courses" => {@course.id.to_s => ["StudentEnrollment"]}, "common_groups" => {@group.id.to_s => ["Member"]}},
        {"id" => @joe.id, "name" => "joe", "common_courses" => {@course.id.to_s => ["StudentEnrollment"]}, "common_groups" => {@group.id.to_s => ["Member"]}},
        {"id" => @me.id, "name" => @me.name, "common_courses" => {@course.id.to_s => ["TeacherEnrollment"]}, "common_groups" => {@group.id.to_s => ["Member"]}},
        {"id" => @tommy.id, "name" => "tommy", "common_courses" => {@course.id.to_s => ["StudentEnrollment"]}, "common_groups" => {}}
      ]
    end
  end

  context "batches" do
    it "should return all in-progress batches" do
      batch1 = ConversationBatch.generate(Conversation.build_message(@me, "hi all"), [@bob, @billy], :async)
      batch2 = ConversationBatch.generate(Conversation.build_message(@me, "ohai"), [@bob, @billy], :sync)
      batch3 = ConversationBatch.generate(Conversation.build_message(@bob, "sup"), [@me, @billy], :async)

      json = api_call(:get, "/api/v1/conversations/batches",
                      :controller => 'conversations',
                      :action => 'batches',
                      :format => 'json')

      json.size.should eql 1 # batch2 already ran, batch3 belongs to someone else
      json[0]["id"].should eql batch1.id
    end
  end

  describe "visibility inference" do
    it "should not break with empty string as filter" do
      # added for 1.9.3
      json = api_call(:post, "/api/v1/conversations",
              { :controller => 'conversations', :action => 'create', :format => 'json' },
              { :recipients => [@bob.id], :body => 'Test Message', :filter => '' })
      json.first['visible'].should be_false
    end
  end

  describe "bulk updates" do
    it "should mark conversations as read" do
      c1 = conversation(@me, @bob, :workflow_state => 'unread')
      c2 = conversation(@me, @jane, :workflow_state => 'read')
      @me.reload.unread_conversations_count.should eql(1)

      conversation_ids = [c1,c2].map {|c| c.conversation.id}
      json = api_call(:put, "/api/v1/conversations",
        { :controller => 'conversations', :action => 'batch_update', :format => 'json' },
        { :event => 'mark_as_read', :conversation_ids => conversation_ids })
      run_jobs
      progress = Progress.find(json['id'])
      progress.message.to_s.should include "#{conversation_ids.size} conversations processed"
      c1.reload.should be_read
      c2.reload.should be_read
      @me.reload.unread_conversations_count.should eql(0)
    end

    it "should mark conversations as unread" do
      c1 = conversation(@me, @bob, :workflow_state => 'unread')
      c2 = conversation(@me, @jane, :workflow_state => 'read')
      @me.reload.unread_conversations_count.should eql(1)

      conversation_ids = [c1,c2].map {|c| c.conversation.id}
      json = api_call(:put, "/api/v1/conversations",
        { :controller => 'conversations', :action => 'batch_update', :format => 'json' },
        { :event => 'mark_as_unread', :conversation_ids => conversation_ids })
      run_jobs
      progress = Progress.find(json['id'])
      progress.message.to_s.should include "#{conversation_ids.size} conversations processed"
      c1.reload.should be_unread
      c2.reload.should be_unread
      @me.reload.unread_conversations_count.should eql(2)
    end

    it "should mark conversations as starred" do
      c1 = conversation(@me, @bob, :workflow_state => 'unread', :starred => true)
      c2 = conversation(@me, @jane, :workflow_state => 'read')
      @me.reload.unread_conversations_count.should eql(1)

      conversation_ids = [c1,c2].map {|c| c.conversation.id}
      json = api_call(:put, "/api/v1/conversations",
        { :controller => 'conversations', :action => 'batch_update', :format => 'json' },
        { :event => 'star', :conversation_ids => conversation_ids })
      run_jobs
      progress = Progress.find(json['id'])
      progress.message.to_s.should include "#{conversation_ids.size} conversations processed"
      c1.reload.starred.should be_true
      c2.reload.starred.should be_true
      @me.reload.unread_conversations_count.should eql(1)
    end

    it "should mark conversations as unstarred" do
      c1 = conversation(@me, @bob, :workflow_state => 'unread', :starred => true)
      c2 = conversation(@me, @jane, :workflow_state => 'read')
      @me.reload.unread_conversations_count.should eql(1)

      conversation_ids = [c1,c2].map {|c| c.conversation.id}
      json = api_call(:put, "/api/v1/conversations",
        { :controller => 'conversations', :action => 'batch_update', :format => 'json' },
        { :event => 'unstar', :conversation_ids => conversation_ids })
      run_jobs
      progress = Progress.find(json['id'])
      progress.message.to_s.should include "#{conversation_ids.size} conversations processed"
      c1.reload.starred.should be_false
      c2.reload.starred.should be_false
      @me.reload.unread_conversations_count.should eql(1)
    end

    # it "should mark conversations as subscribed"
    # it "should mark conversations as unsubscribed"
    it "should archive conversations" do
      conversations = %w(archived read unread).map do |state|
        conversation(@me, @bob, :workflow_state => state)
      end
      @me.reload.unread_conversations_count.should eql(1)

      conversation_ids = conversations.map {|c| c.conversation.id}
      json = api_call(:put, "/api/v1/conversations",
        { :controller => 'conversations', :action => 'batch_update', :format => 'json' },
        { :event => 'archive', :conversation_ids => conversation_ids })
      run_jobs
      progress = Progress.find(json['id'])
      progress.message.to_s.should include "#{conversation_ids.size} conversations processed"
      conversations.each do |c|
        c.reload.should be_archived
      end
      @me.reload.unread_conversations_count.should eql(0)
    end

    it "should destroy conversations" do
      c1 = conversation(@me, @bob, :workflow_state => 'unread')
      c2 = conversation(@me, @jane, :workflow_state => 'read')
      @me.reload.unread_conversations_count.should eql(1)

      conversation_ids = [c1,c2].map {|c| c.conversation.id}
      json = api_call(:put, "/api/v1/conversations",
        { :controller => 'conversations', :action => 'batch_update', :format => 'json' },
        { :event => 'destroy', :conversation_ids => conversation_ids })
      run_jobs
      progress = Progress.find(json['id'])
      progress.message.to_s.should include "#{conversation_ids.size} conversations processed"
      c1.reload.messages.should be_empty
      c2.reload.messages.should be_empty
      @me.reload.unread_conversations_count.should eql(0)
    end

    describe "immediate failures" do
      it "should fail if event is invalid" do
        c1 = conversation(@me, @bob, :workflow_state => 'unread')
        c2 = conversation(@me, @jane, :workflow_state => 'read')
        conversation_ids = [c1,c2].map {|c| c.conversation.id}

        json = api_call(:put, "/api/v1/conversations",
          { :controller => 'conversations', :action => 'batch_update', :format => 'json' },
          { :event => 'NONSENSE', :conversation_ids => conversation_ids },
          {}, {:expected_status => 400})

        json['message'].should include 'invalid event'
      end

      it "should fail if event parameter is not specified" do
        c1 = conversation(@me, @bob, :workflow_state => 'unread')
        c2 = conversation(@me, @jane, :workflow_state => 'read')
        conversation_ids = [c1,c2].map {|c| c.conversation.id}

        json = api_call(:put, "/api/v1/conversations",
          { :controller => 'conversations', :action => 'batch_update', :format => 'json' },
          { :conversation_ids => conversation_ids },
          {}, {:expected_status => 400})

        json['message'].should include 'event not specified'
      end

      it "should fail if conversation_ids is not specified" do
        c1 = conversation(@me, @bob, :workflow_state => 'unread')
        c2 = conversation(@me, @jane, :workflow_state => 'read')
        conversation_ids = [c1,c2].map {|c| c.conversation.id}

        json = api_call(:put, "/api/v1/conversations",
          { :controller => 'conversations', :action => 'batch_update', :format => 'json' },
          { :event => 'mark_as_read' },
          {}, {:expected_status => 400})

        json['message'].should include 'conversation_ids not specified'
      end

      it "should fail if batch size limit is exceeded" do
        conversation_ids = (1..501).to_a
        json = api_call(:put, "/api/v1/conversations",
          { :controller => 'conversations', :action => 'batch_update', :format => 'json' },
          { :event => 'mark_as_read', :conversation_ids => conversation_ids },
          {}, {:expected_status => 400})
        json['message'].should include 'exceeded'
      end
    end

    describe "progress" do
      it "should create and update a progress object" do
        c1 = conversation(@me, @bob, :workflow_state => 'unread')
        c2 = conversation(@me, @jane, :workflow_state => 'read')
        conversation_ids = [c1,c2].map {|c| c.conversation.id}
        json = api_call(:put, "/api/v1/conversations",
          { :controller => 'conversations', :action => 'batch_update', :format => 'json' },
          { :event => 'mark_as_read', :conversation_ids => conversation_ids })
        progress = Progress.find(json['id'])
        progress.should be_present
        progress.should be_queued
        progress.completion.should eql(0.0)
        run_jobs
        progress.reload.should be_completed
        progress.completion.should eql(100.0)
      end

      describe "progress failures" do
        it "should not update conversations the current user does not participate in" do
          c1 = conversation(@me, @bob, :workflow_state => 'unread')
          c2 = conversation(@me, @jane, :workflow_state => 'read')
          c3 = conversation(@bob, @jane, :sender => @bob, :workflow_state => 'unread')
          conversation_ids = [c1,c2,c3].map {|c| c.conversation.id}

          json = api_call(:put, "/api/v1/conversations",
            { :controller => 'conversations', :action => 'batch_update', :format => 'json' },
            { :event => 'mark_as_read', :conversation_ids => conversation_ids })
          run_jobs
          progress = Progress.find(json['id'])
          progress.should be_completed
          progress.completion.should eql(100.0)
          c1.reload.should be_read
          c2.reload.should be_read
          c3.reload.should be_unread
          progress.message.should include 'not participating'
          progress.message.should include '2 conversations processed'
        end

        it "should fail if all conversation ids are invalid" do
          c1 = conversation(@bob, @jane, :sender => @bob, :workflow_state => 'unread')
          conversation_ids = [c1.conversation.id]

          json = api_call(:put, "/api/v1/conversations",
            { :controller => 'conversations', :action => 'batch_update', :format => 'json' },
            { :event => 'mark_as_read', :conversation_ids => conversation_ids })

          run_jobs
          progress = Progress.find(json['id'])
          progress.should be_failed
          progress.completion.should eql(100.0)
          c1.reload.should be_unread
          progress.message.should include 'not participating'
          progress.message.should include '0 conversations processed'
        end

        it "should fail progress if exception is raised in job" do
          begin
            Progress.any_instance.stubs(:complete!).raises "crazy exception"

            c1 = conversation(@me, @jane, :workflow_state => 'unread')
            conversation_ids = [c1.conversation.id]
            json = api_call(:put, "/api/v1/conversations",
              { :controller => 'conversations', :action => 'batch_update', :format => 'json' },
              { :event => 'mark_as_read', :conversation_ids => conversation_ids })
            run_jobs
            progress = Progress.find(json['id'])
            progress.should be_failed
            progress.message.should include 'crazy exception'
          ensure
            Progress.any_instance.unstub(:complete!)
          end
        end
      end
    end
  end

  describe "delete_for_all" do
    it "should require site_admin with become_user permissions" do
      cp = conversation(@me, @bob, @billy, @jane, @joe, @tommy, :sender => @me)
      conv = cp.conversation
      @joe.conversations.size.should eql 1

      account_admin_user_with_role_changes(:account => Account.site_admin, :role_changes => { :become_user => false })
      json = raw_api_call(:delete, "/api/v1/conversations/#{conv.id}/delete_for_all",
        {:controller => 'conversations', :action => 'delete_for_all', :format => 'json', :id => conv.id.to_s},
        {})
      response.status.should eql "401 Unauthorized"

      user_session(account_admin_user)
      json = raw_api_call(:delete, "/api/v1/conversations/#{conv.id}/delete_for_all",
        {:controller => 'conversations', :action => 'delete_for_all', :format => 'json', :id => conv.id.to_s},
        {})
      response.status.should eql "401 Unauthorized"

      user_session(@me)
      json = raw_api_call(:delete, "/api/v1/conversations/#{conv.id}/delete_for_all",
        {:controller => 'conversations', :action => 'delete_for_all', :format => 'json', :id => conv.id.to_s},
        {})
      response.status.should eql "401 Unauthorized"

      @me.all_conversations.size.should eql 1
      @joe.conversations.size.should eql 1
    end

    it "should fail if conversation doesn't exist" do
      user_session(site_admin_user)
      json = raw_api_call(:delete, "/api/v1/conversations/0/delete_for_all",
        {:controller => 'conversations', :action => 'delete_for_all', :format => 'json', :id => "0"},
        {})
      response.status.should eql "404 Not Found"
    end

    it "should delete the conversation for all participants" do
      users = [@me, @bob, @billy, @jane, @joe, @tommy]
      cp = conversation(*users)
      conv = cp.conversation
      users.each do |user|
        user.all_conversations.size.should eql 1
        user.stream_item_instances.size.should eql 1 unless user.id == @me.id
      end

      user_session(site_admin_user)
      json = api_call(:delete, "/api/v1/conversations/#{conv.id}/delete_for_all",
        {:controller => 'conversations', :action => 'delete_for_all', :format => 'json', :id => conv.id.to_s},
        {})

      json.should eql({})

      users.each do |user|
        user.reload.all_conversations.size.should eql 0
        user.stream_item_instances.size.should eql 0
      end
      ConversationParticipant.count.should eql 0
      ConversationMessageParticipant.count.should eql 0
      # should leave the conversation and its message in the database
      Conversation.count.should eql 1
      ConversationMessage.count.should eql 1 
    end
  end

end<|MERGE_RESOLUTION|>--- conflicted
+++ resolved
@@ -253,13 +253,10 @@
         it "should recognize filter on the default shard" do
           verify_filter(@alex.asset_string)
         end
-<<<<<<< HEAD
-=======
 
         it "should recognize filter on an unrelated shard" do
           @shard2.activate{ verify_filter(@alex.asset_string) }
         end
->>>>>>> dce95d23
       end
 
       context "tag user on non-default shard" do
@@ -275,23 +272,17 @@
           @conversations << @shard1.activate{ conversation(@alex) }
         end
 
-<<<<<<< HEAD
+        it "should recognize filter on the default shard" do
+          verify_filter(@alex.asset_string)
+        end
+
         it "should recognize filter on the user's shard" do
           @shard1.activate{ verify_filter(@alex.asset_string) }
         end
-=======
-        it "should recognize filter on the default shard" do
-          verify_filter(@alex.asset_string)
-        end
-
-        it "should recognize filter on the user's shard" do
-          @shard1.activate{ verify_filter(@alex.asset_string) }
-        end
 
         it "should recognize filter on an unrelated shard" do
           @shard2.activate{ verify_filter(@alex.asset_string) }
         end
->>>>>>> dce95d23
       end
     end
 
