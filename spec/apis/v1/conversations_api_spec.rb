#
# Copyright (C) 2011 Instructure, Inc.
#
# This file is part of Canvas.
#
# Canvas is free software: you can redistribute it and/or modify it under
# the terms of the GNU Affero General Public License as published by the Free
# Software Foundation, version 3 of the License.
#
# Canvas is distributed in the hope that it will be useful, but WITHOUT ANY
# WARRANTY; without even the implied warranty of MERCHANTABILITY or FITNESS FOR
# A PARTICULAR PURPOSE. See the GNU Affero General Public License for more
# details.
#
# You should have received a copy of the GNU Affero General Public License along
# with this program. If not, see <http://www.gnu.org/licenses/>.
#

require File.expand_path(File.dirname(__FILE__) + '/../api_spec_helper')

describe ConversationsController, :type => :integration do
  before do
    course_with_teacher(:active_course => true, :active_enrollment => true, :user => user_with_pseudonym(:active_user => true))
    @course.update_attribute(:name, "the course")
    @course.default_section.update_attributes(:name => "the section")
    @other_section = @course.course_sections.create(:name => "the other section")
    @me = @user

    @bob = student_in_course(:name => "bob")
    @billy = student_in_course(:name => "billy")
    @jane = student_in_course(:name => "jane")
    @joe = student_in_course(:name => "joe")
    @tommy = student_in_course(:name => "tommy", :section => @other_section)
  end

  def student_in_course(options = {})
    section = options.delete(:section)
    u = User.create(options)
    enrollment = @course.enroll_user(u, 'StudentEnrollment', :section => section)
    enrollment.workflow_state = 'active'
    enrollment.save
    u.associated_accounts << Account.default
    u
  end

  context "conversations" do
    it "should return the conversation list" do
      @c1 = conversation(@bob, :workflow_state => 'read')
      @c2 = conversation(@bob, @billy, :workflow_state => 'unread', :subscribed => false)
      @c3 = conversation(@jane, :workflow_state => 'archived') # won't show up, since it's archived

      json = api_call(:get, "/api/v1/conversations.json",
              { :controller => 'conversations', :action => 'index', :format => 'json' })
      json.each { |c| c.delete("avatar_url") } # this URL could change, we don't care
      json.should eql [
        {
          "id" => @c2.conversation_id,
          "workflow_state" => "unread",
          "last_message" => "test",
          "last_message_at" => @c2.last_message_at.to_json[1, 20],
          "last_authored_message" => "test",
          "last_authored_message_at" => @c2.last_message_at.to_json[1, 20],
          "message_count" => 1,
          "subscribed" => false,
          "private" => false,
          "starred" => false,
          "properties" => ["last_author"],
          "audience" => [@billy.id, @bob.id],
          "audience_contexts" => {
            "groups" => {},
            "courses" => {@course.id.to_s => []}
          },
          "participants" => [
            {"id" => @me.id, "name" => @me.name},
            {"id" => @billy.id, "name" => @billy.name},
            {"id" => @bob.id, "name" => @bob.name}
          ]
        },
        {
          "id" => @c1.conversation_id,
          "workflow_state" => "read",
          "last_message" => "test",
          "last_message_at" => @c1.last_message_at.to_json[1, 20],
          "last_authored_message" => "test",
          "last_authored_message_at" => @c1.last_message_at.to_json[1, 20],
          "message_count" => 1,
          "subscribed" => true,
          "private" => true,
          "starred" => false,
          "properties" => ["last_author"],
          "audience" => [@bob.id],
          "audience_contexts" => {
            "groups" => {},
            "courses" => {@course.id.to_s => ["StudentEnrollment"]}
          },
          "participants" => [
            {"id" => @me.id, "name" => @me.name},
            {"id" => @bob.id, "name" => @bob.name}
          ]
        }
      ]
    end

    it "should paginate and return proper pagination headers" do
      7.times{ conversation(student_in_course) }
      @user.conversations.size.should eql 7
      json = api_call(:get, "/api/v1/conversations.json?scope=default&per_page=3",
                      {:controller => 'conversations', :action => 'index', :format => 'json', :scope => 'default', :per_page => '3'})

      json.size.should eql 3
      response.headers['Link'].should eql(%{</api/v1/conversations.json?scope=default&page=2&per_page=3>; rel="next",</api/v1/conversations.json?scope=default&page=1&per_page=3>; rel="first",</api/v1/conversations.json?scope=default&page=3&per_page=3>; rel="last"})

      # get the last page
      json = api_call(:get, "/api/v1/conversations.json?scope=default&page=3&per_page=3",
                      {:controller => 'conversations', :action => 'index', :format => 'json', :scope => 'default', :page => '3', :per_page => '3'})
      json.size.should eql 1
      response.headers['Link'].should eql(%{</api/v1/conversations.json?scope=default&page=2&per_page=3>; rel="prev",</api/v1/conversations.json?scope=default&page=1&per_page=3>; rel="first",</api/v1/conversations.json?scope=default&page=3&per_page=3>; rel="last"})
    end

    it "should filter conversations by scope" do
      @c1 = conversation(@bob, :workflow_state => 'read')
      @c2 = conversation(@bob, @billy, :workflow_state => 'unread', :subscribed => false)
      @c3 = conversation(@jane, :workflow_state => 'read')

      json = api_call(:get, "/api/v1/conversations.json?scope=unread",
              { :controller => 'conversations', :action => 'index', :format => 'json', :scope => 'unread' })
      json.each { |c| c.delete("avatar_url") }
      json.should eql [
        {
          "id" => @c2.conversation_id,
          "workflow_state" => "unread",
          "last_message" => "test",
          "last_message_at" => @c2.last_message_at.to_json[1, 20],
          "last_authored_message" => "test",
          "last_authored_message_at" => @c2.last_message_at.to_json[1, 20],
          "message_count" => 1,
          "subscribed" => false,
          "private" => false,
          "starred" => false,
          "properties" => ["last_author"],
          "audience" => [@billy.id, @bob.id],
          "audience_contexts" => {
            "groups" => {},
            "courses" => {@course.id.to_s => []}
          },
          "participants" => [
            {"id" => @me.id, "name" => @me.name},
            {"id" => @billy.id, "name" => @billy.name},
            {"id" => @bob.id, "name" => @bob.name}
          ]
        }
      ]
    end

    context "sent scope" do
      it "should sort by last authored date" do
        expected_times = 5.times.to_a.reverse.map{ |h| Time.parse((Time.now.utc - h.hours).to_s) }
        ConversationMessage.any_instance.expects(:current_time_from_proper_timezone).times(5).returns(*expected_times)
        @c1 = conversation(@bob)
        @c2 = conversation(@bob, @billy)
        @c3 = conversation(@jane)

        @m1 = @c1.conversation.add_message(@bob, 'ohai')
        @m2 = @c2.conversation.add_message(@bob, 'ohai')

        json = api_call(:get, "/api/v1/conversations.json?scope=sent",
                { :controller => 'conversations', :action => 'index', :format => 'json', :scope => 'sent' })
        json.size.should eql 3
        json[0]['id'].should eql @c3.conversation_id
        json[0]['last_message_at'].should eql expected_times[2].to_json[1, 20]
        json[0]['last_message'].should eql 'test'
        json[0]['last_authored_message_at'].should eql expected_times[2].to_json[1, 20]
        json[0]['last_authored_message'].should eql 'test'

        json[1]['id'].should eql @c2.conversation_id
        json[1]['last_message_at'].should eql expected_times[4].to_json[1, 20]
        json[1]['last_message'].should eql 'ohai'
        json[1]['last_authored_message_at'].should eql expected_times[1].to_json[1, 20]
        json[1]['last_authored_message'].should eql 'test'

        json[2]['id'].should eql @c1.conversation_id
        json[2]['last_message_at'].should eql expected_times[3].to_json[1, 20]
        json[2]['last_message'].should eql 'ohai'
        json[2]['last_authored_message_at'].should eql expected_times[0].to_json[1, 20]
        json[2]['last_authored_message'].should eql 'test'
      end

      it "should only include non-archived conversations with at least one message by the author" do
        @c1 = conversation(@bob)
        @c2 = conversation(@bob, @billy)
        @c2.conversation.add_message(@bob, 'ohai')
        @c2.remove_messages([@message]) # delete my original message
        @c3 = conversation(@jane, :workflow_state => 'archived')

        json = api_call(:get, "/api/v1/conversations.json?scope=sent",
                { :controller => 'conversations', :action => 'index', :format => 'json', :scope => 'sent' })
        json.size.should eql 1
        json[0]['id'].should eql @c1.conversation_id
      end
    end

    it "should show the calculated audience_contexts if the tags have not been migrated yet" do
      @c1 = conversation(@bob, @billy)
      Conversation.update_all "tags = NULL"
      ConversationParticipant.update_all "tags = NULL"
      ConversationMessageParticipant.update_all "tags = NULL"

      @c1.reload.tags.should be_empty
      @c1.context_tags.should eql [@course.asset_string]

      json = api_call(:get, "/api/v1/conversations.json",
              { :controller => 'conversations', :action => 'index', :format => 'json' })
      json.size.should eql 1
      json.first["id"].should eql @c1.conversation_id
      json.first["audience_contexts"].should eql({"groups" => {}, "courses" => {@course.id.to_s => []}})
    end

    it "should include starred conversations in starred scope regardless of if read or archived" do
      @c1 = conversation(@bob, :workflow_state => 'unread', :starred => true)
      @c2 = conversation(@billy, :workflow_state => 'read', :starred => true)
      @c3 = conversation(@jane, :workflow_state => 'archived', :starred => true)

      json = api_call(:get, "/api/v1/conversations.json?scope=starred",
              { :controller => 'conversations', :action => 'index', :format => 'json', :scope => 'starred' })
      json.size.should == 3
      json.map{ |c| c["id"] }.sort.should == [@c1, @c2, @c3].map{ |c| c.conversation_id }.sort
    end

    it "should not include unstarred conversations in starred scope regardless of if read or archived" do
      @c1 = conversation(@bob, :workflow_state => 'unread')
      @c2 = conversation(@billy, :workflow_state => 'read')
      @c3 = conversation(@jane, :workflow_state => 'archived')

      json = api_call(:get, "/api/v1/conversations.json?scope=starred",
              { :controller => 'conversations', :action => 'index', :format => 'json', :scope => 'starred' })
      json.should be_empty
    end

    it "should mark all conversations as read" do
      @c1 = conversation(@bob, :workflow_state => 'unread')
      @c2 = conversation(@bob, @billy, :workflow_state => 'unread')
      @c3 = conversation(@jane, :workflow_state => 'archived')

      json = api_call(:post, "/api/v1/conversations/mark_all_as_read.json",
              { :controller => 'conversations', :action => 'mark_all_as_read', :format => 'json' })
      json.should eql({})

      @me.conversations.unread.size.should eql 0
      @me.conversations.default.size.should eql 2
      @me.conversations.archived.size.should eql 1
    end

    context "create" do
      it "should create a private conversation" do
        json = api_call(:post, "/api/v1/conversations",
                { :controller => 'conversations', :action => 'create', :format => 'json' },
                { :recipients => [@bob.id], :body => "test" })
        json.each { |c|
          c.delete("avatar_url")
          c["participants"].each{ |p|
            p.delete("avatar_url")
          }
        }
        conversation = @me.conversations.first
        json.should eql [
          {
            "id" => conversation.conversation_id,
            "workflow_state" => "read",
            "last_message" => "test",
            "last_message_at" => conversation.last_message_at.to_json[1, 20],
            "last_authored_message" => "test",
            "last_authored_message_at" => conversation.last_message_at.to_json[1, 20],
            "message_count" => 1,
            "subscribed" => true,
            "private" => true,
            "starred" => false,
            "properties" => ["last_author"],
            "audience" => [@bob.id],
            "audience_contexts" => {
              "groups" => {},
              "courses" => {@course.id.to_s => ["StudentEnrollment"]}
            },
            "participants" => [
              {"id" => @me.id, "name" => @me.name, "common_courses" => {}, "common_groups" => {}},
              {"id" => @bob.id, "name" => @bob.name, "common_courses" => {@course.id.to_s => ["StudentEnrollment"]}, "common_groups" => {}}
            ],
            "messages" => [
              {"id" => conversation.messages.first.id, "created_at" => conversation.messages.first.created_at.to_json[1, 20], "body" => "test", "author_id" => @me.id, "generated" => false, "media_comment" => nil, "forwarded_messages" => [], "attachments" => []}
            ]
          }
        ]
      end

      it "should create a group conversation" do
        json = api_call(:post, "/api/v1/conversations",
                { :controller => 'conversations', :action => 'create', :format => 'json' },
                { :recipients => [@bob.id, @billy.id], :body => "test", :group_conversation => true })
        json.each { |c|
          c.delete("avatar_url")
          c["participants"].each{ |p|
            p.delete("avatar_url")
          }
        }
        conversation = @me.conversations.first
        json.should eql [
          {
            "id" => conversation.conversation_id,
            "workflow_state" => "read",
            "last_message" => "test",
            "last_message_at" => conversation.last_message_at.to_json[1, 20],
            "last_authored_message" => "test",
            "last_authored_message_at" => conversation.last_message_at.to_json[1, 20],
            "message_count" => 1,
            "subscribed" => true,
            "private" => false,
            "starred" => false,
            "properties" => ["last_author"],
            "audience" => [@billy.id, @bob.id],
            "audience_contexts" => {
              "groups" => {},
              "courses" => {@course.id.to_s => []}
            },
            "participants" => [
              {"id" => @me.id, "name" => @me.name, "common_courses" => {}, "common_groups" => {}},
              {"id" => @billy.id, "name" => @billy.name, "common_courses" => {@course.id.to_s => ["StudentEnrollment"]}, "common_groups" => {}},
              {"id" => @bob.id, "name" => @bob.name, "common_courses" => {@course.id.to_s => ["StudentEnrollment"]}, "common_groups" => {}}
            ],
            "messages" => [
              {"id" => conversation.messages.first.id, "created_at" => conversation.messages.first.created_at.to_json[1, 20], "body" => "test", "author_id" => @me.id, "generated" => false, "media_comment" => nil, "forwarded_messages" => [], "attachments" => []}
            ]
          }
        ]
      end

      it "should update the private conversation if it already exists" do
        # set up a private conversation in advance
        conversation = conversation(@bob)

        json = api_call(:post, "/api/v1/conversations",
                { :controller => 'conversations', :action => 'create', :format => 'json' },
                { :recipients => [@bob.id], :body => "test" })
        conversation.reload
        json.each { |c|
          c.delete("avatar_url")
          c["participants"].each{ |p|
            p.delete("avatar_url")
          }
        }
        json.should eql [
          {
            "id" => conversation.conversation_id,
            "workflow_state" => "read",
            "last_message" => "test",
            "last_message_at" => conversation.last_message_at.to_json[1, 20],
            "last_authored_message" => "test",
            "last_authored_message_at" => conversation.last_message_at.to_json[1, 20],
            "message_count" => 2, # two messages total now, though we'll only get the latest one in the response
            "subscribed" => true,
            "private" => true,
            "starred" => false,
            "properties" => ["last_author"],
            "audience" => [@bob.id],
            "audience_contexts" => {
              "groups" => {},
              "courses" => {@course.id.to_s => ["StudentEnrollment"]}
            },
            "participants" => [
              {"id" => @me.id, "name" => @me.name, "common_courses" => {}, "common_groups" => {}},
              {"id" => @bob.id, "name" => @bob.name, "common_courses" => {@course.id.to_s => ["StudentEnrollment"]}, "common_groups" => {}}
            ],
            "messages" => [
              {"id" => conversation.messages.first.id, "created_at" => conversation.messages.first.created_at.to_json[1, 20], "body" => "test", "author_id" => @me.id, "generated" => false, "media_comment" => nil, "forwarded_messages" => [], "attachments" => []}
            ]
          }
        ]
      end

      it "should create/update bulk private conversations" do
        # set up one private conversation in advance
        conversation(@bob)

        json = api_call(:post, "/api/v1/conversations",
                { :controller => 'conversations', :action => 'create', :format => 'json' },
                { :recipients => [@bob.id, @joe.id, @billy.id], :body => "test" })
<<<<<<< HEAD
        json.size.should eql 3 # they all get returned, though the ui may not display them all depending on the filter
=======
        json.size.should eql 3
>>>>>>> 38e37556
        json.map{ |c| c['id'] }.sort.should eql @me.all_conversations.map(&:conversation_id).sort

        @me.all_conversations.size.should eql(3)
        @me.conversations.size.should eql(1) # just the initial conversation with bob is visible to @me
        @bob.conversations.size.should eql(1)
        @billy.conversations.size.should eql(1)
        @joe.conversations.size.should eql(1)
      end

      it "should create a conversation with forwarded messages" do
        forwarded_message = conversation(@me, :sender => @bob).messages.first
        attachment = forwarded_message.attachments.create(:uploaded_data => stub_png_data)

        json = api_call(:post, "/api/v1/conversations",
                { :controller => 'conversations', :action => 'create', :format => 'json' },
                { :recipients => [@billy.id], :body => "test", :forwarded_message_ids => [forwarded_message.id] })
        json.each { |c|
          c.delete("avatar_url")
          c["participants"].each{ |p|
            p.delete("avatar_url")
          }
        }
        conversation = @me.conversations.first
        json.should eql [
          {
            "id" => conversation.conversation_id,
            "workflow_state" => "read",
            "last_message" => "test",
            "last_message_at" => conversation.last_message_at.to_json[1, 20],
            "last_authored_message" => "test",
            "last_authored_message_at" => conversation.last_message_at.to_json[1, 20],
            "message_count" => 1,
            "subscribed" => true,
            "private" => true,
            "starred" => false,
            "properties" => ["last_author"],
            "audience" => [@billy.id],
            "audience_contexts" => {
              "groups" => {},
              "courses" => {@course.id.to_s => ["StudentEnrollment"]}
            },
            "participants" => [
              {"id" => @me.id, "name" => @me.name, "common_courses" => {}, "common_groups" => {}},
              {"id" => @billy.id, "name" => @billy.name, "common_courses" => {@course.id.to_s => ["StudentEnrollment"]}, "common_groups" => {}},
              {"id" => @bob.id, "name" => @bob.name, "common_courses" => {@course.id.to_s => ["StudentEnrollment"]}, "common_groups" => {}}
            ],
            "messages" => [
              {
                "id" => conversation.messages.first.id, "created_at" => conversation.messages.first.created_at.to_json[1, 20], "body" => "test", "author_id" => @me.id, "generated" => false, "media_comment" => nil, "attachments" => [],
                "forwarded_messages" => [
                  {
                    "id" => forwarded_message.id, "created_at" => forwarded_message.created_at.to_json[1, 20], "body" => "test", "author_id" => @bob.id, "generated" => false, "media_comment" => nil, "forwarded_messages" => [], "attachments" => [{'filename' => 'test my file? hai!&.png', 'url' => "http://www.example.com/files/#{attachment.id}/download?download_frd=1&verifier=#{attachment.uuid}", 'content-type' => 'image/png', 'display_name' => 'test my file? hai!&.png'}]
                  }
                ]
              }
            ]
          }
        ]
      end
    end
  end

  context "find_recipients" do
    before do
      @group = @course.groups.create(:name => "the group")
      @group.users = [@me, @bob, @joe]
    end

    it "should return recipients" do
      json = api_call(:get, "/api/v1/conversations/find_recipients.json?search=o",
              { :controller => 'conversations', :action => 'find_recipients', :format => 'json', :search => 'o' })
      json.each { |c| c.delete("avatar_url") }
      json.should eql [
        {"id" => "course_#{@course.id}", "name" => "the course", "type" => "context", "user_count" => 6},
        {"id" => "group_#{@group.id}", "name" => "the group", "type" => "context", "user_count" => 3, "context_name" => "the course"},
        {"id" => "section_#{@other_section.id}", "name" => "the other section", "type" => "context", "user_count" => 1, "context_name" => "the course"},
        {"id" => "section_#{@course.default_section.id}", "name" => "the section", "type" => "context", "user_count" => 5, "context_name" => "the course"},
        {"id" => @bob.id, "name" => "bob", "common_courses" => {@course.id.to_s => ["StudentEnrollment"]}, "common_groups" => {@group.id.to_s => ["Member"]}},
        {"id" => @joe.id, "name" => "joe", "common_courses" => {@course.id.to_s => ["StudentEnrollment"]}, "common_groups" => {@group.id.to_s => ["Member"]}},
        {"id" => @me.id, "name" => @me.name, "common_courses" => {@course.id.to_s => ["TeacherEnrollment"]}, "common_groups" => {@group.id.to_s => ["Member"]}},
        {"id" => @tommy.id, "name" => "tommy", "common_courses" => {@course.id.to_s => ["StudentEnrollment"]}, "common_groups" => {}}
      ]
    end

    it "should return recipients for a given course" do
      json = api_call(:get, "/api/v1/conversations/find_recipients.json?context=course_#{@course.id}",
              { :controller => 'conversations', :action => 'find_recipients', :format => 'json', :context => "course_#{@course.id}" })
      json.each { |c| c.delete("avatar_url") }
      json.should eql [
        {"id" => @billy.id, "name" => "billy", "common_courses" => {@course.id.to_s => ["StudentEnrollment"]}, "common_groups" => {}},
        {"id" => @bob.id, "name" => "bob", "common_courses" => {@course.id.to_s => ["StudentEnrollment"]}, "common_groups" => {}},
        {"id" => @jane.id, "name" => "jane", "common_courses" => {@course.id.to_s => ["StudentEnrollment"]}, "common_groups" => {}},
        {"id" => @joe.id, "name" => "joe", "common_courses" => {@course.id.to_s => ["StudentEnrollment"]}, "common_groups" => {}},
        {"id" => @me.id, "name" => @me.name, "common_courses" => {@course.id.to_s => ["TeacherEnrollment"]}, "common_groups" => {}},
        {"id" => @tommy.id, "name" => "tommy", "common_courses" => {@course.id.to_s => ["StudentEnrollment"]}, "common_groups" => {}}
      ]
    end

    it "should return recipients for a given group" do
      json = api_call(:get, "/api/v1/conversations/find_recipients.json?context=group_#{@group.id}",
              { :controller => 'conversations', :action => 'find_recipients', :format => 'json', :context => "group_#{@group.id}" })
      json.each { |c| c.delete("avatar_url") }
      json.should eql [
        {"id" => @bob.id, "name" => "bob", "common_courses" => {}, "common_groups" => {@group.id.to_s => ["Member"]}},
        {"id" => @joe.id, "name" => "joe", "common_courses" => {}, "common_groups" => {@group.id.to_s => ["Member"]}},
        {"id" => @me.id, "name" => @me.name, "common_courses" => {}, "common_groups" => {@group.id.to_s => ["Member"]}}
      ]
    end

    it "should return recipients for a given section" do
      json = api_call(:get, "/api/v1/conversations/find_recipients.json?context=section_#{@course.default_section.id}",
              { :controller => 'conversations', :action => 'find_recipients', :format => 'json', :context => "section_#{@course.default_section.id}" })
      json.each { |c| c.delete("avatar_url") }
      json.should eql [
        {"id" => @billy.id, "name" => "billy", "common_courses" => {@course.id.to_s => ["StudentEnrollment"]}, "common_groups" => {}},
        {"id" => @bob.id, "name" => "bob", "common_courses" => {@course.id.to_s => ["StudentEnrollment"]}, "common_groups" => {}},
        {"id" => @jane.id, "name" => "jane", "common_courses" => {@course.id.to_s => ["StudentEnrollment"]}, "common_groups" => {}},
        {"id" => @joe.id, "name" => "joe", "common_courses" => {@course.id.to_s => ["StudentEnrollment"]}, "common_groups" => {}},
        {"id" => @me.id, "name" => @me.name, "common_courses" => {@course.id.to_s => ["TeacherEnrollment"]}, "common_groups" => {}}
      ]
    end

    it "should return recipients found by id" do
      json = api_call(:get, "/api/v1/conversations/find_recipients?user_id=#{@bob.id}",
              { :controller => 'conversations', :action => 'find_recipients', :format => 'json', :user_id => @bob.id.to_s })
      json.each { |c| c.delete("avatar_url") }
      json.should eql [
        {"id" => @bob.id, "name" => "bob", "common_courses" => {@course.id.to_s => ["StudentEnrollment"]}, "common_groups" => {@group.id.to_s => ["Member"]}},
      ]
    end

    it "should ignore other parameters when searching by id" do
      json = api_call(:get, "/api/v1/conversations/find_recipients?user_id=#{@bob.id}&search=asdf",
              { :controller => 'conversations', :action => 'find_recipients', :format => 'json', :user_id => @bob.id.to_s, :search => "asdf" })
      json.each { |c| c.delete("avatar_url") }
      json.should eql [
        {"id" => @bob.id, "name" => "bob", "common_courses" => {@course.id.to_s => ["StudentEnrollment"]}, "common_groups" => {@group.id.to_s => ["Member"]}},
      ]
    end

    it "should return recipients by id if contactable, or if a shared conversation is referenced" do
      other = User.create(:name => "other personage")
      json = api_call(:get, "/api/v1/conversations/find_recipients?user_id=#{other.id}",
              { :controller => 'conversations', :action => 'find_recipients', :format => 'json', :user_id => other.id.to_s })
      json.should == []
      # now they have a conversation in common
      c = Conversation.initiate([@user.id, other.id], true)
      json = api_call(:get, "/api/v1/conversations/find_recipients?user_id=#{other.id}",
              { :controller => 'conversations', :action => 'find_recipients', :format => 'json', :user_id => other.id.to_s })
      json.should == []
      # ... but it has to be explicity referenced via from_conversation_id
      json = api_call(:get, "/api/v1/conversations/find_recipients?user_id=#{other.id}&from_conversation_id=#{c.id}",
              { :controller => 'conversations', :action => 'find_recipients', :format => 'json', :user_id => other.id.to_s, :from_conversation_id => c.id.to_s })
      json.each { |c| c.delete("avatar_url") }
      json.should eql [
        {"id" => other.id, "name" => "other personage", "common_courses" => {}, "common_groups" => {}},
      ]
    end

    context "synthetic contexts" do
      it "should return synthetic contexts within a course" do
        json = api_call(:get, "/api/v1/conversations/find_recipients.json?context=course_#{@course.id}&synthetic_contexts=1",
                { :controller => 'conversations', :action => 'find_recipients', :format => 'json', :context => "course_#{@course.id}", :synthetic_contexts => "1" })
        json.each { |c| c.delete("avatar_url") }
        json.should eql [
          {"id" => "course_#{@course.id}_teachers", "name" => "Teachers", "type" => "context", "user_count" => 1},
          {"id" => "course_#{@course.id}_students", "name" => "Students", "type" => "context", "user_count" => 5},
          {"id" => "course_#{@course.id}_sections", "name" => "Course Sections", "type" => "context", "item_count" => 2},
          {"id" => "course_#{@course.id}_groups", "name" => "Student Groups", "type" => "context", "item_count" => 1}
        ]
      end

      it "should return synthetic contexts within a section" do
        json = api_call(:get, "/api/v1/conversations/find_recipients.json?context=section_#{@course.default_section.id}&synthetic_contexts=1",
                { :controller => 'conversations', :action => 'find_recipients', :format => 'json', :context => "section_#{@course.default_section.id}", :synthetic_contexts => "1" })
        json.each { |c| c.delete("avatar_url") }
        json.should eql [
          {"id" => "section_#{@course.default_section.id}_teachers", "name" => "Teachers", "type" => "context", "user_count" => 1},
          {"id" => "section_#{@course.default_section.id}_students", "name" => "Students", "type" => "context", "user_count" => 4}
        ]
      end

      it "should return groups within a course" do
        json = api_call(:get, "/api/v1/conversations/find_recipients.json?context=course_#{@course.id}_groups&synthetic_contexts=1",
                { :controller => 'conversations', :action => 'find_recipients', :format => 'json', :context => "course_#{@course.id}_groups", :synthetic_contexts => "1" })
        json.each { |c| c.delete("avatar_url") }
        json.should eql [
          {"id" => "group_#{@group.id}", "name" => "the group", "type" => "context", "user_count" => 3}
        ]
      end

      it "should return sections within a course" do
        json = api_call(:get, "/api/v1/conversations/find_recipients.json?context=course_#{@course.id}_sections&synthetic_contexts=1",
                { :controller => 'conversations', :action => 'find_recipients', :format => 'json', :context => "course_#{@course.id}_sections", :synthetic_contexts => "1" })
        json.each { |c| c.delete("avatar_url") }
        json.should eql [
          {"id" => "section_#{@other_section.id}", "name" => @other_section.name, "type" => "context", "user_count" => 1},
          {"id" => "section_#{@course.default_section.id}", "name" => @course.default_section.name, "type" => "context", "user_count" => 5}
        ]
      end
    end

    context "pagination" do
      it "should not paginate if no type is specified" do
        # it's a synthetic result (we might a few of each type), making
        # pagination pretty tricksy. so we don't allow it
        4.times{ student_in_course(:name => "cletus") }

        json = api_call(:get, "/api/v1/conversations/find_recipients.json?search=cletus&per_page=3",
                        {:controller => 'conversations', :action => 'find_recipients', :format => 'json', :search => 'cletus', :per_page => '3'})
        json.size.should eql 3
        response.headers['Link'].should be_nil
      end

      it "should paginate users and return proper pagination headers" do
        4.times{ student_in_course(:name => "cletus") }

        json = api_call(:get, "/api/v1/conversations/find_recipients.json?search=cletus&type=user&per_page=3",
                        {:controller => 'conversations', :action => 'find_recipients', :format => 'json', :search => 'cletus', :type => 'user', :per_page => '3'})
        json.size.should eql 3
        response.headers['Link'].should eql(%{</api/v1/conversations/find_recipients.json?search=cletus&type=user&page=2&per_page=3>; rel="next",</api/v1/conversations/find_recipients.json?search=cletus&type=user&page=1&per_page=3>; rel="first"})

        # get the next page
        json = api_call(:get, "/api/v1/conversations/find_recipients.json?search=cletus&type=user&page=2&per_page=3",
                        {:controller => 'conversations', :action => 'find_recipients', :format => 'json', :search => 'cletus', :type => 'user', :page => '2', :per_page => '3'})
        json.size.should eql 1
        response.headers['Link'].should eql(%{</api/v1/conversations/find_recipients.json?search=cletus&type=user&page=1&per_page=3>; rel="prev",</api/v1/conversations/find_recipients.json?search=cletus&type=user&page=1&per_page=3>; rel="first"})
      end

      it "should allow fetching all users iff a context is specified" do
        # for admins in particular, there may be *lots* of messageable users,
        # so we don't allow retrieval of all of them unless a context is given
        11.times{ student_in_course(:name => "cletus") }

        json = api_call(:get, "/api/v1/conversations/find_recipients.json?search=cletus&type=user&per_page=-1",
                        {:controller => 'conversations', :action => 'find_recipients', :format => 'json', :search => 'cletus', :type => 'user', :per_page => '-1'})
        json.size.should eql 10
        response.headers['Link'].should eql(%{</api/v1/conversations/find_recipients.json?search=cletus&type=user&page=2&per_page=10>; rel="next",</api/v1/conversations/find_recipients.json?search=cletus&type=user&page=1&per_page=10>; rel="first"})

        json = api_call(:get, "/api/v1/conversations/find_recipients.json?search=cletus&type=user&context=course_#{@course.id}&per_page=-1",
                        {:controller => 'conversations', :action => 'find_recipients', :format => 'json', :search => 'cletus', :context => "course_#{@course.id}", :type => 'user', :per_page => '-1'})
        json.size.should eql 11
        response.headers['Link'].should be_nil
      end

      it "should paginate contexts and return proper pagination headers" do
        4.times{
          course_with_teacher(:active_course => true, :active_enrollment => true, :user => @user)
          @course.update_attribute(:name, "ofcourse")
        }

        json = api_call(:get, "/api/v1/conversations/find_recipients.json?search=ofcourse&type=context&per_page=3",
                        {:controller => 'conversations', :action => 'find_recipients', :format => 'json', :search => 'ofcourse', :type => 'context', :per_page => '3'})
        json.size.should eql 3
        response.headers['Link'].should eql(%{</api/v1/conversations/find_recipients.json?search=ofcourse&type=context&page=2&per_page=3>; rel="next",</api/v1/conversations/find_recipients.json?search=ofcourse&type=context&page=1&per_page=3>; rel="first"})

        # get the next page
        json = api_call(:get, "/api/v1/conversations/find_recipients.json?search=ofcourse&type=context&page=2&per_page=3",
                        {:controller => 'conversations', :action => 'find_recipients', :format => 'json', :search => 'ofcourse', :type => 'context', :page => '2', :per_page => '3'})
        json.size.should eql 1
        response.headers['Link'].should eql(%{</api/v1/conversations/find_recipients.json?search=ofcourse&type=context&page=1&per_page=3>; rel="prev",</api/v1/conversations/find_recipients.json?search=ofcourse&type=context&page=1&per_page=3>; rel="first"})
      end

      it "should allow fetching all contexts" do
        4.times{
          course_with_teacher(:active_course => true, :active_enrollment => true, :user => @user)
          @course.update_attribute(:name, "ofcourse")
        }

        json = api_call(:get, "/api/v1/conversations/find_recipients.json?search=ofcourse&type=context&per_page=-1",
                        {:controller => 'conversations', :action => 'find_recipients', :format => 'json', :search => 'ofcourse', :type => 'context', :per_page => '-1'})
        json.size.should eql 4
        response.headers['Link'].should be_nil
      end
    end
  end

  context "conversation" do
    it "should return the conversation" do
      conversation = conversation(@bob)
      attachment = nil
      media_object = nil
      conversation.add_message("another") do |message|
        attachment = message.attachments.create(:filename => 'test.txt', :display_name => "test.txt", :uploaded_data => StringIO.new('test'))
        media_object = MediaObject.new
        media_object.media_id = '0_12345678'
        media_object.media_type = 'audio'
        media_object.context = @me
        media_object.user = @me
        media_object.title = "test title"
        media_object.save!
        message.media_comment = media_object
        message.save
      end

      conversation.reload

      json = api_call(:get, "/api/v1/conversations/#{conversation.conversation_id}",
              { :controller => 'conversations', :action => 'show', :id => conversation.conversation_id.to_s, :format => 'json' })
      json.delete("avatar_url")
      json["participants"].each{ |p|
        p.delete("avatar_url")
      }
      json.should eql({
        "id" => conversation.conversation_id,
        "workflow_state" => "read",
        "last_message" => "another",
        "last_message_at" => conversation.last_message_at.to_json[1, 20],
        "last_authored_message" => "another",
        "last_authored_message_at" => conversation.last_message_at.to_json[1, 20],
        "message_count" => 2,
        "subscribed" => true,
        "private" => true,
        "starred" => false,
        "properties" => ["last_author", "attachments", "media_objects"],
        "audience" => [@bob.id],
        "audience_contexts" => {
          "groups" => {},
          "courses" => {@course.id.to_s => ["StudentEnrollment"]}
        },
        "participants" => [
          {"id" => @me.id, "name" => @me.name, "common_courses" => {}, "common_groups" => {}},
          {"id" => @bob.id, "name" => @bob.name, "common_courses" => {@course.id.to_s => ["StudentEnrollment"]}, "common_groups" => {}}
        ],
        "messages" => [
          {
            "id" => conversation.messages.first.id,
            "created_at" => conversation.messages.first.created_at.to_json[1, 20],
            "body" => "another",
            "author_id" => @me.id,
            "generated" => false,
            "media_comment" => {
              "media_type" => "audio",
              "media_id" => "0_12345678",
              "display_name" => "test title",
              "content-type" => "audio/mp4",
              "url" => "http://www.example.com/users/#{@me.id}/media_download?entryId=0_12345678&redirect=1&type=mp4"
            },
            "forwarded_messages" => [],
            "attachments" => [
              {
                "filename" => "test.txt",
                "url" => "http://www.example.com/files/#{attachment.id}/download?download_frd=1&verifier=#{attachment.uuid}",
                "content-type" => "unknown/unknown",
                "display_name" => "test.txt",
              }
            ]
          },
          {"id" => conversation.messages.last.id, "created_at" => conversation.messages.last.created_at.to_json[1, 20], "body" => "test", "author_id" => @me.id, "generated" => false, "media_comment" => nil, "forwarded_messages" => [], "attachments" => []}
        ],
        "submissions" => []
      })
    end

    it "should properly flag if starred in the response" do
      conversation1 = conversation(@bob)
      conversation2 = conversation(@billy, :starred => true)

      json = api_call(:get, "/api/v1/conversations/#{conversation1.conversation_id}",
              { :controller => 'conversations', :action => 'show', :id => conversation1.conversation_id.to_s, :format => 'json' })
      json["starred"].should be_false

      json = api_call(:get, "/api/v1/conversations/#{conversation2.conversation_id}",
              { :controller => 'conversations', :action => 'show', :id => conversation2.conversation_id.to_s, :format => 'json' })
      json["starred"].should be_true
    end

    context "submission comments" do
      before do
        submission1 = submission_model(:course => @course, :user => @bob)
        submission2 = submission_model(:course => @course, :user => @bob)
        conversation(@bob)
        submission1.add_comment(:comment => "hey bob", :author => @me)
        submission1.add_comment(:comment => "wut up teacher", :author => @bob)
        submission2.add_comment(:comment => "my name is bob", :author => @bob)
      end

      it "should return submission and comments with the conversation in api format" do
        json = api_call(:get, "/api/v1/conversations/#{@conversation.conversation_id}",
                { :controller => 'conversations', :action => 'show', :id => @conversation.conversation_id.to_s, :format => 'json' })

        json['messages'].size.should == 1
        json['submissions'].size.should == 2
        jsub = json['submissions'][1]
        jsub['assignment'].should be_present # includes & ['assignment']
        jcom = jsub['submission_comments']
        jcom.should be_present # includes & ['submission_comments']
        jcom.size.should == 2
        jcom[0]['author_id'].should == @me.id
        jcom[1]['author_id'].should == @bob.id

        jsub = json['submissions'][0]
        jcom = jsub['submission_comments']
        jcom.size.should == 1
        jcom[0]['author_id'].should == @bob.id
      end

      it "should interleave submission and comments in the conversation" do
        @conversation.add_message("another message!")

        json = api_call(:get, "/api/v1/conversations/#{@conversation.conversation_id}?interleave_submissions=1",
                { :controller => 'conversations', :action => 'show', :id => @conversation.conversation_id.to_s, :format => 'json', :interleave_submissions => '1' })

        json['submissions'].should be_nil
        json['messages'].size.should eql 4
        json['messages'][0]['body'].should eql 'another message!'

        json['messages'][1]['body'].should eql 'my name is bob'
        jsub = json['messages'][1]['submission']
        jsub['assignment'].should be_present
        jcom = jsub['submission_comments']
        jcom.should be_present
        jcom.size.should == 1
        jcom[0]['author_id'].should == @bob.id

        json['messages'][2]['body'].should eql 'wut up teacher' # most recent comment
        jsub = json['messages'][2]['submission']
        jcom = jsub['submission_comments']
        jcom.size.should == 2
        jcom[0]['author_id'].should == @me.id
        jcom[1]['author_id'].should == @bob.id

        json['messages'][3]['body'].should eql 'test'
      end

    end

    it "should add a message to the conversation" do
      conversation = conversation(@bob)

      json = api_call(:post, "/api/v1/conversations/#{conversation.conversation_id}/add_message",
              { :controller => 'conversations', :action => 'add_message', :id => conversation.conversation_id.to_s, :format => 'json' },
              { :body => "another" })
      conversation.reload
      json.delete("avatar_url")
      json["participants"].each{ |p|
        p.delete("avatar_url")
      }
      json.should eql({
        "id" => conversation.conversation_id,
        "workflow_state" => "read",
        "last_message" => "another",
        "last_message_at" => conversation.last_message_at.to_json[1, 20],
        "last_authored_message" => "another",
        "last_authored_message_at" => conversation.last_message_at.to_json[1, 20],
        "message_count" => 2, # two messages total now, though we'll only get the latest one in the response
        "subscribed" => true,
        "private" => true,
        "starred" => false,
        "properties" => ["last_author"],
        "audience" => [@bob.id],
        "audience_contexts" => {
          "groups" => {},
          "courses" => {@course.id.to_s => ["StudentEnrollment"]}
        },
        "participants" => [
          {"id" => @me.id, "name" => @me.name, "common_courses" => {}, "common_groups" => {}},
          {"id" => @bob.id, "name" => @bob.name, "common_courses" => {@course.id.to_s => ["StudentEnrollment"]}, "common_groups" => {}}
        ],
        "messages" => [
          {"id" => conversation.messages.first.id, "created_at" => conversation.messages.first.created_at.to_json[1, 20], "body" => "another", "author_id" => @me.id, "generated" => false, "media_comment" => nil, "forwarded_messages" => [], "attachments" => []}
        ]
      })
    end

    it "should add recipients to the conversation" do
      conversation = conversation(@bob, @billy)

      json = api_call(:post, "/api/v1/conversations/#{conversation.conversation_id}/add_recipients",
              { :controller => 'conversations', :action => 'add_recipients', :id => conversation.conversation_id.to_s, :format => 'json' },
              { :recipients => [@jane.id.to_s, "course_#{@course.id}"] })
      conversation.reload
      json.delete("avatar_url")
      json["participants"].each{ |p|
        p.delete("avatar_url")
      }
      json.should eql({
        "id" => conversation.conversation_id,
        "workflow_state" => "read",
        "last_message" => "test",
        "last_message_at" => conversation.last_message_at.to_json[1, 20],
        "last_authored_message" => "test",
        "last_authored_message_at" => conversation.last_message_at.to_json[1, 20],
        "message_count" => 1,
        "subscribed" => true,
        "private" => false,
        "starred" => false,
        "properties" => ["last_author"],
        "audience" => [@billy.id, @bob.id, @jane.id, @joe.id, @tommy.id],
        "audience_contexts" => {
          "groups" => {},
          "courses" => {@course.id.to_s => []}
        },
        "participants" => [
          {"id" => @me.id, "name" => @me.name, "common_courses" => {}, "common_groups" => {}},
          {"id" => @billy.id, "name" => @billy.name, "common_courses" => {@course.id.to_s => ["StudentEnrollment"]}, "common_groups" => {}},
          {"id" => @bob.id, "name" => @bob.name, "common_courses" => {@course.id.to_s => ["StudentEnrollment"]}, "common_groups" => {}},
          {"id" => @jane.id, "name" => @jane.name, "common_courses" => {@course.id.to_s => ["StudentEnrollment"]}, "common_groups" => {}},
          {"id" => @joe.id, "name" => @joe.name, "common_courses" => {@course.id.to_s => ["StudentEnrollment"]}, "common_groups" => {}},
          {"id" => @tommy.id, "name" => @tommy.name, "common_courses" => {@course.id.to_s => ["StudentEnrollment"]}, "common_groups" => {}}
        ],
        "messages" => [
          {"id" => conversation.messages.first.id, "created_at" => conversation.messages.first.created_at.to_json[1, 20], "body" => "jane, joe, and tommy were added to the conversation by nobody@example.com", "author_id" => @me.id, "generated" => true, "media_comment" => nil, "forwarded_messages" => [], "attachments" => []}
        ]
      })
    end

    it "should update the conversation" do
      conversation = conversation(@bob, @billy)

      json = api_call(:put, "/api/v1/conversations/#{conversation.conversation_id}",
              { :controller => 'conversations', :action => 'update', :id => conversation.conversation_id.to_s, :format => 'json' },
              { :conversation => {:subscribed => false, :workflow_state => 'archived'} })
      conversation.reload

      json.should eql({
        "id" => conversation.conversation_id,
        "workflow_state" => "archived",
        "last_message" => "test",
        "last_message_at" => conversation.last_message_at.to_json[1, 20],
        "last_authored_message" => "test",
        "last_authored_message_at" => conversation.last_message_at.to_json[1, 20],
        "message_count" => 1,
        "subscribed" => false,
        "private" => false,
        "starred" => false,
        "properties" => ["last_author"]
      })
    end

    it "should be able to star the conversation via update" do
      conversation = conversation(@bob, @billy)

      json = api_call(:put, "/api/v1/conversations/#{conversation.conversation_id}",
              { :controller => 'conversations', :action => 'update', :id => conversation.conversation_id.to_s, :format => 'json' },
              { :conversation => {:starred => true} })
      json["starred"].should be_true
    end

    it "should be able to unstar the conversation via update" do
      conversation = conversation(@bob, @billy, :starred => true)

      json = api_call(:put, "/api/v1/conversations/#{conversation.conversation_id}",
              { :controller => 'conversations', :action => 'update', :id => conversation.conversation_id.to_s, :format => 'json' },
              { :conversation => {:starred => false} })
      json["starred"].should be_false
    end

    it "should leave starryness alone when left out of update" do
      conversation = conversation(@bob, @billy, :starred => true)

      json = api_call(:put, "/api/v1/conversations/#{conversation.conversation_id}",
              { :controller => 'conversations', :action => 'update', :id => conversation.conversation_id.to_s, :format => 'json' },
              { :conversation => {:workflow_state => 'read'} })
      json["starred"].should be_true
    end

    it "should delete messages from the conversation" do
      conversation = conversation(@bob)
      message = conversation.add_message("another one")

      json = api_call(:post, "/api/v1/conversations/#{conversation.conversation_id}/remove_messages",
              { :controller => 'conversations', :action => 'remove_messages', :id => conversation.conversation_id.to_s, :format => 'json' },
              { :remove => [message.id] })
      conversation.reload
      json.delete("avatar_url")
      json["participants"].each{ |p|
        p.delete("avatar_url")
      }
      json.should eql({
        "id" => conversation.conversation_id,
        "workflow_state" => "read",
        "last_message" => "test",
        "last_message_at" => conversation.last_message_at.to_json[1, 20],
        "last_authored_message" => "test",
        "last_authored_message_at" => conversation.last_message_at.to_json[1, 20],
        "message_count" => 1,
        "subscribed" => true,
        "private" => true,
        "starred" => false,
        "properties" => ["last_author"],
        "audience" => [@bob.id],
        "audience_contexts" => {
          "groups" => {},
          "courses" => {@course.id.to_s => ["StudentEnrollment"]}
        },
        "participants" => [
          {"id" => @me.id, "name" => @me.name, "common_courses" => {}, "common_groups" => {}},
          {"id" => @bob.id, "name" => @bob.name, "common_courses" => {@course.id.to_s => ["StudentEnrollment"]}, "common_groups" => {}}
        ]
      })
    end

    it "should delete the conversation" do
      conversation = conversation(@bob)

      json = api_call(:delete, "/api/v1/conversations/#{conversation.conversation_id}",
              { :controller => 'conversations', :action => 'destroy', :id => conversation.conversation_id.to_s, :format => 'json' })
      json.should eql({
        "id" => conversation.conversation_id,
        "workflow_state" => "read",
        "last_message" => nil,
        "last_message_at" => nil,
        "last_authored_message" => nil,
        "last_authored_message_at" => nil,
        "message_count" => 0,
        "subscribed" => true,
        "private" => true,
        "starred" => false,
        "properties" => []
      })
    end
  end
end<|MERGE_RESOLUTION|>--- conflicted
+++ resolved
@@ -382,11 +382,7 @@
         json = api_call(:post, "/api/v1/conversations",
                 { :controller => 'conversations', :action => 'create', :format => 'json' },
                 { :recipients => [@bob.id, @joe.id, @billy.id], :body => "test" })
-<<<<<<< HEAD
-        json.size.should eql 3 # they all get returned, though the ui may not display them all depending on the filter
-=======
         json.size.should eql 3
->>>>>>> 38e37556
         json.map{ |c| c['id'] }.sort.should eql @me.all_conversations.map(&:conversation_id).sort
 
         @me.all_conversations.size.should eql(3)
