--- conflicted
+++ resolved
@@ -173,10 +173,7 @@
       end
 
       def verify_filter(filter)
-<<<<<<< HEAD
-=======
         @user = @me
->>>>>>> 824e972e
         json = api_call(:get, "/api/v1/conversations.json?filter=#{filter}",
                 { :controller => 'conversations', :action => 'index', :format => 'json', :filter => filter })
         json.size.should == @conversations.size
@@ -240,8 +237,6 @@
           @shard1.activate{ verify_filter(@course.global_asset_string) }
         end
       end
-<<<<<<< HEAD
-=======
 
       context "tag user on default shard" do
         before do
@@ -277,7 +272,6 @@
           @shard1.activate{ verify_filter(@alex.asset_string) }
         end
       end
->>>>>>> 824e972e
     end
 
     context "sent scope" do
