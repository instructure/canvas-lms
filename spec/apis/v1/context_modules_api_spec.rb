# frozen_string_literal: true

#
# Copyright (C) 2012 Instructure, Inc.
#
# This file is part of Canvas.
#
# Canvas is free software: you can redistribute it and/or modify it under
# the terms of the GNU Affero General Public License as published by the Free
# Software Foundation, version 3 of the License.
#
# Canvas is distributed in the hope that it will be useful, but WITHOUT ANY
# WARRANTY; without even the implied warranty of MERCHANTABILITY or FITNESS FOR
# A PARTICULAR PURPOSE. See the GNU Affero General Public License for more
# details.
#
# You should have received a copy of the GNU Affero General Public License along
# with this program. If not, see <http://www.gnu.org/licenses/>.

require_relative "../api_spec_helper"

describe "Modules API", type: :request do
  before :once do
    course_factory.offer!

    @module1 = @course.context_modules.create!(name: "module1")
    @assignment = @course.assignments.create!(name: "pls submit", submission_types: ["online_text_entry"], points_possible: 42)
    @assignment.publish! if @assignment.unpublished?

    @assignment_tag = @module1.add_item(id: @assignment.id, type: "assignment")
    @quiz = @course.quizzes.create!(title: "score 10")
    @quiz.publish! if @quiz.unpublished?

    @quiz_tag = @module1.add_item(id: @quiz.id, type: "quiz")
    @topic = @course.discussion_topics.create!(message: "pls contribute")
    @topic.publish! if @topic.unpublished?

    @topic_tag = @module1.add_item(id: @topic.id, type: "discussion_topic")
    @subheader_tag = @module1.add_item(type: "context_module_sub_header", title: "external resources")
    @external_url_tag = @module1.add_item(type: "external_url",
                                          url: "http://example.com/lolcats",
                                          title: "pls view",
                                          indent: 1)
    @external_url_tag.publish! if @external_url_tag.unpublished?

    @module1.completion_requirements = {
      @assignment_tag.id => { type: "must_submit" },
      @quiz_tag.id => { type: "min_score", min_score: 10 },
      @topic_tag.id => { type: "must_contribute" },
      @external_url_tag.id => { type: "must_view" }
    }
    @module1.save!

    @christmas = Time.zone.local(Time.now.year + 1, 12, 25, 7, 0)
    @module2 = @course.context_modules.create!(name: "do not open until christmas",
                                               unlock_at: @christmas,
                                               require_sequential_progress: true)
    @module2.prerequisites = "module_#{@module1.id}"
    @wiki_page = @course.wiki_pages.create!(title: "Front Page", body: "")
    @wiki_page.workflow_state = "active"
    @wiki_page.save!
    @wiki_page_tag = @module2.add_item(id: @wiki_page.id, type: "wiki_page")

    @module3 = @course.context_modules.create(name: "module3")
    @module3.workflow_state = "unpublished"
    @module3.save!
  end

  before do
    @attachment = attachment_model(context: @course, usage_rights: @course.usage_rights.create!(legal_copyright: "(C) 2012 Initrode", use_justification: "creative_commons", license: "cc_by_sa"), uploaded_data: stub_file_data("test_image.jpg", Rails.root.join("spec/fixtures/files/test_image.jpg").read, "image/jpeg"))

    @attachment_tag = @module2.add_item(id: @attachment.id, type: "attachment")
    @module2.save!
  end

  context "as a teacher" do
    before :once do
      course_with_teacher(course: @course, active_all: true)
    end

    describe "duplicating" do
      it "can duplicate if no quiz" do
        course_module = @course.context_modules.create!(name: "empty module", workflow_state: "published")
        assignment = @course.assignments.create!(
          name: "some assignment to duplicate",
          workflow_state: "published"
        )
        course_module.add_item(id: assignment.id, type: "assignment")
        course_module.add_item(type: "context_module_sub_header", title: "some header")
        course_module.save!
        json = api_call(:post,
                        "/api/v1/courses/#{@course.id}/modules/#{course_module.id}/duplicate",
                        { controller: "context_modules_api",
                          action: "duplicate",
                          format: "json",
                          course_id: @course.id.to_s,
                          module_id: course_module.id.to_s },
                        {},
                        {},
                        { expected_status: 200 })
        expect(json["context_module"]["name"]).to eq("empty module Copy")
        expect(json["context_module"]["workflow_state"]).to eq("unpublished")
        expect(json["context_module"]["content_tags"].length).to eq(2)
        content_tags = json["context_module"]["content_tags"]
        expect(content_tags[0]["content_tag"]["title"]).to eq("some assignment to duplicate Copy")
        expect(content_tags[0]["content_tag"]["content_type"]).to eq("Assignment")
        expect(content_tags[0]["content_tag"]["workflow_state"]).to eq("unpublished")
        expect(content_tags[1]["content_tag"]["title"]).to eq("some header")
        expect(content_tags[1]["content_tag"]["content_type"]).to eq("ContextModuleSubHeader")
      end

      it "cannot duplicate module with quiz" do
        course_module = @course.context_modules.create!(name: "empty module", workflow_state: "published")
        # To be rigorous, make a quiz and add it as an *assignment*
        quiz = @course.quizzes.build(title: "some quiz", quiz_type: "assignment")
        quiz.save!
        course_module.add_item(id: quiz.assignment_id, type: "assignment")
        course_module.save!
        api_call(:post,
                 "/api/v1/courses/#{@course.id}/modules/#{course_module.id}/duplicate",
                 { controller: "context_modules_api",
                   action: "duplicate",
                   format: "json",
                   course_id: @course.id.to_s,
                   module_id: course_module.id.to_s },
                 {},
                 {},
                 { expected_status: 400 })
      end

      it "cannot duplicate nonexistent module" do
        bad_module_id = ContextModule.maximum(:id) + 1
        api_call(:post,
                 "/api/v1/courses/#{@course.id}/modules/#{bad_module_id}/duplicate",
                 { controller: "context_modules_api",
                   action: "duplicate",
                   format: "json",
                   course_id: @course.id.to_s,
                   module_id: bad_module_id.to_s },
                 {},
                 {},
                 { expected_status: 404 })
      end
    end

    describe "index" do
      it "lists published and unpublished modules" do
        json = api_call(:get,
                        "/api/v1/courses/#{@course.id}/modules",
                        controller: "context_modules_api",
                        action: "index",
                        format: "json",
                        course_id: @course.id.to_s)
        expect(json).to eq [
          {
            "name" => @module1.name,
            "unlock_at" => nil,
            "position" => 1,
            "require_sequential_progress" => false,
            "prerequisite_module_ids" => [],
            "id" => @module1.id,
            "published" => true,
            "items_count" => 5,
            "items_url" => "http://www.example.com/api/v1/courses/#{@course.id}/modules/#{@module1.id}/items",
            "publish_final_grade" => false,
          },
          {
            "name" => @module2.name,
            "unlock_at" => @christmas.as_json,
            "position" => 2,
            "require_sequential_progress" => true,
            "prerequisite_module_ids" => [@module1.id],
            "id" => @module2.id,
            "published" => true,
            "items_count" => 2,
            "items_url" => "http://www.example.com/api/v1/courses/#{@course.id}/modules/#{@module2.id}/items",
            "publish_final_grade" => false,
          },
          {
            "name" => @module3.name,
            "unlock_at" => nil,
            "position" => 3,
            "require_sequential_progress" => false,
            "prerequisite_module_ids" => [],
            "id" => @module3.id,
            "published" => false,
            "items_count" => 0,
            "items_url" => "http://www.example.com/api/v1/courses/#{@course.id}/modules/#{@module3.id}/items",
            "publish_final_grade" => false,
          }
        ]
      end

      it "shows published attribute to teachers with limited permissions" do
        @course.root_account.enable_feature!(:granular_permissions_manage_course_content)
        @course.root_account.role_overrides.create!(permission: "manage_course_content_edit", role: teacher_role, enabled: false)
        @course.root_account.role_overrides.create!(permission: "manage_course_content_add", role: teacher_role, enabled: false)
        @user = @teacher
        json = api_call(:get,
                        "/api/v1/courses/#{@course.id}/modules",
                        controller: "context_modules_api",
                        action: "index",
                        format: "json",
                        course_id: @course.id.to_s)
        expect(@module1.grants_right?(@user, :update)).to be false
        expect(json[0]&.key?("published")).to be true
      end

      it "does not show published attribute to students" do
        student_in_course(course: @course)
        @user = @student
        json = api_call(:get,
                        "/api/v1/courses/#{@course.id}/modules",
                        controller: "context_modules_api",
                        action: "index",
                        format: "json",
                        course_id: @course.id.to_s)
        expect(json[0]&.key?("published")).to be false
      end

      it "includes items if requested" do
        json = api_call(:get,
                        "/api/v1/courses/#{@course.id}/modules?include[]=items",
                        controller: "context_modules_api",
                        action: "index",
                        format: "json",
                        course_id: @course.id.to_s,
                        include: %w[items])
        expect(json.map { |mod| mod["items"].size }).to eq [5, 2, 0]
      end

      it "only fetches visibility information once" do
        student_in_course(course: @course)
        @user = @student

        assmt2 = @course.assignments.create!(name: "another assmt", workflow_state: "published")
        @module2.add_item(id: assmt2.id, type: "assignment")

        expect(AssignmentStudentVisibility).to receive(:visible_assignment_ids_in_course_by_user).once.and_call_original

        json = api_call(:get,
                        "/api/v1/courses/#{@course.id}/modules?include[]=items",
                        controller: "context_modules_api",
                        action: "index",
                        format: "json",
                        course_id: @course.id.to_s,
                        include: %w[items])
        expect(json.map { |mod| mod["items"].size }).to eq [4, 3]
      end

      context "index including content details" do
        let(:json) do
          api_call(:get,
                   "/api/v1/courses/#{@course.id}/modules?include[]=items&include[]=content_details",
                   controller: "context_modules_api",
                   action: "index",
                   format: "json",
                   course_id: @course.id.to_s,
                   include: %w[items content_details])
        end
        let(:assignment_details) { json.find { |mod| mod["id"] == @module1.id }["items"].find { |item| item["id"] == @assignment_tag.id }["content_details"] }
        let(:wiki_page_details) { json.find { |mod| mod["id"] == @module2.id }["items"].find { |item| item["id"] == @wiki_page_tag.id }["content_details"] }
        let(:attachment_details) { json.find { |mod| mod["id"] == @module2.id }["items"].find { |item| item["id"] == @attachment_tag.id }["content_details"] }

        it "includes user specific details" do
          expect(assignment_details).to include(
            "points_possible" => @assignment.points_possible
          )
        end

        it "includes thumbnail_url" do
          expect(attachment_details).to include(
            "thumbnail_url" => @attachment.thumbnail_url
          )
        end

        it "includes usage_rights information" do
          expect(attachment_details).to include(
            "usage_rights" => @attachment.usage_rights.as_json
          )
        end

        it "includes lock information" do
          expect(assignment_details).to include(
            "locked_for_user" => false
          )

          expect(wiki_page_details).to include(
            "locked_for_user" => false
          )
        end
      end

      it "skips items for modules that have too many" do
        Setting.set("api_max_per_page", "3")
        json = api_call(:get,
                        "/api/v1/courses/#{@course.id}/modules?include[]=items",
                        controller: "context_modules_api",
                        action: "index",
                        format: "json",
                        course_id: @course.id.to_s,
                        include: %w[items])
        expect(json.map { |mod| mod["items"].try(:size) }).to eq [nil, 2, 0]
      end

      it "paginates the module list" do
        # 3 modules already exist
        2.times { |i| @course.context_modules.create!(name: "spurious module #{i}") }
        json = api_call(:get,
                        "/api/v1/courses/#{@course.id}/modules?per_page=3",
                        controller: "context_modules_api",
                        action: "index",
                        format: "json",
                        course_id: @course.id.to_s,
                        per_page: "3")
        expect(response.headers["Link"]).to be_present
        expect(json.size).to eq 3
        ids = json.pluck("id")

<<<<<<< HEAD
        json = api_call(:get, "/api/v1/courses/#{@course.id}/modules?per_page=3&page=2",
                        controller: "context_modules_api", action: "index", format: "json",
                        course_id: @course.id.to_s, page: "2", per_page: "3")
=======
        json = api_call(:get,
                        "/api/v1/courses/#{@course.id}/modules?per_page=3&page=2",
                        controller: "context_modules_api",
                        action: "index",
                        format: "json",
                        course_id: @course.id.to_s,
                        page: "2",
                        per_page: "3")
>>>>>>> b7de7814
        expect(json.size).to eq 2
        ids += json.pluck("id")

        expect(ids).to eq @course.context_modules.not_deleted.sort_by(&:position).collect(&:id)
      end

      it "searches for modules by name" do
        mods = []
        2.times { |i| mods << @course.context_modules.create!(name: "spurious module #{i}") }
        json = api_call(:get,
                        "/api/v1/courses/#{@course.id}/modules?search_term=spur",
                        controller: "context_modules_api",
                        action: "index",
                        format: "json",
                        course_id: @course.id.to_s,
                        search_term: "spur")
        expect(json.size).to eq 2
        expect(json.pluck("id").sort).to eq mods.map(&:id).sort
      end

      it "searches for modules and items by name" do
        matching_mods = []
        nonmatching_mods = []
        # modules to include because their name matches
        # which means that all their (non-matching) items should be returned
        2.times do |i|
          mod = @course.context_modules.create!(name: "spurious module #{i}")
          mod.add_item(type: "context_module_sub_header", title: "non-matching item")
          matching_mods << mod
        end
        # modules to include because they have a matching item
        # which means that their non-matching items should *not* be included
        2.times do |i|
          mod = @course.context_modules.create!(name: "non-matching module #{i}")
          mod.add_item(type: "context_module_sub_header", title: "spurious item")
          mod.add_item(type: "context_module_sub_header", title: "non-matching item to ignore")
          nonmatching_mods << mod
        end

        json = api_call(:get,
                        "/api/v1/courses/#{@course.id}/modules?include[]=items&search_term=spur",
                        controller: "context_modules_api",
                        action: "index",
                        format: "json",
                        course_id: @course.id.to_s,
                        include: %w[items],
                        search_term: "spur")
        expect(json.size).to eq 4
        expect(json.pluck("id").sort).to eq (matching_mods + nonmatching_mods).map(&:id).sort

        json.each do |mod|
          expect(mod["items"].count).to eq 1
          expect(mod["items"].first["title"]).not_to include("ignore")
        end
      end
    end

    describe "show" do
      it "shows a single module" do
        json = api_call(:get,
                        "/api/v1/courses/#{@course.id}/modules/#{@module2.id}",
                        controller: "context_modules_api",
                        action: "show",
                        format: "json",
                        course_id: @course.id.to_s,
                        id: @module2.id.to_s)
        expect(json).to eq({
                             "name" => @module2.name,
                             "unlock_at" => @christmas.as_json,
                             "position" => 2,
                             "require_sequential_progress" => true,
                             "prerequisite_module_ids" => [@module1.id],
                             "id" => @module2.id,
                             "published" => true,
                             "items_count" => 2,
                             "items_url" => "http://www.example.com/api/v1/courses/#{@course.id}/modules/#{@module2.id}/items",
                             "publish_final_grade" => false,
                           })
      end

      context "show including content details" do
        let(:module1_json) do
          api_call(:get,
                   "/api/v1/courses/#{@course.id}/modules/#{@module1.id}?include[]=items&include[]=content_details",
                   controller: "context_modules_api",
                   action: "show",
                   format: "json",
                   course_id: @course.id.to_s,
                   include: %w[items content_details],
                   id: @module1.id.to_s)
        end
        let(:module2_json) do
          api_call(:get,
                   "/api/v1/courses/#{@course.id}/modules/#{@module2.id}?include[]=items&include[]=content_details",
                   controller: "context_modules_api",
                   action: "show",
                   format: "json",
                   course_id: @course.id.to_s,
                   include: %w[items content_details],
                   id: @module2.id.to_s)
        end
        let(:assignment_details) { module1_json["items"].find { |item| item["id"] == @assignment_tag.id }["content_details"] }
        let(:wiki_page_details) { module2_json["items"].find { |item| item["id"] == @wiki_page_tag.id }["content_details"] }

        it "includes user specific details" do
          expect(assignment_details).to include(
            "points_possible" => @assignment.points_possible
          )
        end

        it "sould include lock information" do
          expect(assignment_details).to include(
            "locked_for_user" => false
          )

          expect(wiki_page_details).to include(
            "locked_for_user" => false
          )
        end
      end

      it "shows a single unpublished module" do
        json = api_call(:get,
                        "/api/v1/courses/#{@course.id}/modules/#{@module3.id}",
                        controller: "context_modules_api",
                        action: "show",
                        format: "json",
                        course_id: @course.id.to_s,
                        id: @module3.id.to_param)
        expect(json).to eq({
                             "name" => @module3.name,
                             "unlock_at" => nil,
                             "position" => 3,
                             "require_sequential_progress" => false,
                             "prerequisite_module_ids" => [],
                             "id" => @module3.id,
                             "published" => false,
                             "items_count" => 0,
                             "items_url" => "http://www.example.com/api/v1/courses/#{@course.id}/modules/#{@module3.id}/items",
                             "publish_final_grade" => false,
                           })
      end

      it "includes items if requested" do
<<<<<<< HEAD
        json = api_call(:get, "/api/v1/courses/#{@course.id}/modules/#{@module1.id}?include[]=items",
                        controller: "context_modules_api", action: "show", format: "json",
                        course_id: @course.id.to_s, id: @module1.id.to_param, include: %w[items])
=======
        json = api_call(:get,
                        "/api/v1/courses/#{@course.id}/modules/#{@module1.id}?include[]=items",
                        controller: "context_modules_api",
                        action: "show",
                        format: "json",
                        course_id: @course.id.to_s,
                        id: @module1.id.to_param,
                        include: %w[items])
>>>>>>> b7de7814
        expect(json["items"].pluck("type")).to eq %w[Assignment Quiz Discussion SubHeader ExternalUrl]
      end

      it "does not include items if there are too many" do
        Setting.set("api_max_per_page", "3")
        json = api_call(:get,
                        "/api/v1/courses/#{@course.id}/modules/#{@module1.id}?include[]=items",
                        controller: "context_modules_api",
                        action: "show",
                        format: "json",
                        course_id: @course.id.to_s,
                        id: @module1.id.to_param,
                        include: %w[items])
        expect(json["items"]).to be_nil
      end
    end

    describe "batch update" do
      before :once do
        @path = "/api/v1/courses/#{@course.id}/modules"
        @path_opts = { controller: "context_modules_api",
                       action: "batch_update",
                       format: "json",
                       course_id: @course.to_param }
        @test_modules = (1..4).map { |x| @course.context_modules.create! name: "test module #{x}" }
        @test_modules[2..3].each { |m| m.update_attribute(:workflow_state, "unpublished") }
        @modules_to_update = [@test_modules[1], @test_modules[3]]

        @wiki_page = @course.wiki_pages.create(title: "Wiki Page Title")
        @wiki_page.unpublish!
        @wiki_page_tag = @test_modules[3].add_item(id: @wiki_page.id, type: "wiki_page")

        @ids_to_update = @modules_to_update.map(&:id)
      end

      it "publishes modules (and their tags)" do
        json = api_call(:put, @path, @path_opts, { event: "publish", module_ids: @ids_to_update })
        expect(json["completed"].sort).to eq @ids_to_update
        expect(@test_modules.map { |tm| tm.reload.workflow_state }).to eq %w[active active unpublished active]

        @wiki_page_tag.reload
        expect(@wiki_page_tag.active?).to be true
        @wiki_page.reload
        expect(@wiki_page.active?).to be true
      end

      it "unpublishes modules" do
        json = api_call(:put, @path, @path_opts, { event: "unpublish", module_ids: @ids_to_update })
        expect(json["completed"].sort).to eq @ids_to_update
        expect(@test_modules.map { |tm| tm.reload.workflow_state }).to eq %w[active unpublished unpublished unpublished]
      end

      it "deletes modules" do
        json = api_call(:put, @path, @path_opts, { event: "delete", module_ids: @ids_to_update })
        expect(json["completed"].sort).to eq @ids_to_update
        expect(@test_modules.map { |tm| tm.reload.workflow_state }).to eq %w[active deleted unpublished deleted]
      end

      it "converts module ids to integer and ignore non-numeric ones" do
        json = api_call(:put, @path, @path_opts, { event: "publish", module_ids: %w[lolcats abc123] + @ids_to_update.map(&:to_s) })
        expect(json["completed"].sort).to eq @ids_to_update
        expect(@test_modules.map { |tm| tm.reload.workflow_state }).to eq %w[active active unpublished active]
      end

      it "does not update soft-deleted modules" do
        @modules_to_update.each(&:destroy)
        api_call(:put,
                 @path,
                 @path_opts,
                 { event: "delete", module_ids: @ids_to_update },
                 {},
                 { expected_status: 404 })
      end

      it "404s if no modules exist with the given ids" do
        @modules_to_update.each do |m|
          m.content_tags.scope.delete_all
          m.destroy_permanently!
        end
        api_call(:put,
                 @path,
                 @path_opts,
                 { event: "publish", module_ids: @ids_to_update },
                 {},
                 { expected_status: 404 })
      end

      it "404s if only non-numeric ids are given" do
        api_call(:put,
                 @path,
                 @path_opts,
                 { event: "publish", module_ids: @ids_to_update.map { |id| id.to_s + "abc" } },
                 {},
                 { expected_status: 404 })
      end

      it "succeeds if only some ids don't exist" do
        @modules_to_update.first.destroy_permanently!
        json = api_call(:put, @path, @path_opts, { event: "publish", module_ids: @ids_to_update })
        expect(json["completed"]).to eq [@modules_to_update.last.id]
        expect(@modules_to_update.last.reload).to be_active
      end

      it "400s if :module_ids is missing" do
        api_call(:put, @path, @path_opts, { event: "publish" }, {}, { expected_status: 400 })
      end

      it "400s if :event is missing" do
        api_call(:put, @path, @path_opts, { module_ids: @ids_to_update }, {}, { expected_status: 400 })
      end

      it "400s if :event is invalid" do
        api_call(:put,
                 @path,
                 @path_opts,
                 { event: "burninate", module_ids: @ids_to_update },
                 {},
                 { expected_status: 400 })
      end

      it "scopes to the course" do
        other_course = Course.create! name: "Other Course"
        other_module = other_course.context_modules.create! name: "Other Module"

        json = api_call(:put, @path, @path_opts, { event: "unpublish",
                                                   module_ids: [@test_modules[1].id, other_module.id] })
        expect(json["completed"]).to eq [@test_modules[1].id]

        expect(@test_modules[1].reload).to be_unpublished
        expect(other_module.reload).to be_active
      end

      context "with module_publish_menu feature flag" do
        before :once do
          Account.site_admin.enable_feature!(:module_publish_menu)
        end

        it "skips publishing module content tags if skip_content_tags is true" do
          json = api_call(:put, @path, @path_opts, { event: "publish", module_ids: @ids_to_update, skip_content_tags: true })
          expect(json["completed"].sort).to eq @ids_to_update
          expect(@test_modules.map { |tm| tm.reload.workflow_state }).to eq %w[active active unpublished active]

          @wiki_page_tag.reload
          expect(@wiki_page_tag.active?).to be false
          @wiki_page.reload
          expect(@wiki_page.active?).to be false
        end

        it "unpublishes module content tags by default" do
          @wiki_page_tag.publish!
          @wiki_page.publish!
          @wiki_page_tag.reload
          expect(@wiki_page_tag.active?).to be true
          @wiki_page.reload
          expect(@wiki_page.active?).to be true

          json = api_call(:put, @path, @path_opts, { event: "unpublish", module_ids: @ids_to_update })
          expect(json["completed"].sort).to eq @ids_to_update
          expect(@test_modules.map { |tm| tm.reload.workflow_state }).to eq %w[active unpublished unpublished unpublished]

          @wiki_page_tag.reload
          expect(@wiki_page_tag.active?).to be false
          @wiki_page.reload
          expect(@wiki_page.active?).to be false
        end

        it "does not unpublish module content tags if skip_content_tags is true" do
          @wiki_page_tag.publish!
          @wiki_page.publish!
          @wiki_page_tag.reload
          expect(@wiki_page_tag.active?).to be true
          @wiki_page.reload
          expect(@wiki_page.active?).to be true

          json = api_call(:put, @path, @path_opts, { event: "unpublish", module_ids: @ids_to_update, skip_content_tags: true })
          expect(json["completed"].sort).to eq @ids_to_update
          expect(@test_modules.map { |tm| tm.reload.workflow_state }).to eq %w[active unpublished unpublished unpublished]

          @wiki_page_tag.reload
          expect(@wiki_page_tag.active?).to be true
          @wiki_page.reload
          expect(@wiki_page.active?).to be true
        end
      end

      context "with module_publish_menu feature flag enabled" do
        before :once do
          Account.site_admin.enable_feature!(:module_publish_menu)
        end

        it "publishes modules (and their tags)" do
          json = api_call(:put, @path, @path_opts, { event: "publish", module_ids: @ids_to_update })
          expect(json["completed"].sort).to eq @ids_to_update
          expect(@test_modules.map { |tm| tm.reload.workflow_state }).to eq %w[active active unpublished active]

          expect(@wiki_page_tag.reload.active?).to be true
          expect(@wiki_page.reload.active?).to be true
        end

        it "starts a background job if async is passed" do
          json = api_call(:put, @path, @path_opts, { event: "publish", module_ids: @ids_to_update, async: true })
          expect(json["completed"]).to be_nil
          expect(json["progress"]).to be_present

          expect(@wiki_page_tag.reload.active?).not_to be true
          expect(@wiki_page.reload.active?).not_to be true
          progress = Progress.last
          expect(progress).to be_queued
          expect(progress.tag).to eq "context_module_batch_update"
        end
      end
    end

    describe "update" do
      before :once do
        course_with_teacher(active_all: true)

        @module1 = @course.context_modules.create(name: "unpublished")
        @module1.workflow_state = "unpublished"
        @module1.save!

        @wiki_page = @course.wiki_pages.create(title: "Wiki Page Title")
        @wiki_page.unpublish!
        @wiki_page_tag = @module1.add_item(id: @wiki_page.id, type: "wiki_page")

        @module2 = @course.context_modules.create!(name: "published")
      end

      it "updates the attributes" do
        unlock_at = 1.day.from_now
        json = api_call(:put,
                        "/api/v1/courses/#{@course.id}/modules/#{@module1.id}",
                        { controller: "context_modules_api",
                          action: "update",
                          format: "json",
                          course_id: @course.id.to_s,
                          id: @module1.id.to_s },
                        { module: { name: "new name",
                                    unlock_at: unlock_at,
                                    require_sequential_progress: true } })

        expect(json["id"]).to eq @module1.id
        expect(json["name"]).to eq "new name"
        expect(json["unlock_at"]).to eq unlock_at.as_json
        expect(json["require_sequential_progress"]).to be true

        @module1.reload
        expect(@module1.name).to eq "new name"
        expect(@module1.unlock_at.as_json).to eq unlock_at.as_json
        expect(@module1.require_sequential_progress).to be true
      end

      it "updates the position" do
        json = api_call(:put,
                        "/api/v1/courses/#{@course.id}/modules/#{@module1.id}",
                        { controller: "context_modules_api",
                          action: "update",
                          format: "json",
                          course_id: @course.id.to_s,
                          id: @module1.id.to_s },
                        { module: { position: "2" } })

        expect(json["position"]).to eq 2
        @module1.reload
        @module2.reload
        expect(@module1.position).to eq 2
        expect(@module2.position).to eq 1

        json = api_call(:put,
                        "/api/v1/courses/#{@course.id}/modules/#{@module1.id}",
                        { controller: "context_modules_api",
                          action: "update",
                          format: "json",
                          course_id: @course.id.to_s,
                          id: @module1.id.to_s },
                        { module: { position: "1" } })

        expect(json["position"]).to eq 1
        @module1.reload
        @module2.reload
        expect(@module1.position).to eq 1
        expect(@module2.position).to eq 2
      end

      it "publishes modules (and their tags)" do
        json = api_call(:put,
                        "/api/v1/courses/#{@course.id}/modules/#{@module1.id}",
                        { controller: "context_modules_api",
                          action: "update",
                          format: "json",
                          course_id: @course.id.to_s,
                          id: @module1.id.to_s },
                        { module: { published: "1" } })
        expect(json["published"]).to be true
        @module1.reload
        expect(@module1.active?).to be true

        @wiki_page_tag.reload
        expect(@wiki_page_tag.active?).to be true
        @wiki_page.reload
        expect(@wiki_page.active?).to be true
      end

      it "publishes module tag items even if the tag itself is already published" do
        # surreptitiously set up a terrible pre-DS => post-DS transition state
        ContentTag.where(id: @wiki_page_tag.id).update_all(workflow_state: "active")

        api_call(:put,
                 "/api/v1/courses/#{@course.id}/modules/#{@module1.id}",
                 { controller: "context_modules_api",
                   action: "update",
                   format: "json",
                   course_id: @course.id.to_s,
                   id: @module1.id.to_s },
                 { module: { published: "1" } })

        @wiki_page.reload
        expect(@wiki_page.active?).to be true
      end

      it "unpublishes modules" do
        json = api_call(:put,
                        "/api/v1/courses/#{@course.id}/modules/#{@module2.id}",
                        { controller: "context_modules_api",
                          action: "update",
                          format: "json",
                          course_id: @course.id.to_s,
                          id: @module2.id.to_s },
                        { module: { published: "0" } })
        expect(json["published"]).to be false
        @module2.reload
        expect(@module2.unpublished?).to be true
      end

      it "sets prerequisites" do
        new_module = @course.context_modules.create!(name: "published")

        json = api_call(:put,
                        "/api/v1/courses/#{@course.id}/modules/#{new_module.id}",
                        { controller: "context_modules_api",
                          action: "update",
                          format: "json",
                          course_id: @course.id.to_s,
                          id: new_module.id.to_s },
                        { module: { name: "name", prerequisite_module_ids: [@module1.id, @module2.id] } })

        expect(json["prerequisite_module_ids"].sort).to eq [@module1.id, @module2.id].sort
        new_module.reload
        expect(new_module.prerequisites.pluck(:id).sort).to eq [@module1.id, @module2.id].sort
      end

      it "only resets prerequisites if parameter is included and is blank" do
        new_module = @course.context_modules.create!(name: "published")
        new_module.prerequisites = "module_#{@module1.id},module_#{@module2.id}"
        new_module.save!

        new_module.reload
        expect(new_module.prerequisites.pluck(:id).sort).to eq [@module1.id, @module2.id].sort

        api_call(:put,
                 "/api/v1/courses/#{@course.id}/modules/#{new_module.id}",
                 { controller: "context_modules_api",
                   action: "update",
                   format: "json",
                   course_id: @course.id.to_s,
                   id: new_module.id.to_s },
                 { module: { name: "new name",
                             require_sequential_progress: true } })
        new_module.reload
        expect(new_module.prerequisites.pluck(:id).sort).to eq [@module1.id, @module2.id].sort

        api_call(:put,
                 "/api/v1/courses/#{@course.id}/modules/#{new_module.id}",
                 { controller: "context_modules_api",
                   action: "update",
                   format: "json",
                   course_id: @course.id.to_s,
                   id: new_module.id.to_s },
                 { module: { name: "new name",
                             prerequisite_module_ids: "" } })
        new_module.reload
        expect(new_module.prerequisites.pluck(:id).sort).to be_empty
      end

      context "with module_publish_menu feature flag" do
        before :once do
          Account.site_admin.enable_feature!(:module_publish_menu)
        end

        it "skips publishing module content tags if skip_content_tags is true" do
          json = api_call(:put,
                          "/api/v1/courses/#{@course.id}/modules/#{@module1.id}",
                          { controller: "context_modules_api",
                            action: "update",
                            format: "json",
                            course_id: @course.id.to_s,
                            id: @module1.id.to_s },
                          { module: { published: "1", skip_content_tags: "true" } })
          expect(json["published"]).to be true
          @module1.reload
          expect(@module1.active?).to be true

          @wiki_page_tag.reload
          expect(@wiki_page_tag.active?).to be false
          @wiki_page.reload
          expect(@wiki_page.active?).to be false
        end

        it "unpublishes module content tags by default" do
          @wiki_page_tag.publish!
          @wiki_page.publish!
          @wiki_page_tag.reload
          expect(@wiki_page_tag.active?).to be true
          @wiki_page.reload
          expect(@wiki_page.active?).to be true

          json = api_call(:put,
                          "/api/v1/courses/#{@course.id}/modules/#{@module1.id}",
                          { controller: "context_modules_api",
                            action: "update",
                            format: "json",
                            course_id: @course.id.to_s,
                            id: @module1.id.to_s },
                          { module: { published: "0" } })
          expect(json["published"]).to be false
          @module1.reload
          expect(@module1.unpublished?).to be true

          @wiki_page_tag.reload
          expect(@wiki_page_tag.active?).to be false
          @wiki_page.reload
          expect(@wiki_page.active?).to be false
        end

        it "does not unpublish module content tags if skip_content_tags is true" do
          @wiki_page_tag.publish!
          @wiki_page.publish!
          @wiki_page_tag.reload
          expect(@wiki_page_tag.active?).to be true
          @wiki_page.reload
          expect(@wiki_page.active?).to be true

          json = api_call(:put,
                          "/api/v1/courses/#{@course.id}/modules/#{@module1.id}",
                          { controller: "context_modules_api",
                            action: "update",
                            format: "json",
                            course_id: @course.id.to_s,
                            id: @module1.id.to_s },
                          { module: { published: "0", skip_content_tags: "true" } })
          expect(json["published"]).to be false
          @module1.reload
          expect(@module1.unpublished?).to be true

          @wiki_page_tag.reload
          expect(@wiki_page_tag.active?).to be true
          @wiki_page.reload
          expect(@wiki_page.active?).to be true
        end
      end
    end

    describe "create" do
      before :once do
        course_with_teacher(active_all: true)
      end

      it "creates a module with attributes" do
        unlock_at = 1.day.from_now
        json = api_call(:post,
                        "/api/v1/courses/#{@course.id}/modules",
                        { controller: "context_modules_api",
                          action: "create",
                          format: "json",
                          course_id: @course.id.to_s },
                        { module: { name: "new name",
                                    unlock_at: unlock_at,
                                    require_sequential_progress: true } })

        expect(@course.context_modules.count).to eq 1

        expect(json["name"]).to eq "new name"
        expect(json["unlock_at"]).to eq unlock_at.as_json
        expect(json["require_sequential_progress"]).to be true

        new_module = @course.context_modules.find(json["id"])
        expect(new_module.name).to eq "new name"
        expect(new_module.unlock_at.as_json).to eq unlock_at.as_json
        expect(new_module.require_sequential_progress).to be true
      end

      it "requires a name" do
        api_call(:post,
                 "/api/v1/courses/#{@course.id}/modules",
                 { controller: "context_modules_api",
                   action: "create",
                   format: "json",
                   course_id: @course.id.to_s },
                 { module: { name: "" } },
                 {},
                 { expected_status: 400 })

        expect(@course.context_modules.count).to eq 0
      end

      it "inserts new module into specified position" do
        deleted_mod = @course.context_modules.create(name: "deleted")
        deleted_mod.destroy
        module1 = @course.context_modules.create(name: "unpublished")
        module2 = @course.context_modules.create!(name: "published")

        json = api_call(:post,
                        "/api/v1/courses/#{@course.id}/modules",
                        { controller: "context_modules_api",
                          action: "create",
                          format: "json",
                          course_id: @course.id.to_s },
                        { module: { name: "new name", position: "2" } })

        expect(@course.context_modules.not_deleted.count).to eq 3

        expect(json["position"]).to eq 2

        module1.reload
        expect(module1.position).to eq 1
        new_module = @course.context_modules.find(json["id"])
        expect(new_module.position).to eq 2

        module2.reload
        expect(module2.position).to eq 3
      end

      it "sets prerequisites" do
        module1 = @course.context_modules.create(name: "unpublished")
        module2 = @course.context_modules.create!(name: "published")

        json = api_call(:post,
                        "/api/v1/courses/#{@course.id}/modules",
                        { controller: "context_modules_api",
                          action: "create",
                          format: "json",
                          course_id: @course.id.to_s },
                        { module: { name: "name", prerequisite_module_ids: [module1.id, module2.id] } })

        expect(@course.context_modules.count).to eq 3

        expect(json["prerequisite_module_ids"].sort).to eq [module1.id, module2.id].sort

        new_module = @course.context_modules.find(json["id"])
        expect(new_module.prerequisites.pluck(:id).sort).to eq [module1.id, module2.id].sort
      end
    end

    it "deletes a module" do
      json = api_call(:delete,
                      "/api/v1/courses/#{@course.id}/modules/#{@module1.id}",
                      { controller: "context_modules_api",
                        action: "destroy",
                        format: "json",
                        course_id: @course.id.to_s,
                        id: @module1.id.to_s },
                      {},
                      {})
      expect(json["id"]).to eq @module1.id
      @module1.reload
      expect(@module1.workflow_state).to eq "deleted"
    end

    it "shows module progress for a student" do
      student = User.create!
      @course.enroll_student(student).accept!

      # to simplify things, eliminate the other requirements
      @module1.completion_requirements.reject! { |r| [@quiz_tag.id, @topic_tag.id, @external_url_tag.id].include? r[:id] }
      @module1.save!
      @assignment.submit_homework(student, body: "done!")

      json = api_call(:get,
                      "/api/v1/courses/#{@course.id}/modules?include[]=items&student_id=#{student.id}",
                      controller: "context_modules_api",
                      action: "index",
                      format: "json",
                      course_id: @course.id.to_s,
                      student_id: student.id.to_s,
                      include: ["items"])
      h = json.find { |m| m["id"] == @module1.id }
      expect(h["state"]).to eq "completed"
      expect(h["completed_at"]).not_to be_nil
      expect(h["items"].find { |i| i["id"] == @assignment_tag.id }["completion_requirement"]["completed"]).to be true

      json = api_call(:get,
                      "/api/v1/courses/#{@course.id}/modules/#{@module1.id}?include[]=items&student_id=#{student.id}",
                      controller: "context_modules_api",
                      action: "show",
                      format: "json",
                      course_id: @course.id.to_s,
                      id: @module1.id.to_s,
                      student_id: student.id.to_s,
                      include: ["items"])
      expect(json["state"]).to eq "completed"
      expect(json["completed_at"]).not_to be_nil
      expect(json["items"].find { |i| i["id"] == @assignment_tag.id }["completion_requirement"]["completed"]).to be true
    end
  end

  context "as a student" do
    before :once do
      course_with_student(course: @course, active_all: true)
    end

    it "shows locked state" do
      json = api_call(:get,
                      "/api/v1/courses/#{@course.id}/modules/#{@module2.id}",
                      controller: "context_modules_api",
                      action: "show",
                      format: "json",
                      course_id: @course.id.to_s,
                      id: @module2.id.to_s)
      expect(json["state"]).to eq "locked"
    end

    it "cannot duplicate" do
      course_module = @course.context_modules.create!(name: "empty module")
      api_call(:post,
               "/api/v1/courses/#{@course.id}/modules/#{course_module.id}/duplicate",
               { controller: "context_modules_api",
                 action: "duplicate",
                 format: "json",
                 course_id: @course.id.to_s,
                 module_id: course_module.id.to_s },
               {},
               {},
               { expected_status: 401 })
    end

    it "shows module progress" do
      # to simplify things, eliminate the requirements on the quiz and discussion topic for this test
      @module1.completion_requirements.reject! { |r| [@quiz_tag.id, @topic_tag.id].include? r[:id] }
      @module1.save!

      json = api_call(:get,
                      "/api/v1/courses/#{@course.id}/modules/#{@module1.id}",
                      controller: "context_modules_api",
                      action: "show",
                      format: "json",
                      course_id: @course.id.to_s,
                      id: @module1.id.to_s)
      expect(json["state"]).to eq "unlocked"

      @assignment.submit_homework(@user, body: "done!")
      json = api_call(:get,
                      "/api/v1/courses/#{@course.id}/modules/#{@module1.id}",
                      controller: "context_modules_api",
                      action: "show",
                      format: "json",
                      course_id: @course.id.to_s,
                      id: @module1.id.to_s)
      expect(json["state"]).to eq "started"
      expect(json["completed_at"]).to be_nil

      @external_url_tag.context_module_action(@user, :read)
      json = api_call(:get,
                      "/api/v1/courses/#{@course.id}/modules/#{@module1.id}",
                      controller: "context_modules_api",
                      action: "show",
                      format: "json",
                      course_id: @course.id.to_s,
                      id: @module1.id.to_s)
      expect(json["state"]).to eq "completed"
      expect(json["completed_at"]).not_to be_nil
    end

    it "considers scores that are close enough as complete" do
      teacher = @course.enroll_teacher(User.create!, enrollment_state: "active").user
      @module1.completion_requirements = {
        @assignment_tag.id => { type: "min_score", min_score: 1 },
      }
      @module1.save!

      json = api_call(:get,
                      "/api/v1/courses/#{@course.id}/modules/#{@module1.id}",
                      controller: "context_modules_api",
                      action: "show",
                      format: "json",
                      course_id: @course.id.to_s,
                      id: @module1.id.to_s)
      expect(json["state"]).to eq "unlocked"

      @assignment.grade_student(@user, score: 0.3 + 0.3 + 0.3 + 0.1, grader: teacher)

      json = api_call(:get,
                      "/api/v1/courses/#{@course.id}/modules/#{@module1.id}",
                      controller: "context_modules_api",
                      action: "show",
                      format: "json",
                      course_id: @course.id.to_s,
                      id: @module1.id.to_s)
      expect(json["state"]).to eq "completed"
      expect(json["completed_at"]).not_to be_nil
    end

    context "show including content details" do
      let(:module1_json) do
        api_call(:get,
                 "/api/v1/courses/#{@course.id}/modules/#{@module1.id}?include[]=items&include[]=content_details",
                 controller: "context_modules_api",
                 action: "show",
                 format: "json",
                 course_id: @course.id.to_s,
                 include: %w[items content_details],
                 id: @module1.id.to_s)
      end
      let(:module2_json) do
        api_call(:get,
                 "/api/v1/courses/#{@course.id}/modules/#{@module2.id}?include[]=items&include[]=content_details",
                 controller: "context_modules_api",
                 action: "show",
                 format: "json",
                 course_id: @course.id.to_s,
                 include: %w[items content_details],
                 id: @module2.id.to_s)
      end
      let(:assignment_details) { module1_json["items"].find { |item| item["id"] == @assignment_tag.id }["content_details"] }
      let(:wiki_page_details) { module2_json["items"].find { |item| item["id"] == @wiki_page_tag.id }["content_details"] }

      it "includes user specific details" do
        expect(assignment_details).to include(
          "points_possible" => @assignment.points_possible
        )
      end

      it "sould include lock information" do
        expect(assignment_details).to include(
          "locked_for_user" => false
        )

        expect(wiki_page_details).to include(
          "lock_info",
          "lock_explanation",
          "locked_for_user" => true
        )
        expect(wiki_page_details["lock_info"]).to include(
          "asset_string" => @wiki_page.asset_string,
          "unlock_at" => @christmas.as_json
        )
      end
    end

    it "does not list unpublished modules" do
      json = api_call(:get,
                      "/api/v1/courses/#{@course.id}/modules",
                      controller: "context_modules_api",
                      action: "index",
                      format: "json",
                      course_id: @course.id.to_s)
      expect(json.length).to eq 2
      json.each { |cm| expect(@course.context_modules.find(cm["id"]).workflow_state).to eq "active" }
    end

    it "does not show a single unpublished module" do
      api_call(:get,
               "/api/v1/courses/#{@course.id}/modules/#{@module3.id}",
               { controller: "context_modules_api",
                 action: "show",
                 format: "json",
                 course_id: @course.id.to_s,
                 id: @module3.id.to_param },
               {},
               {},
               { expected_status: 404 })
    end

    describe "batch update" do
      it "disallows deleting" do
        api_call(:put,
                 "/api/v1/courses/#{@course.id}/modules?event=delete&module_ids[]=#{@module1.id}",
                 { controller: "context_modules_api",
                   action: "batch_update",
                   event: "delete",
                   module_ids: [@module1.to_param],
                   format: "json",
                   course_id: @course.id.to_s },
                 {},
                 {},
                 { expected_status: 401 })
      end

      it "disallows publishing" do
        api_call(:put,
                 "/api/v1/courses/#{@course.id}/modules?event=publish&module_ids[]=#{@module1.id}",
                 { controller: "context_modules_api",
                   action: "batch_update",
                   event: "publish",
                   module_ids: [@module1.to_param],
                   format: "json",
                   course_id: @course.id.to_s },
                 {},
                 {},
                 { expected_status: 401 })
      end

      it "disallows unpublishing" do
        api_call(:put,
                 "/api/v1/courses/#{@course.id}/modules?event=unpublish&module_ids[]=#{@module1.id}",
                 { controller: "context_modules_api",
                   action: "batch_update",
                   event: "unpublish",
                   module_ids: [@module1.to_param],
                   format: "json",
                   course_id: @course.id.to_s },
                 {},
                 {},
                 { expected_status: 401 })
      end
    end

    it "disallows update" do
      @module1 = @course.context_modules.create(name: "module")
      api_call(:put,
               "/api/v1/courses/#{@course.id}/modules/#{@module1.id}",
               { controller: "context_modules_api",
                 action: "update",
                 format: "json",
                 course_id: @course.id.to_s,
                 id: @module1.id.to_s },
               { module: { name: "new name" } },
               {},
               { expected_status: 401 })
    end

    it "disallows create" do
      api_call(:post,
               "/api/v1/courses/#{@course.id}/modules",
               { controller: "context_modules_api",
                 action: "create",
                 format: "json",
                 course_id: @course.id.to_s },
               { module: { name: "new name" } },
               {},
               { expected_status: 401 })
    end

    it "disallows destroy" do
      api_call(:delete,
               "/api/v1/courses/#{@course.id}/modules/#{@module1.id}",
               { controller: "context_modules_api",
                 action: "destroy",
                 format: "json",
                 course_id: @course.id.to_s,
                 id: @module1.id.to_s },
               {},
               {},
               { expected_status: 401 })
    end

    it "does not show progress for other students" do
      student = User.create!
      @course.enroll_student(student).accept!

      api_call(:get,
               "/api/v1/courses/#{@course.id}/modules?student_id=#{student.id}",
               { controller: "context_modules_api",
                 action: "index",
                 format: "json",
                 course_id: @course.id.to_s,
                 student_id: student.id.to_s },
               {},
               {},
               { expected_status: 401 })

      api_call(:get,
               "/api/v1/courses/#{@course.id}/modules/#{@module1.id}?student_id=#{student.id}",
               { controller: "context_modules_api",
                 action: "show",
                 format: "json",
                 course_id: @course.id.to_s,
                 id: @module1.id.to_s,
                 student_id: student.id.to_s },
               {},
               {},
               { expected_status: 401 })
    end
  end

  context "differentiated assignments" do
    before(:once) do
      @assignment.only_visible_to_overrides = true
      @assignment.save!
      @other_section = @course.course_sections.create! name: "other section"
      create_section_override_for_assignment(@assignment, { course_section: @other_section })
    end

    it "excludes unassigned assignments" do
      student_in_course(active_all: true)
<<<<<<< HEAD
      json = api_call(:get, "/api/v1/courses/#{@course.id}/modules?include[]=items",
                      { controller: "context_modules_api", action: "index", format: "json",
                        course_id: @course.id.to_s, include: ["items"] })
=======
      json = api_call(:get,
                      "/api/v1/courses/#{@course.id}/modules?include[]=items",
                      { controller: "context_modules_api",
                        action: "index",
                        format: "json",
                        course_id: @course.id.to_s,
                        include: ["items"] })
>>>>>>> b7de7814
      mod1_items = json.find { |m| m["id"] == @module1.id }["items"].pluck("id")
      expect(mod1_items).not_to include(@assignment_tag.id)
    end

    it "includes override assignments" do
      student_in_course(active_all: true, section: @other_section)
<<<<<<< HEAD
      json = api_call(:get, "/api/v1/courses/#{@course.id}/modules?include[]=items",
                      { controller: "context_modules_api", action: "index", format: "json",
                        course_id: @course.id.to_s, include: ["items"] })
=======
      json = api_call(:get,
                      "/api/v1/courses/#{@course.id}/modules?include[]=items",
                      { controller: "context_modules_api",
                        action: "index",
                        format: "json",
                        course_id: @course.id.to_s,
                        include: ["items"] })
>>>>>>> b7de7814
      mod1_items = json.find { |m| m["id"] == @module1.id }["items"].pluck("id")
      expect(mod1_items).to include(@assignment_tag.id)
    end

    it "includes observed students' assigned assignment items" do
      student_in_course(active_all: true, section: @other_section)
      course_with_observer(course: @course, associated_user_id: @student.id)
<<<<<<< HEAD
      json = api_call(:get, "/api/v1/courses/#{@course.id}/modules?include[]=items",
                      { controller: "context_modules_api", action: "index", format: "json",
                        course_id: @course.id.to_s, include: ["items"] })
=======
      json = api_call(:get,
                      "/api/v1/courses/#{@course.id}/modules?include[]=items",
                      { controller: "context_modules_api",
                        action: "index",
                        format: "json",
                        course_id: @course.id.to_s,
                        include: ["items"] })
>>>>>>> b7de7814
      mod1_items = json.find { |m| m["id"] == @module1.id }["items"].pluck("id")
      expect(mod1_items).to include(@assignment_tag.id)
    end
  end

  context "unauthorized user" do
    before do
      user_factory
    end

    it "checks permissions" do
      api_call(:get,
               "/api/v1/courses/#{@course.id}/modules",
               { controller: "context_modules_api",
                 action: "index",
                 format: "json",
                 course_id: @course.id.to_s },
               {},
               {},
               { expected_status: 401 })
      api_call(:get,
               "/api/v1/courses/#{@course.id}/modules/#{@module2.id}",
               { controller: "context_modules_api",
                 action: "show",
                 format: "json",
                 course_id: @course.id.to_s,
                 id: @module2.id.to_s },
               {},
               {},
               { expected_status: 401 })
      api_call(:put,
               "/api/v1/courses/#{@course.id}/modules?event=publish&module_ids[]=1",
               { controller: "context_modules_api",
                 action: "batch_update",
                 event: "publish",
                 module_ids: %w[1],
                 format: "json",
                 course_id: @course.id.to_s },
               {},
               {},
               { expected_status: 401 })
      api_call(:put,
               "/api/v1/courses/#{@course.id}/modules/#{@module1.id}",
               { controller: "context_modules_api",
                 action: "update",
                 format: "json",
                 course_id: @course.id.to_s,
                 id: @module1.id.to_s },
               { module: { name: "new name" } },
               {},
               { expected_status: 401 })
      api_call(:delete,
               "/api/v1/courses/#{@course.id}/modules/#{@module1.id}",
               { controller: "context_modules_api",
                 action: "destroy",
                 format: "json",
                 course_id: @course.id.to_s,
                 id: @module1.id.to_s },
               {},
               {},
               { expected_status: 401 })
      api_call(:post,
               "/api/v1/courses/#{@course.id}/modules",
               { controller: "context_modules_api",
                 action: "create",
                 format: "json",
                 course_id: @course.id.to_s },
               { module: { name: "new name" } },
               {},
               { expected_status: 401 })
    end
  end
end<|MERGE_RESOLUTION|>--- conflicted
+++ resolved
@@ -317,11 +317,6 @@
         expect(json.size).to eq 3
         ids = json.pluck("id")
 
-<<<<<<< HEAD
-        json = api_call(:get, "/api/v1/courses/#{@course.id}/modules?per_page=3&page=2",
-                        controller: "context_modules_api", action: "index", format: "json",
-                        course_id: @course.id.to_s, page: "2", per_page: "3")
-=======
         json = api_call(:get,
                         "/api/v1/courses/#{@course.id}/modules?per_page=3&page=2",
                         controller: "context_modules_api",
@@ -330,7 +325,6 @@
                         course_id: @course.id.to_s,
                         page: "2",
                         per_page: "3")
->>>>>>> b7de7814
         expect(json.size).to eq 2
         ids += json.pluck("id")
 
@@ -475,11 +469,6 @@
       end
 
       it "includes items if requested" do
-<<<<<<< HEAD
-        json = api_call(:get, "/api/v1/courses/#{@course.id}/modules/#{@module1.id}?include[]=items",
-                        controller: "context_modules_api", action: "show", format: "json",
-                        course_id: @course.id.to_s, id: @module1.id.to_param, include: %w[items])
-=======
         json = api_call(:get,
                         "/api/v1/courses/#{@course.id}/modules/#{@module1.id}?include[]=items",
                         controller: "context_modules_api",
@@ -488,7 +477,6 @@
                         course_id: @course.id.to_s,
                         id: @module1.id.to_param,
                         include: %w[items])
->>>>>>> b7de7814
         expect(json["items"].pluck("type")).to eq %w[Assignment Quiz Discussion SubHeader ExternalUrl]
       end
 
@@ -1383,11 +1371,6 @@
 
     it "excludes unassigned assignments" do
       student_in_course(active_all: true)
-<<<<<<< HEAD
-      json = api_call(:get, "/api/v1/courses/#{@course.id}/modules?include[]=items",
-                      { controller: "context_modules_api", action: "index", format: "json",
-                        course_id: @course.id.to_s, include: ["items"] })
-=======
       json = api_call(:get,
                       "/api/v1/courses/#{@course.id}/modules?include[]=items",
                       { controller: "context_modules_api",
@@ -1395,18 +1378,12 @@
                         format: "json",
                         course_id: @course.id.to_s,
                         include: ["items"] })
->>>>>>> b7de7814
       mod1_items = json.find { |m| m["id"] == @module1.id }["items"].pluck("id")
       expect(mod1_items).not_to include(@assignment_tag.id)
     end
 
     it "includes override assignments" do
       student_in_course(active_all: true, section: @other_section)
-<<<<<<< HEAD
-      json = api_call(:get, "/api/v1/courses/#{@course.id}/modules?include[]=items",
-                      { controller: "context_modules_api", action: "index", format: "json",
-                        course_id: @course.id.to_s, include: ["items"] })
-=======
       json = api_call(:get,
                       "/api/v1/courses/#{@course.id}/modules?include[]=items",
                       { controller: "context_modules_api",
@@ -1414,7 +1391,6 @@
                         format: "json",
                         course_id: @course.id.to_s,
                         include: ["items"] })
->>>>>>> b7de7814
       mod1_items = json.find { |m| m["id"] == @module1.id }["items"].pluck("id")
       expect(mod1_items).to include(@assignment_tag.id)
     end
@@ -1422,11 +1398,6 @@
     it "includes observed students' assigned assignment items" do
       student_in_course(active_all: true, section: @other_section)
       course_with_observer(course: @course, associated_user_id: @student.id)
-<<<<<<< HEAD
-      json = api_call(:get, "/api/v1/courses/#{@course.id}/modules?include[]=items",
-                      { controller: "context_modules_api", action: "index", format: "json",
-                        course_id: @course.id.to_s, include: ["items"] })
-=======
       json = api_call(:get,
                       "/api/v1/courses/#{@course.id}/modules?include[]=items",
                       { controller: "context_modules_api",
@@ -1434,7 +1405,6 @@
                         format: "json",
                         course_id: @course.id.to_s,
                         include: ["items"] })
->>>>>>> b7de7814
       mod1_items = json.find { |m| m["id"] == @module1.id }["items"].pluck("id")
       expect(mod1_items).to include(@assignment_tag.id)
     end
