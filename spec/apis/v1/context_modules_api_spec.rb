# frozen_string_literal: true

#
# Copyright (C) 2012 Instructure, Inc.
#
# This file is part of Canvas.
#
# Canvas is free software: you can redistribute it and/or modify it under
# the terms of the GNU Affero General Public License as published by the Free
# Software Foundation, version 3 of the License.
#
# Canvas is distributed in the hope that it will be useful, but WITHOUT ANY
# WARRANTY; without even the implied warranty of MERCHANTABILITY or FITNESS FOR
# A PARTICULAR PURPOSE. See the GNU Affero General Public License for more
# details.
#
# You should have received a copy of the GNU Affero General Public License along
# with this program. If not, see <http://www.gnu.org/licenses/>.

require_relative "../api_spec_helper"

describe "Modules API", type: :request do
  before :once do
    course_factory.offer!

    @module1 = @course.context_modules.create!(name: "module1")
    @assignment = @course.assignments.create!(name: "pls submit", submission_types: ["online_text_entry"], points_possible: 42)
    @assignment.publish! if @assignment.unpublished?

    @assignment_tag = @module1.add_item(id: @assignment.id, type: "assignment")
    @quiz = @course.quizzes.create!(title: "score 10")
    @quiz.publish! if @quiz.unpublished?

    @quiz_tag = @module1.add_item(id: @quiz.id, type: "quiz")
    @topic = @course.discussion_topics.create!(message: "pls contribute")
    @topic.publish! if @topic.unpublished?

    @topic_tag = @module1.add_item(id: @topic.id, type: "discussion_topic")
    @subheader_tag = @module1.add_item(type: "context_module_sub_header", title: "external resources")
    @external_url_tag = @module1.add_item(type: "external_url",
                                          url: "http://example.com/lolcats",
                                          title: "pls view",
                                          indent: 1)
    @external_url_tag.publish! if @external_url_tag.unpublished?

    @module1.completion_requirements = {
      @assignment_tag.id => { type: "must_submit" },
      @quiz_tag.id => { type: "min_score", min_score: 10 },
      @topic_tag.id => { type: "must_contribute" },
      @external_url_tag.id => { type: "must_view" }
    }
    @module1.save!

    @christmas = Time.zone.local(Time.zone.now.year + 1, 12, 25, 7, 0)
    @module2 = @course.context_modules.create!(name: "do not open until christmas",
                                               unlock_at: @christmas,
                                               require_sequential_progress: true)
    @module2.prerequisites = "module_#{@module1.id}"
    @wiki_page = @course.wiki_pages.create!(title: "Front Page", body: "")
    @wiki_page.workflow_state = "active"
    @wiki_page.save!
    @wiki_page_tag = @module2.add_item(id: @wiki_page.id, type: "wiki_page")

    @module3 = @course.context_modules.create(name: "module3")
    @module3.workflow_state = "unpublished"
    @module3.save!
  end

  before do
    @attachment = attachment_model(context: @course, usage_rights: @course.usage_rights.create!(legal_copyright: "(C) 2012 Initrode", use_justification: "creative_commons", license: "cc_by_sa"), uploaded_data: stub_file_data("test_image.jpg", Rails.root.join("spec/fixtures/files/test_image.jpg").read, "image/jpeg"))

    @attachment_tag = @module2.add_item(id: @attachment.id, type: "attachment")
    @module2.save!
  end

  context "as a teacher" do
    before :once do
      course_with_teacher(course: @course, active_all: true)
    end

    describe "duplicating" do
      it "can duplicate if no quiz" do
        course_module = @course.context_modules.create!(name: "empty module", workflow_state: "published")
        assignment = @course.assignments.create!(
          name: "some assignment to duplicate",
          workflow_state: "published"
        )
        course_module.add_item(id: assignment.id, type: "assignment")
        course_module.add_item(type: "context_module_sub_header", title: "some header")
        course_module.save!
        json = api_call(:post,
                        "/api/v1/courses/#{@course.id}/modules/#{course_module.id}/duplicate",
                        { controller: "context_modules_api",
                          action: "duplicate",
                          format: "json",
                          course_id: @course.id.to_s,
                          module_id: course_module.id.to_s },
                        {},
                        {},
                        { expected_status: 200 })
        expect(json["context_module"]["name"]).to eq("empty module Copy")
        expect(json["context_module"]["workflow_state"]).to eq("unpublished")
        expect(json["context_module"]["content_tags"].length).to eq(2)
        content_tags = json["context_module"]["content_tags"]
        expect(content_tags[0]["content_tag"]["title"]).to eq("some assignment to duplicate Copy")
        expect(content_tags[0]["content_tag"]["content_type"]).to eq("Assignment")
        expect(content_tags[0]["content_tag"]["workflow_state"]).to eq("unpublished")
        expect(content_tags[1]["content_tag"]["title"]).to eq("some header")
        expect(content_tags[1]["content_tag"]["content_type"]).to eq("ContextModuleSubHeader")
      end

      it "cannot duplicate module with quiz" do
        course_module = @course.context_modules.create!(name: "empty module", workflow_state: "published")
        # To be rigorous, make a quiz and add it as an *assignment*
        quiz = @course.quizzes.build(title: "some quiz", quiz_type: "assignment")
        quiz.save!
        course_module.add_item(id: quiz.assignment_id, type: "assignment")
        course_module.save!
        api_call(:post,
                 "/api/v1/courses/#{@course.id}/modules/#{course_module.id}/duplicate",
                 { controller: "context_modules_api",
                   action: "duplicate",
                   format: "json",
                   course_id: @course.id.to_s,
                   module_id: course_module.id.to_s },
                 {},
                 {},
                 { expected_status: 400 })
      end

      it "cannot duplicate nonexistent module" do
        bad_module_id = ContextModule.maximum(:id) + 1
        api_call(:post,
                 "/api/v1/courses/#{@course.id}/modules/#{bad_module_id}/duplicate",
                 { controller: "context_modules_api",
                   action: "duplicate",
                   format: "json",
                   course_id: @course.id.to_s,
                   module_id: bad_module_id.to_s },
                 {},
                 {},
                 { expected_status: 404 })
      end
    end

    describe "index" do
      it "lists published and unpublished modules" do
        json = api_call(:get,
                        "/api/v1/courses/#{@course.id}/modules",
                        controller: "context_modules_api",
                        action: "index",
                        format: "json",
                        course_id: @course.id.to_s)
        expect(json).to eq [
          {
            "name" => @module1.name,
            "unlock_at" => nil,
            "position" => 1,
            "require_sequential_progress" => false,
            "requirement_type" => "all",
            "prerequisite_module_ids" => [],
            "id" => @module1.id,
            "published" => true,
            "items_count" => 5,
            "items_url" => "http://www.example.com/api/v1/courses/#{@course.id}/modules/#{@module1.id}/items",
            "publish_final_grade" => false,
          },
          {
            "name" => @module2.name,
            "unlock_at" => @christmas.as_json,
            "position" => 2,
            "require_sequential_progress" => true,
            "requirement_type" => "all",
            "prerequisite_module_ids" => [@module1.id],
            "id" => @module2.id,
            "published" => true,
            "items_count" => 2,
            "items_url" => "http://www.example.com/api/v1/courses/#{@course.id}/modules/#{@module2.id}/items",
            "publish_final_grade" => false,
          },
          {
            "name" => @module3.name,
            "unlock_at" => nil,
            "position" => 3,
            "require_sequential_progress" => false,
            "requirement_type" => "all",
            "prerequisite_module_ids" => [],
            "id" => @module3.id,
            "published" => false,
            "items_count" => 0,
            "items_url" => "http://www.example.com/api/v1/courses/#{@course.id}/modules/#{@module3.id}/items",
            "publish_final_grade" => false,
          }
        ]
      end

      it "shows published attribute to teachers with limited permissions" do
        @course.root_account.role_overrides.create!(permission: "manage_course_content_edit", role: teacher_role, enabled: false)
        @course.root_account.role_overrides.create!(permission: "manage_course_content_add", role: teacher_role, enabled: false)
        @user = @teacher
        json = api_call(:get,
                        "/api/v1/courses/#{@course.id}/modules",
                        controller: "context_modules_api",
                        action: "index",
                        format: "json",
                        course_id: @course.id.to_s)
        expect(@module1.grants_right?(@user, :update)).to be false
        expect(json[0]&.key?("published")).to be true
      end

      it "does not show published attribute to students" do
        student_in_course(course: @course)
        @user = @student
        json = api_call(:get,
                        "/api/v1/courses/#{@course.id}/modules",
                        controller: "context_modules_api",
                        action: "index",
                        format: "json",
                        course_id: @course.id.to_s)
        expect(json[0]&.key?("published")).to be false
      end

      it "includes items if requested" do
        json = api_call(:get,
                        "/api/v1/courses/#{@course.id}/modules?include[]=items",
                        controller: "context_modules_api",
                        action: "index",
                        format: "json",
                        course_id: @course.id.to_s,
                        include: %w[items])
        expect(json.map { |mod| mod["items"].size }).to eq [5, 2, 0]
      end

      it "only fetches visibility information once" do
        student_in_course(course: @course)
        @user = @student

        assmt2 = @course.assignments.create!(name: "another assmt", workflow_state: "published")
        @module2.add_item(id: assmt2.id, type: "assignment")

        expect(AssignmentVisibility::AssignmentVisibilityService).to receive(:visible_assignment_ids_in_course_by_user).once.and_call_original

        json = api_call(:get,
                        "/api/v1/courses/#{@course.id}/modules?include[]=items",
                        controller: "context_modules_api",
                        action: "index",
                        format: "json",
                        course_id: @course.id.to_s,
                        include: %w[items])
        expect(json.map { |mod| mod["items"].size }).to eq [4, 3]
      end

      context "index including content details" do
        let(:json) do
          api_call(:get,
                   "/api/v1/courses/#{@course.id}/modules?include[]=items&include[]=content_details",
                   controller: "context_modules_api",
                   action: "index",
                   format: "json",
                   course_id: @course.id.to_s,
                   include: %w[items content_details])
        end
        let(:assignment_details) { json.find { |mod| mod["id"] == @module1.id }["items"].find { |item| item["id"] == @assignment_tag.id }["content_details"] }
        let(:wiki_page_details) { json.find { |mod| mod["id"] == @module2.id }["items"].find { |item| item["id"] == @wiki_page_tag.id }["content_details"] }
        let(:attachment_details) { json.find { |mod| mod["id"] == @module2.id }["items"].find { |item| item["id"] == @attachment_tag.id }["content_details"] }

        it "includes user specific details" do
          expect(assignment_details).to include(
            "points_possible" => @assignment.points_possible
          )
        end

        it "includes thumbnail_url" do
          expect(attachment_details).to include(
            "thumbnail_url" => @attachment.thumbnail_url
          )
        end

        it "includes usage_rights information" do
          expect(attachment_details).to include(
            "usage_rights" => @attachment.usage_rights.as_json
          )
        end

        it "includes lock information" do
          expect(assignment_details).to include(
            "locked_for_user" => false
          )

          expect(wiki_page_details).to include(
            "locked_for_user" => false
          )
        end
      end

      context "index including estimated duration" do
        before do
          Account.default.enable_feature!(:horizon_course_setting)
          @course.update!(horizon_course: true)
          @course.save!

          @module4 = @course.context_modules.create(name: "module4")
          @wiki_page_est = @course.wiki_pages.create!(title: "Wiki Page 1", body: "")
          @wiki_page_est.workflow_state = "active"
          @wiki_page_est.save!
          EstimatedDuration.create!(wiki_page_id: @wiki_page_est.id, duration: 30.minutes)
          @wiki_page_tag_est = @module4.add_item(id: @wiki_page_est.id, type: "wiki_page")

          @wiki_page_est2 = @course.wiki_pages.create!(title: "Wiki Page 2", body: "")
          @wiki_page_est2.workflow_state = "active"
          @wiki_page_est2.save!
          EstimatedDuration.create!(wiki_page_id: @wiki_page_est2.id, duration: 12.minutes)
          @wiki_page_tag_est2 = @module4.add_item(id: @wiki_page_est2.id, type: "wiki_page")
          @module4.save!

          @module5 = @course.context_modules.create(name: "module5")
          @assignment_est = @course.assignments.create!(name: "Assignment Est")
          @assignment_est.publish! if @assignment_est.unpublished?
          EstimatedDuration.create!(assignment_id: @assignment_est.id, duration: 45.minutes)
          @assignment_tag_est = @module5.add_item(id: @assignment_est.id, type: "assignment")
          @module5.save!
        end

        def do_api_call_with_items
          api_call(:get,
                   "/api/v1/courses/#{@course.id}/modules?include[]=items&include[]=estimated_durations",
                   controller: "context_modules_api",
                   action: "index",
                   format: "json",
                   course_id: @course.id.to_s,
                   include: %w[items estimated_durations])
        end

        def do_api_calls_without_items
          api_call(:get,
                   "/api/v1/courses/#{@course.id}/modules?include[]=estimated_durations",
                   controller: "context_modules_api",
                   action: "index",
                   format: "json",
                   course_id: @course.id.to_s,
                   include: %w[estimated_durations])
        end

        it "includes estimated duration on the module" do
          json = do_api_calls_without_items
          estimated_duration_module = json.find { |mod| mod["id"] == @module4.id }["estimated_duration"]
          estimated_duration_module2 = json.find { |mod| mod["id"] == @module5.id }["estimated_duration"]
          expect(estimated_duration_module).to eq("PT42M")
          expect(estimated_duration_module2).to eq("PT45M")
        end

        it "includes estimated duration for the module and the items" do
          json = do_api_call_with_items
          estimated_duration_module = json.find { |mod| mod["id"] == @module4.id }["estimated_duration"]
          estimated_duration_module2 = json.find { |mod| mod["id"] == @module5.id }["estimated_duration"]
          estimated_duration1 = json.find { |mod| mod["id"] == @module4.id }["items"].find { |item| item["id"] == @wiki_page_tag_est.id }["estimated_duration"]
          estimated_duration2 = json.find { |mod| mod["id"] == @module4.id }["items"].find { |item| item["id"] == @wiki_page_tag_est2.id }["estimated_duration"]
          estimated_duration3 = json.find { |mod| mod["id"] == @module5.id }["items"].find { |item| item["id"] == @assignment_tag_est.id }["estimated_duration"]
          expect(estimated_duration_module).to eq("PT42M")
          expect(estimated_duration_module2).to eq("PT45M")
          expect(estimated_duration1).to eq("PT30M")
          expect(estimated_duration2).to eq("PT12M")
          expect(estimated_duration3).to eq("PT45M")
        end

        it "does not includes estimated duration details if the course is not horizon course" do
          @course.update!(horizon_course: false)
          @course.save!
          json = do_api_call_with_items
          estimated_duration_module = json.find { |mod| mod["id"] == @module4.id }["estimated_duration"]
          estimated_duration_module2 = json.find { |mod| mod["id"] == @module5.id }["estimated_duration"]
          estimated_duration1 = json.find { |mod| mod["id"] == @module4.id }["items"].find { |item| item["id"] == @wiki_page_tag_est.id }["estimated_duration"]
          estimated_duration2 = json.find { |mod| mod["id"] == @module4.id }["items"].find { |item| item["id"] == @wiki_page_tag_est2.id }["estimated_duration"]
          estimated_duration3 = json.find { |mod| mod["id"] == @module5.id }["items"].find { |item| item["id"] == @assignment_tag_est.id }["estimated_duration"]
          expect(estimated_duration_module).to be_nil
          expect(estimated_duration_module2).to be_nil
          expect(estimated_duration1).to be_nil
          expect(estimated_duration2).to be_nil
          expect(estimated_duration3).to be_nil
        end
      end

      it "skips items for modules that have too many" do
        stub_const("Api::MAX_PER_PAGE", 3)
        json = api_call(:get,
                        "/api/v1/courses/#{@course.id}/modules?include[]=items",
                        controller: "context_modules_api",
                        action: "index",
                        format: "json",
                        course_id: @course.id.to_s,
                        include: %w[items])
        expect(json.map { |mod| mod["items"].try(:size) }).to eq [nil, 2, 0]
      end

      it "paginates the module list" do
        # 3 modules already exist
        2.times { |i| @course.context_modules.create!(name: "spurious module #{i}") }
        json = api_call(:get,
                        "/api/v1/courses/#{@course.id}/modules?per_page=3",
                        controller: "context_modules_api",
                        action: "index",
                        format: "json",
                        course_id: @course.id.to_s,
                        per_page: "3")
        expect(response.headers["Link"]).to be_present
        expect(json.size).to eq 3
        ids = json.pluck("id")

        json = api_call(:get,
                        "/api/v1/courses/#{@course.id}/modules?per_page=3&page=2",
                        controller: "context_modules_api",
                        action: "index",
                        format: "json",
                        course_id: @course.id.to_s,
                        page: "2",
                        per_page: "3")
        expect(json.size).to eq 2
        ids += json.pluck("id")

        expect(ids).to eq @course.context_modules.not_deleted.sort_by(&:position).collect(&:id)
      end

      it "searches for modules by name" do
        mods = []
        2.times { |i| mods << @course.context_modules.create!(name: "spurious module #{i}") }
        json = api_call(:get,
                        "/api/v1/courses/#{@course.id}/modules?search_term=spur",
                        controller: "context_modules_api",
                        action: "index",
                        format: "json",
                        course_id: @course.id.to_s,
                        search_term: "spur")
        expect(json.size).to eq 2
        expect(json.pluck("id").sort).to eq mods.map(&:id).sort
      end

      it "searches for modules and items by name" do
        matching_mods = []
        nonmatching_mods = []
        # modules to include because their name matches
        # which means that all their (non-matching) items should be returned
        2.times do |i|
          mod = @course.context_modules.create!(name: "spurious module #{i}")
          mod.add_item(type: "context_module_sub_header", title: "non-matching item")
          matching_mods << mod
        end
        # modules to include because they have a matching item
        # which means that their non-matching items should *not* be included
        2.times do |i|
          mod = @course.context_modules.create!(name: "non-matching module #{i}")
          mod.add_item(type: "context_module_sub_header", title: "spurious item")
          mod.add_item(type: "context_module_sub_header", title: "non-matching item to ignore")
          nonmatching_mods << mod
        end

        json = api_call(:get,
                        "/api/v1/courses/#{@course.id}/modules?include[]=items&search_term=spur",
                        controller: "context_modules_api",
                        action: "index",
                        format: "json",
                        course_id: @course.id.to_s,
                        include: %w[items],
                        search_term: "spur")
        expect(json.size).to eq 4
        expect(json.pluck("id").sort).to eq (matching_mods + nonmatching_mods).map(&:id).sort

        json.each do |mod|
          expect(mod["items"].count).to eq 1
          expect(mod["items"].first["title"]).not_to include("ignore")
        end
      end
    end

    describe "show" do
      it "shows a single module" do
        json = api_call(:get,
                        "/api/v1/courses/#{@course.id}/modules/#{@module2.id}",
                        controller: "context_modules_api",
                        action: "show",
                        format: "json",
                        course_id: @course.id.to_s,
                        id: @module2.id.to_s)
        expect(json).to eq({
                             "name" => @module2.name,
                             "unlock_at" => @christmas.as_json,
                             "position" => 2,
                             "require_sequential_progress" => true,
                             "requirement_type" => "all",
                             "prerequisite_module_ids" => [@module1.id],
                             "id" => @module2.id,
                             "published" => true,
                             "items_count" => 2,
                             "items_url" => "http://www.example.com/api/v1/courses/#{@course.id}/modules/#{@module2.id}/items",
                             "publish_final_grade" => false,
                           })
      end

      context "show including content details" do
        let(:module1_json) do
          api_call(:get,
                   "/api/v1/courses/#{@course.id}/modules/#{@module1.id}?include[]=items&include[]=content_details",
                   controller: "context_modules_api",
                   action: "show",
                   format: "json",
                   course_id: @course.id.to_s,
                   include: %w[items content_details],
                   id: @module1.id.to_s)
        end
        let(:module2_json) do
          api_call(:get,
                   "/api/v1/courses/#{@course.id}/modules/#{@module2.id}?include[]=items&include[]=content_details",
                   controller: "context_modules_api",
                   action: "show",
                   format: "json",
                   course_id: @course.id.to_s,
                   include: %w[items content_details],
                   id: @module2.id.to_s)
        end
        let(:assignment_details) { module1_json["items"].find { |item| item["id"] == @assignment_tag.id }["content_details"] }
        let(:wiki_page_details) { module2_json["items"].find { |item| item["id"] == @wiki_page_tag.id }["content_details"] }

        it "includes user specific details" do
          expect(assignment_details).to include(
            "points_possible" => @assignment.points_possible
          )
        end

        it "sould include lock information" do
          expect(assignment_details).to include(
            "locked_for_user" => false
          )

          expect(wiki_page_details).to include(
            "locked_for_user" => false
          )
        end
      end

<<<<<<< HEAD
      context "index including estimated duration" do
=======
      context "show including estimated duration" do
>>>>>>> 0ef5b089
        before do
          Account.default.enable_feature!(:horizon_course_setting)
          @course.update!(horizon_course: true)
          @course.save!

          @module4 = @course.context_modules.create(name: "module4")
          @wiki_page_est = @course.wiki_pages.create!(title: "Wiki Page 1", body: "")
          @wiki_page_est.workflow_state = "active"
          @wiki_page_est.save!
          EstimatedDuration.create!(wiki_page_id: @wiki_page_est.id, duration: 30.minutes)
          @wiki_page_tag_est = @module4.add_item(id: @wiki_page_est.id, type: "wiki_page")
          @wiki_page_est2 = @course.wiki_pages.create!(title: "Wiki Page 2", body: "")
          @wiki_page_est2.workflow_state = "active"
          @wiki_page_est2.save!
          EstimatedDuration.create!(wiki_page_id: @wiki_page_est2.id, duration: 12.minutes)
          @wiki_page_tag_est2 = @module4.add_item(id: @wiki_page_est2.id, type: "wiki_page")
          @module4.save!
        end

        it "includes estimated duration on the module" do
          json = api_call(:get,
                          "/api/v1/courses/#{@course.id}/modules/#{@module4.id}?include[]=items&include[]=estimated_durations",
                          controller: "context_modules_api",
                          action: "show",
                          format: "json",
                          course_id: @course.id.to_s,
                          include: %w[items estimated_durations],
                          id: @module4.id.to_s)
          estimated_duration_module = json["estimated_duration"]
          expect(estimated_duration_module).to eq("PT42M")
        end

        it "includes estimated duration for the module and the items" do
          json = api_call(:get,
                          "/api/v1/courses/#{@course.id}/modules/#{@module4.id}?include[]=items&include[]=estimated_durations",
                          controller: "context_modules_api",
                          action: "show",
                          format: "json",
                          course_id: @course.id.to_s,
                          include: %w[items estimated_durations],
                          id: @module4.id.to_s)
          estimated_duration_module = json["estimated_duration"]
          estimated_duration1 = json["items"].find { |item| item["id"] == @wiki_page_tag_est.id }["estimated_duration"]
          estimated_duration2 = json["items"].find { |item| item["id"] == @wiki_page_tag_est2.id }["estimated_duration"]
          expect(estimated_duration_module).to eq("PT42M")
          expect(estimated_duration1).to eq("PT30M")
          expect(estimated_duration2).to eq("PT12M")
        end

        it "does not includes estimated duration details if the course is not horizon course" do
          @course.update!(horizon_course: false)
          @course.save!
          json = api_call(:get,
                          "/api/v1/courses/#{@course.id}/modules/#{@module4.id}?include[]=items&include[]=estimated_durations",
                          controller: "context_modules_api",
                          action: "show",
                          format: "json",
                          course_id: @course.id.to_s,
                          include: %w[items estimated_durations],
                          id: @module4.id.to_s)
          estimated_duration_module = json["estimated_duration"]
          estimated_duration1 = json["items"].find { |item| item["id"] == @wiki_page_tag_est.id }["estimated_duration"]
          estimated_duration2 = json["items"].find { |item| item["id"] == @wiki_page_tag_est2.id }["estimated_duration"]
          expect(estimated_duration_module).to be_nil
          expect(estimated_duration1).to be_nil
          expect(estimated_duration2).to be_nil
        end
      end

      it "shows a single unpublished module" do
        json = api_call(:get,
                        "/api/v1/courses/#{@course.id}/modules/#{@module3.id}",
                        controller: "context_modules_api",
                        action: "show",
                        format: "json",
                        course_id: @course.id.to_s,
                        id: @module3.id.to_param)
        expect(json).to eq({
                             "name" => @module3.name,
                             "unlock_at" => nil,
                             "position" => 3,
                             "require_sequential_progress" => false,
                             "requirement_type" => "all",
                             "prerequisite_module_ids" => [],
                             "id" => @module3.id,
                             "published" => false,
                             "items_count" => 0,
                             "items_url" => "http://www.example.com/api/v1/courses/#{@course.id}/modules/#{@module3.id}/items",
                             "publish_final_grade" => false,
                           })
      end

      it "includes items if requested" do
        json = api_call(:get,
                        "/api/v1/courses/#{@course.id}/modules/#{@module1.id}?include[]=items",
                        controller: "context_modules_api",
                        action: "show",
                        format: "json",
                        course_id: @course.id.to_s,
                        id: @module1.id.to_param,
                        include: %w[items])
        expect(json["items"].pluck("type")).to eq %w[Assignment Quiz Discussion SubHeader ExternalUrl]
      end

      it "does not include items if there are too many" do
        stub_const("Api::MAX_PER_PAGE", 3)
        json = api_call(:get,
                        "/api/v1/courses/#{@course.id}/modules/#{@module1.id}?include[]=items",
                        controller: "context_modules_api",
                        action: "show",
                        format: "json",
                        course_id: @course.id.to_s,
                        id: @module1.id.to_param,
                        include: %w[items])
        expect(json["items"]).to be_nil
      end

      it "indicates if the module requirement_type is 'one'" do
        @module1.update!(requirement_count: 1)
        json = api_call(:get,
                        "/api/v1/courses/#{@course.id}/modules/#{@module1.id}",
                        controller: "context_modules_api",
                        action: "show",
                        format: "json",
                        course_id: @course.id.to_s,
                        id: @module1.id.to_param)
        expect(json["requirement_type"]).to eq "one"
      end
    end

    describe "batch update" do
      before :once do
        @path = "/api/v1/courses/#{@course.id}/modules"
        @path_opts = { controller: "context_modules_api",
                       action: "batch_update",
                       format: "json",
                       course_id: @course.to_param }
        @test_modules = (1..4).map { |x| @course.context_modules.create! name: "test module #{x}" }
        @test_modules[2..3].each { |m| m.update_attribute(:workflow_state, "unpublished") }
        @modules_to_update = [@test_modules[1], @test_modules[3]]

        @wiki_page = @course.wiki_pages.create(title: "Wiki Page Title")
        @wiki_page.unpublish!
        @wiki_page_tag = @test_modules[3].add_item(id: @wiki_page.id, type: "wiki_page")

        @ids_to_update = @modules_to_update.map(&:id)
      end

      it "unpublishes modules" do
        json = api_call(:put, @path, @path_opts, { event: "unpublish", module_ids: @ids_to_update })
        expect(json["completed"].sort).to eq @ids_to_update
        expect(@test_modules.map { |tm| tm.reload.workflow_state }).to eq %w[active unpublished unpublished unpublished]
      end

      it "deletes modules" do
        json = api_call(:put, @path, @path_opts, { event: "delete", module_ids: @ids_to_update })
        expect(json["completed"].sort).to eq @ids_to_update
        expect(@test_modules.map { |tm| tm.reload.workflow_state }).to eq %w[active deleted unpublished deleted]
      end

      it "converts module ids to integer and ignore non-numeric ones" do
        json = api_call(:put, @path, @path_opts, { event: "publish", module_ids: %w[lolcats abc123] + @ids_to_update.map(&:to_s) })
        expect(json["completed"].sort).to eq @ids_to_update
        expect(@test_modules.map { |tm| tm.reload.workflow_state }).to eq %w[active active unpublished active]
      end

      it "does not update soft-deleted modules" do
        @modules_to_update.each(&:destroy)
        api_call(:put,
                 @path,
                 @path_opts,
                 { event: "delete", module_ids: @ids_to_update },
                 {},
                 { expected_status: 404 })
      end

      it "404s if no modules exist with the given ids" do
        @modules_to_update.each do |m|
          m.content_tags.scope.delete_all
          m.destroy_permanently!
        end
        api_call(:put,
                 @path,
                 @path_opts,
                 { event: "publish", module_ids: @ids_to_update },
                 {},
                 { expected_status: 404 })
      end

      it "404s if only non-numeric ids are given" do
        api_call(:put,
                 @path,
                 @path_opts,
                 { event: "publish", module_ids: @ids_to_update.map { |id| id.to_s + "abc" } },
                 {},
                 { expected_status: 404 })
      end

      it "succeeds if only some ids don't exist" do
        @modules_to_update.first.destroy_permanently!
        json = api_call(:put, @path, @path_opts, { event: "publish", module_ids: @ids_to_update })
        expect(json["completed"]).to eq [@modules_to_update.last.id]
        expect(@modules_to_update.last.reload).to be_active
      end

      it "400s if :module_ids is missing" do
        api_call(:put, @path, @path_opts, { event: "publish" }, {}, { expected_status: 400 })
      end

      it "400s if :event is missing" do
        api_call(:put, @path, @path_opts, { module_ids: @ids_to_update }, {}, { expected_status: 400 })
      end

      it "400s if :event is invalid" do
        api_call(:put,
                 @path,
                 @path_opts,
                 { event: "burninate", module_ids: @ids_to_update },
                 {},
                 { expected_status: 400 })
      end

      it "scopes to the course" do
        other_course = Course.create! name: "Other Course"
        other_module = other_course.context_modules.create! name: "Other Module"

        json = api_call(:put, @path, @path_opts, { event: "unpublish",
                                                   module_ids: [@test_modules[1].id, other_module.id] })
        expect(json["completed"]).to eq [@test_modules[1].id]

        expect(@test_modules[1].reload).to be_unpublished
        expect(other_module.reload).to be_active
      end

      it "skips publishing module content tags if skip_content_tags is true" do
        json = api_call(:put, @path, @path_opts, { event: "publish", module_ids: @ids_to_update, skip_content_tags: true })
        expect(json["completed"].sort).to eq @ids_to_update
        expect(@test_modules.map { |tm| tm.reload.workflow_state }).to eq %w[active active unpublished active]

        @wiki_page_tag.reload
        expect(@wiki_page_tag.active?).to be false
        @wiki_page.reload
        expect(@wiki_page.active?).to be false
      end

      it "unpublishes module content tags by default" do
        @wiki_page_tag.publish!
        @wiki_page.publish!
        @wiki_page_tag.reload
        expect(@wiki_page_tag.active?).to be true
        @wiki_page.reload
        expect(@wiki_page.active?).to be true

        json = api_call(:put, @path, @path_opts, { event: "unpublish", module_ids: @ids_to_update })
        expect(json["completed"].sort).to eq @ids_to_update
        expect(@test_modules.map { |tm| tm.reload.workflow_state }).to eq %w[active unpublished unpublished unpublished]

        @wiki_page_tag.reload
        expect(@wiki_page_tag.active?).to be false
        @wiki_page.reload
        expect(@wiki_page.active?).to be false
      end

      it "does not unpublish module content tags if skip_content_tags is true" do
        @wiki_page_tag.publish!
        @wiki_page.publish!
        @wiki_page_tag.reload
        expect(@wiki_page_tag.active?).to be true
        @wiki_page.reload
        expect(@wiki_page.active?).to be true

        json = api_call(:put, @path, @path_opts, { event: "unpublish", module_ids: @ids_to_update, skip_content_tags: true })
        expect(json["completed"].sort).to eq @ids_to_update
        expect(@test_modules.map { |tm| tm.reload.workflow_state }).to eq %w[active unpublished unpublished unpublished]

        @wiki_page_tag.reload
        expect(@wiki_page_tag.active?).to be true
        @wiki_page.reload
        expect(@wiki_page.active?).to be true
      end

      it "publishes modules (and their tags)" do
        json = api_call(:put, @path, @path_opts, { event: "publish", module_ids: @ids_to_update })
        expect(json["completed"].sort).to eq @ids_to_update
        expect(@test_modules.map { |tm| tm.reload.workflow_state }).to eq %w[active active unpublished active]

        expect(@wiki_page_tag.reload.active?).to be true
        expect(@wiki_page.reload.active?).to be true
      end

      it "starts a background job if async is passed" do
        json = api_call(:put, @path, @path_opts, { event: "publish", module_ids: @ids_to_update, async: true })
        expect(json["completed"]).to be_nil
        expect(json["progress"]).to be_present

        expect(@wiki_page_tag.reload.active?).not_to be true
        expect(@wiki_page.reload.active?).not_to be true
        progress = Progress.last
        expect(progress).to be_queued
        expect(progress.tag).to eq "context_module_batch_update"
      end
    end

    describe "update" do
      before :once do
        course_with_teacher(active_all: true)

        @module1 = @course.context_modules.create(name: "unpublished")
        @module1.workflow_state = "unpublished"
        @module1.save!

        @wiki_page = @course.wiki_pages.create(title: "Wiki Page Title")
        @wiki_page.unpublish!
        @wiki_page_tag = @module1.add_item(id: @wiki_page.id, type: "wiki_page")

        @module2 = @course.context_modules.create!(name: "published")
      end

      it "updates the attributes" do
        unlock_at = 1.day.from_now
        json = api_call(:put,
                        "/api/v1/courses/#{@course.id}/modules/#{@module1.id}",
                        { controller: "context_modules_api",
                          action: "update",
                          format: "json",
                          course_id: @course.id.to_s,
                          id: @module1.id.to_s },
                        { module: { name: "new name",
                                    unlock_at:,
                                    require_sequential_progress: true } })

        expect(json["id"]).to eq @module1.id
        expect(json["name"]).to eq "new name"
        expect(json["unlock_at"]).to eq unlock_at.as_json
        expect(json["require_sequential_progress"]).to be true

        @module1.reload
        expect(@module1.name).to eq "new name"
        expect(@module1.unlock_at.as_json).to eq unlock_at.as_json
        expect(@module1.require_sequential_progress).to be true
      end

      it "updates the position" do
        json = api_call(:put,
                        "/api/v1/courses/#{@course.id}/modules/#{@module1.id}",
                        { controller: "context_modules_api",
                          action: "update",
                          format: "json",
                          course_id: @course.id.to_s,
                          id: @module1.id.to_s },
                        { module: { position: "2" } })

        expect(json["position"]).to eq 2
        @module1.reload
        @module2.reload
        expect(@module1.position).to eq 2
        expect(@module2.position).to eq 1

        json = api_call(:put,
                        "/api/v1/courses/#{@course.id}/modules/#{@module1.id}",
                        { controller: "context_modules_api",
                          action: "update",
                          format: "json",
                          course_id: @course.id.to_s,
                          id: @module1.id.to_s },
                        { module: { position: "1" } })

        expect(json["position"]).to eq 1
        @module1.reload
        @module2.reload
        expect(@module1.position).to eq 1
        expect(@module2.position).to eq 2
      end

      it "publishes modules (and their tags)" do
        json = api_call(:put,
                        "/api/v1/courses/#{@course.id}/modules/#{@module1.id}",
                        { controller: "context_modules_api",
                          action: "update",
                          format: "json",
                          course_id: @course.id.to_s,
                          id: @module1.id.to_s },
                        { module: { published: "1" } })
        expect(json["published"]).to be true
        @module1.reload
        expect(@module1.active?).to be true

        @wiki_page_tag.reload
        expect(@wiki_page_tag.active?).to be true
        @wiki_page.reload
        expect(@wiki_page.active?).to be true
      end

      it "publishes module tag items even if the tag itself is already published" do
        # surreptitiously set up a terrible pre-DS => post-DS transition state
        ContentTag.where(id: @wiki_page_tag.id).update_all(workflow_state: "active")

        api_call(:put,
                 "/api/v1/courses/#{@course.id}/modules/#{@module1.id}",
                 { controller: "context_modules_api",
                   action: "update",
                   format: "json",
                   course_id: @course.id.to_s,
                   id: @module1.id.to_s },
                 { module: { published: "1" } })

        @wiki_page.reload
        expect(@wiki_page.active?).to be true
      end

      it "unpublishes modules" do
        json = api_call(:put,
                        "/api/v1/courses/#{@course.id}/modules/#{@module2.id}",
                        { controller: "context_modules_api",
                          action: "update",
                          format: "json",
                          course_id: @course.id.to_s,
                          id: @module2.id.to_s },
                        { module: { published: "0" } })
        expect(json["published"]).to be false
        @module2.reload
        expect(@module2.unpublished?).to be true
      end

      it "sets prerequisites" do
        new_module = @course.context_modules.create!(name: "published")

        json = api_call(:put,
                        "/api/v1/courses/#{@course.id}/modules/#{new_module.id}",
                        { controller: "context_modules_api",
                          action: "update",
                          format: "json",
                          course_id: @course.id.to_s,
                          id: new_module.id.to_s },
                        { module: { name: "name", prerequisite_module_ids: [@module1.id, @module2.id] } })

        expect(json["prerequisite_module_ids"].sort).to eq [@module1.id, @module2.id].sort
        new_module.reload
        expect(new_module.prerequisites.pluck(:id).sort).to eq [@module1.id, @module2.id].sort
      end

      it "only resets prerequisites if parameter is included and is blank" do
        new_module = @course.context_modules.create!(name: "published")
        new_module.prerequisites = "module_#{@module1.id},module_#{@module2.id}"
        new_module.save!

        new_module.reload
        expect(new_module.prerequisites.pluck(:id).sort).to eq [@module1.id, @module2.id].sort

        api_call(:put,
                 "/api/v1/courses/#{@course.id}/modules/#{new_module.id}",
                 { controller: "context_modules_api",
                   action: "update",
                   format: "json",
                   course_id: @course.id.to_s,
                   id: new_module.id.to_s },
                 { module: { name: "new name",
                             require_sequential_progress: true } })
        new_module.reload
        expect(new_module.prerequisites.pluck(:id).sort).to eq [@module1.id, @module2.id].sort

        api_call(:put,
                 "/api/v1/courses/#{@course.id}/modules/#{new_module.id}",
                 { controller: "context_modules_api",
                   action: "update",
                   format: "json",
                   course_id: @course.id.to_s,
                   id: new_module.id.to_s },
                 { module: { name: "new name",
                             prerequisite_module_ids: "" } })
        new_module.reload
        expect(new_module.prerequisites.pluck(:id).sort).to be_empty
      end

      it "skips publishing module content tags if skip_content_tags is true" do
        json = api_call(:put,
                        "/api/v1/courses/#{@course.id}/modules/#{@module1.id}",
                        { controller: "context_modules_api",
                          action: "update",
                          format: "json",
                          course_id: @course.id.to_s,
                          id: @module1.id.to_s },
                        { module: { published: "1", skip_content_tags: "true" } })
        expect(json["published"]).to be true
        @module1.reload
        expect(@module1.active?).to be true

        @wiki_page_tag.reload
        expect(@wiki_page_tag.active?).to be false
        @wiki_page.reload
        expect(@wiki_page.active?).to be false
      end

      it "unpublishes module content tags by default" do
        @wiki_page_tag.publish!
        @wiki_page.publish!
        @wiki_page_tag.reload
        expect(@wiki_page_tag.active?).to be true
        @wiki_page.reload
        expect(@wiki_page.active?).to be true

        json = api_call(:put,
                        "/api/v1/courses/#{@course.id}/modules/#{@module1.id}",
                        { controller: "context_modules_api",
                          action: "update",
                          format: "json",
                          course_id: @course.id.to_s,
                          id: @module1.id.to_s },
                        { module: { published: "0" } })
        expect(json["published"]).to be false
        @module1.reload
        expect(@module1.unpublished?).to be true

        @wiki_page_tag.reload
        expect(@wiki_page_tag.active?).to be false
        @wiki_page.reload
        expect(@wiki_page.active?).to be false
      end

      it "does not unpublish module content tags if skip_content_tags is true" do
        @wiki_page_tag.publish!
        @wiki_page.publish!
        @wiki_page_tag.reload
        expect(@wiki_page_tag.active?).to be true
        @wiki_page.reload
        expect(@wiki_page.active?).to be true

        json = api_call(:put,
                        "/api/v1/courses/#{@course.id}/modules/#{@module1.id}",
                        { controller: "context_modules_api",
                          action: "update",
                          format: "json",
                          course_id: @course.id.to_s,
                          id: @module1.id.to_s },
                        { module: { published: "0", skip_content_tags: "true" } })
        expect(json["published"]).to be false
        @module1.reload
        expect(@module1.unpublished?).to be true

        @wiki_page_tag.reload
        expect(@wiki_page_tag.active?).to be true
        @wiki_page.reload
        expect(@wiki_page.active?).to be true
      end
    end

    describe "create" do
      before :once do
        course_with_teacher(active_all: true)
      end

      it "creates a module with attributes" do
        unlock_at = 1.day.from_now
        json = api_call(:post,
                        "/api/v1/courses/#{@course.id}/modules",
                        { controller: "context_modules_api",
                          action: "create",
                          format: "json",
                          course_id: @course.id.to_s },
                        { module: { name: "new name",
                                    unlock_at:,
                                    require_sequential_progress: true } })

        expect(@course.context_modules.count).to eq 1

        expect(json["name"]).to eq "new name"
        expect(json["unlock_at"]).to eq unlock_at.as_json
        expect(json["require_sequential_progress"]).to be true

        new_module = @course.context_modules.find(json["id"])
        expect(new_module.name).to eq "new name"
        expect(new_module.unlock_at.as_json).to eq unlock_at.as_json
        expect(new_module.require_sequential_progress).to be true
      end

      it "requires a name" do
        api_call(:post,
                 "/api/v1/courses/#{@course.id}/modules",
                 { controller: "context_modules_api",
                   action: "create",
                   format: "json",
                   course_id: @course.id.to_s },
                 { module: { name: "" } },
                 {},
                 { expected_status: 400 })

        expect(@course.context_modules.count).to eq 0
      end

      it "inserts new module into specified position" do
        deleted_mod = @course.context_modules.create(name: "deleted")
        deleted_mod.destroy
        module1 = @course.context_modules.create(name: "unpublished")
        module2 = @course.context_modules.create!(name: "published")

        json = api_call(:post,
                        "/api/v1/courses/#{@course.id}/modules",
                        { controller: "context_modules_api",
                          action: "create",
                          format: "json",
                          course_id: @course.id.to_s },
                        { module: { name: "new name", position: "2" } })

        expect(@course.context_modules.not_deleted.count).to eq 3

        expect(json["position"]).to eq 2

        module1.reload
        expect(module1.position).to eq 1
        new_module = @course.context_modules.find(json["id"])
        expect(new_module.position).to eq 2

        module2.reload
        expect(module2.position).to eq 3
      end

      it "sets prerequisites" do
        module1 = @course.context_modules.create(name: "unpublished")
        module2 = @course.context_modules.create!(name: "published")

        json = api_call(:post,
                        "/api/v1/courses/#{@course.id}/modules",
                        { controller: "context_modules_api",
                          action: "create",
                          format: "json",
                          course_id: @course.id.to_s },
                        { module: { name: "name", prerequisite_module_ids: [module1.id, module2.id] } })

        expect(@course.context_modules.count).to eq 3

        expect(json["prerequisite_module_ids"].sort).to eq [module1.id, module2.id].sort

        new_module = @course.context_modules.find(json["id"])
        expect(new_module.prerequisites.pluck(:id).sort).to eq [module1.id, module2.id].sort
      end
    end

    it "deletes a module" do
      json = api_call(:delete,
                      "/api/v1/courses/#{@course.id}/modules/#{@module1.id}",
                      { controller: "context_modules_api",
                        action: "destroy",
                        format: "json",
                        course_id: @course.id.to_s,
                        id: @module1.id.to_s },
                      {},
                      {})
      expect(json["id"]).to eq @module1.id
      @module1.reload
      expect(@module1.workflow_state).to eq "deleted"
    end

    it "shows module progress for a student" do
      student = User.create!
      @course.enroll_student(student).accept!

      # to simplify things, eliminate the other requirements
      @module1.completion_requirements.reject! { |r| [@quiz_tag.id, @topic_tag.id, @external_url_tag.id].include? r[:id] }
      @module1.save!
      @assignment.submit_homework(student, body: "done!")

      json = api_call(:get,
                      "/api/v1/courses/#{@course.id}/modules?include[]=items&student_id=#{student.id}",
                      controller: "context_modules_api",
                      action: "index",
                      format: "json",
                      course_id: @course.id.to_s,
                      student_id: student.id.to_s,
                      include: ["items"])
      h = json.find { |m| m["id"] == @module1.id }
      expect(h["state"]).to eq "completed"
      expect(h["completed_at"]).not_to be_nil
      expect(h["items"].find { |i| i["id"] == @assignment_tag.id }["completion_requirement"]["completed"]).to be true

      json = api_call(:get,
                      "/api/v1/courses/#{@course.id}/modules/#{@module1.id}?include[]=items&student_id=#{student.id}",
                      controller: "context_modules_api",
                      action: "show",
                      format: "json",
                      course_id: @course.id.to_s,
                      id: @module1.id.to_s,
                      student_id: student.id.to_s,
                      include: ["items"])
      expect(json["state"]).to eq "completed"
      expect(json["completed_at"]).not_to be_nil
      expect(json["items"].find { |i| i["id"] == @assignment_tag.id }["completion_requirement"]["completed"]).to be true
    end

    it "shows module items a student has access to when requesting as a teacher using student_id" do
      student_1 = User.create!(name: "Student 1")
      @course.enroll_student(student_1).accept!
      student_2 = User.create!(name: "Student 2")
      @course.enroll_student(student_2).accept!

      course_module = @course.context_modules.create!(name: "empty module", workflow_state: "published")
      assignment = @course.assignments.create!(
        name: "Suzaku Castle",
        workflow_state: "published",
        only_visible_to_overrides: true
      )
      course_module.add_item(id: assignment.id, type: "assignment")

      ao = assignment_override_model(assignment:)
      ao.assignment_override_students.create!(user: student_1)

      json = api_call_as_user(student_1,
                              :get,
                              "/api/v1/courses/#{@course.id}/modules?include[]=items",
                              controller: "context_modules_api",
                              action: "index",
                              format: "json",
                              course_id: @course.id.to_s,
                              student_id: student_1.id.to_s,
                              include: ["items"])

      expect(json.last["items"][0]["title"]).to eq "Suzaku Castle"

      json = api_call_as_user(student_2,
                              :get,
                              "/api/v1/courses/#{@course.id}/modules?include[]=items",
                              controller: "context_modules_api",
                              action: "index",
                              format: "json",
                              course_id: @course.id.to_s,
                              student_id: student_2.id.to_s,
                              include: ["items"])

      expect(json.last["items"].length).to be 0

      json = api_call_as_user(@teacher,
                              :get,
                              "/api/v1/courses/#{@course.id}/modules?include[]=items&student_id=#{student_1.id}",
                              controller: "context_modules_api",
                              action: "index",
                              format: "json",
                              course_id: @course.id.to_s,
                              student_id: student_1.id.to_s,
                              include: ["items"])

      expect(json.last["items"][0]["title"]).to eq "Suzaku Castle"

      json = api_call_as_user(@teacher,
                              :get,
                              "/api/v1/courses/#{@course.id}/modules?include[]=items&student_id=#{student_2.id}",
                              controller: "context_modules_api",
                              action: "index",
                              format: "json",
                              course_id: @course.id.to_s,
                              student_id: student_2.id.to_s,
                              include: ["items"])

      expect(json.last["items"].length).to be 0
    end
  end

  context "as a student" do
    before :once do
      course_with_student(course: @course, active_all: true)
    end

    it "shows locked state" do
      json = api_call(:get,
                      "/api/v1/courses/#{@course.id}/modules/#{@module2.id}",
                      controller: "context_modules_api",
                      action: "show",
                      format: "json",
                      course_id: @course.id.to_s,
                      id: @module2.id.to_s)
      expect(json["state"]).to eq "locked"
    end

    it "cannot duplicate" do
      course_module = @course.context_modules.create!(name: "empty module")
      api_call(:post,
               "/api/v1/courses/#{@course.id}/modules/#{course_module.id}/duplicate",
               { controller: "context_modules_api",
                 action: "duplicate",
                 format: "json",
                 course_id: @course.id.to_s,
                 module_id: course_module.id.to_s },
               {},
               {},
               { expected_status: 403 })
    end

    it "shows module progress" do
      # to simplify things, eliminate the requirements on the quiz and discussion topic for this test
      @module1.completion_requirements.reject! { |r| [@quiz_tag.id, @topic_tag.id].include? r[:id] }
      @module1.save!

      json = api_call(:get,
                      "/api/v1/courses/#{@course.id}/modules/#{@module1.id}",
                      controller: "context_modules_api",
                      action: "show",
                      format: "json",
                      course_id: @course.id.to_s,
                      id: @module1.id.to_s)
      expect(json["state"]).to eq "unlocked"

      @assignment.submit_homework(@user, body: "done!")
      json = api_call(:get,
                      "/api/v1/courses/#{@course.id}/modules/#{@module1.id}",
                      controller: "context_modules_api",
                      action: "show",
                      format: "json",
                      course_id: @course.id.to_s,
                      id: @module1.id.to_s)
      expect(json["state"]).to eq "started"
      expect(json["completed_at"]).to be_nil

      @external_url_tag.context_module_action(@user, :read)
      json = api_call(:get,
                      "/api/v1/courses/#{@course.id}/modules/#{@module1.id}",
                      controller: "context_modules_api",
                      action: "show",
                      format: "json",
                      course_id: @course.id.to_s,
                      id: @module1.id.to_s)
      expect(json["state"]).to eq "completed"
      expect(json["completed_at"]).not_to be_nil
    end

    it "considers scores that are close enough as complete" do
      teacher = @course.enroll_teacher(User.create!, enrollment_state: "active").user
      @module1.completion_requirements = {
        @assignment_tag.id => { type: "min_score", min_score: 1 },
      }
      @module1.save!

      json = api_call(:get,
                      "/api/v1/courses/#{@course.id}/modules/#{@module1.id}",
                      controller: "context_modules_api",
                      action: "show",
                      format: "json",
                      course_id: @course.id.to_s,
                      id: @module1.id.to_s)
      expect(json["state"]).to eq "unlocked"

      @assignment.grade_student(@user, score: 0.3 + 0.3 + 0.3 + 0.1, grader: teacher)

      json = api_call(:get,
                      "/api/v1/courses/#{@course.id}/modules/#{@module1.id}",
                      controller: "context_modules_api",
                      action: "show",
                      format: "json",
                      course_id: @course.id.to_s,
                      id: @module1.id.to_s)
      expect(json["state"]).to eq "completed"
      expect(json["completed_at"]).not_to be_nil
    end

    it "considers score as percentage completion" do
      teacher = @course.enroll_teacher(User.create!, enrollment_state: "active").user
      @module1.completion_requirements = {
        @assignment_tag.id => { type: "min_percentage", min_percentage: 60 },
      }
      @module1.save!

      json = api_call(:get,
                      "/api/v1/courses/#{@course.id}/modules/#{@module1.id}",
                      controller: "context_modules_api",
                      action: "show",
                      format: "json",
                      course_id: @course.id.to_s,
                      id: @module1.id.to_s)
      expect(json["state"]).to eq "unlocked"

      @assignment.grade_student(@user, score: 30, grader: teacher)

      json = api_call(:get,
                      "/api/v1/courses/#{@course.id}/modules/#{@module1.id}",
                      controller: "context_modules_api",
                      action: "show",
                      format: "json",
                      course_id: @course.id.to_s,
                      id: @module1.id.to_s)
      expect(json["state"]).to eq "completed"
      expect(json["completed_at"]).not_to be_nil
    end

    it "considers score as percentage not completion" do
      teacher = @course.enroll_teacher(User.create!, enrollment_state: "active").user
      @module1.completion_requirements = {
        @assignment_tag.id => { type: "min_percentage", min_percentage: 60 },
      }
      @module1.save!

      json = api_call(:get,
                      "/api/v1/courses/#{@course.id}/modules/#{@module1.id}",
                      controller: "context_modules_api",
                      action: "show",
                      format: "json",
                      course_id: @course.id.to_s,
                      id: @module1.id.to_s)
      expect(json["state"]).to eq "unlocked"

      @assignment.grade_student(@user, score: 10, grader: teacher)

      json = api_call(:get,
                      "/api/v1/courses/#{@course.id}/modules/#{@module1.id}",
                      controller: "context_modules_api",
                      action: "show",
                      format: "json",
                      course_id: @course.id.to_s,
                      id: @module1.id.to_s)
      expect(json["state"]).to eq "started"
      expect(json["completed_at"]).to be_nil
    end

    context "show including content details" do
      let(:module1_json) do
        api_call(:get,
                 "/api/v1/courses/#{@course.id}/modules/#{@module1.id}?include[]=items&include[]=content_details",
                 controller: "context_modules_api",
                 action: "show",
                 format: "json",
                 course_id: @course.id.to_s,
                 include: %w[items content_details],
                 id: @module1.id.to_s)
      end
      let(:module2_json) do
        api_call(:get,
                 "/api/v1/courses/#{@course.id}/modules/#{@module2.id}?include[]=items&include[]=content_details",
                 controller: "context_modules_api",
                 action: "show",
                 format: "json",
                 course_id: @course.id.to_s,
                 include: %w[items content_details],
                 id: @module2.id.to_s)
      end
      let(:assignment_details) { module1_json["items"].find { |item| item["id"] == @assignment_tag.id }["content_details"] }
      let(:wiki_page_details) { module2_json["items"].find { |item| item["id"] == @wiki_page_tag.id }["content_details"] }

      it "includes user specific details" do
        expect(assignment_details).to include(
          "points_possible" => @assignment.points_possible
        )
      end

      it "should include lock information" do
        expect(assignment_details).to include(
          "locked_for_user" => false
        )

        expect(wiki_page_details).to include(
          "lock_info",
          "lock_explanation",
          "locked_for_user" => true
        )
        expect(wiki_page_details["lock_info"]).to include(
          "asset_string" => @wiki_page.asset_string
        )
        expect(wiki_page_details["lock_info"]["context_module"]).to include(
          "unlock_at" => @christmas.as_json
        )
      end
    end

    it "does not list unpublished modules" do
      json = api_call(:get,
                      "/api/v1/courses/#{@course.id}/modules",
                      controller: "context_modules_api",
                      action: "index",
                      format: "json",
                      course_id: @course.id.to_s)
      expect(json.length).to eq 2
      json.each { |cm| expect(@course.context_modules.find(cm["id"]).workflow_state).to eq "active" }
    end

    it "does not show a single unpublished module" do
      api_call(:get,
               "/api/v1/courses/#{@course.id}/modules/#{@module3.id}",
               { controller: "context_modules_api",
                 action: "show",
                 format: "json",
                 course_id: @course.id.to_s,
                 id: @module3.id.to_param },
               {},
               {},
               { expected_status: 404 })
    end

    describe "batch update" do
      it "disallows deleting" do
        api_call(:put,
                 "/api/v1/courses/#{@course.id}/modules?event=delete&module_ids[]=#{@module1.id}",
                 { controller: "context_modules_api",
                   action: "batch_update",
                   event: "delete",
                   module_ids: [@module1.to_param],
                   format: "json",
                   course_id: @course.id.to_s },
                 {},
                 {},
                 { expected_status: 403 })
      end

      it "disallows publishing" do
        api_call(:put,
                 "/api/v1/courses/#{@course.id}/modules?event=publish&module_ids[]=#{@module1.id}",
                 { controller: "context_modules_api",
                   action: "batch_update",
                   event: "publish",
                   module_ids: [@module1.to_param],
                   format: "json",
                   course_id: @course.id.to_s },
                 {},
                 {},
                 { expected_status: 403 })
      end

      it "disallows unpublishing" do
        api_call(:put,
                 "/api/v1/courses/#{@course.id}/modules?event=unpublish&module_ids[]=#{@module1.id}",
                 { controller: "context_modules_api",
                   action: "batch_update",
                   event: "unpublish",
                   module_ids: [@module1.to_param],
                   format: "json",
                   course_id: @course.id.to_s },
                 {},
                 {},
                 { expected_status: 403 })
      end
    end

    it "disallows update" do
      @module1 = @course.context_modules.create(name: "module")
      api_call(:put,
               "/api/v1/courses/#{@course.id}/modules/#{@module1.id}",
               { controller: "context_modules_api",
                 action: "update",
                 format: "json",
                 course_id: @course.id.to_s,
                 id: @module1.id.to_s },
               { module: { name: "new name" } },
               {},
               { expected_status: 403 })
    end

    it "disallows create" do
      api_call(:post,
               "/api/v1/courses/#{@course.id}/modules",
               { controller: "context_modules_api",
                 action: "create",
                 format: "json",
                 course_id: @course.id.to_s },
               { module: { name: "new name" } },
               {},
               { expected_status: 403 })
    end

    it "disallows destroy" do
      api_call(:delete,
               "/api/v1/courses/#{@course.id}/modules/#{@module1.id}",
               { controller: "context_modules_api",
                 action: "destroy",
                 format: "json",
                 course_id: @course.id.to_s,
                 id: @module1.id.to_s },
               {},
               {},
               { expected_status: 403 })
    end

    it "does not show progress for other students" do
      student = User.create!
      @course.enroll_student(student).accept!

      api_call(:get,
               "/api/v1/courses/#{@course.id}/modules?student_id=#{student.id}",
               { controller: "context_modules_api",
                 action: "index",
                 format: "json",
                 course_id: @course.id.to_s,
                 student_id: student.id.to_s },
               {},
               {},
               { expected_status: 403 })

      api_call(:get,
               "/api/v1/courses/#{@course.id}/modules/#{@module1.id}?student_id=#{student.id}",
               { controller: "context_modules_api",
                 action: "show",
                 format: "json",
                 course_id: @course.id.to_s,
                 id: @module1.id.to_s,
                 student_id: student.id.to_s },
               {},
               {},
               { expected_status: 403 })
    end

    context "differentiated modules" do
      before :once do
        @module2.assignment_overrides.create!
      end

      it "does not include unassigned modules in the index" do
        json = api_call(:get,
                        "/api/v1/courses/#{@course.id}/modules",
                        controller: "context_modules_api",
                        action: "index",
                        format: "json",
                        course_id: @course.id.to_s)
        expect(json.pluck("id")).to contain_exactly(@module1.id)
      end

      it "returns 404 for unassigned modules in show" do
        api_call(:get,
                 "/api/v1/courses/#{@course.id}/modules/#{@module2.id}",
                 { controller: "context_modules_api",
                   action: "show",
                   format: "json",
                   course_id: @course.id.to_s,
                   id: @module2.id.to_s },
                 {},
                 {},
                 { expected_status: 404 })
      end
    end
  end

  context "differentiated assignments" do
    before(:once) do
      @assignment.only_visible_to_overrides = true
      @assignment.save!
      @other_section = @course.course_sections.create! name: "other section"
      create_section_override_for_assignment(@assignment, { course_section: @other_section })
    end

    it "excludes unassigned assignments" do
      student_in_course(active_all: true)
      json = api_call(:get,
                      "/api/v1/courses/#{@course.id}/modules?include[]=items",
                      { controller: "context_modules_api",
                        action: "index",
                        format: "json",
                        course_id: @course.id.to_s,
                        include: ["items"] })
      mod1_items = json.find { |m| m["id"] == @module1.id }["items"].pluck("id")
      expect(mod1_items).not_to include(@assignment_tag.id)
    end

    it "includes override assignments" do
      student_in_course(active_all: true, section: @other_section)
      json = api_call(:get,
                      "/api/v1/courses/#{@course.id}/modules?include[]=items",
                      { controller: "context_modules_api",
                        action: "index",
                        format: "json",
                        course_id: @course.id.to_s,
                        include: ["items"] })
      mod1_items = json.find { |m| m["id"] == @module1.id }["items"].pluck("id")
      expect(mod1_items).to include(@assignment_tag.id)
    end

    it "includes observed students' assigned assignment items" do
      student_in_course(active_all: true, section: @other_section)
      course_with_observer(course: @course, associated_user_id: @student.id)
      json = api_call(:get,
                      "/api/v1/courses/#{@course.id}/modules?include[]=items",
                      { controller: "context_modules_api",
                        action: "index",
                        format: "json",
                        course_id: @course.id.to_s,
                        include: ["items"] })
      mod1_items = json.find { |m| m["id"] == @module1.id }["items"].pluck("id")
      expect(mod1_items).to include(@assignment_tag.id)
    end
  end

  context "unauthorized user" do
    before do
      user_factory
    end

    it "checks permissions" do
      api_call(:get,
               "/api/v1/courses/#{@course.id}/modules",
               { controller: "context_modules_api",
                 action: "index",
                 format: "json",
                 course_id: @course.id.to_s },
               {},
               {},
               { expected_status: 403 })
      api_call(:get,
               "/api/v1/courses/#{@course.id}/modules/#{@module2.id}",
               { controller: "context_modules_api",
                 action: "show",
                 format: "json",
                 course_id: @course.id.to_s,
                 id: @module2.id.to_s },
               {},
               {},
               { expected_status: 403 })
      api_call(:put,
               "/api/v1/courses/#{@course.id}/modules?event=publish&module_ids[]=1",
               { controller: "context_modules_api",
                 action: "batch_update",
                 event: "publish",
                 module_ids: %w[1],
                 format: "json",
                 course_id: @course.id.to_s },
               {},
               {},
               { expected_status: 403 })
      api_call(:put,
               "/api/v1/courses/#{@course.id}/modules/#{@module1.id}",
               { controller: "context_modules_api",
                 action: "update",
                 format: "json",
                 course_id: @course.id.to_s,
                 id: @module1.id.to_s },
               { module: { name: "new name" } },
               {},
               { expected_status: 403 })
      api_call(:delete,
               "/api/v1/courses/#{@course.id}/modules/#{@module1.id}",
               { controller: "context_modules_api",
                 action: "destroy",
                 format: "json",
                 course_id: @course.id.to_s,
                 id: @module1.id.to_s },
               {},
               {},
               { expected_status: 403 })
      api_call(:post,
               "/api/v1/courses/#{@course.id}/modules",
               { controller: "context_modules_api",
                 action: "create",
                 format: "json",
                 course_id: @course.id.to_s },
               { module: { name: "new name" } },
               {},
               { expected_status: 403 })
    end
  end
end<|MERGE_RESOLUTION|>--- conflicted
+++ resolved
@@ -536,11 +536,7 @@
         end
       end
 
-<<<<<<< HEAD
-      context "index including estimated duration" do
-=======
       context "show including estimated duration" do
->>>>>>> 0ef5b089
         before do
           Account.default.enable_feature!(:horizon_course_setting)
           @course.update!(horizon_course: true)
