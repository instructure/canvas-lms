--- conflicted
+++ resolved
@@ -23,13 +23,17 @@
 
 class TestCourseApi
   include Api::V1::Course
-  def feeds_calendar_url(feed_code); "feed_calendar_url(#{feed_code.inspect})"; end
+  def feeds_calendar_url(feed_code)
+    "feed_calendar_url(#{feed_code.inspect})"
+  end
 
   def course_url(course, **)
     "course_url(Course.find(#{course.id}), :host => #{HostUrl.context_host(@course1)})"
   end
 
-  def api_user_content(syllabus, course); return "api_user_content(#{syllabus}, #{course.id})"; end
+  def api_user_content(syllabus, course)
+    "api_user_content(#{syllabus}, #{course.id})"
+  end
 end
 
 describe Api::V1::Course do
@@ -254,7 +258,7 @@
         future_assignment = @course.assignments.create!(
           title: "Future",
           due_at: 4.months.from_now,
-          points_possible: 10,
+          points_possible: 10
         )
         future_assignment.grade_student(@student, grader: @teacher, score: 7)
         future_assignment.unmute!
@@ -389,9 +393,9 @@
   end
 
   describe '#add_helper_dependant_entries' do
-    let(:hash) { Hash.new }
+    let(:hash) { {} }
     let(:course) { double(:feed_code => 573, :id => 42, :syllabus_body => 'syllabus text').as_null_object }
-    let(:course_json) { double.as_null_object() }
+    let(:course_json) { double.as_null_object }
     let(:api) { TestCourseApi.new }
 
     let(:result) do
@@ -414,6 +418,7 @@
 
     describe '#calendar' do
       subject { super().calendar }
+
       it { is_expected.to eq({ 'ics' => "feed_calendar_url(573).ics" }) }
     end
 
@@ -422,11 +427,13 @@
 
       describe '#syllabus_body' do
         subject { super().syllabus_body }
+
         it { is_expected.to be_nil }
       end
 
       describe '#html_url' do
         subject { super().html_url }
+
         it { is_expected.to be_nil }
       end
     end
@@ -436,11 +443,13 @@
 
       describe '#syllabus_body' do
         subject { super().syllabus_body }
+
         it { is_expected.to eq "api_user_content(syllabus text, 42)" }
       end
 
       describe '#html_url' do
         subject { super().html_url }
+
         it { is_expected.to eq "course_url(Course.find(42), :host => localhost)" }
       end
     end
@@ -448,7 +457,7 @@
 end
 
 describe CoursesController, type: :request do
-  let(:user_api_fields) { %w(id name sortable_name short_name created_at) }
+  let(:user_api_fields) { %w[id name sortable_name short_name created_at] }
 
   before :once do
     course_with_teacher(:active_all => true, :user => user_with_pseudonym(:name => 'UWP'))
@@ -622,7 +631,7 @@
     c4 = course_with_student(user: @student, course_name: 'xyz', active_all: true).course
     @student.set_preference(:course_nicknames, c4.id, 'ghi')
     json = api_call(:get, "/api/v1/courses.json", controller: 'courses', action: 'index', format: 'json')
-    expect(json.map { |course| course['name'] }).to eq %w(abc def ghi jkl)
+    expect(json.map { |course| course['name'] }).to eq %w[abc def ghi jkl]
   end
 
   it "excludes master courses if requested" do
@@ -995,14 +1004,16 @@
         expect(Auditors::Course).to receive(:record_created).once
         json = api_call(:post, @resource_path, @resource_params, post_params)
         new_course = Course.find(json['id'])
-        [:name, :course_code, :start_at, :end_at,
-         :is_public, :public_syllabus, :allow_wiki_comments,
-         :open_enrollment, :self_enrollment, :license, :sis_course_id,
-         :allow_student_forum_attachments, :public_description,
-         :restrict_enrollments_to_course_dates].each do |attr|
-          expect(new_course.send(attr)).to eq([:start_at, :end_at].include?(attr) ?
-            Time.parse(post_params['course'][attr.to_s]) :
-            post_params['course'][attr.to_s])
+        %i[name course_code start_at end_at
+           is_public public_syllabus allow_wiki_comments
+           open_enrollment self_enrollment license sis_course_id
+           allow_student_forum_attachments public_description
+           restrict_enrollments_to_course_dates].each do |attr|
+          expect(new_course.send(attr)).to eq(if [:start_at, :end_at].include?(attr)
+                                                Time.parse(post_params['course'][attr.to_s])
+                                              else
+                                                post_params['course'][attr.to_s]
+                                              end)
         end
         expect(new_course.account_id).to eql @account.id
         expect(new_course.enrollment_term_id).to eql term.id
@@ -1446,14 +1457,10 @@
       end
 
       it "doesn't allow creating a published course for unverified users if account requires it" do
-<<<<<<< HEAD
-        Account.default.tap { |a| a.settings[:require_confirmed_email] = true; a.save! }
-=======
         Account.default.tap do |a|
           a.settings[:require_confirmed_email] = true
           a.save!
         end
->>>>>>> 2bda9f78
         @course.update_attribute(:workflow_state, "claimed")
 
         json = api_call(:put, @path, @params, { :offer => 1 }, {}, { :expected_status => 401 })
@@ -1928,16 +1935,18 @@
     end
 
     context "an authorized user (granular permissions)" do
-      it "is able to reset a course" do
+      before do
         @course.root_account.enable_feature!(:granular_permissions_manage_courses)
         @course.root_account.role_overrides.create!(
           role: teacher_role,
           permission: 'manage_courses_reset',
           enabled: true
         )
+      end
+
+      it "is able to reset a course" do
         expect(Auditors::Course).to receive(:record_reset).once
                                                           .with(@course, anything, @user, anything)
-
         json = api_call(:post, @path, @params)
         @course.reload
         expect(@course.workflow_state).to eql 'deleted'
@@ -1945,7 +1954,15 @@
         expect(new_course.workflow_state).to eql 'claimed'
         expect(json['workflow_state']).to eql 'unpublished'
       end
-    end
+
+      it "is not able to reset a template course" do
+        @course.enrollments.each(&:destroy)
+        @course.update!(template: true)
+        raw_api_call(:post, @path, @params)
+        expect(response.code).to eql '401'
+      end
+    end
+
     context "an unauthorized user" do
       it "returns 401" do
         @user = @student
@@ -2001,7 +2018,7 @@
       end
 
       it 'undeletes courses' do
-        [@course1, @course2].each { |c| c.destroy }
+        [@course1, @course2].each(&:destroy)
         expect(Auditors::Course).to receive(:record_restored).twice
         api_call(:put, @path, @params, { :event => 'undelete', :course_ids => [@course1.id, 'sis_course_id:course2'] })
         run_jobs
@@ -2211,7 +2228,7 @@
     expect(courses[0]['term']).to include(
       'id' => @course1.enrollment_term_id,
       'name' => @course1.enrollment_term.name,
-      'workflow_state' => 'active',
+      'workflow_state' => 'active'
     )
 
     # course2
@@ -2221,7 +2238,7 @@
     expect(courses[0]['term']).to include(
       'id' => @course2.enrollment_term_id,
       'name' => @course2.enrollment_term.name,
-      'workflow_state' => 'active',
+      'workflow_state' => 'active'
     )
   end
 
@@ -2418,17 +2435,17 @@
 
     context "grading period info" do
       let(:grading_period_info_keys) do
-        [
-          'current_grading_period_id',
-          'current_grading_period_title',
-          'has_grading_periods',
-          'multiple_grading_periods_enabled'
+        %w[
+          current_grading_period_id
+          current_grading_period_title
+          has_grading_periods
+          multiple_grading_periods_enabled
         ]
       end
 
       before(:once) do
         create_grading_periods_for(
-          @course2, grading_periods: [:old, :current, :future]
+          @course2, grading_periods: %i[old current future]
         )
       end
 
@@ -2460,18 +2477,18 @@
 
     context "include current grading period scores" do
       let(:grading_period_score_keys) do
-        [
-          'totals_for_all_grading_periods_option',
-          'current_period_computed_current_score',
-          'current_period_computed_final_score',
-          'current_period_computed_current_grade',
-          'current_period_computed_final_grade'
+        %w[
+          totals_for_all_grading_periods_option
+          current_period_computed_current_score
+          current_period_computed_final_score
+          current_period_computed_current_grade
+          current_period_computed_final_grade
         ]
       end
 
       before(:once) do
         create_grading_periods_for(
-          @course2, grading_periods: [:old, :current, :future]
+          @course2, grading_periods: %i[old current future]
         )
       end
 
@@ -2498,8 +2515,7 @@
         expect(enrollment_json).to_not include(*grading_period_score_keys)
       end
 
-      it "does not include current grading period scores if final grades are hidden, " \
-         " even if 'total_scores' and 'current_grading_period_scores' are requested" do
+      it "does not include current grading period scores if final grades are hidden, even if 'total_scores' and 'current_grading_period_scores' are requested" do
         @course2.hide_final_grades = true
         @course2.save
         json_response = courses_api_index_call(includes: ['total_scores', 'current_grading_period_scores'])
@@ -2625,11 +2641,11 @@
     expect(json.length).to eq 1
     expect(json[0]).to include(
       'enrollments',
-      'id' => @course1.id,
+      'id' => @course1.id
     )
     expect(json[0]['enrollments'].length).to eq 1
     expect(json[0]['enrollments'][0]).to include(
-      'type' => 'teacher',
+      'type' => 'teacher'
     )
   end
 
@@ -2747,7 +2763,7 @@
                       { :state => ['available'] })
       expect(json.collect { |c| c['id'].to_i }.sort).to eq [@course1.id, @course2.id].sort
       json.collect { |c| c['workflow_state'] }.each do |s|
-        expect(%w{available}).to include(s)
+        expect(%w[available]).to include(s)
       end
     end
 
@@ -2757,7 +2773,7 @@
                       { :state => ['unpublished'] })
       expect(json.collect { |c| c['id'].to_i }.sort).to eq [@course3.id, @course4.id].sort
       json.collect { |c| c['workflow_state'] }.each do |s|
-        expect(%w{unpublished}).to include(s)
+        expect(%w[unpublished]).to include(s)
       end
     end
 
@@ -2767,7 +2783,7 @@
                       { :state => ['unpublished', 'available'] })
       expect(json.collect { |c| c['id'].to_i }.sort).to eq [@course1.id, @course2.id, @course3.id, @course4.id].sort
       json.collect { |c| c['workflow_state'] }.each do |s|
-        expect(%w{available unpublished}).to include(s)
+        expect(%w[available unpublished]).to include(s)
       end
     end
 
@@ -2779,7 +2795,7 @@
       expect(json[0]['enrollments']).to eq [{ 'type' => 'teacher', 'role' => 'SuperTeacher', 'role_id' => @role.id, 'user_id' => @me.id,
                                               'enrollment_state' => 'invited', "limit_privileges_to_course_section" => false }]
       json.collect { |c| c['workflow_state'] }.each do |s|
-        expect(%w{unpublished}).to include(s)
+        expect(%w[unpublished]).to include(s)
       end
     end
 
@@ -2915,7 +2931,7 @@
       @user = @me
       json = api_call(:get, "/api/v1/courses/#{@course2.id}/students.json",
                       { :controller => 'courses', :action => 'students', :course_id => @course2.id.to_s, :format => 'json' })
-      %w{sis_user_id unique_id}.each do |attribute|
+      %w[sis_user_id unique_id].each do |attribute|
         expect(json.map { |u| u[attribute] }).to eq [nil, nil]
       end
     end
@@ -2983,7 +2999,7 @@
     end
 
     it "is not paginated (for legacy reasons)" do
-      controller = double()
+      controller = double
       allow(controller).to receive(:params).and_return({})
       course_with_teacher(:active_all => true)
       num = Api.per_page_for(controller) + 1 # get the default api per page value
@@ -3055,7 +3071,7 @@
         ta_users = json.select { |u| u["name"] == "TAPerson" }
         expect(ta_users).to be_empty
 
-        json = api_call(:get, api_url, api_route, :enrollment_state => ["invited", "active", "completed"], :search_term => "TAP")
+        json = api_call(:get, api_url, api_route, :enrollment_state => %w[invited active completed], :search_term => "TAP")
         ta_users = json.select { |u| u["name"] == "TAPerson" }
         expect(ta_users).not_to be_empty
       end
@@ -3311,7 +3327,7 @@
           expect(normal['login_id']).to eq @user.pseudonym.unique_id
 
           secret = json.detect { |h| h['id'] == secretstudent.id }
-          expect(secret.keys & %w{email login_id}).to be_empty
+          expect(secret.keys & %w[email login_id]).to be_empty
         end
       end
 
@@ -3352,9 +3368,9 @@
       it "accepts an array of enrollment_types" do
         json = api_call(:get, "/api/v1/courses/#{@course1.id}/users",
                         { :controller => 'courses', :action => 'users', :course_id => @course1.to_param, :format => 'json' },
-                        :enrollment_type => ['student', 'student_view', 'teacher'], :include => ['enrollments'])
-
-        expect(json.map { |u| u['enrollments'].map { |e| e['type'] } }.flatten.uniq.sort).to eq %w{StudentEnrollment StudentViewEnrollment TeacherEnrollment}
+                        :enrollment_type => %w[student student_view teacher], :include => ['enrollments'])
+
+        expect(json.map { |u| u['enrollments'].map { |e| e['type'] } }.flatten.uniq.sort).to eq %w[StudentEnrollment StudentViewEnrollment TeacherEnrollment]
       end
 
       describe "enrollment_role" do
@@ -3393,7 +3409,7 @@
         it "accepts an array of enrollment roles" do
           json = api_call(:get, "/api/v1/courses/#{@course1.id}/users.json",
                           { :controller => 'courses', :action => 'users', :course_id => @course1.id.to_s, :format => 'json' },
-                          :enrollment_role => %w{StudentEnrollment EliteStudent})
+                          :enrollment_role => %w[StudentEnrollment EliteStudent])
 
           expect(json.map { |x| x["id"].to_i }.sort).to eq [@student1, @student2, @student3].map(&:id).sort
         end
@@ -3455,7 +3471,7 @@
                         { :controller => 'courses', :action => 'users', :course_id => @course2.id.to_s, :format => 'json' },
                         :enrollment_type => 'student')
         expect(json.length).to eq 2
-        %w{sis_user_id unique_id}.each do |attribute|
+        %w[sis_user_id unique_id].each do |attribute|
           expect(json.map { |u| u[attribute] }).to eq [nil, nil]
         end
       end
@@ -3487,8 +3503,8 @@
         json = api_call(:get, "/api/v1/courses/#{@course1.id}/users.json",
                         { :controller => 'courses', :action => 'users', :course_id => @course1.to_param, :format => 'json' },
                         :enrollment_type => 'student')
-        expect(json.map { |u| u['sis_user_id'] }.compact.sort).to eq ['user2', 'user3'].sort
-        expect(json.map { |u| u['login_id'] }.compact.sort).to eq ['nobody2@example.com', 'nobody3@example.com'].sort
+        expect(json.filter_map { |u| u['sis_user_id'] }.sort).to eq ['user2', 'user3'].sort
+        expect(json.filter_map { |u| u['login_id'] }.sort).to eq ['nobody2@example.com', 'nobody3@example.com'].sort
       end
 
       it "includes user sis id and login id if site admin" do
@@ -3540,7 +3556,7 @@
           json = api_call(:get, "/api/v1/courses/#{@course1.to_param}/users",
                           { :controller => 'courses', :action => 'users',
                             :course_id => @course1.to_param, :format => 'json' },
-                          { :include => %w{email} })
+                          { :include => %w[email] })
           json.each do |u|
             if u['id'] == @user.id
               expect(u['email']).to eq @user.email
@@ -3618,7 +3634,7 @@
 
       it "allows jumping to a user's page based on id" do
         @other_section = @course1.course_sections.create!
-        students = create_users(5.times.map { |i| { name: "User #{i + 1}", sortable_name: "#{i + 1}, User" } }, return_type: :record)
+        students = create_users(Array.new(5) { |i| { name: "User #{i + 1}", sortable_name: "#{i + 1}, User" } }, return_type: :record)
         create_enrollments(@course1, students)
         create_enrollments(@course1, students, section_id: @other_section.id)
         @target = students[4]
@@ -3632,7 +3648,7 @@
       it "includes custom links if requested" do
         json = api_call(:get, "/api/v1/courses/#{@course1.id}/users.json?include[]=custom_links",
                         { :controller => 'courses', :action => 'users', :course_id => @course1.id.to_s,
-                          :format => 'json', :include => %w(custom_links) })
+                          :format => 'json', :include => %w[custom_links] })
         expect(json.first).to have_key 'custom_links'
       end
 
@@ -3645,7 +3661,7 @@
         it "puts analytics 2 in custom links if installed" do
           json = api_call_as_user(@ta, :get, "/api/v1/courses/#{@course1.id}/users.json?include[]=custom_links",
                                   { :controller => 'courses', :action => 'users', :course_id => @course1.to_param,
-                                    :format => 'json', :include => %w(custom_links) })
+                                    :format => 'json', :include => %w[custom_links] })
           student1_json = json.find { |u| u['id'] == @student1.id }
           expect(student1_json['custom_links']).to include({
                                                              'text' => 'Analytics 2',
@@ -3660,7 +3676,7 @@
         it "respects tool permissions" do
           json = api_call_as_user(@student1, :get, "/api/v1/courses/#{@course1.id}/users.json?include[]=custom_links",
                                   { :controller => 'courses', :action => 'users', :course_id => @course1.id.to_s,
-                                    :format => 'json', :include => %w(custom_links) })
+                                    :format => 'json', :include => %w[custom_links] })
           student2_json = json.find { |u| u['id'] == @student2.id }
           expect(student2_json['custom_links'].map { |l| l['tool_id'] }).not_to include ContextExternalTool::ANALYTICS_2
         end
@@ -3683,7 +3699,7 @@
       @user = @me
       json = api_call(:get, "/api/v1/courses/#{@course1.id}/users.json",
                       { :controller => 'courses', :action => 'users', :course_id => @course1.id.to_s, :format => 'json' },
-                      :include => ['email', 'enrollments', 'observed_users'])
+                      :include => %w[email enrollments observed_users])
 
       enrollments1 = json.find { |u| u['id'] == observer1.id }['enrollments']
       expect(enrollments1.map { |e| e['observed_user']['id'] }.sort).to eq [@student1.id, @student2.id]
@@ -3731,7 +3747,7 @@
     expect(json.length).to eq 1
     expect(json[0]).to include(
       'id' => @course1.id,
-      'needs_grading_count' => 1,
+      'needs_grading_count' => 1
     )
   end
 
@@ -3860,10 +3876,10 @@
       json = api_call(:get, "/api/v1/courses/#{@course1.id}.json?include[]=tabs",
                       { :controller => 'courses', :action => 'show', :id => @course1.to_param, :format => 'json', :include => ['tabs'] })
       expect(json).to have_key 'tabs'
-      expected_tabs = [
-        "home", "announcements", "assignments", "discussions", "grades", "people",
-        "pages", "files", "syllabus", "outcomes", "quizzes", "modules", "settings",
-        "rubrics"
+      expected_tabs = %w[
+        home announcements assignments discussions grades people
+        pages files syllabus outcomes quizzes modules settings
+        rubrics
       ]
       expect(json['tabs'].map { |tab| tab['id'] }).to match_array(expected_tabs)
     end
@@ -4054,6 +4070,7 @@
                              'allow_student_forum_attachments' => true,
                              'allow_student_discussion_editing' => true,
                              'allow_student_discussion_reporting' => true,
+                             'allow_student_anonymous_discussion_topics' => false,
                              'banner_image' => nil,
                              'banner_image_id' => nil,
                              'banner_image_url' => nil,
@@ -4100,6 +4117,7 @@
                           :allow_student_discussion_editing => false,
                           :allow_student_organized_groups => false,
                           :allow_student_discussion_reporting => false,
+                          :allow_student_anonymous_discussion_topics => true,
                           :course_color => '#AABBCC',
                           :friendly_name => 'drama',
                           :filter_speed_grader_by_student_group => true,
@@ -4121,6 +4139,7 @@
                              'allow_student_forum_attachments' => true,
                              'allow_student_discussion_editing' => false,
                              'allow_student_discussion_reporting' => false,
+                             'allow_student_anonymous_discussion_topics' => true,
                              'banner_image' => nil,
                              'banner_image_id' => nil,
                              'banner_image_url' => nil,
@@ -4153,6 +4172,7 @@
         expect(@course.allow_student_discussion_editing).to eq false
         expect(@course.allow_student_organized_groups).to eq false
         expect(@course.allow_student_discussion_reporting).to eq false
+        expect(@course.allow_student_anonymous_discussion_topics).to eq true
         expect(@course.course_color).to eq '#AABBCC'
         expect(@course.friendly_name).to eq 'drama'
         expect(@course.hide_distribution_graphs).to eq true
@@ -4182,6 +4202,7 @@
         expect(json).to eq({
                              'allow_final_grade_override' => false,
                              'allow_student_discussion_topics' => true,
+                             'allow_student_anonymous_discussion_topics' => false,
                              'allow_student_forum_attachments' => true,
                              'allow_student_discussion_editing' => true,
                              'allow_student_discussion_reporting' => true,
@@ -4230,10 +4251,6 @@
       @student2 = student_in_course(:active_all => true, :name => "Leonard Hofstadter").user
       @student3 = student_in_course(:active_all => true, :name => "Howard Wolowitz").user
       pseudonym(@student1) # no login info
-<<<<<<< HEAD
-      pseudonym(@student2).tap { |p| p.current_login_at = 1.days.ago; p.save! }
-      pseudonym(@student3).tap { |p| p.current_login_at = 2.days.ago; p.save! }
-=======
       pseudonym(@student2).tap do |p|
         p.current_login_at = 1.day.ago
         p.save!
@@ -4242,14 +4259,13 @@
         p.current_login_at = 2.days.ago
         p.save!
       end
->>>>>>> 2bda9f78
     end
 
     it "includes the last_login information" do
       @user = @teacher
       json = api_call(:get, "/api/v1/courses/#{@course.id}/recent_students",
                       { :controller => 'courses', :action => 'recent_students', :course_id => @course.to_param, :format => 'json' })
-      expect(json.map { |el| el['last_login'] }.compact).not_to be_empty
+      expect(json.filter_map { |el| el['last_login'] }).not_to be_empty
     end
 
     it "sorts by last_login" do
@@ -4268,7 +4284,7 @@
     it "sanitizes html and process links" do
       @user = @teacher
       attachment_model(:context => @course)
-      html = %{<p><a href="/files/#{@attachment.id}/download?verifier=huehuehuehue">Click!</a><script></script></p>}
+      html = %(<p><a href="/files/#{@attachment.id}/download?verifier=huehuehuehue">Click!</a><script></script></p>)
       json = api_call(:post, "/api/v1/courses/#{@course.id}/preview_html",
                       { :controller => 'courses', :action => 'preview_html', :course_id => @course.to_param, :format => 'json' },
                       { :html => html })
@@ -4379,10 +4395,10 @@
   end
 end
 
-def each_copy_option
+def each_copy_option(&block)
   [[:assignments, :assignments], [:external_tools, :context_external_tools], [:files, :attachments],
    [:topics, :discussion_topics], [:calendar_events, :calendar_events], [:quizzes, :quizzes],
-   [:modules, :context_modules], [:outcomes, :created_learning_outcomes]].each { |o| yield o }
+   [:modules, :context_modules], [:outcomes, :created_learning_outcomes]].each(&block)
 end
 
 describe ContentImportsController, type: :request do
@@ -4680,7 +4696,7 @@
     it "returns the effective due at along with grading period information" do
       json = api_call(:get, @effective_due_dates_path, @options)
       due_date_info = json[@assignment1.id.to_s][@student.id.to_s]
-      expected_attributes = ["due_at", "grading_period_id", "in_closed_grading_period"]
+      expected_attributes = %w[due_at grading_period_id in_closed_grading_period]
       expect(due_date_info.keys).to match_array(expected_attributes)
     end
   end
@@ -4793,6 +4809,7 @@
     end
   end
 end
+
 describe CoursesController, type: :request do
   describe "/quizzes" do
     context "as teacher" do
