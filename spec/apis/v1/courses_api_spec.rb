--- conflicted
+++ resolved
@@ -1443,12 +1443,8 @@
           'current_period_computed_final_score',
           'current_period_computed_current_grade',
           'current_period_computed_final_grade',
-<<<<<<< HEAD
-          'current_grading_period_title' ]
-=======
           'current_grading_period_title',
           'current_grading_period_id' ]
->>>>>>> edbc72a9
       end
 
       before(:once) do
@@ -1461,11 +1457,7 @@
       "and 'current_grading_period_scores' are requested" do
         json_response = courses_api_index_call(includes: ['total_scores', 'current_grading_period_scores'])
         enrollment_json = enrollment(json_response)
-<<<<<<< HEAD
-        expect(enrollment_json).to include *grading_period_keys
-=======
         expect(enrollment_json).to include(*grading_period_keys)
->>>>>>> edbc72a9
         current_grading_period_title = 'Course Period 2: current period'
         expect(enrollment_json['current_grading_period_title']).to eq(current_grading_period_title)
       end
@@ -1474,11 +1466,7 @@
       "not requested, even if 'current_grading_period_scores' are requested" do
         json_response = courses_api_index_call(includes: ['current_grading_period_scores'])
         enrollment_json = enrollment(json_response)
-<<<<<<< HEAD
-        expect(enrollment_json).to_not include *grading_period_keys
-=======
         expect(enrollment_json).to_not include(*grading_period_keys)
->>>>>>> edbc72a9
       end
 
       it "does not include current grading period scores if final grades are hidden, " \
@@ -1487,11 +1475,7 @@
         @course2.save
         json_response = courses_api_index_call(includes: ['total_scores', 'current_grading_period_scores'])
         enrollment_json = enrollment(json_response)
-<<<<<<< HEAD
-        expect(enrollment_json).to_not include *grading_period_keys
-=======
         expect(enrollment_json).to_not include(*grading_period_keys)
->>>>>>> edbc72a9
       end
 
       it "returns true for 'multiple_grading_periods_enabled' if the course has Multiple Grading Periods enabled" do
