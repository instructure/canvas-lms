# frozen_string_literal: true

#
# Copyright (C) 2011 - 2014 Instructure, Inc.
#
# This file is part of Canvas.
#
# Canvas is free software: you can redistribute it and/or modify it under
# the terms of the GNU Affero General Public License as published by the Free
# Software Foundation, version 3 of the License.
#
# Canvas is distributed in the hope that it will be useful, but WITHOUT ANY
# WARRANTY; without even the implied warranty of MERCHANTABILITY or FITNESS FOR
# A PARTICULAR PURPOSE. See the GNU Affero General Public License for more
# details.
#
# You should have received a copy of the GNU Affero General Public License along
# with this program. If not, see <http://www.gnu.org/licenses/>.
#

require_relative "../api_spec_helper"
require_relative "../file_uploads_spec_helper"

class TestCourseApi
  include Api::V1::Course
  def feeds_calendar_url(feed_code)
    "feed_calendar_url(#{feed_code.inspect})"
  end

  def course_url(course, **)
    "course_url(Course.find(#{course.id}), :host => #{HostUrl.context_host(@course1)})"
  end

  def api_user_content(syllabus, course)
    "api_user_content(#{syllabus}, #{course.id})"
  end
end

def each_copy_option(&block)
  [[:assignments, :assignments],
   [:external_tools, :context_external_tools],
   [:files, :attachments],
   [:topics, :discussion_topics],
   [:calendar_events, :calendar_events],
   [:quizzes, :quizzes],
   [:modules, :context_modules],
   [:outcomes, :created_learning_outcomes]].each(&block)
end

describe Api::V1::Course do
  describe "#course_json" do
    before :once do
      @test_api = TestCourseApi.new
      course_with_teacher(active_all: true, user: user_with_pseudonym)
      @me = @user
      @course1 = @course
      course_with_student(user: @user, active_all: true)
      @course2 = @course
      @course2.update_attribute(:sis_source_id, "TEST-SIS-ONE.2011")
      @user.pseudonym.update_attribute(:sis_user_id, "user1")
    end

    let(:teacher_enrollment) { @course1.teacher_enrollments.first }

    it "supports optionally providing the url" do
      expect(@test_api.course_json(@course1, @me, {}, ["html_url"], [])).to encompass({
                                                                                        "html_url" => "course_url(Course.find(#{@course1.id}), :host => #{HostUrl.context_host(@course1)})"
                                                                                      })
      expect(@test_api.course_json(@course1, @me, {}, [], [])).to_not include "html_url"
    end

    it "only includes needs_grading_count if requested" do
      expect(@test_api.course_json(@course1, @me, {}, [], [teacher_enrollment])).to_not include "needs_grading_count"
    end

    it "only includes is_favorite if requested" do
      expect(@test_api.course_json(@course1, @me, {}, ["favorites"], [teacher_enrollment])).to include "is_favorite"
    end

    it "calls is_favorite with subject_user" do
      expect(@course1).to receive(:favorite_for_user?).with(@student)
      @test_api.course_json(@course1, @me, {}, ["favorites"], [teacher_enrollment], @student)
    end

    it "honors needs_grading_count for teachers" do
      expect(@test_api.course_json(@course1, @me, {}, ["needs_grading_count"], [teacher_enrollment])).to include "needs_grading_count"
    end

    it "returns storage_quota_used_mb if requested" do
      expect(@test_api.course_json(@course1, @me, {}, ["storage_quota_used_mb"], [teacher_enrollment])).to include "storage_quota_used_mb"
    end

    it "does not honor needs_grading_count for designers" do
      @designer_enrollment = @course1.enroll_designer(@me)
      @designer_enrollment.accept!
      expect(@test_api.course_json(@course1, @me, {}, ["needs_grading_count"], [@designer_enrollment])).to_not include "needs_grading_count"
    end

    it "includes apply_assignment_group_weights" do
      expect(@test_api.course_json(@course1, @me, {}, [], [])).to include "apply_assignment_group_weights"
    end

    it "includes course progress" do
      mod = @course2.context_modules.create!(name: "some module", require_sequential_progress: true)
      assignment = @course2.assignments.create!(title: "some assignment")
      tag = mod.add_item({ id: assignment.id, type: "assignment" })
      mod.completion_requirements = { tag.id => { type: "must_submit" } }
      mod.require_sequential_progress = true
      mod.publish
      mod.save!

      stubbed_url = "redirect_url"
      allow_any_instance_of(CourseProgress).to receive(:course_context_modules_item_redirect_url)
        .with(include(course_id: @course2.id, id: tag.id))
        .and_return(stubbed_url)

      json = @test_api.course_json(@course2, @me, {}, ["course_progress"], [])
      expect(json).to include("course_progress")
      expect(json["course_progress"]).to eq({
                                              "requirement_count" => 1,
                                              "requirement_completed_count" => 0,
                                              "next_requirement_url" => stubbed_url,
                                              "completed_at" => nil
                                            })
    end

    it "includes course progress error unless course is module based" do
      json = @test_api.course_json(@course2, @me, {}, ["course_progress"], [])
      expect(json).to include("course_progress")
      expect(json["course_progress"]).to eq({
                                              "error" => {
                                                "message" => "no progress available because this course is not module based (has modules and module completion requirements) or the user is not enrolled as a student in this course"
                                              }
                                            })
    end

    it "includes the total amount of invited and active students if 'total_students' flag is given" do
      json = @test_api.course_json(@course2, @me, {}, ["total_students"], [])

      expect(json).to include("total_students")
      expect(json["total_students"]).to eq 1
    end

    it "counts students with multiple enrollments once in 'total students'" do
      section = @course2.course_sections.create! name: "other section"
      @course2.enroll_student @student, section: section, allow_multiple_enrollments: true
      expect(@course2.student_enrollments.count).to eq 2

      json = @test_api.course_json(@course2, @me, {}, ["total_students"], [])
      expect(json).to include("total_students")
      expect(json["total_students"]).to eq 1
    end

    it "excludes the student view student in 'total students'" do
      @course2.student_view_student
      json = @test_api.course_json(@course2, @me, {}, ["total_students"], [])

      expect(json).to include("total_students")
      expect(json["total_students"]).to eq 1
    end

    it "includes the course nickname if one is set" do
      @me.set_preference(:course_nicknames, @course1.id, "nickname")
      json = @test_api.course_json(@course1, @me, {}, [], [])
      expect(json["name"]).to eq "nickname"
      expect(json["original_name"]).to eq @course1.name
    end

    it "prefers the course's friendly_name to the user's nickname" do
      @me.set_preference(:course_nicknames, @course1.id, "nickname")

      @course1.account.enable_as_k5_account!
      @course1.friendly_name = "friendly name"
      @course1.save!

      json = @test_api.course_json(@course1, @me, {}, [], [])
      expect(json["name"]).to eq "friendly name"
      expect(json["original_name"]).to eq @course1.name

      json = @test_api.course_json(@course1, @me, {}, [], [], prefer_friendly_name: false)
      expect(json["name"]).to eq "nickname"
      expect(json["original_name"]).to eq @course1.name
    end

    describe "total_scores" do
      before do
        @enrollment.scores.create!(
          current_score: 95.0,
          final_score: 85.0,
          unposted_current_score: 94.0,
          unposted_final_score: 84.0
        )
        @course.grading_standard_enabled = true
        @course.save!
      end

      let(:json) { @test_api.course_json(@course1, @me, {}, ["total_scores"], [@enrollment]) }

      let(:expected_result_without_unposted) do
        {
          "type" => "student",
          "role" => student_role.name,
          "role_id" => student_role.id,
          "user_id" => @me.id,
          "enrollment_state" => "active",
          "limit_privileges_to_course_section" => false,
          "computed_current_score" => 95.0,
          "computed_final_score" => 85.0,
          "computed_current_grade" => "A",
          "computed_final_grade" => "B",
        }
      end

      let(:expected_result_with_unposted) do
        expected_result_without_unposted.merge({
                                                 "unposted_current_score" => 94.0,
                                                 "unposted_final_score" => 84.0,
                                                 "unposted_current_grade" => "A",
                                                 "unposted_final_grade" => "B"
                                               })
      end

      it "includes computed scores" do
        expect(json["enrollments"]).to eq [expected_result_with_unposted]
      end

      it "includes unposted scores if user has :manage_grades" do
        @course.root_account.role_overrides.create!(permission: "view_all_grades", role: teacher_role, enabled: false)
        @course.root_account.role_overrides.create!(permission: "manage_grades", role: teacher_role, enabled: true)

        expect(json["enrollments"]).to eq [expected_result_with_unposted]
      end

      it "includes unposted scores if user has :view_all_grades" do
        @course.root_account.role_overrides.create!(permission: "view_all_grades", role: teacher_role, enabled: true)
        @course.root_account.role_overrides.create!(permission: "manage_grades", role: teacher_role, enabled: false)

        expect(json["enrollments"]).to eq [expected_result_with_unposted]
      end

      it "does not include unposted scores if user does not have permission" do
        @course.root_account.role_overrides.create!(permission: "view_all_grades", role: teacher_role, enabled: false)
        @course.root_account.role_overrides.create!(permission: "manage_grades", role: teacher_role, enabled: false)

        expect(json["enrollments"]).to eq [expected_result_without_unposted]
      end
    end

    describe "current_grading_period_scores" do
      before do
        @course.grading_standard_enabled = true
        @course.default_post_policy.update!(post_manually: false)
        create_grading_periods_for(@course, grading_periods: [:current, :future])

        current_assignment = @course.assignments.create!(
          title: "Current",
          due_at: 2.days.ago,
          points_possible: 10
        )
        current_assignment.grade_student(@student, grader: @teacher, score: 2)
        current_assignment.unmute!

        unposted_current_assignment = @course.assignments.create!(
          title: "Current",
          due_at: 2.days.ago,
          points_possible: 10
        )
        unposted_current_assignment.grade_student(@student, grader: @teacher, score: 9)
        unposted_current_assignment.mute!

        future_assignment = @course.assignments.create!(
          title: "Future",
          due_at: 4.months.from_now,
          points_possible: 10
        )
        future_assignment.grade_student(@student, grader: @teacher, score: 7)
        future_assignment.unmute!

        @course.save!
        @me = @teacher
      end

      let(:json) do
        @test_api.course_json(@course, @me, {}, ["total_scores", "current_grading_period_scores"], [@enrollment])
      end

      let(:student_enrollment) { json["enrollments"].first }

      let(:expected_fields_without_unposted) do
        {
          "type" => "student",
          "role" => student_role.name,
          "role_id" => student_role.id,
          "user_id" => @student.id,
          "enrollment_state" => "active",
          "limit_privileges_to_course_section" => false,
          "computed_current_score" => 45.0,
          "computed_final_score" => 30.0,
          "computed_current_grade" => "F",
          "computed_final_grade" => "F",
          "current_period_computed_current_score" => 20.0,
          "current_period_computed_final_score" => 10.0,
          "current_period_computed_current_grade" => "F",
          "current_period_computed_final_grade" => "F"
        }
      end

      let(:unposted_fields) do
        {
          "unposted_current_score" => 60.0,
          "unposted_final_score" => 60.0,
          "unposted_current_grade" => "F",
          "unposted_final_grade" => "F",
          "current_period_unposted_current_score" => 55.0,
          "current_period_unposted_final_score" => 55.0,
          "current_period_unposted_current_grade" => "F",
          "current_period_unposted_final_grade" => "F"
        }
      end

      let(:expected_fields_with_unposted) { expected_fields_without_unposted.merge(unposted_fields) }

      it "always includes computed scores" do
        expect(student_enrollment).to include(expected_fields_without_unposted)
      end

      it "includes unposted scores if user has :manage_grades" do
        @course.root_account.role_overrides.create!(permission: "view_all_grades", role: teacher_role, enabled: false)
        @course.root_account.role_overrides.create!(permission: "manage_grades", role: teacher_role, enabled: true)

        expect(student_enrollment).to include(expected_fields_with_unposted)
      end

      it "includes unposted scores if user has :view_all_grades" do
        @course.root_account.role_overrides.create!(permission: "view_all_grades", role: teacher_role, enabled: true)
        @course.root_account.role_overrides.create!(permission: "manage_grades", role: teacher_role, enabled: false)

        expect(student_enrollment).to include(expected_fields_with_unposted)
      end

      it "does not include unposted scores if user does not have permission" do
        @me = @student

        enrollment = student_enrollment
        expect(enrollment).to include(expected_fields_without_unposted)
        expect(enrollment).not_to include(unposted_fields)
      end
    end

    context "master course stuff" do
      let(:json) { @test_api.course_json(@course1, @me, {}, [], []) }

      it "returns blueprint status" do
        expect(json["blueprint"]).to be false
      end

      it "returns blueprint restrictions" do
        template = MasterCourses::MasterTemplate.set_as_master_course(@course1)
        template.update_attribute(:default_restrictions, { content: true })
        expect(json["blueprint"]).to be true
        expect(json["blueprint_restrictions"]["content"]).to be true
      end

      it "returns blueprint restrictions by type" do
        template = MasterCourses::MasterTemplate.set_as_master_course(@course1)
        template.update(use_default_restrictions_by_type: true,
                        default_restrictions_by_type: { "Assignment" => { points: true },
                                                        "Quizzes::Quiz" => { content: true } })
        expect(json["blueprint"]).to be true
        expect(json["blueprint_restrictions_by_object_type"]["assignment"]["points"]).to be true
        expect(json["blueprint_restrictions_by_object_type"]["quiz"]["content"]).to be true
      end
    end

    context "students restricted from access by course dates" do
      before(:once) do
        @student = student_in_course(course: @course2).user
        @course2.start_at = 3.weeks.ago
        @course2.conclude_at = 2.weeks.ago
        @course2.restrict_enrollments_to_course_dates = true
        @course2.restrict_student_past_view = true
        @course2.save!
      end

      let(:json) do
        @test_api.course_json(
          @course2,
          @calling_user,
          {},
          ["access_restricted_by_date"],
          @student.student_enrollments
        )
      end

      it "does not show details if the calling user is restricted from access by course dates" do
        @calling_user = @student
        expect(json).to eq({ "id" => @course2.id, "access_restricted_by_date" => true })
      end

      it "shows details if calling user is an admin when the requested user is restricted from access by course dates" do
        @calling_user = account_admin_user
        expect(json).to include "enrollments"
      end
    end
  end

  describe "#add_helper_dependant_entries" do
    subject { result }

    let(:hash) { {} }
    let(:course) { double(feed_code: 573, id: 42, syllabus_body: "syllabus text").as_null_object }
    let(:course_json) { double.as_null_object }
    let(:api) { TestCourseApi.new }

    let(:result) do
      result_hash = api.add_helper_dependant_entries(hash, course, course_json)
      class << result_hash
        def method_missing(method, *)
          self[method.to_s]
        end

        def respond_to_missing?(method, _include_private = false)
          self[method.to_s]
        end
      end
      result_hash
    end

    it { is_expected.to eq hash }

    describe "#calendar" do
      subject { super().calendar }

      it { is_expected.to eq({ "ics" => "feed_calendar_url(573).ics" }) }
    end

    describe "when the include options are all set off" do
      let(:course_json) { double(include_syllabus: false, include_url: false) }

      describe "#syllabus_body" do
        subject { super().syllabus_body }

        it { is_expected.to be_nil }
      end

      describe "#html_url" do
        subject { super().html_url }

        it { is_expected.to be_nil }
      end
    end

    describe "when everything is included" do
      let(:course_json) { double(include_syllabus: true, include_url: true) }

      describe "#syllabus_body" do
        subject { super().syllabus_body }

        it { is_expected.to eq "api_user_content(syllabus text, 42)" }
      end

      describe "#html_url" do
        subject { super().html_url }

        it { is_expected.to eq "course_url(Course.find(42), :host => localhost)" }
      end
    end
  end
end

describe CoursesController, type: :request do
  context "group 1" do
    let(:user_api_fields) { %w[id name sortable_name short_name created_at] }

    before :once do
      course_with_teacher(active_all: true, user: user_with_pseudonym(name: "UWP"))
      @me = @user
      @course1 = @course
      course_with_student(user: @user, active_all: true)
      @course2 = @course
      @course2.update_attribute(:sis_source_id, "TEST-SIS-ONE.2011")
      @course2.update(default_view: "assignments")
      @user.pseudonym.update_attribute(:sis_user_id, "user1")
    end

    before do
      @course_dates_stubbed = true
      allow_any_instance_of(Course).to(receive(:start_at).and_wrap_original { |original| original.call unless @course_dates_stubbed })
      allow_any_instance_of(Course).to(receive(:end_at).and_wrap_original { |original| original.call unless @course_dates_stubbed })
    end

    describe "observer viewing a course" do
      before :once do
        @observer_enrollment = course_with_observer(active_all: true)
        @observer = @user
        @observer_course = @course
        @observed_student = create_users(1, return_type: :record).first
        @student_enrollment =
          @observer_course.enroll_student(@observed_student,
                                          enrollment_state: "active")
        @assigned_observer_enrollment =
          @observer_course.enroll_user(@observer,
                                       "ObserverEnrollment",
                                       associated_user_id: @observed_student.id)
        @assigned_observer_enrollment.accept
      end

      it "includes observed users in the enrollments in a specific course if requested" do
        json = api_call_as_user(@observer,
                                :get,
                                "/api/v1/courses/#{@observer_course.id}?include[]=observed_users",
                                { controller: "courses",
                                  action: "show",
                                  id: @observer_course.to_param,
                                  format: "json",
                                  include: ["observed_users"] })

        expect(json["enrollments"]).to match_array [{
          "type" => "observer",
          "role" => @assigned_observer_enrollment.role.name,
          "role_id" => @assigned_observer_enrollment.role.id,
          "user_id" => @assigned_observer_enrollment.user_id,
          "enrollment_state" => "active",
          "limit_privileges_to_course_section" => false,
          "associated_user_id" => @observed_student.id
        },
                                                    {
                                                      "type" => "observer",
                                                      "role" => @observer_enrollment.role.name,
                                                      "role_id" => @observer_enrollment.role.id,
                                                      "user_id" => @observer_enrollment.user_id,
                                                      "limit_privileges_to_course_section" => false,
                                                      "enrollment_state" => "active"
                                                    },
                                                    {
                                                      "type" => "student",
                                                      "role" => @student_enrollment.role.name,
                                                      "role_id" => @student_enrollment.role.id,
                                                      "user_id" => @student_enrollment.user_id,
                                                      "limit_privileges_to_course_section" => false,
                                                      "enrollment_state" => "active"
                                                    }]
      end

      it "includes observed users in the enrollments if requested" do
        json = api_call_as_user(@observer,
                                :get,
                                "/api/v1/courses?include[]=observed_users",
                                { controller: "courses",
                                  action: "index",
                                  id: @observer_course.to_param,
                                  format: "json",
                                  include: ["observed_users"] })

        expect(json[0]["enrollments"]).to match_array [{
          "type" => "observer",
          "role" => @assigned_observer_enrollment.role.name,
          "role_id" => @assigned_observer_enrollment.role.id,
          "user_id" => @assigned_observer_enrollment.user_id,
          "enrollment_state" => "active",
          "limit_privileges_to_course_section" => false,
          "associated_user_id" => @observed_student.id
        },
                                                       {
                                                         "type" => "observer",
                                                         "role" => @observer_enrollment.role.name,
                                                         "role_id" => @observer_enrollment.role.id,
                                                         "user_id" => @observer_enrollment.user_id,
                                                         "enrollment_state" => "active",
                                                         "limit_privileges_to_course_section" => false,
                                                       },
                                                       {
                                                         "type" => "student",
                                                         "role" => @student_enrollment.role.name,
                                                         "role_id" => @student_enrollment.role.id,
                                                         "user_id" => @student_enrollment.user_id,
                                                         "enrollment_state" => "active",
                                                         "limit_privileges_to_course_section" => false,
                                                       }]
      end

      it "does not include observed users in the enrollments if not requested" do
        json = api_call_as_user(@observer,
                                :get,
                                "/api/v1/courses",
                                { controller: "courses",
                                  action: "index",
                                  id: @observer_course.to_param,
                                  format: "json" })

        expect(json[0]["enrollments"]).to match_array [{
          "type" => "observer",
          "role" => @assigned_observer_enrollment.role.name,
          "role_id" => @assigned_observer_enrollment.role.id,
          "user_id" => @assigned_observer_enrollment.user_id,
          "enrollment_state" => "active",
          "limit_privileges_to_course_section" => false,
          "associated_user_id" => @observed_student.id
        },
                                                       {
                                                         "type" => "observer",
                                                         "role" => @observer_enrollment.role.name,
                                                         "role_id" => @observer_enrollment.role.id,
                                                         "user_id" => @observer_enrollment.user_id,
                                                         "enrollment_state" => "active",
                                                         "limit_privileges_to_course_section" => false,
                                                       }]
      end
    end

    describe "permissions for courses" do
      describe "undelete_courses" do
        before do
          @path = "/api/v1/accounts/#{@course.account.id}/courses"
          @params = { controller: "courses", action: "batch_update", format: "json", account_id: Account.default.to_param }
        end

        context "given I have permission" do
          before do
            account_admin_user
          end

          it "returns 200 success" do
            api_call(:put, @path, @params, { event: "undelete", course_ids: [@course.id] })
            expect(response).to be_successful
          end
        end

        context "given I don't have permission" do
          before do
            user_model
          end

          it "returns 401 unauthorized access" do
            api_call(:put,
                     @path,
                     @params,
                     { event: "offer", course_ids: [@course.id] },
                     {},
                     { expected_status: 401 })
          end
        end
      end
    end

    it "returns course list" do
      json = api_call(:get,
                      "/api/v1/courses.json",
                      { controller: "courses", action: "index", format: "json" })

      expect(json.length).to eq 2

      courses = json.select { |c| [@course1.id, @course2.id].include?(c["id"]) }
      expect(courses.length).to eq 2
    end

    it "returns course list ordered by name (including nicknames)" do
      course_with_student(course_name: "def", active_all: true).course
      course_with_student(user: @student, course_name: "abc", active_all: true).course
      course_with_student(user: @student, course_name: "jkl", active_all: true).course
      c4 = course_with_student(user: @student, course_name: "xyz", active_all: true).course
      @student.set_preference(:course_nicknames, c4.id, "ghi")
      json = api_call(:get, "/api/v1/courses.json", controller: "courses", action: "index", format: "json")
      expect(json.pluck("name")).to eq %w[abc def ghi jkl]
    end

    it "excludes master courses if requested" do
      c1 = course_with_teacher(active_all: true).course
      MasterCourses::MasterTemplate.set_as_master_course(c1)
      c2 = course_with_teacher(user: @teacher, active_all: true).course

      json = api_call(:get, "/api/v1/courses.json", controller: "courses", action: "index", format: "json")
      expect(json.pluck("id")).to match_array([c1.id, c2.id])

<<<<<<< HEAD
      json = api_call(:get, "/api/v1/courses.json?exclude_blueprint_courses=1",
                      controller: "courses", action: "index", format: "json", exclude_blueprint_courses: "1")
=======
      json = api_call(:get,
                      "/api/v1/courses.json?exclude_blueprint_courses=1",
                      controller: "courses",
                      action: "index",
                      format: "json",
                      exclude_blueprint_courses: "1")
>>>>>>> b7de7814
      expect(json.pluck("id")).to eq([c2.id])
    end

    it "includes tabs (and precalculate stuff in theory) if requested" do
      course_with_student(course_name: "def", active_all: true)

      json = api_call(:get, "/api/v1/courses.json", controller: "courses", action: "index", format: "json", include: ["tabs"])
      expect(json.first["tabs"]).to match_array([
                                                  a_hash_including({ "id" => "home" }),
                                                  a_hash_including({ "id" => "discussions" }),
                                                  a_hash_including({ "id" => "grades" }),
                                                  a_hash_including({ "id" => "people" }),
                                                  a_hash_including({ "id" => "syllabus" }),
                                                ])
    end

    it "includes files tab if requested" do
      course_with_teacher(active_all: true)

      json = api_call(:get, "/api/v1/courses.json", controller: "courses", action: "index", format: "json", include: ["tabs"])
      expect(json.first["tabs"]).to include(a_hash_including({ "id" => "files" }))
    end

    describe "user index" do
      specs_require_sharding
      before :once do
        account_admin_user
      end

      it "returns a course list for an observed students" do
        parent = User.create
        add_linked_observer(@me, parent)
        json = api_call_as_user(parent,
                                :get,
                                "/api/v1/users/#{@me.id}/courses",
                                { user_id: @me.id,
                                  controller: "courses",
                                  action: "user_index",
                                  format: "json" })
        course_ids = json.select { |c| c["id"] }
        expect(course_ids.length).to eq 2
      end

      it "fails if trying to view courses for student that is not observee" do
        # test to make sure it doesn't crash if user has not observees
        parent = User.create
        expect(parent.as_observer_observation_links).to eq []

        api_call_as_user(parent,
                         :get,
                         "/api/v1/users/#{@me.id}/courses",
                         { user_id: @me.id,
                           controller: "courses",
                           action: "user_index",
                           format: "json" },
                         {},
                         {},
                         { expected_status: 401 })
      end

      it "returns courses from observed user's shard if different than observer" do
        parent = nil
        @shard2.activate do
          a = Account.create
          parent = user_with_pseudonym(name: "Zombo", username: "nobody2@example.com", account: a)
          add_linked_observer(@me, parent)
        end
        expect(@me.account.id).not_to eq parent.account.id
        json = api_call_as_user(parent,
                                :get,
                                "/api/v1/users/#{@me.id}/courses",
                                { user_id: @me.id,
                                  controller: "courses",
                                  action: "user_index",
                                  format: "json" })
        course_ids = json.select { |c| c["id"] }
        expect(course_ids.length).to eq 2
      end

      it "returns courses for a user if requestor is administrator" do
        json = api_call(:get,
                        "/api/v1/users/#{@me.id}/courses",
                        { user_id: @me.id,
                          controller: "courses",
                          action: "user_index",
                          format: "json" })
        course_ids = json.select { |c| c["id"] }
        expect(course_ids.length).to eq 2
      end

      it "returns courses for self" do
        json = api_call_as_user(@me,
                                :get,
                                "/api/v1/users/self/courses",
                                { user_id: "self",
                                  controller: "courses",
                                  action: "user_index",
                                  format: "json" })
        course_ids = json.select { |c| c["id"] }
        expect(course_ids.length).to eq 2
      end

      it "checks include permissions against the caller" do
        json = api_call_as_user(@admin,
                                :get,
                                "/api/v1/users/#{@student.id}/courses",
                                { user_id: @student.to_param,
                                  controller: "courses",
                                  action: "user_index",
                                  format: "json" })
        entry = json.detect { |course| course["id"] == @course.id }
        expect(entry["sis_course_id"]).to eq "TEST-SIS-ONE.2011"
      end

      it "returns course progress for the subject" do
        mod = @course.context_modules.create!(name: "some module")
        assignment = @course.assignments.create!(title: "some assignment", submission_types: ["online_text_entry"])
        tag = mod.add_item({ id: assignment.id, type: "assignment" })
        mod.completion_requirements = { tag.id => { type: "must_submit" } }
        mod.publish
        mod.save!
        assignment.submit_homework(@student, submission_type: "online_text_entry", body: "herp")
        json = api_call_as_user(@admin,
                                :get,
                                "/api/v1/users/#{@student.id}/courses?include[]=course_progress",
                                { user_id: @student.to_param,
                                  controller: "courses",
                                  action: "user_index",
                                  format: "json",
                                  include: ["course_progress"] })
        entry = json.detect { |course| course["id"] == @course.id }
        expect(entry["course_progress"]["requirement_completed_count"]).to eq 1
      end

      it "uses the caller's course nickname, not the subject's" do
        @student.set_preference(:course_nicknames, @course.id, "terrible")
        @admin.set_preference(:course_nicknames, @course.id, "meh")
        json = api_call_as_user(@admin,
                                :get,
                                "/api/v1/users/#{@student.id}/courses",
                                { user_id: @student.to_param,
                                  controller: "courses",
                                  action: "user_index",
                                  format: "json" })
        entry = json.detect { |course| course["id"] == @course.id }
        expect(entry["name"]).to eq "meh"
      end

      it "limits the response to homeroom courses if requested" do
        course_with_teacher(course_name: "not homeroom", active_all: true).course
        c2 = course_with_teacher(user: @teacher, course_name: "homeroom frd", active_all: true).course
        c2.homeroom_course = true
        c2.save!
        json = api_call_as_user(@teacher,
                                :get,
                                "/api/v1/users/self/courses?homeroom=true",
                                user_id: "self",
                                controller: "courses",
                                action: "user_index",
                                homeroom: "true",
                                format: "json")
        expect(json.pluck("name")).to eq(["homeroom frd"])
      end
    end

    describe "user_progress" do
      before :once do
        account_admin_user
        @module = @course.context_modules.create!(name: "teh module")
        @assignment = @course.assignments.create!(title: "teh assignment")
        @tag = @module.add_item({ id: @assignment.id, type: "assignment" })
        @module.completion_requirements = { @tag.id => { type: "must_submit" } }
        @module.publish
        @module.save!
      end

      it "allows a student to query 'self'" do
        json = api_call_as_user(@student,
                                :get,
                                "/api/v1/courses/#{@course.id}/users/self/progress",
                                { course_id: @course.to_param,
                                  user_id: "self",
                                  controller: "courses",
                                  action: "user_progress",
                                  format: "json" },
                                {},
                                {},
                                { expected_status: 200 })
        expect(json).to eq({ "requirement_count" => 1, "requirement_completed_count" => 0, "next_requirement_url" => nil, "completed_at" => nil })
      end

      it "allows an administrator to query another user" do
        json = api_call_as_user(@admin,
                                :get,
                                "/api/v1/courses/#{@course.id}/users/#{@student.id}/progress",
                                { course_id: @course.to_param,
                                  user_id: @student.to_param,
                                  controller: "courses",
                                  action: "user_progress",
                                  format: "json" },
                                {},
                                {},
                                { expected_status: 200 })
        expect(json).to eq({ "requirement_count" => 1, "requirement_completed_count" => 0, "next_requirement_url" => nil, "completed_at" => nil })
      end

      it "returns 404 if querying a user who isn't in the course" do
        other_user = user_factory
        api_call_as_user(@admin,
                         :get,
                         "/api/v1/courses/#{@course.id}/users/#{other_user.id}/progress",
                         { course_id: @course.to_param,
                           user_id: other_user.to_param,
                           controller: "courses",
                           action: "user_progress",
                           format: "json" },
                         {},
                         {},
                         { expected_status: 404 })
      end

      it "returns 400 if querying a user who isn't a student" do
        user_factory
        api_call_as_user(@admin,
                         :get,
                         "/api/v1/courses/#{@course.id}/users/#{@teacher.id}/progress",
                         { course_id: @course.to_param,
                           user_id: @teacher.to_param,
                           controller: "courses",
                           action: "user_progress",
                           format: "json" },
                         {},
                         {},
                         { expected_status: 400 })
      end

      it "allows a teacher to query a student in the course" do
        json = api_call_as_user(@teacher,
                                :get,
                                "/api/v1/courses/#{@course.id}/users/#{@student.id}/progress",
                                { course_id: @course.to_param,
                                  user_id: @student.to_param,
                                  controller: "courses",
                                  action: "user_progress",
                                  format: "json" },
                                {},
                                {},
                                { expected_status: 200 })
        expect(json).to eq({ "requirement_count" => 1, "requirement_completed_count" => 0, "next_requirement_url" => nil, "completed_at" => nil })
      end

      it "verifies that a user has permission" do
        api_call_as_user(@student,
                         :get,
                         "/api/v1/courses/#{@course.id}/users/#{@teacher.id}/progress",
                         { course_id: @course.to_param,
                           user_id: @teacher.to_param,
                           controller: "courses",
                           action: "user_progress",
                           format: "json" },
                         {},
                         {},
                         { expected_status: 401 })
      end
    end

    describe "bulk_user_progress" do
      let(:course) { Course.create!(workflow_state: "available") }

      let(:item1) { course.assignments.create!(title: "Assignment #{SecureRandom.alphanumeric(10)}", workflow_state: "published") }

      let(:item2) { course.assignments.create!(title: "Assignment #{SecureRandom.alphanumeric(10)}", workflow_state: "published") }

      let(:designer) { designer_in_course(course: course, active_all: true).user }

      let(:teacher) { teacher_in_course(course: course, active_all: true).user }

      it "denies access to a caller without rights to view course grades" do
        api_call_as_user(designer,
                         :get,
                         "/api/v1/courses/#{course.id}/bulk_user_progress",
                         { course_id: course.to_param,
                           controller: "courses",
                           action: "bulk_user_progress",
                           format: "json" },
                         {},
                         {},
                         { expected_status: 401 })
      end

      it "returns an exception when the specified course has no modules" do
        api_call_as_user(teacher,
                         :get,
                         "/api/v1/courses/#{course.id}/bulk_user_progress",
                         { course_id: course.to_param,
                           controller: "courses",
                           action: "bulk_user_progress",
                           format: "json" },
                         {},
                         {},
                         { expected_status: 400 })
      end

      describe "when the course has a context module" do
        let(:context_module) { course.context_modules.create!(name: "Module #{SecureRandom.alphanumeric(10)}") }

        let(:content_tag1) { context_module.add_item(id: item1.id, type: "assignment") }

        let(:content_tag2) { context_module.add_item(id: item2.id, type: "assignment") }

        it "returns an exception when the module has no requirements" do
          api_call_as_user(teacher,
                           :get,
                           "/api/v1/courses/#{course.id}/bulk_user_progress",
                           { course_id: course.to_param,
                             controller: "courses",
                             action: "bulk_user_progress",
                             format: "json" },
                           {},
                           {},
                           { expected_status: 400 })
        end

        describe "and the context module has completion requirements" do
          before do
            context_module.completion_requirements = { "none" => "none", content_tag1.id => { type: "must_view" }, content_tag2.id => { type: "must_view" } }
            context_module.save!
          end

          it "returns an empty response when no users are enrolled as students" do
            json = api_call_as_user(teacher,
                                    :get,
                                    "/api/v1/courses/#{course.id}/bulk_user_progress",
                                    { course_id: course.to_param,
                                      controller: "courses",
                                      action: "bulk_user_progress",
                                      format: "json" },
                                    {},
                                    {},
                                    { expected_status: 200 })
            expect(json).to be_empty
          end

          it "returns a json representation of enrolled users and their progress to a user with rights to view course grades" do
            # Enroll two students
            student1 = student_in_course(course: course, active_all: true)
            student2 = student_in_course(course: course, active_all: true)

            # Have one of the students complete the course
            student1_progress = CourseProgress.new(course, student1.user)
            student1_progress.current_position # results in progression being written

            student1_progression = student1_progress.module_progressions.first
            student1_progression.requirements_met = student1_progress.requirements
            student1_progression.save!

            json = api_call_as_user(teacher,
                                    :get,
                                    "/api/v1/courses/#{course.id}/bulk_user_progress",
                                    { course_id: course.to_param,
                                      controller: "courses",
                                      action: "bulk_user_progress",
                                      format: "json" },
                                    {},
                                    {},
                                    { expected_status: 200 })

            expect(json.map { |s| s.slice("id", "progress") }).to match_array [
              { "id" => student1.user_id,
                "progress" =>
                { "requirement_count" => 2,
                  "requirement_completed_count" => 2,
                  "next_requirement_url" => nil,
                  "completed_at" => student1_progression.completed_at } },
              { "id" => student2.user_id,
                "progress" =>
                { "requirement_count" => 2,
                  "requirement_completed_count" => 0,
                  "next_requirement_url" => nil,
                  "completed_at" => nil } }
            ]
          end

          it "paginates the list of user progress" do
            student_in_course(course: course, active_all: true)
            student_in_course(course: course, active_all: true)

            json = api_call_as_user(teacher,
                                    :get,
                                    "/api/v1/courses/#{course.id}/bulk_user_progress",
                                    { course_id: course.to_param,
                                      controller: "courses",
                                      action: "bulk_user_progress",
                                      format: "json",
                                      per_page: 1 },
                                    {},
                                    {},
                                    { expected_status: 200 })

            expect(json.length).to equal 1

            json = api_call_as_user(teacher,
                                    :get,
                                    "/api/v1/courses/#{course.id}/bulk_user_progress",
                                    { course_id: course.to_param,
                                      controller: "courses",
                                      action: "bulk_user_progress",
                                      format: "json",
                                      per_page: 1,
                                      page: 2 },
                                    {},
                                    {},
                                    { expected_status: 200 })

            expect(json.length).to equal 1
          end
        end
      end
    end

    it "paginates the course list" do
      json = api_call(:get,
                      "/api/v1/courses.json?per_page=1",
                      { controller: "courses", action: "index", format: "json", per_page: "1" })
      expect(json.length).to eq 1
      json += api_call(:get,
                       "/api/v1/courses.json?per_page=1&page=2",
                       { controller: "courses", action: "index", format: "json", per_page: "1", page: "2" })
      expect(json.length).to eq 2
    end

    it "does not include permissions" do
      # When its asked to return permissions make sure they are not returned for a list of courses
      json = api_call(:get,
                      "/api/v1/courses.json?include[]=permissions",
                      { controller: "courses", action: "index", format: "json", include: ["permissions"] })

      expect(json.length).to eq 2

      courses = json.select { |c| c.key?("permissions") }
      expect(courses.length).to eq 0
    end

    describe "course creation" do
      context "an account admin" do
        before :once do
          @account = Account.default
          account_admin_user
          @resource_path = "/api/v1/accounts/#{@account.id}/courses"
          @resource_params = { controller: "courses", action: "create", format: "json", account_id: @account.id.to_s }
        end

        before do
          @course_dates_stubbed = false
        end

        it "creates a new course" do
          term = @account.enrollment_terms.create
          post_params = {
            "account_id" => @account.id,
            "offer" => true,
            "course" => {
              "name" => "Test Course",
              "course_code" => "Test Course",
              "start_at" => "2011-01-01T00:00:00-0700",
              "end_at" => "2011-05-01T00:00:00-0700",
              "is_public" => true,
              "is_public_to_auth_users" => false,
              "public_syllabus" => true,
              "allow_wiki_comments" => true,
              "allow_student_forum_attachments" => true,
              "open_enrollment" => true,
              "term_id" => term.id,
              "self_enrollment" => true,
              "restrict_enrollments_to_course_dates" => true,
              "hide_final_grades" => true,
              "apply_assignment_group_weights" => true,
              "sis_course_id" => "12345",
              "public_description" => "Nature is lethal but it doesn't hold a candle to man.",
              "course_format" => "online",
              "time_zone" => "America/Juneau",
              "license" => "cc_by_sa"
            }
          }
          course_response = post_params["course"].merge({
                                                          "account_id" => @account.id,
                                                          "root_account_id" => @account.id,
                                                          "enrollment_term_id" => term.id,
                                                          "public_syllabus_to_auth" => false,
                                                          "grading_standard_id" => nil,
                                                          "grade_passback_setting" => nil,
                                                          "integration_id" => nil,
                                                          "start_at" => "2011-01-01T07:00:00Z",
                                                          "end_at" => "2011-05-01T07:00:00Z",
                                                          "sis_import_id" => nil,
                                                          "workflow_state" => "available",
                                                          "default_view" => "modules",
                                                          "storage_quota_mb" => @account.default_storage_quota_mb,
                                                          "homeroom_course" => false,
                                                          "course_color" => nil,
                                                          "friendly_name" => nil
                                                        })
          expect(Auditors::Course).to receive(:record_created).once
          json = api_call(:post, @resource_path, @resource_params, post_params)
          new_course = Course.find(json["id"])
          %i[name
             course_code
             start_at
             end_at
             is_public
             public_syllabus
             allow_wiki_comments
             open_enrollment
             self_enrollment
             license
             sis_course_id
             allow_student_forum_attachments
             public_description
             restrict_enrollments_to_course_dates].each do |attr|
            expect(new_course.send(attr)).to eq(if [:start_at, :end_at].include?(attr)
                                                  Time.parse(post_params["course"][attr.to_s])
                                                else
                                                  post_params["course"][attr.to_s]
                                                end)
          end
          expect(new_course.account_id).to eql @account.id
          expect(new_course.enrollment_term_id).to eql term.id
          expect(new_course.workflow_state).to eql "available"
          expect(new_course.time_zone.tzinfo.name).to eql "America/Juneau"
          course_response.merge!(
            "id" => new_course.id,
            "created_at" => new_course.created_at.as_json,
            "calendar" => { "ics" => "http://www.example.com/feeds/calendars/course_#{new_course.uuid}.ics" },
            "uuid" => new_course.uuid,
            "blueprint" => false
          )
          course_response.delete "term_id" # not included in the response
          expect(json).to eql course_response
        end

        it "allows enrollment_term_id on course create" do
          term = @account.enrollment_terms.create
          post_params = {
            "account_id" => @account.id,
            "offer" => true,
            "course" => {
              "name" => "Test Course",
              "course_code" => "Test Course",
              "start_at" => "2011-01-01T00:00:00-0700",
              "end_at" => "2011-05-01T00:00:00-0700",
              "is_public" => true,
              "is_public_to_auth_users" => false,
              "public_syllabus" => true,
              "allow_wiki_comments" => true,
              "allow_student_forum_attachments" => true,
              "open_enrollment" => true,
              "enrollment_term_id" => term.id,
              "self_enrollment" => true,
              "restrict_enrollments_to_course_dates" => true,
              "hide_final_grades" => true,
              "apply_assignment_group_weights" => true,
              "sis_course_id" => "12345",
              "sis_import_id" => nil,
              "public_description" => "Nature is lethal but it doesn't hold a candle to man.",
              "time_zone" => "America/Chicago",
              "license" => "cc_by_sa"
            }
          }
          course_response = post_params["course"].merge({
                                                          "account_id" => @account.id,
                                                          "root_account_id" => @account.id,
                                                          "enrollment_term_id" => term.id,
                                                          "public_syllabus_to_auth" => false,
                                                          "grading_standard_id" => nil,
                                                          "grade_passback_setting" => nil,
                                                          "integration_id" => nil,
                                                          "start_at" => "2011-01-01T07:00:00Z",
                                                          "end_at" => "2011-05-01T07:00:00Z",
                                                          "workflow_state" => "available",
                                                          "default_view" => "modules",
                                                          "storage_quota_mb" => @account.default_storage_quota_mb
                                                        })
          json = api_call(:post, @resource_path, @resource_params, post_params)
          new_course = Course.find(json["id"])
          expect(new_course.enrollment_term_id).to eql term.id
          course_response.merge!(
            "id" => new_course.id,
            "created_at" => new_course.created_at.as_json,
            "calendar" => { "ics" => "http://www.example.com/feeds/calendars/course_#{new_course.uuid}.ics" },
            "uuid" => new_course.uuid,
            "blueprint" => false,
            "homeroom_course" => false,
            "course_color" => nil,
            "friendly_name" => nil
          )
          expect(json).to eql course_response
        end

        it "processes html content in syllabus_body on create" do
          should_process_incoming_user_content(@course) do |content|
            json = api_call(:post,
                            @resource_path,
                            @resource_params,
                            { account_id: @account.id, offer: true, course: { name: "Test Course", syllabus_body: content } })
            new_course = Course.find(json["id"])
            new_course.syllabus_body
          end
        end

        it "offers a course if passed the 'offer' parameter" do
          expect(Auditors::Course).to receive(:record_published).once
          json = api_call(:post,
                          @resource_path,
                          @resource_params,
                          { account_id: @account.id, offer: true, course: { name: "Test Course" } })
          new_course = Course.find(json["id"])
          expect(new_course).to be_available
        end

        it "doesn't allow creating a published course for unverified users if account requires it" do
          @account.settings[:require_confirmed_email] = true
          @account.save!

          json = api_call(:post,
                          @resource_path,
                          @resource_params,
                          { account_id: @account.id, offer: true, course: { name: "Test Course" } },
                          {},
                          { expected_status: 401 })
          expect(json["status"]).to eq "unverified"
        end

        it "doesn't offer a course if passed a false 'offer' parameter" do
          json = api_call(:post,
                          @resource_path,
                          @resource_params,
                          { account_id: @account.id, offer: false, course: { name: "Test Course" } })
          new_course = Course.find(json["id"])
          expect(new_course).not_to be_available
        end

        it "allows setting sis_course_id without offering the course" do
          expect(Auditors::Course).to receive(:record_created).once
          expect(Auditors::Course).not_to receive(:record_published)
          json = api_call(:post,
                          @resource_path,
                          @resource_params,
                          { account_id: @account.id, course: { name: "Test Course", sis_course_id: "9999" } })
          new_course = Course.find(json["id"])
          expect(new_course.sis_source_id).to eq "9999"
        end

        context "sis reactivation" do
          it "allows reactivating deleting courses using sis_course_id" do
            old_course = @account.courses.build(name: "Test")
            old_course.sis_source_id = "9999"
            old_course.save!
            old_course.destroy

            json = api_call(:post,
                            @resource_path,
                            @resource_params,
                            { account_id: @account.id,
                              course: { name: "Test Course", sis_course_id: "9999" },
                              enable_sis_reactivation: "1" })
            expect(old_course).to eq Course.find(json["id"])
            old_course.reload
            expect(old_course).to be_claimed
            expect(old_course.sis_source_id).to eq "9999"
          end

          it "raises an error trying to reactivate an active course" do
            old_course = @account.courses.build(name: "Test")
            old_course.sis_source_id = "9999"
            old_course.save!

            api_call(:post,
                     @resource_path,
                     @resource_params,
                     { account_id: @account.id,
                       course: { name: "Test Course", sis_course_id: "9999" },
                       enable_sis_reactivation: "1" },
                     {},
                     { expected_status: 400 })
          end

          it "carries on if there's no course to reactivate" do
            json = api_call(:post,
                            @resource_path,
                            @resource_params,
                            { account_id: @account.id,
                              course: { name: "Test Course", sis_course_id: "9999" },
                              enable_sis_reactivation: "1" })
            new_course = Course.find(json["id"])
            expect(new_course.sis_source_id).to eq "9999"
          end
        end

        it "sets the apply_assignment_group_weights flag" do
          json = api_call(:post,
                          @resource_path,
                          @resource_params,
                          { account_id: @account.id, course: { name: "Test Course", apply_assignment_group_weights: true } })
          new_course = Course.find(json["id"])
          expect(new_course.apply_group_weights?).to be_truthy
        end

        it "sets the storage quota" do
          json = api_call(:post,
                          @resource_path,
                          @resource_params,
                          { account_id: @account.id, course: { storage_quota_mb: 12_345 } })
          new_course = Course.find(json["id"])
          expect(new_course.storage_quota_mb).to eq 12_345
        end

        context "without :manage_storage_quotas" do
          before :once do
            @account.root_account.disable_feature!(:granular_permissions_manage_courses)
            @role = custom_account_role "lamer", account: @account
            @account.role_overrides.create! permission: "manage_courses",
                                            enabled: true,
                                            role: @role
            user_factory
            @account.account_users.create!(user: @user, role: @role)
          end

          it "ignores storage_quota" do
            json = api_call(:post,
                            @resource_path,
                            @resource_params,
                            { account_id: @account.id, course: { storage_quota: 12_345 } })
            new_course = Course.find(json["id"])
            expect(new_course.storage_quota).to eq @account.default_storage_quota
          end

          it "ignores storage_quota_mb" do
            json = api_call(:post,
                            @resource_path,
                            @resource_params,
                            { account_id: @account.id, course: { storage_quota_mb: 12_345 } })
            new_course = Course.find(json["id"])
            expect(new_course.storage_quota_mb).to eq @account.default_storage_quota_mb
          end
        end

        context "without :manage_storage_quotas (granular permissions)" do
          before :once do
            @account.root_account.enable_feature!(:granular_permissions_manage_courses)
            @role = custom_account_role "lamer", account: @account
            @account.role_overrides.create! permission: "manage_courses_add",
                                            enabled: true,
                                            role: @role
            user_factory
            @account.account_users.create!(user: @user, role: @role)
          end

          it "ignores storage_quota" do
            json = api_call(:post,
                            @resource_path,
                            @resource_params,
                            { account_id: @account.id, course: { storage_quota: 12_345 } })
            new_course = Course.find(json["id"])
            expect(new_course.storage_quota).to eq @account.default_storage_quota
          end

          it "ignores storage_quota_mb" do
            json = api_call(:post,
                            @resource_path,
                            @resource_params,
                            { account_id: @account.id, course: { storage_quota_mb: 12_345 } })
            new_course = Course.find(json["id"])
            expect(new_course.storage_quota_mb).to eq @account.default_storage_quota_mb
          end
        end

        it "applies a course template" do
          settings_hash = { filter_speed_grader_by_student_group: true }
          template = @account.courses.create!(
            name: "Template",
            settings: settings_hash,
            template: true
          )
          template.assignments.create!(title: "my assignment")

          @account.root_account.enable_feature!(:course_templates)
          @account.root_account.enable_feature!(:filter_speed_grader_by_student_group)
          @account.update!(course_template: template)

          post_params = {
            "account_id" => @account.id,
            "offer" => true,
            "course" => {
              "name" => "Test Course",
            }
          }
          expect(Auditors::Course).to receive(:record_created).once
          json = api_call(:post, @resource_path, @resource_params, post_params)
          run_jobs
          new_course = Course.find(json["id"])
          expect(new_course.name).to eq "Test Course"
          expect(new_course.assignments.length).to eq 1
          expect(new_course.assignments.first.title).to eq "my assignment"
          expect(new_course.settings[:filter_speed_grader_by_student_group]).to be true
        end

        it "removes start and end dates when restrict_enrollments_to_course_dates is false and an enrollment_term is present" do
          term = @account.enrollment_terms.create!

          post_params = {
            "account_id" => @account.id,
            "course" => {
              "name" => "Test Course 📝",
              "term_id" => term.id,
              "start_at" => Time.now,
              "conclude_at" => 16.weeks.from_now,
            }
          }
          json = api_call(:post, @resource_path, @resource_params, post_params)
          new_course = Course.find(json["id"])
          expect(new_course.start_at).to be_nil
          expect(new_course.conclude_at).to be_nil
        end

        it "does not remove start and end dates when restrict_enrollments_to_course_dates is true" do
          term = @account.enrollment_terms.create

          post_params = {
            "account_id" => @account.id,
            "course" => {
              "name" => "Test Course 📝",
              "term_id" => term.id,
              "restrict_enrollments_to_course_dates" => true,
              "start_at" => Time.now,
              "conclude_at" => 16.weeks.from_now,

            }
          }
          json = api_call(:post, @resource_path, @resource_params, post_params)
          new_course = Course.find(json["id"])
          expect(new_course.start_at).not_to be_nil
          expect(new_course.conclude_at).not_to be_nil
        end
      end

      context "a user without permissions" do
        it "returns 401 Unauthorized if a user lacks permissions" do
          course_with_student(active_all: true)
          account = Account.default
          raw_api_call(:post,
                       "/api/v1/accounts/#{account.id}/courses",
                       { controller: "courses", action: "create", format: "json", account_id: account.id.to_s },
                       {
                         account_id: account.id,
                         course: {
                           name: "Test Course"
                         }
                       })
          assert_status(401)
        end
      end
    end

    describe "course update" do
      before :once do
        account_admin_user
        @term = @course.root_account.enrollment_terms.create
        @path   = "/api/v1/courses/#{@course.id}"
        @params = { controller: "courses", action: "update", format: "json", id: @course.to_param }
        @new_values = { "course" => {
                          "name" => "New Name",
                          "course_code" => "NEW-001",
                          "sis_course_id" => "NEW12345",
                          "integration_id" => nil,
                          "start_at" => "2012-03-01T00:00:00Z",
                          "end_at" => "2012-03-30T23:59:59Z",
                          "license" => "public_domain",
                          "is_public" => true,
                          "term_id" => @term.id,
                          "public_syllabus" => true,
                          "public_description" => "new description",
                          "allow_wiki_comments" => true,
                          "allow_student_forum_attachments" => true,
                          "open_enrollment" => true,
                          "self_enrollment" => true,
                          "hide_final_grades" => false,
                          "apply_assignment_group_weights" => true,
                          "restrict_enrollments_to_course_dates" => true,
                          "default_view" => "syllabus",
                          "course_format" => "on_campus",
                          "time_zone" => "Pacific/Honolulu"
                        },
                        "offer" => true }
      end

      before do
        @course_dates_stubbed = false
      end

      context "an account admin" do
        it "is able to update a course" do
          @course.root_account.allow_self_enrollment!
          expect(Auditors::Course).to receive(:record_updated).once

          json = api_call(:put, @path, @params, @new_values)
          @course.reload

          expect(json["name"]).to eql @new_values["course"]["name"]
          expect(json["course_code"]).to eql @new_values["course"]["course_code"]
          expect(json["start_at"]).to eql @new_values["course"]["start_at"]
          expect(json["end_at"]).to eql @new_values["course"]["end_at"]
          expect(json["sis_course_id"]).to eql @new_values["course"]["sis_course_id"]
          expect(json["default_view"]).to eql @new_values["course"]["default_view"]
          expect(json["time_zone"]).to eql @new_values["course"]["time_zone"]

          expect(@course.name).to eql @new_values["course"]["name"]
          expect(@course.course_code).to eql @new_values["course"]["course_code"]
          expect(@course.start_at.strftime("%Y-%m-%dT%H:%M:%SZ")).to eql @new_values["course"]["start_at"]
          expect(@course.end_at.strftime("%Y-%m-%dT%H:%M:%SZ")).to eql @new_values["course"]["end_at"]
          expect(@course.sis_course_id).to eql @new_values["course"]["sis_course_id"]
          expect(@course.enrollment_term_id).to eq @term.id
          expect(@course.license).to eq "public_domain"
          expect(@course.is_public).to be_truthy
          expect(@course.public_syllabus).to be_truthy
          expect(@course.public_syllabus_to_auth).to be_falsey
          expect(@course.public_description).to eq "new description"
          expect(@course.allow_wiki_comments).to be_truthy
          expect(@course.allow_student_forum_attachments).to be_truthy
          expect(@course.open_enrollment).to be_truthy
          expect(@course.self_enrollment).to be_truthy
          expect(@course.restrict_enrollments_to_course_dates).to be_truthy
          expect(@course.workflow_state).to eq "available"
          expect(@course.apply_group_weights?).to be true
          expect(@course.default_view).to eq "syllabus"
          expect(@course.course_format).to eq "on_campus"
          expect(@course.time_zone.tzinfo.name).to eq "Pacific/Honolulu"
        end

        it "is not able to update default_view to arbitrary values" do
          json = api_call(:put, @path, @params, { "course" => { "default_view" => "somethingsilly" } }, {}, { expected_status: 400 })
          expect(json["errors"]["default_view"].first["message"]).to eq "Home page is not valid"
        end

        it "is not able to update default_view to 'wiki' without a front page" do
          expect(@course.wiki.front_page).to be_nil
          json = api_call(:put, @path, @params, { "course" => { "default_view" => "wiki" } }, {}, { expected_status: 400 })
          expect(json["errors"]["default_view"].first["message"]).to eq "A Front Page is required"
        end

        it "is able to update default_view to 'wiki' with a front page" do
          wp = @course.wiki_pages.create!(title: "something")
          wp.set_as_front_page!
          api_call(:put, @path, @params, { "course" => { "default_view" => "wiki" } }, {}, { expected_status: 200 })
          expect(@course.reload.default_view).to eq "wiki"
        end

        it "does not change dates that aren't given" do
          @course.update_attribute(:conclude_at, "2013-01-01T23:59:59Z")
          @new_values["course"].delete("end_at")
          api_call(:put, @path, @params, @new_values)
          @course.reload
          expect(@course.end_at.strftime("%Y-%m-%dT%T%z")).to eq "2013-01-01T23:59:59+0000"
        end

        it "accepts enrollment_term_id for updating the term" do
          @new_values["course"].delete("term_id")
          @new_values["course"]["enrollment_term_id"] = @term.id
          api_call(:put, @path, @params, @new_values)
          @course.reload
          expect(@course.enrollment_term_id).to eq @term.id
        end

        it "allows a date to be deleted" do
          @course.update_attribute(:conclude_at, Time.now)
          @new_values["course"]["end_at"] = nil
          api_call(:put, @path, @params, @new_values)
          @course.reload
          expect(@course.end_at).to be_nil
        end

        it "removes end date when restrict_enrollments_to_course_dates is set to false" do
          @new_values["course"]["restrict_enrollments_to_course_dates"] = false
          api_call(:put, @path, @params, @new_values)
          @course.reload
          expect(@course.end_at).to be_nil
        end

        it "does not accept unrecognized args for restrict_enrollments_to_course_dates param" do
          allow_any_instance_of(Api).to receive(:value_to_boolean).and_return(nil)
          json = api_call(
            :put,
            @path,
            @params,
            { "course" => { "restrict_enrollments_to_course_dates" => true } },
            {},
            { expected_status: 400 }
          )
          expect(json["errors"]["restrict_enrollments_to_course_dates"].first["message"])
            .to eq "The argument provided is expected to be of type boolean."
        end

        it "allows updating only the offer parameter" do
          @course.workflow_state = "claimed"
          @course.save!

          api_call(:put, @path, @params, { offer: 1 })

          @course.reload
          expect(@course.workflow_state).to eq "available"
        end

        it "doesn't allow creating a published course for unverified users if account requires it" do
          Account.default.tap do |a|
            a.settings[:require_confirmed_email] = true
            a.save!
          end
          @course.update_attribute(:workflow_state, "claimed")

          json = api_call(:put, @path, @params, { offer: 1 }, {}, { expected_status: 401 })
          expect(json["status"]).to eq "unverified"
        end

        it "is able to update the storage_quota" do
          api_call(:put, @path, @params, course: { storage_quota_mb: 123 })
          @course.reload
          expect(@course.storage_quota_mb).to eq 123
        end

        it "updates the apply_assignment_group_weights flag from true to false" do
          @course.apply_assignment_group_weights = true
          @course.save
          api_call(:put, @path, @params, course: { apply_assignment_group_weights: false })
          @course.reload
          expect(@course.apply_group_weights?).to be_falsey
        end

        it "updates the grade_passback_setting" do
          api_call(:put, @path, @params, course: { grade_passback_setting: "nightly_sync" })
          expect(@course.reload.grade_passback_setting).to eq "nightly_sync"
        end

        it "updates the grade_passback_setting to disabled" do
          api_call(:put, @path, @params, course: { grade_passback_setting: "disabled" })
          expect(@course.reload.grade_passback_setting).to eq "disabled"
        end

        it "updates the grade_passback_setting to custom setting" do
          Setting.set("valid_grade_passback_settings", "one,two,three")
          api_call(:put, @path, @params, course: { grade_passback_setting: "one" })
          expect(@course.reload.grade_passback_setting).to eq "one"
        end

        it "removes the grade_passback_setting" do
          @course.update_attribute(:grade_passback_setting, "nightly_sync")
          api_call(:put, @path, @params, course: { grade_passback_setting: "" })
          expect(@course.reload.grade_passback_setting).to be_nil
        end

        it "only allows valid grade_passback_setting" do
          json = api_call(:put, @path, @params, course: { grade_passback_setting: "invalid" })
          expect(json["errors"]["grade_passback_setting"].first["message"]).to eq "Invalid grade_passback_setting"
          expect(@course.reload.grade_passback_setting).to be_nil
        end

        it "updates the grading standard with account level standard" do
          @standard = @course.account.grading_standards.create!(title: "account standard", standard_data: { a: { name: "A", value: "95" }, b: { name: "B", value: "80" }, f: { name: "F", value: "" } })
          api_call(:put, @path, @params, course: { grading_standard_id: @standard.id })
          @course.reload
          expect(@course.grading_standard).to eq @standard
        end

        it "updates the grading standard with course level standard" do
          @standard = @course.grading_standards.create!(title: "course standard", standard_data: { a: { name: "A", value: "95" }, b: { name: "B", value: "80" }, f: { name: "F", value: "" } })
          api_call(:put, @path, @params, course: { grading_standard_id: @standard.id })
          @course.reload
          expect(@course.grading_standard).to eq @standard
        end

        it "updates a sub account grading standard" do
          sub_account = @course.account.sub_accounts.create!
          c2 = sub_account.courses.create!
          @path = "/api/v1/courses/#{c2.id}"
          @params[:id] = c2.to_param
          @standard = sub_account.grading_standards.create!(title: "sub account standard", standard_data: { a: { name: "A", value: "95" }, b: { name: "B", value: "80" }, f: { name: "F", value: "" } })
          api_call(:put, @path, @params, course: { grading_standard_id: @standard.id })
          c2.reload
          expect(c2.grading_standard).to eq @standard
        end

        it "updates the grading standard with account standard from sub account" do
          sub_account = @course.account.sub_accounts.create!
          c2 = sub_account.courses.create!
          @path = "/api/v1/courses/#{c2.id}"
          @params[:id] = c2.to_param
          @standard = @course.account.grading_standards.create!(title: "sub account standard", standard_data: { a: { name: "A", value: "95" }, b: { name: "B", value: "80" }, f: { name: "F", value: "" } })
          api_call(:put, @path, @params, course: { grading_standard_id: @standard.id })
          c2.reload
          expect(c2.grading_standard).to eq @standard
        end

        it "does not update grading standard from sub account not on account chain" do
          sub_account = @course.account.sub_accounts.create!
          sub_account2 = @course.account.sub_accounts.create!
          c2 = sub_account.courses.create!
          @path = "/api/v1/courses/#{c2.id}"
          @params[:id] = c2.to_param
          @standard = sub_account2.grading_standards.create!(title: "sub account standard", standard_data: { a: { name: "A", value: "95" }, b: { name: "B", value: "80" }, f: { name: "F", value: "" } })
          api_call(:put, @path, @params, course: { grading_standard_id: @standard.id })
          c2.reload
          expect(c2.grading_standard).to be_nil
        end

        it "does not delete existing grading standard when invalid standard provided" do
          sub_account = @course.account.sub_accounts.create!
          sub_account2 = @course.account.sub_accounts.create!
          c2 = sub_account.courses.create!
          @path = "/api/v1/courses/#{c2.id}"
          @params[:id] = c2.to_param
          @standard = sub_account.grading_standards.create!(title: "sub account standard", standard_data: { a: { name: "A", value: "95" }, b: { name: "B", value: "80" }, f: { name: "F", value: "" } })
          @standard2 = sub_account2.grading_standards.create!(title: "sub account standard 2", standard_data: { a: { name: "A", value: "95" }, b: { name: "B", value: "80" }, f: { name: "F", value: "" } })
          c2.grading_standard = @standard
          c2.save!
          api_call(:put, @path, @params, course: { grading_standard_id: @standard2.id })
          c2.reload
          expect(c2.grading_standard).to eq @standard
        end

        it "removes a grading standard if an empty value is passed" do
          @standard = @course.account.grading_standards.create!(title: "account standard", standard_data: { a: { name: "A", value: "95" }, b: { name: "B", value: "80" }, f: { name: "F", value: "" } })
          @course.grading_standard = @standard
          @course.save!
          api_call(:put, @path, @params, course: { grading_standard_id: nil })
          @course.reload
          expect(@course.grading_standard).to be_nil
        end

        it "does not remove a grading standard if no value is passed" do
          @standard = @course.account.grading_standards.create!(title: "account standard", standard_data: { a: { name: "A", value: "95" }, b: { name: "B", value: "80" }, f: { name: "F", value: "" } })
          @course.grading_standard = @standard
          @course.save!
          api_call(:put, @path, @params, course: {})
          @course.reload
          expect(@course.grading_standard).to eq @standard
        end

        context "with course templates" do
          before { @course.root_account.enable_feature!(:course_templates) }

          it "allows setting a template" do
            # can't do it if anyone is enrolled
            @course.enrollments.each(&:destroy)
            api_call(:put, @path, @params, { "course" => { "template" => true } })
            @course.reload
            expect(@course).to be_a_template
          end

          it "ignores setting template if it's not possible" do
            @course.enroll_user(@user)
            api_call(:put, @path, @params, { "course" => { "template" => true } })
            @course.reload
            expect(@course).not_to be_a_template
          end
        end

        context "when an assignment is due in a closed grading period" do
          before(:once) do
            @course.update(group_weighting_scheme: "equal")
            @grading_period_group = Factories::GradingPeriodGroupHelper.new.create_for_account(@course.root_account)
            term = @course.enrollment_term
            term.grading_period_group = @grading_period_group
            term.save!
            Factories::GradingPeriodHelper.new.create_for_group(@grading_period_group, {
                                                                  start_date: 2.weeks.ago, end_date: 2.days.ago, close_date: 1.day.ago
                                                                })
            @group = @course.assignment_groups.create!(name: "group")
            @assignment = @course.assignments.create!({
                                                        title: "assignment", assignment_group: @group, due_at: 1.week.ago
                                                      })
          end

          it "can change apply_assignment_group_weights with a term change" do
            @term.grading_period_group = @grading_period_group
            @term.save!
            raw_api_call(:put, @path, @params, @new_values)
            expect(response.code).to eql "200"
            @course.reload
            expect(@course.group_weighting_scheme).to eql("percent")
          end

          it "can change apply_assignment_group_weights without a term change" do
            @new_values["course"].delete("enrollment_term_id")
            @new_values["course"].delete("term_id")
            raw_api_call(:put, @path, @params, @new_values)
            expect(response.code).to eql "200"
            @course.reload
            expect(@course.group_weighting_scheme).to eql("percent")
          end

          it "can change group_weighting_scheme with a term change" do
            @term.grading_period_group = @grading_period_group
            @term.save!
            @new_values["course"].delete("apply_assignment_group_weights")
            @new_values["course"]["group_weighting_scheme"] = "percent"
            raw_api_call(:put, @path, @params, @new_values)
            expect(response.code).to eql "200"
            @course.reload
            expect(@course.group_weighting_scheme).to eql("percent")
          end

          it "can change group_weighting_scheme without a term change" do
            @new_values["course"].delete("enrollment_term_id")
            @new_values["course"].delete("term_id")
            @new_values["course"].delete("apply_assignment_group_weights")
            @new_values["course"]["group_weighting_scheme"] = "percent"
            raw_api_call(:put, @path, @params, @new_values)
            expect(response.code).to eql "200"
            @course.reload
            expect(@course.group_weighting_scheme).to eql("percent")
          end

          it "cannot change group_weighting_scheme if any effective due dates in the whole course are in a closed grading period" do
            expect_any_instance_of(Course).to receive(:any_assignment_in_closed_grading_period?).and_return(true)
            @new_values["course"]["group_weighting_scheme"] = "percent"
            teacher_in_course(course: @course, active_all: true)
            raw_api_call(:put, @path, @params, @new_values)
            expect(response.code).to eql "401"
            @course.reload
            expect(@course.group_weighting_scheme).not_to eql("percent")
          end
        end
      end

      context "a designer" do
        before(:once) do
          course_with_designer(course: @course, active_all: true)
          @standard = @course.account.grading_standards.create!(title: "account standard", standard_data: { a: { name: "A", value: "95" }, b: { name: "B", value: "80" }, f: { name: "F", value: "" } })
        end

        it "requires :manage_grades rights if the grading standard is changing" do
          api_call_as_user(@designer, :put, @path, @params, { course: { grading_standard_id: @standard.id, apply_assignment_group_weights: true } }, {}, { expected_status: 401 })
        end

        it "does not require :manage_grades rights if the grading standard is not changing" do
          @course.grading_standard = @standard
          @course.save!
          api_call_as_user(@designer, :put, @path, @params, course: { grading_standard_id: @standard.id, apply_assignment_group_weights: true })
          @course.reload
          expect(@course.apply_group_weights?).to be true
          expect(@course.grading_standard).to eq @standard
        end

        it "does not require :manage_grades rights if the grading standard isn't changing (null)" do
          api_call_as_user(@designer, :put, @path, @params, course: { grading_standard_id: nil, apply_assignment_group_weights: true })
          @course.reload
          expect(@course.apply_group_weights?).to be true
          expect(@course.grading_standard).to be_nil
        end
      end

      context "a teacher" do
        before :once do
          user_factory
          enrollment = @course.enroll_teacher(@user)
          enrollment.accept!
          @new_values["course"].delete("sis_course_id")
        end

        it "is able to update a course" do
          json = api_call(:put, @path, @params, @new_values)

          expect(json["name"]).to eql @new_values["course"]["name"]
          expect(json["course_code"]).to eql @new_values["course"]["course_code"]
          expect(json["start_at"]).to eql @new_values["course"]["start_at"]
          expect(json["end_at"]).to eql @new_values["course"]["end_at"]
          expect(json["default_view"]).to eql @new_values["course"]["default_view"]
          expect(json["apply_assignment_group_weights"]).to eql @new_values["course"]["apply_assignment_group_weights"]
        end

        it "processes html content in syllabus_body on update" do
          should_process_incoming_user_content(@course) do |content|
            api_call(:put, @path, @params, { "course" => { "syllabus_body" => content } })

            @course.reload
            @course.syllabus_body
          end
        end

        it "is not able to update the storage quota (bytes)" do
          api_call(:put, @path, @params, course: { storage_quota: 123.megabytes })
          @course.reload
          expect(@course.storage_quota).to eq @course.account.default_storage_quota
        end

        it "is not able to update the storage quota (mb)" do
          api_call(:put, @path, @params, course: { storage_quota_mb: 123 })
          @course.reload
          expect(@course.storage_quota_mb).to eq @course.account.default_storage_quota_mb
        end

        it "is not able to update the sis id" do
          original_sis = @course.sis_source_id
          raw_api_call(:put, @path, @params, @new_values.merge(sis_course_id: "NEW123"))
          @course.reload
          expect(@course.sis_source_id).to eql original_sis
        end

        context "when an assignment is due in a closed grading period" do
          before :once do
            @course.update(group_weighting_scheme: "equal")
            @grading_period_group = Factories::GradingPeriodGroupHelper.new.create_for_account(@course.root_account)
            term = @course.enrollment_term
            term.grading_period_group = @grading_period_group
            term.save!
            Factories::GradingPeriodHelper.new.create_for_group(@grading_period_group, {
                                                                  start_date: 2.weeks.ago, end_date: 2.days.ago, close_date: 1.day.ago
                                                                })
            @group = @course.assignment_groups.create!(name: "group")
            @assignment = @course.assignments.create!({
                                                        title: "assignment", assignment_group: @group, due_at: 1.week.ago
                                                      })
          end

          it "cannot change apply_assignment_group_weights with a term change" do
            @term.grading_period_group = @grading_period_group
            @term.save!
            raw_api_call(:put, @path, @params, @new_values)
            expect(response.code).to eql "401"
            @course.reload
            expect(@course.group_weighting_scheme).to eql("equal")
          end

          it "cannot change apply_assignment_group_weights without a term change" do
            @new_values["course"].delete("enrollment_term_id")
            @new_values["course"].delete("term_id")
            raw_api_call(:put, @path, @params, @new_values)
            expect(response.code).to eql "401"
            @course.reload
            expect(@course.group_weighting_scheme).to eql("equal")
          end

          it "cannot change group_weighting_scheme with a term change" do
            @term.grading_period_group = @grading_period_group
            @term.save!
            @new_values["course"].delete("apply_assignment_group_weights")
            @new_values["course"]["group_weighting_scheme"] = "percent"
            raw_api_call(:put, @path, @params, @new_values)
            expect(response.code).to eql "401"
            @course.reload
            expect(@course.group_weighting_scheme).to eql("equal")
          end

          it "cannot change group_weighting_scheme without a term change" do
            @new_values["course"].delete("enrollment_term_id")
            @new_values["course"].delete("term_id")
            @new_values["course"].delete("apply_assignment_group_weights")
            @new_values["course"]["group_weighting_scheme"] = "percent"
            raw_api_call(:put, @path, @params, @new_values)
            expect(response.code).to eql "401"
            @course.reload
            expect(@course.group_weighting_scheme).to eql("equal")
          end

          it "succeeds when apply_assignment_group_weights is not changed" do
            @new_values["course"]["apply_assignment_group_weights"] = false
            raw_api_call(:put, @path, @params, @new_values)
            expect(response.code).to eql "200"
            @course.reload
            expect(@course.group_weighting_scheme).to eql("equal")
          end

          it "succeeds when group_weighting_scheme is not changed" do
            @new_values["course"].delete("apply_assignment_group_weights")
            @new_values["course"]["group_weighting_scheme"] = "equal"
            raw_api_call(:put, @path, @params, @new_values)
            expect(response.code).to eql "200"
            @course.reload
            expect(@course.group_weighting_scheme).to eql("equal")
          end

          it "ignores deleted assignments" do
            @assignment.destroy
            raw_api_call(:put, @path, @params, @new_values)
            expect(response.code).to eql "200"
            @course.reload
            expect(@course.group_weighting_scheme).to eql("percent")
          end
        end
      end

      context "an unauthorized user" do
        before { user_factory }

        it "returns 401 unauthorized" do
          raw_api_call(:put, @path, @params, @new_values)
          expect(response.code).to eql "401"
        end
      end
    end

    describe "course deletion" do
      before :once do
        account_admin_user
        @path = "/api/v1/courses/#{@course.id}"
        @params = { controller: "courses", action: "destroy", format: "json", id: @course.id.to_s }
      end

      context "an authorized user" do
        it "is able to delete a course" do
          expect(Auditors::Course).to receive(:record_deleted).once
          json = api_call(:delete, @path, @params, { event: "delete" })
          expect(json).to eq({ "delete" => true })
          @course.reload
          expect(@course.workflow_state).to eql "deleted"
        end

        it "does not clear sis_id for course" do
          @course.sis_source_id = "sis_course_3"
          @course.save
          json = api_call(:delete, @path, @params, { event: "delete" })
          expect(json).to eq({ "delete" => true })
          @course.reload
          expect(@course.workflow_state).to eq "deleted"
          expect(@course.sis_source_id).to eq "sis_course_3"
        end

        it "concludes when completing a course" do
          expect(Auditors::Course).to receive(:record_concluded).once
          json = api_call(:delete, @path, @params, { event: "conclude" })
          expect(json).to eq({ "conclude" => true })

          @course.reload
          expect(@course.workflow_state).to eql "completed"
        end

        it "returns 400 if params[:event] is missing" do
          raw_api_call(:delete, @path, @params)
          expect(response.code).to eql "400"
          expect(JSON.parse(response.body)).to eq({
                                                    "message" => 'Only "delete" and "conclude" events are allowed.'
                                                  })
        end

        it "returns 400 if an unknown event type is used" do
          raw_api_call(:delete, @path, @params, { event: "rm -rf like a boss" })
          expect(response.code).to eql "400"
          expect(JSON.parse(response.body)).to eq({
                                                    "message" => 'Only "delete" and "conclude" events are allowed.'
                                                  })
        end

        it "prevents deletion of template courses" do
          @course.enrollments.each(&:destroy)
          @course.update!(template: true)
          raw_api_call(:delete, @path, @params, { event: "delete" })
          expect(response.code).to eql "401"
        end
      end

      context "an unauthorized user" do
        it "returns 401" do
          @user = @student
          raw_api_call(:delete, @path, @params, { event: "conclude" })
          expect(response.code).to eql "401"
        end
      end
    end

    describe "reset content" do
      before :once do
        @user = @teacher
        @path = "/api/v1/courses/#{@course.id}/reset_content"
        @params = { controller: "courses", action: "reset_content", format: "json", course_id: @course.id.to_s }
      end

      context "an authorized user" do
        it "is able to reset a course" do
          @course.root_account.disable_feature!(:granular_permissions_manage_courses)
          expect(Auditors::Course).to receive(:record_reset).once
                                                            .with(@course, anything, @user, anything)

          json = api_call(:post, @path, @params)
          @course.reload
          expect(@course.workflow_state).to eql "deleted"
          new_course = Course.find(json["id"])
          expect(new_course.workflow_state).to eql "claimed"
          expect(json["workflow_state"]).to eql "unpublished"
        end
      end

      context "an authorized user (granular permissions)" do
        before do
          @course.root_account.enable_feature!(:granular_permissions_manage_courses)
          @course.root_account.role_overrides.create!(
            role: teacher_role,
            permission: "manage_courses_reset",
            enabled: true
          )
        end

        it "is able to reset a course" do
          expect(Auditors::Course).to receive(:record_reset).once
                                                            .with(@course, anything, @user, anything)
          json = api_call(:post, @path, @params)
          @course.reload
          expect(@course.workflow_state).to eql "deleted"
          new_course = Course.find(json["id"])
          expect(new_course.workflow_state).to eql "claimed"
          expect(json["workflow_state"]).to eql "unpublished"
        end

        it "is not able to reset a template course" do
          @course.enrollments.each(&:destroy)
          @course.update!(template: true)
          raw_api_call(:post, @path, @params)
          expect(response.code).to eql "401"
        end
      end

      context "an unauthorized user" do
        it "returns 401" do
          @user = @student
          raw_api_call(:post, @path, @params)
          expect(response.code).to eql "401"
        end
      end
    end

    describe "batch edit" do
      before :once do
        @account = Account.default
        account_admin_user
        theuser = @user
        @path = "/api/v1/accounts/#{@account.id}/courses"
        @params = { controller: "courses", action: "batch_update", format: "json", account_id: @account.to_param }
        @course1 = course_model sis_source_id: "course1", account: @account, workflow_state: "created"
        @course2 = course_model sis_source_id: "course2", account: @account, workflow_state: "created"
        @course3 = course_model sis_source_id: "course3", account: @account, workflow_state: "created"
        @user = theuser
      end

      context "an authorized user" do
        let(:course_ids) { [@course1.id, @course2.id, @course3.id] }

        it "deletes multiple courses" do
          expect(Auditors::Course).to receive(:record_deleted).exactly(course_ids.length).times
          api_call(:put, @path, @params, { event: "delete", course_ids: course_ids })
          run_jobs
          [@course1, @course2, @course3].each { |c| expect(c.reload).to be_deleted }
        end

        it "concludes multiple courses" do
          expect(Auditors::Course).to receive(:record_concluded).exactly(course_ids.length).times
          api_call(:put, @path, @params, { event: "conclude", course_ids: course_ids })
          run_jobs
          [@course1, @course2, @course3].each { |c| expect(c.reload).to be_completed }
        end

        it "publishes multiple courses" do
          expect(Auditors::Course).to receive(:record_published).exactly(course_ids.length).times
          api_call(:put, @path, @params, { event: "offer", course_ids: course_ids })
          run_jobs
          [@course1, @course2, @course3].each { |c| expect(c.reload).to be_available }
        end

        it "accepts sis ids" do
          course_ids = ["sis_course_id:course1", "sis_course_id:course2", "sis_course_id:course3"]
          expect(Auditors::Course).to receive(:record_published).exactly(course_ids.length).times
          api_call(:put, @path, @params, { event: "offer", course_ids: course_ids })
          run_jobs
          [@course1, @course2, @course3].each { |c| expect(c.reload).to be_available }
        end

        it "undeletes courses" do
          [@course1, @course2].each(&:destroy)
          expect(Auditors::Course).to receive(:record_restored).twice
          api_call(:put, @path, @params, { event: "undelete", course_ids: [@course1.id, "sis_course_id:course2"] })
          run_jobs
          [@course1, @course2].each { |c| expect(c.reload).to be_claimed }
        end

        it "does not conclude deleted courses" do
          @course1.destroy
          expect(Auditors::Course).to receive(:record_concluded).once
          api_call(:put, @path, @params, { event: "conclude", course_ids: [@course1.id, @course2.id] })
          run_jobs
          expect(@course1.reload).to be_deleted
          expect(@course2.reload).to be_completed
        end

        it "does not publish deleted courses" do
          @course1.destroy
          expect(Auditors::Course).to receive(:record_published).once
          api_call(:put, @path, @params, { event: "offer", course_ids: [@course1.id, @course2.id] })
          run_jobs
          expect(@course1.reload).to be_deleted
          expect(@course2.reload).to be_available
        end

        it "updates progress" do
          json = api_call(:put, @path, @params, { event: "conclude", course_ids: ["sis_course_id:course1", "sis_course_id:course2", "sis_course_id:course3"] })
          progress = Progress.find(json["id"])
          expect(progress).to be_queued
          expect(progress.completion).to eq 0
          expect(progress.user_id).to eq @user.id
          expect(progress.delayed_job_id).not_to be_nil
          run_jobs
          progress.reload
          expect(progress).to be_completed
          expect(progress.completion).to eq 100.0
          expect(progress.message).to eq "3 courses processed"
          [@course1, @course2, @course3].each { |c| expect(c.reload).to be_completed }
        end

        it "returns 400 if :course_ids is missing" do
          api_call(:put, @path, @params, {}, {}, { expected_status: 400 })
        end

        it "returns 400 if :event is missing" do
          api_call(:put,
                   @path,
                   @params,
                   { course_ids: [@course1.id, @course2.id, @course3.id] },
                   {},
                   { expected_status: 400 })
        end

        it "returns 400 if :event is invalid" do
          api_call(:put,
                   @path,
                   @params,
                   { event: "assimilate", course_ids: [@course1.id, @course2.id, @course3.id] },
                   {},
                   { expected_status: 400 })
        end

        it "returns 403 if the list of courses is too long" do
          api_call(:put,
                   @path,
                   @params,
                   { event: "offer", course_ids: (1..501).to_a },
                   {},
                   { expected_status: 403 })
        end

        it "deals gracefully with an invalid course id" do
          @course2.enrollments.each(&:destroy_permanently!)
          @course2.course_account_associations.scope.delete_all
          @course2.course_sections.scope.delete_all
          @course2.reload.destroy_permanently!
          json = api_call(:put,
                          @path + "?event=offer&course_ids[]=#{@course1.id}&course_ids[]=#{@course2.id}",
                          @params.merge(event: "offer", course_ids: [@course1.id.to_s, @course2.id.to_s]))
          run_jobs
          expect(@course1.reload).to be_available
          progress = Progress.find(json["id"])
          expect(progress).to be_completed
          expect(progress.message).to be_include "1 course processed"
          expect(progress.message).to be_include "The course was not found: #{@course2.id}"
        end

        it "does not update courses in another account" do
          theUser = @user
          otherAccount = account_model root_account_id: nil
          otherCourse = course_model account: otherAccount
          @user = theUser
          json = api_call(:put,
                          @path + "?event=offer&course_ids[]=#{@course1.id}&course_ids[]=#{otherCourse.id}",
                          @params.merge(event: "offer", course_ids: [@course1.id.to_s, otherCourse.id.to_s]))
          run_jobs
          expect(@course1.reload).to be_available
          progress = Progress.find(json["id"])
          expect(progress).to be_completed
          expect(progress.message).to be_include "1 course processed"
          expect(progress.message).to be_include "The course was not found: #{otherCourse.id}"
        end

        it "succeeds when publishing already published courses" do
          @course1.offer!
          expect(Auditors::Course).to receive(:record_published).twice
          json = api_call(:put, @path, @params, { event: "offer", course_ids: course_ids })
          run_jobs
          progress = Progress.find(json["id"])
          expect(progress.message).to be_include "3 courses processed"
          [@course1, @course2, @course3].each { |c| expect(c.reload).to be_available }
        end

        it "succeeds when concluding already concluded courses" do
          @course1.complete!
          @course2.complete!
          expect(Auditors::Course).to receive(:record_concluded).once
          json = api_call(:put, @path, @params, { event: "conclude", course_ids: course_ids })
          run_jobs
          progress = Progress.find(json["id"])
          expect(progress.message).to be_include "3 courses processed"
          [@course1, @course2, @course3].each { |c| expect(c.reload).to be_completed }
        end

        it "is able to unconclude courses" do
          @course1.complete!
          @course2.complete!
          expect(Auditors::Course).to receive(:record_unconcluded).twice
          json = api_call(:put, @path, @params, { event: "offer", course_ids: course_ids })
          run_jobs
          progress = Progress.find(json["id"])
          expect(progress.message).to be_include "3 courses processed"
          [@course1, @course2, @course3].each { |c| expect(c.reload).to be_available }
        end

        it "reports a failure if no updates succeeded" do
          @course2.enrollments.each(&:destroy_permanently!)
          @course2.course_account_associations.scope.delete_all
          @course2.course_sections.scope.delete_all
          @course2.reload.destroy_permanently!
          json = api_call(:put,
                          @path + "?event=offer&course_ids[]=#{@course2.id}",
                          @params.merge(event: "offer", course_ids: [@course2.id.to_s]))
          run_jobs
          progress = Progress.find(json["id"])
          expect(progress).to be_failed
          expect(progress.message).to be_include "0 courses processed"
          expect(progress.message).to be_include "The course was not found: #{@course2.id}"
        end

        it "reports a failure if an exception is raised outside course update" do
          allow_any_instance_of(Progress).to receive(:complete!).and_raise "crazy exception"
          json = api_call(:put,
                          @path + "?event=offer&course_ids[]=#{@course2.id}",
                          @params.merge(event: "offer", course_ids: [@course2.id.to_s]))
          run_jobs
          progress = Progress.find(json["id"])
          expect(progress).to be_failed
          expect(progress.message).to be_include "crazy exception"
        end
      end

      context "an unauthorized user" do
        it "returns 401" do
          user_model
          api_call(:put,
                   @path,
                   @params,
                   { event: "offer", course_ids: [@course1.id] },
                   {},
                   { expected_status: 401 })
        end
      end
    end

    it "includes section enrollments if requested" do
      json = api_call(:get,
                      "/api/v1/courses.json",
                      { controller: "courses", action: "index", format: "json" },
                      { include: ["sections"] })

      json.sort_by! { |e| e["id"] }
      course1_section_json = json.first["sections"]

      section = @course1.course_sections.first
      expect(course1_section_json.size).to eq 1
      expect(course1_section_json.first["id"]).to eq section.id
      expect(course1_section_json.first["enrollment_role"]).to eq "TeacherEnrollment"
      expect(course1_section_json.first["name"]).to eq section.name
      expect(course1_section_json.first["start_at"]).to eq section.start_at
      expect(course1_section_json.first["end_at"]).to eq section.end_at

      course2_section_json = json.last["sections"]

      section = @course2.course_sections.first
      expect(course2_section_json.size).to eq 1
      expect(course2_section_json.first["id"]).to eq section.id
      expect(course2_section_json.first["enrollment_role"]).to eq "StudentEnrollment"
      expect(course2_section_json.first["name"]).to eq section.name
      expect(course2_section_json.first["start_at"]).to eq section.start_at
      expect(course2_section_json.first["end_at"]).to eq section.end_at
    end

    it "includes account if requested" do
      json = api_call(:get, "/api/v1/courses.json", { controller: "courses", action: "index", format: "json" }, { include: ["account"] })
      expect(json.first.dig("account", "name")).to eq "Default Account"
    end

    it "includes subaccount_name if requested for backwards compatibility" do
      json = api_call(:get, "/api/v1/courses.json", { controller: "courses", action: "index", format: "json" }, { include: ["subaccount"] })
      expect(json.first["subaccount_name"]).to eq "Default Account"
    end

    it "includes term name in course list if requested" do
      [@course1.enrollment_term, @course2.enrollment_term].each do |term|
        term.start_at = 1.day.ago
        term.end_at = 2.days.from_now
        term.save!
      end

      json = api_call(:get,
                      "/api/v1/courses.json",
                      { controller: "courses", action: "index", format: "json" },
                      { include: ["term"] })

      # course1
      courses = json.select { |c| c["id"] == @course1.id }
      expect(courses.length).to eq 1
      expect(courses[0]).to include("term")
      expect(courses[0]["term"]).to include(
        "id" => @course1.enrollment_term_id,
        "name" => @course1.enrollment_term.name,
        "workflow_state" => "active"
      )

      # course2
      courses = json.select { |c| c["id"] == @course2.id }
      expect(courses.length).to eq 1
      expect(courses[0]).to include("term")
      expect(courses[0]["term"]).to include(
        "id" => @course2.enrollment_term_id,
        "name" => @course2.enrollment_term.name,
        "workflow_state" => "active"
      )
    end

    describe "term dates" do
      before do
        @course2.enrollment_term.set_overrides(@course1.account, "StudentEnrollment" =>
            { start_at: "2014-01-01T00:00:00Z", end_at: "2014-12-31T00:00:00Z" })
      end

      it "returns overridden term dates from index" do
        json = api_call_as_user(@student,
                                :get,
                                "/api/v1/courses.json",
                                { controller: "courses", action: "index", format: "json" },
                                { include: ["term"] })
        course_json = json.detect { |c| c["id"] == @course2.id }
        expect(course_json["term"]["start_at"]).to eq "2014-01-01T00:00:00Z"
        expect(course_json["term"]["end_at"]).to eq "2014-12-31T00:00:00Z"
      end

      it "returns overridden term dates from show" do
        json = api_call_as_user(@student,
                                :get,
                                "/api/v1/courses/#{@course2.id}",
                                { controller: "courses", action: "show", id: @course.to_param, format: "json" },
                                { include: ["term"] })
        expect(json["term"]["start_at"]).to eq "2014-01-01T00:00:00Z"
        expect(json["term"]["end_at"]).to eq "2014-12-31T00:00:00Z"
      end
    end

    it "returns public_syllabus if requested" do
      @course1.public_syllabus = true
      @course1.save
      @course2.public_syllabus = true
      @course2.save

      json = api_call(:get, "/api/v1/courses.json", { controller: "courses", action: "index", format: "json" })
      json.each { |course| expect(course["public_syllabus"]).to be_truthy }
    end

    it "returns public_syllabus_to_auth if requested" do
      @course1.public_syllabus_to_auth = true
      @course1.save
      @course2.public_syllabus_to_auth = true
      @course2.save

      json = api_call(:get, "/api/v1/courses.json", { controller: "courses", action: "index", format: "json" })
      json.each { |course| expect(course["public_syllabus_to_auth"]).to be_truthy }
    end

    describe "scores" do
      before(:once) do
        @course2.grading_standard_enabled = true
        @course2.save
      end

      def courses_api_index_call(includes: ["total_scores"])
        api_call(
          :get,
          "/api/v1/courses.json",
          { controller: "courses", action: "index", format: "json" },
          { include: includes }
        )
      end

      def enrollment(json_response)
        course2 = json_response.find { |course| course["id"] == @course2.id }
        course2["enrollments"].first
      end

      context "with override scores" do
        before(:once) do
          @course2.enable_feature!(:final_grades_override)
          @course2.update!(allow_final_grade_override: true)
          student_enrollment = @course2.all_student_enrollments.first
          student_enrollment.scores.create!(
            course_score: true,
            current_score: 60,
            final_score: 77,
            override_score: 89
          )
        end

        context "when Final Grade Override is enabled and allowed" do
          it "includes the override score instead of the current score" do
            json_response = courses_api_index_call
            expect(enrollment(json_response).fetch("computed_current_score")).to be 89.0
          end

          it "includes the override grade instead of the current grade" do
            json_response = courses_api_index_call
            expect(enrollment(json_response).fetch("computed_current_grade")).to eq "B+"
          end

          it "includes the override score instead of the current final score" do
            json_response = courses_api_index_call
            expect(enrollment(json_response).fetch("computed_final_score")).to be 89.0
          end

          it "includes the override grade instead of the current final grade" do
            json_response = courses_api_index_call
            expect(enrollment(json_response).fetch("computed_final_grade")).to eq "B+"
          end
        end

        context "when Final Grade Override is not allowed" do
          before(:once) do
            @course2.update!(allow_final_grade_override: false)
          end

          it "includes the current score" do
            json_response = courses_api_index_call
            expect(enrollment(json_response).fetch("computed_current_score")).to be 60.0
          end

          it "includes the current grade" do
            json_response = courses_api_index_call
            expect(enrollment(json_response).fetch("computed_current_grade")).to eq "F"
          end

          it "includes the current final score" do
            json_response = courses_api_index_call
            expect(enrollment(json_response).fetch("computed_final_score")).to be 77.0
          end

          it "includes the current final grade" do
            json_response = courses_api_index_call
            expect(enrollment(json_response).fetch("computed_final_grade")).to eq "C+"
          end
        end

        context "when Final Grade Override is disabled" do
          before(:once) do
            @course2.disable_feature!(:final_grades_override)
          end

          it "includes the current score" do
            json_response = courses_api_index_call
            expect(enrollment(json_response).fetch("computed_current_score")).to be 60.0
          end

          it "includes the current grade" do
            json_response = courses_api_index_call
            expect(enrollment(json_response).fetch("computed_current_grade")).to eq "F"
          end

          it "includes the current final score" do
            json_response = courses_api_index_call
            expect(enrollment(json_response).fetch("computed_final_score")).to be 77.0
          end

          it "includes the current final grade" do
            json_response = courses_api_index_call
            expect(enrollment(json_response).fetch("computed_final_grade")).to eq "C+"
          end
        end
      end

      context "include total scores" do
        before(:once) do
          student_enrollment = @course2.all_student_enrollments.first
          student_enrollment.scores.create!(current_score: 80, final_score: 70, unposted_current_score: 10)
        end

        it "includes scores in course list if requested" do
          json_response = courses_api_index_call
          expect(enrollment(json_response)).to include(
            "type" => "student",
            "computed_current_score" => 80,
            "computed_final_score" => 70,
            "computed_final_grade" => @course2.score_to_grade(70)
          )
        end

        it "does not include unposted scores for a self-viewing user" do
          json_response = courses_api_index_call
          expect(enrollment(json_response)).not_to include(
            "unposted_current_score",
            "unposted_current_grade",
            "unposted_final_score",
            "unposted_final_grade"
          )
        end

        it "does not include scores in course list, even if requested, if final grades are hidden" do
          @course2.hide_final_grades = true
          @course2.save
          json_response = courses_api_index_call
          enrollment_json = enrollment(json_response)
          expect(enrollment_json).to include "type" => "student"
          expect(enrollment_json).not_to include(
            "computed_current_score",
            "computed_final_score",
            "computed_final_grade"
          )
        end
      end

      context "grading period info" do
        let(:grading_period_info_keys) do
          %w[
            current_grading_period_id
            current_grading_period_title
            has_grading_periods
            multiple_grading_periods_enabled
          ]
        end

        before(:once) do
          create_grading_periods_for(
            @course2, grading_periods: %i[old current future]
          )
        end

        it "includes the grading period info if total_scores and current_grading_period_scores are included" do
          json_response = courses_api_index_call(includes: ["total_scores", "current_grading_period_scores"])
          enrollment_json = enrollment(json_response)
          expect(enrollment_json).to include(*grading_period_info_keys)
        end

        it "includes grading period info even if final grades are hidden" do
          @course2.update!(hide_final_grades: true)
          json_response = courses_api_index_call(includes: ["current_grading_period_scores", "total_scores"])
          enrollment_json = enrollment(json_response)
          expect(enrollment_json).to include(*grading_period_info_keys)
        end

        it "does not include grading period info if total_scores but not current_grading_period_scores are included" do
          json_response = courses_api_index_call(includes: ["total_scores"])
          enrollment_json = enrollment(json_response)
          expect(enrollment_json).not_to include(*grading_period_info_keys)
        end

        it "does not include grading period info if current_grading_period_scores but not total_scores are included" do
          json_response = courses_api_index_call(includes: ["current_grading_period_scores"])
          enrollment_json = enrollment(json_response)
          expect(enrollment_json).not_to include(*grading_period_info_keys)
        end
      end

      context "include current grading period scores" do
        let(:grading_period_score_keys) do
          %w[
            totals_for_all_grading_periods_option
            current_period_computed_current_score
            current_period_computed_final_score
            current_period_computed_current_grade
            current_period_computed_final_grade
          ]
        end

        before(:once) do
          create_grading_periods_for(
            @course2, grading_periods: %i[old current future]
          )
        end

        it "includes current grading period scores if 'total_scores' " \
           "and 'current_grading_period_scores' are requested" do
          json_response = courses_api_index_call(includes: ["total_scores", "current_grading_period_scores"])
          enrollment_json = enrollment(json_response)
          expect(enrollment_json).to include(*grading_period_score_keys)
          current_grading_period_title = "Course Period 2: current period"
          expect(enrollment_json["current_grading_period_title"]).to eq(current_grading_period_title)
        end

        it "ignores soft-deleted grading periods when determining the current grading period" do
          GradingPeriod.current_period_for(@course2).destroy
          json_response = courses_api_index_call(includes: ["total_scores", "current_grading_period_scores"])
          current_period_id = enrollment(json_response)["current_grading_period_id"]
          expect(current_period_id).to be_nil
        end

        it "does not include current grading period scores if 'total_scores' are " \
           "not requested, even if 'current_grading_period_scores' are requested" do
          json_response = courses_api_index_call(includes: ["current_grading_period_scores"])
          enrollment_json = enrollment(json_response)
          expect(enrollment_json).to_not include(*grading_period_score_keys)
        end

        it "does not include current grading period scores if final grades are hidden, even if 'total_scores' and 'current_grading_period_scores' are requested" do
          @course2.hide_final_grades = true
          @course2.save
          json_response = courses_api_index_call(includes: ["total_scores", "current_grading_period_scores"])
          enrollment_json = enrollment(json_response)
          expect(enrollment_json).not_to include(*grading_period_score_keys)
        end

        it "returns true for 'has_grading_periods' on the enrollment " \
           "JSON if the course has grading periods" do
          json_response = courses_api_index_call(includes: ["total_scores", "current_grading_period_scores"])
          enrollment_json = enrollment(json_response)
          expect(enrollment_json["has_grading_periods"]).to be true
          expect(enrollment_json["multiple_grading_periods_enabled"]).to be true
        end

        it "returns 'has_grading_periods' and 'has_weighted_grading_periods' keys at the course-level " \
           "on the JSON response if 'current_grading_period_scores' are requested" do
          course_json_response = courses_api_index_call(includes: ["total_scores", "current_grading_period_scores"]).first
          expect(course_json_response).to have_key "has_grading_periods"
          expect(course_json_response).to have_key "multiple_grading_periods_enabled"
          expect(course_json_response).to have_key "has_weighted_grading_periods"
        end

        it "does not return 'has_grading_periods' and 'has_weighted_grading_periods' keys at the course-level " \
           "on the JSON response if 'current_grading_period_scores' are not requested" do
          course_json_response = courses_api_index_call.first
          expect(course_json_response).not_to have_key "has_grading_periods"
          expect(course_json_response).not_to have_key "multiple_grading_periods_enabled"
          expect(course_json_response).not_to have_key "has_weighted_grading_periods"
        end

        context "computed scores" do
          before(:once) do
            assignment_in_current_period = @course2.assignments.create!(
              title: "In current grading period - graded",
              due_at: 2.days.from_now,
              points_possible: 10
            )
            assignment_in_current_period.grade_student(@student, grader: @teacher, score: 9)
            @course2.assignments.create!(
              title: "In current grading period - not graded",
              due_at: 2.days.from_now,
              points_possible: 10
            )
          end

          context "all assignments for the course fall within the current grading period" do
            it "current grading period scores match computed scores" do
              json_response = courses_api_index_call(includes: ["total_scores", "current_grading_period_scores"])
              enrollment_json = enrollment(json_response)

              current_period_current_score = enrollment_json["current_period_computed_current_score"]
              current_score = enrollment_json["computed_current_score"]
              expect(current_period_current_score).to eq(current_score)

              current_period_final_score = enrollment_json["current_period_computed_final_score"]
              final_score = enrollment_json["computed_final_score"]
              expect(current_period_final_score).to eq(final_score)
            end

            it "current grading period grades match computed grades" do
              json_response = courses_api_index_call(includes: ["total_scores", "current_grading_period_scores"])
              enrollment_json = enrollment(json_response)

              current_period_current_grade = enrollment_json["current_period_computed_current_grade"]
              current_grade = enrollment_json["computed_current_grade"]
              expect(current_period_current_grade).to eq(current_grade)

              current_period_final_grade = enrollment_json["current_period_computed_final_grade"]
              final_grade = enrollment_json["computed_final_grade"]
              expect(current_period_final_grade).to eq(final_grade)
            end
          end

          context "assignments span across many grading periods" do
            before(:once) do
              assignment_in_future_grading_period = @course2.assignments.create!(
                title: "In future grading period",
                due_at: 3.months.from_now,
                points_possible: 10
              )
              assignment_in_future_grading_period.grade_student(@student, grader: @teacher, score: 10)
            end

            it "current grading period scores and grades do not match computed scores and grades" do
              json_response = courses_api_index_call(includes: ["total_scores", "current_grading_period_scores"])
              enrollment_json = enrollment(json_response)
              expect(enrollment_json["current_period_computed_current_score"])
                .to_not eq(enrollment_json["computed_current_score"])
              expect(enrollment_json["current_period_computed_final_score"])
                .to_not eq(enrollment_json["computed_final_score"])
              expect(enrollment_json["current_period_computed_current_grade"])
                .to_not eq(enrollment_json["computed_current_grade"])
              expect(enrollment_json["current_period_computed_final_grade"])
                .to_not eq(enrollment_json["computed_final_grade"])
            end

            it "current grading period scores are correct" do
              json_response = courses_api_index_call(includes: ["total_scores", "current_grading_period_scores"])
              enrollment_json = enrollment(json_response)

              expect(enrollment_json["current_period_computed_current_score"]).to eq(90)
              expect(enrollment_json["current_period_computed_final_score"]).to eq(45)
            end

            it "current grading period grades are correct" do
              json_response = courses_api_index_call(includes: ["total_scores", "current_grading_period_scores"])
              enrollment_json = enrollment(json_response)

              expect(enrollment_json["current_period_computed_current_grade"]).to eq("A-")
              expect(enrollment_json["current_period_computed_final_grade"]).to eq("F")
            end
          end
        end
      end
    end

    it "only returns teacher enrolled courses on ?enrollment_type=teacher" do
      json = api_call(:get,
                      "/api/v1/courses.json?enrollment_type=teacher",
                      { controller: "courses", action: "index", format: "json", enrollment_type: "teacher" })

      # course1 (only care about teacher)
      expect(json.length).to eq 1
      expect(json[0]).to include(
        "enrollments",
        "id" => @course1.id
      )
      expect(json[0]["enrollments"].length).to eq 1
      expect(json[0]["enrollments"][0]).to include(
        "type" => "teacher"
      )
    end

    describe "enrollment_role" do
      before :once do
        @role = Account.default.roles.build name: "SuperTeacher"
        @role.base_role_type = "TeacherEnrollment"
        @role.save!
        @course3 = course_factory
        @course3.enroll_user(@me, "TeacherEnrollment", { role: @role, active_all: true })
      end

      it "returns courses with all teacher types on ?enrollment_type=teacher" do
        json = api_call(:get,
                        "/api/v1/courses.json?enrollment_type=teacher",
                        { controller: "courses", action: "index", format: "json", enrollment_type: "teacher" })
        expect(json.collect { |c| c["id"].to_i }.sort).to eq [@course1.id, @course3.id].sort
      end

      it "returns only courses with vanilla TeacherEnrollments on ?enrollment_role=TeacherEnrollment" do
        json = api_call(:get,
                        "/api/v1/courses.json?enrollment_role=TeacherEnrollment",
                        { controller: "courses", action: "index", format: "json", enrollment_role: "TeacherEnrollment" })
        expect(json.collect { |c| c["id"].to_i }).to eq [@course1.id]
      end

      it "returns courses by custom role" do
        json = api_call(:get,
                        "/api/v1/courses.json?enrollment_role=SuperTeacher",
                        { controller: "courses", action: "index", format: "json", enrollment_role: "SuperTeacher" })
        expect(json.collect { |c| c["id"].to_i }).to eq [@course3.id]
        expect(json[0]["enrollments"]).to eq [{ "type" => "teacher",
                                                "role" => "SuperTeacher",
                                                "role_id" => @role.id,
                                                "user_id" => @me.id,
                                                "enrollment_state" => "invited",
                                                "limit_privileges_to_course_section" => false }]
      end
    end

    describe "enrollment_state" do
      before :once do
        @course2.start_at = 1.day.from_now
        @course2.conclude_at = 2.days.from_now
        @course2.restrict_enrollments_to_course_dates = true
        @course2.save! # pending_active

        @course3 = course_factory(active_all: true)
        @course3.enroll_user(@me, "StudentEnrollment") # invited

        @course4 = course_factory(active_all: true)
        @course4.enroll_user(@me, "StudentEnrollment")
        @course4.start_at = 2.days.ago
        @course4.conclude_at = 1.day.ago
        @course4.restrict_enrollments_to_course_dates = true
        @course4.save! # completed
      end

      it "returns courses with active enrollments" do
        json = api_call(:get,
                        "/api/v1/courses.json?enrollment_state=active",
                        { controller: "courses", action: "index", format: "json", enrollment_state: "active" })
        expect(json.collect { |c| c["id"].to_i }).to eq [@course1.id]
      end

      it "returns courses with invited or pending enrollments" do
        json = api_call(:get,
                        "/api/v1/courses.json?enrollment_state=invited_or_pending",
                        { controller: "courses", action: "index", format: "json", enrollment_state: "invited_or_pending" })
        expect(json.collect { |c| c["id"].to_i }.sort).to eq [@course2.id, @course3.id].sort
      end

      it "returns courses with completed enrollments" do
        json = api_call(:get,
                        "/api/v1/courses.json?enrollment_state=completed",
                        { controller: "courses", action: "index", format: "json", enrollment_state: "completed" })
        expect(json.collect { |c| c["id"].to_i }).to eq [@course4.id]
      end

      it "returns active observed student enrollments if requested" do
        @student = user_factory(active_all: true)
        @student_enroll = @course1.enroll_user(@student, "StudentEnrollment")
        @student_enroll.accept!
        @observer = user_factory(active_all: true)
        @course1.enroll_user(@observer, "ObserverEnrollment", associated_user_id: @student.id)

        json = api_call_as_user(@observer,
                                :get,
                                "/api/v1/courses.json?include[]=observed_users&enrollment_state=active",
                                { controller: "courses",
                                  action: "index",
                                  id: @observer_course.to_param,
                                  format: "json",
                                  include: ["observed_users"],
                                  enrollment_state: "active" })

        expect(json.first["enrollments"].count).to eq 2
        student_enroll_json = json.first["enrollments"].detect { |e| e["type"] == "student" }
        expect(student_enroll_json["user_id"]).to eq @student.id

        @student_enroll.start_at = 3.days.ago
        @student_enroll.end_at = 2.days.ago
        @student_enroll.save! # soft-conclude

        json = api_call_as_user(@observer,
                                :get,
                                "/api/v1/courses.json?include[]=observed_users&enrollment_state=active",
                                { controller: "courses",
                                  action: "index",
                                  id: @observer_course.to_param,
                                  format: "json",
                                  include: ["observed_users"],
                                  enrollment_state: "active" })

        expect(json.first["enrollments"].count).to eq 1
      end
    end

    describe "course state" do
      before :once do
        @role = Account.default.roles.build name: "SuperTeacher"
        @role.base_role_type = "TeacherEnrollment"
        @role.save!
        @course3 = course_factory
        @course3.enroll_user(@me, "TeacherEnrollment", { role: @role, active_all: true })
        @course4 = course_factory
        @course4.enroll_user(@me, "TaEnrollment")
        @course4.workflow_state = "created"
        @course4.save
      end

      it "returns only courses with state available on ?state[]=available" do
        json = api_call(:get,
                        "/api/v1/courses.json",
                        { controller: "courses", action: "index", format: "json" },
                        { state: ["available"] })
        expect(json.collect { |c| c["id"].to_i }.sort).to eq [@course1.id, @course2.id].sort
        json.pluck("workflow_state").each do |s|
          expect(%w[available]).to include(s)
        end
      end

      it "returns only courses with state unpublished on ?state[]=unpublished" do
        json = api_call(:get,
                        "/api/v1/courses.json",
                        { controller: "courses", action: "index", format: "json" },
                        { state: ["unpublished"] })
        expect(json.collect { |c| c["id"].to_i }.sort).to eq [@course3.id, @course4.id].sort
        json.pluck("workflow_state").each do |s|
          expect(%w[unpublished]).to include(s)
        end
      end

      it "returns only courses with state unpublished and available on ?state[]=unpublished, available" do
        json = api_call(:get,
                        "/api/v1/courses.json",
                        { controller: "courses", action: "index", format: "json" },
                        { state: ["unpublished", "available"] })
        expect(json.collect { |c| c["id"].to_i }.sort).to eq [@course1.id, @course2.id, @course3.id, @course4.id].sort
        json.pluck("workflow_state").each do |s|
          expect(%w[available unpublished]).to include(s)
        end
      end

      it "returns courses by custom role and state unpublished" do
        json = api_call(:get,
                        "/api/v1/courses.json?enrollment_role=SuperTeacher",
                        { controller: "courses", action: "index", format: "json", enrollment_role: "SuperTeacher" },
                        { state: ["unpublished"] })
        expect(json.collect { |c| c["id"].to_i }).to eq [@course3.id]
<<<<<<< HEAD
        expect(json[0]["enrollments"]).to eq [{ "type" => "teacher", "role" => "SuperTeacher", "role_id" => @role.id, "user_id" => @me.id,
                                                "enrollment_state" => "invited", "limit_privileges_to_course_section" => false }]
=======
        expect(json[0]["enrollments"]).to eq [{ "type" => "teacher",
                                                "role" => "SuperTeacher",
                                                "role_id" => @role.id,
                                                "user_id" => @me.id,
                                                "enrollment_state" => "invited",
                                                "limit_privileges_to_course_section" => false }]
>>>>>>> b7de7814
        json.pluck("workflow_state").each do |s|
          expect(%w[unpublished]).to include(s)
        end
      end

      it "does not return courses with invited StudentEnrollment or ObserverEnrollment when state[]=unpublished" do
        @course4.enrollments.each do |e|
          e.type = "StudentEnrollment"
          e.role_id = student_role.id
          e.save!
        end
        json = api_call(:get,
                        "/api/v1/courses.json",
                        { controller: "courses", action: "index", format: "json" },
                        { state: ["unpublished"] })
        expect(json.collect { |c| c["id"].to_i }.sort).to eq [@course3.id]

        @course3.enrollments.each do |e|
          e.type = "ObserverEnrollment"
          e.role_id = observer_role.id
          e.save!
        end
        json = api_call(:get,
                        "/api/v1/courses.json",
                        { controller: "courses", action: "index", format: "json" },
                        { state: ["unpublished"] })
        expect(json.collect { |c| c["id"].to_i }).to eq []
      end

      it "returns courses with active StudentEnrollment or ObserverEnrollment when state[]=unpublished" do
        @course3.enrollments.each do |e|
          e.type = "ObserverEnrollment"
          e.role_id = observer_role.id
          e.workflow_state = "active"
          e.save!
        end
        @course4.enrollments.each do |e|
          e.type = "StudentEnrollment"
          e.role_id = student_role.id
          e.workflow_state = "active"
          e.save!
        end
        json = api_call(:get,
                        "/api/v1/courses.json",
                        { controller: "courses", action: "index", format: "json" },
                        { state: ["unpublished"] })
        expect(json.collect { |c| c["id"].to_i }.sort).to eq [@course3.id, @course4.id]
      end
    end

    context "course list + sharding" do
      specs_require_sharding

      before :once do
        @shard1.activate { @student = User.create!(name: "outofshard") }
        @course1.enroll_student(@student)
      end

      it "returns courses for out-of-shard users" do
        @user = @student
        json = api_call(:get,
                        "/api/v1/courses.json",
                        { controller: "courses", action: "index", format: "json" },
                        { state: ["available"] })

        expect(json.size).to eq(1)
        expect(json.first["id"]).to eq(@course1.id)
      end

      it "returns courses relative to root account shard when looking at other users" do
        account_admin_user(active_all: true)
        json = api_call(:get,
                        "/api/v1/users/#{@student.id}/courses",
                        { controller: "courses", action: "user_index", user_id: @student.id.to_s, format: "json" })

        expect(json.size).to eq(1)
        expect(json.first["id"]).to eq(@course1.id)
      end
    end

    describe "root account filter" do
      before :once do
        @course1 = course_with_student(account: Account.default, active_all: true).course
        @course2 = course_with_student(account: account_model(name: "other root account"), user: @student, active_all: true).course
      end

      it "does not filter by default" do
        json = api_call(:get,
                        "/api/v1/courses.json",
                        { controller: "courses", action: "index", format: "json" })
        expect(json.pluck("id")).to match_array [@course1.id, @course2.id]
      end

      it "accepts current_domain_only=true" do
        json = api_call(:get,
                        "/api/v1/courses.json?current_domain_only=true",
                        { controller: "courses",
                          action: "index",
                          format: "json",
                          current_domain_only: "true" })
        expect(json.pluck("id")).to eql [@course1.id]
      end

      it "accepts root_account_id=self" do
        json = api_call(:get,
                        "/api/v1/courses.json?root_account_id=self",
                        { controller: "courses",
                          action: "index",
                          format: "json",
                          root_account_id: "self" })
        expect(json.pluck("id")).to eql [@course1.id]
      end

      it "accepts root_account_id=id" do
        json = api_call(:get,
                        "/api/v1/courses.json?root_account_id=#{@course2.root_account.id}",
                        { controller: "courses",
                          action: "index",
                          format: "json",
                          root_account_id: @course2.root_account.to_param })
        expect(json.pluck("id")).to eql [@course2.id]
      end

      it "returns an empty result if the given root account does not exist" do
        json = api_call(:get,
                        "/api/v1/courses.json?root_account_id=0",
                        { controller: "courses",
                          action: "index",
                          format: "json",
                          root_account_id: "0" })
        expect(json).to eql([])
      end
    end

    describe "/students" do
      it "returns the list of students for the course" do
        first_user = @user
        new_user = User.create!(name: "Zombo")
        @course2.enroll_student(new_user).accept!
        RoleOverride.create!(context: Account.default, permission: "read_sis", role: teacher_role, enabled: false)

        json = api_call(:get,
                        "/api/v1/courses/#{@course2.id}/students.json",
                        { controller: "courses", action: "students", course_id: @course2.id.to_s, format: "json" })
        expect(json.sort_by { |x| x["id"] }).to eq(api_json_response([first_user, new_user],
                                                                     only: user_api_fields).sort_by { |x| x["id"] })
      end

      it "does not include user sis id or login id for non-admins" do
        new_user = User.create!(name: "Zombo")
        @course2.enroll_student(new_user).accept!
        RoleOverride.create!(context: Account.default, permission: "read_sis", role: teacher_role, enabled: false)

        @user = @me
        json = api_call(:get,
                        "/api/v1/courses/#{@course2.id}/students.json",
                        { controller: "courses", action: "students", course_id: @course2.id.to_s, format: "json" })
        %w[sis_user_id unique_id].each do |attribute|
          expect(json.pluck(attribute)).to eq [nil, nil]
        end
      end

      it "includes user sis id and login id if account admin" do
        @course2.account.account_users.create!(user: @me)
        new_user = user_with_pseudonym(name: "Zombo", username: "nobody2@example.com")
        @course2.enroll_student(new_user).accept!
        new_user.pseudonym.update_attribute(:sis_user_id, "user2")

        @user = @me
        json = api_call(:get,
                        "/api/v1/courses/#{@course2.id}/students.json",
                        { controller: "courses", action: "students", course_id: @course2.id.to_s, format: "json" })
        expect(json.pluck("sis_user_id").sort).to eq ["user1", "user2"].sort
        expect(json.pluck("login_id").sort).to eq ["nobody@example.com", "nobody2@example.com"].sort
      end

      it "includes user sis id and login id if can manage_students in the course" do
        expect(@course1.grants_right?(@me, :manage_students)).to be_truthy
        first_student = user_with_pseudonym(name: "Zombo", username: "nobody2@example.com")
        @course1.enroll_student(first_student).accept!
        first_student.pseudonym.update_attribute(:sis_user_id, "user2")
        second_student = user_with_pseudonym(name: "second student", username: "nobody3@example.com")
        @course1.enroll_student(second_student).accept!
        second_student.pseudonym.update_attribute(:sis_user_id, "user3")

        @user = @me
        json = api_call(:get,
                        "/api/v1/courses/#{@course1.id}/students.json",
                        { controller: "courses", action: "students", course_id: @course1.to_param, format: "json" })
        expect(json.pluck("sis_user_id").sort).to eq ["user2", "user3"].sort
        expect(json.pluck("login_id").sort).to eq ["nobody2@example.com", "nobody3@example.com"].sort
      end

      it "includes user sis id and login id if site admin" do
        Account.site_admin.account_users.create!(user: @me)
        new_user = user_with_pseudonym(name: "Zombo", username: "nobody2@example.com")
        @course2.enroll_student(new_user).accept!
        new_user.pseudonym.update_attribute(:sis_user_id, "user2")

        @user = @me
        json = api_call(:get,
                        "/api/v1/courses/#{@course2.id}/students.json",
                        { controller: "courses", action: "students", course_id: @course2.id.to_s, format: "json" })
        expect(json.pluck("sis_user_id").sort).to eq ["user1", "user2"].sort
        expect(json.pluck("login_id").sort).to eq ["nobody@example.com", "nobody2@example.com"].sort
      end

      it "allows specifying course sis id" do
        first_user = @user
        new_user = User.create!(name: "Zombo")
        @course2.update_attribute(:sis_source_id, "TEST-SIS-ONE.2011")
        @course2.enroll_student(new_user).accept!
        ro = RoleOverride.create!(context: Account.default, permission: "read_sis", role: teacher_role, enabled: false)

        json = api_call(:get,
                        "/api/v1/courses/sis_course_id:TEST-SIS-ONE.2011/students.json",
                        { controller: "courses", action: "students", course_id: "sis_course_id:TEST-SIS-ONE.2011", format: "json" })
        expect(json.sort_by { |x| x["id"] }).to eq(api_json_response([first_user, new_user],
                                                                     only: user_api_fields).sort_by { |x| x["id"] })

        @course2.enroll_teacher(@user).accept!
        ro.destroy
        json = api_call(:get,
                        "/api/v1/courses/sis_course_id:TEST-SIS-ONE.2011.json",
                        { controller: "courses", action: "show", id: "sis_course_id:TEST-SIS-ONE.2011", format: "json" })
        expect(json["id"]).to eq @course2.id
        expect(json["sis_course_id"]).to eq "TEST-SIS-ONE.2011"
      end

      it "is not paginated (for legacy reasons)" do
        controller = double
        allow(controller).to receive(:params).and_return({})
        course_with_teacher(active_all: true)
        num = Api.per_page_for(controller) + 1 # get the default api per page value
        create_users_in_course(@course, num)
        json = api_call(:get,
                        "/api/v1/courses/#{@course.id}/students.json",
                        { controller: "courses", action: "students", course_id: @course.id.to_s, format: "json" })
        expect(json.count).to eq num
      end
    end

    describe "users" do
      before :once do
        @section1 = @course1.default_section
        @section2 = @course1.course_sections.create!(name: "Section B")
        @ta = user_factory(name: "TAPerson")
        @ta.communication_channels.create!(path: "ta@ta.com") { |cc| cc.workflow_state = "confirmed" }
        @ta_enroll1 = @course1.enroll_user(@ta, "TaEnrollment", section: @section1)
        @ta_enroll2 = @course1.enroll_user(@ta, "TaEnrollment", section: @section2, allow_multiple_enrollments: true)

        @student1 = user_with_pseudonym(name: "SSS1")
        @student2 = user_with_pseudonym(name: "SSS2")
        @student1_enroll = @course1.enroll_user(@student1, "StudentEnrollment", section: @section1)
        @student2_enroll = @course1.enroll_user(@student2, "StudentEnrollment", section: @section2)

        @test_student = @course1.student_view_student
      end

      describe "search users" do
        let(:api_url) { "/api/v1/courses/#{@course1.id}/users.json" }
        let(:api_route) do
          {
            controller: "courses",
            action: "users",
            course_id: @course1.id.to_s,
            format: "json"
          }
        end

        it "returns an error when search_term is fewer than 2 characters" do
          json = api_call(:get, api_url, api_route, { search_term: "a" }, {}, expected_status: 400)
          error = json["errors"].first
          verify_json_error(error, "search_term", "invalid", "2 or more characters is required")
        end

        it "returns a list of users" do
          json = api_call(:get, api_url, api_route, search_term: "TAP")

          sorted_users = json.sort_by { |x| x["id"] }
          expected_users =
            api_json_response(
              @course1.users.select { |u| u.name == "TAPerson" },
              only: user_api_fields
            )

          expect(sorted_users).to eq expected_users

          # this endpoint doesn't exist, but we maintain the route for backwards compat
          json = api_call(:get,
                          "/api/v1/courses/#{@course1.id}/search_users",
                          { controller: "courses", action: "users", course_id: @course1.to_param, format: "json" },
                          search_term: "TAP")
          sorted_users = json.sort_by { |x| x["id"] }
          expect(sorted_users).to eq expected_users
        end

        it "returns concluded enrollments if ?enrollment_state[]=concluded" do
          @ta.enrollments.each(&:conclude)

          json = api_call(:get, api_url, api_route, enrollment_state: ["invited", "active"], search_term: "TAP")
          ta_users = json.select { |u| u["name"] == "TAPerson" }
          expect(ta_users).to be_empty

          json = api_call(:get, api_url, api_route, enrollment_state: %w[invited active completed], search_term: "TAP")
          ta_users = json.select { |u| u["name"] == "TAPerson" }
          expect(ta_users).not_to be_empty
        end

        it "returns enrollments when filtering by enrollment_state" do
          @ta.enrollments.each(&:conclude)

          json = api_call(:get, api_url, api_route, enrollment_state: ["completed"], include: ["enrollments"], search_term: "TAP")
          ta_users = json.select { |u| u["name"] == "TAPerson" }
          expect(ta_users).not_to be_empty
          expect(ta_users.first["enrollments"]).to be_present
        end

        it "returns active and invited enrollments if no enrollment state is given" do
          json = api_call(:get, api_url, api_route, search_term: "TAP")
          ta_users = json.select { |u| u["name"] == "TAPerson" }
          expect(ta_users).not_to be_empty

          @ta.enrollments.each(&:conclude)

          json = api_call(:get, api_url, api_route, search_term: "TAP")
          ta_users = json.select { |u| u["name"] == "TAPerson" }
          expect(ta_users).to be_empty
        end

        it "accepts a list of enrollment_types" do
          ta2 = user_factory(name: "SSS Helper")
          @course1.enroll_user(ta2, "TaEnrollment", section: @section1)

          student3 = user_factory(name: "T1")
          @course1.enroll_user(student3, "StudentEnrollment", section: @section2)

          json = api_call(:get, api_url, api_route, search_term: "SSS", enrollment_type: ["student", "ta"])

          sorted_users = json.sort_by { |x| x["id"] }
          expected_users =
            api_json_response(
              @course1.users.select { |u| ["SSS Helper", "SSS1", "SSS2"].include? u.name },
              only: user_api_fields
            )

          expect(sorted_users).to eq(expected_users.sort_by { |x| x["id"] })
        end

        it "respects limit option (as pagination)" do
          json = api_call(:get, api_url, api_route, search_term: "SSS", limit: 1)
          expect(json.length).to eq 1
          link_header = response.headers["Link"].split(",")
          expect(link_header[0]).to match(/page=1&per_page=1/) # current page
          expect(link_header[1]).to match(/page=2&per_page=1/) # next page
          expect(link_header[2]).to match(/page=1&per_page=1/) # first page
        end

        it "respects includes" do
          @user = @course1.teachers.first
          @ta.profile.bio = "hey"
          @ta.save!
          @ta_enroll1.accept!
          @course1.root_account.settings[:enable_profiles] = true
          @course1.root_account.save!

          json = api_call(:get, api_url, api_route, search_term: "TAPerson", include: ["bio"])

          expect(json).to eq [
            {
              "id" => @ta.id,
              "created_at" => @ta.created_at.iso8601,
              "name" => "TAPerson",
              "sortable_name" => "TAPerson",
              "short_name" => "TAPerson",
              "sis_user_id" => nil,
              "integration_id" => nil,
              "email" => "ta@ta.com",
              "bio" => "hey"
            }
          ]
        end

        context "avatar_url" do
          before(:once) do
            @course1.root_account.set_service_availability(:avatars, true)
            @course1.root_account.save!
            @ta.avatar_image = { "type" => "gravatar", "url" => "http://www.gravatar.com/ta.jpg" }
            @ta.save!
          end

          it "includes avatar_url if requested" do
            json = api_call(:get, api_url, api_route, include: ["avatar_url"])
            expect(json.detect { |item| item["id"] == @ta.id }["avatar_url"]).to eq "http://www.gravatar.com/ta.jpg"
            expect(json.detect { |item| item["id"] == @student.id }["avatar_url"]).to eq "http://www.example.com/images/messages/avatar-50.png"
          end

          it "omits fallbacks if requested" do
            json = api_call(:get, api_url, api_route, include: ["avatar_url"], no_avatar_fallback: "1")
            expect(json.detect { |item| item["id"] == @ta.id }["avatar_url"]).to eq "http://www.gravatar.com/ta.jpg"
            expect(json.detect { |item| item["id"] == @student.id }["avatar_url"]).to be_nil
          end
        end

        context "sharding" do
          specs_require_sharding

          it "loads the user's enrollment for an out-of-shard user" do
            @shard1.activate { @user = User.create!(name: "outofshard") }
            enrollment = @course1.enroll_student(@user)
            @course1.root_account.pseudonyms.create!(user: @user, unique_id: "outofshard")

            json = api_call(:get, api_url, api_route, search_term: "outofshard", include: ["enrollments"])

            expect(json.length).to eq 1
            expect(json.first["id"]).to eq @user.id
            expect(json.first["enrollments"]).to be_present
            expect(json.first["enrollments"].length).to eq 1
            expect(json.first["enrollments"].first["id"]).to eq enrollment.id
          end
        end
      end

      describe "/users" do
        let(:api_url) { "/api/v1/courses/#{@course1.id}/users.json" }
        let(:api_route) do
          {
            controller: "courses",
            action: "users",
            course_id: @course1.id.to_s,
            format: "json"
          }
        end

        it "returns an empty array for a page past the end" do
          json = api_call(:get,
                          "/api/v1/courses/#{@course1.id}/users.json?page=5",
                          controller: "courses",
                          action: "users",
                          course_id: @course1.id.to_s,
                          page: "5",
                          format: "json")
          expect(json).to eq []
        end

        it "returns a 404 for an otherwise invalid page" do
          raw_api_call(:get,
                       "/api/v1/courses/#{@course1.id}/users.json?page=invalid",
                       controller: "courses",
                       action: "users",
                       course_id: @course1.id.to_s,
                       page: "invalid",
                       format: "json")
          assert_status(404)
        end

        it "returns a list of users" do
          json = api_call(:get, api_url, api_route)
          expected_users = @course1.users.to_a.uniq - [@test_student]
          expect(json.sort_by { |x| x["id"] }).to eq(api_json_response(
            expected_users,
            only: user_api_fields
          ).sort_by { |x| x["id"] })
        end

        it "does not include the sis_user_id when not an admin" do
          @student1.pseudonym.update!(sis_user_id: "student1")
          @student2.pseudonym.update!(sis_user_id: "student2")
          json = api_call_as_user(@student1, :get, api_url, api_route)
          json.each do |user_json|
            expect(user_json).not_to have_key "sis_user_id"
          end
        end

        it "includes the sis_user_id as admin" do
          @admin = account_admin_user
          @student1.pseudonym.update!(sis_user_id: "student1")
          @student2.pseudonym.update!(sis_user_id: "student2")
          json = api_call_as_user(@admin, :get, api_url, api_route)
          expect(json.pluck("sis_user_id")).to include "student1", "student2"
        end

        it "returns a list of users filtered by id if user_ids is given" do
          expected_users = [@student1, @student2]
          json = api_call(:get, api_url, {
                            controller: "courses",
                            action: "users",
                            course_id: @course1.id.to_s,
                            user_ids: expected_users.map(&:id),
                            format: "json"
                          })
          expect(json.sort_by { |x| x["id"] }).to eq(api_json_response(
            expected_users,
            only: user_api_fields
          ).sort_by { |x| x["id"] })
        end

        it "excludes the test student by default" do
          @course1.student_view_student
          json = api_call(:get,
                          "/api/v1/courses/#{@course1.id}/users.json",
                          { controller: "courses", action: "users", course_id: @course1.id.to_s, format: "json" })
          expect(json.pluck("name")).not_to include("Test Student")
        end

        context "inactive enrollments" do
          before do
            @inactive_user = user_with_pseudonym(name: "Inactive User")
            student_in_course(course: @course1, user: @inactive_user)
            @inactive_enroll = @inactive_user.enrollments.first
            @inactive_enroll.deactivate
          end

          it "excludes users with inactive enrollments for students" do
            student_in_course(course: @course1, active_all: true, user: user_with_pseudonym)
            json = api_call(:get, api_url, api_route)
            expect(json.pluck("id")).not_to include(@inactive_user.id)
          end

          it "includes users with inactive enrollments for teachers" do
            @user = @course1.teachers.first
            json = api_call(:get, api_url, api_route, include: ["enrollments"], include_inactive: true)
            expect(json.pluck("id")).to include(@inactive_user.id)
            user_json = json.detect { |s| s["id"] == @inactive_user.id }
            expect(user_json["enrollments"].pluck("id")).to eq [@inactive_enroll.id]
            expect(user_json["enrollments"].first["enrollment_state"]).to eq "inactive"
          end

          it "does not include inactive enrollments by default" do
            @admin = account_admin_user(user: user_with_pseudonym, account: @course.account, active_all: true)
            json = api_call(:get, api_url, api_route)
            expect(json.count).to eq 5
            json = api_call(:get, api_url, api_route, include_inactive: true)
            expect(json.count).to eq 6
          end
        end

        it "includes the test student if told to do so" do
          @course1.student_view_student
          json = api_call(:get,
                          "/api/v1/courses/#{@course1.id}/users.json",
                          { controller: "courses", action: "users", course_id: @course1.id.to_s, format: "json" },
                          include: ["test_student"])
          expect(json.pluck("name")).to include("Test Student")
        end

        it "returns a list of users with emails (unless unconfirmed)" do
          secretstudent = user_with_pseudonym(username: "secretuser@example.com", active_all: true)
          @course1.enroll_student(secretstudent) # don't accept
          @user = @course1.teachers.first
          json1 = api_call(:get,
                           "/api/v1/courses/#{@course1.id}/users.json",
                           { controller: "courses", action: "users", course_id: @course1.id.to_s, format: "json" },
                           include: ["email"])

          json2 = api_call(:get,
                           "/api/v1/courses/#{@course1.id}/users.json",
                           { controller: "courses", action: "users", course_id: @course1.id.to_s, format: "json" },
                           include: ["email", "enrollments"]) # should work either way

          [json1, json2].each do |json|
            normal = json.detect { |h| h["id"] == @user.id }
            expect(normal["email"]).to eq @user.email
            expect(normal["login_id"]).to eq @user.pseudonym.unique_id

            secret = json.detect { |h| h["id"] == secretstudent.id }
            expect(secret.keys & %w[email login_id]).to be_empty
          end
        end

        it "returns a list of users and enrollments with enrollments option" do
          json = api_call(:get,
                          "/api/v1/courses/#{@course1.id}/users.json",
                          { controller: "courses", action: "users", course_id: @course1.id.to_s, format: "json" },
                          include: ["enrollments"])
          # helper
          check_json = lambda do |user, *enrollments|
            j = json.find { |x| x["id"] == user.id }
            expect(j.delete("enrollments").pluck("id").sort)
              .to eq enrollments.map(&:id)
            expect(j).to eq api_json_response(user, only: user_api_fields)
          end
          # expect
          check_json.call(@ta, @ta_enroll1, @ta_enroll2)
          check_json.call(@student1, @student1_enroll)
          check_json.call(@student2, @student2_enroll)
        end

        it "doesn't return enrollments from another course" do
          @course2.enroll_user(@student1, "StudentEnrollment")
          json = api_call(:get,
                          "/api/v1/courses/#{@course1.id}/users.json",
                          { controller: "courses", action: "users", course_id: @course1.id.to_s, format: "json" },
                          include: ["enrollments"])
          enroll_ids = json.find { |x| x["id"] == @student1.id }["enrollments"].pluck("id").sort
          expect(enroll_ids).to eq [@student1_enroll.id]
        end

        it "optionally filters users by enrollment_type" do
          json = api_call(:get,
                          "/api/v1/courses/#{@course1.id}/users.json",
                          { controller: "courses", action: "users", course_id: @course1.id.to_s, format: "json" },
                          enrollment_type: "student")
          expect(json.pluck("id").sort).to eq api_json_response([@student1, @student2],
                                                                only: user_api_fields).pluck("id").sort
        end

        it "accepts an array of enrollment_types" do
          json = api_call(:get,
                          "/api/v1/courses/#{@course1.id}/users",
                          { controller: "courses", action: "users", course_id: @course1.to_param, format: "json" },
                          enrollment_type: %w[student student_view teacher],
                          include: ["enrollments"])

          expect(json.map { |u| u["enrollments"].pluck("type") }.flatten.uniq.sort).to eq %w[StudentEnrollment StudentViewEnrollment TeacherEnrollment]
        end

        describe "enrollment_role" do
          before :once do
            role = Account.default.roles.build name: "EliteStudent"
            role.base_role_type = "StudentEnrollment"
            role.save!
            @student3 = user_factory(name: "S3")
            @student3_enroll = @course1.enroll_user(@student3, "StudentEnrollment", { role: role })
          end

          it "returns all student types with ?enrollment_type=student" do
            json = api_call(:get,
                            "/api/v1/courses/#{@course1.id}/users.json",
                            { controller: "courses", action: "users", course_id: @course1.id.to_s, format: "json" },
                            enrollment_type: "student")

            expect(json.map { |x| x["id"].to_i }.sort).to eq [@student1, @student2, @student3].map(&:id).sort
          end

          it "returns only base student types with ?enrollment_role=StudentEnrollment" do
            json = api_call(:get,
                            "/api/v1/courses/#{@course1.id}/users.json",
                            { controller: "courses", action: "users", course_id: @course1.id.to_s, format: "json" },
                            enrollment_role: "StudentEnrollment")

            expect(json.map { |x| x["id"].to_i }.sort).to eq [@student1, @student2].map(&:id).sort
          end

          it "returns users with a custom role type" do
            json = api_call(:get,
                            "/api/v1/courses/#{@course1.id}/users.json",
                            { controller: "courses", action: "users", course_id: @course1.id.to_s, format: "json" },
                            enrollment_role: "EliteStudent")

            expect(json.map { |x| x["id"].to_i }).to eq [@student3.id]
          end

          it "accepts an array of enrollment roles" do
            json = api_call(:get,
                            "/api/v1/courses/#{@course1.id}/users.json",
                            { controller: "courses", action: "users", course_id: @course1.id.to_s, format: "json" },
                            enrollment_role: %w[StudentEnrollment EliteStudent])

            expect(json.map { |x| x["id"].to_i }.sort).to eq [@student1, @student2, @student3].map(&:id).sort
          end
        end

        describe "enrollment_role_id" do
          before :once do
            @role = Account.default.roles.build name: "EliteStudent"
            @role.base_role_type = "StudentEnrollment"
            @role.save!
            @student3 = user_factory(name: "S3")
            @student3_enroll = @course1.enroll_user(@student3, "StudentEnrollment", { role: @role })
          end

          it "returns only base student types with ?enrollment_role_id=(built_in_role id)" do
            json = api_call(:get,
                            "/api/v1/courses/#{@course1.id}/users.json",
                            { controller: "courses", action: "users", course_id: @course1.id.to_s, format: "json" },
                            enrollment_role_id: student_role.id)

            expect(json.map { |x| x["id"].to_i }.sort).to eq [@student1, @student2].map(&:id).sort
          end

          it "returns users with a custom role type" do
            json = api_call(:get,
                            "/api/v1/courses/#{@course1.id}/users.json",
                            { controller: "courses", action: "users", course_id: @course1.id.to_s, format: "json" },
                            enrollment_role_id: @role.id)

            expect(json.map { |x| x["id"].to_i }).to eq [@student3.id]
          end

          it "accepts an array of enrollment roles" do
            json = api_call(:get,
                            "/api/v1/courses/#{@course1.id}/users.json",
                            { controller: "courses", action: "users", course_id: @course1.id.to_s, format: "json" },
                            enrollment_role_id: [student_role.id, @role.id])

            expect(json.map { |x| x["id"].to_i }.sort).to eq [@student1, @student2, @student3].map(&:id).sort
          end
        end

        it "maintains query parameters in link headers" do
          api_call(
            :get,
            "/api/v1/courses/#{@course1.id}/users.json",
            { controller: "courses", action: "users", course_id: @course1.id.to_s, format: "json" },
            { enrollment_type: "student", maintain_params: "1", per_page: 1 }
          )
          links = response["Link"].split(",")
          expect(links).not_to be_empty
          expect(links.all? { |l| l.include?("enrollment_type=student") }).to be_truthy
          expect(links.first.scan(/per_page/).length).to eq 1
        end

        it "does not include sis user id or login id for non-admins" do
          RoleOverride.create!(context: Account.default, permission: "read_sis", role: teacher_role, enabled: false)
          student_in_course(course: @course2, active_all: true, name: "Zombo")

          @user = @me # @me is a student in course 2
          json = api_call(:get,
                          "/api/v1/courses/#{@course2.id}/users.json",
                          { controller: "courses", action: "users", course_id: @course2.id.to_s, format: "json" },
                          enrollment_type: "student")
          expect(json.length).to eq 2
          %w[sis_user_id unique_id].each do |attribute|
            expect(json.pluck(attribute)).to eq [nil, nil]
          end
        end

        it "includes user sis id and login id if account admin" do
          @course2.account.account_users.create!(user: @me)
          new_user = user_with_pseudonym(name: "Zombo", username: "nobody2@example.com")
          @course2.enroll_student(new_user).accept!
          new_user.pseudonym.update_attribute(:sis_user_id, "user2")

          @user = @me
          json = api_call(:get,
                          "/api/v1/courses/#{@course2.id}/users.json",
                          { controller: "courses", action: "users", course_id: @course2.id.to_s, format: "json" },
                          enrollment_type: "student")
          expect(json.pluck("sis_user_id").sort).to eq ["user1", "user2"].sort
          expect(json.pluck("login_id").sort).to eq ["nobody@example.com", "nobody2@example.com"].sort
        end

        it "includes user sis id and login id if can manage_students in the course" do
          expect(@course1.grants_right?(@me, :manage_students)).to be_truthy
          first_student = user_with_pseudonym(name: "Zombo", username: "nobody2@example.com")
          @course1.enroll_student(first_student).accept!
          first_student.pseudonym.update_attribute(:sis_user_id, "user2")
          second_student = user_with_pseudonym(name: "second student", username: "nobody3@example.com")
          @course1.enroll_student(second_student).accept!
          second_student.pseudonym.update_attribute(:sis_user_id, "user3")

          @user = @me
          json = api_call(:get,
                          "/api/v1/courses/#{@course1.id}/users.json",
                          { controller: "courses", action: "users", course_id: @course1.to_param, format: "json" },
                          enrollment_type: "student")
          expect(json.filter_map { |u| u["sis_user_id"] }.sort).to eq ["user2", "user3"].sort
          expect(json.filter_map { |u| u["login_id"] }.sort).to eq ["nobody2@example.com", "nobody3@example.com"].sort
        end

        it "includes user sis id and login id if site admin" do
          Account.site_admin.account_users.create!(user: @me)
          new_user = user_with_pseudonym(name: "Zombo", username: "nobody2@example.com")
          @course2.enroll_student(new_user).accept!
          new_user.pseudonym.update_attribute(:sis_user_id, "user2")

          @user = @me
          json = api_call(:get,
                          "/api/v1/courses/#{@course2.id}/users.json",
                          { controller: "courses", action: "users", course_id: @course2.id.to_s, format: "json" },
                          enrollment_type: "student")
          expect(json.pluck("sis_user_id").sort).to eq ["user1", "user2"].sort
          expect(json.pluck("login_id").sort).to eq ["nobody@example.com", "nobody2@example.com"].sort
        end

        it "uses course-level locale setting for sorting" do
          n1 = "bee"
          @student1.update_attribute(:sortable_name, n1)
          n2 = "æee"
          @student2.update_attribute(:sortable_name, n2)
          json = api_call(:get, "/api/v1/courses/#{@course1.id}/users.json", { controller: "courses", action: "users", course_id: @course1.id.to_s, format: "json" })
          names = json.pluck("sortable_name")
          expect(names.index(n1) > names.index(n2)).to be_truthy

          @course1.update_attribute(:locale, "is")
          json = api_call(:get, "/api/v1/courses/#{@course1.id}/users.json", { controller: "courses", action: "users", course_id: @course1.id.to_s, format: "json" })
          names = json.pluck("sortable_name")
          expect(names.index(n2) > names.index(n1)).to be_truthy
        end

        describe "as a student" do
          before :once do
            @other_user = user_with_pseudonym(name: "Waldo", username: "dontfindme@example.com")
            @other_user.pseudonym.update_attribute(:sis_user_id, "mysis_8675309")
            @course1.enroll_student(@other_user).accept!

            @user = user_factory
            @course1.enroll_student(@user).accept!
          end

          it "does not return email addresses" do
            json = api_call(:get,
                            "/api/v1/courses/#{@course1.to_param}/users",
                            { controller: "courses",
                              action: "users",
                              course_id: @course1.to_param,
                              format: "json" },
                            { include: %w[email] })
            json.each do |u|
              if u["id"] == @user.id
                expect(u["email"]).to eq @user.email
              else
                expect(u.keys).not_to include(:email)
              end
            end
          end

          it "searches by name" do
            json = api_call(:get,
                            "/api/v1/courses/#{@course1.to_param}/users",
                            { controller: "courses",
                              action: "users",
                              course_id: @course1.to_param,
                              format: "json" },
                            { search_term: "wal" })
            expect(json.count).to eq 1
            expect(json.first["id"]).to eq @other_user.id
          end

          it "does not search by email address" do
            json = api_call(:get,
                            "/api/v1/courses/#{@course1.to_param}/users",
                            { controller: "courses",
                              action: "users",
                              course_id: @course1.to_param,
                              format: "json" },
                            { search_term: "dont" })
            expect(json).to be_empty
          end

          it "does not search by sis id" do
            json = api_call(:get,
                            "/api/v1/courses/#{@course1.to_param}/users",
                            { controller: "courses",
                              action: "users",
                              course_id: @course1.to_param,
                              format: "json" },
                            { search_term: "mysis" })
            expect(json).to be_empty
          end
        end

        it "allows specifying course sis id" do
          @user = @me
          first_user = @user
          new_user = User.create!(name: "Zombo")
          @course2.update_attribute(:sis_source_id, "TEST-SIS-ONE.2011")
          @course2.enroll_student(new_user).accept!
          ro = RoleOverride.create!(context: Account.default, permission: "read_sis", role: teacher_role, enabled: false)

          json = api_call(:get,
                          "/api/v1/courses/sis_course_id:TEST-SIS-ONE.2011/users.json",
                          { controller: "courses", action: "users", course_id: "sis_course_id:TEST-SIS-ONE.2011", format: "json" },
                          enrollment_type: "student")
          expect(json.sort_by { |x| x["id"] }).to eq(api_json_response([first_user, new_user],
                                                                       only: user_api_fields).sort_by { |x| x["id"] })

          @course2.enroll_teacher(@user).accept!
          ro.destroy
          json = api_call(:get,
                          "/api/v1/courses/sis_course_id:TEST-SIS-ONE.2011.json",
                          { controller: "courses", action: "show", id: "sis_course_id:TEST-SIS-ONE.2011", format: "json" },
                          enrollment_type: "student")
          expect(json["id"]).to eq @course2.id
          expect(json["sis_course_id"]).to eq "TEST-SIS-ONE.2011"
        end

        it "paginates unique users correctly" do
          section2 = @course1.course_sections.create!(name: "Section B")

          user_ids = create_users_in_course(@course1, 8)
          create_enrollments(@course1, user_ids, section_id: section2.id)

          json = api_call(:get,
                          "/api/v1/courses/#{@course1.id}/users.json",
                          { controller: "courses", action: "users", course_id: @course1.id.to_s, format: "json" },
                          { enrollment_type: "student", page: 1, per_page: 5 })
          expect(json.pluck("id").uniq.length).to eq 5

          link_header = response.headers["Link"].split(",")
          expect(link_header[0]).to match(/page=1&per_page=5/) # current page
          expect(link_header[1]).to match(/page=2&per_page=5/) # next page
          expect(link_header[2]).to match(/page=1&per_page=5/) # first page
        end

        it "allows jumping to a user's page based on id" do
          @other_section = @course1.course_sections.create!
          students = create_users(Array.new(5) { |i| { name: "User #{i + 1}", sortable_name: "#{i + 1}, User" } }, return_type: :record)
          create_enrollments(@course1, students)
          create_enrollments(@course1, students, section_id: @other_section.id)
          @target = students[4]
          json = api_call(:get,
                          "/api/v1/courses/#{@course1.id}/users.json",
                          { controller: "courses", action: "users", course_id: @course1.id.to_s, format: "json" },
                          { enrollment_type: "student", user_id: @target.id, page: 1, per_page: 1 })
          expect(json.pluck("id").length).to eq 1
          expect(json.pluck("id")).to eq [@target.id]
        end

        it "includes custom links if requested" do
          json = api_call(:get,
                          "/api/v1/courses/#{@course1.id}/users.json?include[]=custom_links",
                          { controller: "courses",
                            action: "users",
                            course_id: @course1.id.to_s,
                            format: "json",
                            include: %w[custom_links] })
          expect(json.first).to have_key "custom_links"
        end

        context "analytics 2" do
          before :once do
            @tool = analytics_2_tool_factory
            Account.default.enable_feature!(:analytics_2)
          end

          it "puts analytics 2 in custom links if installed" do
            json = api_call_as_user(@ta,
                                    :get,
                                    "/api/v1/courses/#{@course1.id}/users.json?include[]=custom_links",
                                    { controller: "courses",
                                      action: "users",
                                      course_id: @course1.to_param,
                                      format: "json",
                                      include: %w[custom_links] })
            student1_json = json.find { |u| u["id"] == @student1.id }
            expect(student1_json["custom_links"]).to include({
                                                               "text" => "Analytics 2",
                                                               "url" => "http://www.example.com/courses/#{@course1.id}/external_tools/#{@tool.id}?launch_type=student_context_card&student_id=#{@student1.id}",
                                                               "icon_class" => "icon-analytics",
                                                               "tool_id" => ContextExternalTool::ANALYTICS_2
                                                             })
            ta_json = json.find { |u| u["id"] == @ta.id }
            expect(ta_json["custom_links"].pluck("tool_id")).not_to include ContextExternalTool::ANALYTICS_2
          end

          it "respects tool permissions" do
            json = api_call_as_user(@student1,
                                    :get,
                                    "/api/v1/courses/#{@course1.id}/users.json?include[]=custom_links",
                                    { controller: "courses",
                                      action: "users",
                                      course_id: @course1.id.to_s,
                                      format: "json",
                                      include: %w[custom_links] })
            student2_json = json.find { |u| u["id"] == @student2.id }
            expect(student2_json["custom_links"].pluck("tool_id")).not_to include ContextExternalTool::ANALYTICS_2
          end
        end
      end

      it "includes observed users in the enrollments if requested" do
        @student1.name = "student 1"
        @student2.save!
        @student2.name = "student 2"
        @student2.save!

        observer1 = user_factory
        observer2 = user_factory

        @course1.enroll_user(observer1, "ObserverEnrollment", associated_user_id: @student1.id)
        @course1.enroll_user(observer2, "ObserverEnrollment", associated_user_id: @student2.id)
        @course1.enroll_user(observer1, "ObserverEnrollment", allow_multiple_enrollments: true, associated_user_id: @student2.id)

        @user = @me
        json = api_call(:get,
                        "/api/v1/courses/#{@course1.id}/users.json",
                        { controller: "courses", action: "users", course_id: @course1.id.to_s, format: "json" },
                        include: %w[email enrollments observed_users])

        enrollments1 = json.find { |u| u["id"] == observer1.id }["enrollments"]
        expect(enrollments1.map { |e| e["observed_user"]["id"] }.sort).to eq [@student1.id, @student2.id]

        enrollments2 = json.find { |u| u["id"] == observer2.id }["enrollments"]
        expect(enrollments2.map { |e| e["observed_user"]["id"] }.sort).to eq [@student2.id]

        expect(enrollments2.first["observed_user"]["enrollments"].pluck("id")).to eq [@student2.enrollments.first.id]
      end
    end

    describe "user" do
      it "allows searching for user by sis id" do
        student = student_in_course(course: @course1, name: "student").user
        pseudonym = pseudonym(student)
        pseudonym.sis_user_id = "sis_1"
        pseudonym.save!

        api_call(:get,
                 "/api/v1/courses/#{@course1.id}/users/sis_user_id:#{pseudonym.sis_user_id}.json",
                 { controller: "courses", action: "user", course_id: @course1.id.to_s, id: "sis_user_id:#{pseudonym.sis_user_id}", format: "json" })
        expect(response.code).to eq "200"
      end

      it "does not show other course enrollments to other students" do
        @me = @student
        student2 = student_in_course(course: @course1, name: "student").user
        @course2.enroll_student(student2)
        json = api_call(:get,
                        "/api/v1/courses/#{@course1.id}/users/#{student2.id}.json?include[]=enrollments",
                        { controller: "courses", action: "user", course_id: @course1.id.to_s, id: student2.id.to_s, include: ["enrollments"], format: "json" })
        course_ids = json["enrollments"].pluck("course_id")
        expect(course_ids).to eq [@course1.id]
      end
    end

    it "returns the needs_grading_count for all assignments" do
      @group = @course1.assignment_groups.create!({ name: "some group" })
      @assignment = @course1.assignments.create!(title: "some assignment", assignment_group: @group, points_possible: 12)
      student_in_course(course: @course1, active_all: true)
      @assignment.submit_homework(@user, :body => "test!", "submission_type" => "online_text_entry")
      @user = @me

      json = api_call(:get,
                      "/api/v1/courses.json?enrollment_type=teacher&include[]=needs_grading_count",
                      { controller: "courses", action: "index", format: "json", enrollment_type: "teacher", include: ["needs_grading_count"] })

      expect(json.length).to eq 1
      expect(json[0]).to include(
        "id" => @course1.id,
        "needs_grading_count" => 1
      )
    end

    it "returns the course syllabus" do
      should_translate_user_content(@course1) do |content|
        @course1.syllabus_body = content
        @course1.save!
        json = api_call(:get,
                        "/api/v1/courses.json?enrollment_type=teacher&include[]=syllabus_body",
                        { controller: "courses", action: "index", format: "json", enrollment_type: "teacher", include: ["syllabus_body"] })
        json[0]["syllabus_body"]
      end
    end

    describe "#show" do
      it "gets individual course data" do
        @course1.root_account.update(default_time_zone: "America/Los_Angeles")
        json = api_call(:get,
                        "/api/v1/courses/#{@course1.id}.json",
                        { controller: "courses", action: "show", id: @course1.to_param, format: "json" })

        expect(json).to eq({
                             "id" => @course1.id,
                             "name" => @course1.name,
                             "account_id" => @course1.account_id,
                             "root_account_id" => @course1.root_account_id,
                             "course_code" => @course1.course_code,
                             "enrollments" => [{ "type" => "teacher",
                                                 "role" => "TeacherEnrollment",
                                                 "role_id" => teacher_role.id,
                                                 "user_id" => @me.id,
                                                 "enrollment_state" => "active",
                                                 "limit_privileges_to_course_section" => false }],
                             "grading_standard_id" => nil,
                             "grade_passback_setting" => nil,
                             "sis_course_id" => @course1.sis_course_id,
                             "integration_id" => nil,
                             "calendar" => { "ics" => "http://www.example.com/feeds/calendars/course_#{@course1.uuid}.ics" },
                             "hide_final_grades" => @course1.hide_final_grades,
                             "created_at" => @course1.created_at.as_json,
                             "start_at" => @course1.start_at,
                             "end_at" => @course1.end_at,
                             "default_view" => @course1.default_view,
                             "public_syllabus" => @course1.public_syllabus,
                             "public_syllabus_to_auth" => @course1.public_syllabus_to_auth,
                             "is_public" => @course1.is_public,
                             "is_public_to_auth_users" => @course1.is_public_to_auth_users,
                             "workflow_state" => @course1.workflow_state,
                             "storage_quota_mb" => @course1.storage_quota_mb,
                             "apply_assignment_group_weights" => false,
                             "enrollment_term_id" => @course.enrollment_term_id,
                             "restrict_enrollments_to_course_dates" => false,
                             "time_zone" => "America/Los_Angeles",
                             "homeroom_course" => false,
                             "course_color" => nil,
                             "friendly_name" => nil,
                             "uuid" => @course1.uuid,
                             "blueprint" => false,
                             "license" => nil
                           })
      end

      it "maps 'created' to 'unpublished'" do
        @course1.workflow_state = "created"
        @course1.save!
        json = api_call(:get,
                        "/api/v1/courses/#{@course1.id}.json",
                        { controller: "courses", action: "show", id: @course1.to_param, format: "json" })
        expect(json["workflow_state"]).to eq "unpublished"
      end

      it "maps 'claimed' to 'unpublished'" do
        @course1.workflow_state = "claimed"
        @course1.save!
        json = api_call(:get,
                        "/api/v1/courses/#{@course1.id}.json",
                        { controller: "courses", action: "show", id: @course1.to_param, format: "json" })
        expect(json["workflow_state"]).to eq "unpublished"
      end

      it "allows sis id in hex packed format" do
        sis_id = "This.Sis/Id\\Has Nasty?Chars"
        # sis_id.unpack('H*').first
        packed_sis_id = "546869732e5369732f49645c486173204e617374793f4368617273"
        @course1.update_attribute(:sis_source_id, sis_id)
        json = api_call(:get,
                        "/api/v1/courses/hex:sis_course_id:#{packed_sis_id}.json",
                        { controller: "courses", action: "show", id: "hex:sis_course_id:#{packed_sis_id}", format: "json" })
        expect(json["id"]).to eq @course1.id
        expect(json["sis_course_id"]).to eq sis_id
      end

      it "does not find courses in other root accounts" do
        acct = account_model(name: "root")
        acct.account_users.create!(user: @user)
        course_factory(account: acct)
        @course.update_attribute("sis_source_id", "OTHER-SIS")
        raw_api_call(:get,
                     "/api/v1/courses/sis_course_id:OTHER-SIS",
                     controller: "courses",
                     action: "show",
                     id: "sis_course_id:OTHER-SIS",
                     format: "json")
        assert_status(404)
      end

      it "includes permissions" do
        # Make sure it only returns permissions when asked
        json = api_call(:get, "/api/v1/courses/#{@course1.id}.json", { controller: "courses", action: "show", id: @course1.to_param, format: "json" })
        expect(json).to_not include "permissions"

        # When its asked to return permissions make sure they are there
        json = api_call(:get, "/api/v1/courses/#{@course1.id}.json?include[]=permissions", { controller: "courses", action: "show", id: @course1.to_param, format: "json", include: ["permissions"] })
        expect(json).to include "permissions"
      end

      it "includes permission create_discussion_topic" do
        json = api_call(:get, "/api/v1/courses/#{@course1.id}.json?include[]=permissions", { controller: "courses", action: "show", id: @course1.to_param, format: "json", include: ["permissions"] })
        expect(json).to include "permissions"
        expect(json["permissions"]).to include "create_discussion_topic"
      end

      it "includes permission create_announcement" do
        json = api_call(:get, "/api/v1/courses/#{@course1.id}.json?include[]=permissions", { controller: "courses", action: "show", id: @course1.to_param, format: "json", include: ["permissions"] })
        expect(json).to include "permissions"
        expect(json["permissions"]).to include "create_announcement"
        expect(json["permissions"]["create_announcement"]).to be_truthy # The setup makes this user a teacher of the course too
      end

      it "includes grading_standard_id" do
        standard = grading_standard_for @course1
        @course1.update_attribute(:grading_standard_id, standard.id)
        json = api_call(:get, "/api/v1/courses/#{@course1.id}.json", { controller: "courses",
                                                                       action: "show",
                                                                       id: @course1.to_param,
                                                                       format: "json" })
        expect(json["grading_standard_id"]).to eq(standard.id)
      end

      it "includes tabs if requested" do
        json = api_call(:get,
                        "/api/v1/courses/#{@course1.id}.json?include[]=tabs",
                        { controller: "courses", action: "show", id: @course1.to_param, format: "json", include: ["tabs"] })
        expect(json).to have_key "tabs"
        expected_tabs = %w[
          home
          announcements
          assignments
          discussions
          grades
          people
          pages
          files
          syllabus
          outcomes
          quizzes
          modules
          settings
          rubrics
        ]
        expect(json["tabs"].pluck("id")).to match_array(expected_tabs)
      end

      it "includes template when feature enabled" do
        @course1.root_account.enable_feature!(:course_templates)
        json = api_call(:get,
                        "/api/v1/courses/#{@course1.id}.json",
                        { controller: "courses", action: "show", id: @course1.to_param, format: "json" })
        expect(json["template"]).to be false
      end

      context "include[]=sections" do
        before :once do
          @other_section = @course1.course_sections.create! name: "Other Section", start_at: DateTime.parse("2020-01-01T00:00:00Z")
        end

        it "includes enrolled sections if requested" do
          json = api_call(:get,
                          "/api/v1/courses/#{@course1.id}.json?include[]=sections",
                          { controller: "courses", action: "show", id: @course1.to_param, format: "json", include: ["sections"] })
          expect(json["sections"]).to eq([{
                                           "id" => @course1.default_section.id,
                                           "name" => @course1.default_section.name,
                                           "start_at" => nil,
                                           "end_at" => nil,
                                           "enrollment_role" => "TeacherEnrollment"
                                         }])
        end

        it "includes all sections for admins without enrollments (minus enrollment_role)" do
          json = api_call_as_user(account_admin_user,
                                  :get,
                                  "/api/v1/courses/#{@course1.id}.json?include[]=sections",
                                  { controller: "courses", action: "show", id: @course1.to_param, format: "json", include: ["sections"] })
          expect(json["sections"]).to match_array([{
                                                    "id" => @course1.default_section.id,
                                                    "name" => @course1.default_section.name,
                                                    "start_at" => nil,
                                                    "end_at" => nil
                                                  },
                                                   {
                                                     "id" => @other_section.id,
                                                     "name" => @other_section.name,
                                                     "start_at" => "2020-01-01T00:00:00Z",
                                                     "end_at" => nil
                                                   }])
        end
      end

      context "when scoped to account" do
        before :once do
          @admin = account_admin_user(account: @course.account, active_all: true)
          user_with_pseudonym(user: @admin)
        end

        it "401s for unauthorized users" do
          other_account = Account.create!
          other_course = other_account.courses.create!
          api_call(:get,
                   "/api/v1/accounts/#{other_account.id}/courses/#{other_course.id}.json",
                   { controller: "courses", action: "show", id: other_course.to_param, format: "json", account_id: other_account.id.to_param },
                   {},
                   {},
                   expected_status: 401)
        end

        it "404s for bad account id" do
          bad_account_id = Account.last.id + 9999
          api_call(:get,
                   "/api/v1/accounts/#{bad_account_id}/courses/#{@course.id}.json",
                   { controller: "courses", action: "show", id: @course.id.to_param, format: "json", account_id: bad_account_id.to_s },
                   {},
                   {},
                   expected_status: 404)
        end

        context "when course is active" do
          it "finds the course" do
            json = api_call(:get,
                            "/api/v1/accounts/#{@course.account.id}/courses/#{@course.id}.json",
                            { controller: "courses", action: "show", id: @course.to_param, format: "json", account_id: @course.account.id.to_param })

            expect(json["id"]).to eq @course.id
          end

          it "scopes to specified account" do
            other_account = Account.create!
            c2 = other_account.courses.create!
            api_call(:get,
                     "/api/v1/accounts/#{@course.account.id}/courses/#{c2.id}.json",
                     { controller: "courses", action: "show", id: c2.to_param, format: "json", account_id: @course.account.id.to_param },
                     {},
                     {},
                     expected_status: 404)
          end

          it "finds courses in sub accounts" do
            sub_account = @course.account.sub_accounts.create!
            c2 = sub_account.courses.create!
            json = api_call(:get,
                            "/api/v1/accounts/#{sub_account.id}/courses/#{c2.id}.json",
                            { controller: "courses", action: "show", id: c2.to_param, format: "json", account_id: sub_account.id.to_param })
            expect(json["id"]).to eq c2.id
          end

          it "does not find courses in sibling accounts" do
            sub = @course.account.sub_accounts.create!
            c2 = sub.courses.create!
            sub2 = @course.account.sub_accounts.create!
            api_call(:get,
                     "/api/v1/accounts/#{sub2.id}/courses/#{c2.id}.json",
                     { controller: "courses", action: "show", id: c2.to_param, format: "json", account_id: sub2.id.to_param },
                     {},
                     {},
                     expected_status: 404)
          end
        end

        context "when course is deleted" do
          before :once do
            @course.destroy
          end

          it "returns 404" do
            api_call(:get,
                     "/api/v1/accounts/#{@course.account.id}/courses/#{@course.id}.json",
                     { controller: "courses", action: "show", id: @course.to_param, format: "json", account_id: @course.account.id.to_param },
                     {},
                     {},
                     expected_status: 404)
          end

          it "finds a course if include all specified" do
            json = api_call(:get,
                            "/api/v1/accounts/#{@course.account.id}/courses/#{@course.id}.json?include[]=all_courses",
                            { controller: "courses", action: "show", id: @course.to_param, format: "json", account_id: @course.account.id.to_param, include: ["all_courses"] })

            expect(json["id"]).to eq @course.id
            expect(json["workflow_state"]).to eq "deleted"
          end
        end
      end
    end

    context "course files" do
      include_examples "file uploads api with folders"
      include_examples "file uploads api with quotas"

      before do
        @context = @course
      end

      def preflight(preflight_params, opts = {})
        @user = @teacher
        api_call(:post,
                 "/api/v1/courses/#{@course.id}/files",
                 { controller: "courses", action: "create_file", format: "json", course_id: @course.to_param, },
                 preflight_params,
                 {},
                 opts)
      end

      def has_query_exemption?
        false
      end

      def context
        @course
      end

      it "requires the correct permission to upload" do
        @user = student_in_course(course: @course).user
        api_call(:post,
                 "/api/v1/courses/#{@course.id}/files",
                 { controller: "courses", action: "create_file", format: "json", course_id: @course.to_param, },
                 { name: "failboat.txt" },
                 {},
                 expected_status: 401)
      end

      it "creates the file in unlocked state if :usage_rights_required is disabled" do
        @course.usage_rights_required = false
        @course.save!
        preflight({ name: "test" })
        attachment = Attachment.order(:id).last
        expect(attachment.locked).to be_falsy
      end

      it "creates the file in locked state if :usage_rights_required is enabled" do
        @course.usage_rights_required = true
        @course.save!
        preflight({ name: "test" })
        attachment = Attachment.order(:id).last
        expect(attachment.locked).to be_truthy
      end
    end

    describe "/settings" do
      before :once do
        course_with_teacher(active_all: true)
      end

      context "as teacher" do
        it "renders settings json" do
          json = api_call(:get, "/api/v1/courses/#{@course.id}/settings", {
                            controller: "courses",
                            action: "api_settings",
                            course_id: @course.to_param,
                            format: "json"
                          })
          expect(json).to eq({
                               "allow_final_grade_override" => false,
                               "allow_student_discussion_topics" => true,
                               "allow_student_forum_attachments" => true,
                               "allow_student_discussion_editing" => true,
                               "allow_student_discussion_reporting" => true,
                               "allow_student_anonymous_discussion_topics" => false,
                               "banner_image" => nil,
                               "banner_image_id" => nil,
                               "banner_image_url" => nil,
                               "course_color" => nil,
                               "friendly_name" => nil,
                               "filter_speed_grader_by_student_group" => false,
                               "grading_standard_enabled" => false,
                               "grading_standard_id" => nil,
                               "grade_passback_setting" => nil,
                               "allow_student_organized_groups" => true,
                               "hide_distribution_graphs" => false,
                               "hide_sections_on_course_users_page" => false,
                               "hide_final_grades" => false,
                               "lock_all_announcements" => false,
                               "restrict_student_past_view" => false,
                               "restrict_student_future_view" => false,
                               "restrict_quantitative_data" => false,
                               "show_announcements_on_home_page" => false,
                               "usage_rights_required" => false,
                               "home_page_announcement_limit" => nil,
                               "syllabus_course_summary" => true,
                               "homeroom_course" => false,
                               "image_url" => nil,
                               "image_id" => nil,
                               "image" => nil,
                               "default_due_time" => "23:59:59",
                               "conditional_release" => false
                             })
        end

        it "updates settings" do
          @course.root_account.enable_feature!(:filter_speed_grader_by_student_group)
          @course.enable_feature!(:final_grades_override)
          @course.account.enable_as_k5_account!
          @course.conditional_release = true
          @course.save!
          expect(Auditors::Course).to receive(:record_updated)
            .with(anything, anything, anything, source: :api)

          json = api_call(:put,
                          "/api/v1/courses/#{@course.id}/settings",
                          {
                            controller: "courses",
                            action: "update_settings",
                            course_id: @course.to_param,
                            format: "json"
                          },
                          {
                            allow_final_grade_override: true,
                            allow_student_discussion_topics: false,
                            allow_student_forum_attachments: true,
                            allow_student_discussion_editing: false,
                            allow_student_organized_groups: false,
                            allow_student_discussion_reporting: false,
                            allow_student_anonymous_discussion_topics: true,
                            course_color: "#AABBCC",
                            friendly_name: "drama",
                            filter_speed_grader_by_student_group: true,
                            hide_distribution_graphs: true,
                            hide_sections_on_course_users_page: true,
                            hide_final_grades: true,
                            lock_all_announcements: true,
                            usage_rights_required: true,
                            restrict_student_past_view: true,
                            restrict_student_future_view: true,
                            restrict_quantitative_data: true,
                            show_announcements_on_home_page: false,
                            syllabus_course_summary: false,
                            home_page_announcement_limit: nil,
                            homeroom_course: true,
                            default_due_time: "9:00:00",
                            conditional_release: false
                          })
          expect(json).to eq({
                               "allow_final_grade_override" => true,
                               "allow_student_discussion_topics" => false,
                               "allow_student_forum_attachments" => true,
                               "allow_student_discussion_editing" => false,
                               "allow_student_discussion_reporting" => false,
                               "allow_student_anonymous_discussion_topics" => true,
                               "banner_image" => nil,
                               "banner_image_id" => nil,
                               "banner_image_url" => nil,
                               "course_color" => "#AABBCC",
                               "friendly_name" => "drama",
                               "filter_speed_grader_by_student_group" => true,
                               "grading_standard_enabled" => false,
                               "grading_standard_id" => nil,
                               "grade_passback_setting" => nil,
                               "allow_student_organized_groups" => false,
                               "hide_distribution_graphs" => true,
                               "hide_sections_on_course_users_page" => true,
                               "hide_final_grades" => true,
                               "lock_all_announcements" => true,
                               "usage_rights_required" => true,
                               "restrict_student_past_view" => true,
                               "restrict_student_future_view" => true,
                               "restrict_quantitative_data" => true,
                               "show_announcements_on_home_page" => false,
                               "home_page_announcement_limit" => nil,
                               "syllabus_course_summary" => false,
                               "homeroom_course" => true,
                               "image_url" => nil,
                               "image_id" => nil,
                               "image" => nil,
                               "default_due_time" => "09:00:00",
                               "conditional_release" => false
                             })
          @course.reload
          expect(@course.allow_final_grade_override?).to be true
          expect(@course.allow_student_discussion_topics).to be false
          expect(@course.allow_student_forum_attachments).to be true
          expect(@course.allow_student_discussion_editing).to be false
          expect(@course.allow_student_organized_groups).to be false
          expect(@course.allow_student_discussion_reporting).to be false
          expect(@course.allow_student_anonymous_discussion_topics).to be true
          expect(@course.course_color).to eq "#AABBCC"
          expect(@course.friendly_name).to eq "drama"
          expect(@course.hide_distribution_graphs).to be true
          expect(@course.hide_sections_on_course_users_page).to be true
          expect(@course.hide_final_grades).to be true
          expect(@course.usage_rights_required).to be true
          expect(@course.lock_all_announcements).to be true
          expect(@course.show_announcements_on_home_page).to be false
          expect(@course.syllabus_course_summary?).to be false
          expect(@course.home_page_announcement_limit).to be_nil
          expect(@course.homeroom_course?).to be true
          expect(@course.default_due_time).to eq "09:00:00"
          expect(@course.conditional_release?).to be false
        end

        it "does not enable conditional_release unless the account allows it" do
          account = @course.account
          account.settings[:conditional_release] = { value: false, locked: true }
          account.save!
          json = api_call(:put,
                          "/api/v1/courses/#{@course.id}/settings",
                          {
                            controller: "courses",
                            action: "update_settings",
                            course_id: @course.to_param,
                            format: "json"
                          },
                          { conditional_release: true })
          expect(json["conditional_release"]).to be false
          expect(@course.reload.conditional_release?).to be false

          account.settings[:conditional_release] = { value: false, locked: false }
          account.save!
          json = api_call(:put,
                          "/api/v1/courses/#{@course.id}/settings",
                          {
                            controller: "courses",
                            action: "update_settings",
                            course_id: @course.to_param,
                            format: "json"
                          },
                          { conditional_release: true })
          expect(json["conditional_release"]).to be true
          expect(@course.reload.conditional_release?).to be true
        end
      end

      context "as student" do
        before :once do
          student_in_course active_all: true
        end

        it "renders settings json" do
          json = api_call(:get, "/api/v1/courses/#{@course.id}/settings", {
                            controller: "courses",
                            action: "api_settings",
                            course_id: @course.to_param,
                            format: "json"
                          })
          expect(json).to eq({
                               "allow_final_grade_override" => false,
                               "allow_student_discussion_topics" => true,
                               "allow_student_anonymous_discussion_topics" => false,
                               "allow_student_forum_attachments" => true,
                               "allow_student_discussion_editing" => true,
                               "allow_student_discussion_reporting" => true,
                               "banner_image" => nil,
                               "banner_image_id" => nil,
                               "banner_image_url" => nil,
                               "course_color" => nil,
                               "friendly_name" => nil,
                               "filter_speed_grader_by_student_group" => false,
                               "grading_standard_enabled" => false,
                               "grading_standard_id" => nil,
                               "grade_passback_setting" => nil,
                               "allow_student_organized_groups" => true,
                               "hide_distribution_graphs" => false,
                               "hide_sections_on_course_users_page" => false,
                               "hide_final_grades" => false,
                               "lock_all_announcements" => false,
                               "restrict_student_past_view" => false,
                               "restrict_student_future_view" => false,
                               "restrict_quantitative_data" => false,
                               "show_announcements_on_home_page" => false,
                               "usage_rights_required" => false,
                               "home_page_announcement_limit" => nil,
                               "syllabus_course_summary" => true,
                               "homeroom_course" => false,
                               "image_url" => nil,
                               "image_id" => nil,
                               "image" => nil,
                               "default_due_time" => "23:59:59",
                               "conditional_release" => false
                             })
        end

        it "does not update settings" do
          api_call(:put,
                   "/api/v1/courses/#{@course.id}/settings",
                   { controller: "courses", action: "update_settings", course_id: @course.to_param, format: "json" },
                   { allow_student_discussion_topics: false },
                   {},
                   expected_status: 401)
          expect(@course.reload.allow_student_discussion_topics).to be true
        end
      end
    end

    describe "/recent_students" do
      before :once do
        course_with_teacher(active_all: true)
        @student1 = student_in_course(active_all: true, name: "Sheldon Cooper").user
        @student2 = student_in_course(active_all: true, name: "Leonard Hofstadter").user
        @student3 = student_in_course(active_all: true, name: "Howard Wolowitz").user
        pseudonym(@student1) # no login info
        pseudonym(@student2).tap do |p|
          p.current_login_at = 1.day.ago
          p.save!
        end
        pseudonym(@student3).tap do |p|
          p.current_login_at = 2.days.ago
          p.save!
        end
      end

      it "includes the last_login information" do
        @user = @teacher
        json = api_call(:get,
                        "/api/v1/courses/#{@course.id}/recent_students",
                        { controller: "courses", action: "recent_students", course_id: @course.to_param, format: "json" })
        expect(json.filter_map { |el| el["last_login"] }).not_to be_empty
      end

      it "sorts by last_login" do
        @user = @teacher
        json = api_call(:get,
                        "/api/v1/courses/#{@course.id}/recent_students",
                        { controller: "courses", action: "recent_students", course_id: @course.to_param, format: "json" })
        expect(json.pluck("id")).to eq [@student2.id, @student3.id, @student1.id]
      end
    end

    describe "/preview_html" do
      before :once do
        course_with_teacher(active_all: true)
      end

      it "sanitizes html and process links" do
        @user = @teacher
        attachment_model(context: @course)
        html = %(<p><a href="/files/#{@attachment.id}/download?verifier=huehuehuehue">Click!</a><script></script></p>)
        json = api_call(:post,
                        "/api/v1/courses/#{@course.id}/preview_html",
                        { controller: "courses", action: "preview_html", course_id: @course.to_param, format: "json" },
                        { html: html })

        returned_html = json["html"]
        expect(returned_html).not_to include("<script>")
        expect(returned_html).to include("/courses/#{@course.id}/files/#{@attachment.id}/download?verifier=#{@attachment.uuid}")
      end

      it "requires permission to preview" do
        @user = user_factory
        api_call(:post,
                 "/api/v1/courses/#{@course.id}/preview_html",
                 { controller: "courses", action: "preview_html", course_id: @course.to_param, format: "json" },
                 { html: "" },
                 {},
                 { expected_status: 401 })
      end
    end

    it "returns the activity stream" do
      discussion_topic_model
      json = api_call(:get,
                      "/api/v1/courses/#{@course.id}/activity_stream.json",
                      { controller: "courses", course_id: @course.id.to_s, action: "activity_stream", format: "json" })
      expect(json.size).to eq 1
    end

    it "returns the activity stream summary" do
      discussion_topic_model
      json = api_call(:get,
                      "/api/v1/courses/#{@course.id}/activity_stream/summary.json",
                      { controller: "courses", course_id: @course.id.to_s, action: "activity_stream_summary", format: "json" })
      expect(json).to eq [{ "type" => "DiscussionTopic", "count" => 1, "unread_count" => 1, "notification_category" => nil }]
    end

    it "updates activity time" do
      expect(@enrollment.last_activity_at).to be_nil
      api_call(:post,
               "/api/v1/courses/#{@course.id}/ping",
               { controller: "courses", course_id: @course.id.to_s, action: "ping", format: "json" })
      @enrollment.reload
      expect(@enrollment.last_activity_at).not_to be_nil
    end

    describe "#student_view_student" do
      let(:course) { Course.create! }
      let(:teacher) { course.enroll_teacher(User.create!, enrollment_state: "active").user }
      let(:student) { course.enroll_student(User.create!, enrollment_state: "active").user }

      let(:path) { "/api/v1/courses/#{course.id}/student_view_student" }
      let(:request_params) do
        { controller: "courses", action: "student_view_student", course_id: course.id, format: :json }
      end
      let(:api_response) { api_call_as_user(teacher, :get, path, request_params) }

      it "returns data for a test student in the course" do
        user_id = api_response["id"]
        expect(user_id).to eq course.student_view_student.id
      end

      it "creates a new test student if one does not exist" do
        expect do
          api_response
        end.to change { StudentViewEnrollment.where(course_id: course.id).count }.by(1)
      end

      it "does not create a new test student if one already exists" do
        course.student_view_student

        expect do
          api_response
        end.not_to change { StudentViewEnrollment.where(course_id: course.id).count }
      end

      it "returns unauthorized if the caller does not have permission to use the student view" do
        response = api_call_as_user(student, :get, path, request_params)
        expect(response["status"]).to eq "unauthorized"
      end
    end

    describe "grading periods" do
      before :once do
        student_in_course active_all: true
      end

      let_once(:grading_periods) do
        group = Account.default.grading_period_groups.create!(title: "Score Test Group")
        group.enrollment_terms << @course.enrollment_term
        Factories::GradingPeriodHelper.new.create_presets_for_group(group, :past, :current, :future)
        group.grading_periods
      end

      let_once(:expected_common_fields) do
        {
          "id" => be,
          "start_date" => be,
          "end_date" => be,
          "workflow_state" => "active"
        }
      end

      it "returns all associated grading periods when requested" do
        results = api_call_as_user(@student,
                                   :get,
                                   "/api/v1/courses.json",
                                   { controller: "courses", action: "index", format: "json" },
                                   { include: ["grading_periods"] })
        expect(results[0]["grading_periods"]).to all(include(expected_common_fields))
        expect(results[0]["grading_periods"]).to match [
          a_hash_including("title" => "Period 1: past period"),
          a_hash_including("title" => "Period 2: current period"),
          a_hash_including("title" => "Period 3: future period"),
        ]
      end
    end
  end

  describe ContentImportsController, type: :request do
    before :once do
      course_with_teacher(active_all: true, name: "origin story")
      @copy_from = @course
      @copy_from.sis_source_id = "from_course"

      # create one of everything that can be copied
      group = @course.assignment_groups.create!(name: "group1")
      @course.assignments.create!(title: "Assignment 1", points_possible: 10, assignment_group: group)
      @copy_from.discussion_topics.create!(title: "Topic 1", message: "<p>watup?</p>")
      @copy_from.syllabus_body = "haha"
      @copy_from.wiki_pages.create!(title: "some page", body: "hi")
      @copy_from.context_external_tools.create!(name: "new tool", consumer_key: "key", shared_secret: "secret", domain: "example.com")
      Attachment.create!(filename: "wut.txt", display_name: "huh?", uploaded_data: StringIO.new("uh huh."), folder: Folder.unfiled_folder(@copy_from), context: @copy_from)
      @copy_from.calendar_events.create!(title: "event", description: "hi", start_at: 1.day.from_now)
      @copy_from.context_modules.create!(name: "a module")
      @copy_from.quizzes.create!(title: "quiz")
      @copy_from.root_outcome_group.add_outcome(@copy_from.created_learning_outcomes.create!(short_description: "oi", context: @copy_from))
      @copy_from.save!

      course_with_teacher(active_all: true, name: "whatever", user: @user)
      @copy_to = @course
      @copy_to.sis_source_id = "to_course"
      @copy_to.save!
    end

    def run_copy(to_id = nil, from_id = nil, options = {})
      to_id ||= @copy_to.to_param
      from_id ||= @copy_from.to_param
      data = api_call(:post,
                      "/api/v1/courses/#{to_id}/course_copy",
                      { controller: "content_imports", action: "copy_course_content", course_id: to_id, format: "json" },
                      { source_course: from_id }.merge(options))

      cm = ContentMigration.order(:id).last
      expect(data).to eq({
                           "id" => cm.id,
                           "progress" => nil,
                           "status_url" => "http://www.example.com/api/v1/courses/#{@copy_to.to_param}/course_copy/#{cm.id}",
                           "created_at" => cm.created_at.as_json,
                           "workflow_state" => "created",
                         })

      status_url = data["status_url"]

      api_call(:get, status_url, { controller: "content_imports", action: "copy_course_status", course_id: @copy_to.to_param, id: data["id"].to_param, format: "json" })
      JSON.parse(response.body).tap do |res|
        expect(res["workflow_state"]).to eq "started"
        expect(res["progress"]).to eq 0
      end

      run_jobs
      cm.reload
      expect(cm.old_warnings_format).to eq []
      expect(cm.content_export.error_messages).to eq []

      api_call(:get, status_url, { controller: "content_imports", action: "copy_course_status", course_id: @copy_to.to_param, id: data["id"].to_param, format: "json" })
      JSON.parse(response.body).tap do |res|
        expect(res["workflow_state"]).to eq "completed"
        expect(res["progress"]).to eq 100
      end
    end

    def run_unauthorized(to_id, from_id)
      status = raw_api_call(:post,
                            "/api/v1/courses/#{to_id}/course_copy",
                            { controller: "content_imports", action: "copy_course_content", course_id: to_id, format: "json" },
                            { source_course: from_id })
      expect(status).to eq 401
    end

    def run_not_found(to_id, from_id)
      raw_api_call(:post,
                   "/api/v1/courses/#{to_id}/course_copy",
                   { controller: "content_imports", action: "copy_course_content", course_id: to_id, format: "json" },
                   { source_course: from_id })
      assert_status(404)
    end

    def run_only_copy(option)
      run_copy(nil, nil, { only: [option] })
    end

    def run_except_copy(option)
      run_copy(nil, nil, { except: [option] })
    end

    def check_counts(expected_count, skip = nil)
      each_copy_option do |option, association|
        next if skip && option == skip
        next if !Qti.qti_enabled? && association == :quizzes

        expect(@copy_to.send(association).count).to eq expected_count
      end
    end

    it "copies a course with canvas id" do
      run_copy
      check_counts 1
    end

    it "logs copied event to course activity" do
      expect(Auditors::Course).to receive(:record_copied).once
      run_copy
    end

    it "copies a course using sis ids" do
      run_copy("sis_course_id:to_course", "sis_course_id:from_course")
      check_counts 1
    end

    it "does not allow copying into an unauthorized course" do
      course_with_teacher_logged_in(active_all: true, name: "origin story")
      run_unauthorized(@copy_to.to_param, @course.to_param)
    end

    it "does not allow copying from an unauthorized course" do
      course_with_teacher_logged_in(active_all: true, name: "origin story")
      run_unauthorized(@course.to_param, @copy_from.to_param)
    end

    it "returns 404 for a source course that isn't found" do
      run_not_found(@copy_to.to_param, "0")
    end

    it "returns 404 for a destination course that isn't found" do
      run_not_found("0", @copy_from.to_param)
    end

    it "returns 404 for an import that isn't found" do
      raw_api_call(:get,
                   "/api/v1/courses/#{@copy_to.id}/course_copy/444",
                   { controller: "content_imports", action: "copy_course_status", course_id: @copy_to.to_param, id: "444", format: "json" })
      assert_status(404)
    end

    it "does not allow both only and except options" do
      raw_api_call(:post,
                   "/api/v1/courses/#{@copy_to.id}/course_copy",
                   { controller: "content_imports", action: "copy_course_content", course_id: @copy_to.to_param, format: "json" },
                   { source_course: @copy_from.to_param, only: [:topics], except: [:assignments] })
      assert_status(400)
      json = JSON.parse(response.body)
      expect(json["errors"]).to eq 'You can not use "only" and "except" options at the same time.'
    end

    it "only copies course settings" do
      @copy_from.default_view = "modules"
      @copy_from.save!
      run_only_copy(:course_settings)
      check_counts 0
      @copy_to.reload
      expect(@copy_to.default_view).to eq "modules"
    end

    it "only copies wiki pages" do
      run_only_copy(:wiki_pages)
      check_counts 0
      expect(@copy_to.wiki_pages.count).to eq 1
    end

    each_copy_option do |option, association|
      it "only copies #{option}" do
        skip if !Qti.qti_enabled? && association == :quizzes
        run_only_copy(option)
        expect(@copy_to.send(association).count).to eq 1
        check_counts(0, option)
      end
    end

    it "skips copy course settings" do
      run_except_copy(:course_settings)
      check_counts 1
      @copy_to.reload
      expect(@copy_to.syllabus_body).to be_nil
    end

    it "skips copy wiki pages" do
      run_except_copy(:wiki_pages)
      check_counts 1
      expect(@copy_to.wiki_pages.count).to eq 0
    end

    each_copy_option do |option, association|
      it "skips copy #{option}" do
        run_except_copy(option)
        expect(@copy_to.send(association).count).to eq 0
        check_counts(1, option)
      end
    end

    it "creates and retrieve link validation results" do
      course_with_teacher_logged_in(active_all: true, name: "validayshun")

      # shouldn't have started
      json = api_call(:get,
                      "/api/v1/courses/#{@course.id}/link_validation",
                      { controller: "courses", action: "link_validation", format: "json", course_id: @course.id.to_param })
      expect(json).to be_empty

      # start
      json = api_call(:post,
                      "/api/v1/courses/#{@course.id}/link_validation",
                      { controller: "courses", action: "start_link_validation", format: "json", course_id: @course.id.to_param })
      expect(json).to eq({ "success" => true })

      # check queued state
      json = api_call(:get,
                      "/api/v1/courses/#{@course.id}/link_validation",
                      { controller: "courses", action: "link_validation", format: "json", course_id: @course.id.to_param })
      expect(json["workflow_state"]).to eq("queued")
      expect(json).not_to have_key("results")

      allow_any_instance_of(CourseLinkValidator).to receive(:check_course)
      allow_any_instance_of(CourseLinkValidator).to receive(:issues).and_return(["mock_issue"])
      run_jobs

      # check results
      json = api_call(:get,
                      "/api/v1/courses/#{@course.id}/link_validation",
                      { controller: "courses", action: "link_validation", format: "json", course_id: @course.id.to_param })
      expect(json["workflow_state"]).to eq("completed")
      expect(json["results"]["issues"]).to eq(["mock_issue"])
    end
  end

  context "group 2" do
    before(:once) do
      @now = Time.zone.now
      @test_course = Course.create!
      @teacher = course_with_teacher(course: @test_course, active_all: true).user
      @test_student = student_in_course(course: @test_course, active_all: true).user
      @assignment1 = @test_course.assignments.create!(due_at: 5.days.ago(@now))
      @assignment2 = @test_course.assignments.create!(due_at: 10.days.from_now(@now))
      @effective_due_dates_path = "/api/v1/courses/#{@test_course.id}/effective_due_dates"
      @options = { controller: "courses", action: "effective_due_dates", format: "json", course_id: @test_course.id }
      # api_call sets up session based on @user; i'd rather set it here explicitly than make our
      # course_with_teacher and student_in_course calls order-dependent
      @user = @teacher
    end

    describe "#effective_due_dates" do
      context "permissions" do
        it "allows teachers to access the information" do
          api_call(:get, @effective_due_dates_path, @options, {}, {}, expected_status: 200)
        end

        it "does not allow teachers to from other courses to access the information" do
          new_course = Course.create!
          @user = course_with_teacher(course: new_course, active_all: true).user
          api_call(:get, @effective_due_dates_path, @options, {}, {}, expected_status: 401)
        end

        it "allows TAs to access the information" do
          @user = ta_in_course(course: @test_course, active_all: true).user
          api_call(:get, @effective_due_dates_path, @options, {}, {}, expected_status: 200)
        end

        it "allows admins to access the information" do
          @user = @test_course.root_account.users.create!
          api_call(:get, @effective_due_dates_path, @options, {}, {}, expected_status: 200)
        end

        it "does not allow students to access the information" do
          @user = @test_student
          api_call(:get, @effective_due_dates_path, @options, {}, {}, expected_status: 401)
        end
      end

      it "returns a key for each assignment in the course" do
        json = api_call(:get, @effective_due_dates_path, @options)
        expect(json.keys).to contain_exactly(@assignment1.id.to_s, @assignment2.id.to_s)
      end

      it "returns a subset of assignments if specific assignment ids are requested" do
        json = api_call(:get, @effective_due_dates_path, @options.merge(assignment_ids: [@assignment2.id]))
        expect(json.keys).to contain_exactly(@assignment2.id.to_s)
      end

      it "returns all assignments if the assignment_ids param is not an array" do
        json = api_call(:get, @effective_due_dates_path, @options.merge(assignment_ids: @assignment2.id))
        expect(json.keys).to contain_exactly(@assignment1.id.to_s, @assignment2.id.to_s)
      end

      it "raises an error if the assignment_ids param is an array of non-numerics" do
        api_call(:get, @effective_due_dates_path, @options.merge(assignment_ids: ["[#{@assignment1.id},#{@assignment2.id}]"]), {}, {}, expected_status: 422)
      end

      it "each assignment only contains keys for students that are assigned to it" do
        @new_student = student_in_course(course: @test_course, active_all: true).user
        override = @assignment1.assignment_overrides.create!(
          due_at: 10.days.from_now(@now),
          due_at_overridden: true
        )
        override.assignment_override_students.create!(user: @new_student)
        @assignment1.due_at = nil
        @assignment1.only_visible_to_overrides = true
        @assignment1.save!
        @user = @teacher

        json = api_call(:get, @effective_due_dates_path, @options)
        student_ids = json[@assignment1.id.to_s].keys
        expect(student_ids).to contain_exactly(@new_student.id.to_s)
      end

      it "returns the effective due at along with grading period information" do
        json = api_call(:get, @effective_due_dates_path, @options)
        due_date_info = json[@assignment1.id.to_s][@student.id.to_s]
        expected_attributes = %w[due_at grading_period_id in_closed_grading_period]
        expect(due_date_info.keys).to match_array(expected_attributes)
      end
    end
  end

  context "group 3" do
    describe "course#user(s)" do
      let_once(:account) { Account.default }
      let_once(:test_course) { account.courses.create! }
      let_once(:grading_period) do
        group = account.grading_period_groups.create!(title: "Score Test Group")
        group.enrollment_terms << test_course.enrollment_term
        Factories::GradingPeriodHelper.new.create_presets_for_group(group, :current)
        group.grading_periods.first
      end
      let_once(:student) { student_in_course(course: test_course, active_all: true) }
      let_once(:teacher) { teacher_in_course(course: test_course, active_all: true) }

      before(:once) do
        student.scores.create!(grading_period_id: grading_period.id,
                               current_score: 100,
                               final_score: 50,
                               unposted_current_score: 70,
                               unposted_final_score: 60)
        student.scores.create!(current_score: 80,
                               final_score: 74,
                               unposted_current_score: 75,
                               unposted_final_score: 86)
      end

      context "users endpoint with mgp" do
        let(:users_path) { "/api/v1/courses/#{test_course.id}/users?include[]=enrollments" }
        let(:users_options) do
          {
            controller: "courses",
            action: "users",
            format: "json",
            course_id: test_course.id,
            include: ["enrollments"]
          }
        end

        it "uses the total score by default" do
          json = api_call_as_user(teacher.user, :get, users_path, users_options)
          grades = json.find { |j| j["id"] == student.user.id }.dig("enrollments", 0, "grades")

          expect(grades).to include({
                                      "current_score" => 80.0,
                                      "final_score" => 74.0,
                                      "unposted_current_score" => 75.0,
                                      "unposted_final_score" => 86.0
                                    })
        end

        it "uses the current grading period score if requested" do
          path = "#{users_path}&include[]=current_grading_period_scores"
          users_options[:include] << "current_grading_period_scores"

          json = api_call_as_user(teacher.user, :get, path, users_options)
          grades = json.find { |j| j["id"] == student.user.id }.dig("enrollments", 0, "grades")

          expect(grades).to include({
                                      "current_score" => 100.0,
                                      "final_score" => 50.0,
                                      "unposted_current_score" => 70.0,
                                      "unposted_final_score" => 60.0,
                                      "grading_period_id" => grading_period.id
                                    })
        end
      end

      context "user endpoint with mgp" do
        let(:user_path) do
          "/api/v1/courses/#{test_course.id}/users/#{student.user.id}?include[]=enrollments"
        end
        let(:user_options) do
          {
            controller: "courses",
            action: "user",
            format: "json",
            course_id: test_course.id,
            id: student.user.id,
            include: ["enrollments"]
          }
        end

        it "uses the total score by default" do
          json = api_call_as_user(teacher.user, :get, user_path, user_options)
          grades = json.dig("enrollments", 0, "grades")

          expect(grades).to include({
                                      "current_score" => 80.0,
                                      "final_score" => 74.0,
                                      "unposted_current_score" => 75.0,
                                      "unposted_final_score" => 86.0
                                    })
        end

        it "uses the current grading period score if requested" do
          path = "#{user_path}&include[]=current_grading_period_scores"
          user_options[:include] << "current_grading_period_scores"

          json = api_call_as_user(teacher.user, :get, path, user_options)
          grades = json.dig("enrollments", 0, "grades")

          expect(grades).to include({
                                      "current_score" => 100.0,
                                      "final_score" => 50.0,
                                      "unposted_current_score" => 70.0,
                                      "unposted_final_score" => 60.0,
                                      "grading_period_id" => grading_period.id
                                    })
        end
      end
    end

    describe "/quizzes" do
      context "as teacher" do
        before :once do
          Account.default.enable_feature!(:newquizzes_on_quiz_page)
          @course = Course.create!
          @user = course_with_teacher(course: @course, active_all: true).user
          @course.enable_feature!(:quizzes_next)
          @options = { controller: "courses", action: "new_quizzes_selection_update", format: "json", id: @course.id }
        end

        it "updates settings" do
          json = api_call(:put, "/api/v1/courses/#{@course.id}/quizzes", @options, {
                            newquizzes_engine_selected: true
                          })
          engine = json.dig("engine_selected", "user_id")
          expect(engine).to include({
                                      "newquizzes_engine_selected" => "true"
                                    })
          @course.reload
          selection_obj = @course.settings[:engine_selected][:user_id]
          expiration = Time.zone.today + 30.days
          expect(selection_obj[:newquizzes_engine_selected]).to eq "true"
          expect(selection_obj[:expiration]).to eq expiration
        end
      end
    end
  end
end<|MERGE_RESOLUTION|>--- conflicted
+++ resolved
@@ -672,17 +672,12 @@
       json = api_call(:get, "/api/v1/courses.json", controller: "courses", action: "index", format: "json")
       expect(json.pluck("id")).to match_array([c1.id, c2.id])
 
-<<<<<<< HEAD
-      json = api_call(:get, "/api/v1/courses.json?exclude_blueprint_courses=1",
-                      controller: "courses", action: "index", format: "json", exclude_blueprint_courses: "1")
-=======
       json = api_call(:get,
                       "/api/v1/courses.json?exclude_blueprint_courses=1",
                       controller: "courses",
                       action: "index",
                       format: "json",
                       exclude_blueprint_courses: "1")
->>>>>>> b7de7814
       expect(json.pluck("id")).to eq([c2.id])
     end
 
@@ -3082,17 +3077,12 @@
                         { controller: "courses", action: "index", format: "json", enrollment_role: "SuperTeacher" },
                         { state: ["unpublished"] })
         expect(json.collect { |c| c["id"].to_i }).to eq [@course3.id]
-<<<<<<< HEAD
-        expect(json[0]["enrollments"]).to eq [{ "type" => "teacher", "role" => "SuperTeacher", "role_id" => @role.id, "user_id" => @me.id,
-                                                "enrollment_state" => "invited", "limit_privileges_to_course_section" => false }]
-=======
         expect(json[0]["enrollments"]).to eq [{ "type" => "teacher",
                                                 "role" => "SuperTeacher",
                                                 "role_id" => @role.id,
                                                 "user_id" => @me.id,
                                                 "enrollment_state" => "invited",
                                                 "limit_privileges_to_course_section" => false }]
->>>>>>> b7de7814
         json.pluck("workflow_state").each do |s|
           expect(%w[unpublished]).to include(s)
         end
