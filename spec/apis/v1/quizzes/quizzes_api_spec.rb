# frozen_string_literal: true

#
# Copyright (C) 2012 - present Instructure, Inc.
#
# This file is part of Canvas.
#
# Canvas is free software: you can redistribute it and/or modify it under
# the terms of the GNU Affero General Public License as published by the Free
# Software Foundation, version 3 of the License.
#
# Canvas is distributed in the hope that it will be useful, but WITHOUT ANY
# WARRANTY; without even the implied warranty of MERCHANTABILITY or FITNESS FOR
# A PARTICULAR PURPOSE. See the GNU Affero General Public License for more
# details.
#
# You should have received a copy of the GNU Affero General Public License along
# with this program. If not, see <http://www.gnu.org/licenses/>.
#

require File.expand_path(File.dirname(__FILE__) + '/../../api_spec_helper')
require File.expand_path(File.dirname(__FILE__) + '/../../locked_spec')
require File.expand_path(File.dirname(__FILE__) + '/../../../file_upload_helper')


describe Quizzes::QuizzesApiController, type: :request do

  include FileUploadHelper

  context 'locked api item' do
    let(:item_type) { 'quiz' }

    let(:locked_item) do
      quiz = @course.quizzes.create!(:title => 'Locked Quiz')
      quiz.publish!
      quiz
    end

    def api_get_json
      api_call(
        :get,
        "/api/v1/courses/#{@course.id}/quizzes/#{locked_item.id}",
        {:controller=>'quizzes/quizzes_api', :action=>'show', :format=>'json', :course_id=>"#{@course.id}", :id => "#{locked_item.id}"},
      )
    end

    include_examples 'a locked api item'
  end

  describe "GET /courses/:course_id/quizzes (index)" do
    let(:quizzes) { (0..3).map { |i| @course.quizzes.create! :title => "quiz_#{i}"} }

    before(:once) { teacher_in_course(:active_all => true) }

    before do
      quizzes
    end

    context 'as a teacher' do
      subject do
        api_call(:get,
                 "/api/v1/courses/#{@course.id}/quizzes",
                 controller: "quizzes/quizzes_api",
                 action: "index",
                 format: "json",
                 course_id: "#{@course.id}")
      end

      it "should return list of quizzes" do
        quiz_ids = subject.collect { |quiz| quiz['id'] }
        expect(quiz_ids).to eq quizzes.map(&:id)
      end

      it 'should not be able to take quiz' do
        actual_values = subject.map { |quiz| quiz['locked_for_user'] }
        expected_values = Array.new(actual_values.count, true)
        expect(actual_values).to eq(expected_values)
      end

      describe 'search_term query param' do
        let(:search_term) { 'waldo' }
        let(:quizzes_with_search_term) { (0..2).map { |i| @course.quizzes.create! :title => "#{search_term}_#{i}" } }
        let(:quizzes_without_search_term) { (0..2).map { |i| @course.quizzes.create! :title => "quiz_#{i}" } }
        let(:quizzes) { quizzes_with_search_term + quizzes_without_search_term }

        it "should search for quizzes by title" do
          response = api_call(:get,
                              "/api/v1/courses/#{@course.id}/quizzes?search_term=#{search_term}",
                              controller: "quizzes/quizzes_api",
                              action: "index",
                              format: "json",
                              course_id: "#{@course.id}",
                              search_term: search_term)

          response_quiz_ids = response.map { |quiz| quiz['id'] }

          expect(response_quiz_ids.sort).to eq(quizzes_with_search_term.map(&:id).sort)
        end
      end

      context 'quizzes with the same title' do
        let(:quiz_count) { 10 }
        let(:quizzes) { (0..quiz_count).map { @course.quizzes.create! :title => "the same title" } }

        it "should deterministically order quizzes for pagination" do
          found_quiz_ids = []
          quiz_count.times do |i|
            page_num = i + 1
            response = api_call(:get,
                                "/api/v1/courses/#{@course.id}/quizzes?page=#{page_num}&per_page=1",
                                controller: "quizzes/quizzes_api",
                                action: "index",
                                format: "json",
                                course_id: "#{@course.id}",
                                per_page: 1,
                                page: page_num)

            id = response.first["id"]
            id_already_found = found_quiz_ids.include?(id)
            expect(id_already_found).to be_falsey
            found_quiz_ids << id
          end
        end
      end

      context "jsonapi style" do
        it "renders a jsonapi style response" do
          response = api_call(:get,
                              "/api/v1/courses/#{@course.id}/quizzes",
                              {
                                controller: "quizzes/quizzes_api",
                                action: "index",
                                format: "json",
                                course_id: "#{@course.id}"
                              },
                              {},
                              'Accept' => 'application/vnd.api+json')
          meta = response['meta']
          expect(meta['permissions']['quizzes']['create']).to eq(true)

          quizzes_json = response['quizzes']
          quiz_ids = quizzes_json.collect { |quiz| quiz['id'] }
          expect(quiz_ids).to eq quizzes.map(&:id).map(&:to_s)
        end
      end
    end

    context 'as a student' do
      before(:once) { student_in_course(:active_all => true) }

      context 'quiz tab is disabled' do
        before do
          @course.tab_configuration = [{ :id => Course::TAB_QUIZZES, :hidden => true }]
          @course.save!
        end

        it "should return unauthorized" do
          raw_api_call(:get,
                       "/api/v1/courses/#{@course.id}/quizzes",
                       controller: "quizzes/quizzes_api",
                       action: "index",
                       format: "json",
                       course_id: "#{@course.id}")
          assert_status(404)
        end
      end

      context 'a published quiz' do
        let(:published_quiz) { quizzes.first }

        before do
          published_quiz.publish!
        end

        subject do
          api_call(:get,
                   "/api/v1/courses/#{@course.id}/quizzes",
                   controller: 'quizzes/quizzes_api',
                   action: 'index',
                   format: 'json',
                   course_id: "#{@course.id}")
        end

        it "only returns published quizzes" do
          quiz_ids = subject.map { |quiz| quiz['id'] }
          expect(quiz_ids).to eq([published_quiz.id])
        end

        it 'should be able to take quiz' do
          actual_values = subject.map { |quiz| quiz['locked_for_user'] }
          expected_values = [false]
          expect(actual_values).to eq(expected_values)
        end

        context "jsonapi style" do
          it "only returns published quizzes" do
            response = api_call(:get,
                                "/api/v1/courses/#{@course.id}/quizzes",
                                {
                                  controller: "quizzes/quizzes_api",
                                  action: "index",
                                  format: "json",
                                  course_id: "#{@course.id}"
                                },
                                {},
                                'Accept' => 'application/vnd.api+json')
            quizzes_json = response['quizzes']
            quiz_ids = quizzes_json.collect { |quiz| quiz['id'] }
            expect(quiz_ids).to eq([published_quiz.id.to_s])
          end
        end
      end
    end
  end

  describe "GET /courses/:course_id/quizzes/:id (show)" do
    before(:once) { course_with_teacher(:active_all => true, :course => @course) }

    context "unpublished quiz" do
      before do
        @quiz = @course.quizzes.create! :title => 'title'
        @quiz.quiz_questions.create!(:question_data => { :name => "test 1", :question_type => "essay_question" })
        @quiz.save!

        @json = api_call(:get, "/api/v1/courses/#{@course.id}/quizzes/#{@quiz.id}",
                        :controller=>"quizzes/quizzes_api", :action=>"show", :format=>"json", :course_id=>"#{@course.id}", :id => "#{@quiz.id}")
      end

      it "includes unpublished questions in question count" do
        expect(@json['question_count']).to eq 1
      end
    end

    context "jsonapi style request" do

      it "renders in a jsonapi style" do
        @quiz = @course.quizzes.create! title: 'Test Quiz'
        @json = api_call(:get, "/api/v1/courses/#{@course.id}/quizzes/#{@quiz.id}",
                         { :controller=>"quizzes/quizzes_api", :action=>"show", :format=>"json", :course_id=>"#{@course.id}", :id => "#{@quiz.id}"}, {},
                        'Accept' => 'application/vnd.api+json')
        @json = @json.fetch('quizzes').map { |q| q.with_indifferent_access }
        expect(@json).to match_array [
          Quizzes::QuizApiSerializer.new(@quiz, scope: @user, controller: controller, session: session).
          as_json[:quiz].with_indifferent_access
        ]
      end
    end

    context "non-jsonapi style request" do
      let(:quiz) { @course.quizzes.create! title: 'Test Quiz' }
      let(:json) do
        json = api_call(:get, "/api/v1/courses/#{@course.id}/quizzes/#{quiz.id}",
          { :controller=>"quizzes/quizzes_api", :action=>"show", :format=>"json", :course_id=>"#{@course.id}", :id => "#{quiz.id}"}, {})
        json.with_indifferent_access
      end

      it "renders with QuizApiSerializer" do
        expect(json).to eq(
          Quizzes::QuizApiSerializer.new(quiz, scope: @user, controller: controller, session: session).
          as_json[:quiz].with_indifferent_access
        )
      end
    end

    context "non-existent quiz" do
      it "should return a not found error message" do
        json = api_call(:get, "/api/v1/courses/#{@course.id}/quizzes/10101",
                       {:controller=>"quizzes/quizzes_api", :action=>"show", :format=>"json", :course_id=>"#{@course.id}", :id => "10101"},
                       {}, {}, {:expected_status => 404})
        expect(json.inspect).to include "does not exist"
      end
    end
  end

  describe "POST /courses/:course_id/quizzes (create)" do
    def api_create_quiz(quiz_params, opts={})
      api_call(:post, "/api/v1/courses/#{@course.id}/quizzes",
              {:controller=>"quizzes/quizzes_api", :action => "create", :format=>"json", :course_id=>"#{@course.id}"},
              {:quiz => quiz_params}, {}, opts)
    end

    before(:once) { teacher_in_course(:active_all => true) }

    let(:new_quiz) { @course.quizzes.first }

    context "jsonapi style request" do

      it "renders in a jsonapi style" do
        @json = api_call(:post, "/api/v1/courses/#{@course.id}/quizzes",
                         { :controller=>"quizzes/quizzes_api", :action=>"create", :format=>"json", :course_id=>"#{@course.id}" },
                         { quizzes: [{ 'title' => 'blah blah', 'published' => true }] },
                        'Accept' => 'application/vnd.api+json')
        @json = @json.fetch('quizzes').map { |q| q.with_indifferent_access }
        @course.reload
        @quiz = @course.quizzes.first
        expect(@json).to match_array [
          Quizzes::QuizApiSerializer.new(@quiz, scope: @user, controller: controller, session: session).
          as_json[:quiz].with_indifferent_access
        ]
      end
    end

    it "creates a quiz for the course" do
      api_create_quiz({ 'title' => 'testing' })
      expect(new_quiz.title).to eq 'testing'
    end

    it "doesn't allow setting fields not in the whitelist" do
      api_create_quiz({ 'assignment_id' => 123 })
      expect(new_quiz.assignment_id).to be_nil
    end

    it "allows creating a published quiz" do
      api_create_quiz('published' => true)
      expect(new_quiz).to be_published
    end

    it "renders an error when the title is too long" do
<<<<<<< HEAD
      title = 'a' * ActiveRecord::Base.maximum_string_length + '!'
      json = api_create_quiz({ 'title' => title }, :expected_status => 400 )
=======
      title = ('a' * ActiveRecord::Base.maximum_string_length) + '!'
      json = api_create_quiz({ 'title' => title }, :expected_status => 400)
>>>>>>> 2d51e8e7
      expect(json).to have_key 'errors'
      expect(new_quiz).to be_nil
    end

    describe "validations" do
      context "assignment_group_id" do
        let_once(:my_group) { @course.assignment_groups.create! :name => 'my group' }
        let_once(:other_course) { Course.create! :name => 'other course' }
        let_once(:other_group) { other_course.groups.create! :name => 'other group' }

        it "should put the quiz in a group owned by its course" do
          api_create_quiz({'title' => 'test quiz', 'assignment_group_id' => my_group.id})
          expect(new_quiz.assignment_group_id).to eq my_group.id
        end

        it "should not put the quiz in a group not owned by its course" do
          api_create_quiz({'title' => 'test quiz', 'assignment_group_id' => other_group.id})
          expect(new_quiz.assignment_group_id).not_to eq other_group.id
        end
      end

      context "hide_results" do
        it "should set hide_results='until_after_last_attempt' if allowed_attempts > 1" do
          api_create_quiz({'hide_results' => 'until_after_last_attempt', 'allowed_attempts' => 3})
          expect(new_quiz.hide_results).to eq 'until_after_last_attempt'
        end

        it "should not hide_results='until_after_last_attempt' if allowed_attempts == 1" do
          api_create_quiz({'hide_results' => 'until_after_last_attempt', 'allowed_attempts' => 1})
          expect(new_quiz.hide_results).not_to eq 'until_after_last_attempt'
        end

        it "should not hide_results='until_after_last_attempt' if allowed_attempts < 1" do
          api_create_quiz({'hide_results' => 'until_after_last_attempt', 'allowed_attempts' => -1})
          expect(new_quiz.hide_results).not_to eq 'until_after_last_attempt'
        end
      end

      context "show_correct_answers" do
        it "should be set if hide_results is disabled" do
          api_create_quiz({'show_correct_answers' => false, 'hide_results' => nil})
          expect(new_quiz.show_correct_answers).to be_falsey
        end

        it "should be ignored if hide_results is enabled" do
          api_create_quiz({'show_correct_answers' => false, 'hide_results' => 'always'})
          expect(new_quiz.show_correct_answers).to be_truthy
        end
      end

      context 'show_correct_answers_last_attempt' do
        it 'should be settable if show_correct_answers is on and allowed_attempts > 1' do
          api_create_quiz({
            'allowed_attempts' => 2,
            'show_correct_answers' => true,
            'show_correct_answers_last_attempt' => true
          })

          expect(new_quiz.show_correct_answers_last_attempt).to be_truthy
        end

        it 'should be ignored otherwise' do
          api_create_quiz({
            'allowed_attempts' => 2,
            'show_correct_answers' => false,
            'show_correct_answers_last_attempt' => true
          })

          expect(new_quiz.show_correct_answers_last_attempt).to be_falsey,
            'does not work when show_correct_answers is false'

          api_create_quiz({
            'allowed_attempts' => 1,
            'show_correct_answers' => true,
            'show_correct_answers_last_attempt' => true
          })

          expect(new_quiz.show_correct_answers_last_attempt).to be_falsey,
            'does not work when multiple attempts are not specified'
        end
      end

      context "scoring_policy" do
        it "should set scoring policy if allowed_attempts > 1" do
          api_create_quiz({'scoring_policy' => 'keep_latest', 'allowed_attempts' => 3})
          expect(new_quiz.scoring_policy).to eq 'keep_latest'
        end

        it "should not set scoring policy if allowed_attempts == 1" do
          api_create_quiz({'scoring_policy' => 'keep_latest', 'allowed_attempts' => 1})
          expect(new_quiz.scoring_policy).not_to eq 'keep_latest'
        end

        it "should not set scoring policy if allowed_attempts > 1" do
          api_create_quiz({'scoring_policy' => 'keep_latest', 'allowed_attempts' => -1})
          expect(new_quiz.scoring_policy).not_to eq 'keep_latest'
        end
      end

      context "cant_go_back" do
        it "should set cant_go_back if one_question_at_a_time is true" do
          api_create_quiz({'cant_go_back' => true, 'one_question_at_a_time' => true})
          expect(new_quiz.cant_go_back).to be_truthy
        end

        it "should not set cant_go_back if one_question_at_a_time is not true" do
          api_create_quiz({'cant_go_back' => true, 'one_question_at_a_time' => false})
          expect(new_quiz.cant_go_back).not_to be_truthy
        end
      end

      context 'time_limit' do
        it 'should discard negative values' do
          api_create_quiz({'time_limit' => -25})
          expect(new_quiz.time_limit).to be_nil
        end
      end

      context 'allowed_attempts' do
        it 'should discard values less than -1' do
          api_create_quiz({'allowed_attempts' => -25})
          expect(new_quiz.allowed_attempts).to eq 1
        end
      end

      it 'removes domain from URLs in description' do
        file = create_fixture_attachment(@course, 'test_image.jpg')
        file_link = get_file_link(file)
        api_create_quiz({description: file_link})
        link_without_domain = "<a href=\"/courses/#{@course.id}/files/#{file.id}/download\">Link</a>"
        expect(Quizzes::Quiz.last.description).to eq(link_without_domain)
      end
    end

    context "with grading periods" do
      def call_create(params, expected_status)
        api_call_as_user(
          @current_user,
          :post, "/api/v1/courses/#{@course.id}/quizzes",
          {
            controller: "quizzes/quizzes_api",
            action: "create",
            format: "json",
            course_id: @course.id.to_s
          },
          { quiz: { title: "Example Title", quiz_type: "assignment" }.merge(params) },
          {},
          { expected_status: expected_status }
        )
      end

      before :once do
        teacher_in_course(active_all: true)
        grading_period_group = Factories::GradingPeriodGroupHelper.new.create_for_account(@course.root_account)
        term = @course.enrollment_term
        term.grading_period_group = grading_period_group
        term.save!
        Factories::GradingPeriodHelper.new.create_for_group(grading_period_group, {
          start_date: 2.weeks.ago, end_date: 2.days.ago, close_date: 1.day.ago
        })
        account_admin_user(account: @course.root_account)
      end

      context "when the user is a teacher" do
        before :each do
          @current_user = @teacher
        end

        it "allows setting the due date in an open grading period" do
          due_date = 3.days.from_now.iso8601
          call_create({ due_at: due_date }, 200)
          json = JSON.parse response.body
          quiz = Quizzes::Quiz.find(json["id"])
          expect(quiz.due_at).to eq due_date
        end

        it "does not allow setting the due date in a closed grading period" do
          call_create({ due_at: 3.days.ago.iso8601 }, 403)
          json = JSON.parse response.body
          expect(json["errors"].keys).to include "due_at"
        end

        it "allows setting the due date in a closed grading period when only visible to overrides" do
          due_date = 3.days.ago.iso8601
          call_create({ due_at: due_date, only_visible_to_overrides: true }, 200)
          json = JSON.parse response.body
          quiz = Quizzes::Quiz.find(json["id"])
          expect(quiz.due_at).to eq due_date
        end

        it "does not allow a nil due date when the last grading period is closed" do
          call_create({ due_at: nil }, 403)
          json = JSON.parse response.body
          expect(json["errors"].keys).to include "due_at"
        end

        it "allows a due date in a closed grading period when the quiz is not graded" do
          due_date = 3.days.ago.iso8601
          call_create({ due_at: due_date, quiz_type: "survey" }, 200)
          json = JSON.parse response.body
          quiz = Quizzes::Quiz.find(json["id"])
          expect(quiz.due_at).to eq due_date
        end

        it "allows a nil due date when not graded and the last grading period is closed" do
          call_create({ due_at: nil, quiz_type: "survey" }, 200)
          json = JSON.parse response.body
          quiz = Quizzes::Quiz.find(json["id"])
          expect(quiz.due_at).to be_nil
        end
      end

      context "when the user is an admin" do
        before :each do
          @current_user = @admin
        end

        it "allows setting the due date in a closed grading period" do
          due_date = 3.days.ago.iso8601
          call_create({ title: "Example Quiz", due_at: 3.days.ago.iso8601 }, 200)
          json = JSON.parse response.body
          quiz = Quizzes::Quiz.find(json["id"])
          expect(quiz.due_at).to eq due_date
        end

        it "allows a nil due date when the last grading period is closed" do
          call_create({ title: "Example Quiz", due_at: nil }, 200)
          json = JSON.parse response.body
          quiz = Quizzes::Quiz.find(json["id"])
          expect(quiz.due_at).to eq nil
        end
      end
    end
  end

  describe "DELETE /courses/:course_id/quizzes/id (destroy)" do
    it "deletes a quiz" do
      teacher_in_course active_all: true
      quiz = course_quiz !!:active
      api_call(:delete, "/api/v1/courses/#{@course.id}/quizzes/#{quiz.id}",
               {controller: 'quizzes/quizzes_api', action: 'destroy',
                format: 'json', course_id: @course.id.to_s,
                id: quiz.id.to_s})
      expect(quiz.reload).to be_deleted
    end
  end

  describe "PUT /courses/:course_id/quizzes/:id (update)" do
    def api_update_quiz(quiz_params, api_params, opts={})
      @quiz ||= @course.quizzes.create!({:title => 'title'}.merge(quiz_params))
      api_call(:put, "/api/v1/courses/#{@course.id}/quizzes/#{@quiz.id}",
              {:controller=>"quizzes/quizzes_api", :action => "update", :format=>"json", :course_id=>"#{@course.id}", :id=>"#{@quiz.id}"},
              {:quiz => api_params}, {}, opts)
    end

    before { teacher_in_course(:active_all => true) }

    let(:updated_quiz) { @course.quizzes.first }
    let(:quiz_params) { {} }

    it "updates quiz attributes" do
      api_update_quiz({'title' => 'old title'}, {'title' => 'new title'})
      expect(updated_quiz.title).to eq 'new title'
    end

    it "allows quiz attribute \'only_visible_to_overrides\' to be updated to true with PUT request " do
      api_update_quiz({'only_visible_to_overrides' => 'false'}, {'only_visible_to_overrides' => 'true'})
      expect(updated_quiz.only_visible_to_overrides).to eq true
    end

    it "allows quiz attribute \'only_visible_to_overrides\' to be updated to false with PUT request " do
      api_update_quiz({'only_visible_to_overrides' => 'true'}, {'only_visible_to_overrides' => 'false'})
      expect(updated_quiz.only_visible_to_overrides).to eq false
    end

    it 'removes domain from URLs' do
      file = create_fixture_attachment(@course, 'test_image.jpg')
      file_link = get_file_link(file)
      api_update_quiz({}, {description: file_link})
      link_without_domain = "<a href=\"/courses/#{@course.id}/files/#{file.id}/download\">Link</a>"
      expect(Quizzes::Quiz.last.description).to eq(link_without_domain)
    end

    context "jsonapi style request" do

      it "renders in a jsonapi style" do
        @quiz = @course.quizzes.create! title: 'Test Quiz'
        @json = raw_api_call(:put, "/api/v1/courses/#{@course.id}/quizzes/#{@quiz.id}",
                         { :controller=>"quizzes/quizzes_api", :action=>"update", :format=>"json", :course_id=>"#{@course.id}", :id => "#{@quiz.id}"},
                         { quizzes: [{ 'id' => @quiz.id, 'title' => 'blah blah' }] },
                        'Accept' => 'application/vnd.api+json')
        expect(response).to be_successful
      end
    end

    it "doesn't allow setting fields not in the whitelist" do
      api_update_quiz({}, {'assignment_id' => 123})
      expect(updated_quiz.assignment_id).not_to eq 123
    end

    it "renders an error when the title is too long" do
<<<<<<< HEAD
      long_title = 'a' * ActiveRecord::Base.maximum_string_length + '!'
      json = api_update_quiz({}, {'title' => long_title}, :expected_status => 400 )
=======
      long_title = ('a' * ActiveRecord::Base.maximum_string_length) + '!'
      json = api_update_quiz({}, { 'title' => long_title }, :expected_status => 400)
>>>>>>> 2d51e8e7
      expect(json).to have_key 'errors'
      expect(updated_quiz.title).to eq 'title'
    end

    context 'anonymous_submissions' do
      it "updates anonymous_submissions" do
        api_update_quiz({}, {anonymous_submissions: true})
        expect(updated_quiz.anonymous_submissions).to eq true
      end
    end

    context 'points_possible' do
      it "updates points_possible for graded surveys" do
        api_update_quiz({quiz_type: "graded_survey", points_possible: 123.0}, {points_possible: 321.0})
        expect(updated_quiz.points_possible).to eq 321.0
      end
    end

    context 'lockdown_browser' do
      before :once do
        # require_lockdown_browser, require_lockdown_browser_for_results and
        # require_lockdown_browser_monitor will only return true if the plugin is enabled,
        # so register and enable it for these test
        Canvas::Plugin.register(:example_spec_lockdown_browser, :lockdown_browser, {
                :settings => {:enabled => false}})
        setting = PluginSetting.create!(name: 'example_spec_lockdown_browser')
        setting.settings = {:enabled => true}
        setting.save!
      end

      it 'should allow setting require_lockdown_browser' do
        api_update_quiz({'require_lockdown_browser' => false}, {'require_lockdown_browser' => true})
        expect(updated_quiz.require_lockdown_browser).to be_truthy
      end

      it 'should allow setting require_lockdown_browser_for_results' do
        api_update_quiz({'require_lockdown_browser' => true, 'require_lockdown_browser_for_results' => false}, {'require_lockdown_browser_for_results' => true})
        expect(updated_quiz.require_lockdown_browser_for_results).to be_truthy
      end

      it 'should allow setting require_lockdown_browser_monitor' do
        api_update_quiz({'require_lockdown_browser_monitor' => false}, {'require_lockdown_browser_monitor' => true})
        expect(updated_quiz.require_lockdown_browser_monitor).to be_truthy
      end

      it 'should allow setting lockdown_browser_monitor_data' do
        api_update_quiz({'lockdown_browser_monitor_data' => nil}, {'lockdown_browser_monitor_data' => 'VGVzdCBEYXRhCg=='})
        expect(updated_quiz.lockdown_browser_monitor_data).to eq 'VGVzdCBEYXRhCg=='
      end
    end

    context "draft state changes" do

      it "allows un/publishing an unpublished quiz" do
        api_update_quiz({},{})
        expect(@quiz.reload).not_to be_published # in 'created' state by default
        json = api_update_quiz({}, {published: false})
        expect(json['unpublishable']).to eq true
        expect(@quiz.reload).to be_unpublished
        json = api_update_quiz({}, {published: true})
        expect(json['unpublishable']).to eq true
        expect(@quiz.reload).to be_published
        api_update_quiz({},{published: nil}) # nil shouldn't change published
        expect(@quiz.reload).to be_published

        allow_any_instantiation_of(@quiz).to receive(:has_student_submissions?).and_return true
        json = api_update_quiz({},{}) # nil shouldn't change published
        expect(json['unpublishable']).to eq false

        json = api_update_quiz({}, {published: false}, {expected_status: 400})
        expect(json['errors']['published']).not_to be_nil

        ActiveRecord::Base.reset_any_instantiation!
        expect(@quiz.reload).to be_published
      end

      it "should not lose quiz question count when publishing with draft state" do
        @quiz ||= @course.quizzes.create!(:title => 'title')
        @qq1 = @quiz.quiz_questions.create!(
          question_data: multiple_choice_question_data
        )
        json = api_update_quiz({}, {published: true})
        expect(@quiz.reload).to be_published
        expect(@quiz.question_count).to eq 1
      end
    end

    describe "validations" do
      context "hide_results" do
        it "should set hide_results='until_after_last_attempt' if allowed_attempts > 1" do
          api_update_quiz({'allowed_attempts' => 3}, {'hide_results' => 'until_after_last_attempt'})
          expect(updated_quiz.hide_results).to eq 'until_after_last_attempt'
        end

        it "should not hide_results='until_after_last_attempt' if allowed_attempts == 1" do
          api_update_quiz({'allowed_attempts' => 1}, {'hide_results' => 'until_after_last_attempt'})
          expect(updated_quiz.hide_results).not_to eq 'until_after_last_attempt'
        end

        it "should not hide_results='until_after_last_attempt' if allowed_attempts < 1" do
          api_update_quiz({'allowed_attempts' => -1}, {'hide_results' => 'until_after_last_attempt'})
          expect(updated_quiz.hide_results).not_to eq 'until_after_last_attempt'
        end
      end

      context "show_correct_answers" do
        it "should save show_correct_answers if hide_results is null" do
          api_update_quiz({'hide_results' => nil}, {'show_correct_answers' => false})
          expect(updated_quiz.show_correct_answers).to be_falsey
        end

        it "should not save show_correct_answers if hide_results is not null" do
          api_update_quiz({'hide_results' => 'always'}, {'show_correct_answers' => false})
          expect(updated_quiz.show_correct_answers).to be_truthy
        end
      end

      context "scoring_policy" do
        it "should set scoring policy if allowed_attempts > 1" do
          api_update_quiz({'allowed_attempts' => 3}, {'scoring_policy' => 'keep_latest'})
          expect(updated_quiz.scoring_policy).to eq 'keep_latest'
        end

        it "should not set scoring policy if allowed_attempts == 1" do
          api_update_quiz({'allowed_attempts' => 1}, {'scoring_policy' => 'keep_latest'})
          expect(updated_quiz.scoring_policy).not_to eq 'keep_latest'
        end

        it "should not set scoring policy if allowed_attempts > 1" do
          api_update_quiz({'allowed_attempts' => -1}, {'scoring_policy' => 'keep_latest'})
          expect(updated_quiz.scoring_policy).not_to eq 'keep_latest'
        end
      end

      context "cant_go_back" do
        it "should set cant_go_back if one_question_at_a_time is true" do
          api_update_quiz({'one_question_at_a_time' => true}, {'cant_go_back' => true})
          expect(updated_quiz.cant_go_back).to be_truthy
        end

        it "should not set cant_go_back if one_question_at_a_time is not true" do
          api_update_quiz({'one_question_at_a_time' => false}, {'cant_go_back' => true})
          expect(updated_quiz.cant_go_back).not_to be_truthy
        end
      end

      context 'time_limit' do
        it 'should discard negative values' do
          api_update_quiz({'time_limit' => 10}, {'time_limit' => -25})
          expect(updated_quiz.time_limit).to eq 10
        end
      end

      context 'allowed_attempts' do
<<<<<<< HEAD
        it 'should discard values less than -1' do
          api_update_quiz({'allowed_attempts' => -1}, {'allowed_attempts' => -25})
          expect(updated_quiz.allowed_attempts).to eq -1
=======
        it 'discards values less than -1' do
          api_update_quiz({ 'allowed_attempts' => -1 }, { 'allowed_attempts' => -25 })
          expect(updated_quiz.allowed_attempts).to eq(-1)
>>>>>>> 2d51e8e7
        end
      end
    end

    context "with grading periods" do
      def create_quiz(attr)
        @course.quizzes.create!({ title: "Example Quiz", quiz_type: "assignment" }.merge(attr))
      end

      def override_for_date(date)
        override = @quiz.assignment_overrides.build
        override.set_type = "CourseSection"
        override.due_at = date
        override.due_at_overridden = true
        override.set_id = @course.course_sections.first
        override.save!
        override
      end

      def call_update(params, expected_status)
        api_call_as_user(
          @current_user,
          :put, "/api/v1/courses/#{@course.id}/quizzes/#{@quiz.id}",
          {
            controller: "quizzes/quizzes_api",
            action: "update",
            format: "json",
            course_id: @course.id.to_s,
            id: @quiz.to_param
          },
          { quiz: params },
          {},
          { expected_status: expected_status }
        )
      end

      before :once do
        teacher_in_course(active_all: true)
        grading_period_group = Factories::GradingPeriodGroupHelper.new.create_for_account(@course.root_account)
        term = @course.enrollment_term
        term.grading_period_group = grading_period_group
        term.save!
        Factories::GradingPeriodHelper.new.create_for_group(grading_period_group, {
          start_date: 2.weeks.ago, end_date: 2.days.ago, close_date: 1.day.ago
        })
        account_admin_user(account: @course.root_account)
      end

      context "when the user is a teacher" do
        before :each do
          @current_user = @teacher
        end

        it "should allow changing due_at and lock_at with 'fancy midnight'" do
          quiz_params = {due_at: 'Sun, 18 Mar 2018', lock_at: 'Sun, 18 Mar 2018', unlock_at: 'Fri, 16 Mar 2018', quiz_type: 'assignment'}
          api_params = {due_at: 'Sat, 17 Mar 2018', lock_at: 'Sat, 17 Mar 2018', unlock_at: 'Fri, 16 Mar 2018'}
          api_update_quiz(quiz_params, api_params, expected_status: 200)
          expect(@quiz.reload.due_at.iso8601).to eq('2018-03-17T23:59:59Z')
          expect(@quiz.reload.lock_at.iso8601).to eq('2018-03-17T23:59:59Z')
        end

        it "should allow changing due_at with 'fancy midnight'" do
          quiz_params = {due_at: 'Sun, 18 Mar 2018', lock_at: 'Sun, 18 Mar 2018', unlock_at: 'Fri, 16 Mar 2018', quiz_type: 'assignment'}
          api_params = {due_at: 'Sat, 17 Mar 2018'}
          api_update_quiz(quiz_params, api_params, expected_status: 200)
          expect(@quiz.reload.due_at.iso8601).to eq('2018-03-17T23:59:59Z')
        end

        it "should allow changing lock_at with 'fancy midnight'" do
          quiz_params = {due_at: 'Sun, 18 Mar 2018', lock_at: 'Mon, 19 Mar 2018', unlock_at: 'Fri, 16 Mar 2018', quiz_type: 'assignment'}
          api_params = {lock_at: 'Sun, 18 Mar 2018'}
          api_update_quiz(quiz_params, api_params, expected_status: 200)
          expect(@quiz.reload.lock_at.iso8601).to eq('2018-03-18T23:59:59Z')
        end

        it "allows changing the due date to another date in an open grading period" do
          due_date = 3.days.from_now.iso8601
          @quiz = create_quiz(due_at: 7.days.from_now)
          call_update({ due_at: due_date }, 200)
          expect(@quiz.reload.due_at).to eq due_date
        end

        it "allows dates within the same minute to be considered equal" do
          quiz_params = {due_at: 'Sun, 18 Mar 2018', lock_at: 'Sun, 18 Mar 2018', unlock_at: 'Fri, 16 Mar 2018', quiz_type: 'assignment'}
          api_params = {due_at: '2018-03-27 23:59:59 ', lock_at: '2018-03-27 23:59:00'}
          api_update_quiz(quiz_params, api_params, expected_status: 200)
        end

        it "allows changing the due date when the quiz is only visible to overrides" do
          due_date = 3.days.from_now.iso8601
          @quiz = create_quiz(due_at: 3.days.ago, only_visible_to_overrides: true)
          call_update({ due_at: due_date }, 200)
          expect(@quiz.reload.due_at).to eq due_date
        end

        it "allows disabling only_visible_to_overrides when due in an open grading period" do
          @quiz = create_quiz(due_at: 3.days.from_now, only_visible_to_overrides: true)
          call_update({ only_visible_to_overrides: false }, 200)
          expect(@quiz.reload.only_visible_to_overrides).to eql false
        end

        it "allows enabling only_visible_to_overrides when due in an open grading period" do
          @quiz = create_quiz(due_at: 3.days.from_now, only_visible_to_overrides: false)
          call_update({ only_visible_to_overrides: true }, 200)
          expect(@quiz.reload.only_visible_to_overrides).to eql true
        end

        it "does not allow disabling only_visible_to_overrides when due in a closed grading period" do
          @quiz = create_quiz(due_at: 3.days.ago, only_visible_to_overrides: true)
          call_update({ only_visible_to_overrides: false }, 403)
          expect(@quiz.reload.only_visible_to_overrides).to eql true
          json = JSON.parse response.body
          expect(json["errors"].keys).to include "due_at"
        end

        it "does not allow enabling only_visible_to_overrides when due in a closed grading period" do
          @quiz = create_quiz(due_at: 3.days.ago, only_visible_to_overrides: false)
          call_update({ only_visible_to_overrides: true }, 403)
          expect(@quiz.reload.only_visible_to_overrides).to eql false
          json = JSON.parse response.body
          expect(json["errors"].keys).to include "only_visible_to_overrides"
        end

        it "allows disabling only_visible_to_overrides when changing due date to an open grading period" do
          due_date = 3.days.from_now.iso8601
          @quiz = create_quiz(due_at: 3.days.ago, only_visible_to_overrides: true)
          call_update({ due_at: due_date, only_visible_to_overrides: false }, 200)
          expect(@quiz.reload.only_visible_to_overrides).to eql false
          expect(@quiz.due_at).to eq due_date
        end

        it "does not allow changing the due date on a quiz due in a closed grading period" do
          due_date = 3.days.ago
          @quiz = create_quiz(due_at: due_date)
          call_update({ due_at: 3.days.from_now.iso8601 }, 403)
          expect(@quiz.reload.due_at).to eq due_date
          json = JSON.parse response.body
          expect(json["errors"].keys).to include "due_at"
        end

        it "does not allow changing the due date to a date within a closed grading period" do
          due_date = 3.days.from_now
          @quiz = create_quiz(due_at: due_date)
          call_update({ due_at: 3.days.ago.iso8601 }, 403)
          expect(@quiz.reload.due_at).to eq due_date
          json = JSON.parse response.body
          expect(json["errors"].keys).to include "due_at"
        end

        it "does not allow unsetting the due date when the last grading period is closed" do
          due_date = 3.days.from_now
          @quiz = create_quiz(due_at: due_date)
          call_update({ due_at: nil }, 403)
          expect(@quiz.reload.due_at).to eq due_date
          json = JSON.parse response.body
          expect(json["errors"].keys).to include "due_at"
        end

        it "succeeds when the due date is set to the same value" do
          due_date = 3.days.ago.iso8601
          @quiz = create_quiz(due_at: due_date)
          call_update({ due_at: due_date }, 200)
          expect(@quiz.reload.due_at).to eq due_date
        end

        it "succeeds when the due date is not changed" do
          due_date = 3.days.ago.iso8601
          @quiz = create_quiz(due_at: due_date)
          call_update({ name: "Updated Quiz" }, 200)
          expect(@quiz.reload.due_at).to eq due_date
        end

        it "allows changing the due date when the quiz is not graded" do
          due_date = 3.days.ago.iso8601
          @quiz = create_quiz(due_at: 7.days.from_now, quiz_type: "survey")
          call_update({ due_at: due_date }, 200)
          expect(@quiz.reload.due_at).to eq due_date
        end

        it "allows unsetting the due date when not graded and the last grading period is closed" do
          @quiz = create_quiz(due_at: 3.days.from_now, quiz_type: "survey")
          call_update({ due_at: nil }, 200)
          expect(@quiz.reload.due_at).to be_nil
        end

        it "allows changing the due date on a quiz with an override due in a closed grading period" do
          due_date = 7.days.from_now.iso8601
          @quiz = create_quiz(due_at: 7.days.from_now)
          override_for_date(3.days.ago)
          call_update({ due_at: due_date }, 200)
          expect(@quiz.reload.due_at).to eq due_date
        end
      end

      context "when the user is an admin" do
        before :each do
          @current_user = @admin
        end

        it "does not allow disabling only_visible_to_overrides when due in a closed grading period" do
          @quiz = create_quiz(due_at: 3.days.ago, only_visible_to_overrides: true)
          call_update({ only_visible_to_overrides: false }, 200)
          expect(@quiz.reload.only_visible_to_overrides).to eql false
        end

        it "does not allow enabling only_visible_to_overrides when due in a closed grading period" do
          @quiz = create_quiz(due_at: 3.days.ago, only_visible_to_overrides: false)
          call_update({ only_visible_to_overrides: true }, 200)
          expect(@quiz.reload.only_visible_to_overrides).to eql true
        end

        it "allows changing the due date on a quiz due in a closed grading period" do
          due_date = 3.days.from_now.iso8601
          @quiz = create_quiz(due_at: 3.days.ago)
          call_update({ due_at: due_date }, 200)
          expect(@quiz.reload.due_at).to eq due_date
        end

        it "allows changing the due date on a quiz with an override due in a closed grading period" do
          due_date = 3.days.from_now.iso8601
          @quiz = create_quiz(due_at: 7.days.from_now)
          override_for_date(3.days.ago)
          call_update({ due_at: due_date }, 200)
          expect(@quiz.reload.due_at).to eq due_date
        end

        it "allows changing the due date to a date within a closed grading period" do
          due_date = 3.days.ago.iso8601
          @quiz = create_quiz(due_at: 3.days.from_now)
          call_update({ due_at: due_date }, 200)
          expect(@quiz.reload.due_at).to eq due_date
        end

        it "allows unsetting the due date when the last grading period is closed" do
          @quiz = create_quiz(due_at: 3.days.from_now)
          call_update({ due_at: nil }, 200)
          expect(@quiz.reload.due_at).to eq nil
        end
      end
    end
  end

  describe "POST /courses/:course_id/quizzes/:id/reorder (reorder)" do
    before :once do
      teacher_in_course(:active_all => true)
      @quiz  = @course.quizzes.create! :title => 'title'
      @question1 = @quiz.quiz_questions.create!(:question_data => {'name' => 'test question 1', 'answers' => [{'id' => 1}, {'id' => 2}], :position => 1})
      @question2 = @quiz.quiz_questions.create!(:question_data => {'name' => 'test question 2', 'answers' => [{'id' => 3}, {'id' => 4}], :position => 2})
      @question3 = @quiz.quiz_questions.create!(:question_data => {'name' => 'test question 3', 'answers' => [{'id' => 5}, {'id' => 6}], :position => 3})
    end

    it "should require authorization" do
      course_with_student_logged_in(:active_all => true)
      course_quiz

      raw_api_call(:post, "/api/v1/courses/#{@course.id}/quizzes/#{@quiz.id}/reorder",
                  {:controller=>"quizzes/quizzes_api", :action => "reorder", :format => "json", :course_id => "#{@course.id}", :id => "#{@quiz.id}"},
                  {:order => [] },
                  {'Accept' => 'application/vnd.api+json'})

      # should be authorization error
      expect(response.code).to eq '401'
    end

    it "should reorder a quiz's questions" do
      raw_api_call(:post, "/api/v1/courses/#{@course.id}/quizzes/#{@quiz.id}/reorder",
                  {:controller=>"quizzes/quizzes_api", :action => "reorder", :format => "json", :course_id => "#{@course.id}", :id => "#{@quiz.id}"},
                  {:order => [{"type" => "question", "id" => @question3.id},
                              {"type" => "question", "id" => @question1.id},
                              {"type" => "question", "id" => @question2.id}] },
                  {'Accept' => 'application/vnd.api+json'})

      # should reorder the quiz questions
      order = @quiz.reload.quiz_questions.active.sort_by{|q| q.position }.map {|q| q.id }
      expect(order).to eq [@question3.id, @question1.id, @question2.id]
    end

    it "should reorder a quiz's questions and groups" do
      @group = @quiz.quiz_groups.create :name => 'Test Group'

      raw_api_call(:post, "/api/v1/courses/#{@course.id}/quizzes/#{@quiz.id}/reorder",
                  {:controller=>"quizzes/quizzes_api", :action => "reorder", :format => "json", :course_id => "#{@course.id}", :id => "#{@quiz.id}"},
                  {:order => [{"type" => "question", "id" => @question3.id},
                              {"type" => "group",    "id" => @group.id},
                              {"type" => "question", "id" => @question1.id},
                              {"type" => "question", "id" => @question2.id}] },
                  {'Accept' => 'application/vnd.api+json'})

      # should reorder group
      expect(@question3.reload.position).to eq 1
      expect(@group.reload.position).to     eq 2
      expect(@question1.reload.position).to eq 3
      expect(@question2.reload.position).to eq 4
    end

    it "should pull questions out of a group to the root quiz" do
      @group = @quiz.quiz_groups.create :name => 'Test Group'
      @group.quiz_questions = [@question1, @question2]

      raw_api_call(:post, "/api/v1/courses/#{@course.id}/quizzes/#{@quiz.id}/reorder",
                  {:controller=>"quizzes/quizzes_api", :action => "reorder", :format => "json", :course_id => "#{@course.id}", :id => "#{@quiz.id}"},
                  {:order => [{"type" => "question", "id" => @question3.id},
                              {"type" => "question", "id" => @question2.id}] },
                  {'Accept' => 'application/vnd.api+json'})

      # should remove items from the group
      order = @group.reload.quiz_questions.active.sort_by{|q| q.position }.map {|q| q.id }
      expect(order).to eq [@question1.id]
    end
  end

  describe "POST /courses/:course_id/quizzes/:id/validate_access_code" do
    before :once do
      teacher_in_course(:active_all => true)
      @quiz = @course.quizzes.create!
    end

    it "should return false if no access code" do
      raw_api_call(:post, "/api/v1/courses/#{@course.id}/quizzes/#{@quiz.id}/validate_access_code",
                  {
                    :controller=>"quizzes/quizzes_api",
                    :action => "validate_access_code",
                    :format => "json", :course_id => "#{@course.id}",
                    :id => "#{@quiz.id}"
                  },
                  {:access_code => "TMNT" })
      expect(response.body).to eq "false"
    end

    it "should return false on an incorrect access code" do
      @quiz.access_code = "TMNT"
      @quiz.save!
      raw_api_call(:post, "/api/v1/courses/#{@course.id}/quizzes/#{@quiz.id}/validate_access_code",
                  {
                    :controller=>"quizzes/quizzes_api",
                    :action => "validate_access_code",
                    :format => "json",
                    :course_id => "#{@course.id}",
                    :id => "#{@quiz.id}"
                  },
                  {:access_code => "Leonardo" })
      expect(response.body).to eq "false"
    end

    it "should return true on a correct access code" do
      @quiz.access_code = "TMNT"
      @quiz.save!
      raw_api_call(:post, "/api/v1/courses/#{@course.id}/quizzes/#{@quiz.id}/validate_access_code",
                  {
                    :controller=>"quizzes/quizzes_api",
                    :action => "validate_access_code",
                    :format => "json",
                    :course_id => "#{@course.id}",
                    :id => "#{@quiz.id}"
                  },
                  {:access_code => "TMNT" })
      expect(response.body).to eq "true"
    end

  end

  describe "differentiated assignments" do
    def calls_display_quiz(quiz, _opts={except: []})
      get_index(quiz.context)
      expect(JSON.parse(response.body).to_s).to include("#{quiz.title}")
      get_show(quiz)
      expect(JSON.parse(response.body).to_s).to include("#{quiz.title}")
    end

    def calls_do_not_show_quiz(quiz)
      get_index(quiz.context)
      expect(JSON.parse(response.body).to_s).not_to include("#{quiz.title}")
      get_show(quiz)
      assert_status(401)
    end

    def get_index(course)
      raw_api_call(:get, "/api/v1/courses/#{course.id}/quizzes",
                   :controller => "quizzes/quizzes_api",
                   :action => "index",
                   :format => "json",
                   :course_id => "#{course.id}")
    end

    def get_show(quiz)
      raw_api_call(:get, "/api/v1/courses/#{quiz.context.id}/quizzes/#{quiz.id}",
                        :controller=>"quizzes/quizzes_api", :action=>"show", :format=>"json", :course_id=>"#{quiz.context.id}", :id => "#{quiz.id}")
    end

    def create_quiz_for_da(opts={})
      @quiz = Quizzes::Quiz.create!({
        context: @course,
        description: 'descript foo',
        only_visible_to_overrides: opts[:only_visible_to_overrides],
        points_possible: rand(1000),
        title: opts[:title]
      })
      @quiz.publish
      @quiz.save!
      @assignment = @quiz.assignment
      @quiz
    end

    before(:once) do
      course_with_teacher(:active_all => true, :user => user_with_pseudonym)
      @student_with_override, @student_without_override= create_users(2, return_type: :record)

      @quiz_with_restricted_access = create_quiz_for_da(title: "only visible to student one", only_visible_to_overrides: true)
      @quiz_visible_to_all = create_quiz_for_da(title: "assigned to all", only_visible_to_overrides: false)

      @course.enroll_student(@student_without_override, :enrollment_state => 'active')
      @section = @course.course_sections.create!(name: "test section")
      student_in_section(@section, user: @student_with_override)
      create_section_override_for_quiz(@quiz_with_restricted_access, {course_section: @section})

      @observer = User.create
      @observer_enrollment = @course.enroll_user(@observer, 'ObserverEnrollment', :section => @course.course_sections.first, :enrollment_state => 'active')
      @observer_enrollment.update_attribute(:associated_user_id, @student_with_override.id)
    end

    it "lets the teacher see all quizzes" do
      @user = @teacher
      [@quiz_with_restricted_access,@quiz_visible_to_all].each{|q| calls_display_quiz(q) }
    end

    it "lets students with visibility see quizzes" do
      @user = @student_with_override
      [@quiz_with_restricted_access,@quiz_visible_to_all].each{|q| calls_display_quiz(q) }
    end

    it 'gives observers the same visibility as their student' do
      @user = @observer
      [@quiz_with_restricted_access,@quiz_visible_to_all].each{|q| calls_display_quiz(q) }
    end

    it 'observers without students see all' do
      @observer_enrollment.update_attribute(:associated_user_id, nil)
      @user = @observer
      [@quiz_with_restricted_access,@quiz_visible_to_all].each{|q| calls_display_quiz(q)}
    end

    it "restricts access to students without visibility" do
      @user = @student_without_override
      calls_do_not_show_quiz(@quiz_with_restricted_access)
      calls_display_quiz(@quiz_visible_to_all)
    end

    it "doesnt show extra assignments with overrides in the index" do
      @quiz_assigned_to_empty_section = create_quiz_for_da(title: "assigned to none", only_visible_to_overrides: true)
      @unassigned_section = @course.course_sections.create!(name: "unassigned section")
      create_section_override_for_quiz(@quiz_assigned_to_empty_section, {course_section: @unassigned_section})

      @user = @student_with_override
      get_index(@course)
      expect(JSON.parse(response.body).to_s).not_to include("#{@quiz_assigned_to_empty_section.title}")
    end
  end
end<|MERGE_RESOLUTION|>--- conflicted
+++ resolved
@@ -22,9 +22,7 @@
 require File.expand_path(File.dirname(__FILE__) + '/../../locked_spec')
 require File.expand_path(File.dirname(__FILE__) + '/../../../file_upload_helper')
 
-
 describe Quizzes::QuizzesApiController, type: :request do
-
   include FileUploadHelper
 
   context 'locked api item' do
@@ -40,7 +38,7 @@
       api_call(
         :get,
         "/api/v1/courses/#{@course.id}/quizzes/#{locked_item.id}",
-        {:controller=>'quizzes/quizzes_api', :action=>'show', :format=>'json', :course_id=>"#{@course.id}", :id => "#{locked_item.id}"},
+        { :controller => 'quizzes/quizzes_api', :action => 'show', :format => 'json', :course_id => "#{@course.id}", :id => "#{locked_item.id}" },
       )
     end
 
@@ -48,7 +46,7 @@
   end
 
   describe "GET /courses/:course_id/quizzes (index)" do
-    let(:quizzes) { (0..3).map { |i| @course.quizzes.create! :title => "quiz_#{i}"} }
+    let(:quizzes) { (0..3).map { |i| @course.quizzes.create! :title => "quiz_#{i}" } }
 
     before(:once) { teacher_in_course(:active_all => true) }
 
@@ -66,12 +64,12 @@
                  course_id: "#{@course.id}")
       end
 
-      it "should return list of quizzes" do
+      it "returns list of quizzes" do
         quiz_ids = subject.collect { |quiz| quiz['id'] }
         expect(quiz_ids).to eq quizzes.map(&:id)
       end
 
-      it 'should not be able to take quiz' do
+      it 'is not able to take quiz' do
         actual_values = subject.map { |quiz| quiz['locked_for_user'] }
         expected_values = Array.new(actual_values.count, true)
         expect(actual_values).to eq(expected_values)
@@ -83,7 +81,7 @@
         let(:quizzes_without_search_term) { (0..2).map { |i| @course.quizzes.create! :title => "quiz_#{i}" } }
         let(:quizzes) { quizzes_with_search_term + quizzes_without_search_term }
 
-        it "should search for quizzes by title" do
+        it "searches for quizzes by title" do
           response = api_call(:get,
                               "/api/v1/courses/#{@course.id}/quizzes?search_term=#{search_term}",
                               controller: "quizzes/quizzes_api",
@@ -102,7 +100,7 @@
         let(:quiz_count) { 10 }
         let(:quizzes) { (0..quiz_count).map { @course.quizzes.create! :title => "the same title" } }
 
-        it "should deterministically order quizzes for pagination" do
+        it "deterministicallies order quizzes for pagination" do
           found_quiz_ids = []
           quiz_count.times do |i|
             page_num = i + 1
@@ -154,7 +152,7 @@
           @course.save!
         end
 
-        it "should return unauthorized" do
+        it "returns unauthorized" do
           raw_api_call(:get,
                        "/api/v1/courses/#{@course.id}/quizzes",
                        controller: "quizzes/quizzes_api",
@@ -186,7 +184,7 @@
           expect(quiz_ids).to eq([published_quiz.id])
         end
 
-        it 'should be able to take quiz' do
+        it 'is able to take quiz' do
           actual_values = subject.map { |quiz| quiz['locked_for_user'] }
           expected_values = [false]
           expect(actual_values).to eq(expected_values)
@@ -223,7 +221,7 @@
         @quiz.save!
 
         @json = api_call(:get, "/api/v1/courses/#{@course.id}/quizzes/#{@quiz.id}",
-                        :controller=>"quizzes/quizzes_api", :action=>"show", :format=>"json", :course_id=>"#{@course.id}", :id => "#{@quiz.id}")
+                         :controller => "quizzes/quizzes_api", :action => "show", :format => "json", :course_id => "#{@course.id}", :id => "#{@quiz.id}")
       end
 
       it "includes unpublished questions in question count" do
@@ -232,16 +230,15 @@
     end
 
     context "jsonapi style request" do
-
       it "renders in a jsonapi style" do
         @quiz = @course.quizzes.create! title: 'Test Quiz'
         @json = api_call(:get, "/api/v1/courses/#{@course.id}/quizzes/#{@quiz.id}",
-                         { :controller=>"quizzes/quizzes_api", :action=>"show", :format=>"json", :course_id=>"#{@course.id}", :id => "#{@quiz.id}"}, {},
-                        'Accept' => 'application/vnd.api+json')
+                         { :controller => "quizzes/quizzes_api", :action => "show", :format => "json", :course_id => "#{@course.id}", :id => "#{@quiz.id}" }, {},
+                         'Accept' => 'application/vnd.api+json')
         @json = @json.fetch('quizzes').map { |q| q.with_indifferent_access }
         expect(@json).to match_array [
-          Quizzes::QuizApiSerializer.new(@quiz, scope: @user, controller: controller, session: session).
-          as_json[:quiz].with_indifferent_access
+          Quizzes::QuizApiSerializer.new(@quiz, scope: @user, controller: controller, session: session)
+                                    .as_json[:quiz].with_indifferent_access
         ]
       end
     end
@@ -250,33 +247,33 @@
       let(:quiz) { @course.quizzes.create! title: 'Test Quiz' }
       let(:json) do
         json = api_call(:get, "/api/v1/courses/#{@course.id}/quizzes/#{quiz.id}",
-          { :controller=>"quizzes/quizzes_api", :action=>"show", :format=>"json", :course_id=>"#{@course.id}", :id => "#{quiz.id}"}, {})
+                        { :controller => "quizzes/quizzes_api", :action => "show", :format => "json", :course_id => "#{@course.id}", :id => "#{quiz.id}" }, {})
         json.with_indifferent_access
       end
 
       it "renders with QuizApiSerializer" do
         expect(json).to eq(
-          Quizzes::QuizApiSerializer.new(quiz, scope: @user, controller: controller, session: session).
-          as_json[:quiz].with_indifferent_access
+          Quizzes::QuizApiSerializer.new(quiz, scope: @user, controller: controller, session: session)
+          .as_json[:quiz].with_indifferent_access
         )
       end
     end
 
     context "non-existent quiz" do
-      it "should return a not found error message" do
+      it "returns a not found error message" do
         json = api_call(:get, "/api/v1/courses/#{@course.id}/quizzes/10101",
-                       {:controller=>"quizzes/quizzes_api", :action=>"show", :format=>"json", :course_id=>"#{@course.id}", :id => "10101"},
-                       {}, {}, {:expected_status => 404})
+                        { :controller => "quizzes/quizzes_api", :action => "show", :format => "json", :course_id => "#{@course.id}", :id => "10101" },
+                        {}, {}, { :expected_status => 404 })
         expect(json.inspect).to include "does not exist"
       end
     end
   end
 
   describe "POST /courses/:course_id/quizzes (create)" do
-    def api_create_quiz(quiz_params, opts={})
+    def api_create_quiz(quiz_params, opts = {})
       api_call(:post, "/api/v1/courses/#{@course.id}/quizzes",
-              {:controller=>"quizzes/quizzes_api", :action => "create", :format=>"json", :course_id=>"#{@course.id}"},
-              {:quiz => quiz_params}, {}, opts)
+               { :controller => "quizzes/quizzes_api", :action => "create", :format => "json", :course_id => "#{@course.id}" },
+               { :quiz => quiz_params }, {}, opts)
     end
 
     before(:once) { teacher_in_course(:active_all => true) }
@@ -284,18 +281,17 @@
     let(:new_quiz) { @course.quizzes.first }
 
     context "jsonapi style request" do
-
       it "renders in a jsonapi style" do
         @json = api_call(:post, "/api/v1/courses/#{@course.id}/quizzes",
-                         { :controller=>"quizzes/quizzes_api", :action=>"create", :format=>"json", :course_id=>"#{@course.id}" },
+                         { :controller => "quizzes/quizzes_api", :action => "create", :format => "json", :course_id => "#{@course.id}" },
                          { quizzes: [{ 'title' => 'blah blah', 'published' => true }] },
-                        'Accept' => 'application/vnd.api+json')
+                         'Accept' => 'application/vnd.api+json')
         @json = @json.fetch('quizzes').map { |q| q.with_indifferent_access }
         @course.reload
         @quiz = @course.quizzes.first
         expect(@json).to match_array [
-          Quizzes::QuizApiSerializer.new(@quiz, scope: @user, controller: controller, session: session).
-          as_json[:quiz].with_indifferent_access
+          Quizzes::QuizApiSerializer.new(@quiz, scope: @user, controller: controller, session: session)
+                                    .as_json[:quiz].with_indifferent_access
         ]
       end
     end
@@ -316,13 +312,8 @@
     end
 
     it "renders an error when the title is too long" do
-<<<<<<< HEAD
-      title = 'a' * ActiveRecord::Base.maximum_string_length + '!'
-      json = api_create_quiz({ 'title' => title }, :expected_status => 400 )
-=======
       title = ('a' * ActiveRecord::Base.maximum_string_length) + '!'
       json = api_create_quiz({ 'title' => title }, :expected_status => 400)
->>>>>>> 2d51e8e7
       expect(json).to have_key 'errors'
       expect(new_quiz).to be_nil
     end
@@ -333,117 +324,117 @@
         let_once(:other_course) { Course.create! :name => 'other course' }
         let_once(:other_group) { other_course.groups.create! :name => 'other group' }
 
-        it "should put the quiz in a group owned by its course" do
-          api_create_quiz({'title' => 'test quiz', 'assignment_group_id' => my_group.id})
+        it "puts the quiz in a group owned by its course" do
+          api_create_quiz({ 'title' => 'test quiz', 'assignment_group_id' => my_group.id })
           expect(new_quiz.assignment_group_id).to eq my_group.id
         end
 
-        it "should not put the quiz in a group not owned by its course" do
-          api_create_quiz({'title' => 'test quiz', 'assignment_group_id' => other_group.id})
+        it "does not put the quiz in a group not owned by its course" do
+          api_create_quiz({ 'title' => 'test quiz', 'assignment_group_id' => other_group.id })
           expect(new_quiz.assignment_group_id).not_to eq other_group.id
         end
       end
 
       context "hide_results" do
-        it "should set hide_results='until_after_last_attempt' if allowed_attempts > 1" do
-          api_create_quiz({'hide_results' => 'until_after_last_attempt', 'allowed_attempts' => 3})
+        it "sets hide_results='until_after_last_attempt' if allowed_attempts > 1" do
+          api_create_quiz({ 'hide_results' => 'until_after_last_attempt', 'allowed_attempts' => 3 })
           expect(new_quiz.hide_results).to eq 'until_after_last_attempt'
         end
 
-        it "should not hide_results='until_after_last_attempt' if allowed_attempts == 1" do
-          api_create_quiz({'hide_results' => 'until_after_last_attempt', 'allowed_attempts' => 1})
+        it "does not hide_results='until_after_last_attempt' if allowed_attempts == 1" do
+          api_create_quiz({ 'hide_results' => 'until_after_last_attempt', 'allowed_attempts' => 1 })
           expect(new_quiz.hide_results).not_to eq 'until_after_last_attempt'
         end
 
-        it "should not hide_results='until_after_last_attempt' if allowed_attempts < 1" do
-          api_create_quiz({'hide_results' => 'until_after_last_attempt', 'allowed_attempts' => -1})
+        it "does not hide_results='until_after_last_attempt' if allowed_attempts < 1" do
+          api_create_quiz({ 'hide_results' => 'until_after_last_attempt', 'allowed_attempts' => -1 })
           expect(new_quiz.hide_results).not_to eq 'until_after_last_attempt'
         end
       end
 
       context "show_correct_answers" do
-        it "should be set if hide_results is disabled" do
-          api_create_quiz({'show_correct_answers' => false, 'hide_results' => nil})
+        it "is set if hide_results is disabled" do
+          api_create_quiz({ 'show_correct_answers' => false, 'hide_results' => nil })
           expect(new_quiz.show_correct_answers).to be_falsey
         end
 
-        it "should be ignored if hide_results is enabled" do
-          api_create_quiz({'show_correct_answers' => false, 'hide_results' => 'always'})
+        it "is ignored if hide_results is enabled" do
+          api_create_quiz({ 'show_correct_answers' => false, 'hide_results' => 'always' })
           expect(new_quiz.show_correct_answers).to be_truthy
         end
       end
 
       context 'show_correct_answers_last_attempt' do
-        it 'should be settable if show_correct_answers is on and allowed_attempts > 1' do
+        it 'is settable if show_correct_answers is on and allowed_attempts > 1' do
           api_create_quiz({
-            'allowed_attempts' => 2,
-            'show_correct_answers' => true,
-            'show_correct_answers_last_attempt' => true
-          })
+                            'allowed_attempts' => 2,
+                            'show_correct_answers' => true,
+                            'show_correct_answers_last_attempt' => true
+                          })
 
           expect(new_quiz.show_correct_answers_last_attempt).to be_truthy
         end
 
-        it 'should be ignored otherwise' do
+        it 'is ignored otherwise' do
           api_create_quiz({
-            'allowed_attempts' => 2,
-            'show_correct_answers' => false,
-            'show_correct_answers_last_attempt' => true
-          })
+                            'allowed_attempts' => 2,
+                            'show_correct_answers' => false,
+                            'show_correct_answers_last_attempt' => true
+                          })
 
           expect(new_quiz.show_correct_answers_last_attempt).to be_falsey,
-            'does not work when show_correct_answers is false'
+                                                                'does not work when show_correct_answers is false'
 
           api_create_quiz({
-            'allowed_attempts' => 1,
-            'show_correct_answers' => true,
-            'show_correct_answers_last_attempt' => true
-          })
+                            'allowed_attempts' => 1,
+                            'show_correct_answers' => true,
+                            'show_correct_answers_last_attempt' => true
+                          })
 
           expect(new_quiz.show_correct_answers_last_attempt).to be_falsey,
-            'does not work when multiple attempts are not specified'
+                                                                'does not work when multiple attempts are not specified'
         end
       end
 
       context "scoring_policy" do
-        it "should set scoring policy if allowed_attempts > 1" do
-          api_create_quiz({'scoring_policy' => 'keep_latest', 'allowed_attempts' => 3})
+        it "sets scoring policy if allowed_attempts > 1" do
+          api_create_quiz({ 'scoring_policy' => 'keep_latest', 'allowed_attempts' => 3 })
           expect(new_quiz.scoring_policy).to eq 'keep_latest'
         end
 
-        it "should not set scoring policy if allowed_attempts == 1" do
-          api_create_quiz({'scoring_policy' => 'keep_latest', 'allowed_attempts' => 1})
+        it "does not set scoring policy if allowed_attempts == 1" do
+          api_create_quiz({ 'scoring_policy' => 'keep_latest', 'allowed_attempts' => 1 })
           expect(new_quiz.scoring_policy).not_to eq 'keep_latest'
         end
 
-        it "should not set scoring policy if allowed_attempts > 1" do
-          api_create_quiz({'scoring_policy' => 'keep_latest', 'allowed_attempts' => -1})
+        it "does not set scoring policy if allowed_attempts > 1" do
+          api_create_quiz({ 'scoring_policy' => 'keep_latest', 'allowed_attempts' => -1 })
           expect(new_quiz.scoring_policy).not_to eq 'keep_latest'
         end
       end
 
       context "cant_go_back" do
-        it "should set cant_go_back if one_question_at_a_time is true" do
-          api_create_quiz({'cant_go_back' => true, 'one_question_at_a_time' => true})
+        it "sets cant_go_back if one_question_at_a_time is true" do
+          api_create_quiz({ 'cant_go_back' => true, 'one_question_at_a_time' => true })
           expect(new_quiz.cant_go_back).to be_truthy
         end
 
-        it "should not set cant_go_back if one_question_at_a_time is not true" do
-          api_create_quiz({'cant_go_back' => true, 'one_question_at_a_time' => false})
+        it "does not set cant_go_back if one_question_at_a_time is not true" do
+          api_create_quiz({ 'cant_go_back' => true, 'one_question_at_a_time' => false })
           expect(new_quiz.cant_go_back).not_to be_truthy
         end
       end
 
       context 'time_limit' do
-        it 'should discard negative values' do
-          api_create_quiz({'time_limit' => -25})
+        it 'discards negative values' do
+          api_create_quiz({ 'time_limit' => -25 })
           expect(new_quiz.time_limit).to be_nil
         end
       end
 
       context 'allowed_attempts' do
-        it 'should discard values less than -1' do
-          api_create_quiz({'allowed_attempts' => -25})
+        it 'discards values less than -1' do
+          api_create_quiz({ 'allowed_attempts' => -25 })
           expect(new_quiz.allowed_attempts).to eq 1
         end
       end
@@ -451,7 +442,7 @@
       it 'removes domain from URLs in description' do
         file = create_fixture_attachment(@course, 'test_image.jpg')
         file_link = get_file_link(file)
-        api_create_quiz({description: file_link})
+        api_create_quiz({ description: file_link })
         link_without_domain = "<a href=\"/courses/#{@course.id}/files/#{file.id}/download\">Link</a>"
         expect(Quizzes::Quiz.last.description).to eq(link_without_domain)
       end
@@ -481,8 +472,8 @@
         term.grading_period_group = grading_period_group
         term.save!
         Factories::GradingPeriodHelper.new.create_for_group(grading_period_group, {
-          start_date: 2.weeks.ago, end_date: 2.days.ago, close_date: 1.day.ago
-        })
+                                                              start_date: 2.weeks.ago, end_date: 2.days.ago, close_date: 1.day.ago
+                                                            })
         account_admin_user(account: @course.root_account)
       end
 
@@ -563,19 +554,19 @@
       teacher_in_course active_all: true
       quiz = course_quiz !!:active
       api_call(:delete, "/api/v1/courses/#{@course.id}/quizzes/#{quiz.id}",
-               {controller: 'quizzes/quizzes_api', action: 'destroy',
-                format: 'json', course_id: @course.id.to_s,
-                id: quiz.id.to_s})
+               { controller: 'quizzes/quizzes_api', action: 'destroy',
+                 format: 'json', course_id: @course.id.to_s,
+                 id: quiz.id.to_s })
       expect(quiz.reload).to be_deleted
     end
   end
 
   describe "PUT /courses/:course_id/quizzes/:id (update)" do
-    def api_update_quiz(quiz_params, api_params, opts={})
-      @quiz ||= @course.quizzes.create!({:title => 'title'}.merge(quiz_params))
+    def api_update_quiz(quiz_params, api_params, opts = {})
+      @quiz ||= @course.quizzes.create!({ :title => 'title' }.merge(quiz_params))
       api_call(:put, "/api/v1/courses/#{@course.id}/quizzes/#{@quiz.id}",
-              {:controller=>"quizzes/quizzes_api", :action => "update", :format=>"json", :course_id=>"#{@course.id}", :id=>"#{@quiz.id}"},
-              {:quiz => api_params}, {}, opts)
+               { :controller => "quizzes/quizzes_api", :action => "update", :format => "json", :course_id => "#{@course.id}", :id => "#{@quiz.id}" },
+               { :quiz => api_params }, {}, opts)
     end
 
     before { teacher_in_course(:active_all => true) }
@@ -584,67 +575,61 @@
     let(:quiz_params) { {} }
 
     it "updates quiz attributes" do
-      api_update_quiz({'title' => 'old title'}, {'title' => 'new title'})
+      api_update_quiz({ 'title' => 'old title' }, { 'title' => 'new title' })
       expect(updated_quiz.title).to eq 'new title'
     end
 
     it "allows quiz attribute \'only_visible_to_overrides\' to be updated to true with PUT request " do
-      api_update_quiz({'only_visible_to_overrides' => 'false'}, {'only_visible_to_overrides' => 'true'})
+      api_update_quiz({ 'only_visible_to_overrides' => 'false' }, { 'only_visible_to_overrides' => 'true' })
       expect(updated_quiz.only_visible_to_overrides).to eq true
     end
 
     it "allows quiz attribute \'only_visible_to_overrides\' to be updated to false with PUT request " do
-      api_update_quiz({'only_visible_to_overrides' => 'true'}, {'only_visible_to_overrides' => 'false'})
+      api_update_quiz({ 'only_visible_to_overrides' => 'true' }, { 'only_visible_to_overrides' => 'false' })
       expect(updated_quiz.only_visible_to_overrides).to eq false
     end
 
     it 'removes domain from URLs' do
       file = create_fixture_attachment(@course, 'test_image.jpg')
       file_link = get_file_link(file)
-      api_update_quiz({}, {description: file_link})
+      api_update_quiz({}, { description: file_link })
       link_without_domain = "<a href=\"/courses/#{@course.id}/files/#{file.id}/download\">Link</a>"
       expect(Quizzes::Quiz.last.description).to eq(link_without_domain)
     end
 
     context "jsonapi style request" do
-
       it "renders in a jsonapi style" do
         @quiz = @course.quizzes.create! title: 'Test Quiz'
         @json = raw_api_call(:put, "/api/v1/courses/#{@course.id}/quizzes/#{@quiz.id}",
-                         { :controller=>"quizzes/quizzes_api", :action=>"update", :format=>"json", :course_id=>"#{@course.id}", :id => "#{@quiz.id}"},
-                         { quizzes: [{ 'id' => @quiz.id, 'title' => 'blah blah' }] },
-                        'Accept' => 'application/vnd.api+json')
+                             { :controller => "quizzes/quizzes_api", :action => "update", :format => "json", :course_id => "#{@course.id}", :id => "#{@quiz.id}" },
+                             { quizzes: [{ 'id' => @quiz.id, 'title' => 'blah blah' }] },
+                             'Accept' => 'application/vnd.api+json')
         expect(response).to be_successful
       end
     end
 
     it "doesn't allow setting fields not in the whitelist" do
-      api_update_quiz({}, {'assignment_id' => 123})
+      api_update_quiz({}, { 'assignment_id' => 123 })
       expect(updated_quiz.assignment_id).not_to eq 123
     end
 
     it "renders an error when the title is too long" do
-<<<<<<< HEAD
-      long_title = 'a' * ActiveRecord::Base.maximum_string_length + '!'
-      json = api_update_quiz({}, {'title' => long_title}, :expected_status => 400 )
-=======
       long_title = ('a' * ActiveRecord::Base.maximum_string_length) + '!'
       json = api_update_quiz({}, { 'title' => long_title }, :expected_status => 400)
->>>>>>> 2d51e8e7
       expect(json).to have_key 'errors'
       expect(updated_quiz.title).to eq 'title'
     end
 
     context 'anonymous_submissions' do
       it "updates anonymous_submissions" do
-        api_update_quiz({}, {anonymous_submissions: true})
+        api_update_quiz({}, { anonymous_submissions: true })
         expect(updated_quiz.anonymous_submissions).to eq true
       end
     end
 
     context 'points_possible' do
       it "updates points_possible for graded surveys" do
-        api_update_quiz({quiz_type: "graded_survey", points_possible: 123.0}, {points_possible: 321.0})
+        api_update_quiz({ quiz_type: "graded_survey", points_possible: 123.0 }, { points_possible: 321.0 })
         expect(updated_quiz.points_possible).to eq 321.0
       end
     end
@@ -655,64 +640,64 @@
         # require_lockdown_browser_monitor will only return true if the plugin is enabled,
         # so register and enable it for these test
         Canvas::Plugin.register(:example_spec_lockdown_browser, :lockdown_browser, {
-                :settings => {:enabled => false}})
+                                  :settings => { :enabled => false }
+                                })
         setting = PluginSetting.create!(name: 'example_spec_lockdown_browser')
-        setting.settings = {:enabled => true}
+        setting.settings = { :enabled => true }
         setting.save!
       end
 
-      it 'should allow setting require_lockdown_browser' do
-        api_update_quiz({'require_lockdown_browser' => false}, {'require_lockdown_browser' => true})
+      it 'allows setting require_lockdown_browser' do
+        api_update_quiz({ 'require_lockdown_browser' => false }, { 'require_lockdown_browser' => true })
         expect(updated_quiz.require_lockdown_browser).to be_truthy
       end
 
-      it 'should allow setting require_lockdown_browser_for_results' do
-        api_update_quiz({'require_lockdown_browser' => true, 'require_lockdown_browser_for_results' => false}, {'require_lockdown_browser_for_results' => true})
+      it 'allows setting require_lockdown_browser_for_results' do
+        api_update_quiz({ 'require_lockdown_browser' => true, 'require_lockdown_browser_for_results' => false }, { 'require_lockdown_browser_for_results' => true })
         expect(updated_quiz.require_lockdown_browser_for_results).to be_truthy
       end
 
-      it 'should allow setting require_lockdown_browser_monitor' do
-        api_update_quiz({'require_lockdown_browser_monitor' => false}, {'require_lockdown_browser_monitor' => true})
+      it 'allows setting require_lockdown_browser_monitor' do
+        api_update_quiz({ 'require_lockdown_browser_monitor' => false }, { 'require_lockdown_browser_monitor' => true })
         expect(updated_quiz.require_lockdown_browser_monitor).to be_truthy
       end
 
-      it 'should allow setting lockdown_browser_monitor_data' do
-        api_update_quiz({'lockdown_browser_monitor_data' => nil}, {'lockdown_browser_monitor_data' => 'VGVzdCBEYXRhCg=='})
+      it 'allows setting lockdown_browser_monitor_data' do
+        api_update_quiz({ 'lockdown_browser_monitor_data' => nil }, { 'lockdown_browser_monitor_data' => 'VGVzdCBEYXRhCg==' })
         expect(updated_quiz.lockdown_browser_monitor_data).to eq 'VGVzdCBEYXRhCg=='
       end
     end
 
     context "draft state changes" do
-
       it "allows un/publishing an unpublished quiz" do
-        api_update_quiz({},{})
+        api_update_quiz({}, {})
         expect(@quiz.reload).not_to be_published # in 'created' state by default
-        json = api_update_quiz({}, {published: false})
+        json = api_update_quiz({}, { published: false })
         expect(json['unpublishable']).to eq true
         expect(@quiz.reload).to be_unpublished
-        json = api_update_quiz({}, {published: true})
+        json = api_update_quiz({}, { published: true })
         expect(json['unpublishable']).to eq true
         expect(@quiz.reload).to be_published
-        api_update_quiz({},{published: nil}) # nil shouldn't change published
+        api_update_quiz({}, { published: nil }) # nil shouldn't change published
         expect(@quiz.reload).to be_published
 
         allow_any_instantiation_of(@quiz).to receive(:has_student_submissions?).and_return true
-        json = api_update_quiz({},{}) # nil shouldn't change published
+        json = api_update_quiz({}, {}) # nil shouldn't change published
         expect(json['unpublishable']).to eq false
 
-        json = api_update_quiz({}, {published: false}, {expected_status: 400})
+        json = api_update_quiz({}, { published: false }, { expected_status: 400 })
         expect(json['errors']['published']).not_to be_nil
 
         ActiveRecord::Base.reset_any_instantiation!
         expect(@quiz.reload).to be_published
       end
 
-      it "should not lose quiz question count when publishing with draft state" do
+      it "does not lose quiz question count when publishing with draft state" do
         @quiz ||= @course.quizzes.create!(:title => 'title')
         @qq1 = @quiz.quiz_questions.create!(
           question_data: multiple_choice_question_data
         )
-        json = api_update_quiz({}, {published: true})
+        json = api_update_quiz({}, { published: true })
         expect(@quiz.reload).to be_published
         expect(@quiz.question_count).to eq 1
       end
@@ -720,80 +705,74 @@
 
     describe "validations" do
       context "hide_results" do
-        it "should set hide_results='until_after_last_attempt' if allowed_attempts > 1" do
-          api_update_quiz({'allowed_attempts' => 3}, {'hide_results' => 'until_after_last_attempt'})
+        it "sets hide_results='until_after_last_attempt' if allowed_attempts > 1" do
+          api_update_quiz({ 'allowed_attempts' => 3 }, { 'hide_results' => 'until_after_last_attempt' })
           expect(updated_quiz.hide_results).to eq 'until_after_last_attempt'
         end
 
-        it "should not hide_results='until_after_last_attempt' if allowed_attempts == 1" do
-          api_update_quiz({'allowed_attempts' => 1}, {'hide_results' => 'until_after_last_attempt'})
+        it "does not hide_results='until_after_last_attempt' if allowed_attempts == 1" do
+          api_update_quiz({ 'allowed_attempts' => 1 }, { 'hide_results' => 'until_after_last_attempt' })
           expect(updated_quiz.hide_results).not_to eq 'until_after_last_attempt'
         end
 
-        it "should not hide_results='until_after_last_attempt' if allowed_attempts < 1" do
-          api_update_quiz({'allowed_attempts' => -1}, {'hide_results' => 'until_after_last_attempt'})
+        it "does not hide_results='until_after_last_attempt' if allowed_attempts < 1" do
+          api_update_quiz({ 'allowed_attempts' => -1 }, { 'hide_results' => 'until_after_last_attempt' })
           expect(updated_quiz.hide_results).not_to eq 'until_after_last_attempt'
         end
       end
 
       context "show_correct_answers" do
-        it "should save show_correct_answers if hide_results is null" do
-          api_update_quiz({'hide_results' => nil}, {'show_correct_answers' => false})
+        it "saves show_correct_answers if hide_results is null" do
+          api_update_quiz({ 'hide_results' => nil }, { 'show_correct_answers' => false })
           expect(updated_quiz.show_correct_answers).to be_falsey
         end
 
-        it "should not save show_correct_answers if hide_results is not null" do
-          api_update_quiz({'hide_results' => 'always'}, {'show_correct_answers' => false})
+        it "does not save show_correct_answers if hide_results is not null" do
+          api_update_quiz({ 'hide_results' => 'always' }, { 'show_correct_answers' => false })
           expect(updated_quiz.show_correct_answers).to be_truthy
         end
       end
 
       context "scoring_policy" do
-        it "should set scoring policy if allowed_attempts > 1" do
-          api_update_quiz({'allowed_attempts' => 3}, {'scoring_policy' => 'keep_latest'})
+        it "sets scoring policy if allowed_attempts > 1" do
+          api_update_quiz({ 'allowed_attempts' => 3 }, { 'scoring_policy' => 'keep_latest' })
           expect(updated_quiz.scoring_policy).to eq 'keep_latest'
         end
 
-        it "should not set scoring policy if allowed_attempts == 1" do
-          api_update_quiz({'allowed_attempts' => 1}, {'scoring_policy' => 'keep_latest'})
+        it "does not set scoring policy if allowed_attempts == 1" do
+          api_update_quiz({ 'allowed_attempts' => 1 }, { 'scoring_policy' => 'keep_latest' })
           expect(updated_quiz.scoring_policy).not_to eq 'keep_latest'
         end
 
-        it "should not set scoring policy if allowed_attempts > 1" do
-          api_update_quiz({'allowed_attempts' => -1}, {'scoring_policy' => 'keep_latest'})
+        it "does not set scoring policy if allowed_attempts > 1" do
+          api_update_quiz({ 'allowed_attempts' => -1 }, { 'scoring_policy' => 'keep_latest' })
           expect(updated_quiz.scoring_policy).not_to eq 'keep_latest'
         end
       end
 
       context "cant_go_back" do
-        it "should set cant_go_back if one_question_at_a_time is true" do
-          api_update_quiz({'one_question_at_a_time' => true}, {'cant_go_back' => true})
+        it "sets cant_go_back if one_question_at_a_time is true" do
+          api_update_quiz({ 'one_question_at_a_time' => true }, { 'cant_go_back' => true })
           expect(updated_quiz.cant_go_back).to be_truthy
         end
 
-        it "should not set cant_go_back if one_question_at_a_time is not true" do
-          api_update_quiz({'one_question_at_a_time' => false}, {'cant_go_back' => true})
+        it "does not set cant_go_back if one_question_at_a_time is not true" do
+          api_update_quiz({ 'one_question_at_a_time' => false }, { 'cant_go_back' => true })
           expect(updated_quiz.cant_go_back).not_to be_truthy
         end
       end
 
       context 'time_limit' do
-        it 'should discard negative values' do
-          api_update_quiz({'time_limit' => 10}, {'time_limit' => -25})
+        it 'discards negative values' do
+          api_update_quiz({ 'time_limit' => 10 }, { 'time_limit' => -25 })
           expect(updated_quiz.time_limit).to eq 10
         end
       end
 
       context 'allowed_attempts' do
-<<<<<<< HEAD
-        it 'should discard values less than -1' do
-          api_update_quiz({'allowed_attempts' => -1}, {'allowed_attempts' => -25})
-          expect(updated_quiz.allowed_attempts).to eq -1
-=======
         it 'discards values less than -1' do
           api_update_quiz({ 'allowed_attempts' => -1 }, { 'allowed_attempts' => -25 })
           expect(updated_quiz.allowed_attempts).to eq(-1)
->>>>>>> 2d51e8e7
         end
       end
     end
@@ -837,8 +816,8 @@
         term.grading_period_group = grading_period_group
         term.save!
         Factories::GradingPeriodHelper.new.create_for_group(grading_period_group, {
-          start_date: 2.weeks.ago, end_date: 2.days.ago, close_date: 1.day.ago
-        })
+                                                              start_date: 2.weeks.ago, end_date: 2.days.ago, close_date: 1.day.ago
+                                                            })
         account_admin_user(account: @course.root_account)
       end
 
@@ -847,24 +826,24 @@
           @current_user = @teacher
         end
 
-        it "should allow changing due_at and lock_at with 'fancy midnight'" do
-          quiz_params = {due_at: 'Sun, 18 Mar 2018', lock_at: 'Sun, 18 Mar 2018', unlock_at: 'Fri, 16 Mar 2018', quiz_type: 'assignment'}
-          api_params = {due_at: 'Sat, 17 Mar 2018', lock_at: 'Sat, 17 Mar 2018', unlock_at: 'Fri, 16 Mar 2018'}
+        it "allows changing due_at and lock_at with 'fancy midnight'" do
+          quiz_params = { due_at: 'Sun, 18 Mar 2018', lock_at: 'Sun, 18 Mar 2018', unlock_at: 'Fri, 16 Mar 2018', quiz_type: 'assignment' }
+          api_params = { due_at: 'Sat, 17 Mar 2018', lock_at: 'Sat, 17 Mar 2018', unlock_at: 'Fri, 16 Mar 2018' }
           api_update_quiz(quiz_params, api_params, expected_status: 200)
           expect(@quiz.reload.due_at.iso8601).to eq('2018-03-17T23:59:59Z')
           expect(@quiz.reload.lock_at.iso8601).to eq('2018-03-17T23:59:59Z')
         end
 
-        it "should allow changing due_at with 'fancy midnight'" do
-          quiz_params = {due_at: 'Sun, 18 Mar 2018', lock_at: 'Sun, 18 Mar 2018', unlock_at: 'Fri, 16 Mar 2018', quiz_type: 'assignment'}
-          api_params = {due_at: 'Sat, 17 Mar 2018'}
+        it "allows changing due_at with 'fancy midnight'" do
+          quiz_params = { due_at: 'Sun, 18 Mar 2018', lock_at: 'Sun, 18 Mar 2018', unlock_at: 'Fri, 16 Mar 2018', quiz_type: 'assignment' }
+          api_params = { due_at: 'Sat, 17 Mar 2018' }
           api_update_quiz(quiz_params, api_params, expected_status: 200)
           expect(@quiz.reload.due_at.iso8601).to eq('2018-03-17T23:59:59Z')
         end
 
-        it "should allow changing lock_at with 'fancy midnight'" do
-          quiz_params = {due_at: 'Sun, 18 Mar 2018', lock_at: 'Mon, 19 Mar 2018', unlock_at: 'Fri, 16 Mar 2018', quiz_type: 'assignment'}
-          api_params = {lock_at: 'Sun, 18 Mar 2018'}
+        it "allows changing lock_at with 'fancy midnight'" do
+          quiz_params = { due_at: 'Sun, 18 Mar 2018', lock_at: 'Mon, 19 Mar 2018', unlock_at: 'Fri, 16 Mar 2018', quiz_type: 'assignment' }
+          api_params = { lock_at: 'Sun, 18 Mar 2018' }
           api_update_quiz(quiz_params, api_params, expected_status: 200)
           expect(@quiz.reload.lock_at.iso8601).to eq('2018-03-18T23:59:59Z')
         end
@@ -877,8 +856,8 @@
         end
 
         it "allows dates within the same minute to be considered equal" do
-          quiz_params = {due_at: 'Sun, 18 Mar 2018', lock_at: 'Sun, 18 Mar 2018', unlock_at: 'Fri, 16 Mar 2018', quiz_type: 'assignment'}
-          api_params = {due_at: '2018-03-27 23:59:59 ', lock_at: '2018-03-27 23:59:00'}
+          quiz_params = { due_at: 'Sun, 18 Mar 2018', lock_at: 'Sun, 18 Mar 2018', unlock_at: 'Fri, 16 Mar 2018', quiz_type: 'assignment' }
+          api_params = { due_at: '2018-03-27 23:59:59 ', lock_at: '2018-03-27 23:59:00' }
           api_update_quiz(quiz_params, api_params, expected_status: 200)
         end
 
@@ -1039,48 +1018,48 @@
   describe "POST /courses/:course_id/quizzes/:id/reorder (reorder)" do
     before :once do
       teacher_in_course(:active_all => true)
-      @quiz  = @course.quizzes.create! :title => 'title'
-      @question1 = @quiz.quiz_questions.create!(:question_data => {'name' => 'test question 1', 'answers' => [{'id' => 1}, {'id' => 2}], :position => 1})
-      @question2 = @quiz.quiz_questions.create!(:question_data => {'name' => 'test question 2', 'answers' => [{'id' => 3}, {'id' => 4}], :position => 2})
-      @question3 = @quiz.quiz_questions.create!(:question_data => {'name' => 'test question 3', 'answers' => [{'id' => 5}, {'id' => 6}], :position => 3})
-    end
-
-    it "should require authorization" do
+      @quiz = @course.quizzes.create! :title => 'title'
+      @question1 = @quiz.quiz_questions.create!(:question_data => { 'name' => 'test question 1', 'answers' => [{ 'id' => 1 }, { 'id' => 2 }], :position => 1 })
+      @question2 = @quiz.quiz_questions.create!(:question_data => { 'name' => 'test question 2', 'answers' => [{ 'id' => 3 }, { 'id' => 4 }], :position => 2 })
+      @question3 = @quiz.quiz_questions.create!(:question_data => { 'name' => 'test question 3', 'answers' => [{ 'id' => 5 }, { 'id' => 6 }], :position => 3 })
+    end
+
+    it "requires authorization" do
       course_with_student_logged_in(:active_all => true)
       course_quiz
 
       raw_api_call(:post, "/api/v1/courses/#{@course.id}/quizzes/#{@quiz.id}/reorder",
-                  {:controller=>"quizzes/quizzes_api", :action => "reorder", :format => "json", :course_id => "#{@course.id}", :id => "#{@quiz.id}"},
-                  {:order => [] },
-                  {'Accept' => 'application/vnd.api+json'})
+                   { :controller => "quizzes/quizzes_api", :action => "reorder", :format => "json", :course_id => "#{@course.id}", :id => "#{@quiz.id}" },
+                   { :order => [] },
+                   { 'Accept' => 'application/vnd.api+json' })
 
       # should be authorization error
       expect(response.code).to eq '401'
     end
 
-    it "should reorder a quiz's questions" do
+    it "reorders a quiz's questions" do
       raw_api_call(:post, "/api/v1/courses/#{@course.id}/quizzes/#{@quiz.id}/reorder",
-                  {:controller=>"quizzes/quizzes_api", :action => "reorder", :format => "json", :course_id => "#{@course.id}", :id => "#{@quiz.id}"},
-                  {:order => [{"type" => "question", "id" => @question3.id},
-                              {"type" => "question", "id" => @question1.id},
-                              {"type" => "question", "id" => @question2.id}] },
-                  {'Accept' => 'application/vnd.api+json'})
+                   { :controller => "quizzes/quizzes_api", :action => "reorder", :format => "json", :course_id => "#{@course.id}", :id => "#{@quiz.id}" },
+                   { :order => [{ "type" => "question", "id" => @question3.id },
+                                { "type" => "question", "id" => @question1.id },
+                                { "type" => "question", "id" => @question2.id }] },
+                   { 'Accept' => 'application/vnd.api+json' })
 
       # should reorder the quiz questions
-      order = @quiz.reload.quiz_questions.active.sort_by{|q| q.position }.map {|q| q.id }
+      order = @quiz.reload.quiz_questions.active.sort_by { |q| q.position }.map { |q| q.id }
       expect(order).to eq [@question3.id, @question1.id, @question2.id]
     end
 
-    it "should reorder a quiz's questions and groups" do
+    it "reorders a quiz's questions and groups" do
       @group = @quiz.quiz_groups.create :name => 'Test Group'
 
       raw_api_call(:post, "/api/v1/courses/#{@course.id}/quizzes/#{@quiz.id}/reorder",
-                  {:controller=>"quizzes/quizzes_api", :action => "reorder", :format => "json", :course_id => "#{@course.id}", :id => "#{@quiz.id}"},
-                  {:order => [{"type" => "question", "id" => @question3.id},
-                              {"type" => "group",    "id" => @group.id},
-                              {"type" => "question", "id" => @question1.id},
-                              {"type" => "question", "id" => @question2.id}] },
-                  {'Accept' => 'application/vnd.api+json'})
+                   { :controller => "quizzes/quizzes_api", :action => "reorder", :format => "json", :course_id => "#{@course.id}", :id => "#{@quiz.id}" },
+                   { :order => [{ "type" => "question", "id" => @question3.id },
+                                { "type" => "group",    "id" => @group.id },
+                                { "type" => "question", "id" => @question1.id },
+                                { "type" => "question", "id" => @question2.id }] },
+                   { 'Accept' => 'application/vnd.api+json' })
 
       # should reorder group
       expect(@question3.reload.position).to eq 1
@@ -1089,18 +1068,18 @@
       expect(@question2.reload.position).to eq 4
     end
 
-    it "should pull questions out of a group to the root quiz" do
+    it "pulls questions out of a group to the root quiz" do
       @group = @quiz.quiz_groups.create :name => 'Test Group'
       @group.quiz_questions = [@question1, @question2]
 
       raw_api_call(:post, "/api/v1/courses/#{@course.id}/quizzes/#{@quiz.id}/reorder",
-                  {:controller=>"quizzes/quizzes_api", :action => "reorder", :format => "json", :course_id => "#{@course.id}", :id => "#{@quiz.id}"},
-                  {:order => [{"type" => "question", "id" => @question3.id},
-                              {"type" => "question", "id" => @question2.id}] },
-                  {'Accept' => 'application/vnd.api+json'})
+                   { :controller => "quizzes/quizzes_api", :action => "reorder", :format => "json", :course_id => "#{@course.id}", :id => "#{@quiz.id}" },
+                   { :order => [{ "type" => "question", "id" => @question3.id },
+                                { "type" => "question", "id" => @question2.id }] },
+                   { 'Accept' => 'application/vnd.api+json' })
 
       # should remove items from the group
-      order = @group.reload.quiz_questions.active.sort_by{|q| q.position }.map {|q| q.id }
+      order = @group.reload.quiz_questions.active.sort_by { |q| q.position }.map { |q| q.id }
       expect(order).to eq [@question1.id]
     end
   end
@@ -1111,52 +1090,51 @@
       @quiz = @course.quizzes.create!
     end
 
-    it "should return false if no access code" do
+    it "returns false if no access code" do
       raw_api_call(:post, "/api/v1/courses/#{@course.id}/quizzes/#{@quiz.id}/validate_access_code",
-                  {
-                    :controller=>"quizzes/quizzes_api",
-                    :action => "validate_access_code",
-                    :format => "json", :course_id => "#{@course.id}",
-                    :id => "#{@quiz.id}"
-                  },
-                  {:access_code => "TMNT" })
+                   {
+                     :controller => "quizzes/quizzes_api",
+                     :action => "validate_access_code",
+                     :format => "json", :course_id => "#{@course.id}",
+                     :id => "#{@quiz.id}"
+                   },
+                   { :access_code => "TMNT" })
       expect(response.body).to eq "false"
     end
 
-    it "should return false on an incorrect access code" do
+    it "returns false on an incorrect access code" do
       @quiz.access_code = "TMNT"
       @quiz.save!
       raw_api_call(:post, "/api/v1/courses/#{@course.id}/quizzes/#{@quiz.id}/validate_access_code",
-                  {
-                    :controller=>"quizzes/quizzes_api",
-                    :action => "validate_access_code",
-                    :format => "json",
-                    :course_id => "#{@course.id}",
-                    :id => "#{@quiz.id}"
-                  },
-                  {:access_code => "Leonardo" })
+                   {
+                     :controller => "quizzes/quizzes_api",
+                     :action => "validate_access_code",
+                     :format => "json",
+                     :course_id => "#{@course.id}",
+                     :id => "#{@quiz.id}"
+                   },
+                   { :access_code => "Leonardo" })
       expect(response.body).to eq "false"
     end
 
-    it "should return true on a correct access code" do
+    it "returns true on a correct access code" do
       @quiz.access_code = "TMNT"
       @quiz.save!
       raw_api_call(:post, "/api/v1/courses/#{@course.id}/quizzes/#{@quiz.id}/validate_access_code",
-                  {
-                    :controller=>"quizzes/quizzes_api",
-                    :action => "validate_access_code",
-                    :format => "json",
-                    :course_id => "#{@course.id}",
-                    :id => "#{@quiz.id}"
-                  },
-                  {:access_code => "TMNT" })
+                   {
+                     :controller => "quizzes/quizzes_api",
+                     :action => "validate_access_code",
+                     :format => "json",
+                     :course_id => "#{@course.id}",
+                     :id => "#{@quiz.id}"
+                   },
+                   { :access_code => "TMNT" })
       expect(response.body).to eq "true"
     end
-
   end
 
   describe "differentiated assignments" do
-    def calls_display_quiz(quiz, _opts={except: []})
+    def calls_display_quiz(quiz, _opts = { except: [] })
       get_index(quiz.context)
       expect(JSON.parse(response.body).to_s).to include("#{quiz.title}")
       get_show(quiz)
@@ -1180,17 +1158,17 @@
 
     def get_show(quiz)
       raw_api_call(:get, "/api/v1/courses/#{quiz.context.id}/quizzes/#{quiz.id}",
-                        :controller=>"quizzes/quizzes_api", :action=>"show", :format=>"json", :course_id=>"#{quiz.context.id}", :id => "#{quiz.id}")
-    end
-
-    def create_quiz_for_da(opts={})
+                   :controller => "quizzes/quizzes_api", :action => "show", :format => "json", :course_id => "#{quiz.context.id}", :id => "#{quiz.id}")
+    end
+
+    def create_quiz_for_da(opts = {})
       @quiz = Quizzes::Quiz.create!({
-        context: @course,
-        description: 'descript foo',
-        only_visible_to_overrides: opts[:only_visible_to_overrides],
-        points_possible: rand(1000),
-        title: opts[:title]
-      })
+                                      context: @course,
+                                      description: 'descript foo',
+                                      only_visible_to_overrides: opts[:only_visible_to_overrides],
+                                      points_possible: rand(1000),
+                                      title: opts[:title]
+                                    })
       @quiz.publish
       @quiz.save!
       @assignment = @quiz.assignment
@@ -1199,7 +1177,7 @@
 
     before(:once) do
       course_with_teacher(:active_all => true, :user => user_with_pseudonym)
-      @student_with_override, @student_without_override= create_users(2, return_type: :record)
+      @student_with_override, @student_without_override = create_users(2, return_type: :record)
 
       @quiz_with_restricted_access = create_quiz_for_da(title: "only visible to student one", only_visible_to_overrides: true)
       @quiz_visible_to_all = create_quiz_for_da(title: "assigned to all", only_visible_to_overrides: false)
@@ -1207,7 +1185,7 @@
       @course.enroll_student(@student_without_override, :enrollment_state => 'active')
       @section = @course.course_sections.create!(name: "test section")
       student_in_section(@section, user: @student_with_override)
-      create_section_override_for_quiz(@quiz_with_restricted_access, {course_section: @section})
+      create_section_override_for_quiz(@quiz_with_restricted_access, { course_section: @section })
 
       @observer = User.create
       @observer_enrollment = @course.enroll_user(@observer, 'ObserverEnrollment', :section => @course.course_sections.first, :enrollment_state => 'active')
@@ -1216,23 +1194,23 @@
 
     it "lets the teacher see all quizzes" do
       @user = @teacher
-      [@quiz_with_restricted_access,@quiz_visible_to_all].each{|q| calls_display_quiz(q) }
+      [@quiz_with_restricted_access, @quiz_visible_to_all].each { |q| calls_display_quiz(q) }
     end
 
     it "lets students with visibility see quizzes" do
       @user = @student_with_override
-      [@quiz_with_restricted_access,@quiz_visible_to_all].each{|q| calls_display_quiz(q) }
+      [@quiz_with_restricted_access, @quiz_visible_to_all].each { |q| calls_display_quiz(q) }
     end
 
     it 'gives observers the same visibility as their student' do
       @user = @observer
-      [@quiz_with_restricted_access,@quiz_visible_to_all].each{|q| calls_display_quiz(q) }
+      [@quiz_with_restricted_access, @quiz_visible_to_all].each { |q| calls_display_quiz(q) }
     end
 
     it 'observers without students see all' do
       @observer_enrollment.update_attribute(:associated_user_id, nil)
       @user = @observer
-      [@quiz_with_restricted_access,@quiz_visible_to_all].each{|q| calls_display_quiz(q)}
+      [@quiz_with_restricted_access, @quiz_visible_to_all].each { |q| calls_display_quiz(q) }
     end
 
     it "restricts access to students without visibility" do
@@ -1244,7 +1222,7 @@
     it "doesnt show extra assignments with overrides in the index" do
       @quiz_assigned_to_empty_section = create_quiz_for_da(title: "assigned to none", only_visible_to_overrides: true)
       @unassigned_section = @course.course_sections.create!(name: "unassigned section")
-      create_section_override_for_quiz(@quiz_assigned_to_empty_section, {course_section: @unassigned_section})
+      create_section_override_for_quiz(@quiz_assigned_to_empty_section, { course_section: @unassigned_section })
 
       @user = @student_with_override
       get_index(@course)
