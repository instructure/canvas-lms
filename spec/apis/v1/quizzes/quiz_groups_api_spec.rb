--- conflicted
+++ resolved
@@ -21,7 +21,6 @@
 require File.expand_path(File.dirname(__FILE__) + '/../../locked_spec')
 
 describe Quizzes::QuizGroupsController, type: :request do
-
   before :once do
     teacher_in_course(:active_all => true)
     @quiz = @course.quizzes.create! :title => 'title'
@@ -29,12 +28,11 @@
   end
 
   describe "POST /api/v1/courses/:course_id/quizzes/:quiz_id/groups (create)" do
-
-    def api_create_quiz_group(quiz_group_params, opts={})
+    def api_create_quiz_group(quiz_group_params, opts = {})
       api_call(:post, "/api/v1/courses/#{@course.id}/quizzes/#{@quiz.id}/groups",
-              {:controller=>"quizzes/quiz_groups", :action => "create", :format => "json", :course_id => "#{@course.id}", :quiz_id => "#{@quiz.id}"},
-              {:quiz_groups => [quiz_group_params]},
-              {'Accept' => 'application/vnd.api+json'}, opts)
+               { :controller => "quizzes/quiz_groups", :action => "create", :format => "json", :course_id => "#{@course.id}", :quiz_id => "#{@quiz.id}" },
+               { :quiz_groups => [quiz_group_params] },
+               { 'Accept' => 'application/vnd.api+json' }, opts)
     end
 
     let(:new_quiz_group) { @quiz.reload; @quiz.quiz_groups.first }
@@ -60,13 +58,8 @@
     end
 
     it "renders a validation error when the name is too long" do
-<<<<<<< HEAD
-      name = 'a' * ActiveRecord::Base.maximum_string_length + '!'
-      json = api_create_quiz_group({'name' => name}, :expected_status => 422)
-=======
       name = ('a' * ActiveRecord::Base.maximum_string_length) + '!'
       json = api_create_quiz_group({ 'name' => name }, :expected_status => 422)
->>>>>>> 2d51e8e7
       expect(json).to have_key 'errors'
       expect(json["errors"]).to have_key "name"
       expect(new_quiz_group).to be_nil
@@ -75,7 +68,7 @@
     it "renders a validation error when pick_count isn't a number" do
       name = 'A Group'
       pick_count = 'NaN'
-      json = api_create_quiz_group({name: name, pick_count: pick_count}, expected_status: 422)
+      json = api_create_quiz_group({ name: name, pick_count: pick_count }, expected_status: 422)
       expect(json).to have_key 'errors'
       expect(json["errors"]).to have_key "pick_count"
       expect(new_quiz_group).to be_nil
@@ -84,7 +77,7 @@
     it "renders a validation error when question_points isn't a number" do
       name = 'A Group'
       question_points = 'NaN'
-      json = api_create_quiz_group({name: name, question_points: question_points}, expected_status: 422)
+      json = api_create_quiz_group({ name: name, question_points: question_points }, expected_status: 422)
       expect(json).to have_key 'errors'
       expect(json["errors"]).to have_key "question_points"
       expect(new_quiz_group).to be_nil
@@ -92,13 +85,11 @@
   end
 
   describe "PUT /api/v1/courses/:course_id/quizzes/:quiz_id/groups/:id (update)" do
-
-    def api_update_quiz_group(quiz_group_params, opts={})
-
+    def api_update_quiz_group(quiz_group_params, opts = {})
       api_call(:put, "/api/v1/courses/#{@course.id}/quizzes/#{@quiz.id}/groups/#{@group.id}",
-              {:controller=>"quizzes/quiz_groups", :action => "update", :format => "json", :course_id => "#{@course.id}", :quiz_id => "#{@quiz.id}", :id => "#{@group.id}"},
-              {:quiz_groups => [quiz_group_params]},
-              {'Accept' => 'application/vnd.api+json'}, opts)
+               { :controller => "quizzes/quiz_groups", :action => "update", :format => "json", :course_id => "#{@course.id}", :quiz_id => "#{@quiz.id}", :id => "#{@group.id}" },
+               { :quiz_groups => [quiz_group_params] },
+               { 'Accept' => 'application/vnd.api+json' }, opts)
     end
 
     before :once do
@@ -121,27 +112,22 @@
     end
 
     it "renders a validation error when the name is too long" do
-<<<<<<< HEAD
-      name = 'a' * ActiveRecord::Base.maximum_string_length + '!'
-      json = api_update_quiz_group({'name' => name}, :expected_status => 422)
-=======
       name = ('a' * ActiveRecord::Base.maximum_string_length) + '!'
       json = api_update_quiz_group({ 'name' => name }, :expected_status => 422)
->>>>>>> 2d51e8e7
       expect(json).to have_key 'errors'
       expect(@group.reload.name).to eq 'Test Group'
     end
 
     it "renders a validation error when pick_count isn't a number" do
       pick_count = "NaN"
-      json = api_update_quiz_group({pick_count: pick_count}, expected_status: 422)
+      json = api_update_quiz_group({ pick_count: pick_count }, expected_status: 422)
       expect(json).to have_key 'errors'
       expect(json["errors"]).to have_key "pick_count"
     end
 
     it "renders a validation error when question_points isn't a number" do
       question_points = "NaN"
-      json = api_update_quiz_group({question_points: question_points}, expected_status: 422)
+      json = api_update_quiz_group({ question_points: question_points }, expected_status: 422)
       expect(json).to have_key 'errors'
       expect(json["errors"]).to have_key "question_points"
     end
@@ -154,17 +140,17 @@
 
     it "deletes a quiz group" do
       raw_api_call(:delete, "/api/v1/courses/#{@course.id}/quizzes/#{@quiz.id}/groups/#{@group.id}",
-                  {:controller=>"quizzes/quiz_groups", :action => "destroy", :format => "json", :course_id => "#{@course.id}", :quiz_id => "#{@quiz.id}", :id => "#{@group.id}"},
-                  {}, {'Accept' => 'application/vnd.api+json'})
+                   { :controller => "quizzes/quiz_groups", :action => "destroy", :format => "json", :course_id => "#{@course.id}", :quiz_id => "#{@quiz.id}", :id => "#{@group.id}" },
+                   {}, { 'Accept' => 'application/vnd.api+json' })
       expect(Group.exists?(@group.id)).to be_falsey
     end
   end
 
   describe "POST /courses/:course_id/quizzes/:quiz_id/groups/:id/reorder" do
     before do
-      @question1 = @quiz.quiz_questions.create!(:question_data => {'name' => 'test question 1', 'answers' => [{'id' => 1}, {'id' => 2}], :position => 1})
-      @question2 = @quiz.quiz_questions.create!(:question_data => {'name' => 'test question 2', 'answers' => [{'id' => 3}, {'id' => 4}], :position => 2})
-      @question3 = @quiz.quiz_questions.create!(:question_data => {'name' => 'test question 3', 'answers' => [{'id' => 5}, {'id' => 6}], :position => 3})
+      @question1 = @quiz.quiz_questions.create!(:question_data => { 'name' => 'test question 1', 'answers' => [{ 'id' => 1 }, { 'id' => 2 }], :position => 1 })
+      @question2 = @quiz.quiz_questions.create!(:question_data => { 'name' => 'test question 2', 'answers' => [{ 'id' => 3 }, { 'id' => 4 }], :position => 2 })
+      @question3 = @quiz.quiz_questions.create!(:question_data => { 'name' => 'test question 3', 'answers' => [{ 'id' => 5 }, { 'id' => 6 }], :position => 3 })
 
       @group = @quiz.quiz_groups.create :name => 'Test Group'
       @group.quiz_questions = [@question1, @question2, @question3]
@@ -172,13 +158,13 @@
 
     it "reorders a quiz group's questions" do
       raw_api_call(:post, "/api/v1/courses/#{@course.id}/quizzes/#{@quiz.id}/groups/#{@group.id}/reorder",
-                  {:controller=>"quizzes/quiz_groups", :action => "reorder", :format => "json", :course_id => "#{@course.id}", :quiz_id => "#{@quiz.id}", :id => "#{@group.id}"},
-                  {:order => [{"type" => "question", "id" => @question3.id},
-                              {"type" => "question", "id" => @question1.id},
-                              {"type" => "question", "id" => @question2.id}] },
-                  {'Accept' => 'application/vnd.api+json'})
+                   { :controller => "quizzes/quiz_groups", :action => "reorder", :format => "json", :course_id => "#{@course.id}", :quiz_id => "#{@quiz.id}", :id => "#{@group.id}" },
+                   { :order => [{ "type" => "question", "id" => @question3.id },
+                                { "type" => "question", "id" => @question1.id },
+                                { "type" => "question", "id" => @question2.id }] },
+                   { 'Accept' => 'application/vnd.api+json' })
 
-      order = @group.reload.quiz_questions.active.sort_by{|q| q.position }.map {|q| q.id }
+      order = @group.reload.quiz_questions.active.sort_by { |q| q.position }.map { |q| q.id }
       expect(order).to eq [@question3.id, @question1.id, @question2.id]
     end
   end
@@ -188,12 +174,12 @@
     let(:path) { "/api/v1/courses/#{@course.id}/quizzes/#{@quiz.id}/groups/#{group.id}" }
     let(:params) do
       {
-          :controller => "quizzes/quiz_groups",
-          :action => "show",
-          :format => "json",
-          :course_id => "#{@course.id}",
-          :quiz_id => "#{@quiz.id}",
-          :id => "#{group.id}"
+        :controller => "quizzes/quiz_groups",
+        :action => "show",
+        :format => "json",
+        :course_id => "#{@course.id}",
+        :quiz_id => "#{@quiz.id}",
+        :id => "#{group.id}"
       }
     end
 
@@ -203,7 +189,7 @@
       expect(res['name']).to eq('Test Group')
     end
 
-    it "should be unauthorized for unenrolled users" do
+    it "is unauthorized for unenrolled users" do
       @user = User.create!(name: 'unenrolled user')
       raw_api_call(:get, path, params)
       assert_status 401
