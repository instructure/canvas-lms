# frozen_string_literal: true

# Copyright (C) 2012 Instructure, Inc.
#
# This file is part of Canvas.
#
# Canvas is free software: you can redistribute it and/or modify it under
# the terms of the GNU Affero General Public License as published by the Free
# Software Foundation, version 3 of the License.
#
# Canvas is distributed in the hope that it will be useful, but WITHOUT ANY
# WARRANTY; without even the implied warranty of MERCHANTABILITY or FITNESS FOR
# A PARTICULAR PURPOSE. See the GNU Affero General Public License for more
# details.
#
# You should have received a copy of the GNU Affero General Public License along
# with this program. If not, see <http://www.gnu.org/licenses/>.
#

require_relative '../../api_spec_helper'
require_relative '../../locked_spec'

describe Quizzes::QuizGroupsController, type: :request do
  before :once do
    teacher_in_course(:active_all => true)
    @quiz = @course.quizzes.create! :title => 'title'
    @bank = @course.assessment_question_banks.create! :title => 'Test Bank'
  end

  describe "POST /api/v1/courses/:course_id/quizzes/:quiz_id/groups (create)" do
    def api_create_quiz_group(quiz_group_params, opts = {})
      api_call(:post, "/api/v1/courses/#{@course.id}/quizzes/#{@quiz.id}/groups",
               { :controller => "quizzes/quiz_groups", :action => "create", :format => "json", :course_id => @course.id.to_s, :quiz_id => @quiz.id.to_s },
               { :quiz_groups => [quiz_group_params] },
               { 'Accept' => 'application/vnd.api+json' }, opts)
    end

<<<<<<< HEAD
    let(:new_quiz_group) { @quiz.reload; @quiz.quiz_groups.first }
=======
    let(:new_quiz_group) do
      @quiz.reload
      @quiz.quiz_groups.first
    end
>>>>>>> 2bda9f78

    it "creates a question group for a quiz" do
      api_create_quiz_group('name' => 'testing')
      expect(new_quiz_group.name).to eq 'testing'
    end

    it "pulls questions from an assessment bank for a group" do
      api_create_quiz_group('assessment_question_bank_id' => @bank.id)
      expect(new_quiz_group.assessment_question_bank_id).to eq @bank.id
    end

    it "doesn't assign assessment bank if bank doesn't exist" do
      api_create_quiz_group('assessment_question_bank_id' => 999)
      expect(new_quiz_group.assessment_question_bank_id).to be_nil
    end

    it "doesn't allow setting fields not in the whitelist" do
      api_create_quiz_group('migration_id' => 123)
      expect(new_quiz_group.migration_id).to be_nil
    end

    it "renders a validation error when the name is too long" do
      name = ('a' * ActiveRecord::Base.maximum_string_length) + '!'
      json = api_create_quiz_group({ 'name' => name }, :expected_status => 422)
      expect(json).to have_key 'errors'
      expect(json["errors"]).to have_key "name"
      expect(new_quiz_group).to be_nil
    end

    it "renders a validation error when pick_count isn't a number" do
      name = 'A Group'
      pick_count = 'NaN'
      json = api_create_quiz_group({ name: name, pick_count: pick_count }, expected_status: 422)
      expect(json).to have_key 'errors'
      expect(json["errors"]).to have_key "pick_count"
      expect(new_quiz_group).to be_nil
    end

    it "renders a validation error when question_points isn't a number" do
      name = 'A Group'
      question_points = 'NaN'
      json = api_create_quiz_group({ name: name, question_points: question_points }, expected_status: 422)
      expect(json).to have_key 'errors'
      expect(json["errors"]).to have_key "question_points"
      expect(new_quiz_group).to be_nil
    end
  end

  describe "PUT /api/v1/courses/:course_id/quizzes/:quiz_id/groups/:id (update)" do
    def api_update_quiz_group(quiz_group_params, opts = {})
      api_call(:put, "/api/v1/courses/#{@course.id}/quizzes/#{@quiz.id}/groups/#{@group.id}",
               { :controller => "quizzes/quiz_groups", :action => "update", :format => "json", :course_id => @course.id.to_s, :quiz_id => @quiz.id.to_s, :id => @group.id.to_s },
               { :quiz_groups => [quiz_group_params] },
               { 'Accept' => 'application/vnd.api+json' }, opts)
    end

    before :once do
      @group = @quiz.quiz_groups.create :name => 'Test Group'
    end

    it "updates group attributes" do
      api_update_quiz_group(:name => 'testing')
      expect(@group.reload.name).to eq 'testing'
    end

    it "won't allow update of assessment bank for a group" do
      api_update_quiz_group('assessment_question_bank_id' => @bank.id)
      expect(@group.reload.assessment_question_bank_id).to be_nil
    end

    it "doesn't allow setting fields not in the whitelist" do
      api_update_quiz_group('migration_id' => 123)
      expect(@group.reload.migration_id).to be_nil
    end

    it "renders a validation error when the name is too long" do
      name = ('a' * ActiveRecord::Base.maximum_string_length) + '!'
      json = api_update_quiz_group({ 'name' => name }, :expected_status => 422)
      expect(json).to have_key 'errors'
      expect(@group.reload.name).to eq 'Test Group'
    end

    it "renders a validation error when pick_count isn't a number" do
      pick_count = "NaN"
      json = api_update_quiz_group({ pick_count: pick_count }, expected_status: 422)
      expect(json).to have_key 'errors'
      expect(json["errors"]).to have_key "pick_count"
    end

    it "renders a validation error when question_points isn't a number" do
      question_points = "NaN"
      json = api_update_quiz_group({ question_points: question_points }, expected_status: 422)
      expect(json).to have_key 'errors'
      expect(json["errors"]).to have_key "question_points"
    end
  end

  describe "DELETE /courses/:course_id/quizzes/:quiz_id/groups/:id (destroy)" do
    before do
      @group = @quiz.quiz_groups.create :name => 'Test Group'
    end

    it "deletes a quiz group" do
      raw_api_call(:delete, "/api/v1/courses/#{@course.id}/quizzes/#{@quiz.id}/groups/#{@group.id}",
                   { :controller => "quizzes/quiz_groups", :action => "destroy", :format => "json", :course_id => @course.id.to_s, :quiz_id => @quiz.id.to_s, :id => @group.id.to_s },
                   {}, { 'Accept' => 'application/vnd.api+json' })
      expect(Group.exists?(@group.id)).to be_falsey
    end
  end

  describe "POST /courses/:course_id/quizzes/:quiz_id/groups/:id/reorder" do
    before do
      @question1 = @quiz.quiz_questions.create!(:question_data => { 'name' => 'test question 1', 'answers' => [{ 'id' => 1 }, { 'id' => 2 }], :position => 1 })
      @question2 = @quiz.quiz_questions.create!(:question_data => { 'name' => 'test question 2', 'answers' => [{ 'id' => 3 }, { 'id' => 4 }], :position => 2 })
      @question3 = @quiz.quiz_questions.create!(:question_data => { 'name' => 'test question 3', 'answers' => [{ 'id' => 5 }, { 'id' => 6 }], :position => 3 })

      @group = @quiz.quiz_groups.create :name => 'Test Group'
      @group.quiz_questions = [@question1, @question2, @question3]
    end

    it "reorders a quiz group's questions" do
      raw_api_call(:post, "/api/v1/courses/#{@course.id}/quizzes/#{@quiz.id}/groups/#{@group.id}/reorder",
                   { :controller => "quizzes/quiz_groups", :action => "reorder", :format => "json", :course_id => @course.id.to_s, :quiz_id => @quiz.id.to_s, :id => @group.id.to_s },
                   { :order => [{ "type" => "question", "id" => @question3.id },
                                { "type" => "question", "id" => @question1.id },
                                { "type" => "question", "id" => @question2.id }] },
                   { 'Accept' => 'application/vnd.api+json' })

      order = @group.reload.quiz_questions.active.sort_by { |q| q.position }.map { |q| q.id }
      expect(order).to eq [@question3.id, @question1.id, @question2.id]
    end
  end

  describe "GET /courses/:course_id/quizzes/:quiz_id/groups/:id" do
    let(:group) { @quiz.quiz_groups.create :name => 'Test Group' }
    let(:path) { "/api/v1/courses/#{@course.id}/quizzes/#{@quiz.id}/groups/#{group.id}" }
    let(:params) do
      {
        :controller => "quizzes/quiz_groups",
        :action => "show",
        :format => "json",
        :course_id => @course.id.to_s,
        :quiz_id => @quiz.id.to_s,
        :id => group.id.to_s
      }
    end

    it "returns a specific QuizGroup object" do
      teacher_in_course(active_all: true)
      res = api_call(:get, path, params)
      expect(res['name']).to eq('Test Group')
    end

    it "is unauthorized for unenrolled users" do
      @user = User.create!(name: 'unenrolled user')
      raw_api_call(:get, path, params)
      assert_status 401
    end
  end
end<|MERGE_RESOLUTION|>--- conflicted
+++ resolved
@@ -35,14 +35,10 @@
                { 'Accept' => 'application/vnd.api+json' }, opts)
     end
 
-<<<<<<< HEAD
-    let(:new_quiz_group) { @quiz.reload; @quiz.quiz_groups.first }
-=======
     let(:new_quiz_group) do
       @quiz.reload
       @quiz.quiz_groups.first
     end
->>>>>>> 2bda9f78
 
     it "creates a question group for a quiz" do
       api_create_quiz_group('name' => 'testing')
@@ -171,7 +167,7 @@
                                 { "type" => "question", "id" => @question2.id }] },
                    { 'Accept' => 'application/vnd.api+json' })
 
-      order = @group.reload.quiz_questions.active.sort_by { |q| q.position }.map { |q| q.id }
+      order = @group.reload.quiz_questions.active.sort_by(&:position).map(&:id)
       expect(order).to eq [@question3.id, @question1.id, @question2.id]
     end
   end
