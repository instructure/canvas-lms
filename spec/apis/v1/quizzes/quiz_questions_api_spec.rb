--- conflicted
+++ resolved
@@ -36,11 +36,6 @@
           @quiz.quiz_questions.create!(question_data: { question_name: "Question #{n}" })
         end
 
-<<<<<<< HEAD
-        json = api_call(:get, "/api/v1/courses/#{@course.id}/quizzes/#{@quiz.id}/questions",
-                        controller: "quizzes/quiz_questions", action: "index", format: "json",
-                        course_id: @course.id.to_s, quiz_id: @quiz.id.to_s)
-=======
         json = api_call(:get,
                         "/api/v1/courses/#{@course.id}/quizzes/#{@quiz.id}/questions",
                         controller: "quizzes/quiz_questions",
@@ -48,7 +43,6 @@
                         format: "json",
                         course_id: @course.id.to_s,
                         quiz_id: @quiz.id.to_s)
->>>>>>> b7de7814
 
         question_ids = json.pluck("id")
         expect(question_ids).to eq questions.map(&:id)
@@ -79,11 +73,6 @@
         question1 = @quiz.quiz_questions.create!(question_data: { question_name: "Question 1" })
         question2 = @quiz.quiz_questions.create!(question_data: { question_name: "Question 2" })
         question1.destroy
-<<<<<<< HEAD
-        json = api_call(:get, "/api/v1/courses/#{@course.id}/quizzes/#{@quiz.id}/questions",
-                        controller: "quizzes/quiz_questions", action: "index", format: "json",
-                        course_id: @course.id.to_s, quiz_id: @quiz.id.to_s)
-=======
         json = api_call(:get,
                         "/api/v1/courses/#{@course.id}/quizzes/#{@quiz.id}/questions",
                         controller: "quizzes/quiz_questions",
@@ -91,7 +80,6 @@
                         format: "json",
                         course_id: @course.id.to_s,
                         quiz_id: @quiz.id.to_s)
->>>>>>> b7de7814
         question_ids = json.pluck("id")
         expect(question_ids).to eq [question2.id]
       end
