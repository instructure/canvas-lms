--- conflicted
+++ resolved
@@ -105,11 +105,6 @@
       @quiz.save!
     end
 
-<<<<<<< HEAD
-    describe 'GET /courses/:course_id/quizzes/:quiz_id/questions (index)' do
-      it 'returns a censored version of multiple choice questions' do
-        @quiz.quiz_questions.create!(:question_data => multiple_choice_question_data)
-=======
     context 'whom has not started the quiz' do
       describe 'GET /courses/:course_id/quizzes/:quiz_id/questions (index)' do
         it "should be unauthorized" do
@@ -119,39 +114,15 @@
           assert_status(401)
         end
       end
->>>>>>> 46fffffd
 
       describe 'GET /courses/:course_id/quizzes/:quiz_id/questions/:id (show) ' do
         it "should be unauthorized" do
           @question = @quiz.quiz_questions.create!(:question_data => multiple_choice_question_data)
 
-<<<<<<< HEAD
-        json.length.should == 1
-        json.each do |question|
-          question["answers"].class.name.should == 'Array'
-          question["answers"].each do |answer|
-            answer.include?("weight").should be_false
-            answer.include?("comments").should be_false
-          end
-=======
           raw_api_call(:get, "/api/v1/courses/#{@course.id}/quizzes/#{@quiz.id}/questions/#{@question.id}",
                              :controller => "quizzes/quiz_questions", :action => "show", :format => "json",
                              :course_id => @course.id.to_s, :quiz_id => @quiz.id.to_s, :id => @question.id)
           assert_status(401)
->>>>>>> 46fffffd
-        end
-      end
-
-      it 'returns a censored version of short answer questions' do
-        @quiz.quiz_questions.create!(:question_data => short_answer_question_data)
-
-        json = api_call(:get, "/api/v1/courses/#{@course.id}/quizzes/#{@quiz.id}/questions",
-                        :controller => "quizzes/quiz_questions", :action => "index", :format => "json",
-                        :course_id => @course.id.to_s, :quiz_id => @quiz.id.to_s)
-p json
-        json.length.should == 1
-        json.each do |question|
-          question.include?("answers").should be_false
         end
       end
     end
@@ -161,49 +132,6 @@
         @quiz.generate_submission(@student)
       end
 
-<<<<<<< HEAD
-        json.length.should == 1
-        json.each do |question|
-          question["answers"].class.name.should == 'Array'
-          question["answers"].each do |answer|
-            answer.include?("weight").should be_false
-            answer.include?("comments").should be_false
-          end
-        end
-      end
-
-      it 'censors both the question and its assessment multiple choice question' do
-        @quiz.quiz_questions.create!(:question_data => multiple_choice_question_data)
-
-        json = api_call(:get,
-          "/api/v1/courses/#{@course.id}/quizzes/#{@quiz.id}/questions",
-          {
-            :controller => "quizzes/quiz_questions",
-            :action => "index",
-            :format => "json",
-            :course_id => @course.id.to_s,
-            :quiz_id => @quiz.id.to_s
-          }, {
-            :include => [ :assessment_question ]
-          })
-
-        json.length.should == 1
-
-        question = json[0]
-        question["answers"].class.name.should == 'Array'
-        question["answers"].each do |answer|
-          answer.include?("weight").should be_false
-          answer.include?("comments").should be_false
-        end
-
-        assessment_question = question["assessment_question"]
-        assessment_question.should be_present
-        assessment_question["question_data"].should be_present
-        assessment_question["question_data"].should be_present
-        assessment_question["question_data"]["answers"].class.name.should == 'Array'
-        assessment_question["question_data"]["answers"].each do |answer|
-          answer.include?("weight").should be_false
-=======
       describe 'GET /courses/:course_id/quizzes/:quiz_id/questions (index)' do
         it "should be unauthorized" do
           raw_api_call(:get, "/api/v1/courses/#{@course.id}/quizzes/#{@quiz.id}/questions",
@@ -221,36 +149,8 @@
                              :controller => "quizzes/quiz_questions", :action => "show", :format => "json",
                              :course_id => @course.id.to_s, :quiz_id => @quiz.id.to_s, :id => @question.id)
           assert_status(401)
->>>>>>> 46fffffd
         end
       end
-
-      it 'censors both the question and its assessment short answer question' do
-        @quiz.quiz_questions.create!(:question_data => short_answer_question_data)
-
-        json = api_call(:get,
-          "/api/v1/courses/#{@course.id}/quizzes/#{@quiz.id}/questions",
-          {
-            :controller => "quizzes/quiz_questions",
-            :action => "index",
-            :format => "json",
-            :course_id => @course.id.to_s,
-            :quiz_id => @quiz.id.to_s
-          }, {
-            :include => [ :assessment_question ]
-          })
-
-        json.length.should == 1
-
-        question = json[0]
-        question.include?("answers").should be_false
-
-        assessment_question = question["assessment_question"]
-        assessment_question.should be_present
-        assessment_question["question_data"].should be_present
-        assessment_question["question_data"].include?("answers").should be_false
-      end
-
     end
   end
 end