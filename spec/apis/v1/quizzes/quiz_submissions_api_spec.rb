--- conflicted
+++ resolved
@@ -265,18 +265,6 @@
       expect(json).to have_key 'submissions'
     end
 
-<<<<<<< HEAD
-    it 'includes submission mobile_teacher_state' do
-      enroll_student_and_submit
-      json = qs_api_index(false, { include: ['submission', 'mobile_teacher_state'] })
-      expect(json.fetch('submissions')).to all have_key 'mobile_teacher_state'
-    end
-
-    it 'includes submission mobile_student_label' do
-      enroll_student_and_submit
-      json = qs_api_index(false, { include: ['submission', 'mobile_student_label'] })
-      expect(json.fetch('submissions')).to all have_key 'mobile_student_label'
-=======
     it 'includes submission grading_status' do
       enroll_student_and_submit
       json = qs_api_index(false, { include: ['submission', 'grading_status'] })
@@ -287,7 +275,6 @@
       enroll_student_and_submit
       json = qs_api_index(false, { include: ['submission', 'submission_status'] })
       expect(json.fetch('submissions')).to all have_key 'submission_status'
->>>>>>> 20697d5d
     end
   end
 
