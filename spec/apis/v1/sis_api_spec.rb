--- conflicted
+++ resolved
@@ -1,8 +1,6 @@
 require File.expand_path(File.dirname(__FILE__) + '/../api_spec_helper')
 
 describe SisApiController, type: :request do
-<<<<<<< HEAD
-=======
   def enable_bulk_grade_export
     context.root_account.enable_feature!(:bulk_sis_grade_export)
   end
@@ -227,5 +225,4 @@
       end
     end
   end
->>>>>>> 111dec82
 end