# frozen_string_literal: true

#
# Copyright (C) 2022 - present Instructure, Inc.
#
# This file is part of Canvas.
#
# Canvas is free software: you can redistribute it and/or modify it under
# the terms of the GNU Affero General Public License as published by the Free
# Software Foundation, version 3 of the License.
#
# Canvas is distributed in the hope that it will be useful, but WITHOUT ANY
# WARRANTY; without even the implied warranty of MERCHANTABILITY or FITNESS FOR
# A PARTICULAR PURPOSE. See the GNU Affero General Public License for more
# details.
#
# You should have received a copy of the GNU Affero General Public License along
# with this program. If not, see <http://www.gnu.org/licenses/>.
#

require_relative "../api_spec_helper"

describe "Jobs V2 API", type: :request do
  include Api

  it "requires site admin for grouped_info" do
    api_call(:get, "/api/v1/jobs2/queued/by_tag",
             { controller: "jobs_v2", action: "grouped_info", format: "json", bucket: "queued", group: "tag" },
             {}, {}, expected_status: 401)
  end

  it "requires site admin for list" do
    api_call(:get, "/api/v1/jobs2/running",
             { controller: "jobs_v2", action: "list", format: "json", bucket: "running" },
             {}, {}, expected_status: 401)
  end

  it "requries site admin for lookup" do
    api_call(:get, "/api/v1/jobs2/123",
             { controller: "jobs_v2", action: "lookup", format: "json", id: "123" },
             {}, {}, expected_status: 401)
  end

  context "as site admin" do
    before :once do
      site_admin_user
    end

    describe "queued jobs" do
      before :once do
        ::Kernel.delay(run_at: 1.hour.ago).pp
        ::Kernel.delay(run_at: 2.hours.ago).p
        @queued_job_id = Delayed::Job.last.id

        # fake a held job to make sure it does appear
        ::Kernel.delay(run_at: 1.day.ago).pp
        Delayed::Job.last.update locked_by: ::Delayed::Backend::Base::ON_HOLD_LOCKED_BY
        @held_job_id = Delayed::Job.last.id

        # fake a running job to be sure it doesn't appear
        ::Kernel.delay(run_at: 3.hours.ago).puts
        Delayed::Job.last.update locked_by: "foo", locked_at: 1.hour.ago
      end

      it "scopes the query to the current account" do
        ::Kernel.delay(run_at: 1.hour.ago, account_id: Account.default).pp
        ::Kernel.delay(run_at: 1.hour.ago, account_id: Account.default).pp

        json = api_call(:get, "/api/v1/jobs2/queued",
                        { controller: "jobs_v2", action: "list", format: "json", bucket: "queued", scope: "account" })
        expect(json.size).to eq 2
      end

      context "sharding" do
        specs_require_sharding

        before do
          @shard1.activate do
            ::Kernel.delay(run_at: 1.hour.ago).pp
            ::Kernel.delay(run_at: 1.hour.ago).pp

            @a1 = Account.create!
          end

          Shard.default.activate do
            ::Kernel.delay(run_at: 1.hour.ago).pp
            ::Kernel.delay(run_at: 1.hour.ago).pp
          end
        end

        it "scopes the query to the current shard" do
          json = api_call(:get, "/api/v1/jobs2/queued",
                          { controller: "jobs_v2", action: "list", format: "json", bucket: "queued", scope: "shard" },
                          {}, {}, { domain_root_account: @a1 })
          expect(json.size).to eq 2
        end

        it "scopes the query to the current cluster" do
          json = api_call(:get, "/api/v1/jobs2/queued",
                          { controller: "jobs_v2", action: "list", format: "json", bucket: "queued", scope: "cluster" },
                          {}, {}, { domain_root_account: @a1 })
          expect(json.size).to eq 4
        end
      end

      describe "grouped by tag" do
        it "returns queued jobs sorted by oldest" do
          json = api_call(:get, "/api/v1/jobs2/queued/by_tag",
                          { controller: "jobs_v2", action: "grouped_info", format: "json", bucket: "queued", group: "tag" },
                          {}, {}, expected_status: 200)
          expect(json.size).to eq 2
          expect(json[0]["tag"]).to eq "Kernel.pp"
          expect(json[0]["count"]).to eq 2
          expect(json[0]["info"].seconds).to be_within(1.minute).of(1.day)
          expect(json[1]["tag"]).to eq "Kernel.p"
          expect(json[1]["count"]).to eq 1
          expect(json[1]["info"].seconds).to be_within(1.minute).of(2.hours)
        end

        it "sorts by tag" do
          json = api_call(:get, "/api/v1/jobs2/queued/by_tag?order=tag",
                          { controller: "jobs_v2", action: "grouped_info", format: "json", bucket: "queued", group: "tag", order: "tag" },
                          {}, {}, expected_status: 200)
          expect(json.size).to eq 2
          expect(json[0]["tag"]).to eq "Kernel.p"
          expect(json[1]["tag"]).to eq "Kernel.pp"
        end

        it "sorts by count" do
          ::Kernel.delay(run_at: 2.days.ago).puts
          json = api_call(:get, "/api/v1/jobs2/queued/by_tag?order=count",
                          { controller: "jobs_v2", action: "grouped_info", format: "json", bucket: "queued", group: "tag", order: "count" },
                          {}, {}, expected_status: 200)
          expect(json.size).to eq 3
          expect(json[0]["tag"]).to eq "Kernel.pp"
        end

        it "paginates" do
          json = api_call(:get, "/api/v1/jobs2/queued/by_tag?per_page=1",
                          { controller: "jobs_v2", action: "grouped_info", format: "json", bucket: "queued", group: "tag", per_page: "1" },
                          {}, {}, expected_status: 200)
          expect(json.map { |e| e["tag"] }).to eq ["Kernel.pp"]
          links = Api.parse_pagination_links(response.headers["Link"])
          next_link = links.find { |link| link[:rel] == "next" }
          json = api_call(:get, next_link[:uri].path,
                          { controller: "jobs_v2", action: "grouped_info", format: "json", bucket: "queued", group: "tag", per_page: "1", page: "2" },
                          {}, {}, expected_status: 200)
          expect(json.map { |e| e["tag"] }).to eq ["Kernel.p"]
        end
      end

      describe "by_strand" do
        before :once do
          ::Kernel.delay(strand: "foo", run_at: 1.hour.ago).puts
          ::Kernel.delay(strand: "bar", run_at: 2.hours.ago).puts
          ::Kernel.delay(strand: "bar", run_at: 30.minutes.ago).p
        end

        it "groups by strand" do
          json = api_call(:get, "/api/v1/jobs2/queued/by_strand?order=group",
                          { controller: "jobs_v2", action: "grouped_info", format: "json", bucket: "queued", group: "strand", order: "group" },
                          {}, {}, expected_status: 200)
          expect(json.size).to eq 2
          expect(json[0]["strand"]).to eq "bar"
          expect(json[0]["count"]).to eq 2
          expect(json[0]["info"].seconds).to be_within(1.minute).of(2.hours)
          expect(json[1]["strand"]).to eq "foo"
          expect(json[1]["count"]).to eq 1
          expect(json[1]["info"].seconds).to be_within(1.minute).of(1.hour)
        end

        it "searches by strand" do
          json = api_call(:get, "/api/v1/jobs2/queued/by_strand/search?term=bar",
                          { controller: "jobs_v2", action: "search", format: "json", bucket: "queued", group: "strand", term: "bar" })
          expect(json).to eq({ "bar" => 2 })
        end

        describe "orphaned strands" do
          before :once do
            Delayed::Job.where(strand: "bar").update_all(next_in_strand: false, max_concurrent: 2)
          end

          it "flags orphaned strands" do
            json = api_call(:get, "/api/v1/jobs2/queued/by_strand",
                            { controller: "jobs_v2", action: "grouped_info", format: "json", bucket: "queued", group: "strand", order: "info" })
            expect(json[0]["strand"]).to eq "bar"
            expect(json[0]["orphaned"]).to eq true
            expect(json[1]["strand"]).to eq "foo"
            expect(json[1]["orphaned"]).to eq false
          end

          it "unstucks orphaned strands" do
            json = api_call(:put, "/api/v1/jobs2/unstuck",
                            { controller: "jobs_v2", action: "unstuck", format: "json", strand: "bar" })
            expect(json).to eq({ "status" => "OK", "count" => 2 })
            expect(Delayed::Job.where(strand: "bar").pluck(:next_in_strand)).to eq([true, true])
          end

          it "returns status 'blocked' if a strand blocker exists" do
            Delayed::Job.create!(payload_object: ::Delayed::PerformableMethod.new(Kernel, :sleep, args: [0]),
                                 source: "JobsMigrator::StrandBlocker",
                                 strand: "bar",
                                 next_in_strand: false)
            json = api_call(:put, "/api/v1/jobs2/unstuck",
                            { controller: "jobs_v2", action: "unstuck", format: "json", strand: "bar" })
            expect(json).to eq({ "status" => "blocked" })
          end

          it "returns 0 if the strand isn't stuck" do
            json = api_call(:put, "/api/v1/jobs2/unstuck",
                            { controller: "jobs_v2", action: "unstuck", format: "json", strand: "foo" })
            expect(json).to eq({ "status" => "OK", "count" => 0 })
          end

          it "returns status 404 if the strand doesn't exist" do
            api_call(:put, "/api/v1/jobs2/unstuck",
                     { controller: "jobs_v2", action: "unstuck", format: "json", strand: "nope" },
                     {}, {}, { expected_status: 404 })
          end
        end
      end

      describe "by_singleton" do
        before :once do
          ::Kernel.delay(singleton: "foobar2000", run_at: 1.hour.ago).puts
          ::Kernel.delay(singleton: "zombo20001", run_at: 22.hours.ago).puts
        end

        it "groups by singleton" do
          json = api_call(:get, "/api/v1/jobs2/queued/by_singleton?order=info",
                          { controller: "jobs_v2", action: "grouped_info", format: "json", bucket: "queued", group: "singleton", order: "info" },
                          {}, {}, expected_status: 200)
          expect(json.size).to eq 2
          expect(json[0]["singleton"]).to eq "zombo20001"
          expect(json[0]["count"]).to eq 1
          expect(json[0]["info"].seconds).to be_within(1.minute).of(22.hours)
          expect(json[1]["singleton"]).to eq "foobar2000"
          expect(json[1]["count"]).to eq 1
          expect(json[1]["info"].seconds).to be_within(1.minute).of(1.hour)
        end

        it "searches by singleton" do
          json = api_call(:get, "/api/v1/jobs2/queued/by_singleton/search?term=2000",
                          { controller: "jobs_v2", action: "search", format: "json", bucket: "queued", group: "singleton", term: "2000" })
          expect(json.to_a).to eq([["foobar2000", 1], ["zombo20001", 1]])
        end

        describe "orphaned singletons" do
          before :once do
            Delayed::Job.where(singleton: "zombo20001").update_all(next_in_strand: false)
          end

          it "flags orphaned singletons" do
            json = api_call(:get, "/api/v1/jobs2/queued/by_singleton",
                            { controller: "jobs_v2", action: "grouped_info", format: "json", bucket: "queued", group: "singleton", order: "info" })
            expect(json[0]["singleton"]).to eq "zombo20001"
            expect(json[0]["orphaned"]).to eq true
            expect(json[1]["singleton"]).to eq "foobar2000"
            expect(json[1]["orphaned"]).to eq false
          end

          it "unstucks orphaned singletons" do
            json = api_call(:put, "/api/v1/jobs2/unstuck",
                            { controller: "jobs_v2", action: "unstuck", format: "json", singleton: "zombo20001" })
            expect(json).to eq({ "status" => "OK", "count" => 1 })
            expect(Delayed::Job.find_by(singleton: "zombo20001")).to be_next_in_strand
          end

          it "returns status 'blocked' if a blocker exists" do
            Delayed::Job.create!(payload_object: ::Delayed::PerformableMethod.new(Kernel, :sleep, args: [0]),
                                 source: "JobsMigrator::StrandBlocker",
                                 singleton: "zombo20001",
                                 locked_by: ::Delayed::Backend::Base::ON_HOLD_BLOCKER,
                                 next_in_strand: false)
            json = api_call(:put, "/api/v1/jobs2/unstuck",
                            { controller: "jobs_v2", action: "unstuck", format: "json", singleton: "zombo20001" })
            expect(json).to eq({ "status" => "blocked" })
          end

          it "returns 0 when unstucking a non-stuck singleton" do
            json = api_call(:put, "/api/v1/jobs2/unstuck",
                            { controller: "jobs_v2", action: "unstuck", format: "json", singleton: "foobar2000" })
            expect(json).to eq({ "status" => "OK", "count" => 0 })
          end

          it "returns status 404 if no job with the given strand exists" do
            api_call(:put, "/api/v1/jobs2/unstuck",
                     { controller: "jobs_v2", action: "unstuck", format: "json", singleton: "nope" },
                     {}, {}, { expected_status: 404 })
          end
        end
      end

      describe "ungrouped" do
        it "lists queued jobs" do
          json = api_call(:get, "/api/v1/jobs2/queued?order=tag",
                          { controller: "jobs_v2", action: "list", format: "json", bucket: "queued", order: "tag" })
          expect(json.size).to eq 3
          expect(json[0]["tag"]).to eq "Kernel.p"
          expect(json[0]["info"].seconds).to be_within(1.minute).of(2.hours)
          expect(json[1]["tag"]).to eq "Kernel.pp"
          expect(json[2]["tag"]).to eq "Kernel.pp"
        end

        it "filters by tag" do
          json = api_call(:get, "/api/v1/jobs2/queued?tag=Kernel.pp",
                          { controller: "jobs_v2", action: "list", format: "json", bucket: "queued", tag: "Kernel.pp" })
          expect(json.size).to eq 2
          expect(json[0]["info"].seconds).to be_within(1.minute).of(1.day)
        end
      end

      it "searches queued tags" do
        json = api_call(:get, "/api/v1/jobs2/queued/by_tag/search?term=p",
                        { controller: "jobs_v2", action: "search", format: "json", bucket: "queued", group: "tag", term: "p" })
        expect(json).to eq({ "Kernel.pp" => 2, "Kernel.p" => 1 })
      end

      it "finds a held job by id" do
        json = api_call(:get, "/api/v1/jobs2/#{@held_job_id}",
                        { controller: "jobs_v2", action: "lookup", format: "json", id: @held_job_id.to_s })
        item = json.find { |row| row["id"] == @held_job_id }
        expect(item["tag"]).to eq "Kernel.pp"
        expect(item["bucket"]).to eq "queued"
      end

      it "finds a queued job by id" do
        json = api_call(:get, "/api/v1/jobs2/#{@queued_job_id}",
                        { controller: "jobs_v2", action: "lookup", format: "json", id: @queued_job_id.to_s })
        item = json.find { |row| row["id"] == @queued_job_id }
        expect(item["tag"]).to eq "Kernel.p"
        expect(item["bucket"]).to eq "queued"
      end
    end

    describe "running jobs" do
      before :once do
        # fake some running jobs
        ::Kernel.delay.pp
        Delayed::Job.last.update locked_at: 1.hour.ago, locked_by: "me"
        ::Kernel.delay.pp
        Delayed::Job.last.update locked_at: 2.hours.ago, locked_by: "me"

        ::Kernel.delay.p
        Delayed::Job.last.update locked_at: 30.minutes.ago, locked_by: "foo"

        # and a fake held job, to ensure it doesn't appear here
        ::Kernel.delay.puts
        Delayed::Job.last.update locked_by: ::Delayed::Backend::Base::ON_HOLD_LOCKED_BY
      end

      it "groups by tag" do
        json = api_call(:get, "/api/v1/jobs2/running/by_tag",
                        { controller: "jobs_v2", action: "grouped_info", format: "json", bucket: "running", group: "tag" },
                        {}, {}, expected_status: 200)
        expect(json.size).to eq 2
        expect(json[0]["tag"]).to eq "Kernel.pp"
        expect(json[0]["count"]).to eq 2
        expect(json[0]["info"].seconds).to be_within(1.minute).of(2.hours)
        expect(json[1]["tag"]).to eq "Kernel.p"
        expect(json[1]["count"]).to eq 1
        expect(json[1]["info"].seconds).to be_within(1.minute).of(30.minutes)
      end

      describe "by_strand" do
        before :once do
          Delayed::Job.where(tag: "Kernel.pp").update_all(strand: "foo")
          Delayed::Job.where(tag: "Kernel.p").update_all(strand: "barfood")
        end

        it "groups by strand" do
          json = api_call(:get, "/api/v1/jobs2/running/by_strand?order=strand",
                          { controller: "jobs_v2", action: "grouped_info", format: "json", bucket: "running", group: "strand", order: "strand" },
                          {}, {}, expected_status: 200)
          expect(json.size).to eq 2
          expect(json[0]["strand"]).to eq "barfood"
          expect(json[0]["count"]).to eq 1
          expect(json[0]["info"].seconds).to be_within(1.minute).of(30.minutes)
          expect(json[1]["strand"]).to eq "foo"
          expect(json[1]["count"]).to eq 2
          expect(json[1]["info"].seconds).to be_within(1.minute).of(2.hours)
        end

        it "searches by strand" do
          json = api_call(:get, "/api/v1/jobs2/running/by_strand/search?term=foo",
                          { controller: "jobs_v2", action: "search", format: "json", bucket: "running", group: "strand", term: "foo" })
          expect(json).to eq({ "foo" => 2, "barfood" => 1 })
        end
      end

      it "lists running jobs" do
        json = api_call(:get, "/api/v1/jobs2/running",
                        { controller: "jobs_v2", action: "list", format: "json", bucket: "running" })
        expect(json.size).to eq 3
        expect(json[0]["tag"]).to eq "Kernel.pp"
        expect(json[0]["info"].seconds).to be_within(1.minute).of(2.hours)
        expect(json[1]["tag"]).to eq "Kernel.pp"
        expect(json[1]["info"].seconds).to be_within(1.minute).of(1.hour)
        expect(json[2]["tag"]).to eq "Kernel.p"
        expect(json[2]["info"].seconds).to be_within(1.minute).of(30.minutes)
      end

      it "orders running jobs by strand_singleton" do
        Delayed::Job.where(tag: "Kernel.p").update_all(strand: "barfood")

        ::Kernel.delay(strand: "foo", singleton: "singletonB").pp
        Delayed::Job.last.update locked_at: 1.hour.ago, locked_by: "me"
        ::Kernel.delay(strand: "foo", singleton: "singletonA").pp
        Delayed::Job.last.update locked_at: 1.hour.ago, locked_by: "me"
        ::Kernel.delay(strand: "foo", singleton: "singletonC").pp
        Delayed::Job.last.update locked_at: 1.hour.ago, locked_by: "me"

        json = api_call(:get, "/api/v1/jobs2/running",
                        { controller: "jobs_v2", action: "list", format: "json", bucket: "running", order: "strand_singleton" })
        expect(json.size).to eq 6
        expect(json.map { |x| x["strand"] }).to eq ["barfood", "foo", "foo", "foo", nil, nil]
        expect(json.map { |x| x["singleton"] }).to eq [nil, "singletonA", "singletonB", "singletonC", nil, nil]
      end

      it "searches running tags" do
        json = api_call(:get, "/api/v1/jobs2/running/by_tag/search?term=p",
                        { controller: "jobs_v2", action: "search", format: "json", bucket: "running", group: "tag", term: "p" })
        expect(json).to eq({ "Kernel.pp" => 2, "Kernel.p" => 1 })
      end

      it "finds a job by id" do
        job = Delayed::Job.where(locked_by: "foo").take
        json = api_call(:get, "/api/v1/jobs2/#{job.id}",
                        { controller: "jobs_v2", action: "lookup", format: "json", id: job.to_param })
        item = json.find { |row| row["id"] == job.id }
        expect(item["tag"]).to eq "Kernel.p"
        expect(item["bucket"]).to eq "running"
      end
    end

    describe "future" do
      before :once do
        ::Kernel.delay(run_at: 1.hour.from_now).pp
        ::Kernel.delay(run_at: 1.day.from_now).p
      end

      it "groups by tag" do
        json = api_call(:get, "/api/v1/jobs2/future/by_tag",
                        { controller: "jobs_v2", action: "grouped_info", format: "json", bucket: "future", group: "tag" },
                        {}, {}, expected_status: 200)
        expect(json.size).to eq 2
        expect(json[0]["tag"]).to eq "Kernel.pp"
        expect(json[0]["count"]).to eq 1
        expect(Time.zone.parse(json[0]["info"])).to be_within(1.minute).of(1.hour.from_now)
        expect(json[1]["tag"]).to eq "Kernel.p"
        expect(Time.zone.parse(json[1]["info"])).to be_within(1.minute).of(1.day.from_now)
        expect(json[1]["count"]).to eq 1
      end

      describe "by_strand" do
        before :once do
          ::Kernel.delay(run_at: 1.hour.from_now, strand: "foo").puts
          ::Kernel.delay(run_at: 2.hours.from_now, strand: "foo").puts
          ::Kernel.delay(run_at: 1.day.from_now, strand: "bar").puts
        end

        it "groups by strand" do
          json = api_call(:get, "/api/v1/jobs2/future/by_strand?order=strand",
                          { controller: "jobs_v2", action: "grouped_info", format: "json", bucket: "future", group: "strand", order: "strand" },
                          {}, {}, expected_status: 200)
          expect(json.size).to eq 2
          expect(json[0]["strand"]).to eq "bar"
          expect(json[0]["count"]).to eq 1
          expect(Time.zone.parse(json[0]["info"])).to be_within(1.minute).of(1.day.from_now)
          expect(json[1]["strand"]).to eq "foo"
          expect(json[1]["count"]).to eq 2
          expect(Time.zone.parse(json[1]["info"])).to be_within(1.minute).of(1.hour.from_now)
        end

        it "searches by strand" do
          json = api_call(:get, "/api/v1/jobs2/future/by_strand/search?term=foo",
                          { controller: "jobs_v2", action: "search", format: "json", bucket: "future", group: "strand", term: "foo" })
          expect(json).to eq({ "foo" => 2 })
        end
      end

      it "filters by start_date" do
        start_date = 6.hours.from_now.iso8601
        json = api_call(:get, "/api/v1/jobs2/future/by_tag?start_date=#{start_date}",
                        { controller: "jobs_v2", action: "grouped_info", format: "json", bucket: "future", group: "tag", start_date: start_date },
                        {}, {}, expected_status: 200)
        expect(json.size).to eq 1
        expect(json[0]["tag"]).to eq "Kernel.p"
        expect(json[0]["count"]).to eq 1
      end

      it "lists future jobs" do
        json = api_call(:get, "/api/v1/jobs2/future",
                        { controller: "jobs_v2", action: "list", format: "json", bucket: "future" })
        expect(json.size).to eq 2
        expect(json[0]["tag"]).to eq "Kernel.pp"
        expect(Time.zone.parse(json[0]["info"])).to be_within(1.minute).of(1.hour.from_now)
        expect(json[1]["tag"]).to eq "Kernel.p"
        expect(Time.zone.parse(json[1]["info"])).to be_within(1.minute).of(1.day.from_now)
      end

      it "searches future tags" do
        json = api_call(:get, "/api/v1/jobs2/future/by_tag/search?term=p",
                        { controller: "jobs_v2", action: "search", format: "json", bucket: "future", group: "tag", term: "p" })
        expect(json).to eq({ "Kernel.pp" => 1, "Kernel.p" => 1 })
      end

      it "finds a job by id" do
        job = Delayed::Job.last
        json = api_call(:get, "/api/v1/jobs2/#{job.id}",
                        { controller: "jobs_v2", action: "lookup", format: "json", id: job.to_param })
        item = json.find { |row| row["id"] == job.id }
        expect(item["tag"]).to eq "Kernel.p"
        expect(item["bucket"]).to eq "future"
      end
    end

    describe "failed" do
      before :once do
        Timecop.travel(1.day.ago) do
          ::Kernel.delay.raise "uh oh"
          run_jobs
        end

        Timecop.travel(1.hour.ago) do
          ::Kernel.delay.raise "oops"
          run_jobs
        end
      end

      it "groups by tag" do
        json = api_call(:get, "/api/v1/jobs2/failed/by_tag",
                        { controller: "jobs_v2", action: "grouped_info", bucket: "failed", format: "json", group: "tag" },
                        {}, {}, expected_status: 200)
        expect(json.size).to eq 1
        expect(json[0]["tag"]).to eq "Kernel.raise"
        expect(json[0]["count"]).to eq 2
        expect(Time.zone.parse(json[0]["info"])).to be_within(1.minute).of(1.hour.ago)
      end

      it "lists failed jobs" do
        json = api_call(:get, "/api/v1/jobs2/failed",
                        { controller: "jobs_v2", action: "list", format: "json", bucket: "failed" })
        expect(json.size).to eq 2
        expect(json[0]["tag"]).to eq "Kernel.raise"
        expect(Time.zone.parse(json[0]["info"])).to be_within(1.minute).of(1.hour.ago)
        expect(json[1]["tag"]).to eq "Kernel.raise"
        expect(Time.zone.parse(json[1]["info"])).to be_within(1.minute).of(1.day.ago)
      end

      it "filters by end_date" do
        end_date = 6.hours.ago.iso8601
        json = api_call(:get, "/api/v1/jobs2/failed?end_date=#{end_date}",
                        { controller: "jobs_v2", action: "list", format: "json", bucket: "failed", end_date: end_date },
                        {}, {}, expected_status: 200)
        expect(json.size).to eq 1
        expect(json[0]["tag"]).to eq "Kernel.raise"
        expect(Time.zone.parse(json[0]["info"])).to be_within(1.minute).of(1.day.ago)
      end

      it "searches failed tags" do
        json = api_call(:get, "/api/v1/jobs2/failed/by_tag/search?term=ais",
                        { controller: "jobs_v2", action: "search", format: "json", bucket: "failed", group: "tag", term: "ais" })
        expect(json).to eq({ "Kernel.raise" => 2 })
      end

      it "finds a failed job by id" do
        job = Delayed::Job::Failed.last
        json = api_call(:get, "/api/v1/jobs2/#{job.id}",
                        { controller: "jobs_v2", action: "lookup", format: "json", id: job.to_param })
        item = json.find { |row| row["id"] == job.id }
        expect(item["tag"]).to eq "Kernel.raise"
        expect(item["bucket"]).to eq "failed"
      end

      it "finds a failed job by original_job_id" do
        job = Delayed::Job::Failed.last
        json = api_call(:get, "/api/v1/jobs2/#{job.original_job_id}",
                        { controller: "jobs_v2", action: "lookup", format: "json", id: job.original_job_id.to_s })
        item = json.find { |row| row["original_job_id"] == job.original_job_id }
        expect(item["tag"]).to eq "Kernel.raise"
        expect(item["bucket"]).to eq "failed"
      end
    end

    describe "manage" do
      before :once do
        2.times { ::Kernel.delay(n_strand: "foobar").p }
      end

      it "updates max_concurrent and priority" do
        expect(Delayed::Job.where(strand: "foobar", next_in_strand: true).count).to eq 1
        json = api_call(:put, "/api/v1/jobs2/manage",
                        { controller: "jobs_v2", action: "manage", format: "json" },
                        { strand: "foobar", max_concurrent: 11, priority: 23 })
        expect(json["count"]).to eq 2
        expect(Delayed::Job.where(strand: "foobar").pluck(:max_concurrent)).to eq([11, 11])
        expect(Delayed::Job.where(strand: "foobar").pluck(:priority)).to eq([23, 23])
        expect(Delayed::Job.where(strand: "foobar", next_in_strand: true).count).to eq 2
      end

      it "requires manage_jobs permission" do
        account_admin_user_with_role_changes(account: Account.site_admin,
                                             role_changes: { view_jobs: true, manage_jobs: false })
        api_call(:put, "/api/v1/jobs2/manage",
                 { controller: "jobs_v2", action: "manage", format: "json" },
                 { strand: "foobar", max_concurrent: 11, priority: 23 },
                 {}, { expected_status: 401 })
      end
    end

    describe "requeue" do
      before :once do
        ::Kernel.delay.raise "uh oh"
        run_jobs
      end

      it "requeues a failed job" do
        fj = Delayed::Job::Failed.last
        json = api_call(:post, "/api/v1/jobs2/#{fj.id}/requeue",
                        { controller: "jobs_v2", action: "requeue", format: "json", id: fj.to_param })
        job = Delayed::Job.find(json["id"])
        expect(job.handler).to eq fj.handler
        expect(fj.reload.requeued_job_id).to eq job.id
      end
    end

    describe "unstuck" do
      it "queues a job to run the unstucker" do
        json = api_call(:put, "/api/v1/jobs2/unstuck",
                        { controller: "jobs_v2", action: "unstuck", format: "json" })
        expect(json["status"]).to eq "pending"
        progress_id = json["progress"]["id"]
        expect(progress_id).to be_present
        progress = Progress.find(progress_id)
        expect(progress).to be_queued
        expect(SwitchmanInstJobs::JobsMigrator).to receive(:unblock_strands).and_return(nil)
        run_jobs
        expect(progress.reload).to be_completed
      end
    end

<<<<<<< HEAD
=======
    context "throttling" do
      before :once do
        3.times { ::Kernel.delay(shard_id: 101).print }
        2.times { ::Kernel.delay(shard_id: 101).printf }
        ::Kernel.delay(shard_id: 102).printf
      end

      describe "throttle_check" do
        it "lists counts" do
          json = api_call(:get, "/api/v1/jobs2/throttle/check?term=Kernel.print",
                          { controller: "jobs_v2", action: "throttle_check", format: "json",
                            term: "Kernel.print" })
          expect(json).to eq({ "matched_jobs" => 6, "matched_tags" => 2 })
        end

        it "filters by shard if given" do
          json = api_call(:get, "/api/v1/jobs2/throttle/check?term=Kernel.print&shard_id=101",
                          { controller: "jobs_v2", action: "throttle_check", format: "json",
                            term: "Kernel.print", shard_id: 101 })
          expect(json).to eq({ "matched_jobs" => 5, "matched_tags" => 2 })
        end
      end

      describe "throttle" do
        it "throttles selected jobs" do
          json = api_call(:put, "/api/v1/jobs2/throttle?term=Kernel.print&shard_id=101&max_concurrent=2",
                          { controller: "jobs_v2", action: "throttle", format: "json",
                            term: "Kernel.print", shard_id: 101, max_concurrent: 2 })
          expect(json["job_count"]).to eq 5
          expect(Delayed::Job.where(strand: json["new_strand"], next_in_strand: true).count).to eq 2
          expect(Delayed::Job.where(shard_id: 102).where.not(strand: nil).count).to eq 0
        end
      end
    end

>>>>>>> 2351dac5
    context "global admin" do
      specs_require_sharding

      before :once do
        Shard.default.update delayed_jobs_shard_id: Shard.default.id

        @shard1.update delayed_jobs_shard_id: @shard2.id
        @shard1.activate do
          2.times do
            Kernel.delay(next_in_strand: false, strand: "sadness").p
          end
          Kernel.delay(locked_by: "fake", locked_at: 1.hour.ago).p
          @shard1.update jobs_held: true
        end

        @shard2.update delayed_jobs_shard_id: @shard2.id
        @shard2.activate do
          a = Account.create! name: "jobs2"
          a.account_domains.create! host: "jobs2.127.0.0.1.xip.io"

          Kernel.delay(next_in_strand: false, singleton: "misery").p
          Kernel.delay(run_at: 1.day.ago).p
          Kernel.delay(run_at: 1.day.from_now).p
          @shard2.update block_stranded: true
        end
      end

      before do
        if ::Switchman::Shard.instance_variable_defined?(:@jobs_scope_empty)
          ::Switchman::Shard.remove_instance_variable(:@jobs_scope_empty)
        end
        allow(HostUrl).to receive(:default_host).and_return("www.example.com")
      end

      it "enumerates job clusters" do
        json = api_call(:get, "/api/v1/jobs2/clusters?per_page=2",
                        { controller: "jobs_v2", action: "clusters", format: "json", per_page: 2 })
        expect(json.map { |row| row["id"] }).to match_array([Shard.default.id, @shard2.id])
      end

      it "retrieves stats from a job cluster" do
        json = api_call(:get, "/api/v1/jobs2/clusters?job_shards[]=#{@shard2.id}",
                        { controller: "jobs_v2", action: "clusters", format: "json", job_shards: [@shard2.to_param] })
        expect(json).to eq [{
          "id" => @shard2.id,
          "database_server_id" => "1",
          "block_stranded_shard_ids" => [@shard2.id],
          "jobs_held_shard_ids" => [@shard1.id],
          "domain" => "jobs2.127.0.0.1.xip.io",
          "counts" => {
            "queued" => 1,
            "running" => 1,
            "future" => 1,
            "blocked" => 3
          }
        }]
      end

      it "lists stuck strands in a cluster" do
        json = api_call(:get, "/api/v1/jobs2/stuck/strands?job_shard=#{@shard2.id}",
                        { controller: "jobs_v2", action: "stuck_strands", format: "json", job_shard: @shard2.to_param })
        expect(json).to eq([{ "name" => "sadness", "count" => 2 }])
      end

      it "lists stuck singletons in a cluster" do
        json = api_call(:get, "/api/v1/jobs2/stuck/singletons?job_shard=#{@shard2.id}",
                        { controller: "jobs_v2", action: "stuck_singletons", format: "json", job_shard: @shard2.to_param })
        expect(json).to eq([{ "name" => "misery", "count" => 1 }])
      end
    end
  end
end<|MERGE_RESOLUTION|>--- conflicted
+++ resolved
@@ -640,8 +640,6 @@
       end
     end
 
-<<<<<<< HEAD
-=======
     context "throttling" do
       before :once do
         3.times { ::Kernel.delay(shard_id: 101).print }
@@ -677,7 +675,6 @@
       end
     end
 
->>>>>>> 2351dac5
     context "global admin" do
       specs_require_sharding
 
