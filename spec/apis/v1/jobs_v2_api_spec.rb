--- conflicted
+++ resolved
@@ -164,26 +164,18 @@
           json = api_call(:get,
                           "/api/v1/jobs2/queued/by_tag?per_page=1",
                           { controller: "jobs_v2", action: "grouped_info", format: "json", bucket: "queued", group: "tag", per_page: "1" },
-<<<<<<< HEAD
-                          {}, {}, expected_status: 200)
-=======
                           {},
                           {},
                           expected_status: 200)
->>>>>>> b7de7814
           expect(json.pluck("tag")).to eq ["Kernel.pp"]
           links = Api.parse_pagination_links(response.headers["Link"])
           next_link = links.find { |link| link[:rel] == "next" }
           json = api_call(:get,
                           next_link[:uri].path,
                           { controller: "jobs_v2", action: "grouped_info", format: "json", bucket: "queued", group: "tag", per_page: "1", page: "2" },
-<<<<<<< HEAD
-                          {}, {}, expected_status: 200)
-=======
                           {},
                           {},
                           expected_status: 200)
->>>>>>> b7de7814
           expect(json.pluck("tag")).to eq ["Kernel.p"]
         end
       end
