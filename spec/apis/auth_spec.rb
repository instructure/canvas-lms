--- conflicted
+++ resolved
@@ -502,11 +502,6 @@
           @key.force_token_reuse = true
           @key.save!
 
-<<<<<<< HEAD
-          json = trusted_exchange(true)
-          expect(json['access_token']).not_to be_nil
-          expect(@user.access_tokens.count).to eq 1
-=======
           json = trusted_exchange(true) do |token|
             expect_any_instantiation_of(token).to receive(:save).at_least(:once).and_call_original
           end
@@ -524,7 +519,6 @@
           end
           expect(json['user']).not_to be_nil
           expect(@user.access_tokens.count).to eq 1
->>>>>>> 196ccc35
         end
       end
     end
@@ -697,14 +691,11 @@
       expect(response.status).to eq 401
     end
 
-<<<<<<< HEAD
-=======
     it "should allow passing the access token in the authorization header" do
       check_used { get "/api/v1/courses", headers: { 'HTTP_AUTHORIZATION' => "Bearer #{@token.full_token}" } }
       expect(JSON.parse(response.body).size).to eq 1
     end
 
->>>>>>> 196ccc35
     it "should allow passing the access token in the post body" do
       @me = @user
       Account.default.account_users.create!(user: @user)
