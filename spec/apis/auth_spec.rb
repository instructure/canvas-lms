--- conflicted
+++ resolved
@@ -22,7 +22,6 @@
 require File.expand_path(File.dirname(__FILE__) + '/../sharding_spec_helper')
 
 describe "API Authentication", type: :request do
-
   before :once do
     @key = DeveloperKey.create!
     enable_developer_key_account_binding!(@key)
@@ -39,13 +38,13 @@
   end
 
   if Canvas.redis_enabled? # eventually we're going to have to just require redis to run the specs
-    it "should require a valid client id" do
-      get "/login/oauth2/auth", params: {:response_type => 'code', :redirect_uri => 'urn:ietf:wg:oauth:2.0:oob'}
+    it "requires a valid client id" do
+      get "/login/oauth2/auth", params: { :response_type => 'code', :redirect_uri => 'urn:ietf:wg:oauth:2.0:oob' }
       expect(response).to be_client_error
     end
 
-    it "should require a valid code to get an access_token" do
-      post "/login/oauth2/token", params: {:client_id => @client_id, :client_secret => @client_secret, :code => 'asdf'}
+    it "requires a valid code to get an access_token" do
+      post "/login/oauth2/token", params: { :client_id => @client_id, :client_secret => @client_secret, :code => 'asdf' }
       expect(response).to be_client_error
     end
 
@@ -58,32 +57,32 @@
       before :each do
         # Trust the referer
         allow_any_instance_of(Account).to receive(:trusted_referer?).and_return(true)
-        post '/login/canvas', params: {'pseudonym_session[unique_id]' => 'test1@example.com', 'pseudonym_session[password]' => 'test1234'}
-      end
-
-       it "should not need developer key when we have an actual application session" do
+        post '/login/canvas', params: { 'pseudonym_session[unique_id]' => 'test1@example.com', 'pseudonym_session[password]' => 'test1234' }
+      end
+
+      it "does not need developer key when we have an actual application session" do
         expect(response).to redirect_to("http://www.example.com/?login_success=1")
         get "/api/v1/courses.json", params: {}
         expect(response).to be_successful
       end
 
-      it "should not allow post without authenticity token in application session" do
+      it "does not allow post without authenticity token in application session" do
         post "/api/v1/courses/#{@course.id}/assignments.json",
              params: { :assignment => { :name => 'test assignment', :points_possible => '5.3', :grading_type => 'points' },
-               :authenticity_token => 'asdf' }
-          expect(response.response_code).to eq 422
-      end
-
-      it "should allow post with cookie authenticity token in application session" do
+                       :authenticity_token => 'asdf' }
+        expect(response.response_code).to eq 422
+      end
+
+      it "allows post with cookie authenticity token in application session" do
         get "/"
         post "/api/v1/courses/#{@course.id}/assignments.json",
              params: { :assignment => { :name => 'test assignment', :points_possible => '5.3', :grading_type => 'points' },
-               :authenticity_token => cookies['_csrf_token'] }
+                       :authenticity_token => cookies['_csrf_token'] }
         expect(response).to be_successful
         expect(@course.assignments.count).to eq 1
       end
 
-      it "should not allow replacing the authenticity token with api_key without basic auth" do
+      it "does not allow replacing the authenticity token with api_key without basic auth" do
         post "/api/v1/courses/#{@course.id}/assignments.json?api_key=#{@key.api_key}",
              params: { :assignment => { :name => 'test assignment', :points_possible => '5.3', :grading_type => 'points' } }
         expect(response.response_code).to eq 422
@@ -96,7 +95,7 @@
         course_with_teacher(:user => @user)
       end
 
-      it "should not allow basic auth with api key" do
+      it "does not allow basic auth with api key" do
         get "/api/v1/courses.json?api_key=#{@key.api_key}",
             headers: { 'HTTP_AUTHORIZATION' => ActionController::HttpAuthentication::Basic.encode_credentials('test1@example.com', 'test1234') }
         expect(response.response_code).to eq 401
@@ -110,7 +109,7 @@
           course_with_teacher(:user => @user)
 
           # step 1
-          get "/login/oauth2/auth", params: {:response_type => 'code', :client_id => @client_id, :redirect_uri => 'urn:ietf:wg:oauth:2.0:oob', :purpose => 'fun'}
+          get "/login/oauth2/auth", params: { :response_type => 'code', :client_id => @client_id, :redirect_uri => 'urn:ietf:wg:oauth:2.0:oob', :purpose => 'fun' }
           expect(response).to redirect_to(login_url)
 
           yield
@@ -129,7 +128,7 @@
           expect(code).to be_present
 
           # we have the code, we can close the browser session
-          post "/login/oauth2/token", params: {:client_id => @client_id, :client_secret => @client_secret, :code => code}
+          post "/login/oauth2/token", params: { :client_id => @client_id, :client_secret => @client_secret, :code => code }
           expect(response).to be_successful
           expect(response.header[content_type_key]).to eq 'application/json; charset=utf-8'
           json = JSON.parse(response.body)
@@ -145,8 +144,8 @@
           expect(response).to be_successful
           json = JSON.parse(response.body)
           expect(json.size).to eq 1
-          expect(json.first['enrollments']).to eq [{'type' => 'teacher', 'role' => 'TeacherEnrollment', 'role_id' => teacher_role.id,
-            'user_id' => @user.id, 'enrollment_state' => 'invited', 'limit_privileges_to_course_section' => false}]
+          expect(json.first['enrollments']).to eq [{ 'type' => 'teacher', 'role' => 'TeacherEnrollment', 'role_id' => teacher_role.id,
+                                                     'user_id' => @user.id, 'enrollment_state' => 'invited', 'limit_privileges_to_course_section' => false }]
           expect(AccessToken.authenticate(token)).to eq AccessToken.last
           expect(AccessToken.last.purpose).to eq 'fun'
 
@@ -161,28 +160,28 @@
         end
       end
 
-      it "should not prepend the csrf protection even if the post has a session" do
+      it "does not prepend the csrf protection even if the post has a session" do
         user_with_pseudonym(:active_user => true, :username => 'test1@example.com', :password => 'test1234')
-        post "/login/canvas", params: {:pseudonym_session => { :unique_id => 'test1@example.com', :password => 'test1234' }}
+        post "/login/canvas", params: { :pseudonym_session => { :unique_id => 'test1@example.com', :password => 'test1234' } }
         code = SecureRandom.hex(64)
         code_data = { 'user' => @user.id, 'client_id' => @client_id }
         Canvas.redis.setex("oauth2:#{code}", 1.day, code_data.to_json)
-        post "/login/oauth2/token", params: {:client_id => @client_id, :client_secret => @client_secret, :code => code}
+        post "/login/oauth2/token", params: { :client_id => @client_id, :client_secret => @client_secret, :code => code }
         expect(response).to be_successful
         json = JSON.parse(response.body)
         expect(AccessToken.authenticate(json['access_token'])).to eq AccessToken.last
       end
 
-      it "should execute for password/ldap login" do
+      it "executes for password/ldap login" do
         flow do
           follow_redirect!
           expect(response).to redirect_to(canvas_login_url)
           allow_any_instance_of(Account).to receive(:trusted_referer?).and_return(true)
-          post canvas_login_url, params: {:pseudonym_session => { :unique_id => 'test1@example.com', :password => 'test1234' }}
-        end
-      end
-
-      it "should execute for saml login" do
+          post canvas_login_url, params: { :pseudonym_session => { :unique_id => 'test1@example.com', :password => 'test1234' } }
+        end
+      end
+
+      it "executes for saml login" do
         skip("requires SAML extension") unless AuthenticationProvider::SAML.enabled?
         account_with_saml(account: Account.default)
         flow do
@@ -196,11 +195,11 @@
           )
           allow_any_instance_of(SAML2::Entity).to receive(:valid_response?)
 
-          post '/login/saml', params: {:SAMLResponse => "foo"}
-        end
-      end
-
-      it "should execute for cas login" do
+          post '/login/saml', params: { :SAMLResponse => "foo" }
+        end
+      end
+
+      it "executes for cas login" do
         flow do
           account = account_with_cas(:account => Account.default)
           # it should *not* redirect to the alternate log_in_url on the config, when doing oauth
@@ -221,14 +220,14 @@
           follow_redirect!
           expect(response).to redirect_to(cas.add_service_to_login_url(url_for(controller: 'login/cas', action: :new)))
 
-          get "/login/cas", params: {:ticket => 'ST-abcd'}
+          get "/login/cas", params: { :ticket => 'ST-abcd' }
           expect(response).to be_redirect
         end
       end
 
-      it "should not require logging in again, or log out afterwards" do
+      it "does not require logging in again, or log out afterwards" do
         course_with_student_logged_in(:active_all => true, :user => user_with_pseudonym)
-        get "/login/oauth2/auth", params: {:response_type => 'code', :client_id => @client_id, :redirect_uri => 'urn:ietf:wg:oauth:2.0:oob'}
+        get "/login/oauth2/auth", params: { :response_type => 'code', :client_id => @client_id, :redirect_uri => 'urn:ietf:wg:oauth:2.0:oob' }
         expect(response).to be_redirect
         expect(response['Location']).to match(%r{/login/oauth2/confirm$})
         get response['Location']
@@ -245,9 +244,9 @@
         expect(response).to be_successful
       end
 
-      it "should redirect with access_denied if the user doesn't accept" do
+      it "redirects with access_denied if the user doesn't accept" do
         course_with_student_logged_in(:active_all => true, :user => user_with_pseudonym)
-        get "/login/oauth2/auth", params: {:response_type => 'code', :client_id => @client_id, :redirect_uri => 'urn:ietf:wg:oauth:2.0:oob'}
+        get "/login/oauth2/auth", params: { :response_type => 'code', :client_id => @client_id, :redirect_uri => 'urn:ietf:wg:oauth:2.0:oob' }
         expect(response).to be_redirect
         expect(response['Location']).to match(%r{/login/oauth2/confirm$})
         get response['Location']
@@ -262,9 +261,9 @@
         expect(response).to be_successful
       end
 
-      it "should require the correct client secret" do
+      it "requires the correct client secret" do
         # step 1
-        get "/login/oauth2/auth", params: {:response_type => 'code', :client_id => @client_id, :redirect_uri => 'urn:ietf:wg:oauth:2.0:oob'}
+        get "/login/oauth2/auth", params: { :response_type => 'code', :client_id => @client_id, :redirect_uri => 'urn:ietf:wg:oauth:2.0:oob' }
         expect(response).to redirect_to(login_url)
 
         follow_redirect!
@@ -275,7 +274,7 @@
         user_with_pseudonym(:active_user => true, :username => 'test1@example.com', :password => 'test1234')
         course_with_teacher(:user => @user)
         allow_any_instance_of(Account).to receive(:trusted_referer?).and_return(true)
-        post "/login/canvas", params: {:pseudonym_session => { :unique_id => 'test1@example.com', :password => 'test1234' }}
+        post "/login/canvas", params: { :pseudonym_session => { :unique_id => 'test1@example.com', :password => 'test1234' } }
 
         # step 2
         expect(response).to be_redirect
@@ -289,7 +288,7 @@
         expect(code).to be_present
 
         # we have the code, we can close the browser session
-        post "/login/oauth2/token", params: {:client_id => @client_id, :client_secret => 'nuh-uh', :code => code}
+        post "/login/oauth2/token", params: { :client_id => @client_id, :client_secret => 'nuh-uh', :code => code }
         expect(response).to be_client_error
       end
 
@@ -304,7 +303,7 @@
       context "sharding" do
         specs_require_sharding
 
-        it "should create the access token on the same shard as the user" do
+        it "creates the access token on the same shard as the user" do
           user_with_pseudonym(:active_user => true, :username => 'test1@example.com', :password => 'test1234')
 
           @shard1.activate do
@@ -313,7 +312,7 @@
             allow(account).to receive(:trusted_account_ids).and_return([Account.default.id])
 
             # step 1
-            get "/login/oauth2/auth", params: {:response_type => 'code', :client_id => @key.id, :redirect_uri => 'urn:ietf:wg:oauth:2.0:oob'}
+            get "/login/oauth2/auth", params: { :response_type => 'code', :client_id => @key.id, :redirect_uri => 'urn:ietf:wg:oauth:2.0:oob' }
             expect(response).to redirect_to(login_url)
 
             follow_redirect!
@@ -321,7 +320,7 @@
             follow_redirect!
             expect(response).to be_successful
             allow_any_instance_of(Account).to receive(:trusted_referer?).and_return(true)
-            post "/login/canvas", params: {:pseudonym_session => { :unique_id => 'test1@example.com', :password => 'test1234' }}
+            post "/login/canvas", params: { :pseudonym_session => { :unique_id => 'test1@example.com', :password => 'test1234' } }
 
             # step 3
             expect(response).to be_redirect
@@ -336,7 +335,7 @@
             expect(code).to be_present
 
             # we have the code, we can close the browser session
-            post "/login/oauth2/token", params: {:client_id => @key.id, :client_secret => @client_secret, :code => code}
+            post "/login/oauth2/token", params: { :client_id => @key.id, :client_secret => @client_secret, :code => code }
             expect(response).to be_successful
             expect(response.header[content_type_key]).to eq 'application/json; charset=utf-8'
             json = JSON.parse(response.body)
@@ -352,25 +351,25 @@
     end
 
     describe "oauth2 web app flow" do
-      it "should require the developer key to have a redirect_uri" do
-        get "/login/oauth2/auth", params: {:response_type => 'code', :client_id => @client_id, :redirect_uri => "http://www.example.com/oauth2response"}
+      it "requires the developer key to have a redirect_uri" do
+        get "/login/oauth2/auth", params: { :response_type => 'code', :client_id => @client_id, :redirect_uri => "http://www.example.com/oauth2response" }
         expect(response).to be_client_error
-        expect(response.body).to match /redirect_uri/
-      end
-
-      it "should require the redirect_uri domains to match" do
+        expect(response.body).to match(/redirect_uri/)
+      end
+
+      it "requires the redirect_uri domains to match" do
         @key.update_attribute :redirect_uri, 'http://www.example2.com/oauth2response'
-        get "/login/oauth2/auth", params: {:response_type => 'code', :client_id => @client_id, :redirect_uri => "http://www.example.com/oauth2response"}
+        get "/login/oauth2/auth", params: { :response_type => 'code', :client_id => @client_id, :redirect_uri => "http://www.example.com/oauth2response" }
         expect(response).to be_client_error
-        expect(response.body).to match /redirect_uri/
+        expect(response.body).to match(/redirect_uri/)
 
         @key.update_attribute :redirect_uri, 'http://www.example.com/oauth2response'
-        get "/login/oauth2/auth", params: {:response_type => 'code', :client_id => @client_id, :redirect_uri => "http://www.example.com/oauth2response"}
+        get "/login/oauth2/auth", params: { :response_type => 'code', :client_id => @client_id, :redirect_uri => "http://www.example.com/oauth2response" }
         expect(response).to be_redirect
       end
 
       context "untrusted developer key" do
-        def login_and_confirm(create_token=false)
+        def login_and_confirm(create_token = false)
           enable_forgery_protection do
             enable_cache do
               user_with_pseudonym(:active_user => true, :username => 'test1@example.com', :password => 'test1234')
@@ -380,7 +379,7 @@
                 @user.access_tokens.create!(developer_key: @key)
               end
 
-              get "/login/oauth2/auth", params: {:response_type => 'code', :client_id => @client_id, :redirect_uri => "http://www.example.com/my_uri"}
+              get "/login/oauth2/auth", params: { :response_type => 'code', :client_id => @client_id, :redirect_uri => "http://www.example.com/my_uri" }
               expect(response).to redirect_to(login_url)
 
               follow_redirect!
@@ -388,12 +387,12 @@
               follow_redirect!
               expect(response).to be_successful
               allow_any_instance_of(Account).to receive(:trusted_referer?).and_return(true)
-              post "/login/canvas", params: {:pseudonym_session => {:unique_id => 'test1@example.com', :password => 'test1234'}}
+              post "/login/canvas", params: { :pseudonym_session => { :unique_id => 'test1@example.com', :password => 'test1234' } }
 
               expect(response).to be_redirect
               expect(response['Location']).to match(%r{/login/oauth2/confirm$})
               get response['Location']
-              post "/login/oauth2/accept", params: {:authenticity_token => cookies['_csrf_token']}
+              post "/login/oauth2/accept", params: { :authenticity_token => cookies['_csrf_token'] }
 
               expect(response).to be_redirect
               expect(response['Location']).to match(%r{http://www.example.com/my_uri?})
@@ -401,8 +400,8 @@
               expect(code).to be_present
 
               # exchange the code for the token
-              post "/login/oauth2/token", params: {:code => code},
-                headers: {'HTTP_AUTHORIZATION' => ActionController::HttpAuthentication::Basic.encode_credentials(@client_id, @client_secret)}
+              post "/login/oauth2/token", params: { :code => code },
+                                          headers: { 'HTTP_AUTHORIZATION' => ActionController::HttpAuthentication::Basic.encode_credentials(@client_id, @client_secret) }
               expect(response).to be_successful
               expect(response.header[content_type_key]).to eq 'application/json; charset=utf-8'
               json = JSON.parse(response.body)
@@ -414,25 +413,24 @@
               expect(response).to be_successful
               json = JSON.parse(response.body)
               expect(json.size).to eq 1
-              expect(json.first['enrollments']).to eq [{'type' => 'teacher', 'role' => 'TeacherEnrollment', 'role_id' => teacher_role.id,
-                'user_id' => @user.id, 'enrollment_state' => 'invited', 'limit_privileges_to_course_section' => false}]
+              expect(json.first['enrollments']).to eq [{ 'type' => 'teacher', 'role' => 'TeacherEnrollment', 'role_id' => teacher_role.id,
+                                                         'user_id' => @user.id, 'enrollment_state' => 'invited', 'limit_privileges_to_course_section' => false }]
               expect(AccessToken.last).to eq AccessToken.authenticate(token)
             end
           end
         end
 
-        it "should enable the web app flow" do
+        it "enables the web app flow" do
           login_and_confirm
         end
 
-        it "should enable the web app flow if token already exists" do
+        it "enables the web app flow if token already exists" do
           login_and_confirm(true)
         end
 
-        it "Shouldn't allow an account level dev key to auth with other account's user" do
+        it "does not allow an account level dev key to auth with other account's user" do
           enable_forgery_protection do
             enable_cache do
-
               user_with_pseudonym(:active_user => true, :username => 'test1@example.com', :password => 'test1234')
               course_with_teacher(:user => @user)
 
@@ -440,13 +438,13 @@
               account2 = Account.create!
               developer_key = DeveloperKey.create!(account: account2, redirect_uri: "http://www.example.com/my_uri")
 
-              get "/login/oauth2/auth", params: {:response_type => 'code', :client_id => developer_key.id, :redirect_uri => "http://www.example.com/my_uri"}
+              get "/login/oauth2/auth", params: { :response_type => 'code', :client_id => developer_key.id, :redirect_uri => "http://www.example.com/my_uri" }
               expect(response).to be_redirect
               expect(response.location).to match(/unauthorized_client/)
 
               @user.access_tokens.create!(developer_key: developer_key)
 
-              get "/login/oauth2/auth", params: {:response_type => 'code', :client_id => developer_key.id, :redirect_uri => "http://www.example.com/my_uri"}
+              get "/login/oauth2/auth", params: { :response_type => 'code', :client_id => developer_key.id, :redirect_uri => "http://www.example.com/my_uri" }
               expect(response).to be_redirect
               expect(response.location).to match(/unauthorized_client/)
             end
@@ -455,7 +453,7 @@
       end
 
       context "trusted developer key" do
-        def trusted_exchange(create_token=false, userinfo: false)
+        def trusted_exchange(create_token = false, userinfo: false)
           @key.trusted = true
           @key.save!
 
@@ -469,7 +467,7 @@
                 yield token if block_given?
               end
 
-              params = {:response_type => 'code', :client_id => @client_id, :redirect_uri => "http://www.example.com/my_uri"}
+              params = { :response_type => 'code', :client_id => @client_id, :redirect_uri => "http://www.example.com/my_uri" }
               params[:scope] = '/auth/userinfo' if userinfo
               get "/login/oauth2/auth", params: params
               expect(response).to be_redirect
@@ -478,8 +476,8 @@
               expect(code).to be_present
 
               # exchange the code for the token
-              post "/login/oauth2/token", params: {:code => code},
-                headers: {'HTTP_AUTHORIZATION' => ActionController::HttpAuthentication::Basic.encode_credentials(@client_id, @client_secret)}
+              post "/login/oauth2/token", params: { :code => code },
+                                          headers: { 'HTTP_AUTHORIZATION' => ActionController::HttpAuthentication::Basic.encode_credentials(@client_id, @client_secret) }
               expect(response).to be_successful
               expect(response.header[content_type_key]).to eq 'application/json; charset=utf-8'
               JSON.parse(response.body)
@@ -487,18 +485,18 @@
           end
         end
 
-        it "should give first token" do
+        it "gives first token" do
           json = trusted_exchange
           expect(json['access_token']).to_not be_nil
         end
 
-        it "should give second token if not force_token_reuse" do
+        it "gives second token if not force_token_reuse" do
           json = trusted_exchange(true)
           expect(json['access_token']).to_not be_nil
           expect(@user.access_tokens.count).to eq 2
         end
 
-        it "should not give second token if force_token_reuse" do
+        it "does not give second token if force_token_reuse" do
           @key.force_token_reuse = true
           @key.auto_expire_tokens = false
           @key.save!
@@ -510,7 +508,7 @@
           expect(@user.access_tokens.count).to eq 1
         end
 
-        it "should not regenerate if force_token_reuse with userinfo" do
+        it "does not regenerate if force_token_reuse with userinfo" do
           @key.force_token_reuse = true
           @key.auto_expire_tokens = false
           @key.save!
@@ -596,13 +594,8 @@
       course_with_teacher(user: user_obj)
     end
 
-<<<<<<< HEAD
-    def wrapped_jwt_from_service(payload={sub: @user.global_id})
-      services_jwt = Canvas::Security::ServicesJwt.generate(payload, false)
-=======
     def wrapped_jwt_from_service(payload = { sub: @user.global_id })
       services_jwt = CanvasSecurity::ServicesJwt.generate(payload, false, symmetric: true)
->>>>>>> 75b2b932
       payload = {
         iss: "some other service",
         user_token: services_jwt
@@ -621,9 +614,9 @@
 
     it "allows access for a JWT masquerading user" do
       token = wrapped_jwt_from_service({
-        sub: @user.global_id,
-        masq_sub: User.first.global_id
-      })
+                                         sub: @user.global_id,
+                                         masq_sub: User.first.global_id
+                                       })
       get "/api/v1/courses", headers: {
         'HTTP_AUTHORIZATION' => "Bearer #{token}"
       }
@@ -668,7 +661,6 @@
       assert_status(401)
       expect(response.body).to match(/Invalid access token/)
     end
-
   end
 
   describe "access token" do
@@ -685,7 +677,7 @@
       expect(@token.reload.last_used_at).not_to be_nil
     end
 
-    it "should allow passing the access token in the query string" do
+    it "allows passing the access token in the query string" do
       check_used { get "/api/v1/courses?access_token=#{@token.full_token}" }
       expect(JSON.parse(response.body).size).to eq 1
     end
@@ -697,12 +689,12 @@
       expect(response.status).to eq 401
     end
 
-    it "should allow passing the access token in the authorization header" do
+    it "allows passing the access token in the authorization header" do
       check_used { get "/api/v1/courses", headers: { 'HTTP_AUTHORIZATION' => "Bearer #{@token.full_token}" } }
       expect(JSON.parse(response.body).size).to eq 1
     end
 
-    it "should allow passing the access token in the post body" do
+    it "allows passing the access token in the post body" do
       @me = @user
       Account.default.account_users.create!(user: @user)
       u2 = user_factory
@@ -717,7 +709,7 @@
       expect(Account.default.reload.users).to be_include(u2)
     end
 
-    it "should error if the access token is expired or non-existent" do
+    it "errors if the access token is expired or non-existent" do
       get "/api/v1/courses", headers: { 'HTTP_AUTHORIZATION' => "Bearer blahblah" }
       assert_status(401)
       expect(response['WWW-Authenticate']).to eq %{Bearer realm="canvas-lms"}
@@ -727,14 +719,14 @@
       expect(response['WWW-Authenticate']).to eq %{Bearer realm="canvas-lms"}
     end
 
-    it "should error if the developer key is inactive" do
+    it "errors if the developer key is inactive" do
       @token.developer_key.deactivate!
       get "/api/v1/courses", headers: { 'HTTP_AUTHORIZATION' => "Bearer #{@token.full_token}" }
       assert_status(401)
       expect(response['WWW-Authenticate']).to eq %{Bearer realm="canvas-lms"}
     end
 
-    it "should require an active pseudonym for the access token user" do
+    it "requires an active pseudonym for the access token user" do
       @user.pseudonym.destroy
       get "/api/v1/courses", headers: { 'HTTP_AUTHORIZATION' => "Bearer #{@token.full_token}" }
       assert_status(401)
@@ -743,7 +735,7 @@
       expect(json['errors'].first['message']).to eq "Invalid access token."
     end
 
-    it "should error if no access token is given and authorization is required" do
+    it "errors if no access token is given and authorization is required" do
       get "/api/v1/courses"
       assert_status(401)
       expect(response['WWW-Authenticate']).to eq %{Bearer realm="canvas-lms"}
@@ -751,7 +743,7 @@
       expect(json["errors"].first["message"]).to eq "user authorization required"
     end
 
-    it "should be able to log out" do
+    it "is able to log out" do
       get "/api/v1/courses?access_token=#{@token.full_token}"
       expect(response).to be_successful
 
@@ -773,7 +765,7 @@
         @key = DeveloperKey.create!(:redirect_uri => "http://example.com/a/b", account: @account)
       end
 
-      it "Should allow a token previously linked to a dev key same account to work" do
+      it "allows a token previously linked to a dev key same account to work" do
         enable_forgery_protection do
           enable_cache do
             user_with_pseudonym(:active_user => true, :username => 'test1@example.com', :password => 'test1234', account: @account)
@@ -783,13 +775,13 @@
             @token = @user.access_tokens.create!(:developer_key => developer_key)
 
             allow(LoadAccount).to receive(:default_domain_root_account).and_return(@account)
-            check_used {  get "/api/v1/courses", headers: { 'HTTP_AUTHORIZATION' => "Bearer #{@token.full_token}" } }
+            check_used { get "/api/v1/courses", headers: { 'HTTP_AUTHORIZATION' => "Bearer #{@token.full_token}" } }
             expect(JSON.parse(response.body).size).to eq 1
           end
         end
       end
 
-      it "Should allow a token previously linked to a dev key allowed sub account to work" do
+      it "allows a token previously linked to a dev key allowed sub account to work" do
         enable_forgery_protection do
           enable_cache do
             user_with_pseudonym(:active_user => true, :username => 'test1@example.com', :password => 'test1234', account: @sub_account1)
@@ -799,13 +791,13 @@
             @token = @user.access_tokens.create!(:developer_key => developer_key)
 
             allow(LoadAccount).to receive(:default_domain_root_account).and_return(@account)
-            check_used {  get "/api/v1/courses", headers: { 'HTTP_AUTHORIZATION' => "Bearer #{@token.full_token}" } }
+            check_used { get "/api/v1/courses", headers: { 'HTTP_AUTHORIZATION' => "Bearer #{@token.full_token}" } }
             expect(JSON.parse(response.body).size).to eq 1
           end
         end
       end
 
-      it "Shouldn't allow a token previously linked to a dev key on foreign account to work" do
+      it "does not allow a token previously linked to a dev key on foreign account to work" do
         enable_forgery_protection do
           enable_cache do
             user_with_pseudonym(:active_user => true, :username => 'test1@example.com', :password => 'test1234', account: @account)
@@ -824,7 +816,7 @@
     context "sharding" do
       specs_require_sharding
 
-      it "should work for an access token from a different shard with the developer key on the default shard" do
+      it "works for an access token from a different shard with the developer key on the default shard" do
         @shard1.activate do
           @account = Account.create!
           enable_default_developer_key!
@@ -839,20 +831,18 @@
         expect(JSON.parse(response.body).size).to eq 1
       end
 
-      it "shouldn't work for an access token from the default shard with the developer key on the different shard" do
+      it "does not work for an access token from the default shard with the developer key on the different shard" do
         @account = Account.create!
         user_with_pseudonym(:active_user => true, :username => 'test1@example.com', :password => 'test1234', :account => @account)
         course_with_teacher(:user => @user, :account => @account)
 
         @shard1.activate do
-
           # create the dev key on a different account
           account2 = Account.create!
           developer_key = DeveloperKey.create!(account: account2, redirect_uri: "http://www.example.com/my_uri")
           enable_developer_key_account_binding!(developer_key)
           @token = @user.access_tokens.create!(:developer_key => developer_key)
           expect(@token.developer_key.shard).to be @shard1
-
         end
 
         allow(LoadAccount).to receive(:default_domain_root_account).and_return(@account)
@@ -872,109 +862,109 @@
       @course2 = @course
     end
 
-    it "should allow as_user_id" do
+    it "allows as_user_id" do
       account_admin_user(:account => Account.site_admin)
       user_with_pseudonym(:user => @user)
 
       json = api_call(:get, "/api/v1/users/self/profile?as_user_id=#{@student.id}",
-               :controller => "profile", :action => "settings", :user_id => 'self', :format => 'json', :as_user_id => @student.id.to_param)
+                      :controller => "profile", :action => "settings", :user_id => 'self', :format => 'json', :as_user_id => @student.id.to_param)
       expect(assigns['current_user']).to eq @student
       expect(assigns['current_pseudonym']).to eq @student_pseudonym
       expect(assigns['real_current_user']).to eq @user
       expect(assigns['real_current_pseudonym']).to eq @pseudonym
       expect(json).to eq({
-        'id' => @student.id,
-        'name' => 'User',
-        'short_name' => 'User',
-        'sortable_name' => 'User',
-        'login_id' => "blah@example.com",
-        'title' => nil,
-        'bio' => nil,
-        'primary_email' => "blah@example.com",
-        'integration_id' => nil,
-        'time_zone' => 'Etc/UTC',
-        'locale' => nil,
-        'effective_locale' => 'en',
-        'calendar' => { 'ics' => "http://www.example.com/feeds/calendars/user_#{@student.uuid}.ics" },
-        'k5_user' => false
-      })
+                           'id' => @student.id,
+                           'name' => 'User',
+                           'short_name' => 'User',
+                           'sortable_name' => 'User',
+                           'login_id' => "blah@example.com",
+                           'title' => nil,
+                           'bio' => nil,
+                           'primary_email' => "blah@example.com",
+                           'integration_id' => nil,
+                           'time_zone' => 'Etc/UTC',
+                           'locale' => nil,
+                           'effective_locale' => 'en',
+                           'calendar' => { 'ics' => "http://www.example.com/feeds/calendars/user_#{@student.uuid}.ics" },
+                           'k5_user' => false
+                         })
 
       # as_user_id is ignored if it's not allowed
       @user = @student
       user_with_pseudonym(:user => @user, :username => "nobody2@example.com")
       raw_api_call(:get, "/api/v1/users/self/profile?as_user_id=#{@admin.id}",
-               :controller => "profile", :action => "settings", :user_id => 'self', :format => 'json', :as_user_id => @admin.id.to_param)
+                   :controller => "profile", :action => "settings", :user_id => 'self', :format => 'json', :as_user_id => @admin.id.to_param)
       expect(assigns['current_user']).to eq @student
       expect(assigns['real_current_user']).to be_nil
       expect(json).to eq({
-          'id' => @student.id,
-          'name' => 'User',
-          'short_name' => 'User',
-          'sortable_name' => 'User',
-          'login_id' => "blah@example.com",
-          'title' => nil,
-          'bio' => nil,
-          'primary_email' => "blah@example.com",
-          'integration_id' => nil,
-          'time_zone' => 'Etc/UTC',
-          'locale' => nil,
-          'effective_locale' => 'en',
-          'calendar' => { 'ics' => "http://www.example.com/feeds/calendars/user_#{@student.uuid}.ics" },
-          'k5_user' => false
-      })
+                           'id' => @student.id,
+                           'name' => 'User',
+                           'short_name' => 'User',
+                           'sortable_name' => 'User',
+                           'login_id' => "blah@example.com",
+                           'title' => nil,
+                           'bio' => nil,
+                           'primary_email' => "blah@example.com",
+                           'integration_id' => nil,
+                           'time_zone' => 'Etc/UTC',
+                           'locale' => nil,
+                           'effective_locale' => 'en',
+                           'calendar' => { 'ics' => "http://www.example.com/feeds/calendars/user_#{@student.uuid}.ics" },
+                           'k5_user' => false
+                         })
 
       # as_user_id is ignored if it's blank
       raw_api_call(:get, "/api/v1/users/self/profile?as_user_id=",
-               :controller => "profile", :action => "settings", :user_id => 'self', :format => 'json', :as_user_id => '')
+                   :controller => "profile", :action => "settings", :user_id => 'self', :format => 'json', :as_user_id => '')
       expect(assigns['current_user']).to eq @student
       expect(assigns['real_current_user']).to be_nil
       expect(json).to eq({
-          'id' => @student.id,
-          'name' => 'User',
-          'short_name' => 'User',
-          'sortable_name' => 'User',
-          'login_id' => "blah@example.com",
-          'title' => nil,
-          'bio' => nil,
-          'primary_email' => "blah@example.com",
-          'integration_id' => nil,
-          'time_zone' => 'Etc/UTC',
-          'locale' => nil,
-          'effective_locale' => 'en',
-          'calendar' => { 'ics' => "http://www.example.com/feeds/calendars/user_#{@student.uuid}.ics" },
-          'k5_user' => false
-      })
-    end
-
-    it "should allow sis_user_id as an as_user_id" do
+                           'id' => @student.id,
+                           'name' => 'User',
+                           'short_name' => 'User',
+                           'sortable_name' => 'User',
+                           'login_id' => "blah@example.com",
+                           'title' => nil,
+                           'bio' => nil,
+                           'primary_email' => "blah@example.com",
+                           'integration_id' => nil,
+                           'time_zone' => 'Etc/UTC',
+                           'locale' => nil,
+                           'effective_locale' => 'en',
+                           'calendar' => { 'ics' => "http://www.example.com/feeds/calendars/user_#{@student.uuid}.ics" },
+                           'k5_user' => false
+                         })
+    end
+
+    it "allows sis_user_id as an as_user_id" do
       account_admin_user(:account => Account.site_admin)
       user_with_pseudonym(:user => @user)
       @student_pseudonym.update_attribute(:sis_user_id, "1234")
 
       json = api_call(:get, "/api/v1/users/self/profile?as_user_id=sis_user_id:#{@student.pseudonym.sis_user_id}",
-               :controller => "profile", :action => "settings", :user_id => 'self', :format => 'json', :as_user_id => "sis_user_id:#{@student.pseudonym.sis_user_id.to_param}")
+                      :controller => "profile", :action => "settings", :user_id => 'self', :format => 'json', :as_user_id => "sis_user_id:#{@student.pseudonym.sis_user_id.to_param}")
       expect(assigns['current_user']).to eq @student
       expect(assigns['real_current_pseudonym']).to eq @pseudonym
       expect(assigns['real_current_user']).to eq @user
       expect(json).to eq({
-        'id' => @student.id,
-        'name' => 'User',
-        'short_name' => 'User',
-        'sortable_name' => 'User',
-        'login_id' => "blah@example.com",
-        'integration_id' => nil,
-        'bio' => nil,
-        'title' => nil,
-        'primary_email' => "blah@example.com",
-        'time_zone' => 'Etc/UTC',
-        'locale' => nil,
-        'effective_locale' => 'en',
-        'calendar' => { 'ics' => "http://www.example.com/feeds/calendars/user_#{@student.uuid}.ics" },
-        'k5_user' => false
-      })
-    end
-
-    it "should allow integration_id as an as_user_id" do
+                           'id' => @student.id,
+                           'name' => 'User',
+                           'short_name' => 'User',
+                           'sortable_name' => 'User',
+                           'login_id' => "blah@example.com",
+                           'integration_id' => nil,
+                           'bio' => nil,
+                           'title' => nil,
+                           'primary_email' => "blah@example.com",
+                           'time_zone' => 'Etc/UTC',
+                           'locale' => nil,
+                           'effective_locale' => 'en',
+                           'calendar' => { 'ics' => "http://www.example.com/feeds/calendars/user_#{@student.uuid}.ics" },
+                           'k5_user' => false
+                         })
+    end
+
+    it "allows integration_id as an as_user_id" do
       account_admin_user(:account => Account.site_admin)
       user_with_pseudonym(:user => @user)
       @student_pseudonym.update_attribute(:integration_id, "1234")
@@ -986,24 +976,24 @@
       expect(assigns['real_current_pseudonym']).to eq @pseudonym
       expect(assigns['real_current_user']).to eq @user
       expect(json).to eq({
-          'id' => @student.id,
-          'name' => 'User',
-          'short_name' => 'User',
-          'sortable_name' => 'User',
-          'login_id' => "blah@example.com",
-          'integration_id' => '1234',
-          'bio' => nil,
-          'title' => nil,
-          'primary_email' => "blah@example.com",
-          'time_zone' => 'Etc/UTC',
-          'locale' => nil,
-          'effective_locale' => 'en',
-          'calendar' => { 'ics' => "http://www.example.com/feeds/calendars/user_#{@student.uuid}.ics" },
-          'k5_user' => false
-      })
-    end
-
-    it "should not be silent about an unknown as_user_id" do
+                           'id' => @student.id,
+                           'name' => 'User',
+                           'short_name' => 'User',
+                           'sortable_name' => 'User',
+                           'login_id' => "blah@example.com",
+                           'integration_id' => '1234',
+                           'bio' => nil,
+                           'title' => nil,
+                           'primary_email' => "blah@example.com",
+                           'time_zone' => 'Etc/UTC',
+                           'locale' => nil,
+                           'effective_locale' => 'en',
+                           'calendar' => { 'ics' => "http://www.example.com/feeds/calendars/user_#{@student.uuid}.ics" },
+                           'k5_user' => false
+                         })
+    end
+
+    it "is not silent about an unknown as_user_id" do
       account_admin_user(:account => Account.site_admin)
       user_with_pseudonym(:user => @user)
 
@@ -1013,7 +1003,7 @@
       expect(JSON.parse(response.body)).to eq({ 'errors' => 'Invalid as_user_id' })
     end
 
-    it "should not allow non-admins to become other people" do
+    it "does not allow non-admins to become other people" do
       account_admin_user(:account => Account.site_admin)
 
       @user = @student
