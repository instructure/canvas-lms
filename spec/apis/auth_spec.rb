--- conflicted
+++ resolved
@@ -674,14 +674,11 @@
       expect(response.status).to eq 401
     end
 
-<<<<<<< HEAD
-=======
     it "should allow passing the access token in the authorization header" do
       check_used { get "/api/v1/courses", headers: { 'HTTP_AUTHORIZATION' => "Bearer #{@token.full_token}" } }
       expect(JSON.parse(response.body).size).to eq 1
     end
 
->>>>>>> cbf0fda4
     it "should allow passing the access token in the post body" do
       @me = @user
       Account.default.account_users.create!(user: @user)
