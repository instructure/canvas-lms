#
# Copyright (C) 2015 - present Instructure, Inc.
#
# This file is part of Canvas.
#
# Canvas is free software: you can redistribute it and/or modify it under
# the terms of the GNU Affero General Public License as published by the Free
# Software Foundation, version 3 of the License.
#
# Canvas is distributed in the hope that it will be useful, but WITHOUT ANY
# WARRANTY; without even the implied warranty of MERCHANTABILITY or FITNESS FOR
# A PARTICULAR PURPOSE. See the GNU Affero General Public License for more
# details.
#
# You should have received a copy of the GNU Affero General Public License along
# with this program. If not, see <http://www.gnu.org/licenses/>.

require_relative "./call_stack_utils"

module BlankSlateProtection
  module ActiveRecord
    def create_or_update(*)
      return super unless BlankSlateProtection.enabled?
      return super if caller.grep(BlankSlateProtection.exempt_patterns).present?

      location = CallStackUtils.best_line_for(caller)
      if caller.grep(/_context_hooks/).present?
        $stderr.puts "\e[31mError: Don't create records inside `:all` hooks!"
        $stderr.puts "See: " + location.join("\n") + "\e[0m"
        $stderr.puts
        $stderr.puts "\e[33mTIP:\e[0m change this to `:each`, or if you are really concerned"
        $stderr.puts "about performance, use `:once`. `:all` hooks are dangerous because"
        $stderr.puts "they can leave around garbage that affects later specs"
      else
        $stderr.puts "\e[31mError: Don't create records outside the rspec lifecycle! See: " + location.join("\n") + "\e[0m"
        $stderr.puts
        $stderr.puts "\e[33mTIP:\e[0m move this into a `before`, `let` or `it`. Otherwise it will exist"
        $stderr.puts "before *any* specs start, and possibly be deleted/modified before the"
        $stderr.puts "spec that needs it actually runs."
      end
      $stderr.puts
      exit! 1
    end
  end

  module Example
    def run(*)
      BlankSlateProtection.disable { super }
    end
  end

  # switchman and once-ler have special snowflake context hooks where data
  # setup is allowed
  EXEMPT_PATTERNS = %w[
    specs_require_sharding
    r_spec_helper
    add_onceler_hooks
    recreate_persistent_test_shards
<<<<<<< HEAD
=======
    truncate_all_tables
>>>>>>> 253dab27
  ].freeze

  class << self
    def enabled?
      @enabled
    end

    def install!
      ::RSpec::Core::Example.prepend Example
      ::ActiveRecord::Base.include ActiveRecord
      @enabled = true
    end

    def disable
      @enabled = false
      yield
    ensure
      @enabled = true
    end

    def exempt_patterns
      Regexp.new(EXEMPT_PATTERNS.map { |pattern| Regexp.escape(pattern) }.join("|"))
    end
  end
end<|MERGE_RESOLUTION|>--- conflicted
+++ resolved
@@ -56,10 +56,7 @@
     r_spec_helper
     add_onceler_hooks
     recreate_persistent_test_shards
-<<<<<<< HEAD
-=======
     truncate_all_tables
->>>>>>> 253dab27
   ].freeze
 
   class << self
