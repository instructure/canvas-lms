--- conflicted
+++ resolved
@@ -17,75 +17,4 @@
 # You should have received a copy of the GNU Affero General Public License along
 # with this program. If not, see <http://www.gnu.org/licenses/>.
 
-<<<<<<< HEAD
-RSpec.shared_context "services JWT wrapper" do
-  def build_wrapped_token(user_id, real_user_id: nil, encoding_secret: fake_signing_secret)
-    payload = { sub: user_id }
-    payload[:masq_sub] = real_user_id if real_user_id
-    crypted_token = Canvas::Security::ServicesJwt.generate(payload, false)
-    payload = {
-      iss: "some other service",
-      user_token: crypted_token
-    }
-    wrapper_token = Canvas::Security.create_jwt(payload, nil, encoding_secret)
-    # because it will come over base64 encoded from any other service
-    Canvas::Security.base64_encode(wrapper_token)
-  end
-end
-
-RSpec.shared_context "JWT setup" do
-  include_context "services JWT wrapper"
-
-  let(:fake_signing_secret){ "asdfasdfasdfasdfasdfasdfasdfasdf" }
-  let(:fake_encryption_secret){ "jkl;jkl;jkl;jkl;jkl;jkl;jkl;jkl;" }
-  let(:fake_secrets){
-    {
-      "signing-secret" => fake_signing_secret,
-      "encryption-secret" => fake_encryption_secret
-    }
-  }
-
-  before do
-    allow(Canvas::DynamicSettings).to receive(:find).with(any_args).and_call_original
-    allow(Canvas::DynamicSettings).to receive(:find).with("canvas").and_return(fake_secrets)
-  end
-
-  after do
-    Timecop.return
-  end
-
-  around do |example|
-    Timecop.freeze(Time.utc(2013,3,13,9,12), &example)
-  end
-end
-
-RSpec.shared_context "JWT setup with deprecated secret" do
-  include_context "services JWT wrapper"
-
-  let(:fake_signing_secret){ "abcdefghijklmnopabcdefghijklmnop" }
-  let(:fake_encryption_secret){ "qrstuvwxyzqrstuvwxyzqrstuvwxyzqr" }
-  let(:fake_deprecated_signing_secret){ "nowiknowmyabcsnexttimewontyou..." }
-  let(:fake_secrets){
-    {
-      "signing-secret" => fake_signing_secret,
-      "encryption-secret" => fake_encryption_secret,
-      "signing-secret-deprecated" => fake_deprecated_signing_secret
-    }
-  }
-
-  before do
-    allow(Canvas::DynamicSettings).to receive(:find).with(any_args).and_call_original
-    allow(Canvas::DynamicSettings).to receive(:find).with("canvas").and_return(fake_secrets)
-  end
-
-  after do
-    Timecop.return
-  end
-
-  around do |example|
-    Timecop.freeze(Time.utc(2021,1,11,13,21), &example)
-  end
-end
-=======
-require 'canvas_security/spec/jwt_env'
->>>>>>> 75b2b932
+require 'canvas_security/spec/jwt_env'