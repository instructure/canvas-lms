--- conflicted
+++ resolved
@@ -17,11 +17,8 @@
 # You should have received a copy of the GNU Affero General Public License along
 # with this program. If not, see <http://www.gnu.org/licenses/>.
 
-<<<<<<< HEAD
-=======
 require_relative "../conditional_release_spec_helper"
 
->>>>>>> 438cae6b
 RSpec::Matchers.define :docx_includes do |expected|
   match do |actual|
     doc = Docx::Document.open(actual)
@@ -30,7 +27,6 @@
       p.each_text_run do |tr|
         return true if tr.to_s.include?(expected)
       end
-<<<<<<< HEAD
     end
 
     doc.tables.each do |t|
@@ -41,18 +37,6 @@
       end
     end
 
-=======
-    end
-
-    doc.tables.each do |t|
-      t.rows.each do |r|
-        r.cells.each do |c|
-          return true if c.to_s.include?(expected)
-        end
-      end
-    end
-
->>>>>>> 438cae6b
     false
   end
 end
@@ -67,16 +51,6 @@
     course_pace_model(course: @course)
 
     @mod1 = @course.context_modules.create! name: "M1"
-<<<<<<< HEAD
-    @a1 = @course.assignments.create! name: "A1", points_possible: 100, workflow_state: "active"
-    @ct1 = @mod1.add_item id: @a1.id, type: "assignment"
-
-    @mod2 = @course.context_modules.create! name: "M2"
-    @a2 = @course.assignments.create! name: "A2", points_possible: 50, workflow_state: "unpublished"
-    @ct2 = @mod2.add_item id: @a2.id, type: "assignment"
-    @a3 = @course.assignments.create! name: "A3", workflow_state: "active"
-    @ct3 = @mod2.add_item id: @a3.id, type: "assignment"
-=======
     @a1 = @course.assignments.create! name: "A1", points_possible: 100, workflow_state: "active", submission_types: "text"
     @ct1 = @mod1.add_item id: @a1.id, type: "assignment"
 
@@ -85,7 +59,6 @@
     @ct2 = @mod2.add_item id: @a2.id, type: "assignment"
     @a3 = @course.assignments.create! name: "A3", workflow_state: "active"
     @ct3 = @mod2.add_item id: @a3.id, type: "assignment", submission_types: "text"
->>>>>>> 438cae6b
   end
 
   describe "#as_json" do
@@ -297,65 +270,4 @@
       end
     end
   end
-
-  describe "#as_docx" do
-    describe "for default course paces" do
-      let(:docx_string) { CoursePacePresenter.new(@course_pace).as_docx(@course).string }
-
-      it "includes course name" do
-        expect(docx_string).to docx_includes(@course.name)
-      end
-
-      it "uses today as the course start date" do
-        expect(docx_string).to docx_includes(I18n.l(Time.zone.today, format: CoursePacePresenter::DATE_FORMAT))
-      end
-
-      it "includes each module and module item" do
-        expect(docx_string).to docx_includes(@mod1.name)
-        expect(docx_string).to docx_includes(@mod2.name)
-
-        expect(docx_string).to docx_includes(@a1.name)
-        expect(docx_string).to docx_includes(@a2.name)
-        expect(docx_string).to docx_includes(@a3.name)
-      end
-
-      it "reflects the skipped days of week" do
-        expect(docx_string).to docx_includes(@course_pace.selected_days_to_skip.map(&:capitalize).join("/"))
-      end
-    end
-
-    describe "for section course paces" do
-      before do
-        add_section("S1")
-        section_pace_model(section: @course_section)
-      end
-
-      let(:docx_string) { CoursePacePresenter.new(@section_pace).as_docx(@course_section).string }
-
-      it "includes section name" do
-        expect(docx_string).to docx_includes(@course_section.name)
-      end
-
-      it "includes number of students in the section" do
-        expect(docx_string).to docx_includes("#{@course_section.students.count} students in this section")
-      end
-    end
-
-    describe "for enrollment course paces" do
-      before do
-        @enrollment.update(start_at: 3.days.ago)
-        student_enrollment_pace_model(student_enrollment: @enrollment)
-      end
-
-      let(:docx_string) { CoursePacePresenter.new(@student_enrollment_pace).as_docx(@enrollment).string }
-
-      it "includes docx_string name" do
-        expect(docx_string).to docx_includes(@student.name)
-      end
-
-      it "uses enrollment start_at as start date" do
-        expect(docx_string).to docx_includes(I18n.l(@enrollment.start_at, format: CoursePacePresenter::DATE_FORMAT))
-      end
-    end
-  end
 end