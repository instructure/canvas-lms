--- conflicted
+++ resolved
@@ -194,12 +194,8 @@
   end
 
   describe "#visible_due_dates" do
-<<<<<<< HEAD
-    def visible_due_dates; @visible_due_dates; end
-=======
     attr_reader :visible_due_dates
 
->>>>>>> 118dd2ea
     let(:sections) do
       # the count is the important part, the actual course sections are
       # not used
@@ -254,7 +250,7 @@
     end
 
     context "only some sections have overrides" do
-      let(:dates_visible) { dates_visible_to_user[1..-1] }
+      let(:dates_visible) { dates_visible_to_user[1..] }
 
       before do
         allow(assignment.context).to receive(:active_section_count)
