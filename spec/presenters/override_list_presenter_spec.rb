# frozen_string_literal: true

#
# Copyright (C) 2013 - present Instructure, Inc.
#
# This file is part of Canvas.
#
# Canvas is free software: you can redistribute it and/or modify it under
# the terms of the GNU Affero General Public License as published by the Free
# Software Foundation, version 3 of the License.
#
# Canvas is distributed in the hope that it will be useful, but WITHOUT ANY
# WARRANTY; without even the implied warranty of MERCHANTABILITY or FITNESS FOR
# A PARTICULAR PURPOSE. See the GNU Affero General Public License for more
# details.
#
# You should have received a copy of the GNU Affero General Public License along
# with this program. If not, see <http://www.gnu.org/licenses/>.

describe OverrideListPresenter do
  include TextHelper
  before do
    allow(AssignmentOverrideApplicator).to receive(:assignment_overridden_for)
      .with(assignment, user).and_return overridden_assignment
    allow(AssignmentOverrideApplicator).to receive(:assignment_overridden_for)
      .with(assignment, nil).and_return assignment
    allow(assignment).to receive(:has_active_overrides?).and_return true
  end

  around do |example|
    Timecop.freeze(Time.zone.local(2013, 3, 13, 0, 0), &example)
  end

  let(:course) { course_factory(active_all: true) }
  let(:assignment) { course.assignments.create!(title: "Testing") }
  let(:user) { student_in_course(course:, name: "Testing").user }
  let(:second_user) { student_in_course(course:, name: "Testing 2").user }
  let(:overridden_assignment) { assignment }
  let(:presenter) { OverrideListPresenter.new assignment, user }

  describe "#initialize" do
    it "keeps a reference to the user" do
      presenter = OverrideListPresenter.new nil, user
      expect(presenter.user).to eq user
    end

    context "assignment present? and user present?" do
      it "stores a reference to the overridden assignment for that user" do
        presenter = OverrideListPresenter.new assignment, user
        expect(presenter.assignment).to eq overridden_assignment
      end
    end

    context "assignment or user not present?" do
      it "stores the assignment as nil if assignment not present?" do
        presenter = OverrideListPresenter.new nil, user
        expect(presenter.assignment).to be_nil
        expect(presenter.user).to eq user
      end
    end
  end

  describe "#formatted_date_string" do
    context "due_at" do
      it "returns - if due_at isn't present" do
        due_date_hash = { due_at: nil }
        expect(presenter.formatted_date_string(:due_at, due_date_hash)).to eq "-"
        due_date_hash[:due_at] = ""
        expect(presenter.formatted_date_string(:due_at, due_date_hash)).to eq "-"
      end

      it "returns a shortened version with just the date if time is 11:59" do
        fancy_midnight = CanvasTime.fancy_midnight Time.zone.now
        due_date_hash = { due_at: fancy_midnight }
        expect(presenter.formatted_date_string(:due_at, due_date_hash)).to eq(
          date_string(fancy_midnight, :no_words)
        )
      end

      it "returns returns datetime_string if not all day but date present" do
        due_date_hash = { due_at: Time.zone.now }
        expect(presenter.formatted_date_string(:due_at, due_date_hash)).to eq(
          datetime_string(Time.zone.now)
        )
      end
    end

    context "lock_at and unlock_at" do
      it "returns returns datetime_string of not all day but date present" do
        due_date_hash = { lock_at: Time.zone.now, unlock_at: 1.day.ago }
        expect(presenter.formatted_date_string(:lock_at, due_date_hash)).to eq(
          datetime_string(Time.zone.now)
        )
        expect(presenter.formatted_date_string(:unlock_at, due_date_hash)).to eq(
          datetime_string(1.day.ago)
        )
      end

      it "returns - if due_at isn't present" do
        due_date_hash = { lock_at: nil }
        expect(presenter.formatted_date_string(:lock_at, due_date_hash)).to eq "-"
        due_date_hash[:lock_at] = ""
        expect(presenter.formatted_date_string(:lock_at, due_date_hash)).to eq "-"
        due_date_hash = { unlock_at: nil }
        expect(presenter.formatted_date_string(:unlock_at, due_date_hash)).to eq "-"
        due_date_hash[:unlock_at] = ""
        expect(presenter.formatted_date_string(:unlock_at, due_date_hash)).to eq "-"
      end

      it "never takes all_day into effect" do
        due_date_hash = { lock_at: Time.zone.now, all_day: true }
        expect(presenter.formatted_date_string(:lock_at, due_date_hash)).to eq(
          datetime_string(Time.zone.now)
        )
        due_date_hash = { unlock_at: Time.zone.now, all_day: true }
        expect(presenter.formatted_date_string(:unlock_at, due_date_hash)).to eq(
          datetime_string(Time.zone.now)
        )
      end
    end
  end

  describe "#multiple_due_dates?" do
    it "returns the result of assignment.multiple_due_dates_apply_to?(user)" do
      expect(assignment).to receive(:has_active_overrides?).and_return true
      expect(presenter.multiple_due_dates?).to be true
      expect(assignment).to receive(:has_active_overrides?).and_return false
      expect(presenter.multiple_due_dates?).to be false
    end

    it "returns false if its assignment is nil" do
      presenter = OverrideListPresenter.new nil, user
      expect(presenter.multiple_due_dates?).to be false
    end
  end

  describe "#due_for" do
    it "returns the due date's title if it is present?" do
      due_date = { title: "default" }
      expect(presenter.due_for(due_date)).to eq "default"
    end

    it "returns 'Everyone else' if multiple due dates for assignment" do
      expect(assignment).to receive(:has_active_overrides?).once.and_return true
      due_date = {}
      expect(presenter.due_for(due_date)).to eq(
        I18n.t("overrides.everyone_else", "Everyone else")
      )
    end

    it "returns 'Everyone' translated if not multiple due dates" do
      expect(assignment).to receive(:has_active_overrides?).once.and_return false
      due_date = {}
      expect(presenter.due_for(due_date)).to eq(
        I18n.t("overrides.everyone", "Everyone")
      )
    end

    context "for ADHOC overrides" do
      before do
        override = assignment.assignment_overrides.create!(due_at: 1.week.from_now)
        override.assignment_override_students.create!(user:, assignment:)
        override.assignment_override_students.create!(user: second_user, assignment:)
        override.save!

        @due_date = presenter.assignment.dates_hash_visible_to(user).first
      end

      it "returns a dynamically generated title based on the number of current and invited users" do
        expect(presenter.due_for(@due_date)).to eql("2 students")
      end

      it "does not count concluded students" do
        course.enrollments.find_by(user: second_user).conclude
        expect(presenter.due_for(@due_date)).to eql("1 student")
      end

      it "does not count inactive students" do
        course.enrollments.find_by(user: second_user).deactivate
        expect(presenter.due_for(@due_date)).to eql("1 student")
      end

      it "does not count deleted students" do
        course.enrollments.find_by(user: second_user).destroy
        expect(presenter.due_for(@due_date)).to eql("1 student")
      end

      it "does not double-count students that have multiple enrollments in the course" do
        section = course.course_sections.create!
        course.enroll_student(user, section:, enrollment_state: "active", allow_multiple_enrollments: true)
        expect(presenter.due_for(@due_date)).to eql("2 students")
      end
    end
  end

  describe "#visible_due_dates" do
    context "with standardize_assignment_date_formatting disabled" do
      before do
        Account.site_admin.disable_feature!(:standardize_assignment_date_formatting)
      end
<<<<<<< HEAD

      attr_reader :visible_due_dates

      let(:sections) do
        # the count is the important part, the actual course sections are
        # not used
        [double, double, double]
      end

      def dates_visible_to_user
        [
          { due_at: "", lock_at: nil, unlock_at: nil, set_type: "CourseSection" },
          { due_at: 1.day.from_now, lock_at: nil, unlock_at: nil, set_type: "CourseSection" },
          { due_at: 2.days.from_now, lock_at: nil, unlock_at: nil, set_type: "CourseSection" },
          { due_at: 2.days.ago, lock_at: nil, unlock_at: nil, base: true }
        ]
      end

      it "returns empty array if assignment is not present" do
        presenter = OverrideListPresenter.new nil, user
        expect(presenter.visible_due_dates).to eq []
      end

      context "when all sections have overrides" do
        before do
          allow(assignment.context).to receive(:active_section_count)
            .and_return sections.count
          allow(assignment).to receive(:all_dates_visible_to).with(user)
                                                             .and_return dates_visible_to_user
          @visible_due_dates = presenter.visible_due_dates
=======

      attr_reader :visible_due_dates

      let(:sections) do
        # the count is the important part, the actual course sections are
        # not used
        [double, double, double]
      end

      def dates_visible_to_user
        [
          { due_at: "", lock_at: nil, unlock_at: nil, set_type: "CourseSection" },
          { due_at: 1.day.from_now, lock_at: nil, unlock_at: nil, set_type: "CourseSection" },
          { due_at: 2.days.from_now, lock_at: nil, unlock_at: nil, set_type: "CourseSection" },
          { due_at: 2.days.ago, lock_at: nil, unlock_at: nil, base: true }
        ]
      end

      it "returns empty array if assignment is not present" do
        presenter = OverrideListPresenter.new nil, user
        expect(presenter.visible_due_dates).to eq []
      end

      context "when all sections have overrides" do
        before do
          allow(assignment.context).to receive(:active_section_count)
            .and_return sections.count
          allow(assignment).to receive(:all_dates_visible_to).with(user)
                                                             .and_return dates_visible_to_user
          @visible_due_dates = presenter.visible_due_dates
        end

        it "doesn't include the default due date" do
          expect(visible_due_dates.length).to eq 3
          visible_due_dates.each do |override|
            expect(override[:base]).not_to be_truthy
          end
        end

        it "sorts due dates by due_at, placing not present?/nil after dates" do
          expect(visible_due_dates.first[:due_at]).to eq(
            presenter.formatted_date_string(:due_at, dates_visible_to_user.second)
          )
          expect(visible_due_dates.second[:due_at]).to eq(
            presenter.formatted_date_string(:due_at, dates_visible_to_user.third)
          )
          expect(visible_due_dates.third[:due_at]).to eq(
            presenter.formatted_date_string(:due_at, dates_visible_to_user.first)
          )
        end

        it "includes the actual Time for presentation transforms in templates" do
          expect(visible_due_dates.second[:raw][:due_at]).to be_a(Time)
        end
      end

      context "only some sections have overrides" do
        let(:dates_visible) { dates_visible_to_user[1..] }

        before do
          allow(assignment.context).to receive(:active_section_count)
            .and_return sections.count
          allow(assignment).to receive(:all_dates_visible_to).with(user)
                                                             .and_return dates_visible
          @visible_due_dates = presenter.visible_due_dates
        end

        it "includes the default due date" do
          expect(visible_due_dates.detect { |due_date| due_date[:base] == true })
            .not_to be_nil
        end
      end
    end

    context "with standardize_assignment_date_formatting enabled" do
      before do
        Account.site_admin.enable_feature!(:standardize_assignment_date_formatting)
      end

      attr_reader :visible_due_dates

      def dates_visible_to_user
        [
          { due_at: "", lock_at: nil, unlock_at: nil, set_type: "CourseSection" },
          { due_at: 1.hour.from_now, lock_at: nil, unlock_at: nil, set_type: "CourseSection" },
          { due_at: 2.hours.from_now, lock_at: nil, unlock_at: nil, set_type: "CourseSection" },
          { due_at: 1.hour.ago, lock_at: nil, unlock_at: nil, base: true }
        ]
      end

      it "returns empty array if assignment is not present" do
        presenter = OverrideListPresenter.new nil, user
        expect(presenter.visible_due_dates).to eq []
      end

      context "with assignment present as a teacher" do
        before do
          @section1 = course.course_sections.create! name: "section 1"
          @section2 = course.course_sections.create! name: "section 2"
          @overridden_assignment = course.assignments.create!(title: "Overridden Assignment")
          @teacher = teacher_in_course(course:, name: "Testing").user
          allow(AssignmentOverrideApplicator).to receive(:assignment_overridden_for)
            .with(@overridden_assignment, @teacher).and_return @overridden_assignment
          @presenter = OverrideListPresenter.new @overridden_assignment, @teacher
        end

        context "when all sections have overrides" do
          before do
            @overridden_assignment.assignment_overrides.create!(set: @section1)
            @overridden_assignment.assignment_overrides.create!(set: @section2, due_at: 1.hour.from_now)
            @overridden_assignment.assignment_overrides.create!(set: course.default_section, due_at: 2.hours.from_now)
            @overridden_assignment.due_at = 1.hour.ago
            @overridden_assignment.save!

            @visible_due_dates = @presenter.visible_due_dates
          end

          it "doesn't include the default due date" do
            expect(visible_due_dates.length).to eq 3
            visible_due_dates.each do |override|
              expect(override[:base]).not_to be_truthy
            end
          end

          it "sorts due dates by due_at, placing not present?/nil after dates" do
            expect(visible_due_dates.first[:due_at]).to eq(
              presenter.formatted_date_string(:due_at, dates_visible_to_user.second)
            )
            expect(visible_due_dates.second[:due_at]).to eq(
              presenter.formatted_date_string(:due_at, dates_visible_to_user.third)
            )
            expect(visible_due_dates.third[:due_at]).to eq(
              presenter.formatted_date_string(:due_at, dates_visible_to_user.first)
            )
          end

          it "includes the actual Time for presentation transforms in templates" do
            expect(visible_due_dates.second[:raw][:due_at]).to be_a(Time)
          end
        end

        context "only some sections have overrides" do
          before do
            @overridden_assignment.assignment_overrides.create!(set: @section2, due_at: 1.day.from_now)
            @overridden_assignment.due_at = 2.days.ago
            @overridden_assignment.save!

            @visible_due_dates = @presenter.visible_due_dates
          end

          it "includes the default due date" do
            expect(visible_due_dates.detect { |due_date| due_date[:due_for] == "Everyone else" })
              .not_to be_nil
          end
        end

        context "with module overrides" do
          before do
            @module = course.context_modules.create!(name: "Module 1")
            @module.add_item(type: "assignment", id: @overridden_assignment.id)
            @module.assignment_overrides.create!(set: @section1)
            @overridden_assignment.due_at = 2.days.ago
            @overridden_assignment.save!

            @visible_due_dates = @presenter.visible_due_dates
          end

          it "does not include the default due date" do
            expect(visible_due_dates.detect { |due_date| due_date[:due_for] == "Everyone else" })
              .to be_nil
          end

          it "includes the module overrides" do
            expect(visible_due_dates.detect { |due_date| due_date[:due_for] == "1 Section" })
              .not_to be_nil
          end

          it "does not duplicate overwritten module overrides" do
            @overridden_assignment.assignment_overrides.create!(set: @section1, due_at: 1.day.from_now)
            @overridden_assignment.due_at = 2.days.ago
            @overridden_assignment.save!
            @visible_due_dates = @presenter.visible_due_dates

            expect(visible_due_dates.length).to eq 1
            expect(visible_due_dates.first[:due_for]).to eq "1 Section"
            expect(visible_due_dates.first[:due_at]).to_not be_nil
          end

          it "ignores unassigned module overrides" do
            @module.assignment_overrides.create!(set: @section2)
            @overridden_assignment.assignment_overrides.create!(set: @section2, unassign_item: true)

            @visible_due_dates = @presenter.visible_due_dates
            expect(visible_due_dates.length).to eq 1
            expect(visible_due_dates.first[:due_for]).to eq "1 Section"
          end

          it "includes Course overrides" do
            @overridden_assignment.assignment_overrides.create!(set: course, due_at: 1.hour.from_now)
            @overridden_assignment.due_at = 2.days.ago
            @overridden_assignment.save!

            @visible_due_dates = @presenter.visible_due_dates
            expect(visible_due_dates.length).to eq 2
            expect(visible_due_dates.detect do |due_date|
              due_date[:due_for] == "Everyone else" &&
              due_date[:due_at] == presenter.formatted_date_string(:due_at, dates_visible_to_user.second)
            end)
              .not_to be_nil
          end
        end
      end
    end
  end

  describe "#formatted_due_for" do
    context "when standardize_assignment_date_formatting feature is disabled" do
      before do
        Account.site_admin.disable_feature!(:standardize_assignment_date_formatting)
      end

      context "with everyone option" do
        it "returns 'Everyone' when no other due dates exist" do
          formatted_override = { options: ["everyone"] }
          result = presenter.formatted_due_for(formatted_override)
          expect(result).to eq "Everyone"
        end

        it "returns 'Everyone else' when other due dates exist" do
          formatted_override = { options: ["everyone"] }
          result = presenter.formatted_due_for(formatted_override, other_due_dates_exist: true)
          expect(result).to eq "Everyone else"
        end
      end

      context "pluralization" do
        it "does not pluralize for single section, group, differentiation tag and student" do
          formatted_override = { options: %w[section-1 group-1 tag-1 student-1] }
          result = presenter.formatted_due_for(formatted_override)
          expect(result).to eq "1 Section, 1 Group, 1 Tag, 1 Student"
        end

        it "pluralizes for multiple sections, groups, differentiation tags and students" do
          formatted_override = { options: %w[section-1 section-2 group-1 group-2 tag-1 tag-2 student-1 student-2] }
          result = presenter.formatted_due_for(formatted_override)
          expect(result).to eq "2 Sections, 2 Groups, 2 Tags, 2 Students"
        end
      end

      context "with mastery paths option" do
        it "returns mastery paths text" do
          formatted_override = { options: ["mastery_paths"] }
          result = presenter.formatted_due_for(formatted_override)
          expect(result).to eq "Mastery Paths"
        end
      end

      context "with mixed options" do
        it "returns all option types including mastery paths" do
          formatted_override = { options: %w[everyone section-1 group-1 tag-1 student-1 mastery_paths] }
          result = presenter.formatted_due_for(formatted_override)
          expect(result).to eq "Everyone else, 1 Section, 1 Group, 1 Tag, 1 Student, Mastery Paths"
        end
      end

      context "with no options" do
        it "returns empty string" do
          formatted_override = { options: [] }
          result = presenter.formatted_due_for(formatted_override)
          expect(result).to eq ""
        end
      end

      context "with invalid options" do
        it "processes only valid options and ignores invalid ones" do
          formatted_override = { options: %w[invalid-option section-1 tag-123 bad-format] }
          result = presenter.formatted_due_for(formatted_override)
          expect(result).to eq "1 Section, 1 Tag"
        end
      end

      context "with differentiation tags overrides" do
        it "formats single tag override correctly" do
          formatted_override = {
            options: ["tag-123"]
          }

          result = presenter.formatted_due_for(formatted_override)
          expect(result).to eq("1 Tag")
        end

        it "formats multiple tag overrides correctly" do
          formatted_override = {
            options: %w[tag-123 tag-456 tag-789]
          }

          result = presenter.formatted_due_for(formatted_override)
          expect(result).to eq("3 Tags")
        end

        it "formats mixed overrides with tags correctly" do
          formatted_override = {
            options: %w[section-1 tag-123 tag-456 group-1]
          }

          result = presenter.formatted_due_for(formatted_override)
          expect(result).to eq("1 Section, 1 Group, 2 Tags")
        end

        it "handles 'Everyone else' with tags" do
          formatted_override = {
            options: ["everyone", "tag-123"]
          }

          result = presenter.formatted_due_for(formatted_override)
          expect(result).to eq("Everyone else, 1 Tag")
        end

        it "handles complex override with all types including tags" do
          formatted_override = {
            options: %w[section-1 section-2 group-1 tag-123 tag-456 tag-789 student-1 mastery_paths]
          }

          result = presenter.formatted_due_for(formatted_override)
          expect(result).to eq("2 Sections, 1 Group, 3 Tags, 1 Student, Mastery Paths")
        end

        it "correctly identifies tag options with regex pattern" do
          formatted_override = {
            options: ["tag-12345", "not-a-tag", "tag-", "tag-abc", "tag-999"]
          }

          # Only "tag-12345" and "tag-999" should match the pattern /\Atag-\d+\z/
          result = presenter.formatted_due_for(formatted_override)
          expect(result).to eq("2 Tags")
        end
      end
    end

    context "when standardize_assignment_date_formatting feature is enabled" do
      before do
        Account.site_admin.enable_feature!(:standardize_assignment_date_formatting)
      end

      context "with everyone option" do
        it "returns 'Everyone' when no other due dates exist" do
          formatted_override = { options: ["Course"] }
          result = presenter.formatted_due_for(formatted_override, other_due_dates_exist: false)
          expect(result).to eq("Everyone")
        end

        it "returns 'Everyone else' when other due dates exist" do
          formatted_override = { options: ["Course"] }
          result = presenter.formatted_due_for(formatted_override, other_due_dates_exist: true)
          expect(result).to eq("Everyone else")
        end

        it "handles nil option as everyone" do
          formatted_override = { options: [nil] }
          result = presenter.formatted_due_for(formatted_override, other_due_dates_exist: false)
          expect(result).to eq("Everyone")
>>>>>>> dec807a2
        end

<<<<<<< HEAD
        it "doesn't include the default due date" do
          expect(visible_due_dates.length).to eq 3
          visible_due_dates.each do |override|
            expect(override[:base]).not_to be_truthy
          end
        end

        it "sorts due dates by due_at, placing not present?/nil after dates" do
          expect(visible_due_dates.first[:due_at]).to eq(
            presenter.formatted_date_string(:due_at, dates_visible_to_user.second)
          )
          expect(visible_due_dates.second[:due_at]).to eq(
            presenter.formatted_date_string(:due_at, dates_visible_to_user.third)
          )
          expect(visible_due_dates.third[:due_at]).to eq(
            presenter.formatted_date_string(:due_at, dates_visible_to_user.first)
          )
        end

        it "includes the actual Time for presentation transforms in templates" do
          expect(visible_due_dates.second[:raw][:due_at]).to be_a(Time)
        end
      end

      context "only some sections have overrides" do
        let(:dates_visible) { dates_visible_to_user[1..] }

        before do
          allow(assignment.context).to receive(:active_section_count)
            .and_return sections.count
          allow(assignment).to receive(:all_dates_visible_to).with(user)
                                                             .and_return dates_visible
          @visible_due_dates = presenter.visible_due_dates
        end

        it "includes the default due date" do
          expect(visible_due_dates.detect { |due_date| due_date[:base] == true })
            .not_to be_nil
=======
      context "with section options" do
        it "returns singular section count" do
          formatted_override = { options: ["CourseSection"] }
          result = presenter.formatted_due_for(formatted_override, other_due_dates_exist: false)
          expect(result).to eq("1 Section")
        end

        it "returns plural section count" do
          formatted_override = { options: %w[CourseSection CourseSection CourseSection] }
          result = presenter.formatted_due_for(formatted_override, other_due_dates_exist: false)
          expect(result).to eq("3 Sections")
        end
      end

      context "with group options" do
        it "returns singular group count" do
          formatted_override = { options: ["Group"] }
          result = presenter.formatted_due_for(formatted_override, other_due_dates_exist: false)
          expect(result).to eq("1 Group")
        end

        it "returns plural group count" do
          formatted_override = { options: ["Group", "Group"] }
          result = presenter.formatted_due_for(formatted_override, other_due_dates_exist: false)
          expect(result).to eq("2 Groups")
        end
      end

      context "with tag options" do
        it "returns singular tag count" do
          formatted_override = { options: ["Tag"] }
          result = presenter.formatted_due_for(formatted_override, other_due_dates_exist: false)
          expect(result).to eq("1 Tag")
        end

        it "returns plural tag count" do
          formatted_override = { options: %w[Tag Tag Tag] }
          result = presenter.formatted_due_for(formatted_override, other_due_dates_exist: false)
          expect(result).to eq("3 Tags")
        end
      end

      context "with student options" do
        it "returns singular student count" do
          formatted_override = { options: ["student1"] }
          result = presenter.formatted_due_for(formatted_override, other_due_dates_exist: false)
          expect(result).to eq("1 Student")
        end

        it "returns plural student count" do
          formatted_override = { options: ["student5"] }
          result = presenter.formatted_due_for(formatted_override, other_due_dates_exist: false)
          expect(result).to eq("5 Students")
        end

        it "sums multiple student counts" do
          formatted_override = { options: ["student3", "student2"] }
          result = presenter.formatted_due_for(formatted_override, other_due_dates_exist: false)
          expect(result).to eq("5 Students")
        end

        it "handles student options without numbers" do
          formatted_override = { options: ["student"] }
          result = presenter.formatted_due_for(formatted_override, other_due_dates_exist: false)
          expect(result).to eq("")
        end
      end

      context "with mastery paths option" do
        it "returns mastery paths text" do
          formatted_override = { options: ["Noop"] }
          result = presenter.formatted_due_for(formatted_override, other_due_dates_exist: false)
          expect(result).to eq("Mastery Paths")
        end
      end

      context "with mixed options" do
        it "combines multiple option types correctly" do
          formatted_override = { options: %w[Course CourseSection Group Tag student3 Noop] }
          result = presenter.formatted_due_for(formatted_override, other_due_dates_exist: true)
          expect(result).to eq("Everyone else, 1 Section, 1 Group, 1 Tag, 3 Students, Mastery Paths")
        end

        it "combines multiple counts of same type" do
          formatted_override = { options: %w[CourseSection CourseSection Group Group Group] }
          result = presenter.formatted_due_for(formatted_override, other_due_dates_exist: false)
          expect(result).to eq("2 Sections, 3 Groups")
        end
      end

      context "with no options" do
        it "returns empty string" do
          formatted_override = { options: [] }
          result = presenter.formatted_due_for(formatted_override)
          expect(result).to eq("")
        end
      end

      context "with invalid/unknown options" do
        it "ignores unknown options" do
          formatted_override = { options: %w[UnknownType CourseSection InvalidOption] }
          result = presenter.formatted_due_for(formatted_override, other_due_dates_exist: false)
          expect(result).to eq("1 Section")
>>>>>>> dec807a2
        end
      end
    end
  end

<<<<<<< HEAD
    context "with standardize_assignment_date_formatting enabled" do
      before do
        Account.site_admin.enable_feature!(:standardize_assignment_date_formatting)
      end

      attr_reader :visible_due_dates

      def dates_visible_to_user
        [
          { due_at: "", lock_at: nil, unlock_at: nil, set_type: "CourseSection" },
          { due_at: 1.hour.from_now, lock_at: nil, unlock_at: nil, set_type: "CourseSection" },
          { due_at: 2.hours.from_now, lock_at: nil, unlock_at: nil, set_type: "CourseSection" },
          { due_at: 1.hour.ago, lock_at: nil, unlock_at: nil, base: true }
        ]
      end

      it "returns empty array if assignment is not present" do
        presenter = OverrideListPresenter.new nil, user
        expect(presenter.visible_due_dates).to eq []
      end

      context "with assignment present as a teacher" do
        before do
          @section1 = course.course_sections.create! name: "section 1"
          @section2 = course.course_sections.create! name: "section 2"
          @overridden_assignment = course.assignments.create!(title: "Overridden Assignment")
          @teacher = teacher_in_course(course:, name: "Testing").user
          allow(AssignmentOverrideApplicator).to receive(:assignment_overridden_for)
            .with(@overridden_assignment, @teacher).and_return @overridden_assignment
          @presenter = OverrideListPresenter.new @overridden_assignment, @teacher
        end

        context "when all sections have overrides" do
          before do
            @overridden_assignment.assignment_overrides.create!(set: @section1)
            @overridden_assignment.assignment_overrides.create!(set: @section2, due_at: 1.hour.from_now)
            @overridden_assignment.assignment_overrides.create!(set: course.default_section, due_at: 2.hours.from_now)
            @overridden_assignment.due_at = 1.hour.ago
            @overridden_assignment.save!

            @visible_due_dates = @presenter.visible_due_dates
          end

          it "doesn't include the default due date" do
            expect(visible_due_dates.length).to eq 3
            visible_due_dates.each do |override|
              expect(override[:base]).not_to be_truthy
            end
          end

          it "sorts due dates by due_at, placing not present?/nil after dates" do
            expect(visible_due_dates.first[:due_at]).to eq(
              presenter.formatted_date_string(:due_at, dates_visible_to_user.second)
            )
            expect(visible_due_dates.second[:due_at]).to eq(
              presenter.formatted_date_string(:due_at, dates_visible_to_user.third)
            )
            expect(visible_due_dates.third[:due_at]).to eq(
              presenter.formatted_date_string(:due_at, dates_visible_to_user.first)
            )
          end

          it "includes the actual Time for presentation transforms in templates" do
            expect(visible_due_dates.second[:raw][:due_at]).to be_a(Time)
          end
        end

        context "only some sections have overrides" do
          before do
            @overridden_assignment.assignment_overrides.create!(set: @section2, due_at: 1.day.from_now)
            @overridden_assignment.due_at = 2.days.ago
            @overridden_assignment.save!

            @visible_due_dates = @presenter.visible_due_dates
          end

          it "includes the default due date" do
            expect(visible_due_dates.detect { |due_date| due_date[:due_for] == "Everyone else" })
              .not_to be_nil
          end
        end

        context "with module overrides" do
          before do
            @module = course.context_modules.create!(name: "Module 1")
            @module.add_item(type: "assignment", id: @overridden_assignment.id)
            @module.assignment_overrides.create!(set: @section1)
            @overridden_assignment.due_at = 2.days.ago
            @overridden_assignment.save!

            @visible_due_dates = @presenter.visible_due_dates
          end

          it "does not include the default due date" do
            expect(visible_due_dates.detect { |due_date| due_date[:due_for] == "Everyone else" })
              .to be_nil
          end

          it "includes the module overrides" do
            expect(visible_due_dates.detect { |due_date| due_date[:due_for] == "1 Section" })
              .not_to be_nil
          end

          it "does not duplicate overwritten module overrides" do
            @overridden_assignment.assignment_overrides.create!(set: @section1, due_at: 1.day.from_now)
            @overridden_assignment.due_at = 2.days.ago
            @overridden_assignment.save!
            @visible_due_dates = @presenter.visible_due_dates

            expect(visible_due_dates.length).to eq 1
            expect(visible_due_dates.first[:due_for]).to eq "1 Section"
            expect(visible_due_dates.first[:due_at]).to_not be_nil
          end

          it "ignores unassigned module overrides" do
            @module.assignment_overrides.create!(set: @section2)
            @overridden_assignment.assignment_overrides.create!(set: @section2, unassign_item: true)

            @visible_due_dates = @presenter.visible_due_dates
            expect(visible_due_dates.length).to eq 1
            expect(visible_due_dates.first[:due_for]).to eq "1 Section"
          end

          it "includes Course overrides" do
            @overridden_assignment.assignment_overrides.create!(set: course, due_at: 1.hour.from_now)
            @overridden_assignment.due_at = 2.days.ago
            @overridden_assignment.save!

            @visible_due_dates = @presenter.visible_due_dates
            expect(visible_due_dates.length).to eq 2
            expect(visible_due_dates.detect do |due_date|
              due_date[:due_for] == "Everyone else" &&
              due_date[:due_at] == presenter.formatted_date_string(:due_at, dates_visible_to_user.second)
            end)
              .not_to be_nil
          end
        end
=======
  context "non-collaborative groups" do
    let!(:collaborative_group_category) { course.group_categories.create!(name: "Collaborative Category") }
    let!(:non_collaborative_group_category) { course.group_categories.create!(name: "Non-Collaborative Category", non_collaborative: true) }
    let!(:collaborative_group) { collaborative_group_category.groups.create!(name: "Collaborative Group", context: course) }
    let!(:non_collaborative_group) { non_collaborative_group_category.groups.create!(name: "Non-Collaborative Group", context: course) }
    let!(:another_non_collaborative_group) { non_collaborative_group_category.groups.create!(name: "Another Non-Collaborative Group", context: course) }

    describe "#convert_non_collaborative_groups_to_tags" do
      it "returns empty array when given empty overrides" do
        result = presenter.convert_non_collaborative_groups_to_tags([])
        expect(result).to eq([])
      end

      it "leaves collaborative groups unchanged" do
        overrides = [
          {
            options: ["group-#{collaborative_group.id}", "section-123"],
            due_at: 1.day.from_now
          }
        ]

        result = presenter.convert_non_collaborative_groups_to_tags(overrides)

        expect(result).to eq([
                               {
                                 options: ["group-#{collaborative_group.id}", "section-123"],
                                 due_at: 1.day.from_now
                               }
                             ])
      end

      it "converts non-collaborative groups to tags" do
        overrides = [
          {
            options: ["group-#{non_collaborative_group.id}", "section-123"],
            due_at: 1.day.from_now
          }
        ]

        result = presenter.convert_non_collaborative_groups_to_tags(overrides)

        expect(result).to eq([
                               {
                                 options: ["tag-#{non_collaborative_group.id}", "section-123"],
                                 due_at: 1.day.from_now
                               }
                             ])
      end

      it "handles mixed collaborative and non-collaborative groups" do
        overrides = [
          {
            options: ["group-#{collaborative_group.id}", "group-#{non_collaborative_group.id}", "section-123"],
            due_at: 1.day.from_now
          }
        ]

        result = presenter.convert_non_collaborative_groups_to_tags(overrides)

        expect(result).to eq([
                               {
                                 options: ["group-#{collaborative_group.id}", "tag-#{non_collaborative_group.id}", "section-123"],
                                 due_at: 1.day.from_now
                               }
                             ])
      end

      it "handles multiple overrides with different group types" do
        overrides = [
          {
            options: ["group-#{collaborative_group.id}"],
            due_at: 1.day.from_now
          },
          {
            options: ["group-#{non_collaborative_group.id}", "group-#{another_non_collaborative_group.id}"],
            due_at: 2.days.from_now
          }
        ]

        result = presenter.convert_non_collaborative_groups_to_tags(overrides)

        expect(result).to eq([
                               {
                                 options: ["group-#{collaborative_group.id}"],
                                 due_at: 1.day.from_now
                               },
                               {
                                 options: ["tag-#{non_collaborative_group.id}", "tag-#{another_non_collaborative_group.id}"],
                                 due_at: 2.days.from_now
                               }
                             ])
      end

      it "ignores options that don't match group format" do
        overrides = [
          {
            options: %w[student-123 section-456 everyone invalid-format],
            due_at: 1.day.from_now
          }
        ]

        result = presenter.convert_non_collaborative_groups_to_tags(overrides)

        expect(result).to eq([
                               {
                                 options: %w[student-123 section-456 everyone invalid-format],
                                 due_at: 1.day.from_now
                               }
                             ])
      end

      it "handles non-existent group IDs gracefully" do
        non_existent_group_id = Group.maximum(:id).to_i + 1000
        overrides = [
          {
            options: ["group-#{non_existent_group_id}", "section-123"],
            due_at: 1.day.from_now
          }
        ]

        result = presenter.convert_non_collaborative_groups_to_tags(overrides)

        expect(result).to eq([
                               {
                                 options: ["group-#{non_existent_group_id}", "section-123"],
                                 due_at: 1.day.from_now
                               }
                             ])
      end

      it "optimizes database queries by batching group lookups" do
        overrides = [
          {
            options: ["group-#{non_collaborative_group.id}"],
            due_at: 1.day.from_now
          },
          {
            options: ["group-#{another_non_collaborative_group.id}"],
            due_at: 2.days.from_now
          }
        ]

        expect(Group).to receive(:non_collaborative).once.and_call_original

        presenter.convert_non_collaborative_groups_to_tags(overrides)
      end

      it "preserves all other override properties" do
        custom_property = "custom_value"
        overrides = [
          {
            options: ["group-#{non_collaborative_group.id}"],
            due_at: 1.day.from_now,
            lock_at: 2.days.from_now,
            unlock_at: 1.day.ago,
            custom_property:
          }
        ]

        result = presenter.convert_non_collaborative_groups_to_tags(overrides)

        expect(result.first[:custom_property]).to eq(custom_property)
        expect(result.first[:due_at]).to eq(overrides.first[:due_at])
        expect(result.first[:lock_at]).to eq(overrides.first[:lock_at])
        expect(result.first[:unlock_at]).to eq(overrides.first[:unlock_at])
      end
    end

    describe "#convert_non_collaborative_groups_to_tags_v2" do
      it "returns empty array when given empty overrides" do
        result = presenter.convert_non_collaborative_groups_to_tags_v2([])
        expect(result).to eq([])
      end

      it "converts non-collaborative groups to tags" do
        overrides = [
          {
            set_type: "Group",
            set_id: non_collaborative_group.id,
            due_at: 1.day.from_now
          }
        ]

        result = presenter.convert_non_collaborative_groups_to_tags_v2(overrides)

        expect(result.first[:set_type]).to eq("Tag")
        expect(result.first[:set_id]).to eq(non_collaborative_group.id)
      end

      it "leaves collaborative groups unchanged" do
        overrides = [
          {
            set_type: "Group",
            set_id: collaborative_group.id,
            due_at: 1.day.from_now
          }
        ]

        result = presenter.convert_non_collaborative_groups_to_tags_v2(overrides)

        expect(result.first[:set_type]).to eq("Group")
        expect(result.first[:set_id]).to eq(collaborative_group.id)
      end

      it "handles mixed override types correctly" do
        section = course.course_sections.create!(name: "Test Section")
        overrides = [
          {
            set_type: "Group",
            set_id: non_collaborative_group.id,
            due_at: 1.day.from_now
          },
          {
            set_type: "Group",
            set_id: collaborative_group.id,
            due_at: 2.days.from_now
          },
          {
            set_type: "CourseSection",
            set_id: section.id,
            due_at: 3.days.from_now
          }
        ]

        result = presenter.convert_non_collaborative_groups_to_tags_v2(overrides)

        expect(result[0][:set_type]).to eq("Tag") # non-collaborative group converted
        expect(result[1][:set_type]).to eq("Group") # collaborative group unchanged
        expect(result[2][:set_type]).to eq("CourseSection") # section unchanged
      end

      it "preserves all other override attributes" do
        due_date = 1.day.from_now
        overrides = [
          {
            set_type: "Group",
            set_id: non_collaborative_group.id,
            due_at: due_date,
            unlock_at: 1.hour.ago,
            lock_at: 2.days.from_now,
            title: "Test Override"
          }
        ]

        result = presenter.convert_non_collaborative_groups_to_tags_v2(overrides)

        expect(result.first[:set_type]).to eq("Tag")
        expect(result.first[:set_id]).to eq(non_collaborative_group.id)
        expect(result.first[:due_at]).to eq(due_date)
        expect(result.first[:unlock_at]).to eq(overrides.first[:unlock_at])
        expect(result.first[:lock_at]).to eq(overrides.first[:lock_at])
        expect(result.first[:title]).to eq("Test Override")
      end

      it "handles non-existent group IDs gracefully" do
        non_existent_id = Group.maximum(:id).to_i + 1
        overrides = [
          {
            set_type: "Group",
            set_id: non_existent_id,
            due_at: 1.day.from_now
          }
        ]

        result = presenter.convert_non_collaborative_groups_to_tags_v2(overrides)

        expect(result.first[:set_type]).to eq("Group") # unchanged since group doesn't exist
        expect(result.first[:set_id]).to eq(non_existent_id)
      end

      it "ignores non-Group override types" do
        section = course.course_sections.create!(name: "Test Section")
        overrides = [
          {
            set_type: "CourseSection",
            set_id: section.id,
            due_at: 1.day.from_now
          },
          {
            set_type: "Course",
            set_id: course.id,
            due_at: 2.days.from_now
          }
        ]

        result = presenter.convert_non_collaborative_groups_to_tags_v2(overrides)

        expect(result[0][:set_type]).to eq("CourseSection")
        expect(result[1][:set_type]).to eq("Course")
>>>>>>> dec807a2
      end
    end
  end
end<|MERGE_RESOLUTION|>--- conflicted
+++ resolved
@@ -198,38 +198,6 @@
       before do
         Account.site_admin.disable_feature!(:standardize_assignment_date_formatting)
       end
-<<<<<<< HEAD
-
-      attr_reader :visible_due_dates
-
-      let(:sections) do
-        # the count is the important part, the actual course sections are
-        # not used
-        [double, double, double]
-      end
-
-      def dates_visible_to_user
-        [
-          { due_at: "", lock_at: nil, unlock_at: nil, set_type: "CourseSection" },
-          { due_at: 1.day.from_now, lock_at: nil, unlock_at: nil, set_type: "CourseSection" },
-          { due_at: 2.days.from_now, lock_at: nil, unlock_at: nil, set_type: "CourseSection" },
-          { due_at: 2.days.ago, lock_at: nil, unlock_at: nil, base: true }
-        ]
-      end
-
-      it "returns empty array if assignment is not present" do
-        presenter = OverrideListPresenter.new nil, user
-        expect(presenter.visible_due_dates).to eq []
-      end
-
-      context "when all sections have overrides" do
-        before do
-          allow(assignment.context).to receive(:active_section_count)
-            .and_return sections.count
-          allow(assignment).to receive(:all_dates_visible_to).with(user)
-                                                             .and_return dates_visible_to_user
-          @visible_due_dates = presenter.visible_due_dates
-=======
 
       attr_reader :visible_due_dates
 
@@ -591,49 +559,9 @@
           formatted_override = { options: [nil] }
           result = presenter.formatted_due_for(formatted_override, other_due_dates_exist: false)
           expect(result).to eq("Everyone")
->>>>>>> dec807a2
-        end
-
-<<<<<<< HEAD
-        it "doesn't include the default due date" do
-          expect(visible_due_dates.length).to eq 3
-          visible_due_dates.each do |override|
-            expect(override[:base]).not_to be_truthy
-          end
-        end
-
-        it "sorts due dates by due_at, placing not present?/nil after dates" do
-          expect(visible_due_dates.first[:due_at]).to eq(
-            presenter.formatted_date_string(:due_at, dates_visible_to_user.second)
-          )
-          expect(visible_due_dates.second[:due_at]).to eq(
-            presenter.formatted_date_string(:due_at, dates_visible_to_user.third)
-          )
-          expect(visible_due_dates.third[:due_at]).to eq(
-            presenter.formatted_date_string(:due_at, dates_visible_to_user.first)
-          )
-        end
-
-        it "includes the actual Time for presentation transforms in templates" do
-          expect(visible_due_dates.second[:raw][:due_at]).to be_a(Time)
-        end
-      end
-
-      context "only some sections have overrides" do
-        let(:dates_visible) { dates_visible_to_user[1..] }
-
-        before do
-          allow(assignment.context).to receive(:active_section_count)
-            .and_return sections.count
-          allow(assignment).to receive(:all_dates_visible_to).with(user)
-                                                             .and_return dates_visible
-          @visible_due_dates = presenter.visible_due_dates
-        end
-
-        it "includes the default due date" do
-          expect(visible_due_dates.detect { |due_date| due_date[:base] == true })
-            .not_to be_nil
-=======
+        end
+      end
+
       context "with section options" do
         it "returns singular section count" do
           formatted_override = { options: ["CourseSection"] }
@@ -737,151 +665,11 @@
           formatted_override = { options: %w[UnknownType CourseSection InvalidOption] }
           result = presenter.formatted_due_for(formatted_override, other_due_dates_exist: false)
           expect(result).to eq("1 Section")
->>>>>>> dec807a2
         end
       end
     end
   end
 
-<<<<<<< HEAD
-    context "with standardize_assignment_date_formatting enabled" do
-      before do
-        Account.site_admin.enable_feature!(:standardize_assignment_date_formatting)
-      end
-
-      attr_reader :visible_due_dates
-
-      def dates_visible_to_user
-        [
-          { due_at: "", lock_at: nil, unlock_at: nil, set_type: "CourseSection" },
-          { due_at: 1.hour.from_now, lock_at: nil, unlock_at: nil, set_type: "CourseSection" },
-          { due_at: 2.hours.from_now, lock_at: nil, unlock_at: nil, set_type: "CourseSection" },
-          { due_at: 1.hour.ago, lock_at: nil, unlock_at: nil, base: true }
-        ]
-      end
-
-      it "returns empty array if assignment is not present" do
-        presenter = OverrideListPresenter.new nil, user
-        expect(presenter.visible_due_dates).to eq []
-      end
-
-      context "with assignment present as a teacher" do
-        before do
-          @section1 = course.course_sections.create! name: "section 1"
-          @section2 = course.course_sections.create! name: "section 2"
-          @overridden_assignment = course.assignments.create!(title: "Overridden Assignment")
-          @teacher = teacher_in_course(course:, name: "Testing").user
-          allow(AssignmentOverrideApplicator).to receive(:assignment_overridden_for)
-            .with(@overridden_assignment, @teacher).and_return @overridden_assignment
-          @presenter = OverrideListPresenter.new @overridden_assignment, @teacher
-        end
-
-        context "when all sections have overrides" do
-          before do
-            @overridden_assignment.assignment_overrides.create!(set: @section1)
-            @overridden_assignment.assignment_overrides.create!(set: @section2, due_at: 1.hour.from_now)
-            @overridden_assignment.assignment_overrides.create!(set: course.default_section, due_at: 2.hours.from_now)
-            @overridden_assignment.due_at = 1.hour.ago
-            @overridden_assignment.save!
-
-            @visible_due_dates = @presenter.visible_due_dates
-          end
-
-          it "doesn't include the default due date" do
-            expect(visible_due_dates.length).to eq 3
-            visible_due_dates.each do |override|
-              expect(override[:base]).not_to be_truthy
-            end
-          end
-
-          it "sorts due dates by due_at, placing not present?/nil after dates" do
-            expect(visible_due_dates.first[:due_at]).to eq(
-              presenter.formatted_date_string(:due_at, dates_visible_to_user.second)
-            )
-            expect(visible_due_dates.second[:due_at]).to eq(
-              presenter.formatted_date_string(:due_at, dates_visible_to_user.third)
-            )
-            expect(visible_due_dates.third[:due_at]).to eq(
-              presenter.formatted_date_string(:due_at, dates_visible_to_user.first)
-            )
-          end
-
-          it "includes the actual Time for presentation transforms in templates" do
-            expect(visible_due_dates.second[:raw][:due_at]).to be_a(Time)
-          end
-        end
-
-        context "only some sections have overrides" do
-          before do
-            @overridden_assignment.assignment_overrides.create!(set: @section2, due_at: 1.day.from_now)
-            @overridden_assignment.due_at = 2.days.ago
-            @overridden_assignment.save!
-
-            @visible_due_dates = @presenter.visible_due_dates
-          end
-
-          it "includes the default due date" do
-            expect(visible_due_dates.detect { |due_date| due_date[:due_for] == "Everyone else" })
-              .not_to be_nil
-          end
-        end
-
-        context "with module overrides" do
-          before do
-            @module = course.context_modules.create!(name: "Module 1")
-            @module.add_item(type: "assignment", id: @overridden_assignment.id)
-            @module.assignment_overrides.create!(set: @section1)
-            @overridden_assignment.due_at = 2.days.ago
-            @overridden_assignment.save!
-
-            @visible_due_dates = @presenter.visible_due_dates
-          end
-
-          it "does not include the default due date" do
-            expect(visible_due_dates.detect { |due_date| due_date[:due_for] == "Everyone else" })
-              .to be_nil
-          end
-
-          it "includes the module overrides" do
-            expect(visible_due_dates.detect { |due_date| due_date[:due_for] == "1 Section" })
-              .not_to be_nil
-          end
-
-          it "does not duplicate overwritten module overrides" do
-            @overridden_assignment.assignment_overrides.create!(set: @section1, due_at: 1.day.from_now)
-            @overridden_assignment.due_at = 2.days.ago
-            @overridden_assignment.save!
-            @visible_due_dates = @presenter.visible_due_dates
-
-            expect(visible_due_dates.length).to eq 1
-            expect(visible_due_dates.first[:due_for]).to eq "1 Section"
-            expect(visible_due_dates.first[:due_at]).to_not be_nil
-          end
-
-          it "ignores unassigned module overrides" do
-            @module.assignment_overrides.create!(set: @section2)
-            @overridden_assignment.assignment_overrides.create!(set: @section2, unassign_item: true)
-
-            @visible_due_dates = @presenter.visible_due_dates
-            expect(visible_due_dates.length).to eq 1
-            expect(visible_due_dates.first[:due_for]).to eq "1 Section"
-          end
-
-          it "includes Course overrides" do
-            @overridden_assignment.assignment_overrides.create!(set: course, due_at: 1.hour.from_now)
-            @overridden_assignment.due_at = 2.days.ago
-            @overridden_assignment.save!
-
-            @visible_due_dates = @presenter.visible_due_dates
-            expect(visible_due_dates.length).to eq 2
-            expect(visible_due_dates.detect do |due_date|
-              due_date[:due_for] == "Everyone else" &&
-              due_date[:due_at] == presenter.formatted_date_string(:due_at, dates_visible_to_user.second)
-            end)
-              .not_to be_nil
-          end
-        end
-=======
   context "non-collaborative groups" do
     let!(:collaborative_group_category) { course.group_categories.create!(name: "Collaborative Category") }
     let!(:non_collaborative_group_category) { course.group_categories.create!(name: "Non-Collaborative Category", non_collaborative: true) }
@@ -1171,7 +959,6 @@
 
         expect(result[0][:set_type]).to eq("CourseSection")
         expect(result[1][:set_type]).to eq("Course")
->>>>>>> dec807a2
       end
     end
   end
