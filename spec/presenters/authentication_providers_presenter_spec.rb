# frozen_string_literal: true

#
# Copyright (C) 2015 - present Instructure, Inc.
#
# This file is part of Canvas.
#
# Canvas is free software: you can redistribute it and/or modify it under
# the terms of the GNU Affero General Public License as published by the Free
# Software Foundation, version 3 of the License.
#
# Canvas is distributed in the hope that it will be useful, but WITHOUT ANY
# WARRANTY; without even the implied warranty of MERCHANTABILITY or FITNESS FOR
# A PARTICULAR PURPOSE. See the GNU Affero General Public License for more
# details.
#
# You should have received a copy of the GNU Affero General Public License along
# with this program. If not, see <http://www.gnu.org/licenses/>.

describe AuthenticationProvidersPresenter do
  describe "initialization" do
    it "wraps an account" do
      account = instance_double(Account)
      presenter = described_class.new(account)
      expect(presenter.account).to eq(account)
    end
  end

  def stubbed_account(providers = [])
    instance_double(Account, authentication_providers: class_double(AuthenticationProvider, active: providers))
  end

  describe "#configs" do
    it "pulls configs from account" do
      config2 = instance_double(AuthenticationProvider, visible_to?: true)
      account = stubbed_account([instance_double(AuthenticationProvider, visible_to?: true), config2])
      presenter = described_class.new(account)
      expect(presenter.configs[1]).to eq(config2)
    end

    it "wraps them in an array" do
      account = stubbed_account(Class.new(Array).new)
      presenter = described_class.new(account)
      expect(presenter.configs.class).to eq(Array)
    end

    it "only pulls from the db connection one time" do
<<<<<<< HEAD
      account = double
=======
      account = instance_double(Account)
>>>>>>> 53aa8385
      expect(account).to receive(:authentication_providers).once.and_return(class_double(AuthenticationProvider, active: []))
      presenter = described_class.new(account)
      5.times { presenter.configs }
    end
  end

  describe "SAML view helpers" do
    let(:presenter) { described_class.new(instance_double(Account)) }

    describe "#saml_identifiers" do
      it "is empty when saml disabled" do
        allow(AuthenticationProvider::SAML).to receive(:enabled?).and_return(false)
        expect(presenter.saml_identifiers).to be_empty
      end

      it "is the list from the SAML2 gem" do
        allow(AuthenticationProvider::SAML).to receive(:enabled?).and_return(true)
        expect(presenter.saml_identifiers).to eq(AuthenticationProvider::SAML.name_id_formats)
      end
    end

    describe "#saml_authn_contexts" do
      it "is empty when saml disabled" do
        allow(AuthenticationProvider::SAML).to receive(:enabled?).and_return(false)
        expect(presenter.saml_authn_contexts).to be_empty
      end

      context "when saml enabled" do
        before do
          allow(AuthenticationProvider::SAML).to receive(:enabled?).and_return(true)
        end

        it "sorts the gem values" do
          contexts = presenter.saml_authn_contexts(%w[abc xyz bcd])
          expect(contexts.index("bcd") < contexts.index("xyz")).to be(true)
        end

        it "adds in a nil value result" do
          contexts = presenter.saml_authn_contexts
          expect(contexts[0]).to eq(["No Value", nil])
        end
      end
    end
  end

  describe "#auth?" do
    it "is true for one aac" do
      account = stubbed_account([instance_double(AuthenticationProvider, visible_to?: true)])
      presenter = described_class.new(account)
      expect(presenter.auth?).to be(true)
    end

    it "is true for many aacs" do
      account = stubbed_account([instance_double(AuthenticationProvider, visible_to?: true), instance_double(AuthenticationProvider, visible_to?: true)])
      presenter = described_class.new(account)
      expect(presenter.auth?).to be(true)
    end

    it "is false for no aacs" do
      account = stubbed_account
      presenter = described_class.new(account)
      expect(presenter.auth?).to be(false)
    end
  end

  describe "#ldap_config?" do
    it "is true if theres at least one ldap aac" do
      account = stubbed_account([AuthenticationProvider::LDAP.new])
      presenter = described_class.new(account)
      expect(presenter.ldap_config?).to be(true)
    end

    it "is false for no aacs" do
      account = stubbed_account
      presenter = described_class.new(account)
      expect(presenter.ldap_config?).to be(false)
    end

    it "is false for aacs which are not ldap" do
      account = stubbed_account([instance_double(AuthenticationProvider, auth_type: "saml", visible_to?: true),
                                 instance_double(AuthenticationProvider, auth_type: "cas", visible_to?: true)])
      presenter = described_class.new(account)
      expect(presenter.ldap_config?).to be(false)
    end
  end

  describe "#sso_options" do
    it "always has cas and ldap" do
      AuthenticationProvider.valid_auth_types.each do |auth_type|
        klass = AuthenticationProvider.find_sti_class(auth_type)
        next if klass == AuthenticationProvider::SAML

        allow(klass).to receive(:enabled?).and_return(true)
      end

      allow(AuthenticationProvider::SAML).to receive(:enabled?).and_return(false)
      presenter = described_class.new(stubbed_account)
      options = presenter.sso_options
      expect(options).to include({ name: "CAS", value: "cas" })
      expect(options).to include({ name: "LinkedIn", value: "linkedin" })
    end

    it "includes saml if saml enabled" do
      AuthenticationProvider.valid_auth_types.each do |auth_type|
        klass = AuthenticationProvider.find_sti_class(auth_type)
        allow(klass).to receive(:enabled?).and_return(true)
      end

      presenter = described_class.new(stubbed_account)
      expect(presenter.sso_options).to include({ name: "SAML", value: "saml" })
    end
  end

  describe "#login_placeholder" do
    it "wraps AAC.default_delegated_login_handle_name" do
      expect(described_class.new(instance_double(Account)).login_placeholder).to eq(
        AuthenticationProvider.default_delegated_login_handle_name
      )
    end
  end

  describe "#login_name" do
    let(:account) { Account.new }

    it "uses the one from the account if available" do
      account.login_handle_name = "LoginName"
      name = described_class.new(account).login_name
      expect(name).to eq("LoginName")
    end

    it "defaults to the provided default on AuthenticationProvider" do
      name = described_class.new(account).login_name
      expect(name).to eq(AuthenticationProvider.default_login_handle_name)
    end
  end

  describe "#ldap_configs" do
    it "selects out all ldap configs" do
      config = AuthenticationProvider::LDAP.new
      config2 = AuthenticationProvider::LDAP.new
      account = stubbed_account([instance_double(AuthenticationProvider, visible_to?: true),
                                 config,
                                 instance_double(AuthenticationProvider, visible_to?: true),
                                 config2])
      presenter = described_class.new(account)
      expect(presenter.ldap_configs).to eq([config, config2])
    end
  end

  describe "#saml_configs" do
    it "selects out all saml configs" do
      config = AuthenticationProvider::SAML.new
      config2 = AuthenticationProvider::SAML.new
      pre_configs = [instance_double(AuthenticationProvider, visible_to?: true),
                     config,
                     instance_double(AuthenticationProvider, visible_to?: true),
                     config2]
      allow(pre_configs).to receive(:all).and_return(AuthenticationProvider)
      account = stubbed_account(pre_configs)
      configs = described_class.new(account).saml_configs
      expect(configs[0]).to eq(config)
      expect(configs[1]).to eq(config2)
      expect(configs.size).to eq(2)
    end
  end

  describe "#position_options" do
    let(:config) { AuthenticationProvider::SAML.new }
    let(:configs) { [config, config, config, config] }
    let(:account) { stubbed_account(configs) }

    before do
      allow(configs).to receive(:all).and_return(AuthenticationProvider)
    end

    it "generates a list from the saml config size" do
      allow(config).to receive(:new_record?).and_return(false)
      options = described_class.new(account).position_options(config)
      expect(options).to eq([[1, 1], [2, 2], [3, 3], [4, 4]])
    end

    it "tags on the 'Last' option if this config is new" do
      options = described_class.new(account).position_options(config)
      expect(options).to eq([["Last", nil], [1, 1], [2, 2], [3, 3], [4, 4]])
    end
  end

  describe "#login_url" do
    it "never includes id for LDAP" do
      config = Account.default.authentication_providers.create!(auth_type: "ldap")
      config2 = Account.default.authentication_providers.create!(auth_type: "ldap")
      presenter = described_class.new(Account.default)
      expect(presenter.login_url_options(config)).to eq(controller: "login/ldap",
                                                        action: :new)
      expect(presenter.login_url_options(config2)).to eq(controller: "login/ldap",
                                                         action: :new)
    end

    it "doesn't include id if there is only one SAML config" do
      config = Account.default.authentication_providers.create!(auth_type: "saml")
      presenter = described_class.new(Account.default)
      expect(presenter.login_url_options(config)).to eq(controller: "login/saml",
                                                        action: :new)
    end

    it "includes id if there are multiple SAML configs" do
      config = Account.default.authentication_providers.create!(auth_type: "saml")
      config2 = Account.default.authentication_providers.create!(auth_type: "saml")
      presenter = described_class.new(Account.default)
      expect(presenter.login_url_options(config)).to eq(controller: "login/saml",
                                                        action: :new,
                                                        id: config)
      expect(presenter.login_url_options(config2)).to eq(controller: "login/saml",
                                                         action: :new,
                                                         id: config2)
    end
  end

  describe "#new_auth_types" do
    it "excludes singletons that have a config" do
      allow(AuthenticationProvider::Facebook).to receive(:enabled?).and_return(true)
      Account.default.authentication_providers.create!(auth_type: "facebook")
      presenter = described_class.new(Account.default)
      expect(presenter.new_auth_types).not_to include(AuthenticationProvider::Facebook)
    end
  end
end<|MERGE_RESOLUTION|>--- conflicted
+++ resolved
@@ -45,11 +45,7 @@
     end
 
     it "only pulls from the db connection one time" do
-<<<<<<< HEAD
-      account = double
-=======
       account = instance_double(Account)
->>>>>>> 53aa8385
       expect(account).to receive(:authentication_providers).once.and_return(class_double(AuthenticationProvider, active: []))
       presenter = described_class.new(account)
       5.times { presenter.configs }
