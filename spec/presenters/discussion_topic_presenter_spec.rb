--- conflicted
+++ resolved
@@ -18,12 +18,6 @@
 # with this program. If not, see <http://www.gnu.org/licenses/>.
 #
 
-<<<<<<< HEAD
-require File.expand_path(File.dirname(__FILE__) + '/../spec_helper')
-require File.expand_path(File.dirname(__FILE__) + '/../sharding_spec_helper.rb')
-
-=======
->>>>>>> 2827ad44
 describe DiscussionTopicPresenter do
   let(:topic)      { DiscussionTopic.new(:title => 'Test Topic', :assignment => assignment) }
   let(:user)       { user_model }
