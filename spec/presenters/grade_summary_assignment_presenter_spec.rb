# frozen_string_literal: true

#
# Copyright (C) 2015 - present Instructure, Inc.
#
# This file is part of Canvas.
#
# Canvas is free software: you can redistribute it and/or modify it under
# the terms of the GNU Affero General Public License as published by the Free
# Software Foundation, version 3 of the License.
#
# Canvas is distributed in the hope that it will be useful, but WITHOUT ANY
# WARRANTY; without even the implied warranty of MERCHANTABILITY or FITNESS FOR
# A PARTICULAR PURPOSE. See the GNU Affero General Public License for more
# details.
#
# You should have received a copy of the GNU Affero General Public License along
# with this program. If not, see <http://www.gnu.org/licenses/>.
#

describe GradeSummaryAssignmentPresenter do
  before do
    attachment_model
    course_factory(active_all: true)
    student_in_course active_all: true
    teacher_in_course active_all: true
    @assignment = @course.assignments.create!(title: "some assignment",
                                              assignment_group: @group,
                                              points_possible: 12,
                                              tool_settings_tool: @tool)
    @attachment.context = @student
    @attachment.save!
    @submission = @assignment.submit_homework(@student, attachments: [@attachment])
  end

  let(:summary) do
    GradeSummaryPresenter.new :first, :second, :third
  end

  let(:presenter) do
    GradeSummaryAssignmentPresenter.new(summary,
                                        @student,
                                        @assignment,
                                        @submission)
  end

  describe "#plagiarism_attachment?" do
    it "returns true if the submission has an OriginalityReport" do
      OriginalityReport.create(originality_score: 0.8,
                               attachment: @attachment,
                               submission: @submission,
                               workflow_state: "scored")

      expect(presenter.plagiarism_attachment?(@attachment)).to eq true
    end

    it "returns true when the attachment has a pending originality report" do
      OriginalityReport.create(attachment: @attachment,
                               submission: @submission)

      expect(presenter.plagiarism_attachment?(@attachment)).to eq true
    end

    it "returns when submission was automatically created by group assignment submission" do
      submission_two = @submission.dup
      submission_two.update!(user: User.create!(name: "second student"))
      AttachmentAssociation.create!(context: @submission, attachment_id: @attachment)
      AttachmentAssociation.create!(context: submission_two, attachment_id: @attachment)
      OriginalityReport.create(originality_score: 0.8,
                               attachment: @attachment,
                               submission: @submission,
                               workflow_state: "pending")
      expect(presenter.plagiarism_attachment?(submission_two.attachments.first)).to eq true
    end
  end

  describe "#upload_status" do
    it "returns attachment upload_status when upload_status is pending" do
      allow(Rails.cache).to receive(:read).and_return("pending")
      expect(presenter.upload_status).to eq("pending")
    end

    it "returns attachment upload_status when upload_status is failed" do
      allow(Rails.cache).to receive(:read).and_return("failed")
      expect(presenter.upload_status).to eq("failed")
    end

    it "returns the proper attachment when there are multiple attachments in different states" do
      attachment_1 = attachment_model(context: @student)
      attachment_1.workflow_state = "success"
      attachment_1.save!
      attachment_2 = attachment_model(context: @student)
      attachment_2.workflow_state = "errored"
      attachment_2.save!
      attachment_3 = attachment_model(context: @student)
      @assignment.submit_homework @student, attachments: [attachment_1, attachment_2, attachment_3]
      AttachmentUploadStatus.success!(attachment_1)
      AttachmentUploadStatus.failed!(attachment_2, "bad things")
      AttachmentUploadStatus.pending!(attachment_3)
      expect(presenter.upload_status).to eq("failed")
    end
  end

  describe "#originality_report" do
    it "returns true when an originality report exists" do
      OriginalityReport.create(originality_score: 0.8,
                               attachment: @attachment,
                               submission: @submission,
                               workflow_state: "pending")
      expect(presenter.originality_report?).to be_truthy
    end

    it "returns true when an originality report exists with no attachment" do
      OriginalityReport.create(originality_score: 0.8,
                               submission: @submission,
                               workflow_state: "pending")
      expect(presenter.originality_report?).to be_truthy
    end

    it "returns false if no originailty report exists" do
      expect(presenter.originality_report?).not_to be_truthy
    end
  end

  describe "#grade_distribution" do
    context "when a summary's assignment_stats is empty" do
      before { allow(summary).to receive(:assignment_stats).and_return({}) }

      it "does not raise an error" do
        expect { presenter.grade_distribution }.to_not raise_error
      end

      it "returns nil when a summary's assignment_stats is empty" do
        expect(presenter.grade_distribution).to be_nil
      end
    end

    context "when summary stats exist" do
      it "rounds values to 2 decimal places" do
        @assignment.create_score_statistic!(
          count: 3,
          minimum: 1.3333333,
          maximum: 2.6666666,
          mean: 2,
          lower_q: 1,
          median: 2.011111,
          upper_q: 2.5
        )
        presenter = GradeSummaryPresenter.new(@course, @student, @student.id)
        assignment_presenter = GradeSummaryAssignmentPresenter.new(presenter, @student, @assignment, @submission)

        maximum, minimum, mean, median, lower_q, upper_q = assignment_presenter.grade_distribution

        aggregate_failures do
          expect(minimum).to eq 1.33
          expect(maximum).to eq 2.67
          expect(mean).to eq 2
          expect(median).to eq 2.01
          expect(lower_q).to eq 1
          expect(upper_q).to eq 2.5
        end
      end
    end
  end

  describe "#original_points" do
    it "returns an empty string when grades are hidden" do
      allow(@submission).to receive(:hide_grade_from_student?).and_return(true)
      expect(presenter.original_points).to eq ""
    end

    it "returns an empty string when submission is nil" do
      test_presenter = GradeSummaryAssignmentPresenter.new(summary, @student, @assignment, nil)
      expect(test_presenter.original_points).to eq ""
    end

    it "returns the published score" do
      expect(presenter.original_points).to eq @submission.published_score
    end
  end

  describe "#deduction_present?" do
    it "returns true when submission has positive points_deducted" do
      allow(@submission).to receive(:points_deducted).and_return(10)
      expect(presenter.deduction_present?).to eq(true)
    end

    it "returns false when submission has zero points_deducted" do
      allow(@submission).to receive(:points_deducted).and_return(0)
      expect(presenter.deduction_present?).to eq(false)
    end

    it "returns false when submission has nil points_deducted" do
      allow(@submission).to receive(:points_deducted).and_return(nil)
      expect(presenter.deduction_present?).to eq(false)
    end

    it "returns false when submission is not present" do
      allow(presenter).to receive(:submission).and_return(nil)
      expect(presenter.deduction_present?).to eq(false)
    end
  end

  describe "#entered_grade" do
    it "returns empty string when neither letter graded nor gpa scaled" do
      @assignment.update(grading_type: "points")
      expect(presenter.entered_grade).to eq("")
    end

    it "returns empty string when ungraded" do
      @submission.update(grade: nil)
      expect(presenter.entered_grade).to eq("")
    end

    it "returns entered grade in parentheses" do
      @assignment.update(grading_type: "letter_grade")
      @submission.update(grade: "A", score: 12)

      expect(presenter.entered_grade).to eq("(A)")
    end
  end

  describe "#show_submission_details?" do
    before do
      @submission_stub = double
      allow(@submission_stub).to receive(:originality_reports_for_display)
    end

    it "returns false when assignment is not an assignment" do
      @assignment = {}
      allow(@submission_stub).to receive(:can_view_details?).and_return(true)
      presenter = GradeSummaryAssignmentPresenter.new(summary, @student, @assignment, @submission_stub)
      expect(presenter.show_submission_details?).to be false
    end

    it "returns false when assignment is an assignment and user cannot view details on submission" do
      allow(@submission_stub).to receive(:can_view_details?).and_return(false)
      presenter = GradeSummaryAssignmentPresenter.new(summary, @student, @assignment, @submission_stub)
      expect(presenter.show_submission_details?).to be false
    end

    it "returns true when assignment is an assignment and use can view details on submission" do
      allow(@submission_stub).to receive(:can_view_details?).and_return(true)
      presenter = GradeSummaryAssignmentPresenter.new(summary, @student, @assignment, @submission_stub)
      expect(presenter.show_submission_details?).to be true
    end

    it "returns false when submission is nil" do
      presenter = GradeSummaryAssignmentPresenter.new(summary, @student, @assignment, nil)
      expect(presenter.show_submission_details?).to be false
    end
  end

  describe "#missing?" do
    it "returns the value of the submission method" do
      expect(@submission).to receive(:missing?).and_return("foo")
      expect(presenter.missing?).to eq("foo")
    end
  end

  describe "#late?" do
    it "returns the value of the submission method" do
      expect(@submission).to receive(:late?).and_return("foo")
      expect(presenter.late?).to eq("foo")
    end
  end

  describe "#hide_grade_from_student?" do
    it "returns true if the submission object is nil" do
      submissionless_presenter = GradeSummaryAssignmentPresenter.new(summary, @student, @assignment, nil)
      expect(submissionless_presenter).to be_hide_grade_from_student
    end

    context "when assignment posts manually" do
      before do
        @assignment.ensure_post_policy(post_manually: true)
      end

      it "returns false when the student's submission is posted" do
        @submission.update!(posted_at: Time.zone.now)
        expect(presenter).not_to be_hide_grade_from_student
      end

      it "returns true when the student's submission is not posted" do
        @submission.update!(posted_at: nil)
        expect(presenter).to be_hide_grade_from_student
      end
    end

    context "when assignment posts automatically" do
      before do
        @assignment.ensure_post_policy(post_manually: false)
      end

      it "returns false when the student's submission is posted" do
        @submission.update!(posted_at: Time.zone.now)
        expect(presenter).not_to be_hide_grade_from_student
      end

      it "returns false when the student's submission is not posted and no grade has been issued" do
        expect(presenter).not_to be_hide_grade_from_student
      end

      it "returns false when the student has submitted something but no grade is posted" do
        @assignment.update!(submission_types: "online_text_entry")
        @assignment.submit_homework(@student, submission_type: "online_text_entry", body: "hi")
        expect(presenter).not_to be_hide_grade_from_student
      end

      it "returns true when the student's submission is graded and not posted" do
        @assignment.grade_student(@student, grader: @teacher, score: 5)
        @submission.reload
        @submission.update!(posted_at: nil)
        expect(presenter).to be_hide_grade_from_student
      end

      it "returns true when the student has resubmitted to a previously graded and subsequently hidden submission" do
        @assignment.update!(submission_types: "online_text_entry")
        @assignment.submit_homework(@student, submission_type: "online_text_entry", body: "hi")
        @assignment.grade_student(@student, score: 0, grader: @teacher)
        @assignment.hide_submissions
        @assignment.submit_homework(@student, submission_type: "online_text_entry", body: "I will not lose")
        @submission.reload
        expect(presenter).to be_hide_grade_from_student
      end
    end
  end

  describe "#item_unread?" do
    before do
      Account.site_admin.enable_feature!(:visibility_feedback_student_grades_page)
      @presenter = GradeSummaryPresenter.new(@course, @student, @student.id)
      @test_presenter = GradeSummaryAssignmentPresenter.new(@presenter, @student, @assignment, @submission)
    end

    it "is true if participation item is unread" do
      @assignment.grade_student(@student, grader: @teacher, score: 5)
      expect(@test_presenter.item_unread?("grade")).to be_truthy
    end

    it "is false if participation item is read" do
      @assignment.grade_student(@student, grader: @teacher, score: 5)
<<<<<<< HEAD
      @submission.mark_item_read("grade")
=======
      @submission.reload.mark_item_read("grade")
>>>>>>> 16101d78

      expect(@test_presenter.item_unread?("grade")).to be_falsey
    end

    it "is false if there is no participation" do
      allow(@presenter).to receive(:unread_submission_items).and_return({ @submission.id => [] })

      expect(@test_presenter.item_unread?("comment")).to be_falsey
    end

    it "is false if there is no submission" do
      allow(@presenter).to receive(:unread_submission_items).and_return({})

      expect(@test_presenter.item_unread?("comment")).to be_falsey
    end
  end
end<|MERGE_RESOLUTION|>--- conflicted
+++ resolved
@@ -340,11 +340,7 @@
 
     it "is false if participation item is read" do
       @assignment.grade_student(@student, grader: @teacher, score: 5)
-<<<<<<< HEAD
-      @submission.mark_item_read("grade")
-=======
       @submission.reload.mark_item_read("grade")
->>>>>>> 16101d78
 
       expect(@test_presenter.item_unread?("grade")).to be_falsey
     end
