--- conflicted
+++ resolved
@@ -731,8 +731,6 @@
       expect(another_category.reload.non_collaborative).to be false
     end
 
-<<<<<<< HEAD
-=======
     it "can filter out collaborative and noncollaborative groups" do
       non_collaborative_group_category = GroupCategory.create(name: "Test Category", context: @course, non_collaborative: true)
       collaborative_group_category = GroupCategory.create(name: "Test Category 2", context: @course, non_collaborative: false)
@@ -742,7 +740,6 @@
       expect(GroupCategory.collaborative).not_to include(non_collaborative_group_category)
     end
 
->>>>>>> 4b58b620
     it "can only be created for courses" do
       course_category = GroupCategory.new(name: "Course Category", context: @course, non_collaborative: true)
       expect(course_category).to be_valid
@@ -764,8 +761,6 @@
       normal = GroupCategory.new(name: "Normal", context: @course, non_collaborative: true)
       expect(normal).to be_valid
     end
-<<<<<<< HEAD
-=======
 
     context "permissions" do
       before do
@@ -802,7 +797,6 @@
         expect(@category.check_policy(@teacher2) & @relevant_permissions).to eq @relevant_permissions
       end
     end
->>>>>>> 4b58b620
   end
 end
 
