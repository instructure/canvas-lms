--- conflicted
+++ resolved
@@ -447,7 +447,7 @@
       it 'sets root_account_id before_create' do
         assignment = Assignment.create!(
           course: @course,
-          name: 'some assignment',
+          name: 'some assignment'
         )
         expect(assignment.root_account_id).to eq @course.root_account_id
       end
@@ -1552,7 +1552,7 @@
   end
 
   describe ".clean_up_duplicating_assignments" do
-    before { allow(described_class).to receive(:duplicating_for_too_long).and_return(double()) }
+    before { allow(described_class).to receive(:duplicating_for_too_long).and_return(double) }
 
     it "marks all assignments that have been duplicating for too long as failed_to_duplicate" do
       now = double('now')
@@ -1623,7 +1623,7 @@
   end
 
   describe ".cleanup_importing_assignments" do
-    before { allow(described_class).to receive(:importing_for_too_long).and_return(double()) }
+    before { allow(described_class).to receive(:importing_for_too_long).and_return(double) }
 
     it "marks all assignments that have been importing for too long as failed_to_import" do
       now = double('now')
@@ -2639,6 +2639,7 @@
   describe "#submission_type?" do
     shared_examples_for "submittable" do
       subject(:assignment) { Assignment.new }
+
       let(:be_type) { "be_#{submission_type}".to_sym }
       let(:build_type) { "build_#{submission_type}".to_sym }
 
@@ -3296,7 +3297,7 @@
             @student1,
             grade: 38,
             grader: @teacher,
-            excuse: false,
+            excuse: false
           )
 
           expect(sub1.user).to eq @student1
@@ -3902,7 +3903,7 @@
     it "does not interpret non-11:59pm as all day with non-all-day prior value" do
       @assignment.due_at = fancy_midnight(:zone => 'Alaska') + 1.hour
       @assignment.save!
-      @assignment.due_at = fancy_midnight(:zone => 'Alaska') + 2.hour
+      @assignment.due_at = fancy_midnight(:zone => 'Alaska') + 2.hours
       @assignment.time_zone_edited = 'Alaska'
       @assignment.save!
       expect(@assignment.all_day).to eq false
@@ -3994,7 +3995,7 @@
     @assignment.group_category = group_category(context: @assignment.context)
     @assignment.save!
 
-    overrides = 5.times.map do
+    overrides = Array.new(5) do
       override = @assignment.assignment_overrides.scope.new
       override.set = @assignment.group_category.groups.create!(context: @assignment.context)
       override.save!
@@ -4092,7 +4093,7 @@
 
     context "basic assignment" do
       before :once do
-        @users = create_users_in_course(@course, 10.times.map { |i| { name: "user #{i}" } }, return_type: :record)
+        @users = create_users_in_course(@course, Array.new(10) { |i| { name: "user #{i}" } }, return_type: :record)
         @a.reload
         @submissions = @users.map do |u|
           @a.submit_homework(u, :submission_type => "online_url", :url => "http://www.google.com")
@@ -4128,8 +4129,8 @@
         res = @a.assign_peer_reviews
         expect(res.length).to eql(@submissions.length)
         @submissions.each do |s|
-          expect(res.map { |a| a.asset }).to be_include(s)
-          expect(res.map { |a| a.assessor_asset }).to be_include(s)
+          expect(res.map(&:asset)).to be_include(s)
+          expect(res.map(&:assessor_asset)).to be_include(s)
         end
       end
     end
@@ -4176,7 +4177,7 @@
     it "assigns multiple peer reviews" do
       @a.reload
       @submissions = []
-      users = create_users_in_course(@course, 4.times.map { |i| { name: "user #{i}" } }, return_type: :record)
+      users = create_users_in_course(@course, Array.new(4) { |i| { name: "user #{i}" } }, return_type: :record)
       users.each do |u|
         @submissions << @a.submit_homework(u, :submission_type => "online_url", :url => "http://www.google.com")
       end
@@ -4186,7 +4187,7 @@
       @submissions.each do |s|
         assets = res.select { |a| a.asset == s }
         expect(assets.length).to eql(@a.peer_review_count)
-        expect(assets.map { |a| a.assessor_id }.uniq.length).to eql(assets.length)
+        expect(assets.map(&:assessor_id).uniq.length).to eql(assets.length)
 
         assessors = res.select { |a| a.assessor_asset == s }
         expect(assessors.length).to eql(@a.peer_review_count)
@@ -4196,7 +4197,7 @@
 
     it "assigns late peer reviews" do
       @submissions = []
-      users = create_users_in_course(@course, 5.times.map { |i| { name: "user #{i}" } }, return_type: :record)
+      users = create_users_in_course(@course, Array.new(5) { |i| { name: "user #{i}" } }, return_type: :record)
       users.each do |u|
         # @a.context.reload
         @submissions << @a.submit_homework(u, :submission_type => "online_url", :url => "http://www.google.com")
@@ -4215,7 +4216,7 @@
     it "assigns late peer reviews to each other if there is more than one" do
       @a.reload
       @submissions = []
-      users = create_users_in_course(@course, 10.times.map { |i| { name: "user #{i}" } }, return_type: :record)
+      users = create_users_in_course(@course, Array.new(10) { |i| { name: "user #{i}" } }, return_type: :record)
       users.each do |u|
         @submissions << @a.submit_homework(u, :submission_type => "online_url", :url => "http://www.google.com")
       end
@@ -4224,7 +4225,7 @@
       expect(res.length).to eql(@submissions.length * 2)
 
       @late_submissions = []
-      users = create_users_in_course(@course, 3.times.map { |i| { name: "user #{i}" } }, return_type: :record)
+      users = create_users_in_course(@course, Array.new(3) { |i| { name: "user #{i}" } }, return_type: :record)
       users.each do |u|
         @late_submissions << @a.submit_homework(u, :submission_type => "online_url", :url => "http://www.google.com")
       end
@@ -4236,7 +4237,7 @@
       # (as opposed to group assignments)
       group_discussion_assignment
 
-      users = create_users_in_course(@course, 6.times.map { |i| { name: "user #{i}" } }, return_type: :record)
+      users = create_users_in_course(@course, Array.new(6) { |i| { name: "user #{i}" } }, return_type: :record)
       [@group1, @group2].each do |group|
         users.pop(3).each do |user|
           group.add_user(user)
@@ -4261,7 +4262,7 @@
         gc = @course.group_categories.create! name: "Groupy McGroupface"
         @a.update group_category_id: gc.id,
                   grade_group_students_individually: false
-        users = create_users_in_course(@course, 8.times.map { |i| { name: "user #{i}" } }, return_type: :record)
+        users = create_users_in_course(@course, Array.new(8) { |i| { name: "user #{i}" } }, return_type: :record)
         ["group_1", "group_2"].each do |group_name|
           group = gc.groups.create! name: group_name, context: @course
           users.pop(4).each { |user| group.add_user(user) }
@@ -4280,7 +4281,7 @@
         gc = @course.group_categories.create! name: "Groupy McGroupface"
         @a.update group_category_id: gc.id,
                   grade_group_students_individually: false
-        users = create_users_in_course(@course, 12.times.map { |i| { name: "user #{i}" } }, return_type: :record)
+        users = create_users_in_course(@course, Array.new(12) { |i| { name: "user #{i}" } }, return_type: :record)
 
         ["group_1", "group_2"].each do |group_name|
           group = gc.groups.create! name: group_name, context: @course
@@ -4302,7 +4303,7 @@
         gc = @course.group_categories.create! name: "Groupy McGroupface"
         @a.update group_category_id: gc.id,
                   grade_group_students_individually: false
-        users = create_users_in_course(@course, 8.times.map { |i| { name: "user #{i}" } }, return_type: :record)
+        users = create_users_in_course(@course, Array.new(8) { |i| { name: "user #{i}" } }, return_type: :record)
         ["group_1", "group_2"].each do |group_name|
           group = gc.groups.create! name: group_name, context: @course
           users.pop(4).each { |user| group.add_user(user) }
@@ -4713,7 +4714,7 @@
   describe "#grants_right?" do
     before(:once) do
       assignment_model(course: @course)
-      @admin = account_admin_user()
+      @admin = account_admin_user
       teacher_in_course(:course => @course)
       @grading_period_group = @course.root_account.grading_period_groups.create!(title: "Example Group")
       @grading_period_group.enrollment_terms << @course.enrollment_term
@@ -5248,7 +5249,7 @@
       @quiz = @a.quiz
       expect(@quiz).not_to be_nil
       expect(@quiz.assignment_id).to eql(@a.id)
-      @quiz.quiz_questions.create!()
+      @quiz.quiz_questions.create!
       @quiz.generate_quiz_data
       @quiz.save!
       @a.quiz.reload
@@ -5919,8 +5920,8 @@
       expect(res).not_to be_nil
       expect(res).not_to be_empty
       expect(res.length).to eql(2)
-      expect(res.map { |s| s.user }).to be_include(@u1)
-      expect(res.map { |s| s.user }).to be_include(@u2)
+      expect(res.map(&:user)).to be_include(@u1)
+      expect(res.map(&:user)).to be_include(@u2)
     end
 
     it "creates an initial submission comment for only the submitter by default" do
@@ -6176,7 +6177,7 @@
       # Course#students until the course has been reloaded
       result = @assignment.reload.group_students(@student1)
       expect(result.first).to eq @group1
-      expect(result.last.map { |u| u.id }.sort).to eq [@student1, @student2].map { |u| u.id }.sort
+      expect(result.last.map(&:id).sort).to eq [@student1, @student2].map(&:id).sort
     end
 
     it "returns distinct users" do
@@ -6388,7 +6389,7 @@
 
     context "assignments are frozen" do
       before :once do
-        @admin = account_admin_user()
+        @admin = account_admin_user
         teacher_in_course(:course => @course)
       end
 
@@ -7034,25 +7035,25 @@
     it "accepts a string as input" do
       a = Assignment.new
       a.allowed_extensions = "doc,xls,txt"
-      expect(a.allowed_extensions).to eq ["doc", "xls", "txt"]
+      expect(a.allowed_extensions).to eq %w[doc xls txt]
     end
 
     it "accepts an array as input" do
       a = Assignment.new
-      a.allowed_extensions = ["doc", "xls", "txt"]
-      expect(a.allowed_extensions).to eq ["doc", "xls", "txt"]
+      a.allowed_extensions = %w[doc xls txt]
+      expect(a.allowed_extensions).to eq %w[doc xls txt]
     end
 
     it "sanitizes the string" do
       a = Assignment.new
       a.allowed_extensions = ".DOC, .XLS, .TXT"
-      expect(a.allowed_extensions).to eq ["doc", "xls", "txt"]
+      expect(a.allowed_extensions).to eq %w[doc xls txt]
     end
 
     it "sanitizes the array" do
       a = Assignment.new
       a.allowed_extensions = [".DOC", " .XLS", " .TXT"]
-      expect(a.allowed_extensions).to eq ["doc", "xls", "txt"]
+      expect(a.allowed_extensions).to eq %w[doc xls txt]
     end
   end
 
@@ -7063,7 +7064,7 @@
       @students = create_users_in_course(@course, 3, return_type: :record)
 
       @assignment = @course.assignments.create! name: "zip upload test",
-                                                submission_types: %w(online_upload)
+                                                submission_types: %w[online_upload]
     end
 
     def zip_submissions
@@ -7163,7 +7164,7 @@
 
     describe "newly-created comments" do
       before do
-        @assignment = @course.assignments.create!(name: "Mute Comment Test", submission_types: %w(online_upload))
+        @assignment = @course.assignments.create!(name: "Mute Comment Test", submission_types: %w[online_upload])
       end
 
       let(:added_comment) { @assignment.submission_for_student(@student).submission_comments.last }
@@ -7581,6 +7582,8 @@
   end
 
   describe "basic validation" do
+    # rubocop:disable Performance/InefficientHashSearch
+    # ActiveModel::BetterErrors::Errors does not respond to #key?
     describe "possible points" do
       it "does not allow a negative value" do
         assignment = Assignment.new(points_possible: -1)
@@ -7619,6 +7622,7 @@
         expect(assignment.errors.keys.include?(:points_possible)).to be_falsey
       end
     end
+    # rubocop:enable Performance/InefficientHashSearch
   end
 
   describe '#a2_enabled?' do
@@ -7638,11 +7642,11 @@
       expect(assignment).not_to be_a2_enabled
     end
 
-    [
-      'discussion_topic',
-      'external_tool',
-      'online_quiz',
-      'wiki_page'
+    %w[
+      discussion_topic
+      external_tool
+      online_quiz
+      wiki_page
     ].each do |type|
       it "returns false if submission type is set to #{type}" do
         assignment.build_wiki_page
@@ -7857,7 +7861,7 @@
       expect(assignment.max_name_length).to eq(15)
     end
 
-    it "returns default of 255 if sis_assignment_name_length_input is not present " do
+    it "returns default of 255 if sis_assignment_name_length_input is not present" do
       expect(assignment.max_name_length).to eq(255)
     end
   end
@@ -7865,11 +7869,7 @@
   describe "group category validation" do
     before :once do
       @group_category = @course.group_categories.create! name: "groups"
-<<<<<<< HEAD
-      @groups = 2.times.map { |i|
-=======
       @groups = Array.new(2) do |i|
->>>>>>> 2bda9f78
         @group_category.groups.create! name: "group #{i}", context: @course
       end
     end
@@ -8122,7 +8122,7 @@
         @called = false
         allow_any_instance_of(Submission).to receive(:assignment_muted_changed) do
           @called = true
-          expect(self.submission_model).to eq @submission
+          expect(submission_model).to eq @submission
         end
 
         @assignment.unmute!
@@ -9259,13 +9259,8 @@
 
       let(:params) { { moderated_grading: true, final_grader: @teacher, grader_count: 2, updating_user: @teacher } }
 
-<<<<<<< HEAD
-      it "creates exactly one AnonymousOrModerationEvent on creation " do
-        expect {
-=======
       it "creates exactly one AnonymousOrModerationEvent on creation" do
         expect do
->>>>>>> 2bda9f78
           course.assignments.create!(params)
         end.to change { AnonymousOrModerationEvent.count }.by(1)
       end
@@ -10267,7 +10262,7 @@
   end
 
   def setup_differentiated_assignments(opts = {})
-    if !opts[:course]
+    unless opts[:course]
       course_with_teacher(active_all: true)
     end
 
