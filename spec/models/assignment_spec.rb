--- conflicted
+++ resolved
@@ -839,20 +839,12 @@
       @a.save!
 
       @a.assign_peer_reviews
-<<<<<<< HEAD
-      @a.peer_reviews_assigned.should be_true
-=======
       expect(@a.peer_reviews_assigned).to be_truthy
->>>>>>> a6fe9501
 
       @a.peer_reviews_assign_at = 1.day.from_now
       @a.save!
 
-<<<<<<< HEAD
-      @a.peer_reviews_assigned.should be_false
-=======
       expect(@a.peer_reviews_assigned).to be_falsey
->>>>>>> a6fe9501
     end
 
     it "should allow setting peer_reviews_assign_at" do
@@ -2510,11 +2502,6 @@
         student_in_course active_all: true
         expect(@assignment.representatives(@teacher).last).to eq @student
       end
-
-      it "includes users who aren't in a group" do
-        student_in_course active_all: true
-        @assignment.representatives(@teacher).last.should == @student
-      end
     end
 
     context "quizzes" do
