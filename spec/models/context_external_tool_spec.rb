--- conflicted
+++ resolved
@@ -4423,8 +4423,6 @@
         expect(tool.reload.unified_tool_id_needs_update).to be true
       end
     end
-<<<<<<< HEAD
-=======
   end
 
   describe "#can_access_content_tag?" do
@@ -4464,6 +4462,5 @@
         expect(new_tool2.can_access_content_tag?(content_tag)).to be false
       end
     end
->>>>>>> 4b58b620
   end
 end