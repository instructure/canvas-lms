# frozen_string_literal: true

#
# Copyright (C) 2011 - present Instructure, Inc.
#
# This file is part of Canvas.
#
# Canvas is free software: you can redistribute it and/or modify it under
# the terms of the GNU Affero General Public License as published by the Free
# Software Foundation, version 3 of the License.
#
# Canvas is distributed in the hope that it will be useful, but WITHOUT ANY
# WARRANTY; without even the implied warranty of MERCHANTABILITY or FITNESS FOR
# A PARTICULAR PURPOSE. See the GNU Affero General Public License for more
# details.
#
# You should have received a copy of the GNU Affero General Public License along
# with this program. If not, see <http://www.gnu.org/licenses/>.

describe ContextExternalTool do
  before(:once) do
    @root_account = Account.default
    @account = account_model(root_account: @root_account, parent_account: @root_account)
    course_model(account: @account)
  end

  describe "associations and validations" do
    let_once(:developer_key) { DeveloperKey.create! }
    let_once(:lti_registration) { lti_registration_model }
    let_once(:tool) do
      ContextExternalTool.create!(
        context: @course,
        consumer_key: "key",
        shared_secret: "secret",
        name: "test tool",
        url: "http://www.tool.com/launch",
        developer_key:,
        lti_version: "1.3",
        root_account: @root_account,
        lti_registration:
      )
    end

    it "allows setting the developer key" do
      expect(tool.developer_key).to eq developer_key
    end

    it "allows setting the root account" do
      expect(tool.root_account).to eq @root_account
    end
<<<<<<< HEAD
=======

    it "belongs to an lti registration" do
      expect(tool.lti_registration).to eq lti_registration
    end

    describe "asset_processor_eula_required" do
      it "defaults null for new tools" do
        expect(tool.asset_processor_eula_required).to be_nil
      end

      it "can be updated" do
        tool.update!(asset_processor_eula_required: false)
        expect(tool.reload.asset_processor_eula_required).to be false
      end
    end
>>>>>>> 1b4a2133
  end

  describe "#permission_given?" do
    subject { tool.permission_given?(launch_type, user, context) }

    let(:required_permission) { "some-permission" }
    let(:launch_type) { "some-launch-type" }
    let(:tool) do
      ContextExternalTool.create!(
        context: @root_account,
        name: "Requires Permission",
        consumer_key: "key",
        shared_secret: "secret",
        domain: "requires.permission.com",
        settings: {
          global_navigation: {
            "required_permissions" => required_permission,
            :text => "Global Navigation (permission checked)",
            :url => "http://requires.permission.com"
          },
          assignment_selection: {
            "required_permissions" => required_permission,
            :text => "Assignment selection",
            :url => "http://requires.permission.com"
          },
          course_navigation: {
            text: "Course Navigation",
            url: "https://doesnot.requirepermission.com"
          }
        }
      )
    end
    let(:course) { course_with_teacher(account: @root_account).context }
    let(:user) { course.teachers.first }
    let(:context) { course }

    context "when the placement does not require a specific permission" do
      let(:launch_type) { "course_navigation" }

      it { is_expected.to be true }

      context "and the context is blank" do
        let(:launch_type) { "course_navigation" }
        let(:context) { nil }

        it { is_expected.to be true }
      end
    end

    context "when the placement does require a specific permission" do
      context "and the context is blank" do
        let(:required_permission) { "view_group_pages" }
        let(:launch_type) { "assignment_selection" }
        let(:context) { nil }

        it { is_expected.to be false }
      end

      context "and the user has the needed permission in the context" do
        let(:required_permission) { "view_group_pages" }
        let(:launch_type) { "assignment_selection" }

        it { is_expected.to be true }
      end

      context 'and the placement is "global_navigation"' do
        context "and the user has an enrollment with the needed permission" do
          let(:required_permission) { "view_group_pages" }
          let(:launch_type) { "global_navigation" }

          it { is_expected.to be true }
        end
      end
    end
  end

  describe "#global_navigation_tools" do
    subject do
      ContextExternalTool.filtered_global_navigation_tools(
        @root_account,
        granted_permissions
      )
    end

    let(:granted_permissions) do
      ContextExternalTool.global_navigation_granted_permissions(root_account: @root_account,
                                                                user: global_nav_user,
                                                                context: global_nav_context,
                                                                session: nil)
    end
    let(:global_nav_user) { nil }
    let(:global_nav_context) { nil }
    let(:required_permission) { "some-permission" }

    let!(:permission_required_tool) do
      ContextExternalTool.create!(
        context: @root_account,
        name: "Requires Permission",
        consumer_key: "key",
        shared_secret: "secret",
        domain: "requires.permission.com",
        settings: {
          global_navigation: {
            "required_permissions" => required_permission,
            :text => "Global Navigation (permission checked)",
            :url => "http://requires.permission.com"
          }
        }
      )
    end
    let!(:no_permission_required_tool) do
      ContextExternalTool.create!(
        context: @root_account,
        name: "No Requires Permission",
        consumer_key: "key",
        shared_secret: "secret",
        domain: "no.requires.permission.com",
        settings: {
          global_navigation: {
            text: "Global Navigation (no permission)",
            url: "http://no.requries.permission.com"
          }
        }
      )
    end

    context "when a user and context are provided" do
      let(:global_nav_user) { @course.teachers.first }
      let(:global_nav_context) { @course }

      context "when the current user has the required permission" do
        let(:required_permission) { "send_messages_all" }

        before { @course.update!(workflow_state: "created") }

        it { is_expected.to match_array [no_permission_required_tool, permission_required_tool] }
      end

      context "when the current user does not have the required permission" do
        it { is_expected.to match_array [no_permission_required_tool] }
      end
    end

    context "when a user and context are not provided" do
      let(:required_permission) { nil }

      it { is_expected.to match_array [no_permission_required_tool, permission_required_tool] }
    end
  end

  describe "#login_or_launch_url" do
    let_once(:developer_key) { DeveloperKey.create! }
    let_once(:tool) do
      ContextExternalTool.create!(
        context: @course,
        consumer_key: "key",
        shared_secret: "secret",
        name: "test tool",
        url: "http://www.tool.com/launch",
        developer_key:
      )
    end

    it "returns the launch url" do
      expect(tool.login_or_launch_url).to eq tool.url
    end

    context "when a preferred_launch_url is specified" do
      let(:preferred_launch_url) { "https://www.test.com/tool-launch" }

      it "returns the preferred_launch_url" do
        expect(tool.login_or_launch_url(preferred_launch_url:)).to eq preferred_launch_url
      end
    end

    context "when the extension url is present" do
      let(:placement_url) { "http://www.test.com/editor_button" }

      before do
        tool.editor_button = {
          "url" => placement_url,
          "text" => "LTI 1.3 twoa",
          "enabled" => true,
          "icon_url" => "https://static.thenounproject.com/png/131630-200.png",
          "message_type" => "LtiDeepLinkingRequest",
          "canvas_icon_class" => "icon-lti"
        }
      end

      it "returns the extension url" do
        expect(tool.login_or_launch_url(extension_type: :editor_button)).to eq placement_url
      end
    end

    context "lti_1_3 tool" do
      let(:oidc_initiation_url) { "http://www.test.com/oidc/login" }

      before do
        tool.lti_version = "1.3"
        developer_key.update!(oidc_initiation_url:)
      end

      it "returns the oidc login url" do
        expect(tool.login_or_launch_url).to eq oidc_initiation_url
      end

      context "when the tool configuration has oidc_initiation_urls" do
        before do
          tool.settings["oidc_initiation_urls"] = {
            "us-west-2" => "http://www.test.com/oidc/login/oregon",
            "eu-west-1" => "http://www.test.com/oidc/login/ireland"
          }
        end

        it "returns the region-specific oidc login url" do
          allow(Shard.current.database_server).to receive(:config).and_return({ region: "eu-west-1" })
          expect(tool.login_or_launch_url).to eq "http://www.test.com/oidc/login/ireland"
        end

        it "falls back to the default oidc login url if there is none for the current region" do
          allow(Shard.current.database_server).to receive(:config).and_return({ region: "us-east-1" })
          expect(tool.login_or_launch_url).to eq "http://www.test.com/oidc/login"
        end

        context "when the developer key and active shard are different from the tool shard" do
          specs_require_sharding

          it "uses the tool shard for region" do
            shard1_tool = @shard1.activate do
              opts = {
                lti_version: 1.3,
                developer_key:,
                settings: {
                  "oidc_initiation_urls" => {
                    "us-west-2" => "http://www.test.com/oidc/login/oregon-tool2",
                    "eu-west-1" => "http://www.test.com/oidc/login/ireland-tool2"
                  }
                }
              }
              external_tool_model(context: account_model, opts:)
            end

            @shard2.activate do
              possible_shards = [developer_key.shard, shard1_tool.shard, Shard.current]
              expect(possible_shards.map(&:id).uniq.length).to eq(3)
              allow(shard1_tool.shard.database_server).to receive(:config).and_return({ region: "eu-west-1" })
              allow(Shard.current.database_server).to receive(:config).and_return({ region: "us-west-2" })
              expect(shard1_tool.login_or_launch_url).to eq "http://www.test.com/oidc/login/ireland-tool2"
            end
          end
        end
      end
    end
  end

  describe "#launch_url" do
    let_once(:tool) do
      ContextExternalTool.create!(
        context: @course,
        consumer_key: "key",
        shared_secret: "secret",
        name: "test tool",
        url: "http://www.tool.com/launch"
      )
    end

    it "returns the launch url" do
      expect(tool.launch_url).to eq tool.url
    end

    context "when a preferred_launch_url is specified" do
      let(:preferred_launch_url) { "https://www.test.com/tool-launch" }

      it "returns the preferred_launch_url" do
        expect(tool.launch_url(preferred_launch_url:)).to eq preferred_launch_url
      end
    end

    context "when the extension url is present" do
      let(:placement_url) { "http://www.test.com/editor_button" }

      before do
        tool.editor_button = {
          "url" => placement_url,
          "text" => "LTI 1.3 twoa",
          "enabled" => true,
          "icon_url" => "https://static.thenounproject.com/png/131630-200.png",
          "message_type" => "LtiDeepLinkingRequest",
          "canvas_icon_class" => "icon-lti"
        }
      end

      it "returns the extension url" do
        expect(tool.launch_url(extension_type: :editor_button)).to eq placement_url
      end
    end

    context "with a lti_1_3 tool" do
      before do
        tool.lti_version = "1.3"
      end

      context "when the extension target_link_uri is present" do
        let(:placement_url) { "http://www.test.com/editor_button" }

        before do
          tool.editor_button = {
            "target_link_uri" => placement_url,
            "text" => "LTI 1.3 twoa",
            "enabled" => true,
            "icon_url" => "https://static.thenounproject.com/png/131630-200.png",
            "message_type" => "LtiDeepLinkingRequest",
            "canvas_icon_class" => "icon-lti"
          }
        end

        it "returns the extension target_link_uri" do
          expect(tool.launch_url(extension_type: :editor_button)).to eq placement_url
        end
      end

      it "returns the launch url" do
        expect(tool.launch_url).to eq tool.url
      end
    end

    context "with environment-specific url overrides" do
      let(:override_url) { "http://www.test-beta.net/launch" }

      before do
        allow(tool).to receive(:url_with_environment_overrides).and_return(override_url)
      end

      it "returns the override url" do
        expect(tool.launch_url).to eq override_url
      end

      context "when the extension url is present" do
        let(:placement_url) { "http://www.test.com/editor_button" }
        let(:override_url) { "http://www.test-beta.net/editor_button" }

        before do
          tool.editor_button = {
            "url" => placement_url,
            "text" => "LTI 1.3 twoa",
            "enabled" => true,
            "icon_url" => "https://static.thenounproject.com/png/131630-200.png",
            "message_type" => "LtiDeepLinkingRequest",
            "canvas_icon_class" => "icon-lti"
          }
        end

        it "returns the extension url" do
          expect(tool.launch_url(extension_type: :editor_button)).to eq override_url
        end
      end
    end
  end

  describe "#url_with_environment_overrides" do
    subject { tool.url_with_environment_overrides(url, include_launch_url:) }

    let(:url) { "http://www.tool.com/launch" }
    let(:include_launch_url) { false }

    let_once(:tool) do
      ContextExternalTool.create!(
        context: @course,
        consumer_key: "key",
        shared_secret: "secret",
        name: "test tool",
        url:
      )
    end

    before do
      allow(ApplicationController).to receive_messages(test_cluster?: true, test_cluster_name: "beta")
      allow(tool).to receive(:use_environment_overrides?).and_return(true)
    end

    context "when prechecks do not pass" do
      before do
        allow(tool).to receive(:use_environment_overrides?).and_return(false)
      end

      it "does not override url" do
        expect(subject).to eq url
      end
    end

    context "when launch_url override is configured" do
      let(:override_url) { "http://www.test.com/override" }
      let(:include_launch_url) { true }

      before do
        tool.settings[:environments] = {
          launch_url: override_url
        }
      end

      it "returns the launch_url override" do
        expect(subject).to eq override_url
      end

      context "with base_url query string" do
        let(:url) { super() + "?hello=world" }

        it "includes the query string in returned url" do
          expect(subject).to eq override_url + "?hello=world"
        end
      end

      context "with launch_url query string" do
        let(:override_url) { super() + "?hello=world" }

        it "includes the query string in returned url" do
          expect(subject).to eq override_url
        end
      end

      context "with query strings on both urls" do
        let(:url) { super() + "?hello=world&test=this" }
        let(:override_url) { super() + "?hello=there" }

        it "merges both query strings in returned url" do
          expect(subject).to eq override_url + "&test=this"
        end
      end
    end

    context "when env_launch_url override is configured" do
      let(:override_url) { "http://www.test.com/override" }
      let(:beta_url) { "#{override_url}/beta" }
      let(:include_launch_url) { true }

      before do
        tool.settings[:environments] = {
          launch_url: override_url,
          beta_launch_url: beta_url
        }
      end

      it "prefers env_launch_url over launch_url" do
        expect(subject).to eq beta_url
      end
    end

    context "when domain override is configured" do
      let(:override_url) { "http://www.test-change.net/launch" }
      let(:override_domain) { "www.test-change.net" }

      before do
        tool.settings[:environments] = {
          domain: override_domain
        }
      end

      it "replaces the domain of launch_url with override" do
        expect(subject).to eq override_url
      end

      context "when domain includes protocol" do
        let(:override_domain) { "http://www.test-change.net" }

        it "replaces the domain with override" do
          expect(subject).to eq override_url
        end
      end

      context "when domain includes trailing slash" do
        let(:override_domain) { "www.test-change.net/" }

        it "replaces the domain with override" do
          expect(subject).to eq override_url
        end
      end
    end

    context "when env_domain override is configured" do
      let(:override_url) { "http://www.test-change.beta.net/launch" }
      let(:override_domain) { "www.test-change.net" }
      let(:beta_domain) { "www.test-change.beta.net" }

      before do
        tool.settings[:environments] = {
          domain: override_domain,
          beta_domain:
        }
      end

      it "replaces the domain of launch_url with override" do
        expect(subject).to eq override_url
      end
    end

    context "when both domain and launch_url override are configured" do
      let(:override_url) { "http://www.test-change.beta.net/launch" }
      let(:override_domain) { "www.test-change.net" }

      before do
        tool.settings[:environments] = {
          domain: override_domain,
          launch_url: override_url
        }
      end

      it "prefers domain override" do
        expect(subject).to eq "http://www.test-change.net/launch"
      end

      context "when include_launch_url is true" do
        let(:include_launch_url) { true }

        it "prefers url override over domain" do
          expect(subject).to eq override_url
        end
      end
    end

    # TODO: implement this behavior, both old and new don't account for it yet
    # context "when domain contains port" do
    #   let(:override_url) { "http://www.test-change.net:3001/launch" }
    #   let(:override_domain) { "www.test-change.net:3001" }
    #   let(:domain_with_port) { "localhost:3000" }
    #   let(:url) { "http://#{domain_with_port}/launch" }

    #   before do
    #     tool.domain = domain_with_port
    #     tool.url = url
    #     tool.settings[:environments] = {
    #       domain: override_domain
    #     }
    #     tool.save!
    #   end

    #   it "accounts for port when replacing" do
    #     expect(subject).to eq override_url
    #   end
    # end
  end

  describe "#domain_with_environment_overrides" do
    subject { tool.domain_with_environment_overrides }

    let(:domain) { "example.com" }
    let(:override_domain) { "beta.example.com" }

    let_once(:tool) do
      ContextExternalTool.create!(
        context: @course,
        consumer_key: "key",
        shared_secret: "secret",
        name: "test tool",
        domain:
      )
    end

    before do
      tool.settings[:environments] = { domain: override_domain }
      allow(tool).to receive(:use_environment_overrides?).and_return(true)
    end

    context "when prechecks do not pass" do
      before do
        allow(tool).to receive(:use_environment_overrides?).and_return(false)
      end

      it "returns base domain" do
        expect(subject).to eq domain
      end
    end

    context "when there is no environment override for domain" do
      before do
        tool.settings[:environments] = { launch_url: "https://example.com/test-launch" }
      end

      it "returns base domain" do
        expect(subject).to eq domain
      end
    end

    it "returns override domain" do
      expect(subject).to eq override_domain
    end
  end

  describe "#environment_overrides_for" do
    subject { tool.environment_overrides_for(key) }

    let(:key) { nil }
    let(:domain) { "test.example.com" }
    let(:beta_domain) { "beta.example.com" }
    let(:launch_url) { "https://example.com/test-launch" }
    let(:beta_launch_url) { "https://example.com/beta-launch" }

    let_once(:tool) do
      ContextExternalTool.create!(
        context: @course,
        consumer_key: "key",
        shared_secret: "secret",
        name: "test tool",
        domain: "example.com"
      )
    end

    before do
      tool.settings[:environments] = {}
      allow(ApplicationController).to receive_messages(test_cluster?: true, test_cluster_name: "beta")
    end

    context "when key isn't valid" do
      let(:key) { :wrong }

      it "returns nil" do
        expect(subject).to be_nil
      end
    end

    context "when tool doesn't have override for key" do
      let(:key) { "domain" }

      it "returns nil" do
        expect(subject).to be_nil
      end
    end

    context "domain override" do
      let(:key) { :domain }

      before do
        tool.settings[:environments][:domain] = domain
      end

      it "returns base domain override" do
        expect(subject).to eq domain
      end

      context "with env-specific override" do
        before do
          tool.settings[:environments][:beta_domain] = beta_domain
        end

        it "returns env-specific domain" do
          expect(subject).to eq beta_domain
        end
      end
    end

    context "launch_url override" do
      let(:key) { :launch_url }

      before do
        tool.settings[:environments][:launch_url] = launch_url
      end

      it "returns base launch_url override" do
        expect(subject).to eq launch_url
      end

      context "with env-specific override" do
        before do
          tool.settings[:environments][:beta_launch_url] = beta_launch_url
        end

        it "returns env-specific launch_url" do
          expect(subject).to eq beta_launch_url
        end
      end
    end
  end

  describe "#use_environment_overrides?" do
    subject { tool.use_environment_overrides? }

    let_once(:tool) do
      ContextExternalTool.create!(
        context: @course,
        consumer_key: "key",
        shared_secret: "secret",
        name: "test tool",
        domain: "example.com"
      )
    end

    before do
      tool.settings[:environments] = { domain: "beta.example.com" }
      allow(ApplicationController).to receive_messages(test_cluster?: true, test_cluster_name: "beta")
    end

    context "in standard Canvas" do
      before do
        allow(ApplicationController).to receive(:test_cluster?).and_return(false)
      end

      it { is_expected.to be false }
    end

    context "with a lti_1_3 tool" do
      before do
        tool.lti_version = "1.3"
      end

      it { is_expected.to be false }
    end

    context "when tool does not have overrides configured" do
      before do
        tool.settings.delete :environments
      end

      it { is_expected.to be false }
    end

    it { is_expected.to be true }
  end

  describe "#deployment_id" do
    let_once(:tool) do
      ContextExternalTool.create!(
        id: 1,
        context: @course,
        consumer_key: "key",
        shared_secret: "secret",
        name: "test tool",
        url: "http://www.tool.com/launch"
      )
    end

    it "returns the correct deployment_id" do
      expect(tool.deployment_id).to eq "#{tool.id}:#{Lti::V1p1::Asset.opaque_identifier_for(tool.context)}"
    end

    it "sends only 255 chars" do
      allow(Lti::V1p1::Asset).to receive(:opaque_identifier_for).and_return("a" * 256)
      expect(tool.deployment_id.size).to eq 255
    end
  end

  describe "#matches_host?" do
    subject { tool.matches_host?(given_url, use_environment_overrides:) }

    let(:tool) { external_tool_model }
    let(:given_url) { "https://www.given-url.com/test?foo=bar" }
    let(:use_environment_overrides) { false }

    context "when the tool has a url and no domain" do
      let(:url) { "https://app.test.com/foo" }

      before do
        tool.update!(
          domain: nil,
          url:
        )
      end

      context "and the tool url host does not match that of the given url host" do
        it { is_expected.to be false }
      end

      context "and the tool url host matches that of the given url host" do
        let(:url) { "https://www.given-url.com/foo?foo=bar" }

        it { is_expected.to be true }
      end

      context "and the tool url host matches except for case" do
        let(:url) { "https://www.GiveN-url.cOm/foo?foo=bar" }

        it { is_expected.to be true }
      end

      context "and use_environment_overrides is true" do
        let(:use_environment_overrides) { true }
        let(:override_url) { "https://beta.app.test.com/foo" }

        before do
          allow(tool).to receive(:use_environment_overrides?).and_return(true)

          tool.settings[:environments] = { launch_url: override_url }
          tool.save!
        end

        context "and the override url host does not match the given url host" do
          it { is_expected.to be false }
        end

        context "and the override url host matches the given url host" do
          let(:given_url) { "https://beta.app.test.com/foo?foo=bar" }

          it { is_expected.to be true }
        end
      end
    end

    context "when the tool has a domain and no url" do
      let(:domain) { "app.test.com" }

      before do
        tool.update!(
          url: nil,
          domain:
        )
      end

      context "and the tool domain host does not match that of the given url host" do
        it { is_expected.to be false }

        context "and the tool url and given url are both nil" do
          let(:given_url) { nil }

          it { is_expected.to be false }
        end
      end

      context "and the tool domain host matches that of the given url host" do
        let(:domain) { "www.given-url.com" }

        it { is_expected.to be true }
      end

      context "and the tool domain matches except for case" do
        let(:domain) { "www.gIvEn-URL.cOm" }

        it { is_expected.to be true }
      end

      context "and the tool domain contains the protocol" do
        let(:domain) { "https://www.given-url.com" }

        it { is_expected.to be true }
      end

      context "and the domain and given URL contain a port" do
        let(:domain) { "localhost:3001" }
        let(:given_url) { "http://localhost:3001/link_location" }

        it { is_expected.to be true }
      end
    end
  end

  describe "#matches_tool_domain?" do
    it "escapes the tool domain" do
      tool = external_tool_model(opts: { domain: "foo.bar.com" })
      tool.save
      expect(tool.matches_tool_domain?("https://waz.fooxbar.com")).to be false
      expect(tool.matches_tool_domain?("https://waz.foo.bar.com")).to be true
    end
  end

  describe "#duplicated_in_context?" do
    shared_examples_for "detects duplication in contexts" do
      subject { second_tool.duplicated_in_context? }

      let(:context) { raise "Override in spec" }
      let(:second_tool) { tool.dup }
      let(:settings) do
        {
          "editor_button" => {
            "icon_url" => "http://www.example.com/favicon.ico",
            "text" => "Example",
            "url" => "http://www.example.com",
            "selection_height" => 400,
            "selection_width" => 600
          }
        }
      end
      let(:tool) do
        ContextExternalTool.create!(
          settings:,
          context:,
          name: "first tool",
          consumer_key: "key",
          shared_secret: "secret",
          url: "http://www.tool.com/launch"
        )
      end

      context "when url is not set" do
        let(:domain) { "instructure.com" }

        before { tool.update!(url: nil, domain:) }

        context "when no other tools are installed in the context" do
          it "does not count as duplicate" do
            expect(tool.duplicated_in_context?).to be false
          end
        end

        context "when a tool with matching domain is found" do
          it { is_expected.to be true }
        end

        context "when a tool with matching domain is found in different context" do
          before { second_tool.update!(context: course_model) }

          it { is_expected.to be false }
        end

        context "when a tool with matching domain is not found" do
          before { second_tool.domain = "different-domain.com" }

          it { is_expected.to be false }
        end
      end

      context "when no other tools are installed in the context" do
        it "does not count as duplicate" do
          expect(tool.duplicated_in_context?).to be false
        end
      end

      context "when a tool with matching settings and different URL is found" do
        before { second_tool.url << "/different/url" }

        it { is_expected.to be false }
      end

      context "when a tool with different settings and matching URL is found" do
        before { second_tool.settings[:different_key] = "different value" }

        it { is_expected.to be true }
      end

      context "when a tool with different settings and different URL is found" do
        before do
          second_tool.url << "/different/url"
          second_tool.settings[:different_key] = "different value"
        end

        it { is_expected.to be false }
      end

      context "when a tool with matching settings and matching URL is found" do
        it { is_expected.to be true }
      end
    end

    context "duplicated in account chain" do
      it_behaves_like "detects duplication in contexts" do
        let(:context) { account_model }
      end
    end

    context "duplicated in course" do
      it_behaves_like "detects duplication in contexts" do
        let(:context) { course_model }
      end
    end

    context "called from another shard" do
      specs_require_sharding

      it_behaves_like "detects duplication in contexts" do
        # Some of the specs would fail if ContextToolFinder doesn't translate IDs correctly,
        # so that tests that.
        subject do
          second_tool
          @shard2.activate { second_tool.duplicated_in_context? }
        end

        let(:context) { course_model }
      end
    end

    it "uses Lti::ContextToolFinder" do
      course = course_model
      tool = ContextExternalTool.create!(
        context: course,
        name: "first tool",
        consumer_key: "key",
        shared_secret: "secret",
        domain: "www.tool.com"
      )

      expect(Lti::ContextToolFinder).to receive(:all_tools_scope_union)
        .with(course, base_scope: anything)
        .and_return(Lti::ScopeUnion.new([ContextExternalTool.all]))
      expect(tool.duplicated_in_context?).to be(true)
    end
  end

  describe "#calculate_identity_hash" do
    it "calculates an identity hash" do
      tool = external_tool_model
      expect { tool.calculate_identity_hash }.not_to raise_error
      expect(tool.calculate_identity_hash).to be_a(String)
    end

    it "reordering settings creates the same identity_hash" do
      tool1 = external_tool_model(context: @course, opts: { name: "t", consumer_key: "12345", shared_secret: "secret", url: "http://google.com/launch_url" })
      tool1.update(settings: { selection_width: 100, selection_height: 100, icon_url: "http://www.example.com/favicon.ico" })

      tool2 = external_tool_model(context: @course, opts: { name: "t", consumer_key: "12345", shared_secret: "secret", url: "http://google.com/launch_url" })
      tool2.update(settings: { icon_url: "http://www.example.com/favicon.ico", selection_height: 100, selection_width: 100 })
      expect(tool1.calculate_identity_hash).to eq tool2.calculate_identity_hash
    end

    it "changing the settings creates a different identity_hash" do
      tool1 = external_tool_model(context: @course, opts: { name: "t", consumer_key: "12345", shared_secret: "secret", url: "http://google.com/launch_url" })
      tool1.update(settings: { selection_width: 100, selection_height: 100, icon_url: "http://www.example.com/favicon.ico" })

      tool2 = external_tool_model(context: @course, opts: { name: "t", consumer_key: "12345", shared_secret: "secret", url: "http://google.com/launch_url" })
      tool2.update(settings: { selection_width: 100, selection_height: 100 })
      expect(tool1.calculate_identity_hash).not_to eq tool2.calculate_identity_hash
    end
  end

  describe "add_identity_hash" do
    it "adds 'duplicate' as the identity_hash if another tool already exists with that hash" do
      external_tool_model(context: @course)
      tool2 = external_tool_model(context: @course)
      expect(tool2.identity_hash).to eq "duplicate"
    end

    it "doesn't recalculate the identity field if none of the important fields have changed" do
      tool = external_tool_model
      ident_hash = tool.identity_hash
      expect(tool).not_to receive(:calculate_identity_hash)
      tool.update(updated_at: Time.zone.now)
      expect(tool.identity_hash).to eq ident_hash
    end

    it "does recalculate the identity field if one of the important fields has changed" do
      tool = external_tool_model
      ident_hash = tool.identity_hash
      expect(tool).to receive(:calculate_identity_hash)
      tool.update(name: "differenter_name")
      expect(tool.identity_hash).not_to eq ident_hash
    end
  end

  describe "#content_migration_configured?" do
    let(:tool) do
      ContextExternalTool.new.tap do |t|
        t.settings = {
          "content_migration" => {
            "export_start_url" => "https://lti.example.com/begin_export",
            "import_start_url" => "https://lti.example.com/begin_import",
          }
        }
      end
    end

    it "must return false when the content_migration key is missing from the settings hash" do
      tool.settings.delete("content_migration")
      expect(tool.content_migration_configured?).to be false
    end

    it "must return false when the content_migration key is present in the settings hash but the export_start_url sub key is missing" do
      tool.settings["content_migration"].delete("export_start_url")
      expect(tool.content_migration_configured?).to be false
    end

    it "must return false when the content_migration key is present in the settings hash but the import_start_url sub key is missing" do
      tool.settings["content_migration"].delete("import_start_url")
      expect(tool.content_migration_configured?).to be false
    end

    it "must return true when the content_migration key and all relevant sub-keys are present" do
      expect(tool.content_migration_configured?).to be true
    end
  end

  describe "url or domain validation" do
    it "validates with a domain setting" do
      @tool = @course.context_external_tools.create(name: "a", domain: "google.com", consumer_key: "12345", shared_secret: "secret")
      expect(@tool).not_to be_new_record
      expect(@tool.errors).to be_empty
    end

    it "validates with a url setting" do
      @tool = @course.context_external_tools.create(name: "a", url: "http://google.com", consumer_key: "12345", shared_secret: "secret")
      expect(@tool).not_to be_new_record
      expect(@tool.errors).to be_empty
    end

    it "validates with a canvas lti extension url setting" do
      @tool = @course.context_external_tools.new(name: "a", consumer_key: "12345", shared_secret: "secret")
      @tool.editor_button = {
        "icon_url" => "http://www.example.com/favicon.ico",
        "text" => "Example",
        "url" => "http://www.example.com",
        "selection_height" => 400,
        "selection_width" => 600
      }
      @tool.save
      expect(@tool).not_to be_new_record
      expect(@tool.errors).to be_empty
    end

    def url_test(nav_url = nil)
      course_with_teacher(active_all: true)
      @tool = @course.context_external_tools.new(name: "a", consumer_key: "12345", shared_secret: "secret", url: "http://www.example.com")
      Lti::ResourcePlacement::PLACEMENTS.each do |type|
        @tool.send :"#{type}=", {
          url: nav_url,
          text: "Example",
          icon_url: "http://www.example.com/image.ico",
          selection_width: 50,
          selection_height: 50
        }

        launch_url = @tool.extension_setting(type, :url)

        if nav_url
          expect(launch_url).to eq nav_url
        else
          expect(launch_url).to eq @tool.url
        end
      end
    end

    it "allows extension to not have a url if the main config has a url" do
      url_test
    end

    it "prefers the extension url to the main config url" do
      url_test("https://example.com/special_launch_of_death")
    end

    it "does not allow extension with no custom url and a domain match" do
      @tool = @course.context_external_tools.create!(name: "a", domain: "google.com", consumer_key: "12345", shared_secret: "secret")
      @tool.course_navigation = {
        text: "Example"
      }
      @tool.save!
      expect(@tool.has_placement?(:course_navigation)).to be false
    end

    it "does not validate with no domain or url setting" do
      @tool = @course.context_external_tools.create(name: "a", consumer_key: "12345", shared_secret: "secret")
      expect(@tool).to be_new_record
      expect(@tool.errors["url"]).to eq ["Either the url or domain should be set."]
      expect(@tool.errors["domain"]).to eq ["Either the url or domain should be set."]
    end

    it "accepts both a domain and a url" do
      @tool = @course.context_external_tools.create(name: "a", domain: "google.com", url: "http://google.com", consumer_key: "12345", shared_secret: "secret")
      expect(@tool).not_to be_new_record
      expect(@tool.errors).to be_empty
    end
  end

  it "allows extension with only 'enabled' key" do
    @tool = @course.context_external_tools.create!(name: "a", url: "http://google.com", consumer_key: "12345", shared_secret: "secret")
    @tool.course_navigation = {
      enabled: "true"
    }
    @tool.save!
    expect(@tool.has_placement?(:course_navigation)).to be true
  end

  it "allows accept_media_types setting exclusively for file_menu extension" do
    @tool = @course.context_external_tools.create!(name: "a", url: "http://google.com", consumer_key: "12345", shared_secret: "secret")
    @tool.course_navigation = {
      accept_media_types: "types"
    }
    @tool.file_menu = {
      accept_media_types: "types"
    }
    @tool.save!
    expect(@tool.extension_setting(:course_navigation, :accept_media_types)).to be_blank
    expect(@tool.extension_setting(:file_menu, :accept_media_types)).to eq "types"
  end

  it "allows description and require_resource_selection exclusively for submission_type_selection extension" do
    @tool = external_tool_model
    description = "my description"
    require_resource_selection = true
    @tool.submission_type_selection = { description:, require_resource_selection: }
    @tool.file_menu = { description:, require_resource_selection: }
    @tool.save!
    expect(@tool.extension_setting(:submission_type_selection, :description)).to eq description
    expect(@tool.extension_setting(:submission_type_selection, :require_resource_selection)).to eq require_resource_selection
    expect(@tool.extension_setting(:file_menu, :description)).to be_blank
    expect(@tool.extension_setting(:file_menu, :require_resource_selection)).to be_blank
  end

  it "clears disabled extensions" do
    @tool = @course.context_external_tools.create!(name: "a", url: "http://google.com", consumer_key: "12345", shared_secret: "secret")
    @tool.course_navigation = {
      enabled: "false"
    }
    @tool.save!
    expect(@tool.has_placement?(:course_navigation)).to be false
  end

  describe "validate_urls" do
    subject { tool.valid? }

    let(:tool) do
      course.context_external_tools.build(
        name: "a", url:, consumer_key: "12345", shared_secret: "secret", settings:
      )
    end
    let(:settings) { {} }
    let_once(:course) { course_model }
    let(:url) { "https://example.com" }

    context "with bad launch_url" do
      let(:url) { "https://example.com>" }

      it { is_expected.to be false }
    end

    context "with bad settings_url" do
      let(:settings) do
        { course_navigation: {
          url: "https://example.com>",
          text: "Example",
          icon_url: "http://www.example.com/image.ico",
          selection_width: 50,
          selection_height: 50
        } }
      end

      it { is_expected.to be false }
    end
  end

  describe "active?" do
    subject { tool.active? }

    let(:tool) { external_tool_model(opts: tool_opts) }
    let(:tool_opts) { {} }

    it { is_expected.to be true }

    context 'when "workflow_state" is "deleted"' do
      let(:tool_opts) { { workflow_state: "deleted" } }

      it { is_expected.to be false }
    end

    context 'when "workflow_state" is "disabled"' do
      let(:tool_opts) { { workflow_state: "disabled" } }

      it { is_expected.to be false }
    end
  end

  describe "uses_preferred_lti_version?" do
    subject { tool.uses_preferred_lti_version? }

    let_once(:tool) { external_tool_model }

    it { is_expected.to be false }

    context "when the tool uses LTI 1.3" do
      before do
        tool.lti_version = "1.3"
        tool.save!
      end

      it { is_expected.to be true }
    end
  end

  describe "#extension_setting" do
    let(:tool) do
      tool = @course.context_external_tools.new(name: "bob",
                                                consumer_key: "bob",
                                                shared_secret: "bob")
      tool.url = "http://www.example.com/basic_lti"
      tool.settings[:windowTarget] = "_blank"
      tool.save!
      tool
    end

    it "returns the top level extension setting if no placement is given" do
      expect(tool.extension_setting(nil, :windowTarget)).to eq "_blank"
    end

    context "with environment-specific overrides" do
      let(:override_url) { "http://www.example.com/icon/override" }
      let(:launch_url) { "http://www.example.com/launch/course_navigation" }

      before do
        allow(tool).to receive(:url_with_environment_overrides).and_return(override_url)
        tool.course_navigation = {
          url: launch_url,
          icon_url: "http://www.example.com/icon/course_navigation"
        }
      end

      it "returns override for icon_url" do
        expect(tool.extension_setting(:course_navigation, :icon_url)).to eq override_url
      end

      it "returns actual url for other properties" do
        expect(tool.extension_setting(:course_navigation, :url)).to eq launch_url
      end
    end
  end

  describe "#icon_url" do
    let(:icon_url) { "http://wwww.example.com/icon/lti" }
    let(:tool) do
      tool = @course.context_external_tools.new(name: "bob",
                                                consumer_key: "bob",
                                                shared_secret: "bob")
      tool.url = "http://www.example.com/basic_lti"
      tool.settings[:icon_url] = icon_url
      tool.save!
      tool
    end

    it "returns settings.icon_url" do
      expect(tool.icon_url).to eq tool.settings[:icon_url]
    end

    context "with environment-specific overrides" do
      let(:override_url) { "http://www.example.com/icon/override" }

      before do
        allow(tool).to receive(:url_with_environment_overrides).and_return(override_url)
      end

      it "returns override for icon_url" do
        expect(tool.icon_url).to eq override_url
      end
    end
  end

  describe "custom fields" do
    it "parses custom_fields_string from a text field" do
      tool = @course.context_external_tools.create!(name: "a", url: "http://www.google.com", consumer_key: "12345", shared_secret: "secret")
      tool.custom_fields_string = ("a=1\nbT^@!#n_40=123\n\nc=")
      expect(tool.custom_fields).not_to be_nil
      expect(tool.custom_fields.keys.length).to eq 2
      expect(tool.custom_fields["a"]).to eq "1"
      expect(tool.custom_fields["bT^@!#n_40"]).to eq "123"
      expect(tool.custom_fields["c"]).to be_nil
    end

    it "returns custom_fields_string as a text-formatted field" do
      tool = @course.context_external_tools.create!(name: "a", url: "http://www.google.com", consumer_key: "12345", shared_secret: "secret", custom_fields: { "a" => "123", "b" => "456" })
      fields_string = tool.custom_fields_string
      expect(fields_string).to eq "a=123\nb=456"
    end

    it "merges custom fields for extension launches" do
      course_with_teacher(active_all: true)
      @tool = @course.context_external_tools.new(name: "a", consumer_key: "12345", shared_secret: "secret", custom_fields: { "a" => "1", "b" => "2" }, url: "http://www.example.com")
      Lti::ResourcePlacement::PLACEMENTS.each do |type|
        @tool.send :"#{type}=", {
          text: "Example",
          url: "http://www.example.com",
          icon_url: "http://www.example.com/image.ico",
          custom_fields: { "b" => "5", "c" => "3" },
          selection_width: 50,
          selection_height: 50
        }
        @tool.save!

        hash = @tool.set_custom_fields(type)
        expect(hash["custom_a"]).to eq "1"
        expect(hash["custom_b"]).to eq "5"
        expect(hash["custom_c"]).to eq "3"

        @tool.settings[type.to_sym][:custom_fields] = nil
        hash = @tool.set_custom_fields(type)

        expect(hash["custom_a"]).to eq "1"
        expect(hash["custom_b"]).to eq "2"
        expect(hash).not_to have_key("custom_c")
      end
    end
  end

  describe "placements" do
    it "returns multiple requested placements" do
      tool1 = @course.context_external_tools.create!(name: "First Tool", url: "http://www.example.com", consumer_key: "key", shared_secret: "secret")
      tool2 = @course.context_external_tools.new(name: "Another Tool", consumer_key: "key", shared_secret: "secret")
      tool2.settings[:editor_button] = { url: "http://www.example.com", icon_url: "http://www.example.com", selection_width: 100, selection_height: 100 }.with_indifferent_access
      tool2.save!
      tool3 = @course.context_external_tools.new(name: "Third Tool", consumer_key: "key", shared_secret: "secret")
      tool3.settings[:resource_selection] = { url: "http://www.example.com", icon_url: "http://www.example.com", selection_width: 100, selection_height: 100 }.with_indifferent_access
      tool3.save!
      placements = Lti::ResourcePlacement::LEGACY_DEFAULT_PLACEMENTS + ["resource_selection"]
      expect(ContextExternalTool.where(context: @course).placements(*placements).to_a).to contain_exactly(tool1, tool3)
    end

    it "only returns a single requested placements" do
      @course.context_external_tools.create!(name: "First Tool", url: "http://www.example.com", consumer_key: "key", shared_secret: "secret")
      tool2 = @course.context_external_tools.new(name: "Another Tool", consumer_key: "key", shared_secret: "secret")
      tool2.settings[:editor_button] = { url: "http://www.example.com", icon_url: "http://www.example.com", selection_width: 100, selection_height: 100 }.with_indifferent_access
      tool2.save!
      tool3 = @course.context_external_tools.new(name: "Third Tool", consumer_key: "key", shared_secret: "secret")
      tool3.settings[:resource_selection] = { url: "http://www.example.com", icon_url: "http://www.example.com", selection_width: 100, selection_height: 100 }.with_indifferent_access
      tool3.save!
      expect(ContextExternalTool.where(context: @course).placements("resource_selection").to_a).to eql([tool3])
    end

    it "doesn't return not selectable tools placements for module_item" do
      tool1 = @course.context_external_tools.create!(name: "First Tool", url: "http://www.example.com", consumer_key: "key", shared_secret: "secret")
      tool2 = @course.context_external_tools.new(name: "Another Tool", consumer_key: "key", shared_secret: "secret")
      tool2.settings[:editor_button] = { url: "http://www.example.com", icon_url: "http://www.example.com", selection_width: 100, selection_height: 100 }.with_indifferent_access
      tool2.save!
      tool3 = @course.context_external_tools.new(name: "Third Tool", consumer_key: "key", shared_secret: "secret")
      tool3.settings[:resource_selection] = { url: "http://www.example.com", icon_url: "http://www.example.com", selection_width: 100, selection_height: 100 }.with_indifferent_access
      tool3.not_selectable = true
      tool3.save!
      expect(ContextExternalTool.where(context: @course).placements(*Lti::ResourcePlacement::LEGACY_DEFAULT_PLACEMENTS).to_a).to eql([tool1])
    end

    context "when passed the legacy default placements" do
      it "doesn't return tools with a developer key (LTI 1.3 tools)" do
        tool1 = @course.context_external_tools.create!(
          name: "First Tool", url: "http://www.example.com", consumer_key: "key", shared_secret: "secret"
        )
        @course.context_external_tools.create!(
          name: "First Tool", url: "http://www.example.com", consumer_key: "key", shared_secret: "secret", developer_key: DeveloperKey.create!, lti_version: "1.3"
        )
        expect(ContextExternalTool.where(context: @course).placements(*Lti::ResourcePlacement::LEGACY_DEFAULT_PLACEMENTS).to_a).to eql([tool1])
      end
    end

    describe "enabling/disabling placements" do
      let!(:tool) do
        tool = @course.context_external_tools.create!(name: "First Tool", url: "http://www.example.com", consumer_key: "key", shared_secret: "secret")
        tool.homework_submission = { enabled: true, selection_height: 300 }
        tool.save
        tool
      end

      it "moves inactive placement data back to active when re-enabled" do
        tool.homework_submission = { enabled: false }
        expect(tool.settings[:inactive_placements][:homework_submission][:enabled]).to be_falsey

        tool.homework_submission = { enabled: true }
        expect(tool.settings[:homework_submission]).to include({ enabled: true, selection_height: 300 })
        expect(tool.settings).not_to have_key(:inactive_placements)
      end

      it "moves placement data to inactive placements when disabled" do
        tool.homework_submission = { enabled: false }
        expect(tool.settings[:inactive_placements][:homework_submission]).to include({ enabled: false, selection_height: 300 })
        expect(tool.settings).not_to have_key(:homework_submission)
      end

      it "keeps already inactive placement data when disabled again" do
        tool.homework_submission = { enabled: false }
        expect(tool.settings[:inactive_placements][:homework_submission]).to include({ enabled: false, selection_height: 300 })

        tool.homework_submission = { enabled: false }
        expect(tool.settings[:inactive_placements][:homework_submission]).to include({ enabled: false, selection_height: 300 })
      end

      it "keeps already active placement data when enabled again" do
        tool.homework_submission = { enabled: true }
        expect(tool.settings[:homework_submission]).to include({ enabled: true, selection_height: 300 })
      end

      it "toggles not_selectable when placement is resource_selection" do
        tool.resource_selection = { enabled: true }

        tool.resource_selection = { enabled: false }
        tool.save
        expect(tool.not_selectable).to be_truthy

        tool.resource_selection = { enabled: true }
        tool.save
        expect(tool.not_selectable).to be_falsy
      end
    end
  end

  describe "visible" do
    it "returns all tools to admins" do
      course_with_teacher(active_all: true, user: user_with_pseudonym, account: @account)
      tool1 = @course.context_external_tools.create!(name: "1", url: "http://www.example.com", consumer_key: "key", shared_secret: "secret")
      tool2 = @course.context_external_tools.new(name: "2", consumer_key: "key", shared_secret: "secret")
      tool2.settings[:assignment_view] = { url: "http://www.example.com" }.with_indifferent_access
      tool2.save!
      expect(ContextExternalTool.where(context: @course).visible(@user, @course, nil, []).to_a).to contain_exactly(tool1, tool2)
    end

    it "returns nothing if a non-admin requests without specifying placement" do
      course_with_student(active_all: true, user: user_with_pseudonym, account: @account)
      @course.context_external_tools.create!(name: "1", url: "http://www.example.com", consumer_key: "key", shared_secret: "secret")
      tool2 = @course.context_external_tools.new(name: "2", consumer_key: "key", shared_secret: "secret")
      tool2.settings[:assignment_view] = { url: "http://www.example.com" }.with_indifferent_access
      tool2.save!
      expect(ContextExternalTool.where(context: @course).visible(@user, @course, nil, []).to_a).to eql([])
    end

    it "returns only tools with placements matching the requested placement" do
      course_with_student(active_all: true, user: user_with_pseudonym, account: @account)
      @course.context_external_tools.create!(name: "1", url: "http://www.example.com", consumer_key: "key", shared_secret: "secret")
      tool2 = @course.context_external_tools.new(name: "2", consumer_key: "key", shared_secret: "secret")
      tool2.settings[:assignment_view] = { url: "http://www.example.com" }.with_indifferent_access
      tool2.save!
      expect(ContextExternalTool.where(context: @course).visible(@user, @course, nil, ["assignment_view"]).to_a).to eql([tool2])
    end

    it "does not return admin tools to students" do
      course_with_student(active_all: true, user: user_with_pseudonym, account: @account)
      tool = @course.context_external_tools.create!(name: "1", url: "http://www.example.com", consumer_key: "key", shared_secret: "secret")
      tool.settings[:assignment_view] = { url: "http://www.example.com", visibility: "admins" }.with_indifferent_access
      tool.save!
      expect(ContextExternalTool.where(context: @course).visible(@user, @course, nil, ["assignment_view"]).to_a).to eql([])
    end

    it "does return member tools to students" do
      course_with_student(active_all: true, user: user_with_pseudonym, account: @account)
      tool = @course.context_external_tools.create!(name: "1", url: "http://www.example.com", consumer_key: "key", shared_secret: "secret")
      tool.settings[:assignment_view] = { url: "http://www.example.com", visibility: "members" }.with_indifferent_access
      tool.save!
      expect(ContextExternalTool.where(context: @course).visible(@user, @course, nil, ["assignment_view"]).to_a).to eql([tool])
    end

    it "does not return member tools to public" do
      tool = @course.context_external_tools.create!(name: "1", url: "http://www.example.com", consumer_key: "key", shared_secret: "secret")
      tool.settings[:assignment_view] = { url: "http://www.example.com", visibility: "members" }.with_indifferent_access
      tool.save!
      expect(ContextExternalTool.where(context: @course).visible(nil, @course, nil, ["assignment_view"]).to_a).to eql([])
    end

    it "does return public tools to public" do
      tool = @course.context_external_tools.create!(name: "1", url: "http://www.example.com", consumer_key: "key", shared_secret: "secret")
      tool.settings[:assignment_view] = { url: "http://www.example.com", visibility: "public" }.with_indifferent_access
      tool.save!
      expect(ContextExternalTool.where(context: @course).visible(nil, @course, nil, ["assignment_view"]).to_a).to eql([tool])
    end
  end

  describe "infer_defaults" do
    def new_external_tool
      @root_account.context_external_tools.new(name: "t", consumer_key: "12345", shared_secret: "secret", domain: "google.com")
    end

    context "setting the root account" do
      let(:new_tool) do
        context.context_external_tools.new(
          name: "test",
          consumer_key: "key",
          shared_secret: "secret",
          domain: "www.test.com"
        )
      end

      shared_examples_for "a tool that infers the root account" do
        let(:context) { raise 'set "context" in examples' }

        it "sets the root account" do
          expect { new_tool.save! }.to change { new_tool.root_account }.from(nil).to context.root_account
        end
      end

      context "when the context is a course" do
        it_behaves_like "a tool that infers the root account" do
          let(:context) { course_model }
        end
      end

      context "when the context is an account" do
        it_behaves_like "a tool that infers the root account" do
          let(:context) { account_model }
        end
      end
    end

    it "requires valid configuration for user navigation settings" do
      tool = new_external_tool
      tool.settings = { user_navigation: { bob: "asfd" } }
      tool.save
      expect(tool.user_navigation).to be_nil
      tool.settings = { user_navigation: { url: "http://www.example.com" } }
      tool.save
      expect(tool.user_navigation).not_to be_nil
    end

    it "requires valid configuration for course navigation settings" do
      tool = new_external_tool
      tool.settings = { course_navigation: { bob: "asfd" } }
      tool.save
      expect(tool.course_navigation).to be_nil
      tool.settings = { course_navigation: { url: "http://www.example.com" } }
      tool.save
      expect(tool.course_navigation).not_to be_nil
    end

    it "requires valid configuration for account navigation settings" do
      tool = new_external_tool
      tool.settings = { account_navigation: { bob: "asfd" } }
      tool.save
      expect(tool.account_navigation).to be_nil
      tool.settings = { account_navigation: { url: "http://www.example.com" } }
      tool.save
      expect(tool.account_navigation).not_to be_nil
    end

    it "requires valid configuration for resource selection settings" do
      tool = new_external_tool
      tool.settings = { resource_selection: { bob: "asfd" } }
      tool.save
      expect(tool.resource_selection).to be_nil
      tool.settings = { resource_selection: { url: "http://www.example.com", selection_width: 100, selection_height: 100 } }
      tool.save
      expect(tool.resource_selection).not_to be_nil
    end

    it "requires valid configuration for editor button settings" do
      tool = new_external_tool
      tool.settings = { editor_button: { bob: "asfd" } }
      tool.save
      expect(tool.editor_button).to be_nil
      tool.settings = { editor_button: { url: "http://www.example.com" } }
      tool.save
      # icon_url now optional, a default will be provided
      expect(tool.editor_button).not_to be_nil
      tool.settings = { editor_button: { url: "http://www.example.com", icon_url: "http://www.example.com", selection_width: 100, selection_height: 100 } }
      tool.save
      expect(tool.editor_button).not_to be_nil
    end

    it "sets user_navigation if navigation configured" do
      tool = new_external_tool
      tool.settings = { user_navigation: { url: "http://www.example.com" } }
      expect(tool.has_placement?(:user_navigation)).to be_falsey
      tool.save
      expect(tool.has_placement?(:user_navigation)).to be_truthy
    end

    it "sets course_navigation if navigation configured" do
      tool = new_external_tool
      tool.settings = { course_navigation: { url: "http://www.example.com" } }
      expect(tool.has_placement?(:course_navigation)).to be_falsey
      tool.save
      expect(tool.has_placement?(:course_navigation)).to be_truthy
    end

    it "sets account_navigation if navigation configured" do
      tool = new_external_tool
      tool.settings = { account_navigation: { url: "http://www.example.com" } }
      expect(tool.has_placement?(:account_navigation)).to be_falsey
      tool.save
      expect(tool.has_placement?(:account_navigation)).to be_truthy
    end

    it "sets resource_selection if selection configured" do
      tool = new_external_tool
      tool.settings = { resource_selection: { url: "http://www.example.com", selection_width: 100, selection_height: 100 } }
      expect(tool.has_placement?(:resource_selection)).to be_falsey
      tool.save
      expect(tool.has_placement?(:resource_selection)).to be_truthy
    end

    it "sets editor_button if button configured" do
      tool = new_external_tool
      tool.settings = { editor_button: { url: "http://www.example.com", icon_url: "http://www.example.com", selection_width: 100, selection_height: 100 } }
      expect(tool.has_placement?(:editor_button)).to be_falsey
      tool.save
      expect(tool.has_placement?(:editor_button)).to be_truthy
    end

    it "removes and add placements according to configuration" do
      tool = new_external_tool
      tool.settings = {
        editor_button: { url: "http://www.example.com", icon_url: "http://www.example.com", selection_width: 100, selection_height: 100 },
        resource_selection: { url: "http://www.example.com", selection_width: 100, selection_height: 100 }
      }
      tool.save!
      expect(tool.context_external_tool_placements.pluck(:placement_type)).to match_array(["editor_button", "resource_selection"])
      tool.settings.delete(:editor_button)
      tool.settings[:account_navigation] = { url: "http://www.example.com" }
      tool.save!
      expect(tool.context_external_tool_placements.pluck(:placement_type)).to match_array(["resource_selection", "account_navigation"])
    end

    it "allows setting tool_id and icon_url" do
      tool = new_external_tool
      tool.tool_id = "new_tool"
      tool.icon_url = "http://www.example.com/favicon.ico"
      tool.save
      expect(tool.tool_id).to eq "new_tool"
      expect(tool.icon_url).to eq "http://www.example.com/favicon.ico"
    end
  end

  describe "extension settings" do
    let(:tool) do
      tool = @root_account.context_external_tools.new({ name: "t", consumer_key: "12345", shared_secret: "secret", url: "http://google.com/launch_url" })
      tool.settings = { selection_width: 100, selection_height: 100, icon_url: "http://www.example.com/favicon.ico" }
      tool.save
      tool
    end

    it "gets the tools launch url if no extension urls are configured" do
      tool.editor_button = { enabled: true }
      tool.save
      expect(tool.editor_button(:url)).to eq "http://google.com/launch_url"
    end

    it "falls back to tool defaults" do
      tool.editor_button = { url: "http://www.example.com" }
      tool.save
      expect(tool.editor_button).not_to be_nil
      expect(tool.editor_button(:url)).to eq "http://www.example.com"
      expect(tool.editor_button(:icon_url)).to eq "http://www.example.com/favicon.ico"
      expect(tool.editor_button(:selection_width)).to eq 100
    end

    it "returns nil if the tool is not enabled" do
      expect(tool.resource_selection).to be_nil
      expect(tool.resource_selection(:url)).to be_nil
    end

    it "gets properties for each tool extension" do
      tool.course_navigation = { enabled: true }
      tool.account_navigation = { enabled: true }
      tool.user_navigation = { enabled: true }
      tool.resource_selection = { enabled: true }
      tool.editor_button = { enabled: true }
      tool.save
      expect(tool.course_navigation).not_to be_nil
      expect(tool.account_navigation).not_to be_nil
      expect(tool.user_navigation).not_to be_nil
      expect(tool.resource_selection).not_to be_nil
      expect(tool.editor_button).not_to be_nil
    end

    it "gets and keeps launch_height setting from extension" do
      tool.course_navigation = { enabled: true, launch_height: 200 }
      tool.save
      expect(tool.course_navigation[:launch_height]).to be 200
    end

    context "placement enabled setting" do
      context "when placement has enabled defined" do
        before do
          tool.course_navigation = { enabled: false }
          tool.save
        end

        it "includes enabled from placement" do
          expect(tool.course_navigation[:enabled]).to be false
        end
      end

      context "when placement does not have enabled defined" do
        before do
          tool.course_navigation = { text: "hello world" }
        end

        it "includes enabled: true" do
          expect(tool.course_navigation[:enabled]).to be true
        end
      end
    end

    describe "display_type" do
      it "is 'in_context' by default" do
        expect(tool.display_type(:course_navigation)).to eq "in_context"
        tool.course_navigation = { enabled: true }
        tool.save!
        expect(tool.display_type("course_navigation")).to eq "in_context"
      end

      it "is configurable by a property" do
        tool.course_navigation = { enabled: true }
        tool.settings[:display_type] = "custom_display_type"
        tool.save!
        expect(tool.display_type("course_navigation")).to eq "custom_display_type"
      end

      it "is configurable in extension" do
        tool.course_navigation = { display_type: "other_display_type" }
        tool.save!
        expect(tool.display_type("course_navigation")).to eq "other_display_type"
      end

      it "is 'full_width' for global_navigation and analytics_hub by default" do
        tool.global_navigation = { enabled: true }
        tool.analytics_hub = { enabled: true }
        tool.save!
        expect(tool.display_type("global_navigation")).to eq "full_width"
        expect(tool.display_type("analytics_hub")).to eq "full_width"
      end

      it "allows the 'full_width' default for global_navigation and analytics_hub to be overridden with accepted type" do
        tool.global_navigation = { display_type: "borderless" }
        tool.analytics_hub = { display_type: "borderless" }
        tool.save!
        expect(tool.display_type("global_navigation")).to eq "borderless"
        expect(tool.display_type("analytics_hub")).to eq "borderless"
      end

      it "does not allow the 'full_width' default for global_navigation and analytics_hub to be overridden with unaccepted type" do
        tool.global_navigation = { display_type: "other_display_type" }
        tool.analytics_hub = { display_type: "other_display_type" }
        tool.save!
        expect(tool.display_type("global_navigation")).to eq "full_width"
        expect(tool.display_type("analytics_hub")).to eq "full_width"
      end

      it "is full_width for global_navigation when tool does not define global_navigation" do
        tool.global_navigation = nil
        tool.save!
        expect(tool.display_type("global_navigation")).to eq "full_width"
      end
    end

    describe "validation" do
      def set_visibility(v)
        tool.file_menu = { enabled: true, visibility: v }
        tool.save!
        tool.reload
      end

      context "when visibility is included in placement config" do
        it "accepts `admins`" do
          set_visibility("admins")
          expect(tool.file_menu[:visibility]).to eq "admins"
        end

        it "accepts `members`" do
          set_visibility("members")
          expect(tool.file_menu[:visibility]).to eq "members"
        end

        it "accepts `public`" do
          set_visibility("public")
          expect(tool.file_menu[:visibility]).to eq "public"
        end

        it "does not accept any other values" do
          set_visibility("public")
          set_visibility("fake")
          expect(tool.file_menu[:visibility]).to eq "public"
        end

        it "accepts `nil` and removes visibility" do
          set_visibility("members")
          set_visibility(nil)
          expect(tool.file_menu).not_to have_key(:visibility)
        end
      end
    end
  end

  describe "#setting_with_default_enabled" do
    subject do
      tool.setting_with_default_enabled(type)
    end

    let(:tool) do
      t = external_tool_model(context: @root_account)
      t.settings = settings
      t.save
      t
    end

    context "when settings does not contain type" do
      let(:settings) { { oauth_compliant: true } }
      let(:type) { :course_navigation }

      it "returns nil" do
        expect(subject).to be_nil
      end
    end

    context "when settings contains type" do
      context "when type is not a placement" do
        let(:settings) { { oauth_compliant: true } }
        let(:type) { :oauth_compliant }

        it "returns settings[type]" do
          expect(subject).to eq settings[type]
        end
      end

      context "when type is a placement" do
        let(:type) { :course_navigation }

        context "when type configuration defines `enabled`" do
          let(:settings) do
            {
              course_navigation: { enabled: false, text: "hello world" }
            }
          end

          it "returns settings[type]" do
            expect(subject).to eq settings[type].with_indifferent_access
          end
        end

        context "when type configuration does not define `enabled`" do
          let(:settings) do
            {
              course_navigation: { text: "hello world" }
            }
          end

          it "returns settings[type] with enabled: true" do
            expect(subject[:enabled]).to be true
            expect(subject.except(:enabled)).to eq settings[type].with_indifferent_access
          end
        end
      end
    end
  end

  describe "#extension_default_value" do
    it "returns resource_selection when the type is 'resource_selection'" do
      expect(subject.extension_default_value(:resource_selection, :message_type)).to eq "resource_selection"
    end

    it "returns basic-lti-launch-request for all other types" do
      expect(subject.extension_default_value(:course_navigation, :message_type)).to eq "basic-lti-launch-request"
    end

    context "the tool uses 1.3" do
      let(:tool) do
        external_tool_1_3_model(context: @root_account)
      end

      it "returns LtiResourceLinkRequest when the property is 'message_type'" do
        expect(tool.extension_default_value(:course_navigation, :message_type)).to eq "LtiResourceLinkRequest"
      end

      it "returns LtiDeepLinkingRequest when the property is 'message_type' and type is editor_button" do
        expect(tool.extension_default_value(:editor_button, :message_type)).to eq "LtiDeepLinkingRequest"
      end
    end
  end

  describe "change_domain" do
    let(:prod_base_url) { "http://www.example.com" }
    let(:new_host) { "test.example.com" }

    let(:tool) do
      tool = @root_account.context_external_tools.new(name: "bob", consumer_key: "bob", shared_secret: "bob", domain: "www.example.com", url: prod_base_url)
      tool.settings = { url: prod_base_url, icon_url: "#{prod_base_url}/icon.ico" }
      tool.account_navigation = { url: "#{prod_base_url}/launch?my_var=1" }
      tool.editor_button = { url: "#{prod_base_url}/resource_selection", icon_url: "#{prod_base_url}/resource_selection.ico" }
      tool
    end

    it "updates the domain" do
      tool.change_domain! new_host
      expect(tool.domain).to eq new_host
      expect(URI.parse(tool.url).host).to eq new_host
      expect(URI.parse(tool.settings[:url]).host).to eq new_host
      expect(URI.parse(tool.icon_url).host).to eq new_host
      expect(URI.parse(tool.account_navigation[:url]).host).to eq new_host
      expect(URI.parse(tool.editor_button[:url]).host).to eq new_host
      expect(URI.parse(tool.editor_button[:icon_url]).host).to eq new_host
    end

    it "ignores domain if it is nil" do
      tool.domain = nil
      tool.change_domain! new_host
      expect(tool.domain).to be_nil
    end

    it "ignores launch url if it is nil" do
      tool.url = nil
      tool.change_domain! new_host
      expect(tool.url).to be_nil
    end

    it "ignores custom fields" do
      tool.custom_fields = { url: "http://www.google.com/" }
      tool.change_domain! new_host
      expect(tool.custom_fields[:url]).to eq "http://www.google.com/"
    end

    it "ignores environments fields" do
      environments = { launch_url: "http://www.google.com/" }.with_indifferent_access
      tool.settings["environments"] = environments
      tool.change_domain! new_host
      expect(tool.settings["environments"]).to eq(environments)
    end

    it "ignores an existing invalid url" do
      tool.url = "null"
      tool.change_domain! new_host
      expect(tool.url).to eq "null"
    end

    it "ignores boolean fields (enabled: true)" do
      tool.account_navigation = { url: "#{prod_base_url}/launch?my_var=1", enabled: true }
      tool.change_domain! new_host
      expect(URI.parse(tool.account_navigation[:url]).host).to eq new_host
      expect(tool.account_navigation[:enabled]).to be(true)
    end
  end

  describe "standardize_url" do
    it "standardizes urls" do
      url = ContextExternalTool.standardize_url("http://www.google.com?a=1&b=2")
      expect(url).to eql(ContextExternalTool.standardize_url("http://www.google.com?b=2&a=1"))
      expect(url).to eql(ContextExternalTool.standardize_url("http://www.google.com/?b=2&a=1"))
      expect(url).to eql(ContextExternalTool.standardize_url("www.google.com/?b=2&a=1"))
    end

    it "handles spaces in front of url" do
      url = ContextExternalTool.standardize_url(" http://sub_underscore.google.com?a=1&b=2").to_s
      expect(url).to eql("http://sub_underscore.google.com/?a=1&b=2")
    end

    it "handles tabs in front of url" do
      url = ContextExternalTool.standardize_url("\thttp://sub_underscore.google.com?a=1&b=2").to_s
      expect(url).to eql("http://sub_underscore.google.com/?a=1&b=2")
    end

    it "handles unicode whitespace" do
      url = ContextExternalTool.standardize_url("\u00A0http://sub_underscore.go\u2005ogle.com?a=1\u2002&b=2").to_s
      expect(url).to eql("http://sub_underscore.google.com/?a=1&b=2")
    end

    it "handles underscores in the domain" do
      url = ContextExternalTool.standardize_url("http://sub_underscore.google.com?a=1&b=2").to_s
      expect(url).to eql("http://sub_underscore.google.com/?a=1&b=2")
    end
  end

  describe "default_label" do
    append_before do
      @tool = @root_account.context_external_tools.new(consumer_key: "12345", shared_secret: "secret", url: "http://example.com", name: "tool name")
    end

    it "returns the default label if no language or name is specified" do
      expect(@tool.default_label).to eq "tool name"
    end

    it "returns the localized label if a locale is specified" do
      @tool.settings = { url: "http://example.com", text: "course nav", labels: { "en-US" => "english nav" } }
      @tool.save!
      expect(@tool.default_label("en-US")).to eq "english nav"
    end
  end

  describe "label_for" do
    append_before do
      @tool = @root_account.context_external_tools.new(name: "tool", consumer_key: "12345", shared_secret: "secret", url: "http://example.com")
    end

    it "returns the tool name if nothing else is configured and no key is sent" do
      @tool.save!
      expect(@tool.label_for(nil)).to eq "tool"
    end

    it "returns the tool name if nothing else is set and text is an empty string" do
      @tool.settings = { text: "" }
      @tool.save!
      expect(@tool.label_for(nil)).to eq "tool"
    end

    it "returns the tool name if nothing is configured on the sent key" do
      @tool.settings = { course_navigation: { bob: "asfd" } }
      @tool.save!
      expect(@tool.label_for(:course_navigation)).to eq "tool"
    end

    it "returns the tool's 'text' value if no key is sent" do
      @tool.settings = { text: "tool label", course_navigation: { url: "http://example.com", text: "course nav" } }
      @tool.save!
      expect(@tool.label_for(nil)).to eq "tool label"
    end

    it "returns the tool's 'text' value if no 'text' value is set for the sent key" do
      @tool.settings = { text: "tool label", course_navigation: { bob: "asdf" } }
      @tool.save!
      expect(@tool.label_for(:course_navigation)).to eq "tool label"
    end

    it "returns the tool's locale-specific 'text' value if no 'text' value is set for the sent key" do
      @tool.settings = { text: "tool label", labels: { "en" => "translated tool label" }, course_navigation: { bob: "asdf" } }
      @tool.save!
      expect(@tool.label_for(:course_navigation, "en")).to eq "translated tool label"
    end

    it "returns the setting's 'text' value for the sent key if available" do
      @tool.settings = { text: "tool label", course_navigation: { url: "http://example.com", text: "course nav" } }
      @tool.save!
      expect(@tool.label_for(:course_navigation)).to eq "course nav"
    end

    it "returns the locale-specific label if specified and matching exactly" do
      @tool.settings = { text: "tool label", course_navigation: { url: "http://example.com", text: "course nav", labels: { "en-US" => "english nav" } } }
      @tool.save!
      expect(@tool.label_for(:course_navigation, "en-US")).to eq "english nav"
      expect(@tool.label_for(:course_navigation, "es")).to eq "course nav"
    end

    it "returns the locale-specific label if specified and matching based on general locale" do
      @tool.settings = { text: "tool label", course_navigation: { url: "http://example.com", text: "course nav", labels: { "en" => "english nav" } } }
      @tool.save!
      expect(@tool.label_for(:course_navigation, "en-US")).to eq "english nav"
    end
  end

  describe "find_for" do
    before :once do
      course_model
    end

    def new_external_tool(context)
      context.context_external_tools.new(name: "bob", consumer_key: "bob", shared_secret: "bob", domain: "google.com")
    end

    it "finds the tool if it's attached to the course" do
      tool = new_external_tool @course
      tool.course_navigation = { url: "http://www.example.com", text: "Example URL" }
      tool.save!
      expect(ContextExternalTool.find_for(tool.id, @course, :course_navigation)).to eq tool
      expect { ContextExternalTool.find_for(tool.id, @course, :user_navigation) }.to raise_error(ActiveRecord::RecordNotFound)
    end

    it "finds the tool if it's attached to the course's account" do
      tool = new_external_tool @course.account
      tool.course_navigation = { url: "http://www.example.com", text: "Example URL" }
      tool.save!
      expect(ContextExternalTool.find_for(tool.id, @course, :course_navigation)).to eq tool
      expect { ContextExternalTool.find_for(tool.id, @course, :user_navigation) }.to raise_error(ActiveRecord::RecordNotFound)
    end

    it "finds the tool if it's attached to the course's root account" do
      tool = new_external_tool @course.root_account
      tool.course_navigation = { url: "http://www.example.com", text: "Example URL" }
      tool.save!
      expect(ContextExternalTool.find_for(tool.id, @course, :course_navigation)).to eq tool
      expect { ContextExternalTool.find_for(tool.id, @course, :user_navigation) }.to raise_error(ActiveRecord::RecordNotFound)
    end

    it "does not find the tool if it's attached to a sub-account" do
      @account = @course.account.sub_accounts.create!(name: "sub-account")
      tool = new_external_tool @account
      tool.course_navigation = { url: "http://www.example.com", text: "Example URL" }
      tool.save!
      expect { ContextExternalTool.find_for(tool.id, @course, :course_navigation) }.to raise_error(ActiveRecord::RecordNotFound)
    end

    it "does not find the tool if it's attached to another course" do
      @course2 = @course
      @course = course_model
      tool = new_external_tool @course2
      tool.course_navigation = { url: "http://www.example.com", text: "Example URL" }
      tool.save!
      expect { ContextExternalTool.find_for(tool.id, @course, :course_navigation) }.to raise_error(ActiveRecord::RecordNotFound)
    end

    it "does not find the tool if it's not enabled for the correct navigation type" do
      tool = new_external_tool @course
      tool.course_navigation = { url: "http://www.example.com", text: "Example URL" }
      tool.save!
      expect { ContextExternalTool.find_for(tool.id, @course, :user_navigation) }.to raise_error(ActiveRecord::RecordNotFound)
    end

    it "raises RecordNotFound if the id is invalid" do
      expect { ContextExternalTool.find_for("horseshoes", @course, :course_navigation) }.to raise_error(ActiveRecord::RecordNotFound)
    end

    it "does not find a course tool with workflow_state deleted" do
      tool = new_external_tool @course
      tool.course_navigation = { url: "http://www.example.com", text: "Example URL" }
      tool.workflow_state = "deleted"
      tool.save!
      expect { ContextExternalTool.find_for(tool.id, @course, :course_navigation) }.to raise_error(ActiveRecord::RecordNotFound)
    end

    it "does not find an account tool with workflow_state deleted" do
      tool = new_external_tool @account
      tool.account_navigation = { url: "http://www.example.com", text: "Example URL" }
      tool.workflow_state = "deleted"
      tool.save!
      expect { ContextExternalTool.find_for(tool.id, @account, :account_navigation) }.to raise_error(ActiveRecord::RecordNotFound)
    end

    context 'when the workflow state is "disabled"' do
      let(:tool) do
        tool = new_external_tool @account
        tool.account_navigation = { url: "http://www.example.com", text: "Example URL" }
        tool.workflow_state = "disabled"
        tool.save!
        tool
      end

      it "does not find an account tool with workflow_state disabled" do
        expect { ContextExternalTool.find_for(tool.id, @account, :account_navigation) }.to raise_error(ActiveRecord::RecordNotFound)
      end

      context "when the tool is installed in a course" do
        let(:tool) do
          tool = new_external_tool @course
          tool.course_navigation = { url: "http://www.example.com", text: "Example URL" }
          tool.workflow_state = "disabled"
          tool.save!
          tool
        end

        it "does not find a course tool with workflow_state disabled" do
          expect { ContextExternalTool.find_for(tool.id, @course, :course_navigation) }.to raise_error(ActiveRecord::RecordNotFound)
        end
      end
    end
  end

  describe "opaque_identifier_for" do
    context "when the asset is nil" do
      subject { ContextExternalTool.opaque_identifier_for(nil, Shard.first) }

      it { is_expected.to be_nil }
    end

    it "creates lti_context_id for asset" do
      expect(@course.lti_context_id).to be_nil
      @tool = @course.context_external_tools.create!(name: "a", domain: "google.com", consumer_key: "12345", shared_secret: "secret")
      context_id = @tool.opaque_identifier_for(@course)
      @course.reload
      expect(@course.lti_context_id).to eq context_id
    end

    it "does not create new lti_context for asset if exists" do
      @course.lti_context_id = "dummy_context_id"
      @course.save!
      @tool = @course.context_external_tools.create!(name: "a", domain: "google.com", consumer_key: "12345", shared_secret: "secret")
      @tool.opaque_identifier_for(@course)
      @course.reload
      expect(@course.lti_context_id).to eq "dummy_context_id"
    end

    it "uses the global_asset_id for new assets that are stored in the db" do
      expect(@course.lti_context_id).to be_nil
      @tool = @course.context_external_tools.create!(name: "a", domain: "google.com", consumer_key: "12345", shared_secret: "secret")
      context_id = Lti::V1p1::Asset.global_context_id_for(@course)
      @tool.opaque_identifier_for(@course)
      @course.reload
      expect(@course.lti_context_id).to eq context_id
    end
  end

  describe "global navigation" do
    before(:once) do
      @account = account_model
    end

    it "lets account admins see admin tools" do
      account_admin_user(account: @account, active_all: true)
      expect(ContextExternalTool.global_navigation_granted_permissions(
        root_account: @account, user: @user, context: @account
      )[:original_visibility]).to eq "admins"
    end

    it "lets teachers see admin tools" do
      course_with_teacher(account: @account, active_all: true)
      expect(ContextExternalTool.global_navigation_granted_permissions(
        root_account: @account, user: @user, context: @account
      )[:original_visibility]).to eq "admins"
    end

    it "does not let concluded teachers see admin tools" do
      course_with_teacher(account: @account, active_all: true)
      term = @course.enrollment_term
      term.enrollment_dates_overrides.create!(enrollment_type: "TeacherEnrollment", end_at: 1.week.ago, context: term.root_account)
      expect(ContextExternalTool.global_navigation_granted_permissions(
        root_account: @account, user: @user, context: @account
      )[:original_visibility]).to eq "members"
    end

    it "does not let students see admin tools" do
      course_with_student(account: @account, active_all: true)
      expect(ContextExternalTool.global_navigation_granted_permissions(
        root_account: @account, user: @user, context: @account
      )[:original_visibility]).to eq "members"
    end

    it "updates the visibility cache if enrollments are updated or user is touched" do
      time = Time.zone.now
      enable_cache(:redis_cache_store) do
        Timecop.freeze(time) do
          course_with_student(account: @account, active_all: true)
          expect(ContextExternalTool.global_navigation_granted_permissions(
            root_account: @account, user: @user, context: @account
          )[:original_visibility]).to eq "members"
        end

        Timecop.freeze(time + 1.second) do
          course_with_teacher(account: @account, active_all: true, user: @user)
          expect(ContextExternalTool.global_navigation_granted_permissions(
            root_account: @account, user: @user, context: @account
          )[:original_visibility]).to eq "admins"
        end

        Timecop.freeze(time + 2.seconds) do
          @user.teacher_enrollments.update_all(workflow_state: "deleted")
          # should not have affected the earlier cache
          expect(ContextExternalTool.global_navigation_granted_permissions(
            root_account: @account, user: @user, context: @account
          )[:original_visibility]).to eq "admins"

          @user.clear_cache_key(:enrollments)
          expect(ContextExternalTool.global_navigation_granted_permissions(
            root_account: @account, user: @user, context: @account
          )[:original_visibility]).to eq "members"
        end
      end
    end

    it "updates the global navigation menu cache key when the global navigation tools are updated (or removed)" do
      time = Time.zone.now
      enable_cache do
        Timecop.freeze(time) do
          @admin_tool = @account.context_external_tools.new(name: "a", domain: "google.com", consumer_key: "12345", shared_secret: "secret")
          @admin_tool.global_navigation = { visibility: "admins", url: "http://www.example.com", text: "Example URL" }
          @admin_tool.save!
          @member_tool = @account.context_external_tools.new(name: "b", domain: "google.com", consumer_key: "12345", shared_secret: "secret")
          @member_tool.global_navigation = { url: "http://www.example.com", text: "Example URL" }
          @member_tool.save!
          @other_tool = @account.context_external_tools.create!(name: "c", domain: "google.com", consumer_key: "12345", shared_secret: "secret")

          @admin_cache_key = ContextExternalTool.global_navigation_menu_render_cache_key(@account, { original_visibility: "admins" })
          @member_cache_key = ContextExternalTool.global_navigation_menu_render_cache_key(@account, { original_visibility: "members" })
        end

        Timecop.freeze(time + 1.second) do
          @other_tool.save!
          # cache keys should remain the same
          expect(ContextExternalTool.global_navigation_menu_render_cache_key(@account, { original_visibility: "admins" })).to eq @admin_cache_key
          expect(ContextExternalTool.global_navigation_menu_render_cache_key(@account, { original_visibility: "members" })).to eq @member_cache_key
        end

        Timecop.freeze(time + 2.seconds) do
          @admin_tool.global_navigation = nil
          @admin_tool.save!
          # should update the admin key
          expect(ContextExternalTool.global_navigation_menu_render_cache_key(@account, { original_visibility: "admins" })).not_to eq @admin_cache_key
          # should not update the members key
          expect(ContextExternalTool.global_navigation_menu_render_cache_key(@account, { original_visibility: "members" })).to eq @member_cache_key
        end
      end
    end

    describe "#has_placement?" do
      it "returns true for module item if it has selectable, and a url" do
        tool = @course.context_external_tools.create!(name: "a", url: "http://google.com", consumer_key: "12345", shared_secret: "secret")
        expect(tool.has_placement?(:link_selection)).to be true
      end

      it "returns true for module item if it has selectable, and a domain" do
        tool = @course.context_external_tools.create!(name: "a", domain: "http://google.com", consumer_key: "12345", shared_secret: "secret")
        expect(tool.has_placement?(:link_selection)).to be true
      end

      it "does not assume default placements for LTI 1.3 tools" do
        tool = @course.context_external_tools.create!(
          name: "a", domain: "http://google.com", consumer_key: "12345", shared_secret: "secret", lti_version: "1.3"
        )
        expect(tool.has_placement?(:link_selection)).to be false
      end

      it "returns false for module item if it is not selectable" do
        tool = @course.context_external_tools.create!(name: "a", not_selectable: true, url: "http://google.com", consumer_key: "12345", shared_secret: "secret")
        expect(tool.has_placement?(:link_selection)).to be false
      end

      it "returns false for module item if it has selectable, and no domain or url" do
        tool = @course.context_external_tools.new(name: "a", consumer_key: "12345", shared_secret: "secret")
        tool.settings[:resource_selection] = { url: "http://www.example.com", icon_url: "http://www.example.com", selection_width: 100, selection_height: 100 }.with_indifferent_access
        tool.save!
        expect(tool.has_placement?(:link_selection)).to be false
      end

      it "returns true for module item if it is not selectable but has the explicit link_selection placement" do
        tool = @course.context_external_tools.create!(name: "a", not_selectable: true, url: "http://google.com", consumer_key: "12345", shared_secret: "secret")
        tool.link_selection = {
          url: "http://google.com",
          text: "Example"
        }
        tool.save!
        expect(tool.has_placement?(:link_selection)).to be true
      end
    end

    describe ".visible?" do
      let(:u) { user_factory }
      let(:admin) { account_admin_user(account: c.root_account) }
      let(:c) { course_factory(active_course: true) }
      let(:student) do
        student = User.create!(valid_user_attributes)
        e = c.enroll_student(student)
        e.invite
        e.accept
        student
      end
      let(:teacher) do
        teacher = User.create!(valid_user_attributes)
        e = c.enroll_teacher(teacher)
        e.invite
        e.accept
        teacher
      end

      it "returns true for public visibility" do
        expect(described_class.visible?("public", u, c)).to be true
      end

      it "returns false for non members if visibility is members" do
        expect(described_class.visible?("members", u, c)).to be false
      end

      it "returns true for members visibility if a student in the course" do
        expect(described_class.visible?("members", student, c)).to be true
      end

      it "returns true for members visibility if a teacher in the course" do
        expect(described_class.visible?("members", teacher, c)).to be true
      end

      it "returns true for admins visibility if a teacher" do
        expect(described_class.visible?("admins", teacher, c)).to be true
      end

      it "returns true for admins visibility if an admin" do
        expect(described_class.visible?("admins", admin, c)).to be true
      end

      it "returns false for admins visibility if a student" do
        expect(described_class.visible?("admins", student, c)).to be false
      end

      it "returns false for admins visibility if a non member user" do
        expect(described_class.visible?("admins", u, c)).to be false
      end

      it "returns true if visibility is invalid" do
        expect(described_class.visible?("true", u, c)).to be true
      end

      it "returns true if visibility is nil" do
        expect(described_class.visible?(nil, u, c)).to be true
      end
    end

    describe "#feature_flag_enabled?" do
      let(:tool) do
        analytics_2_tool_factory
      end

      it "returns true if the feature is enabled in context" do
        @course.enable_feature!(:analytics_2)
        expect(tool.feature_flag_enabled?(@course)).to be true
      end

      it "returns true if the feature is enabled in higher context" do
        Account.default.enable_feature!(:analytics_2)
        expect(tool.feature_flag_enabled?(@course)).to be true
      end

      it "checks the feature flag in the tool context if none provided" do
        Account.default.enable_feature!(:analytics_2)
        expect(tool.feature_flag_enabled?).to be true
      end

      it "returns false if the feature is disabled" do
        expect(tool.feature_flag_enabled?(@course)).to be false
        expect(tool.feature_flag_enabled?).to be false
      end

      it "returns true if called on tools that aren't mapped to feature flags" do
        other_tool = @course.context_external_tools.create!(
          name: "other_feature",
          consumer_key: "key",
          shared_secret: "secret",
          url: "http://example.com/launch",
          tool_id: "yo"
        )
        expect(other_tool.feature_flag_enabled?).to be true
      end
    end

    describe "set_policy" do
      let(:tool) do
        @course.context_external_tools.create(
          name: "a",
          consumer_key: "12345",
          shared_secret: "secret",
          url: "http://example.com/launch"
        )
      end

      it "grants update_manually to the proper individuals" do
        @admin = account_admin_user

        course_with_teacher(active_all: true, account: Account.default)
        @teacher = user_factory(active_all: true)
        @course.enroll_teacher(@teacher).accept!

        @designer = user_factory(active_all: true)
        @course.enroll_designer(@designer).accept!

        @ta = user_factory(active_all: true)
        @course.enroll_ta(@ta).accept!

        @student = user_factory(active_all: true)
        @course.enroll_student(@student).accept!

        expect(tool.grants_right?(@admin, :update_manually)).to be_truthy
        expect(tool.grants_right?(@teacher, :update_manually)).to be_truthy
        expect(tool.grants_right?(@designer, :update_manually)).to be_truthy
        expect(tool.grants_right?(@ta, :update_manually)).to be_truthy
        expect(tool.grants_right?(@student, :update_manually)).to be_falsey
      end
    end
  end

  describe "editor_button_json" do
    let(:tool) do
      @root_account.context_external_tools.new({
                                                 name: "editor thing",
                                                 domain: "www.example.com",
                                                 developer_key: DeveloperKey.create,
                                               })
    end

    before { tool.editor_button = {} }

    it "includes a boolean false for use_tray" do
      tool.editor_button = { use_tray: "false" }
      json = ContextExternalTool.editor_button_json([tool], @course, user_with_pseudonym, nil, "")
      expect(json[0][:use_tray]).to be false
    end

    it "includes a boolean true for use_tray" do
      tool.editor_button = { use_tray: "true" }
      json = ContextExternalTool.editor_button_json([tool], @course, user_with_pseudonym, nil, "")
      expect(json[0][:use_tray]).to be true
    end

    it "includes a boolean false for on_by_default" do
      Setting.set("rce_always_on_developer_key_ids", "90000000000001,90000000000002")
      json = ContextExternalTool.editor_button_json([tool], @course, user_with_pseudonym, nil, "")
      expect(json[0][:on_by_default]).to be false
    end

    it "includes a boolean true for on_by_default" do
      Setting.set("rce_always_on_developer_key_ids", "90000000000001,#{tool.developer_key.global_id}")
      json = ContextExternalTool.editor_button_json([tool], @course, user_with_pseudonym, nil, "")
      expect(json[0][:on_by_default]).to be true
    end

    describe "includes the description" do
      it "parsed into HTML" do
        tool.description = "the first paragraph.\n\nthe second paragraph."
        json = ContextExternalTool.editor_button_json([tool], @course, user_with_pseudonym, nil, "")
        expect(json[0][:description]).to eq "<p>the first paragraph.</p>\n\n<p>the second paragraph.</p>\n"
      end

      it 'with target="_blank" on links' do
        tool.description = "[link text](http://the.url)"
        json = ContextExternalTool.editor_button_json([tool], @course, user_with_pseudonym, nil, "")
        expect(json[0][:description]).to eq "<p><a href=\"http://the.url\" target=\"_blank\">link text</a></p>\n"
      end
    end

    describe "icon_url" do
      let(:base_url) { "https://myexampleschool.instructure.com" }

      def editor_button_icon_url(tool)
        ContextExternalTool.editor_button_json([tool], @course, user_with_pseudonym, nil, base_url)[0][:icon_url]
      end

      it "includes an icon_url when a tool has an top-level icon_url" do
        tool.editor_button = {}
        tool.settings[:icon_url] = "https://example.com/icon.png"
        expect(editor_button_icon_url(tool)).to eq("https://example.com/icon.png")
      end

      it "includes an icon_url when a tool has an icon_url in editor_button" do
        tool.editor_button = { icon_url: "https://example.com/icon.png" }
        expect(editor_button_icon_url(tool)).to eq("https://example.com/icon.png")
      end

      it "doesn't include an icon_url when the tool has a canvas_icon_class and no icon_url" do
        tool.editor_button = { canvas_icon_class: "icon_lti" }
        expect(editor_button_icon_url(tool)).to be_nil
      end

      it "uses a default tool icon_url when the tool has no icon_url or canvas_icon_class" do
        tool.editor_button = {}
        expect(editor_button_icon_url(tool)).to match(
          %r{^https://myexampleschool.instructure.com/.*tool_default_icon.*name=editor.thing}
        )
      end
    end
  end

  describe "#default_icon_path" do
    it "references the lti_tool_default_icon_path, tool name, and tool developer key id" do
      tool = external_tool_1_3_model(opts: { name: "foo" })
      expect(tool.default_icon_path).to eq("/lti/tool_default_icon?name=foo")
    end
  end

  describe "is_rce_favorite" do
    def tool_in_context(context)
      ContextExternalTool.create!(
        context:,
        consumer_key: "key",
        shared_secret: "secret",
        name: "test tool",
        url: "http://www.tool.com/launch",
        editor_button: { url: "http://example.com", icon_url: "http://example.com" }
      )
    end

    it "can be an rce favorite if it has an editor_button placement" do
      tool = tool_in_context(@root_account)
      expect(tool.can_be_rce_favorite?).to be true
    end

    it "cannot be an rce favorite if no editor_button placement" do
      tool = tool_in_context(@root_account)
      tool.editor_button = nil
      tool.save!
      expect(tool.can_be_rce_favorite?).to be false
    end

    it "does not set tools as an rce favorite for any context by default" do
      sub_account = @root_account.sub_accounts.create!
      tool = tool_in_context(@root_account)
      expect(tool.is_rce_favorite_in_context?(@root_account)).to be false
      expect(tool.is_rce_favorite_in_context?(sub_account)).to be false
    end

    it "inherits from the old is_rce_favorite column if the accounts have not be seen up yet" do
      sub_account = @root_account.sub_accounts.create!
      tool = tool_in_context(@root_account)
      tool.is_rce_favorite = true
      tool.save!
      expect(tool.is_rce_favorite_in_context?(@root_account)).to be true
      expect(tool.is_rce_favorite_in_context?(sub_account)).to be true
    end

    it "inherits from root account configuration if not set on sub-account" do
      sub_account = @root_account.sub_accounts.create!
      tool = tool_in_context(@root_account)
      @root_account.settings[:rce_favorite_tool_ids] = { value: [tool.global_id] }
      @root_account.save!
      expect(tool.is_rce_favorite_in_context?(@root_account)).to be true
      expect(tool.is_rce_favorite_in_context?(sub_account)).to be true
    end

    it "overrides with sub-account configuration if specified" do
      sub_account = @root_account.sub_accounts.create!
      tool = tool_in_context(@root_account)
      @root_account.settings[:rce_favorite_tool_ids] = { value: [tool.global_id] }
      @root_account.save!
      sub_account.settings[:rce_favorite_tool_ids] = { value: [] }
      sub_account.save!
      expect(tool.is_rce_favorite_in_context?(@root_account)).to be true
      expect(tool.is_rce_favorite_in_context?(sub_account)).to be false
    end

    it "can set sub-account tools as favorites" do
      sub_account = @root_account.sub_accounts.create!
      tool = tool_in_context(sub_account)
      sub_account.settings[:rce_favorite_tool_ids] = { value: [tool.global_id] }
      sub_account.save!
      expect(tool.is_rce_favorite_in_context?(sub_account)).to be true
    end
  end

  context "top_navigation placement" do
    def tool_in_context(context, with_placement: true)
      tool = ContextExternalTool.create!(
        context:,
        consumer_key: "key",
        shared_secret: "secret",
        name: "test tool",
        url: "http://www.tool.com/launch"
      )
      tool.context_external_tool_placements.create(placement_type: :top_navigation) if with_placement
      tool
    end

    it "can be a top nav favorite if it has a top_navigation placement" do
      tool = tool_in_context(@root_account)
      expect(tool.can_be_top_nav_favorite?).to be true
    end

    it "cannot be a top nav favorite if no top_navigation placement" do
      tool = tool_in_context(@root_account, with_placement: false)
      expect(tool.can_be_rce_favorite?).to be false
    end

    it "does not set tools as a top nav favorite for any context by default" do
      sub_account = @root_account.sub_accounts.create!
      tool = tool_in_context(@root_account)
      expect(tool.top_nav_favorite_in_context?(@root_account)).to be false
      expect(tool.top_nav_favorite_in_context?(sub_account)).to be false
    end

    it "inherits from root account configuration if not set on sub-account" do
      sub_account = @root_account.sub_accounts.create!
      tool = tool_in_context(@root_account)
      @root_account.settings[:top_nav_favorite_tool_ids] = { value: [tool.global_id] }
      @root_account.save!
      expect(tool.top_nav_favorite_in_context?(@root_account)).to be true
      expect(tool.top_nav_favorite_in_context?(sub_account)).to be true
    end

    it "overrides with sub-account configuration if specified" do
      sub_account = @root_account.sub_accounts.create!
      tool = tool_in_context(@root_account)
      @root_account.settings[:top_nav_favorite_tool_ids] = { value: [tool.global_id] }
      @root_account.save!
      sub_account.settings[:top_nav_favorite_tool_ids] = { value: [] }
      sub_account.save!
      expect(tool.top_nav_favorite_in_context?(@root_account)).to be true
      expect(tool.top_nav_favorite_in_context?(sub_account)).to be false
    end

    it "can set sub-account tools as favorites" do
      sub_account = @root_account.sub_accounts.create!
      tool = tool_in_context(sub_account)
      sub_account.settings[:top_nav_favorite_tool_ids] = { value: [tool.global_id] }
      sub_account.save!
      expect(tool.top_nav_favorite_in_context?(sub_account)).to be true
    end
  end

  describe "upgrading from 1.1 to 1.3" do
    let(:domain) { "special.url" }
    let(:url) { "https://special.url" }
    let(:old_tool) { external_tool_model(opts: { url:, domain: }) }
    let(:tool) do
      t = old_tool.dup
      t.lti_version = "1.3"
      t.save!
      t
    end

    context "prechecks" do
      it "ignores 1.1 tools" do
        expect(old_tool).not_to receive(:migrate_content_to_1_3)
        old_tool.migrate_content_to_1_3_if_needed!
      end

      it "ignores 1.3 tools without matching 1.1 tool" do
        other_tool = external_tool_model(opts: { url: "http://other.url" })
        expect(other_tool).not_to receive(:migrate_content_to_1_3)
        other_tool.migrate_content_to_1_3_if_needed!
      end

      it "starts process when needed" do
        expect(tool).to receive(:migrate_content_to_1_3)
        tool.migrate_content_to_1_3_if_needed!
      end

      it "finds the correct 1.1 tool even if there are similar 1.3 tools" do
        expect(tool).to receive(:migrate_content_to_1_3).with(old_tool.id)
        t = tool.dup
        t.url += "/1_3/launch"
        t.save!

        tool.migrate_content_to_1_3_if_needed!
      end
    end

    describe "#migrate_content_to_1_3" do
      subject { tool.migrate_content_to_1_3(old_tool.id) }

      let(:course) { course_model(account:) }
      let(:account) { account_model }
      let(:url) { "https://special.url" }
      let(:direct_assignment) do
        a = assignment_model(context: course, title: "direct", submission_types: "external_tool")
        a.external_tool_tag = ContentTag.create!(context: a, content: old_tool)
        a.save!
        a
      end
      let(:indirect_assignment) do
        a = assignment_model(context: course, title: "indirect", submission_types: "external_tool")
        a.external_tool_tag = ContentTag.create!(context: a, content: old_tool)
        a.save!
        a
      end
      let(:indirect_collaboration) do
        external_tool_collaboration_model(
          context: course,
          title: "Indirect Collaboration",
          root_account_id: course.root_account_id,
          url:
        )
      end
      let(:old_tool) { external_tool_model(context: course, opts: { url: }) }
      let(:tool) do
        t = old_tool.dup
        t.lti_version = "1.3"
        t.developer_key = DeveloperKey.create!
        t.save!
        t
      end

      it "calls assignment#migrate_to_1_3_if_needed!" do
        expect(direct_assignment.line_items.count).to eq 0
        expect(indirect_assignment.line_items.count).to eq 0
        subject
        expect(direct_assignment.line_items.count).to eq 1
        expect(indirect_assignment.line_items.count).to eq 1
      end

      it "calls external_tool_collaboration#migrate_to_1_3_if_needed!" do
        indirect_collaboration
        expect(course.lti_resource_links.count).to eq 0
        subject
        expect(course.lti_resource_links.count).to eq 1
      end

      shared_examples_for "finds related content" do
        before do
          # content that should never get returned
          ## assignments
          diff_context = assignment_model(context: course_model, title: "diff context", submission_types: "external_tool")
          diff_context.external_tool_tag = ContentTag.create!(context: diff_context, content: old_tool)
          diff_context.save!

          diff_account = assignment_model(context: course_model(account: account_model), title: "diff account", submission_types: "external_tool")
          diff_account.external_tool_tag = ContentTag.create!(context: diff_account, content: old_tool)
          diff_account.save!

          invalid_url = assignment_model(context: course)
          invalid_url.external_tool_tag = ContentTag.create!(context: invalid_url, url: "https://invalid.url")
          invalid_url.save!

          other_tool = external_tool_model(opts: { url: "https://different.url" })
          diff_url = assignment_model(context: course, submission_types: "external_tool", title: "diff url")
          diff_url = ContentTag.create!(context: diff_url, url: other_tool.url)
          diff_url.save!

          ## module items
          ContentTag.create!(context: course_model, content: old_tool)
          ContentTag.create!(context: course_model(account: account_model), content: old_tool)
          ContentTag.create!(context: course, url: "https://invalid.url")
          ContentTag.create!(context: course, url: other_tool.url)

          allow(tool).to receive(:prepare_content_for_migration)
        end

        it "finds assignments using tool id" do
          direct = assignment_model(context: course, title: "direct")
          ContentTag.create!(context: direct, content: old_tool)
          subject
          expect(tool).to have_received(:prepare_content_for_migration).with(direct)
        end

        it "finds assignments using tool url" do
          indirect = assignment_model(context: course, title: "indirect")
          ContentTag.create!(context: indirect, url: old_tool.url)
          subject
          expect(tool).to have_received(:prepare_content_for_migration).with(indirect)
        end

        it "finds both direct and indirect assignments" do
          direct = assignment_model(context: course, title: "direct")
          ContentTag.create!(context: direct, content: old_tool)
          indirect = assignment_model(context: course, title: "indirect")
          ContentTag.create!(context: indirect, url: old_tool.url)
          subject
          expect(tool).to have_received(:prepare_content_for_migration).with(direct)
          expect(tool).to have_received(:prepare_content_for_migration).with(indirect)
        end

        it "finds both direct and indirect module items" do
          direct = ContentTag.create!(context: course, content: old_tool, tag_type: "context_module")
          indirect = ContentTag.create!(context: course, url: old_tool.url, tag_type: "context_module")
          subject
          expect(tool).to have_received(:prepare_content_for_migration).with(direct)
          expect(tool).to have_received(:prepare_content_for_migration).with(indirect)
        end

        it "finds indirect collaboration" do
          indirect_collaboration
          subject
          expect(tool).to have_received(:prepare_content_for_migration).with(indirect_collaboration)
        end
      end

      context "when installed in a course" do
        let(:old_tool) { external_tool_model(context: course, opts: { url: "https://special.url" }) }
        let(:tool) do
          t = old_tool.dup
          t.lti_version = "1.3"
          t.save!
          t
        end

        it_behaves_like "finds related content"
      end

      context "when installed in an account" do
        let(:old_tool) { external_tool_model(context: account, opts: { url: "https://special.url" }) }
        let(:tool) do
          t = old_tool.dup
          t.lti_version = "1.3"
          t.save!
          t
        end

        it_behaves_like "finds related content"
      end

      context "with assignments that error" do
        let(:valid_assignment) do
          a = assignment_model(context: course, title: "valid", submission_types: "external_tool")
          a.external_tool_tag = ContentTag.create!(context: a, content: old_tool)
          a
        end
        let(:invalid_assignment) do
          a = assignment_model(context: course, title: "invalid", submission_types: "external_tool", points_possible: nil)
          a.external_tool_tag = ContentTag.create!(context: a, content: old_tool)
          a
        end
        let(:scope) { double("scope") }

        before do
          valid_assignment
          invalid_assignment
          allow(Sentry).to receive(:capture_message).and_return(nil)
          allow(Sentry).to receive(:with_scope).and_yield(scope)
          allow(scope).to receive(:set_tags)
          allow(scope).to receive(:set_context)
        end

        it "sends errors to sentry" do
          subject
          expect(Sentry).to have_received(:capture_message)
          expect(scope).to have_received(:set_tags).with(content_id: invalid_assignment.global_id)
          expect(scope).to have_received(:set_tags).with(tool_id: tool.global_id)
          expect(scope).to have_received(:set_tags).with(exception_class: "ActiveRecord::RecordInvalid")
          expect(scope).to have_received(:set_tags).with(content_type: "Assignment")
        end

        it "completes the batch" do
          subject
          expect(valid_assignment.reload.line_items.count).to eq 1
        end
      end
    end
  end

  describe "lti_version" do
    let(:tool) { external_tool_model }

    it "can be 1.1" do
      tool.lti_version = "1.1"
      expect(tool.save).to be true
    end

    it "can be 1.3" do
      tool.lti_version = "1.3"
      expect(tool.save).to be true
    end

    it "can't be any other value" do
      tool.lti_version = "2.0"
      expect(tool.save).to be false
    end

    it "defaults to 1.1" do
      expect(tool.lti_version).to eq "1.1"
    end
  end

  describe "#internal_tool_domain_allowlist" do
    subject { tool.send :internal_tool_domain_allowlist }

    let(:tool) { external_tool_model }

    context "when config does not exist" do
      it "returns an empty array" do
        expect(subject).to eq []
      end
    end

    context "when config exists" do
      let(:allowlist) { [".docker", "localhost"] }

      before do
        allow(DynamicSettings).to receive(:find).and_return(DynamicSettings::FallbackProxy.new({ "internal_tool_domain_allowlist" => YAML.dump(allowlist) }))
      end

      it "returns correct config value" do
        expect(subject).to eq allowlist
      end
    end
  end

  describe "#internal_service?" do
    subject { tool.internal_service?(launch_url) }

    let(:tool) { external_tool_1_3_model }
    let(:launch_url) { "http://tool.instructure.com/launch" }

    before do
      allow(tool).to receive(:internal_tool_domain_allowlist).and_return(["instructure.com", "localhost"])
      tool.developer_key.update!(internal_service: true)
    end

    context "when tool has no developer key" do
      before do
        tool.update!(developer_key_id: nil)
      end

      it { is_expected.to be false }
    end

    context "when developer key is not internal_service" do
      before do
        tool.developer_key.update!(internal_service: false)
      end

      it { is_expected.to be false }
    end

    context "when launch url is nil" do
      let(:launch_url) { nil }

      it { is_expected.to be false }
    end

    context "when launch url is malformed" do
      let(:launch_url) { "in valid" }

      it { is_expected.to be false }
    end

    context "when launch url domain does not match allowlist" do
      let(:launch_url) { "https://example.com/launch" }

      it { is_expected.to be false }
    end

    context "when launch url contains but does not end with domain in allowlist" do
      let(:launch_url) { "https://instructure.com.l33thaxxors.net" }

      it { is_expected.to be false }
    end

    context "when launch_url exactly matches domain in allowlist" do
      let(:launch_url) { "http://localhost/launch" }

      it { is_expected.to be true }
    end

    context "with a correctly configured 1.1 tool" do
      before do
        tool.update!(lti_version: "1.1")
      end

      it { is_expected.to be true }
    end

    context "with a correctly configured 1.3 tool" do
      it { is_expected.to be true }
    end
  end

  describe "settings serialization" do
    let(:tool) do
      t = @course.context_external_tools.create(
        name: "a",
        consumer_key: "12345",
        shared_secret: "secret",
        url: "http://example.com/launch"
      )
      t.save!
      t
    end

    describe "during tool creation" do
      it "defaults to indifferent access hash" do
        tool.settings # read and initialize to default value
        expect(tool.attributes_before_type_cast["settings"]).to include("!ruby/hash:ActiveSupport::HashWithIndifferentAccess")
      end
    end

    describe "reading `settings`" do
      context "when settings is serialized as a Hash" do
        before do
          tool.settings = { hello: "world" }
          tool.save!
        end

        it "presents as a HashWithIndifferentAccess" do
          expect(tool.reload.settings.class).to eq(ActiveSupport::HashWithIndifferentAccess)
        end
      end

      context "when settings is serialized as a HashWithIndifferentAccess" do
        before do
          tool.settings = { hello: "world" }.with_indifferent_access
          tool.save!
        end

        it "presents as a HashWithIndifferentAccess" do
          expect(tool.reload.settings.class).to eq(ActiveSupport::HashWithIndifferentAccess)
        end
      end
    end
  end

  describe "#sort_key" do
    it "is based on the collation key of the name, then id" do
      sk1 = external_tool_model(opts: { name: "a" }).sort_key
      # collation key puts "E" after "e"
      sk2 = external_tool_model(opts: { name: "A" }).sort_key
      sk3 = external_tool_model(opts: { name: "a" }).sort_key
      expect([sk1, sk2, sk3].sort).to eq([sk1, sk3, sk2])
    end
  end

  describe "#placement_allowed?" do
    subject { tool.placement_allowed?(placement) }

    let(:developer_key) { DeveloperKey.create! }
    let(:domain) { "http://www.example.com" }
    let(:tool) { external_tool_1_3_model(developer_key:, opts: { domain: }) }

    %w[submission_type_selection top_navigation].each do |restricted_placement|
      context "when the tool has a #{restricted_placement} placement" do
        let(:placement) { restricted_placement.to_sym }

        context "when the placement is not on any allow list" do
          it { is_expected.to be false }
        end

        context "when the placement is allowed by developer_key_id" do
          before do
            Setting.set("#{restricted_placement}_allowed_dev_keys", Shard.global_id_for(developer_key.id).to_s)
          end

          it { is_expected.to be true }
        end

        context "when the placement is allowed by the domain" do
          before do
            Setting.set("#{restricted_placement}_allowed_launch_domains", domain)
          end

          it { is_expected.to be true }
        end

        context "when the placement is allowed by a wildcard domain" do
          before do
            Setting.set("#{restricted_placement}_allowed_launch_domains", "*.example.com")
          end

          it { is_expected.to be true }

          it "doesn't match a different domain that happens to end with the wildcard domain" do
            %w[fooexample.com http://fooexample.com https://fooexample.com].each do |domain|
              tool.update!(domain:)
              expect(tool.placement_allowed?(placement)).to be false
            end
          end

          context "and the tool's domain is nil" do
            before { tool.update!(domain: nil) }

            it { is_expected.to be false }
          end
        end

        context "when the tool has no domain and domain list is containing an empty space" do
          before do
            tool.update!(domain: "")
            tool.update!(developer_key: nil)
            Setting.set("#{restricted_placement}_allowed_launch_domains", ", ,,")
            Setting.set("#{restricted_placement}_allowed_dev_keys", ", ,,")
          end

          it { is_expected.to be false }
        end
      end
    end

    it "return true for all other placements" do
      expect(tool.placement_allowed?(:collaboration)).to be true
    end
  end

  describe "#save" do
    subject { tool }

    let(:tool_name) { "test tool" }
    let(:tool_id) { "test_tool_id" }
    let(:tool_domain) { "www.example.com" }
    let(:tool_version) { "1.1" }
    let(:tool_url) { "http://www.tool.com/launch" }
    let(:unified_tool_id) { "unified_tool_id_12345" }

    let_once(:tool) do
      ContextExternalTool.new(
        context: @course,
        consumer_key: "key",
        shared_secret: "secret",
        name: tool_name,
        tool_id:,
        domain: tool_domain,
        url: tool_url,
        lti_version: tool_version,
        root_account: @root_account
      )
    end

    context "the tool version is 1.1" do
      let(:tool_version) { "1.1" }

      before do
        allow(LearnPlatform::GlobalApi).to receive(:get_unified_tool_id).and_return(unified_tool_id)
      end

      it "calls the LearnPlatform::GlobalApi service and update the unified_tool_id attribute" do
        subject.save
        run_jobs
        expect(LearnPlatform::GlobalApi).to have_received(:get_unified_tool_id).with(
          { lti_domain: tool_domain,
            lti_name: tool_name,
            lti_tool_id: tool_id,
            lti_url: tool_url,
            lti_version: tool_version }
        )
        tool.reload
        expect(tool.unified_tool_id).to eq(unified_tool_id)
      end

      it "starts a background job to update the unified_tool_id" do
        expect do
          subject.save
        end.to change(Delayed::Job, :count).by(1)
      end

      context "when the tool is a redirect tool" do
        let(:redirect_url) { "https://example.com" }

        before do
          tool.tool_id = "redirect"
          tool.settings[:custom_fields] = { "url" => redirect_url }
        end

        it "calls the LearnPlatform::GlobalApi service with the correct lti_redirect_url" do
          subject.save
          run_jobs
          expect(LearnPlatform::GlobalApi).to have_received(:get_unified_tool_id).with(hash_including(lti_redirect_url: redirect_url))
        end
      end
    end

    context "the tool version is 1.3" do
      let(:tool_version) { "1.3" }
      let(:account) { account_model }

      let_once(:developer_key) { lti_developer_key_model(account:) }
      let_once(:tool_configuration) do
        lti_tool_configuration_model(developer_key:, unified_tool_id:)
      end
      let_once(:tool) do
        ContextExternalTool.new(
          context: @course,
          consumer_key: "key",
          shared_secret: "secret",
          name: tool_name,
          tool_id:,
          domain: tool_domain,
          url: tool_url,
          lti_version: tool_version,
          root_account: @root_account,
          developer_key:
        )
      end

      before do
        run_jobs # to empty the job queue
      end

      it "does not call the LearnPlatform::GlobalApi service" do
        allow(LearnPlatform::GlobalApi).to receive(:get_unified_tool_id)
        subject.save
        run_jobs
        expect(LearnPlatform::GlobalApi).not_to have_received(:get_unified_tool_id)
      end

      it "does update the unified_tool_id attribute" do
        subject.save
        run_jobs
        tool.reload
        expect(tool.unified_tool_id).to eq(unified_tool_id)
      end
    end

    context "when the tool is already existing" do
      before do
        subject.save
        run_jobs
        allow(LearnPlatform::GlobalApi).to receive(:get_unified_tool_id)
      end

      context "when the tool is 'deleted'" do
        it "does not call the LearnPlatform::GlobalApi service" do
          subject.workflow_state = "deleted"
          subject.name = "new name"
          subject.save
          run_jobs
          expect(LearnPlatform::GlobalApi).not_to have_received(:get_unified_tool_id)
        end
      end

      context "when the tool's name changed" do
        it "calls the LearnPlatform::GlobalApi service" do
          subject.name = "new name"
          subject.save
          run_jobs
          expect(LearnPlatform::GlobalApi).to have_received(:get_unified_tool_id)
        end
      end

      context "when the tool's description changed" do
        it "does not call the LearnPlatform::GlobalApi service" do
          subject.description = "new description"
          subject.save
          run_jobs
          expect(LearnPlatform::GlobalApi).not_to have_received(:get_unified_tool_id)
        end
      end
    end

    context "unified_tool_id backfill job" do
      let(:tool) { external_tool_model }

      it "can save last_updated" do
        now = Time.zone.now
        tool.unified_tool_id_last_updated_at = now
        expect(tool.save).to be true
        expect(tool.reload.unified_tool_id_last_updated_at).to eq(now)
      end

      it "can save needs_update" do
        expect(tool.unified_tool_id_needs_update).to be false
        tool.unified_tool_id_needs_update = true
        expect(tool.save).to be true
        expect(tool.reload.unified_tool_id_needs_update).to be true
      end
    end
  end

  describe "#can_access_content_tag?" do
    it "returns true for a 1.1 content tag with the same tool" do
      tool = external_tool_model

      content_tag = ContentTag.create!(context: @course, content: tool)
      expect(tool.can_access_content_tag?(content_tag)).to be true
    end

    context "when the content tag was created by a 1.1 tool that now corresponds to a 1.3 tool" do
      let(:domain) { "example.instructure.com" }
      let(:url) { "https://example.instructure.com" }
      let(:opts) { { domain:, url: } }
      let(:old_tool) { external_tool_model(opts:) }
      let(:developer_key) { DeveloperKey.create! }
      let(:new_tool1) { external_tool_1_3_model(opts:, developer_key:) }
      let(:new_tool2) { external_tool_1_3_model(opts:, developer_key:) }

      it "returns true if the 1.3 tool matches on developer_key (module item)" do
        content_tag = ContentTag.create!(context: @course, content: old_tool, url:)
        expect(ContextExternalTool).to receive(:from_content_tag).with(content_tag, content_tag.context).and_return(new_tool1)
        expect(new_tool2.can_access_content_tag?(content_tag)).to be true
      end

      it "returns true if the 1.3 tool matches on developer_key (assignment)" do
        assignment = assignment_model(context: @course, submission_types: "external_tool")
        content_tag = ContentTag.create!(context: assignment, content: old_tool, url:)
        expect(ContextExternalTool).to receive(:from_content_tag).with(content_tag, content_tag.context.context).and_return(new_tool1)
        expect(new_tool2.can_access_content_tag?(content_tag)).to be true
      end

      it "returns false if the 1.3 tool does not match on developer_key" do
        content_tag = ContentTag.create!(context: @course, content: old_tool, url:)
        new_tool1.update!(developer_key: DeveloperKey.create!)
        expect(ContextExternalTool).to receive(:from_content_tag).with(content_tag, content_tag.context).and_return(new_tool1)
        expect(new_tool2.can_access_content_tag?(content_tag)).to be false
      end
    end
  end
end<|MERGE_RESOLUTION|>--- conflicted
+++ resolved
@@ -48,8 +48,6 @@
     it "allows setting the root account" do
       expect(tool.root_account).to eq @root_account
     end
-<<<<<<< HEAD
-=======
 
     it "belongs to an lti registration" do
       expect(tool.lti_registration).to eq lti_registration
@@ -65,7 +63,6 @@
         expect(tool.reload.asset_processor_eula_required).to be false
       end
     end
->>>>>>> 1b4a2133
   end
 
   describe "#permission_given?" do
