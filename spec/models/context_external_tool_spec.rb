# frozen_string_literal: true

#
# Copyright (C) 2011 - present Instructure, Inc.
#
# This file is part of Canvas.
#
# Canvas is free software: you can redistribute it and/or modify it under
# the terms of the GNU Affero General Public License as published by the Free
# Software Foundation, version 3 of the License.
#
# Canvas is distributed in the hope that it will be useful, but WITHOUT ANY
# WARRANTY; without even the implied warranty of MERCHANTABILITY or FITNESS FOR
# A PARTICULAR PURPOSE. See the GNU Affero General Public License for more
# details.
#
# You should have received a copy of the GNU Affero General Public License along
# with this program. If not, see <http://www.gnu.org/licenses/>.

describe ContextExternalTool do
  before(:once) do
    @root_account = Account.default
    @account = account_model(root_account: @root_account, parent_account: @root_account)
    course_model(account: @account)
  end

  describe "associations and validations" do
    let_once(:developer_key) { DeveloperKey.create! }
    let_once(:lti_registration) { lti_registration_model }
    let_once(:tool) do
      ContextExternalTool.create!(
        context: @course,
        consumer_key: "key",
        shared_secret: "secret",
        name: "test tool",
        url: "http://www.tool.com/launch",
        developer_key:,
        lti_version: "1.3",
        root_account: @root_account,
        lti_registration:
      )
    end

    it "allows setting the developer key" do
      expect(tool.developer_key).to eq developer_key
    end

    it "allows setting the root account" do
      expect(tool.root_account).to eq @root_account
    end

    it "belongs to an lti registration" do
      expect(tool.lti_registration).to eq lti_registration
    end

    describe "asset_processor_eula_required" do
      it "defaults null for new tools" do
        expect(tool.asset_processor_eula_required).to be_nil
      end

      it "can be updated" do
        tool.update!(asset_processor_eula_required: false)
        expect(tool.reload.asset_processor_eula_required).to be false
      end
    end
  end

  describe "available_in_context?" do
    let_once(:account) { account_model }
    let_once(:registration) do
      lti_developer_key_model(account:).tap do |k|
        lti_tool_configuration_model(account: k.account, developer_key: k, lti_registration: k.lti_registration)
      end.lti_registration
    end
    let_once(:tool) { registration.new_external_tool(account) }

    context "with the lti_registrations_next flag off" do
      before do
        account.disable_feature!(:lti_registrations_next)
      end

      it "returns true" do
        expect(tool.available_in_context?(account)).to be true
      end

      it "returns true even if the tool is not set to available" do
        tool.context_controls.first.update!(available: false)
        expect(tool.available_in_context?(account)).to be true
      end
    end

    it "returns true for 1.1 tools" do
      lti_1_1_tool = external_tool_model(context: account)
      expect(lti_1_1_tool.available_in_context?(account)).to be true
    end

    it "returns true if the tool is set to available" do
      expect(tool.available_in_context?(account)).to be true
    end

    it "returns false if the tool is set to unavailable" do
      tool.context_controls.first.update!(available: false)

      expect(tool.available_in_context?(account)).to be false
    end

    it "ignores context controls associated with other tools from the same registration" do
      duplicate_tool = registration.new_external_tool(account)
      duplicate_tool.context_controls.first.update!(available: false)

      expect(tool.available_in_context?(account)).to be true
    end

    it "sends an error to sentry if no context control is found" do
      tool.context_controls.destroy_all

      sentry_scope = double(Sentry::Scope)
      expect(Sentry).to receive(:with_scope).and_yield(sentry_scope)
      expect(sentry_scope).to receive(:set_tags).with(context_id: account.global_id)
      expect(sentry_scope).to receive(:set_tags).with(lti_registration_id: tool.lti_registration.global_id)
      expect(sentry_scope).to receive(:set_context).with("tool", tool.global_id)

      expect(tool.available_in_context?(account)).to be true
    end
  end

  describe "#permission_given?" do
    subject { tool.permission_given?(launch_type, user, context) }

    let(:required_permission) { "some-permission" }
    let(:launch_type) { "some-launch-type" }
    let(:tool) do
      ContextExternalTool.create!(
        context: @root_account,
        name: "Requires Permission",
        consumer_key: "key",
        shared_secret: "secret",
        domain: "requires.permission.com",
        settings: {
          global_navigation: {
            "required_permissions" => required_permission,
            :text => "Global Navigation (permission checked)",
            :url => "http://requires.permission.com"
          },
          assignment_selection: {
            "required_permissions" => required_permission,
            :text => "Assignment selection",
            :url => "http://requires.permission.com"
          },
          course_navigation: {
            text: "Course Navigation",
            url: "https://doesnot.requirepermission.com"
          }
        }
      )
    end
    let(:course) { course_with_teacher(account: @root_account).context }
    let(:user) { course.teachers.first }
    let(:context) { course }

    context "when the placement does not require a specific permission" do
      let(:launch_type) { "course_navigation" }

      it { is_expected.to be true }

      context "and the context is blank" do
        let(:launch_type) { "course_navigation" }
        let(:context) { nil }

        it { is_expected.to be true }
      end
    end

    context "when the placement does require a specific permission" do
      context "and the context is blank" do
        let(:required_permission) { "view_group_pages" }
        let(:launch_type) { "assignment_selection" }
        let(:context) { nil }

        it { is_expected.to be false }
      end

      context "and the user has the needed permission in the context" do
        let(:required_permission) { "view_group_pages" }
        let(:launch_type) { "assignment_selection" }

        it { is_expected.to be true }
      end

      context 'and the placement is "global_navigation"' do
        context "and the user has an enrollment with the needed permission" do
          let(:required_permission) { "view_group_pages" }
          let(:launch_type) { "global_navigation" }

          it { is_expected.to be true }
        end
      end
    end
  end

  describe "#global_navigation_tools" do
    subject do
      ContextExternalTool.filtered_global_navigation_tools(
        @root_account,
        granted_permissions
      )
    end

    let(:granted_permissions) do
      ContextExternalTool.global_navigation_granted_permissions(root_account: @root_account,
                                                                user: global_nav_user,
                                                                context: global_nav_context,
                                                                session: nil)
    end
    let(:global_nav_user) { nil }
    let(:global_nav_context) { nil }
    let(:required_permission) { "some-permission" }

    let!(:permission_required_tool) do
      ContextExternalTool.create!(
        context: @root_account,
        name: "Requires Permission",
        consumer_key: "key",
        shared_secret: "secret",
        domain: "requires.permission.com",
        settings: {
          global_navigation: {
            "required_permissions" => required_permission,
            :text => "Global Navigation (permission checked)",
            :url => "http://requires.permission.com"
          }
        }
      )
    end
    let!(:no_permission_required_tool) do
      ContextExternalTool.create!(
        context: @root_account,
        name: "No Requires Permission",
        consumer_key: "key",
        shared_secret: "secret",
        domain: "no.requires.permission.com",
        settings: {
          global_navigation: {
            text: "Global Navigation (no permission)",
            url: "http://no.requries.permission.com"
          }
        }
      )
    end

    context "when a user and context are provided" do
      let(:global_nav_user) { @course.teachers.first }
      let(:global_nav_context) { @course }

      context "when the current user has the required permission" do
        let(:required_permission) { "send_messages_all" }

        before { @course.update!(workflow_state: "created") }

        it { is_expected.to match_array [no_permission_required_tool, permission_required_tool] }
      end

      context "when the current user does not have the required permission" do
        it { is_expected.to match_array [no_permission_required_tool] }
      end
    end

    context "when a user and context are not provided" do
      let(:required_permission) { nil }

      it { is_expected.to match_array [no_permission_required_tool, permission_required_tool] }
    end
  end

  describe "#login_or_launch_url" do
    let_once(:developer_key) { DeveloperKey.create! }
    let_once(:tool) do
      ContextExternalTool.create!(
        context: @course,
        consumer_key: "key",
        shared_secret: "secret",
        name: "test tool",
        url: "http://www.tool.com/launch",
        developer_key:
      )
    end

    it "returns the launch url" do
      expect(tool.login_or_launch_url).to eq tool.url
    end

    context "when a preferred_launch_url is specified" do
      let(:preferred_launch_url) { "https://www.test.com/tool-launch" }

      it "returns the preferred_launch_url" do
        expect(tool.login_or_launch_url(preferred_launch_url:)).to eq preferred_launch_url
      end
    end

    context "when the extension url is present" do
      let(:placement_url) { "http://www.test.com/editor_button" }

      before do
        tool.editor_button = {
          "url" => placement_url,
          "text" => "LTI 1.3 twoa",
          "enabled" => true,
          "icon_url" => "https://static.thenounproject.com/png/131630-200.png",
          "message_type" => "LtiDeepLinkingRequest",
          "canvas_icon_class" => "icon-lti"
        }
      end

      it "returns the extension url" do
        expect(tool.login_or_launch_url(extension_type: :editor_button)).to eq placement_url
      end
    end

    context "lti_1_3 tool" do
      let(:oidc_initiation_url) { "http://www.test.com/oidc/login" }

      before do
        tool.lti_version = "1.3"
        developer_key.update!(oidc_initiation_url:)
      end

      it "returns the oidc login url" do
        expect(tool.login_or_launch_url).to eq oidc_initiation_url
      end

      context "when the tool configuration has oidc_initiation_urls" do
        before do
          tool.settings["oidc_initiation_urls"] = {
            "us-west-2" => "http://www.test.com/oidc/login/oregon",
            "eu-west-1" => "http://www.test.com/oidc/login/ireland"
          }
        end

        it "returns the region-specific oidc login url" do
          allow(Shard.current.database_server).to receive(:config).and_return({ region: "eu-west-1" })
          expect(tool.login_or_launch_url).to eq "http://www.test.com/oidc/login/ireland"
        end

        it "falls back to the default oidc login url if there is none for the current region" do
          allow(Shard.current.database_server).to receive(:config).and_return({ region: "us-east-1" })
          expect(tool.login_or_launch_url).to eq "http://www.test.com/oidc/login"
        end

        context "when the developer key and active shard are different from the tool shard" do
          specs_require_sharding

          it "uses the tool shard for region" do
            shard1_tool = @shard1.activate do
              opts = {
                lti_version: 1.3,
                developer_key:,
                settings: {
                  "oidc_initiation_urls" => {
                    "us-west-2" => "http://www.test.com/oidc/login/oregon-tool2",
                    "eu-west-1" => "http://www.test.com/oidc/login/ireland-tool2"
                  }
                }
              }
              external_tool_model(context: account_model, opts:)
            end

            @shard2.activate do
              possible_shards = [developer_key.shard, shard1_tool.shard, Shard.current]
              expect(possible_shards.map(&:id).uniq.length).to eq(3)
              allow(shard1_tool.shard.database_server).to receive(:config).and_return({ region: "eu-west-1" })
              allow(Shard.current.database_server).to receive(:config).and_return({ region: "us-west-2" })
              expect(shard1_tool.login_or_launch_url).to eq "http://www.test.com/oidc/login/ireland-tool2"
            end
          end
        end
      end
    end
  end

  describe "#launch_url" do
    let_once(:tool) do
      ContextExternalTool.create!(
        context: @course,
        consumer_key: "key",
        shared_secret: "secret",
        name: "test tool",
        url: "http://www.tool.com/launch"
      )
    end

    it "returns the launch url" do
      expect(tool.launch_url).to eq tool.url
    end

    context "when a preferred_launch_url is specified" do
      let(:preferred_launch_url) { "https://www.test.com/tool-launch" }

      it "returns the preferred_launch_url" do
        expect(tool.launch_url(preferred_launch_url:)).to eq preferred_launch_url
      end
    end

    context "when the extension url is present" do
      let(:placement_url) { "http://www.test.com/editor_button" }

      before do
        tool.editor_button = {
          "url" => placement_url,
          "text" => "LTI 1.3 twoa",
          "enabled" => true,
          "icon_url" => "https://static.thenounproject.com/png/131630-200.png",
          "message_type" => "LtiDeepLinkingRequest",
          "canvas_icon_class" => "icon-lti"
        }
      end

      it "returns the extension url" do
        expect(tool.launch_url(extension_type: :editor_button)).to eq placement_url
      end
    end

    context "with a lti_1_3 tool" do
      before do
        tool.lti_version = "1.3"
      end

      context "when the extension target_link_uri is present" do
        let(:placement_url) { "http://www.test.com/editor_button" }

        before do
          tool.editor_button = {
            "target_link_uri" => placement_url,
            "text" => "LTI 1.3 twoa",
            "enabled" => true,
            "icon_url" => "https://static.thenounproject.com/png/131630-200.png",
            "message_type" => "LtiDeepLinkingRequest",
            "canvas_icon_class" => "icon-lti"
          }
        end

        it "returns the extension target_link_uri" do
          expect(tool.launch_url(extension_type: :editor_button)).to eq placement_url
        end
      end

      it "returns the launch url" do
        expect(tool.launch_url).to eq tool.url
      end
    end

    context "with environment-specific url overrides" do
      let(:override_url) { "http://www.test-beta.net/launch" }

      before do
        allow(tool).to receive(:url_with_environment_overrides).and_return(override_url)
      end

      it "returns the override url" do
        expect(tool.launch_url).to eq override_url
      end

      context "when the extension url is present" do
        let(:placement_url) { "http://www.test.com/editor_button" }
        let(:override_url) { "http://www.test-beta.net/editor_button" }

        before do
          tool.editor_button = {
            "url" => placement_url,
            "text" => "LTI 1.3 twoa",
            "enabled" => true,
            "icon_url" => "https://static.thenounproject.com/png/131630-200.png",
            "message_type" => "LtiDeepLinkingRequest",
            "canvas_icon_class" => "icon-lti"
          }
        end

        it "returns the extension url" do
          expect(tool.launch_url(extension_type: :editor_button)).to eq override_url
        end
      end
    end
  end

  describe "#url_with_environment_overrides" do
    subject { tool.url_with_environment_overrides(url, include_launch_url:) }

    let(:url) { "http://www.tool.com/launch" }
    let(:include_launch_url) { false }

    let_once(:tool) do
      ContextExternalTool.create!(
        context: @course,
        consumer_key: "key",
        shared_secret: "secret",
        name: "test tool",
        url:
      )
    end

    before do
      allow(ApplicationController).to receive_messages(test_cluster?: true, test_cluster_name: "beta")
      allow(tool).to receive(:use_environment_overrides?).and_return(true)
    end

    context "when prechecks do not pass" do
      before do
        allow(tool).to receive(:use_environment_overrides?).and_return(false)
      end

      it "does not override url" do
        expect(subject).to eq url
      end
    end

    context "when launch_url override is configured" do
      let(:override_url) { "http://www.test.com/override" }
      let(:include_launch_url) { true }

      before do
        tool.settings[:environments] = {
          launch_url: override_url
        }
      end

      it "returns the launch_url override" do
        expect(subject).to eq override_url
      end

      context "with base_url query string" do
        let(:url) { super() + "?hello=world" }

        it "includes the query string in returned url" do
          expect(subject).to eq override_url + "?hello=world"
        end
      end

      context "with launch_url query string" do
        let(:override_url) { super() + "?hello=world" }

        it "includes the query string in returned url" do
          expect(subject).to eq override_url
        end
      end

      context "with query strings on both urls" do
        let(:url) { super() + "?hello=world&test=this" }
        let(:override_url) { super() + "?hello=there" }

        it "merges both query strings in returned url" do
          expect(subject).to eq override_url + "&test=this"
        end
      end
    end

    context "when env_launch_url override is configured" do
      let(:override_url) { "http://www.test.com/override" }
      let(:beta_url) { "#{override_url}/beta" }
      let(:include_launch_url) { true }

      before do
        tool.settings[:environments] = {
          launch_url: override_url,
          beta_launch_url: beta_url
        }
      end

      it "prefers env_launch_url over launch_url" do
        expect(subject).to eq beta_url
      end
    end

    context "when domain override is configured" do
      let(:override_url) { "http://www.test-change.net/launch" }
      let(:override_domain) { "www.test-change.net" }

      before do
        tool.settings[:environments] = {
          domain: override_domain
        }
      end

      it "replaces the domain of launch_url with override" do
        expect(subject).to eq override_url
      end

      context "when domain includes protocol" do
        let(:override_domain) { "http://www.test-change.net" }

        it "replaces the domain with override" do
          expect(subject).to eq override_url
        end
      end

      context "when domain includes trailing slash" do
        let(:override_domain) { "www.test-change.net/" }

        it "replaces the domain with override" do
          expect(subject).to eq override_url
        end
      end
    end

    context "when env_domain override is configured" do
      let(:override_url) { "http://www.test-change.beta.net/launch" }
      let(:override_domain) { "www.test-change.net" }
      let(:beta_domain) { "www.test-change.beta.net" }

      before do
        tool.settings[:environments] = {
          domain: override_domain,
          beta_domain:
        }
      end

      it "replaces the domain of launch_url with override" do
        expect(subject).to eq override_url
      end
    end

    context "when both domain and launch_url override are configured" do
      let(:override_url) { "http://www.test-change.beta.net/launch" }
      let(:override_domain) { "www.test-change.net" }

      before do
        tool.settings[:environments] = {
          domain: override_domain,
          launch_url: override_url
        }
      end

      it "prefers domain override" do
        expect(subject).to eq "http://www.test-change.net/launch"
      end

      context "when include_launch_url is true" do
        let(:include_launch_url) { true }

        it "prefers url override over domain" do
          expect(subject).to eq override_url
        end
      end
    end

    # TODO: implement this behavior, both old and new don't account for it yet
    # context "when domain contains port" do
    #   let(:override_url) { "http://www.test-change.net:3001/launch" }
    #   let(:override_domain) { "www.test-change.net:3001" }
    #   let(:domain_with_port) { "localhost:3000" }
    #   let(:url) { "http://#{domain_with_port}/launch" }

    #   before do
    #     tool.domain = domain_with_port
    #     tool.url = url
    #     tool.settings[:environments] = {
    #       domain: override_domain
    #     }
    #     tool.save!
    #   end

    #   it "accounts for port when replacing" do
    #     expect(subject).to eq override_url
    #   end
    # end
  end

  describe "#domain_with_environment_overrides" do
    subject { tool.domain_with_environment_overrides }

    let(:domain) { "example.com" }
    let(:override_domain) { "beta.example.com" }

    let_once(:tool) do
      ContextExternalTool.create!(
        context: @course,
        consumer_key: "key",
        shared_secret: "secret",
        name: "test tool",
        domain:
      )
    end

    before do
      tool.settings[:environments] = { domain: override_domain }
      allow(tool).to receive(:use_environment_overrides?).and_return(true)
    end

    context "when prechecks do not pass" do
      before do
        allow(tool).to receive(:use_environment_overrides?).and_return(false)
      end

      it "returns base domain" do
        expect(subject).to eq domain
      end
    end

    context "when there is no environment override for domain" do
      before do
        tool.settings[:environments] = { launch_url: "https://example.com/test-launch" }
      end

      it "returns base domain" do
        expect(subject).to eq domain
      end
    end

    it "returns override domain" do
      expect(subject).to eq override_domain
    end
  end

  describe "#environment_overrides_for" do
    subject { tool.environment_overrides_for(key) }

    let(:key) { nil }
    let(:domain) { "test.example.com" }
    let(:beta_domain) { "beta.example.com" }
    let(:launch_url) { "https://example.com/test-launch" }
    let(:beta_launch_url) { "https://example.com/beta-launch" }

    let_once(:tool) do
      ContextExternalTool.create!(
        context: @course,
        consumer_key: "key",
        shared_secret: "secret",
        name: "test tool",
        domain: "example.com"
      )
    end

    before do
      tool.settings[:environments] = {}
      allow(ApplicationController).to receive_messages(test_cluster?: true, test_cluster_name: "beta")
    end

    context "when key isn't valid" do
      let(:key) { :wrong }

      it "returns nil" do
        expect(subject).to be_nil
      end
    end

    context "when tool doesn't have override for key" do
      let(:key) { "domain" }

      it "returns nil" do
        expect(subject).to be_nil
      end
    end

    context "domain override" do
      let(:key) { :domain }

      before do
        tool.settings[:environments][:domain] = domain
      end

      it "returns base domain override" do
        expect(subject).to eq domain
      end

      context "with env-specific override" do
        before do
          tool.settings[:environments][:beta_domain] = beta_domain
        end

        it "returns env-specific domain" do
          expect(subject).to eq beta_domain
        end
      end
    end

    context "launch_url override" do
      let(:key) { :launch_url }

      before do
        tool.settings[:environments][:launch_url] = launch_url
      end

      it "returns base launch_url override" do
        expect(subject).to eq launch_url
      end

      context "with env-specific override" do
        before do
          tool.settings[:environments][:beta_launch_url] = beta_launch_url
        end

        it "returns env-specific launch_url" do
          expect(subject).to eq beta_launch_url
        end
      end
    end
  end

  describe "#use_environment_overrides?" do
    subject { tool.use_environment_overrides? }

    let_once(:tool) do
      ContextExternalTool.create!(
        context: @course,
        consumer_key: "key",
        shared_secret: "secret",
        name: "test tool",
        domain: "example.com"
      )
    end

    before do
      tool.settings[:environments] = { domain: "beta.example.com" }
      allow(ApplicationController).to receive_messages(test_cluster?: true, test_cluster_name: "beta")
    end

    context "in standard Canvas" do
      before do
        allow(ApplicationController).to receive(:test_cluster?).and_return(false)
      end

      it { is_expected.to be false }
    end

    context "with a lti_1_3 tool" do
      before do
        tool.lti_version = "1.3"
      end

      it { is_expected.to be false }
    end

    context "when tool does not have overrides configured" do
      before do
        tool.settings.delete :environments
      end

      it { is_expected.to be false }
    end

    it { is_expected.to be true }
  end

  describe "#deployment_id" do
    let_once(:tool) do
      ContextExternalTool.create!(
        id: 1,
        context: @course,
        consumer_key: "key",
        shared_secret: "secret",
        name: "test tool",
        url: "http://www.tool.com/launch"
      )
    end

    it "returns the correct deployment_id" do
      expect(tool.deployment_id).to eq "#{tool.id}:#{Lti::V1p1::Asset.opaque_identifier_for(tool.context)}"
    end

    it "sends only 255 chars" do
      allow(Lti::V1p1::Asset).to receive(:opaque_identifier_for).and_return("a" * 256)
      expect(tool.deployment_id.size).to eq 255
    end
  end

  describe "#matches_host?" do
    subject { tool.matches_host?(given_url, use_environment_overrides:) }

    let(:tool) { external_tool_model }
    let(:given_url) { "https://www.given-url.com/test?foo=bar" }
    let(:use_environment_overrides) { false }

    context "when the tool has a url and no domain" do
      let(:url) { "https://app.test.com/foo" }

      before do
        tool.update!(
          domain: nil,
          url:
        )
      end

      context "and the tool url host does not match that of the given url host" do
        it { is_expected.to be false }
      end

      context "and the tool url host matches that of the given url host" do
        let(:url) { "https://www.given-url.com/foo?foo=bar" }

        it { is_expected.to be true }
      end

      context "and the tool url host matches except for case" do
        let(:url) { "https://www.GiveN-url.cOm/foo?foo=bar" }

        it { is_expected.to be true }
      end

      context "and use_environment_overrides is true" do
        let(:use_environment_overrides) { true }
        let(:override_url) { "https://beta.app.test.com/foo" }

        before do
          allow(tool).to receive(:use_environment_overrides?).and_return(true)

          tool.settings[:environments] = { launch_url: override_url }
          tool.save!
        end

        context "and the override url host does not match the given url host" do
          it { is_expected.to be false }
        end

        context "and the override url host matches the given url host" do
          let(:given_url) { "https://beta.app.test.com/foo?foo=bar" }

          it { is_expected.to be true }
        end
      end
    end

    context "when the tool has a domain and no url" do
      let(:domain) { "app.test.com" }

      before do
        tool.update!(
          url: nil,
          domain:
        )
      end

      context "and the tool domain host does not match that of the given url host" do
        it { is_expected.to be false }

        context "and the tool url and given url are both nil" do
          let(:given_url) { nil }

          it { is_expected.to be false }
        end
      end

      context "and the tool domain host matches that of the given url host" do
        let(:domain) { "www.given-url.com" }

        it { is_expected.to be true }
      end

      context "and the tool domain matches except for case" do
        let(:domain) { "www.gIvEn-URL.cOm" }

        it { is_expected.to be true }
      end

      context "and the tool domain contains the protocol" do
        let(:domain) { "https://www.given-url.com" }

        it { is_expected.to be true }
      end

      context "and the domain and given URL contain a port" do
        let(:domain) { "localhost:3001" }
        let(:given_url) { "http://localhost:3001/link_location" }

        it { is_expected.to be true }
      end
    end
  end

  describe "#matches_tool_domain?" do
    it "escapes the tool domain" do
      tool = external_tool_model(opts: { domain: "foo.bar.com" })
      tool.save
      expect(tool.matches_tool_domain?("https://waz.fooxbar.com")).to be false
      expect(tool.matches_tool_domain?("https://waz.foo.bar.com")).to be true
    end
  end

  describe "#duplicated_in_context?" do
    shared_examples_for "detects duplication in contexts" do
      subject { second_tool.duplicated_in_context? }

      let(:context) { raise "Override in spec" }
      let(:second_tool) { tool.dup }
      let(:settings) do
        {
          "editor_button" => {
            "icon_url" => "http://www.example.com/favicon.ico",
            "text" => "Example",
            "url" => "http://www.example.com",
            "selection_height" => 400,
            "selection_width" => 600
          }
        }
      end
      let(:tool) do
        ContextExternalTool.create!(
          settings:,
          context:,
          name: "first tool",
          consumer_key: "key",
          shared_secret: "secret",
          url: "http://www.tool.com/launch"
        )
      end

      context "when url is not set" do
        let(:domain) { "instructure.com" }

        before { tool.update!(url: nil, domain:) }

        context "when no other tools are installed in the context" do
          it "does not count as duplicate" do
            expect(tool.duplicated_in_context?).to be false
          end
        end

        context "when a tool with matching domain is found" do
          it { is_expected.to be true }
        end

        context "when a tool with matching domain is found in different context" do
          before { second_tool.update!(context: course_model) }

          it { is_expected.to be false }
        end

        context "when a tool with matching domain is not found" do
          before { second_tool.domain = "different-domain.com" }

          it { is_expected.to be false }
        end
      end

      context "when no other tools are installed in the context" do
        it "does not count as duplicate" do
          expect(tool.duplicated_in_context?).to be false
        end
      end

      context "when a tool with matching settings and different URL is found" do
        before { second_tool.url << "/different/url" }

        it { is_expected.to be false }
      end

      context "when a tool with different settings and matching URL is found" do
        before { second_tool.settings[:different_key] = "different value" }

        it { is_expected.to be true }
      end

      context "when a tool with different settings and different URL is found" do
        before do
          second_tool.url << "/different/url"
          second_tool.settings[:different_key] = "different value"
        end

        it { is_expected.to be false }
      end

      context "when a tool with matching settings and matching URL is found" do
        it { is_expected.to be true }
      end
    end

    context "duplicated in account chain" do
      it_behaves_like "detects duplication in contexts" do
        let(:context) { account_model }
      end
    end

    context "duplicated in course" do
      it_behaves_like "detects duplication in contexts" do
        let(:context) { course_model }
      end
    end

    context "called from another shard" do
      specs_require_sharding

      it_behaves_like "detects duplication in contexts" do
        # Some of the specs would fail if ContextToolFinder doesn't translate IDs correctly,
        # so that tests that.
        subject do
          second_tool
          @shard2.activate { second_tool.duplicated_in_context? }
        end

        let(:context) { course_model }
      end
    end

    it "uses Lti::ContextToolFinder" do
      course = course_model
      tool = ContextExternalTool.create!(
        context: course,
        name: "first tool",
        consumer_key: "key",
        shared_secret: "secret",
        domain: "www.tool.com"
      )

      expect(Lti::ContextToolFinder).to receive(:all_tools_scope_union)
        .with(course, base_scope: anything)
        .and_return(Lti::ScopeUnion.new([ContextExternalTool.all]))
      expect(tool.duplicated_in_context?).to be(true)
    end
  end

  describe "#calculate_identity_hash" do
    it "calculates an identity hash" do
      tool = external_tool_model
      expect { tool.calculate_identity_hash }.not_to raise_error
      expect(tool.calculate_identity_hash).to be_a(String)
    end

    it "reordering settings creates the same identity_hash" do
      tool1 = external_tool_model(context: @course, opts: { name: "t", consumer_key: "12345", shared_secret: "secret", url: "http://google.com/launch_url" })
      tool1.update(settings: { selection_width: 100, selection_height: 100, icon_url: "http://www.example.com/favicon.ico" })

      tool2 = external_tool_model(context: @course, opts: { name: "t", consumer_key: "12345", shared_secret: "secret", url: "http://google.com/launch_url" })
      tool2.update(settings: { icon_url: "http://www.example.com/favicon.ico", selection_height: 100, selection_width: 100 })
      expect(tool1.calculate_identity_hash).to eq tool2.calculate_identity_hash
    end

    it "changing the settings creates a different identity_hash" do
      tool1 = external_tool_model(context: @course, opts: { name: "t", consumer_key: "12345", shared_secret: "secret", url: "http://google.com/launch_url" })
      tool1.update(settings: { selection_width: 100, selection_height: 100, icon_url: "http://www.example.com/favicon.ico" })

      tool2 = external_tool_model(context: @course, opts: { name: "t", consumer_key: "12345", shared_secret: "secret", url: "http://google.com/launch_url" })
      tool2.update(settings: { selection_width: 100, selection_height: 100 })
      expect(tool1.calculate_identity_hash).not_to eq tool2.calculate_identity_hash
    end
  end

  describe "add_identity_hash" do
    it "adds 'duplicate' as the identity_hash if another tool already exists with that hash" do
      external_tool_model(context: @course)
      tool2 = external_tool_model(context: @course)
      expect(tool2.identity_hash).to eq "duplicate"
    end

    it "doesn't recalculate the identity field if none of the important fields have changed" do
      tool = external_tool_model
      ident_hash = tool.identity_hash
      expect(tool).not_to receive(:calculate_identity_hash)
      tool.update(updated_at: Time.zone.now)
      expect(tool.identity_hash).to eq ident_hash
    end

    it "does recalculate the identity field if one of the important fields has changed" do
      tool = external_tool_model
      ident_hash = tool.identity_hash
      expect(tool).to receive(:calculate_identity_hash)
      tool.update(name: "differenter_name")
      expect(tool.identity_hash).not_to eq ident_hash
    end
  end

  describe "#content_migration_configured?" do
    let(:tool) do
      ContextExternalTool.new.tap do |t|
        t.settings = {
          "content_migration" => {
            "export_start_url" => "https://lti.example.com/begin_export",
            "import_start_url" => "https://lti.example.com/begin_import",
          }
        }
      end
    end

    it "must return false when the content_migration key is missing from the settings hash" do
      tool.settings.delete("content_migration")
      expect(tool.content_migration_configured?).to be false
    end

    it "must return false when the content_migration key is present in the settings hash but the export_start_url sub key is missing" do
      tool.settings["content_migration"].delete("export_start_url")
      expect(tool.content_migration_configured?).to be false
    end

    it "must return false when the content_migration key is present in the settings hash but the import_start_url sub key is missing" do
      tool.settings["content_migration"].delete("import_start_url")
      expect(tool.content_migration_configured?).to be false
    end

    it "must return true when the content_migration key and all relevant sub-keys are present" do
      expect(tool.content_migration_configured?).to be true
    end
  end

  describe "url or domain validation" do
    it "validates with a domain setting" do
      @tool = @course.context_external_tools.create(name: "a", domain: "google.com", consumer_key: "12345", shared_secret: "secret")
      expect(@tool).not_to be_new_record
      expect(@tool.errors).to be_empty
    end

    it "validates with a url setting" do
      @tool = @course.context_external_tools.create(name: "a", url: "http://google.com", consumer_key: "12345", shared_secret: "secret")
      expect(@tool).not_to be_new_record
      expect(@tool.errors).to be_empty
    end

    it "validates with a canvas lti extension url setting" do
      @tool = @course.context_external_tools.new(name: "a", consumer_key: "12345", shared_secret: "secret")
      @tool.editor_button = {
        "icon_url" => "http://www.example.com/favicon.ico",
        "text" => "Example",
        "url" => "http://www.example.com",
        "selection_height" => 400,
        "selection_width" => 600
      }
      @tool.save
      expect(@tool).not_to be_new_record
      expect(@tool.errors).to be_empty
    end

    def url_test(nav_url = nil)
      course_with_teacher(active_all: true)
      @tool = @course.context_external_tools.new(name: "a", consumer_key: "12345", shared_secret: "secret", url: "http://www.example.com")
      Lti::ResourcePlacement::PLACEMENTS.each do |type|
        @tool.send :"#{type}=", {
          url: nav_url,
          text: "Example",
          icon_url: "http://www.example.com/image.ico",
          selection_width: 50,
          selection_height: 50
        }

        launch_url = @tool.extension_setting(type, :url)

        if nav_url
          expect(launch_url).to eq nav_url
        else
          expect(launch_url).to eq @tool.url
        end
      end
    end

    it "allows extension to not have a url if the main config has a url" do
      url_test
    end

    it "prefers the extension url to the main config url" do
      url_test("https://example.com/special_launch_of_death")
    end

    it "does not allow extension with no custom url and a domain match" do
      @tool = @course.context_external_tools.create!(name: "a", domain: "google.com", consumer_key: "12345", shared_secret: "secret")
      @tool.course_navigation = {
        text: "Example"
      }
      @tool.save!
      expect(@tool.has_placement?(:course_navigation)).to be false
    end

    it "does not validate with no domain or url setting" do
      @tool = @course.context_external_tools.create(name: "a", consumer_key: "12345", shared_secret: "secret")
      expect(@tool).to be_new_record
      expect(@tool.errors["url"]).to eq ["Either the url or domain should be set."]
      expect(@tool.errors["domain"]).to eq ["Either the url or domain should be set."]
    end

    it "accepts both a domain and a url" do
      @tool = @course.context_external_tools.create(name: "a", domain: "google.com", url: "http://google.com", consumer_key: "12345", shared_secret: "secret")
      expect(@tool).not_to be_new_record
      expect(@tool.errors).to be_empty
    end
  end

  it "allows extension with only 'enabled' key" do
    @tool = @course.context_external_tools.create!(name: "a", url: "http://google.com", consumer_key: "12345", shared_secret: "secret")
    @tool.course_navigation = {
      enabled: "true"
    }
    @tool.save!
    expect(@tool.has_placement?(:course_navigation)).to be true
  end

  it "allows accept_media_types setting exclusively for file_menu extension" do
    @tool = @course.context_external_tools.create!(name: "a", url: "http://google.com", consumer_key: "12345", shared_secret: "secret")
    @tool.course_navigation = {
      accept_media_types: "types"
    }
    @tool.file_menu = {
      accept_media_types: "types"
    }
    @tool.save!
    expect(@tool.extension_setting(:course_navigation, :accept_media_types)).to be_blank
    expect(@tool.extension_setting(:file_menu, :accept_media_types)).to eq "types"
  end

  it "allows description and require_resource_selection exclusively for submission_type_selection extension" do
    @tool = external_tool_model
    description = "my description"
    require_resource_selection = true
    @tool.submission_type_selection = { description:, require_resource_selection: }
    @tool.file_menu = { description:, require_resource_selection: }
    @tool.save!
    expect(@tool.extension_setting(:submission_type_selection, :description)).to eq description
    expect(@tool.extension_setting(:submission_type_selection, :require_resource_selection)).to eq require_resource_selection
    expect(@tool.extension_setting(:file_menu, :description)).to be_blank
    expect(@tool.extension_setting(:file_menu, :require_resource_selection)).to be_blank
  end

  it "clears disabled extensions" do
    @tool = @course.context_external_tools.create!(name: "a", url: "http://google.com", consumer_key: "12345", shared_secret: "secret")
    @tool.course_navigation = {
      enabled: "false"
    }
    @tool.save!
    expect(@tool.has_placement?(:course_navigation)).to be false
  end

  describe "validate_urls" do
    subject { tool.valid? }

    let(:tool) do
      course.context_external_tools.build(
        name: "a", url:, consumer_key: "12345", shared_secret: "secret", settings:
      )
    end
    let(:settings) { {} }
    let_once(:course) { course_model }
    let(:url) { "https://example.com" }

    context "with bad launch_url" do
      let(:url) { "https://example.com>" }

      it { is_expected.to be false }
    end

    context "with bad settings_url" do
      let(:settings) do
        { course_navigation: {
          url: "https://example.com>",
          text: "Example",
          icon_url: "http://www.example.com/image.ico",
          selection_width: 50,
          selection_height: 50
        } }
      end

      it { is_expected.to be false }
    end
  end

  describe "active?" do
    subject { tool.active? }

    let(:tool) { external_tool_model(opts: tool_opts) }
    let(:tool_opts) { {} }

    it { is_expected.to be true }

    context 'when "workflow_state" is "deleted"' do
      let(:tool_opts) { { workflow_state: "deleted" } }

      it { is_expected.to be false }
    end

    context 'when "workflow_state" is "disabled"' do
      let(:tool_opts) { { workflow_state: "disabled" } }

      it { is_expected.to be false }
    end
  end

  describe "uses_preferred_lti_version?" do
    subject { tool.uses_preferred_lti_version? }

    let_once(:tool) { external_tool_model }

    it { is_expected.to be false }

    context "when the tool uses LTI 1.3" do
      before do
        tool.lti_version = "1.3"
        tool.save!
      end

      it { is_expected.to be true }
    end
  end

  describe "#extension_setting" do
    let(:tool) do
      tool = @course.context_external_tools.new(name: "bob",
                                                consumer_key: "bob",
                                                shared_secret: "bob")
      tool.url = "http://www.example.com/basic_lti"
      tool.settings[:windowTarget] = "_blank"
      tool.save!
      tool
    end

    it "returns the top level extension setting if no placement is given" do
      expect(tool.extension_setting(nil, :windowTarget)).to eq "_blank"
    end

    context "with environment-specific overrides" do
      let(:override_url) { "http://www.example.com/icon/override" }
      let(:launch_url) { "http://www.example.com/launch/course_navigation" }

      before do
        allow(tool).to receive(:url_with_environment_overrides).and_return(override_url)
        tool.course_navigation = {
          url: launch_url,
          icon_url: "http://www.example.com/icon/course_navigation"
        }
      end

      it "returns override for icon_url" do
        expect(tool.extension_setting(:course_navigation, :icon_url)).to eq override_url
      end

      it "returns actual url for other properties" do
        expect(tool.extension_setting(:course_navigation, :url)).to eq launch_url
      end
    end
  end

  describe "#icon_url" do
    let(:icon_url) { "http://wwww.example.com/icon/lti" }
    let(:tool) do
      tool = @course.context_external_tools.new(name: "bob",
                                                consumer_key: "bob",
                                                shared_secret: "bob")
      tool.url = "http://www.example.com/basic_lti"
      tool.settings[:icon_url] = icon_url
      tool.save!
      tool
    end

    it "returns settings.icon_url" do
      expect(tool.icon_url).to eq tool.settings[:icon_url]
    end

    context "with environment-specific overrides" do
      let(:override_url) { "http://www.example.com/icon/override" }

      before do
        allow(tool).to receive(:url_with_environment_overrides).and_return(override_url)
      end

      it "returns override for icon_url" do
        expect(tool.icon_url).to eq override_url
      end
    end
  end

  describe "custom fields" do
    it "parses custom_fields_string from a text field" do
      tool = @course.context_external_tools.create!(name: "a", url: "http://www.google.com", consumer_key: "12345", shared_secret: "secret")
      tool.custom_fields_string = ("a=1\nbT^@!#n_40=123\n\nc=")
      expect(tool.custom_fields).not_to be_nil
      expect(tool.custom_fields.keys.length).to eq 2
      expect(tool.custom_fields["a"]).to eq "1"
      expect(tool.custom_fields["bT^@!#n_40"]).to eq "123"
      expect(tool.custom_fields["c"]).to be_nil
    end

    it "returns custom_fields_string as a text-formatted field" do
      tool = @course.context_external_tools.create!(name: "a", url: "http://www.google.com", consumer_key: "12345", shared_secret: "secret", custom_fields: { "a" => "123", "b" => "456" })
      fields_string = tool.custom_fields_string
      expect(fields_string).to eq "a=123\nb=456"
    end

    it "merges custom fields for extension launches" do
      course_with_teacher(active_all: true)
      @tool = @course.context_external_tools.new(name: "a", consumer_key: "12345", shared_secret: "secret", custom_fields: { "a" => "1", "b" => "2" }, url: "http://www.example.com")
      Lti::ResourcePlacement::PLACEMENTS.each do |type|
        @tool.send :"#{type}=", {
          text: "Example",
          url: "http://www.example.com",
          icon_url: "http://www.example.com/image.ico",
          custom_fields: { "b" => "5", "c" => "3" },
          selection_width: 50,
          selection_height: 50
        }
        @tool.save!

        hash = @tool.set_custom_fields(type)
        expect(hash["custom_a"]).to eq "1"
        expect(hash["custom_b"]).to eq "5"
        expect(hash["custom_c"]).to eq "3"

        @tool.settings[type.to_sym][:custom_fields] = nil
        hash = @tool.set_custom_fields(type)

        expect(hash["custom_a"]).to eq "1"
        expect(hash["custom_b"]).to eq "2"
        expect(hash).not_to have_key("custom_c")
      end
    end
  end

  describe "placements" do
    it "returns multiple requested placements" do
      tool1 = @course.context_external_tools.create!(name: "First Tool", url: "http://www.example.com", consumer_key: "key", shared_secret: "secret")
      tool2 = @course.context_external_tools.new(name: "Another Tool", consumer_key: "key", shared_secret: "secret")
      tool2.settings[:editor_button] = { url: "http://www.example.com", icon_url: "http://www.example.com", selection_width: 100, selection_height: 100 }.with_indifferent_access
      tool2.save!
      tool3 = @course.context_external_tools.new(name: "Third Tool", consumer_key: "key", shared_secret: "secret")
      tool3.settings[:resource_selection] = { url: "http://www.example.com", icon_url: "http://www.example.com", selection_width: 100, selection_height: 100 }.with_indifferent_access
      tool3.save!
      placements = Lti::ResourcePlacement::LEGACY_DEFAULT_PLACEMENTS + ["resource_selection"]
      expect(ContextExternalTool.where(context: @course).placements(*placements).to_a).to contain_exactly(tool1, tool3)
    end

    it "only returns a single requested placements" do
      @course.context_external_tools.create!(name: "First Tool", url: "http://www.example.com", consumer_key: "key", shared_secret: "secret")
      tool2 = @course.context_external_tools.new(name: "Another Tool", consumer_key: "key", shared_secret: "secret")
      tool2.settings[:editor_button] = { url: "http://www.example.com", icon_url: "http://www.example.com", selection_width: 100, selection_height: 100 }.with_indifferent_access
      tool2.save!
      tool3 = @course.context_external_tools.new(name: "Third Tool", consumer_key: "key", shared_secret: "secret")
      tool3.settings[:resource_selection] = { url: "http://www.example.com", icon_url: "http://www.example.com", selection_width: 100, selection_height: 100 }.with_indifferent_access
      tool3.save!
      expect(ContextExternalTool.where(context: @course).placements("resource_selection").to_a).to eql([tool3])
    end

    it "doesn't return not selectable tools placements for module_item" do
      tool1 = @course.context_external_tools.create!(name: "First Tool", url: "http://www.example.com", consumer_key: "key", shared_secret: "secret")
      tool2 = @course.context_external_tools.new(name: "Another Tool", consumer_key: "key", shared_secret: "secret")
      tool2.settings[:editor_button] = { url: "http://www.example.com", icon_url: "http://www.example.com", selection_width: 100, selection_height: 100 }.with_indifferent_access
      tool2.save!
      tool3 = @course.context_external_tools.new(name: "Third Tool", consumer_key: "key", shared_secret: "secret")
      tool3.settings[:resource_selection] = { url: "http://www.example.com", icon_url: "http://www.example.com", selection_width: 100, selection_height: 100 }.with_indifferent_access
      tool3.not_selectable = true
      tool3.save!
      expect(ContextExternalTool.where(context: @course).placements(*Lti::ResourcePlacement::LEGACY_DEFAULT_PLACEMENTS).to_a).to eql([tool1])
    end

    context "when passed the legacy default placements" do
      it "doesn't return tools with a developer key (LTI 1.3 tools)" do
        tool1 = @course.context_external_tools.create!(
          name: "First Tool", url: "http://www.example.com", consumer_key: "key", shared_secret: "secret"
        )
        @course.context_external_tools.create!(
          name: "First Tool", url: "http://www.example.com", consumer_key: "key", shared_secret: "secret", developer_key: DeveloperKey.create!, lti_version: "1.3"
        )
        expect(ContextExternalTool.where(context: @course).placements(*Lti::ResourcePlacement::LEGACY_DEFAULT_PLACEMENTS).to_a).to eql([tool1])
      end
    end

    describe "enabling/disabling placements" do
      let!(:tool) do
        tool = @course.context_external_tools.create!(name: "First Tool", url: "http://www.example.com", consumer_key: "key", shared_secret: "secret")
        tool.homework_submission = { enabled: true, selection_height: 300 }
        tool.save
        tool
      end

      it "moves inactive placement data back to active when re-enabled" do
        tool.homework_submission = { enabled: false }
        expect(tool.settings[:inactive_placements][:homework_submission][:enabled]).to be_falsey

        tool.homework_submission = { enabled: true }
        expect(tool.settings[:homework_submission]).to include({ enabled: true, selection_height: 300 })
        expect(tool.settings).not_to have_key(:inactive_placements)
      end

      it "moves placement data to inactive placements when disabled" do
        tool.homework_submission = { enabled: false }
        expect(tool.settings[:inactive_placements][:homework_submission]).to include({ enabled: false, selection_height: 300 })
        expect(tool.settings).not_to have_key(:homework_submission)
      end

      it "keeps already inactive placement data when disabled again" do
        tool.homework_submission = { enabled: false }
        expect(tool.settings[:inactive_placements][:homework_submission]).to include({ enabled: false, selection_height: 300 })

        tool.homework_submission = { enabled: false }
        expect(tool.settings[:inactive_placements][:homework_submission]).to include({ enabled: false, selection_height: 300 })
      end

      it "keeps already active placement data when enabled again" do
        tool.homework_submission = { enabled: true }
        expect(tool.settings[:homework_submission]).to include({ enabled: true, selection_height: 300 })
      end

      it "toggles not_selectable when placement is resource_selection" do
        tool.resource_selection = { enabled: true }

        tool.resource_selection = { enabled: false }
        tool.save
        expect(tool.not_selectable).to be_truthy

        tool.resource_selection = { enabled: true }
        tool.save
        expect(tool.not_selectable).to be_falsy
      end
    end
  end

  describe "visible" do
    it "returns all tools to admins" do
      course_with_teacher(active_all: true, user: user_with_pseudonym, account: @account)
      tool1 = @course.context_external_tools.create!(name: "1", url: "http://www.example.com", consumer_key: "key", shared_secret: "secret")
      tool2 = @course.context_external_tools.new(name: "2", consumer_key: "key", shared_secret: "secret")
      tool2.settings[:assignment_view] = { url: "http://www.example.com" }.with_indifferent_access
      tool2.save!
      expect(ContextExternalTool.where(context: @course).visible(@user, @course, nil, []).to_a).to contain_exactly(tool1, tool2)
    end

    it "returns nothing if a non-admin requests without specifying placement" do
      course_with_student(active_all: true, user: user_with_pseudonym, account: @account)
      @course.context_external_tools.create!(name: "1", url: "http://www.example.com", consumer_key: "key", shared_secret: "secret")
      tool2 = @course.context_external_tools.new(name: "2", consumer_key: "key", shared_secret: "secret")
      tool2.settings[:assignment_view] = { url: "http://www.example.com" }.with_indifferent_access
      tool2.save!
      expect(ContextExternalTool.where(context: @course).visible(@user, @course, nil, []).to_a).to eql([])
    end

    it "returns only tools with placements matching the requested placement" do
      course_with_student(active_all: true, user: user_with_pseudonym, account: @account)
      @course.context_external_tools.create!(name: "1", url: "http://www.example.com", consumer_key: "key", shared_secret: "secret")
      tool2 = @course.context_external_tools.new(name: "2", consumer_key: "key", shared_secret: "secret")
      tool2.settings[:assignment_view] = { url: "http://www.example.com" }.with_indifferent_access
      tool2.save!
      expect(ContextExternalTool.where(context: @course).visible(@user, @course, nil, ["assignment_view"]).to_a).to eql([tool2])
    end

    it "does not return admin tools to students" do
      course_with_student(active_all: true, user: user_with_pseudonym, account: @account)
      tool = @course.context_external_tools.create!(name: "1", url: "http://www.example.com", consumer_key: "key", shared_secret: "secret")
      tool.settings[:assignment_view] = { url: "http://www.example.com", visibility: "admins" }.with_indifferent_access
      tool.save!
      expect(ContextExternalTool.where(context: @course).visible(@user, @course, nil, ["assignment_view"]).to_a).to eql([])
    end

    it "does return member tools to students" do
      course_with_student(active_all: true, user: user_with_pseudonym, account: @account)
      tool = @course.context_external_tools.create!(name: "1", url: "http://www.example.com", consumer_key: "key", shared_secret: "secret")
      tool.settings[:assignment_view] = { url: "http://www.example.com", visibility: "members" }.with_indifferent_access
      tool.save!
      expect(ContextExternalTool.where(context: @course).visible(@user, @course, nil, ["assignment_view"]).to_a).to eql([tool])
    end

    it "does not return member tools to public" do
      tool = @course.context_external_tools.create!(name: "1", url: "http://www.example.com", consumer_key: "key", shared_secret: "secret")
      tool.settings[:assignment_view] = { url: "http://www.example.com", visibility: "members" }.with_indifferent_access
      tool.save!
      expect(ContextExternalTool.where(context: @course).visible(nil, @course, nil, ["assignment_view"]).to_a).to eql([])
    end

    it "does return public tools to public" do
      tool = @course.context_external_tools.create!(name: "1", url: "http://www.example.com", consumer_key: "key", shared_secret: "secret")
      tool.settings[:assignment_view] = { url: "http://www.example.com", visibility: "public" }.with_indifferent_access
      tool.save!
      expect(ContextExternalTool.where(context: @course).visible(nil, @course, nil, ["assignment_view"]).to_a).to eql([tool])
    end
  end

  describe "infer_defaults" do
    def new_external_tool
      @root_account.context_external_tools.new(name: "t", consumer_key: "12345", shared_secret: "secret", domain: "google.com")
    end

    context "setting the root account" do
      let(:new_tool) do
        context.context_external_tools.new(
          name: "test",
          consumer_key: "key",
          shared_secret: "secret",
          domain: "www.test.com"
        )
      end

      shared_examples_for "a tool that infers the root account" do
        let(:context) { raise 'set "context" in examples' }

        it "sets the root account" do
          expect { new_tool.save! }.to change { new_tool.root_account }.from(nil).to context.root_account
        end
      end

      context "when the context is a course" do
        it_behaves_like "a tool that infers the root account" do
          let(:context) { course_model }
        end
      end

      context "when the context is an account" do
        it_behaves_like "a tool that infers the root account" do
          let(:context) { account_model }
        end
      end
    end

    it "requires valid configuration for user navigation settings" do
      tool = new_external_tool
      tool.settings = { user_navigation: { bob: "asfd" } }
      tool.save
      expect(tool.user_navigation).to be_nil
      tool.settings = { user_navigation: { url: "http://www.example.com" } }
      tool.save
      expect(tool.user_navigation).not_to be_nil
    end

    it "requires valid configuration for course navigation settings" do
      tool = new_external_tool
      tool.settings = { course_navigation: { bob: "asfd" } }
      tool.save
      expect(tool.course_navigation).to be_nil
      tool.settings = { course_navigation: { url: "http://www.example.com" } }
      tool.save
      expect(tool.course_navigation).not_to be_nil
    end

    it "requires valid configuration for account navigation settings" do
      tool = new_external_tool
      tool.settings = { account_navigation: { bob: "asfd" } }
      tool.save
      expect(tool.account_navigation).to be_nil
      tool.settings = { account_navigation: { url: "http://www.example.com" } }
      tool.save
      expect(tool.account_navigation).not_to be_nil
    end

    it "requires valid configuration for resource selection settings" do
      tool = new_external_tool
      tool.settings = { resource_selection: { bob: "asfd" } }
      tool.save
      expect(tool.resource_selection).to be_nil
      tool.settings = { resource_selection: { url: "http://www.example.com", selection_width: 100, selection_height: 100 } }
      tool.save
      expect(tool.resource_selection).not_to be_nil
    end

    it "requires valid configuration for editor button settings" do
      tool = new_external_tool
      tool.settings = { editor_button: { bob: "asfd" } }
      tool.save
      expect(tool.editor_button).to be_nil
      tool.settings = { editor_button: { url: "http://www.example.com" } }
      tool.save
      # icon_url now optional, a default will be provided
      expect(tool.editor_button).not_to be_nil
      tool.settings = { editor_button: { url: "http://www.example.com", icon_url: "http://www.example.com", selection_width: 100, selection_height: 100 } }
      tool.save
      expect(tool.editor_button).not_to be_nil
    end

    it "sets user_navigation if navigation configured" do
      tool = new_external_tool
      tool.settings = { user_navigation: { url: "http://www.example.com" } }
      expect(tool.has_placement?(:user_navigation)).to be_falsey
      tool.save
      expect(tool.has_placement?(:user_navigation)).to be_truthy
    end

    it "sets course_navigation if navigation configured" do
      tool = new_external_tool
      tool.settings = { course_navigation: { url: "http://www.example.com" } }
      expect(tool.has_placement?(:course_navigation)).to be_falsey
      tool.save
      expect(tool.has_placement?(:course_navigation)).to be_truthy
    end

    it "sets account_navigation if navigation configured" do
      tool = new_external_tool
      tool.settings = { account_navigation: { url: "http://www.example.com" } }
      expect(tool.has_placement?(:account_navigation)).to be_falsey
      tool.save
      expect(tool.has_placement?(:account_navigation)).to be_truthy
    end

    it "sets resource_selection if selection configured" do
      tool = new_external_tool
      tool.settings = { resource_selection: { url: "http://www.example.com", selection_width: 100, selection_height: 100 } }
      expect(tool.has_placement?(:resource_selection)).to be_falsey
      tool.save
      expect(tool.has_placement?(:resource_selection)).to be_truthy
    end

    it "sets editor_button if button configured" do
      tool = new_external_tool
      tool.settings = { editor_button: { url: "http://www.example.com", icon_url: "http://www.example.com", selection_width: 100, selection_height: 100 } }
      expect(tool.has_placement?(:editor_button)).to be_falsey
      tool.save
      expect(tool.has_placement?(:editor_button)).to be_truthy
    end

    it "removes and add placements according to configuration" do
      tool = new_external_tool
      tool.settings = {
        editor_button: { url: "http://www.example.com", icon_url: "http://www.example.com", selection_width: 100, selection_height: 100 },
        resource_selection: { url: "http://www.example.com", selection_width: 100, selection_height: 100 }
      }
      tool.save!
      expect(tool.context_external_tool_placements.pluck(:placement_type)).to match_array(["editor_button", "resource_selection"])
      tool.settings.delete(:editor_button)
      tool.settings[:account_navigation] = { url: "http://www.example.com" }
      tool.save!
      expect(tool.context_external_tool_placements.pluck(:placement_type)).to match_array(["resource_selection", "account_navigation"])
    end

    it "allows setting tool_id and icon_url" do
      tool = new_external_tool
      tool.tool_id = "new_tool"
      tool.icon_url = "http://www.example.com/favicon.ico"
      tool.save
      expect(tool.tool_id).to eq "new_tool"
      expect(tool.icon_url).to eq "http://www.example.com/favicon.ico"
    end
  end

  describe "extension settings" do
    let(:tool) do
      tool = @root_account.context_external_tools.new({ name: "t", consumer_key: "12345", shared_secret: "secret", url: "http://google.com/launch_url" })
      tool.settings = { selection_width: 100, selection_height: 100, icon_url: "http://www.example.com/favicon.ico" }
      tool.save
      tool
    end

    it "gets the tools launch url if no extension urls are configured" do
      tool.editor_button = { enabled: true }
      tool.save
      expect(tool.editor_button(:url)).to eq "http://google.com/launch_url"
    end

    it "falls back to tool defaults" do
      tool.editor_button = { url: "http://www.example.com" }
      tool.save
      expect(tool.editor_button).not_to be_nil
      expect(tool.editor_button(:url)).to eq "http://www.example.com"
      expect(tool.editor_button(:icon_url)).to eq "http://www.example.com/favicon.ico"
      expect(tool.editor_button(:selection_width)).to eq 100
    end

    it "returns nil if the tool is not enabled" do
      expect(tool.resource_selection).to be_nil
      expect(tool.resource_selection(:url)).to be_nil
    end

    it "gets properties for each tool extension" do
      tool.course_navigation = { enabled: true }
      tool.account_navigation = { enabled: true }
      tool.user_navigation = { enabled: true }
      tool.resource_selection = { enabled: true }
      tool.editor_button = { enabled: true }
      tool.save
      expect(tool.course_navigation).not_to be_nil
      expect(tool.account_navigation).not_to be_nil
      expect(tool.user_navigation).not_to be_nil
      expect(tool.resource_selection).not_to be_nil
      expect(tool.editor_button).not_to be_nil
    end

    it "gets and keeps launch_height setting from extension" do
      tool.course_navigation = { enabled: true, launch_height: 200 }
      tool.save
      expect(tool.course_navigation[:launch_height]).to be 200
    end

    context "placement enabled setting" do
      context "when placement has enabled defined" do
        before do
          tool.course_navigation = { enabled: false }
          tool.save
        end

        it "includes enabled from placement" do
          expect(tool.course_navigation[:enabled]).to be false
        end
      end

      context "when placement does not have enabled defined" do
        before do
          tool.course_navigation = { text: "hello world" }
        end

        it "includes enabled: true" do
          expect(tool.course_navigation[:enabled]).to be true
        end
      end
    end

    describe "display_type" do
      it "is 'in_context' by default" do
        expect(tool.display_type(:course_navigation)).to eq "in_context"
        tool.course_navigation = { enabled: true }
        tool.save!
        expect(tool.display_type("course_navigation")).to eq "in_context"
      end

      it "is configurable by a property" do
        tool.course_navigation = { enabled: true }
        tool.settings[:display_type] = "custom_display_type"
        tool.save!
        expect(tool.display_type("course_navigation")).to eq "custom_display_type"
      end

      it "is configurable in extension" do
        tool.course_navigation = { display_type: "other_display_type" }
        tool.save!
        expect(tool.display_type("course_navigation")).to eq "other_display_type"
      end

      it "is 'full_width' for global_navigation and analytics_hub by default" do
        tool.global_navigation = { enabled: true }
        tool.analytics_hub = { enabled: true }
        tool.save!
        expect(tool.display_type("global_navigation")).to eq "full_width"
        expect(tool.display_type("analytics_hub")).to eq "full_width"
      end

      it "allows the 'full_width' default for global_navigation and analytics_hub to be overridden with accepted type" do
        tool.global_navigation = { display_type: "borderless" }
        tool.analytics_hub = { display_type: "borderless" }
        tool.save!
        expect(tool.display_type("global_navigation")).to eq "borderless"
        expect(tool.display_type("analytics_hub")).to eq "borderless"
      end

      it "does not allow the 'full_width' default for global_navigation and analytics_hub to be overridden with unaccepted type" do
        tool.global_navigation = { display_type: "other_display_type" }
        tool.analytics_hub = { display_type: "other_display_type" }
        tool.save!
        expect(tool.display_type("global_navigation")).to eq "full_width"
        expect(tool.display_type("analytics_hub")).to eq "full_width"
      end

      it "is full_width for global_navigation when tool does not define global_navigation" do
        tool.global_navigation = nil
        tool.save!
        expect(tool.display_type("global_navigation")).to eq "full_width"
      end
    end

    describe "validation" do
      def set_visibility(v)
        tool.file_menu = { enabled: true, visibility: v }
        tool.save!
        tool.reload
      end

      context "when visibility is included in placement config" do
        it "accepts `admins`" do
          set_visibility("admins")
          expect(tool.file_menu[:visibility]).to eq "admins"
        end

        it "accepts `members`" do
          set_visibility("members")
          expect(tool.file_menu[:visibility]).to eq "members"
        end

        it "accepts `public`" do
          set_visibility("public")
          expect(tool.file_menu[:visibility]).to eq "public"
        end

        it "does not accept any other values" do
          set_visibility("public")
          set_visibility("fake")
          expect(tool.file_menu[:visibility]).to eq "public"
        end

        it "accepts `nil` and removes visibility" do
          set_visibility("members")
          set_visibility(nil)
          expect(tool.file_menu).not_to have_key(:visibility)
        end
      end
    end
  end

  describe "#setting_with_default_enabled" do
    subject do
      tool.setting_with_default_enabled(type)
    end

    let(:tool) do
      t = external_tool_model(context: @root_account)
      t.settings = settings
      t.save
      t
    end

    context "when settings does not contain type" do
      let(:settings) { { oauth_compliant: true } }
      let(:type) { :course_navigation }

      it "returns nil" do
        expect(subject).to be_nil
      end
    end

    context "when settings contains type" do
      context "when type is not a placement" do
        let(:settings) { { oauth_compliant: true } }
        let(:type) { :oauth_compliant }

        it "returns settings[type]" do
          expect(subject).to eq settings[type]
        end
      end

      context "when type is a placement" do
        let(:type) { :course_navigation }

        context "when type configuration defines `enabled`" do
          let(:settings) do
            {
              course_navigation: { enabled: false, text: "hello world" }
            }
          end

          it "returns settings[type]" do
            expect(subject).to eq settings[type].with_indifferent_access
          end
        end

        context "when type configuration does not define `enabled`" do
          let(:settings) do
            {
              course_navigation: { text: "hello world" }
            }
          end

          it "returns settings[type] with enabled: true" do
            expect(subject[:enabled]).to be true
            expect(subject.except(:enabled)).to eq settings[type].with_indifferent_access
          end
        end
      end
    end
  end

  describe "#extension_default_value" do
    it "returns resource_selection when the type is 'resource_selection'" do
      expect(subject.extension_default_value(:resource_selection, :message_type)).to eq "resource_selection"
    end

    it "returns basic-lti-launch-request for all other types" do
      expect(subject.extension_default_value(:course_navigation, :message_type)).to eq "basic-lti-launch-request"
    end

    context "the tool uses 1.3" do
      let(:tool) do
        external_tool_1_3_model(context: @root_account)
      end

      it "returns LtiResourceLinkRequest when the property is 'message_type'" do
        expect(tool.extension_default_value(:course_navigation, :message_type)).to eq "LtiResourceLinkRequest"
      end

      it "returns LtiDeepLinkingRequest when the property is 'message_type' and type is editor_button" do
        expect(tool.extension_default_value(:editor_button, :message_type)).to eq "LtiDeepLinkingRequest"
      end
    end
  end

  describe "change_domain" do
    let(:prod_base_url) { "http://www.example.com" }
    let(:new_host) { "test.example.com" }

    let(:tool) do
      tool = @root_account.context_external_tools.new(name: "bob", consumer_key: "bob", shared_secret: "bob", domain: "www.example.com", url: prod_base_url)
      tool.settings = { url: prod_base_url, icon_url: "#{prod_base_url}/icon.ico" }
      tool.account_navigation = { url: "#{prod_base_url}/launch?my_var=1" }
      tool.editor_button = { url: "#{prod_base_url}/resource_selection", icon_url: "#{prod_base_url}/resource_selection.ico" }
      tool
    end

    it "updates the domain" do
      tool.change_domain! new_host
      expect(tool.domain).to eq new_host
      expect(URI.parse(tool.url).host).to eq new_host
      expect(URI.parse(tool.settings[:url]).host).to eq new_host
      expect(URI.parse(tool.icon_url).host).to eq new_host
      expect(URI.parse(tool.account_navigation[:url]).host).to eq new_host
      expect(URI.parse(tool.editor_button[:url]).host).to eq new_host
      expect(URI.parse(tool.editor_button[:icon_url]).host).to eq new_host
    end

    it "ignores domain if it is nil" do
      tool.domain = nil
      tool.change_domain! new_host
      expect(tool.domain).to be_nil
    end

    it "ignores launch url if it is nil" do
      tool.url = nil
      tool.change_domain! new_host
      expect(tool.url).to be_nil
    end

    it "ignores custom fields" do
      tool.custom_fields = { url: "http://www.google.com/" }
      tool.change_domain! new_host
      expect(tool.custom_fields[:url]).to eq "http://www.google.com/"
    end

    it "ignores environments fields" do
      environments = { launch_url: "http://www.google.com/" }.with_indifferent_access
      tool.settings["environments"] = environments
      tool.change_domain! new_host
      expect(tool.settings["environments"]).to eq(environments)
    end

    it "ignores an existing invalid url" do
      tool.url = "null"
      tool.change_domain! new_host
      expect(tool.url).to eq "null"
    end

    it "ignores boolean fields (enabled: true)" do
      tool.account_navigation = { url: "#{prod_base_url}/launch?my_var=1", enabled: true }
      tool.change_domain! new_host
      expect(URI.parse(tool.account_navigation[:url]).host).to eq new_host
      expect(tool.account_navigation[:enabled]).to be(true)
    end
  end

  describe "standardize_url" do
    it "standardizes urls" do
      url = ContextExternalTool.standardize_url("http://www.google.com?a=1&b=2")
      expect(url).to eql(ContextExternalTool.standardize_url("http://www.google.com?b=2&a=1"))
      expect(url).to eql(ContextExternalTool.standardize_url("http://www.google.com/?b=2&a=1"))
      expect(url).to eql(ContextExternalTool.standardize_url("www.google.com/?b=2&a=1"))
    end

    it "handles spaces in front of url" do
      url = ContextExternalTool.standardize_url(" http://sub_underscore.google.com?a=1&b=2").to_s
      expect(url).to eql("http://sub_underscore.google.com/?a=1&b=2")
    end

    it "handles tabs in front of url" do
      url = ContextExternalTool.standardize_url("\thttp://sub_underscore.google.com?a=1&b=2").to_s
      expect(url).to eql("http://sub_underscore.google.com/?a=1&b=2")
    end

    it "handles unicode whitespace" do
      url = ContextExternalTool.standardize_url("\u00A0http://sub_underscore.go\u2005ogle.com?a=1\u2002&b=2").to_s
      expect(url).to eql("http://sub_underscore.google.com/?a=1&b=2")
    end

    it "handles underscores in the domain" do
      url = ContextExternalTool.standardize_url("http://sub_underscore.google.com?a=1&b=2").to_s
      expect(url).to eql("http://sub_underscore.google.com/?a=1&b=2")
    end
  end

  describe "default_label" do
    append_before do
      @tool = @root_account.context_external_tools.new(consumer_key: "12345", shared_secret: "secret", url: "http://example.com", name: "tool name")
    end

    it "returns the default label if no language or name is specified" do
      expect(@tool.default_label).to eq "tool name"
    end

    it "returns the localized label if a locale is specified" do
      @tool.settings = { url: "http://example.com", text: "course nav", labels: { "en-US" => "english nav" } }
      @tool.save!
      expect(@tool.default_label("en-US")).to eq "english nav"
    end
  end

  describe "label_for" do
    append_before do
      @tool = @root_account.context_external_tools.new(name: "tool", consumer_key: "12345", shared_secret: "secret", url: "http://example.com")
    end

    it "returns the tool name if nothing else is configured and no key is sent" do
      @tool.save!
      expect(@tool.label_for(nil)).to eq "tool"
    end

    it "returns the tool name if nothing else is set and text is an empty string" do
      @tool.settings = { text: "" }
      @tool.save!
      expect(@tool.label_for(nil)).to eq "tool"
    end

    it "returns the tool name if nothing is configured on the sent key" do
      @tool.settings = { course_navigation: { bob: "asfd" } }
      @tool.save!
      expect(@tool.label_for(:course_navigation)).to eq "tool"
    end

    it "returns the tool's 'text' value if no key is sent" do
      @tool.settings = { text: "tool label", course_navigation: { url: "http://example.com", text: "course nav" } }
      @tool.save!
      expect(@tool.label_for(nil)).to eq "tool label"
    end

    it "returns the tool's 'text' value if no 'text' value is set for the sent key" do
      @tool.settings = { text: "tool label", course_navigation: { bob: "asdf" } }
      @tool.save!
      expect(@tool.label_for(:course_navigation)).to eq "tool label"
    end

    it "returns the tool's locale-specific 'text' value if no 'text' value is set for the sent key" do
      @tool.settings = { text: "tool label", labels: { "en" => "translated tool label" }, course_navigation: { bob: "asdf" } }
      @tool.save!
      expect(@tool.label_for(:course_navigation, "en")).to eq "translated tool label"
    end

    it "returns the setting's 'text' value for the sent key if available" do
      @tool.settings = { text: "tool label", course_navigation: { url: "http://example.com", text: "course nav" } }
      @tool.save!
      expect(@tool.label_for(:course_navigation)).to eq "course nav"
    end

    it "returns the locale-specific label if specified and matching exactly" do
      @tool.settings = { text: "tool label", course_navigation: { url: "http://example.com", text: "course nav", labels: { "en-US" => "english nav" } } }
      @tool.save!
      expect(@tool.label_for(:course_navigation, "en-US")).to eq "english nav"
      expect(@tool.label_for(:course_navigation, "es")).to eq "course nav"
    end

    it "returns the locale-specific label if specified and matching based on general locale" do
      @tool.settings = { text: "tool label", course_navigation: { url: "http://example.com", text: "course nav", labels: { "en" => "english nav" } } }
      @tool.save!
      expect(@tool.label_for(:course_navigation, "en-US")).to eq "english nav"
    end
  end

  describe "opaque_identifier_for" do
    context "when the asset is nil" do
      subject { ContextExternalTool.opaque_identifier_for(nil, Shard.first) }

      it { is_expected.to be_nil }
    end

    it "creates lti_context_id for asset" do
      expect(@course.lti_context_id).to be_nil
      @tool = @course.context_external_tools.create!(name: "a", domain: "google.com", consumer_key: "12345", shared_secret: "secret")
      context_id = @tool.opaque_identifier_for(@course)
      @course.reload
      expect(@course.lti_context_id).to eq context_id
    end

    it "does not create new lti_context for asset if exists" do
      @course.lti_context_id = "dummy_context_id"
      @course.save!
      @tool = @course.context_external_tools.create!(name: "a", domain: "google.com", consumer_key: "12345", shared_secret: "secret")
      @tool.opaque_identifier_for(@course)
      @course.reload
      expect(@course.lti_context_id).to eq "dummy_context_id"
    end

    it "uses the global_asset_id for new assets that are stored in the db" do
      expect(@course.lti_context_id).to be_nil
      @tool = @course.context_external_tools.create!(name: "a", domain: "google.com", consumer_key: "12345", shared_secret: "secret")
      context_id = Lti::V1p1::Asset.global_context_id_for(@course)
      @tool.opaque_identifier_for(@course)
      @course.reload
      expect(@course.lti_context_id).to eq context_id
    end
  end

  describe "global navigation" do
    before(:once) do
      @account = account_model
    end

    it "lets account admins see admin tools" do
      account_admin_user(account: @account, active_all: true)
      expect(ContextExternalTool.global_navigation_granted_permissions(
        root_account: @account, user: @user, context: @account
      )[:original_visibility]).to eq "admins"
    end

    it "lets teachers see admin tools" do
      course_with_teacher(account: @account, active_all: true)
      expect(ContextExternalTool.global_navigation_granted_permissions(
        root_account: @account, user: @user, context: @account
      )[:original_visibility]).to eq "admins"
    end

    it "does not let concluded teachers see admin tools" do
      course_with_teacher(account: @account, active_all: true)
      term = @course.enrollment_term
      term.enrollment_dates_overrides.create!(enrollment_type: "TeacherEnrollment", end_at: 1.week.ago, context: term.root_account)
      expect(ContextExternalTool.global_navigation_granted_permissions(
        root_account: @account, user: @user, context: @account
      )[:original_visibility]).to eq "members"
    end

    it "does not let students see admin tools" do
      course_with_student(account: @account, active_all: true)
      expect(ContextExternalTool.global_navigation_granted_permissions(
        root_account: @account, user: @user, context: @account
      )[:original_visibility]).to eq "members"
    end

    it "updates the visibility cache if enrollments are updated or user is touched" do
      time = Time.zone.now
      enable_cache(:redis_cache_store) do
        Timecop.freeze(time) do
          course_with_student(account: @account, active_all: true)
          expect(ContextExternalTool.global_navigation_granted_permissions(
            root_account: @account, user: @user, context: @account
          )[:original_visibility]).to eq "members"
        end

        Timecop.freeze(time + 1.second) do
          course_with_teacher(account: @account, active_all: true, user: @user)
          expect(ContextExternalTool.global_navigation_granted_permissions(
            root_account: @account, user: @user, context: @account
          )[:original_visibility]).to eq "admins"
        end

        Timecop.freeze(time + 2.seconds) do
          @user.teacher_enrollments.update_all(workflow_state: "deleted")
          # should not have affected the earlier cache
          expect(ContextExternalTool.global_navigation_granted_permissions(
            root_account: @account, user: @user, context: @account
          )[:original_visibility]).to eq "admins"

          @user.clear_cache_key(:enrollments)
          expect(ContextExternalTool.global_navigation_granted_permissions(
            root_account: @account, user: @user, context: @account
          )[:original_visibility]).to eq "members"
        end
      end
    end

    it "updates the global navigation menu cache key when the global navigation tools are updated (or removed)" do
      time = Time.zone.now
      enable_cache do
        Timecop.freeze(time) do
          @admin_tool = @account.context_external_tools.new(name: "a", domain: "google.com", consumer_key: "12345", shared_secret: "secret")
          @admin_tool.global_navigation = { visibility: "admins", url: "http://www.example.com", text: "Example URL" }
          @admin_tool.save!
          @member_tool = @account.context_external_tools.new(name: "b", domain: "google.com", consumer_key: "12345", shared_secret: "secret")
          @member_tool.global_navigation = { url: "http://www.example.com", text: "Example URL" }
          @member_tool.save!
          @other_tool = @account.context_external_tools.create!(name: "c", domain: "google.com", consumer_key: "12345", shared_secret: "secret")

          @admin_cache_key = ContextExternalTool.global_navigation_menu_render_cache_key(@account, { original_visibility: "admins" })
          @member_cache_key = ContextExternalTool.global_navigation_menu_render_cache_key(@account, { original_visibility: "members" })
        end

        Timecop.freeze(time + 1.second) do
          @other_tool.save!
          # cache keys should remain the same
          expect(ContextExternalTool.global_navigation_menu_render_cache_key(@account, { original_visibility: "admins" })).to eq @admin_cache_key
          expect(ContextExternalTool.global_navigation_menu_render_cache_key(@account, { original_visibility: "members" })).to eq @member_cache_key
        end

        Timecop.freeze(time + 2.seconds) do
          @admin_tool.global_navigation = nil
          @admin_tool.save!
          # should update the admin key
          expect(ContextExternalTool.global_navigation_menu_render_cache_key(@account, { original_visibility: "admins" })).not_to eq @admin_cache_key
          # should not update the members key
          expect(ContextExternalTool.global_navigation_menu_render_cache_key(@account, { original_visibility: "members" })).to eq @member_cache_key
        end
      end
    end

    describe "#has_placement?" do
      it "returns true for module item if it has selectable, and a url" do
        tool = @course.context_external_tools.create!(name: "a", url: "http://google.com", consumer_key: "12345", shared_secret: "secret")
        expect(tool.has_placement?(:link_selection)).to be true
      end

      it "returns true for module item if it has selectable, and a domain" do
        tool = @course.context_external_tools.create!(name: "a", domain: "http://google.com", consumer_key: "12345", shared_secret: "secret")
        expect(tool.has_placement?(:link_selection)).to be true
      end

      it "does not assume default placements for LTI 1.3 tools" do
        tool = @course.context_external_tools.create!(
          name: "a", domain: "http://google.com", consumer_key: "12345", shared_secret: "secret", lti_version: "1.3"
        )
        expect(tool.has_placement?(:link_selection)).to be false
      end

      it "returns false for module item if it is not selectable" do
        tool = @course.context_external_tools.create!(name: "a", not_selectable: true, url: "http://google.com", consumer_key: "12345", shared_secret: "secret")
        expect(tool.has_placement?(:link_selection)).to be false
      end

      it "returns false for module item if it has selectable, and no domain or url" do
        tool = @course.context_external_tools.new(name: "a", consumer_key: "12345", shared_secret: "secret")
        tool.settings[:resource_selection] = { url: "http://www.example.com", icon_url: "http://www.example.com", selection_width: 100, selection_height: 100 }.with_indifferent_access
        tool.save!
        expect(tool.has_placement?(:link_selection)).to be false
      end

      it "returns true for module item if it is not selectable but has the explicit link_selection placement" do
        tool = @course.context_external_tools.create!(name: "a", not_selectable: true, url: "http://google.com", consumer_key: "12345", shared_secret: "secret")
        tool.link_selection = {
          url: "http://google.com",
          text: "Example"
        }
        tool.save!
        expect(tool.has_placement?(:link_selection)).to be true
      end
    end

    describe ".visible?" do
      let(:u) { user_factory }
      let(:admin) { account_admin_user(account: c.root_account) }
      let(:c) { course_factory(active_course: true) }
      let(:student) do
        student = User.create!(valid_user_attributes)
        e = c.enroll_student(student)
        e.invite
        e.accept
        student
      end
      let(:teacher) do
        teacher = User.create!(valid_user_attributes)
        e = c.enroll_teacher(teacher)
        e.invite
        e.accept
        teacher
      end

      it "returns true for public visibility" do
        expect(described_class.visible?("public", u, c)).to be true
      end

      it "returns false for non members if visibility is members" do
        expect(described_class.visible?("members", u, c)).to be false
      end

      it "returns true for members visibility if a student in the course" do
        expect(described_class.visible?("members", student, c)).to be true
      end

      it "returns true for members visibility if a teacher in the course" do
        expect(described_class.visible?("members", teacher, c)).to be true
      end

      it "returns true for admins visibility if a teacher" do
        expect(described_class.visible?("admins", teacher, c)).to be true
      end

      it "returns true for admins visibility if an admin" do
        expect(described_class.visible?("admins", admin, c)).to be true
      end

      it "returns false for admins visibility if a student" do
        expect(described_class.visible?("admins", student, c)).to be false
      end

      it "returns false for admins visibility if a non member user" do
        expect(described_class.visible?("admins", u, c)).to be false
      end

      it "returns true if visibility is invalid" do
        expect(described_class.visible?("true", u, c)).to be true
      end

      it "returns true if visibility is nil" do
        expect(described_class.visible?(nil, u, c)).to be true
      end
    end

    describe "#feature_flag_enabled?" do
      let(:tool) do
        analytics_2_tool_factory
      end

      it "returns true if the feature is enabled in context" do
        @course.enable_feature!(:analytics_2)
        expect(tool.feature_flag_enabled?(@course)).to be true
      end

      it "returns true if the feature is enabled in higher context" do
        Account.default.enable_feature!(:analytics_2)
        expect(tool.feature_flag_enabled?(@course)).to be true
      end

      it "checks the feature flag in the tool context if none provided" do
        Account.default.enable_feature!(:analytics_2)
        expect(tool.feature_flag_enabled?).to be true
      end

      it "returns false if the feature is disabled" do
        expect(tool.feature_flag_enabled?(@course)).to be false
        expect(tool.feature_flag_enabled?).to be false
      end

      it "returns true if called on tools that aren't mapped to feature flags" do
        other_tool = @course.context_external_tools.create!(
          name: "other_feature",
          consumer_key: "key",
          shared_secret: "secret",
          url: "http://example.com/launch",
          tool_id: "yo"
        )
        expect(other_tool.feature_flag_enabled?).to be true
      end
    end

    describe "set_policy" do
      let(:tool) do
        @course.context_external_tools.create(
          name: "a",
          consumer_key: "12345",
          shared_secret: "secret",
          url: "http://example.com/launch"
        )
      end

      it "grants update_manually to the proper individuals" do
        @admin = account_admin_user

        course_with_teacher(active_all: true, account: Account.default)
        @teacher = user_factory(active_all: true)
        @course.enroll_teacher(@teacher).accept!

        @designer = user_factory(active_all: true)
        @course.enroll_designer(@designer).accept!

        @ta = user_factory(active_all: true)
        @course.enroll_ta(@ta).accept!

        @student = user_factory(active_all: true)
        @course.enroll_student(@student).accept!

        expect(tool.grants_right?(@admin, :update_manually)).to be_truthy
        expect(tool.grants_right?(@teacher, :update_manually)).to be_truthy
        expect(tool.grants_right?(@designer, :update_manually)).to be_truthy
        expect(tool.grants_right?(@ta, :update_manually)).to be_truthy
        expect(tool.grants_right?(@student, :update_manually)).to be_falsey
      end
    end
  end

  describe "editor_button_json" do
    let(:tool) do
      @root_account.context_external_tools.new({
                                                 name: "editor thing",
                                                 domain: "www.example.com",
                                                 developer_key: DeveloperKey.create,
                                               })
    end

    before { tool.editor_button = {} }

    it "includes a boolean false for use_tray" do
      tool.editor_button = { use_tray: "false" }
      json = ContextExternalTool.editor_button_json([tool], @course, user_with_pseudonym, nil, "")
      expect(json[0][:use_tray]).to be false
    end

    it "includes a boolean true for use_tray" do
      tool.editor_button = { use_tray: "true" }
      json = ContextExternalTool.editor_button_json([tool], @course, user_with_pseudonym, nil, "")
      expect(json[0][:use_tray]).to be true
    end

    it "includes a boolean false for on_by_default" do
      Setting.set("rce_always_on_developer_key_ids", "90000000000001,90000000000002")
      json = ContextExternalTool.editor_button_json([tool], @course, user_with_pseudonym, nil, "")
      expect(json[0][:on_by_default]).to be false
    end

    it "includes a boolean true for on_by_default" do
      Setting.set("rce_always_on_developer_key_ids", "90000000000001,#{tool.developer_key.global_id}")
      json = ContextExternalTool.editor_button_json([tool], @course, user_with_pseudonym, nil, "")
      expect(json[0][:on_by_default]).to be true
    end

    describe "includes the description" do
      it "parsed into HTML" do
        tool.description = "the first paragraph.\n\nthe second paragraph."
        json = ContextExternalTool.editor_button_json([tool], @course, user_with_pseudonym, nil, "")
        expect(json[0][:description]).to eq "<p>the first paragraph.</p>\n\n<p>the second paragraph.</p>\n"
      end

      it 'with target="_blank" on links' do
        tool.description = "[link text](http://the.url)"
        json = ContextExternalTool.editor_button_json([tool], @course, user_with_pseudonym, nil, "")
        expect(json[0][:description]).to eq "<p><a href=\"http://the.url\" target=\"_blank\">link text</a></p>\n"
      end
    end

    describe "icon_url" do
      let(:base_url) { "https://myexampleschool.instructure.com" }

      def editor_button_icon_url(tool)
        ContextExternalTool.editor_button_json([tool], @course, user_with_pseudonym, nil, base_url)[0][:icon_url]
      end

      it "includes an icon_url when a tool has an top-level icon_url" do
        tool.editor_button = {}
        tool.settings[:icon_url] = "https://example.com/icon.png"
        expect(editor_button_icon_url(tool)).to eq("https://example.com/icon.png")
      end

      it "includes an icon_url when a tool has an icon_url in editor_button" do
        tool.editor_button = { icon_url: "https://example.com/icon.png" }
        expect(editor_button_icon_url(tool)).to eq("https://example.com/icon.png")
      end

      it "doesn't include an icon_url when the tool has a canvas_icon_class and no icon_url" do
        tool.editor_button = { canvas_icon_class: "icon_lti" }
        expect(editor_button_icon_url(tool)).to be_nil
      end

      it "uses a default tool icon_url when the tool has no icon_url or canvas_icon_class" do
        tool.editor_button = {}
        expect(editor_button_icon_url(tool)).to match(
          %r{^https://myexampleschool.instructure.com/.*tool_default_icon.*name=editor.thing}
        )
      end
    end
  end

  describe "#default_icon_path" do
    it "references the lti_tool_default_icon_path, tool name, and tool developer key id" do
      tool = external_tool_1_3_model(opts: { name: "foo" })
      expect(tool.default_icon_path).to eq("/lti/tool_default_icon?name=foo")
    end
  end

  describe "is_rce_favorite" do
    def tool_in_context(context)
      ContextExternalTool.create!(
        context:,
        consumer_key: "key",
        shared_secret: "secret",
        name: "test tool",
        url: "http://www.tool.com/launch",
        editor_button: { url: "http://example.com", icon_url: "http://example.com" }
      )
    end

    it "can be an rce favorite if it has an editor_button placement" do
      tool = tool_in_context(@root_account)
      expect(tool.can_be_rce_favorite?).to be true
    end

    it "cannot be an rce favorite if no editor_button placement" do
      tool = tool_in_context(@root_account)
      tool.editor_button = nil
      tool.save!
      expect(tool.can_be_rce_favorite?).to be false
    end

    it "does not set tools as an rce favorite for any context by default" do
      sub_account = @root_account.sub_accounts.create!
      tool = tool_in_context(@root_account)
      expect(tool.is_rce_favorite_in_context?(@root_account)).to be false
      expect(tool.is_rce_favorite_in_context?(sub_account)).to be false
    end

    it "inherits from the old is_rce_favorite column if the accounts have not be seen up yet" do
      sub_account = @root_account.sub_accounts.create!
      tool = tool_in_context(@root_account)
      tool.is_rce_favorite = true
      tool.save!
      expect(tool.is_rce_favorite_in_context?(@root_account)).to be true
      expect(tool.is_rce_favorite_in_context?(sub_account)).to be true
    end

    it "inherits from root account configuration if not set on sub-account" do
      sub_account = @root_account.sub_accounts.create!
      tool = tool_in_context(@root_account)
      @root_account.settings[:rce_favorite_tool_ids] = { value: [tool.global_id] }
      @root_account.save!
      expect(tool.is_rce_favorite_in_context?(@root_account)).to be true
      expect(tool.is_rce_favorite_in_context?(sub_account)).to be true
    end

    it "overrides with sub-account configuration if specified" do
      sub_account = @root_account.sub_accounts.create!
      tool = tool_in_context(@root_account)
      @root_account.settings[:rce_favorite_tool_ids] = { value: [tool.global_id] }
      @root_account.save!
      sub_account.settings[:rce_favorite_tool_ids] = { value: [] }
      sub_account.save!
      expect(tool.is_rce_favorite_in_context?(@root_account)).to be true
      expect(tool.is_rce_favorite_in_context?(sub_account)).to be false
    end

    it "can set sub-account tools as favorites" do
      sub_account = @root_account.sub_accounts.create!
      tool = tool_in_context(sub_account)
      sub_account.settings[:rce_favorite_tool_ids] = { value: [tool.global_id] }
      sub_account.save!
      expect(tool.is_rce_favorite_in_context?(sub_account)).to be true
    end
  end

  context "top_navigation placement" do
    def tool_in_context(context, with_placement: true)
      tool = ContextExternalTool.create!(
        context:,
        consumer_key: "key",
        shared_secret: "secret",
        name: "test tool",
        url: "http://www.tool.com/launch"
      )
      tool.context_external_tool_placements.create(placement_type: :top_navigation) if with_placement
      tool
    end

    it "can be a top nav favorite if it has a top_navigation placement" do
      tool = tool_in_context(@root_account)
      expect(tool.can_be_top_nav_favorite?).to be true
    end

    it "cannot be a top nav favorite if no top_navigation placement" do
      tool = tool_in_context(@root_account, with_placement: false)
      expect(tool.can_be_rce_favorite?).to be false
    end

    it "does not set tools as a top nav favorite for any context by default" do
      sub_account = @root_account.sub_accounts.create!
      tool = tool_in_context(@root_account)
      expect(tool.top_nav_favorite_in_context?(@root_account)).to be false
      expect(tool.top_nav_favorite_in_context?(sub_account)).to be false
    end

    it "inherits from root account configuration if not set on sub-account" do
      sub_account = @root_account.sub_accounts.create!
      tool = tool_in_context(@root_account)
      @root_account.settings[:top_nav_favorite_tool_ids] = { value: [tool.global_id] }
      @root_account.save!
      expect(tool.top_nav_favorite_in_context?(@root_account)).to be true
      expect(tool.top_nav_favorite_in_context?(sub_account)).to be true
    end

    it "overrides with sub-account configuration if specified" do
      sub_account = @root_account.sub_accounts.create!
      tool = tool_in_context(@root_account)
      @root_account.settings[:top_nav_favorite_tool_ids] = { value: [tool.global_id] }
      @root_account.save!
      sub_account.settings[:top_nav_favorite_tool_ids] = { value: [] }
      sub_account.save!
      expect(tool.top_nav_favorite_in_context?(@root_account)).to be true
      expect(tool.top_nav_favorite_in_context?(sub_account)).to be false
    end

    it "can set sub-account tools as favorites" do
      sub_account = @root_account.sub_accounts.create!
      tool = tool_in_context(sub_account)
      sub_account.settings[:top_nav_favorite_tool_ids] = { value: [tool.global_id] }
      sub_account.save!
      expect(tool.top_nav_favorite_in_context?(sub_account)).to be true
    end
  end

  describe "upgrading from 1.1 to 1.3" do
    let(:domain) { "special.url" }
    let(:url) { "https://special.url" }
    let(:old_tool) { external_tool_model(opts: { url:, domain: }) }
    let(:tool) do
      t = old_tool.dup
      t.lti_version = "1.3"
      t.save!
      t
    end

    context "prechecks" do
      it "ignores 1.1 tools" do
        expect(old_tool).not_to receive(:migrate_content_to_1_3)
        old_tool.migrate_content_to_1_3_if_needed!
      end

      it "ignores 1.3 tools without matching 1.1 tool" do
        other_tool = external_tool_model(opts: { url: "http://other.url" })
        expect(other_tool).not_to receive(:migrate_content_to_1_3)
        other_tool.migrate_content_to_1_3_if_needed!
      end

      it "starts process when needed" do
        expect(tool).to receive(:migrate_content_to_1_3)
        tool.migrate_content_to_1_3_if_needed!
      end

      it "finds the correct 1.1 tool even if there are similar 1.3 tools" do
        expect(tool).to receive(:migrate_content_to_1_3).with(old_tool.id)
        t = tool.dup
        t.url += "/1_3/launch"
        t.save!

        tool.migrate_content_to_1_3_if_needed!
      end
    end

    describe "#migrate_content_to_1_3" do
      subject { tool.migrate_content_to_1_3(old_tool.id) }

      let(:course) { course_model(account:) }
      let(:account) { account_model }
      let(:url) { "https://special.url" }
      let(:direct_assignment) do
        a = assignment_model(context: course, title: "direct", submission_types: "external_tool")
        a.external_tool_tag = ContentTag.create!(context: a, content: old_tool)
        a.save!
        a
      end
      let(:indirect_assignment) do
        a = assignment_model(context: course, title: "indirect", submission_types: "external_tool")
        a.external_tool_tag = ContentTag.create!(context: a, content: old_tool)
        a.save!
        a
      end
      let(:indirect_collaboration) do
        external_tool_collaboration_model(
          context: course,
          title: "Indirect Collaboration",
          root_account_id: course.root_account_id,
          url:
        )
      end
      let(:old_tool) { external_tool_model(context: course, opts: { url: }) }
      let(:tool) do
        t = old_tool.dup
        t.lti_version = "1.3"
        t.developer_key = DeveloperKey.create!
        t.save!
        t
      end

      it "calls assignment#migrate_to_1_3_if_needed!" do
        expect(direct_assignment.line_items.count).to eq 0
        expect(indirect_assignment.line_items.count).to eq 0
        subject
        expect(direct_assignment.line_items.count).to eq 1
        expect(indirect_assignment.line_items.count).to eq 1
      end

      it "calls external_tool_collaboration#migrate_to_1_3_if_needed!" do
        indirect_collaboration
        expect(course.lti_resource_links.count).to eq 0
        subject
        expect(course.lti_resource_links.count).to eq 1
      end

      shared_examples_for "finds related content" do
        before do
          # content that should never get returned
          ## assignments
          diff_context = assignment_model(context: course_model, title: "diff context", submission_types: "external_tool")
          diff_context.external_tool_tag = ContentTag.create!(context: diff_context, content: old_tool)
          diff_context.save!

          diff_account = assignment_model(context: course_model(account: account_model), title: "diff account", submission_types: "external_tool")
          diff_account.external_tool_tag = ContentTag.create!(context: diff_account, content: old_tool)
          diff_account.save!

          invalid_url = assignment_model(context: course)
          invalid_url.external_tool_tag = ContentTag.create!(context: invalid_url, url: "https://invalid.url")
          invalid_url.save!

          other_tool = external_tool_model(opts: { url: "https://different.url" })
          diff_url = assignment_model(context: course, submission_types: "external_tool", title: "diff url")
          diff_url = ContentTag.create!(context: diff_url, url: other_tool.url)
          diff_url.save!

          ## module items
          ContentTag.create!(context: course_model, content: old_tool)
          ContentTag.create!(context: course_model(account: account_model), content: old_tool)
          ContentTag.create!(context: course, url: "https://invalid.url")
          ContentTag.create!(context: course, url: other_tool.url)

          allow(tool).to receive(:prepare_content_for_migration)
        end

        it "finds assignments using tool id" do
          direct = assignment_model(context: course, title: "direct")
          ContentTag.create!(context: direct, content: old_tool)
          subject
          expect(tool).to have_received(:prepare_content_for_migration).with(direct)
        end

        it "finds assignments using tool url" do
          indirect = assignment_model(context: course, title: "indirect")
          ContentTag.create!(context: indirect, url: old_tool.url)
          subject
          expect(tool).to have_received(:prepare_content_for_migration).with(indirect)
        end

        it "finds both direct and indirect assignments" do
          direct = assignment_model(context: course, title: "direct")
          ContentTag.create!(context: direct, content: old_tool)
          indirect = assignment_model(context: course, title: "indirect")
          ContentTag.create!(context: indirect, url: old_tool.url)
          subject
          expect(tool).to have_received(:prepare_content_for_migration).with(direct)
          expect(tool).to have_received(:prepare_content_for_migration).with(indirect)
        end

        it "finds both direct and indirect module items" do
          direct = ContentTag.create!(context: course, content: old_tool, tag_type: "context_module")
          indirect = ContentTag.create!(context: course, url: old_tool.url, tag_type: "context_module")
          subject
          expect(tool).to have_received(:prepare_content_for_migration).with(direct)
          expect(tool).to have_received(:prepare_content_for_migration).with(indirect)
        end

        it "finds indirect collaboration" do
          indirect_collaboration
          subject
          expect(tool).to have_received(:prepare_content_for_migration).with(indirect_collaboration)
        end
      end

      context "when installed in a course" do
        let(:old_tool) { external_tool_model(context: course, opts: { url: "https://special.url" }) }
        let(:tool) do
          t = old_tool.dup
          t.lti_version = "1.3"
          t.save!
          t
        end

        it_behaves_like "finds related content"
      end

      context "when installed in an account" do
        let(:old_tool) { external_tool_model(context: account, opts: { url: "https://special.url" }) }
        let(:tool) do
          t = old_tool.dup
          t.lti_version = "1.3"
          t.save!
          t
        end

        it_behaves_like "finds related content"
      end

      context "with assignments that error" do
        let(:valid_assignment) do
          a = assignment_model(context: course, title: "valid", submission_types: "external_tool")
          a.external_tool_tag = ContentTag.create!(context: a, content: old_tool)
          a
        end
        let(:invalid_assignment) do
          a = assignment_model(context: course, title: "invalid", submission_types: "external_tool", points_possible: nil)
          a.external_tool_tag = ContentTag.create!(context: a, content: old_tool)
          a
        end
        let(:scope) { double("scope") }

        before do
          valid_assignment
          invalid_assignment
          allow(Sentry).to receive(:capture_message).and_return(nil)
          allow(Sentry).to receive(:with_scope).and_yield(scope)
          allow(scope).to receive(:set_tags)
          allow(scope).to receive(:set_context)
        end

        it "sends errors to sentry" do
          subject
          expect(Sentry).to have_received(:capture_message)
          expect(scope).to have_received(:set_tags).with(content_id: invalid_assignment.global_id)
          expect(scope).to have_received(:set_tags).with(tool_id: tool.global_id)
          expect(scope).to have_received(:set_tags).with(exception_class: "ActiveRecord::RecordInvalid")
          expect(scope).to have_received(:set_tags).with(content_type: "Assignment")
        end

        it "completes the batch" do
          subject
          expect(valid_assignment.reload.line_items.count).to eq 1
        end
      end
    end
  end

  describe "lti_version" do
    let(:tool) { external_tool_model }

    it "can be 1.1" do
      tool.lti_version = "1.1"
      expect(tool.save).to be true
    end

    it "can be 1.3" do
      tool.lti_version = "1.3"
      expect(tool.save).to be true
    end

    it "can't be any other value" do
      tool.lti_version = "2.0"
      expect(tool.save).to be false
    end

    it "defaults to 1.1" do
      expect(tool.lti_version).to eq "1.1"
    end
  end

  describe "#internal_tool_domain_allowlist" do
    subject { tool.send :internal_tool_domain_allowlist }

    let(:tool) { external_tool_model }

    context "when config does not exist" do
      it "returns an empty array" do
        expect(subject).to eq []
      end
    end

    context "when config exists" do
      let(:allowlist) { [".docker", "localhost"] }

      before do
        allow(DynamicSettings).to receive(:find).and_return(DynamicSettings::FallbackProxy.new({ "internal_tool_domain_allowlist" => YAML.dump(allowlist) }))
      end

      it "returns correct config value" do
        expect(subject).to eq allowlist
      end
    end
  end

  describe "#internal_service?" do
    subject { tool.internal_service?(launch_url) }

    let(:tool) { external_tool_1_3_model }
    let(:launch_url) { "http://tool.instructure.com/launch" }

    before do
      allow(tool).to receive(:internal_tool_domain_allowlist).and_return(["instructure.com", "localhost"])
      tool.developer_key.update!(internal_service: true)
    end

    context "when tool has no developer key" do
      before do
        tool.update!(developer_key_id: nil)
      end

      it { is_expected.to be false }
    end

    context "when developer key is not internal_service" do
      before do
        tool.developer_key.update!(internal_service: false)
      end

      it { is_expected.to be false }
    end

    context "when launch url is nil" do
      let(:launch_url) { nil }

      it { is_expected.to be false }
    end

    context "when launch url is malformed" do
      let(:launch_url) { "in valid" }

      it { is_expected.to be false }
    end

    context "when launch url domain does not match allowlist" do
      let(:launch_url) { "https://example.com/launch" }

      it { is_expected.to be false }
    end

    context "when launch url contains but does not end with domain in allowlist" do
      let(:launch_url) { "https://instructure.com.l33thaxxors.net" }

      it { is_expected.to be false }
    end

    context "when launch_url exactly matches domain in allowlist" do
      let(:launch_url) { "http://localhost/launch" }

      it { is_expected.to be true }
    end

    context "with a correctly configured 1.1 tool" do
      before do
        tool.update!(lti_version: "1.1")
      end

      it { is_expected.to be true }
    end

    context "with a correctly configured 1.3 tool" do
      it { is_expected.to be true }
    end
  end

  describe "settings serialization" do
    let(:tool) do
      t = @course.context_external_tools.create(
        name: "a",
        consumer_key: "12345",
        shared_secret: "secret",
        url: "http://example.com/launch"
      )
      t.save!
      t
    end

    describe "during tool creation" do
      it "defaults to indifferent access hash" do
        tool.settings # read and initialize to default value
        expect(tool.attributes_before_type_cast["settings"]).to include("!ruby/hash:ActiveSupport::HashWithIndifferentAccess")
      end
    end

    describe "reading `settings`" do
      context "when settings is serialized as a Hash" do
        before do
          tool.settings = { hello: "world" }
          tool.save!
        end

        it "presents as a HashWithIndifferentAccess" do
          expect(tool.reload.settings.class).to eq(ActiveSupport::HashWithIndifferentAccess)
        end
      end

      context "when settings is serialized as a HashWithIndifferentAccess" do
        before do
          tool.settings = { hello: "world" }.with_indifferent_access
          tool.save!
        end

        it "presents as a HashWithIndifferentAccess" do
          expect(tool.reload.settings.class).to eq(ActiveSupport::HashWithIndifferentAccess)
        end
      end
    end
  end

  describe "#sort_key" do
    it "is based on the collation key of the name, then id" do
      sk1 = external_tool_model(opts: { name: "a" }).sort_key
      # collation key puts "E" after "e"
      sk2 = external_tool_model(opts: { name: "A" }).sort_key
      sk3 = external_tool_model(opts: { name: "a" }).sort_key
      expect([sk1, sk2, sk3].sort).to eq([sk1, sk3, sk2])
    end
  end

  describe "#placement_allowed?" do
    subject { tool.placement_allowed?(placement) }

    let(:developer_key) { DeveloperKey.create! }
    let(:domain) { "http://www.example.com" }
    let(:tool) { external_tool_1_3_model(developer_key:, opts: { domain: }) }

    %w[submission_type_selection top_navigation].each do |restricted_placement|
      context "when the tool has a #{restricted_placement} placement" do
        let(:placement) { restricted_placement.to_sym }

        context "when the placement is not on any allow list" do
          it { is_expected.to be false }
        end

        context "when the placement is allowed by developer_key_id" do
          before do
            Setting.set("#{restricted_placement}_allowed_dev_keys", Shard.global_id_for(developer_key.id).to_s)
          end

          it { is_expected.to be true }
        end

        context "when the placement is allowed by the domain" do
          before do
            Setting.set("#{restricted_placement}_allowed_launch_domains", domain)
          end

          it { is_expected.to be true }
        end

        context "when the placement is allowed by a wildcard domain" do
          before do
            Setting.set("#{restricted_placement}_allowed_launch_domains", "*.example.com")
          end

          it { is_expected.to be true }

          it "doesn't match a different domain that happens to end with the wildcard domain" do
            %w[fooexample.com http://fooexample.com https://fooexample.com].each do |domain|
              tool.update!(domain:)
              expect(tool.placement_allowed?(placement)).to be false
            end
          end

          context "and the tool's domain is nil" do
            before { tool.update!(domain: nil) }

            it { is_expected.to be false }
          end
        end

        context "when the tool has no domain and domain list is containing an empty space" do
          before do
            tool.update!(domain: "")
            tool.update!(developer_key: nil)
            Setting.set("#{restricted_placement}_allowed_launch_domains", ", ,,")
            Setting.set("#{restricted_placement}_allowed_dev_keys", ", ,,")
          end

          it { is_expected.to be false }
        end
      end
    end

    it "return true for all other placements" do
      expect(tool.placement_allowed?(:collaboration)).to be true
    end
  end

  describe "#save" do
    subject { tool }

    let(:tool_name) { "test tool" }
    let(:tool_id) { "test_tool_id" }
    let(:tool_domain) { "www.example.com" }
    let(:tool_version) { "1.1" }
    let(:tool_url) { "http://www.tool.com/launch" }
    let(:unified_tool_id) { "unified_tool_id_12345" }

    let_once(:tool) do
      ContextExternalTool.new(
        context: @course,
        consumer_key: "key",
        shared_secret: "secret",
        name: tool_name,
        tool_id:,
        domain: tool_domain,
        url: tool_url,
        lti_version: tool_version,
        root_account: @root_account
      )
    end

    context "the tool version is 1.1" do
      let(:tool_version) { "1.1" }

      before do
        allow(LearnPlatform::GlobalApi).to receive(:get_unified_tool_id).and_return(unified_tool_id)
      end

      it "calls the LearnPlatform::GlobalApi service and update the unified_tool_id attribute" do
        subject.save
        run_jobs
        expect(LearnPlatform::GlobalApi).to have_received(:get_unified_tool_id).with(
          { lti_domain: tool_domain,
            lti_name: tool_name,
            lti_tool_id: tool_id,
            lti_url: tool_url,
            lti_version: tool_version }
        )
        tool.reload
        expect(tool.unified_tool_id).to eq(unified_tool_id)
      end

      it "starts a background job to update the unified_tool_id" do
        expect do
          subject.save
        end.to change(Delayed::Job, :count).by(1)
      end

      context "when the tool is a redirect tool" do
        let(:redirect_url) { "https://example.com" }

        before do
          tool.tool_id = "redirect"
          tool.settings[:custom_fields] = { "url" => redirect_url }
        end

        it "calls the LearnPlatform::GlobalApi service with the correct lti_redirect_url" do
          subject.save
          run_jobs
          expect(LearnPlatform::GlobalApi).to have_received(:get_unified_tool_id).with(hash_including(lti_redirect_url: redirect_url))
        end
      end
    end

    context "the tool version is 1.3" do
      let(:tool_version) { "1.3" }
      let(:account) { account_model }

      let_once(:developer_key) { lti_developer_key_model(account:) }
      let_once(:tool_configuration) do
        lti_tool_configuration_model(developer_key:, unified_tool_id:)
      end
      let_once(:tool) do
        ContextExternalTool.new(
          context: @course,
          consumer_key: "key",
          shared_secret: "secret",
          name: tool_name,
          tool_id:,
          domain: tool_domain,
          url: tool_url,
          lti_version: tool_version,
          root_account: @root_account,
          developer_key:
        )
      end

      before do
        run_jobs # to empty the job queue
      end

      it "does not call the LearnPlatform::GlobalApi service" do
        allow(LearnPlatform::GlobalApi).to receive(:get_unified_tool_id)
        subject.save
        run_jobs
        expect(LearnPlatform::GlobalApi).not_to have_received(:get_unified_tool_id)
      end

      it "does update the unified_tool_id attribute" do
        subject.save
        run_jobs
        tool.reload
        expect(tool.unified_tool_id).to eq(unified_tool_id)
      end
    end

    context "when the tool already exists" do
      before do
        subject.save
        run_jobs
        allow(LearnPlatform::GlobalApi).to receive(:get_unified_tool_id)
      end

      context "when the tool is 'deleted'" do
        it "does not call the LearnPlatform::GlobalApi service" do
          subject.workflow_state = "deleted"
          subject.name = "new name"
          subject.save
          run_jobs
          expect(LearnPlatform::GlobalApi).not_to have_received(:get_unified_tool_id)
        end
      end

      context "when the tool's name changed" do
        it "calls the LearnPlatform::GlobalApi service" do
          subject.name = "new name"
          subject.save
          run_jobs
          expect(LearnPlatform::GlobalApi).to have_received(:get_unified_tool_id)
        end
      end

      context "when the tool's description changed" do
        it "does not call the LearnPlatform::GlobalApi service" do
          subject.description = "new description"
          subject.save
          run_jobs
          expect(LearnPlatform::GlobalApi).not_to have_received(:get_unified_tool_id)
        end
      end
    end

    context "unified_tool_id backfill job" do
      let(:tool) { external_tool_model }

      it "can save last_updated" do
        now = Time.zone.now
        tool.unified_tool_id_last_updated_at = now
        expect(tool.save).to be true
        expect(tool.reload.unified_tool_id_last_updated_at).to eq(now)
      end

      it "can save needs_update" do
        expect(tool.unified_tool_id_needs_update).to be false
        tool.unified_tool_id_needs_update = true
        expect(tool.save).to be true
        expect(tool.reload.unified_tool_id_needs_update).to be true
      end
    end
  end

  describe "#destroy" do
    subject { deployment.destroy }

    let_once(:registration) { lti_registration_with_tool(account:) }
    let_once(:account) { account_model }
    let_once(:deployment) do
      registration.deployments.first
    end

    it "soft-deletes the tool and it's context controls" do
      expect { subject }.to change { deployment.reload.workflow_state }.to("deleted")
      expect(deployment.context_controls.reload.pluck(:workflow_state))
        .to all(eq("deleted"))
    end

    context "when the tool has lots of controls" do
      let_once(:subaccount1) { account_model(parent_account: account) }
      let_once(:subaccount2) { account_model(parent_account: account) }
      let_once(:subcourse) { course_model(account: subaccount1) }

      before(:once) do
        Lti::ContextControl.create!(account: subaccount1,
                                    registration:,
                                    deployment:,
                                    workflow_state: "active")
        Lti::ContextControl.create!(account: subaccount2,
                                    registration:,
                                    deployment:,
                                    workflow_state: "active")
        Lti::ContextControl.create!(course: subcourse,
                                    registration:,
                                    deployment:,
                                    workflow_state: "active")
      end

      it "soft-deletes all controls" do
        subject
        expect(deployment.context_controls.reload.pluck(:workflow_state))
          .to all(eq("deleted"))
      end
    end
  end

  describe "#can_access_content_tag?" do
    it "returns true for a 1.1 content tag with the same tool" do
      tool = external_tool_model

      content_tag = ContentTag.create!(context: @course, content: tool)
      expect(tool.can_access_content_tag?(content_tag)).to be true
    end

    context "when the content tag was created by a 1.1 tool that now corresponds to a 1.3 tool" do
      let(:domain) { "example.instructure.com" }
      let(:url) { "https://example.instructure.com" }
      let(:opts) { { domain:, url: } }
      let(:old_tool) { external_tool_model(opts:) }
      let(:developer_key) { DeveloperKey.create! }
      let(:new_tool1) { external_tool_1_3_model(opts:, developer_key:) }
      let(:new_tool2) { external_tool_1_3_model(opts:, developer_key:) }

      it "returns true if the 1.3 tool matches on developer_key (module item)" do
        content_tag = ContentTag.create!(context: @course, content: old_tool, url:)
        expect(Lti::ToolFinder).to receive(:from_content_tag).with(content_tag, content_tag.context).and_return(new_tool1)
        expect(new_tool2.can_access_content_tag?(content_tag)).to be true
      end

      it "returns true if the 1.3 tool matches on developer_key (assignment)" do
        assignment = assignment_model(context: @course, submission_types: "external_tool")
        content_tag = ContentTag.create!(context: assignment, content: old_tool, url:)
        expect(Lti::ToolFinder).to receive(:from_content_tag).with(content_tag, content_tag.context.context).and_return(new_tool1)
        expect(new_tool2.can_access_content_tag?(content_tag)).to be true
      end

      it "returns false if the 1.3 tool does not match on developer_key" do
        content_tag = ContentTag.create!(context: @course, content: old_tool, url:)
        new_tool1.update!(developer_key: DeveloperKey.create!)
        expect(Lti::ToolFinder).to receive(:from_content_tag).with(content_tag, content_tag.context).and_return(new_tool1)
        expect(new_tool2.can_access_content_tag?(content_tag)).to be false
      end
    end
  end

  describe "#asset_processor_eula_url" do
    let(:tool) { external_tool_model }

    it "returns the correct EULA URL for the tool" do
      expected_url = "http://#{tool.context.root_account.environment_specific_domain}/api/lti/asset_processor_eulas/#{tool.id}"
      expect(tool.asset_processor_eula_url).to eq(expected_url)
    end
  end

<<<<<<< HEAD
  describe "#eula_launch_url" do
=======
  describe "eula fields" do
>>>>>>> e6b3b88b
    let(:tool) do
      ContextExternalTool.create!(
        context: @root_account,
        name: "EULA Tool",
        consumer_key: "key",
        shared_secret: "secret",
        url: "http://www.tool.com/launch",
        settings:
      )
    end
    let(:settings) { {} }

<<<<<<< HEAD
    it "returns the extension eula_launch_url if present" do
      settings[:ActivityAssetProcessor] = { eula: { target_link_uri: "http://eula.example.com/launch" } }
      expect(tool.eula_launch_url).to eq "http://eula.example.com/launch"
    end

    it "returns the launch_url if extension eula_launch_url is not present" do
      expect(tool.eula_launch_url).to eq tool.launch_url
=======
    describe "#eula_launch_url" do
      it "returns the extension eula_launch_url if present" do
        settings[:ActivityAssetProcessor] = { eula: { target_link_uri: "http://eula.example.com/launch" } }
        expect(tool.eula_launch_url).to eq "http://eula.example.com/launch"
      end

      it "returns the launch_url if extension eula_launch_url is not present" do
        expect(tool.eula_launch_url).to eq tool.launch_url
      end
    end

    describe "#eula_custom_fields" do
      it "returns the fields if custom_fields is a hash" do
        custom_fields = { "field1" => "value1", "field2" => "value2" }
        settings[:ActivityAssetProcessor] = { eula: { custom_fields: } }

        expected = { "field1" => "value1", "field2" => "value2" }
        expect(tool.eula_custom_fields).to eq(expected)
      end

      it "returns {} if custom_fields is not given" do
        expect(tool.eula_custom_fields).to eq({})
      end
>>>>>>> e6b3b88b
    end
  end
end<|MERGE_RESOLUTION|>--- conflicted
+++ resolved
@@ -3459,11 +3459,7 @@
     end
   end
 
-<<<<<<< HEAD
-  describe "#eula_launch_url" do
-=======
   describe "eula fields" do
->>>>>>> e6b3b88b
     let(:tool) do
       ContextExternalTool.create!(
         context: @root_account,
@@ -3476,15 +3472,6 @@
     end
     let(:settings) { {} }
 
-<<<<<<< HEAD
-    it "returns the extension eula_launch_url if present" do
-      settings[:ActivityAssetProcessor] = { eula: { target_link_uri: "http://eula.example.com/launch" } }
-      expect(tool.eula_launch_url).to eq "http://eula.example.com/launch"
-    end
-
-    it "returns the launch_url if extension eula_launch_url is not present" do
-      expect(tool.eula_launch_url).to eq tool.launch_url
-=======
     describe "#eula_launch_url" do
       it "returns the extension eula_launch_url if present" do
         settings[:ActivityAssetProcessor] = { eula: { target_link_uri: "http://eula.example.com/launch" } }
@@ -3508,7 +3495,6 @@
       it "returns {} if custom_fields is not given" do
         expect(tool.eula_custom_fields).to eq({})
       end
->>>>>>> e6b3b88b
     end
   end
 end