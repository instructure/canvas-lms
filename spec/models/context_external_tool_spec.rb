# frozen_string_literal: true

#
# Copyright (C) 2011 - present Instructure, Inc.
#
# This file is part of Canvas.
#
# Canvas is free software: you can redistribute it and/or modify it under
# the terms of the GNU Affero General Public License as published by the Free
# Software Foundation, version 3 of the License.
#
# Canvas is distributed in the hope that it will be useful, but WITHOUT ANY
# WARRANTY; without even the implied warranty of MERCHANTABILITY or FITNESS FOR
# A PARTICULAR PURPOSE. See the GNU Affero General Public License for more
# details.
#
# You should have received a copy of the GNU Affero General Public License along
# with this program. If not, see <http://www.gnu.org/licenses/>.

describe ContextExternalTool do
  before(:once) do
    @root_account = Account.default
    @account = account_model(root_account: @root_account, parent_account: @root_account)
    course_model(account: @account)
  end

  describe "associations and validations" do
    let_once(:developer_key) { DeveloperKey.create! }
    let_once(:tool) do
      ContextExternalTool.create!(
        context: @course,
        consumer_key: "key",
        shared_secret: "secret",
        name: "test tool",
        url: "http://www.tool.com/launch",
        developer_key:,
        lti_version: "1.3",
        root_account: @root_account
      )
    end

    it "allows setting the developer key" do
      expect(tool.developer_key).to eq developer_key
    end

    it "allows setting the root account" do
      expect(tool.root_account).to eq @root_account
    end

    it { expect(tool).to validate_length_of(:consumer_key).is_at_most(2048) }
  end

  describe "#permission_given?" do
    subject { tool.permission_given?(launch_type, user, context) }

    let(:required_permission) { "some-permission" }
    let(:launch_type) { "some-launch-type" }
    let(:tool) do
      ContextExternalTool.create!(
        context: @root_account,
        name: "Requires Permission",
        consumer_key: "key",
        shared_secret: "secret",
        domain: "requires.permission.com",
        settings: {
          global_navigation: {
            "required_permissions" => required_permission,
            :text => "Global Navigation (permission checked)",
            :url => "http://requires.permission.com"
          },
          assignment_selection: {
            "required_permissions" => required_permission,
            :text => "Assignment selection",
            :url => "http://requires.permission.com"
          },
          course_navigation: {
            text: "Course Navigation",
            url: "https://doesnot.requirepermission.com"
          }
        }
      )
    end
    let(:course) { course_with_teacher(account: @root_account).context }
    let(:user) { course.teachers.first }
    let(:context) { course }

    context "when the placement does not require a specific permission" do
      let(:launch_type) { "course_navigation" }

      it { is_expected.to be true }

      context "and the context is blank" do
        let(:launch_type) { "course_navigation" }
        let(:context) { nil }

        it { is_expected.to be true }
      end
    end

    context "when the placement does require a specific permission" do
      context "and the context is blank" do
        let(:required_permission) { "view_group_pages" }
        let(:launch_type) { "assignment_selection" }
        let(:context) { nil }

        it { is_expected.to be false }
      end

      context "and the user has the needed permission in the context" do
        let(:required_permission) { "view_group_pages" }
        let(:launch_type) { "assignment_selection" }

        it { is_expected.to be true }
      end

      context 'and the placement is "global_navigation"' do
        context "and the user has an enrollment with the needed permission" do
          let(:required_permission) { "view_group_pages" }
          let(:launch_type) { "global_navigation" }

          it { is_expected.to be true }
        end
      end
    end
  end

  describe "#global_navigation_tools" do
    subject do
      ContextExternalTool.filtered_global_navigation_tools(
        @root_account,
        granted_permissions
      )
    end

    let(:granted_permissions) do
      ContextExternalTool.global_navigation_granted_permissions(root_account: @root_account,
                                                                user: global_nav_user,
                                                                context: global_nav_context,
                                                                session: nil)
    end
    let(:global_nav_user) { nil }
    let(:global_nav_context) { nil }
    let(:required_permission) { "some-permission" }

    let!(:permission_required_tool) do
      ContextExternalTool.create!(
        context: @root_account,
        name: "Requires Permission",
        consumer_key: "key",
        shared_secret: "secret",
        domain: "requires.permission.com",
        settings: {
          global_navigation: {
            "required_permissions" => required_permission,
            :text => "Global Navigation (permission checked)",
            :url => "http://requires.permission.com"
          }
        }
      )
    end
    let!(:no_permission_required_tool) do
      ContextExternalTool.create!(
        context: @root_account,
        name: "No Requires Permission",
        consumer_key: "key",
        shared_secret: "secret",
        domain: "no.requires.permission.com",
        settings: {
          global_navigation: {
            text: "Global Navigation (no permission)",
            url: "http://no.requries.permission.com"
          }
        }
      )
    end

    context "when a user and context are provided" do
      let(:global_nav_user) { @course.teachers.first }
      let(:global_nav_context) { @course }

      context "when the current user has the required permission" do
        let(:required_permission) { "send_messages_all" }

        before { @course.update!(workflow_state: "created") }

        it { is_expected.to match_array [no_permission_required_tool, permission_required_tool] }
      end

      context "when the current user does not have the required permission" do
        it { is_expected.to match_array [no_permission_required_tool] }
      end
    end

    context "when a user and context are not provided" do
      let(:required_permission) { nil }

      it { is_expected.to match_array [no_permission_required_tool, permission_required_tool] }
    end
  end

  describe "#login_or_launch_url" do
    let_once(:developer_key) { DeveloperKey.create! }
    let_once(:tool) do
      ContextExternalTool.create!(
        context: @course,
        consumer_key: "key",
        shared_secret: "secret",
        name: "test tool",
        url: "http://www.tool.com/launch",
        developer_key:
      )
    end

    it "returns the launch url" do
      expect(tool.login_or_launch_url).to eq tool.url
    end

    context "when a preferred_launch_url is specified" do
      let(:preferred_launch_url) { "https://www.test.com/tool-launch" }

      it "returns the preferred_launch_url" do
        expect(tool.login_or_launch_url(preferred_launch_url:)).to eq preferred_launch_url
      end
    end

    context "when the extension url is present" do
      let(:placement_url) { "http://www.test.com/editor_button" }

      before do
        tool.editor_button = {
          "url" => placement_url,
          "text" => "LTI 1.3 twoa",
          "enabled" => true,
          "icon_url" => "https://static.thenounproject.com/png/131630-200.png",
          "message_type" => "LtiDeepLinkingRequest",
          "canvas_icon_class" => "icon-lti"
        }
      end

      it "returns the extension url" do
        expect(tool.login_or_launch_url(extension_type: :editor_button)).to eq placement_url
      end
    end

    context "lti_1_3 tool" do
      let(:oidc_initiation_url) { "http://www.test.com/oidc/login" }

      before do
        tool.lti_version = "1.3"
        developer_key.update!(oidc_initiation_url:)
      end

      it "returns the oidc login url" do
        expect(tool.login_or_launch_url).to eq oidc_initiation_url
      end

      context "when the tool configuration has oidc_initiation_urls" do
        before do
          tool.settings["oidc_initiation_urls"] = {
            "us-west-2" => "http://www.test.com/oidc/login/oregon",
            "eu-west-1" => "http://www.test.com/oidc/login/ireland"
          }
        end

        it "returns the region-specific oidc login url" do
          allow(Shard.current.database_server).to receive(:config).and_return({ region: "eu-west-1" })
          expect(tool.login_or_launch_url).to eq "http://www.test.com/oidc/login/ireland"
        end

        it "falls back to the default oidc login url if there is none for the current region" do
          allow(Shard.current.database_server).to receive(:config).and_return({ region: "us-east-1" })
          expect(tool.login_or_launch_url).to eq "http://www.test.com/oidc/login"
        end

        context "when the developer key and active shard are different from the tool shard" do
          specs_require_sharding

          it "uses the tool shard for region" do
            shard1_tool = @shard1.activate do
              opts = {
                lti_version: 1.3,
                developer_key:,
                settings: {
                  "oidc_initiation_urls" => {
                    "us-west-2" => "http://www.test.com/oidc/login/oregon-tool2",
                    "eu-west-1" => "http://www.test.com/oidc/login/ireland-tool2"
                  }
                }
              }
              external_tool_model(context: account_model, opts:)
            end

            @shard2.activate do
              possible_shards = [developer_key.shard, shard1_tool.shard, Shard.current]
              expect(possible_shards.map(&:id).uniq.length).to eq(3)
              allow(shard1_tool.shard.database_server).to receive(:config).and_return({ region: "eu-west-1" })
              allow(Shard.current.database_server).to receive(:config).and_return({ region: "us-west-2" })
              expect(shard1_tool.login_or_launch_url).to eq "http://www.test.com/oidc/login/ireland-tool2"
            end
          end
        end
      end
    end
  end

  describe "#launch_url" do
    let_once(:tool) do
      ContextExternalTool.create!(
        context: @course,
        consumer_key: "key",
        shared_secret: "secret",
        name: "test tool",
        url: "http://www.tool.com/launch"
      )
    end

    it "returns the launch url" do
      expect(tool.launch_url).to eq tool.url
    end

    context "when a preferred_launch_url is specified" do
      let(:preferred_launch_url) { "https://www.test.com/tool-launch" }

      it "returns the preferred_launch_url" do
        expect(tool.launch_url(preferred_launch_url:)).to eq preferred_launch_url
      end
    end

    context "when the extension url is present" do
      let(:placement_url) { "http://www.test.com/editor_button" }

      before do
        tool.editor_button = {
          "url" => placement_url,
          "text" => "LTI 1.3 twoa",
          "enabled" => true,
          "icon_url" => "https://static.thenounproject.com/png/131630-200.png",
          "message_type" => "LtiDeepLinkingRequest",
          "canvas_icon_class" => "icon-lti"
        }
      end

      it "returns the extension url" do
        expect(tool.launch_url(extension_type: :editor_button)).to eq placement_url
      end
    end

    context "with a lti_1_3 tool" do
      before do
        tool.lti_version = "1.3"
      end

      context "when the extension target_link_uri is present" do
        let(:placement_url) { "http://www.test.com/editor_button" }

        before do
          tool.editor_button = {
            "target_link_uri" => placement_url,
            "text" => "LTI 1.3 twoa",
            "enabled" => true,
            "icon_url" => "https://static.thenounproject.com/png/131630-200.png",
            "message_type" => "LtiDeepLinkingRequest",
            "canvas_icon_class" => "icon-lti"
          }
        end

        it "returns the extension target_link_uri" do
          expect(tool.launch_url(extension_type: :editor_button)).to eq placement_url
        end
      end

      it "returns the launch url" do
        expect(tool.launch_url).to eq tool.url
      end
    end

    context "with environment-specific url overrides" do
      let(:override_url) { "http://www.test-beta.net/launch" }

      before do
        allow(tool).to receive(:url_with_environment_overrides).and_return(override_url)
      end

      it "returns the override url" do
        expect(tool.launch_url).to eq override_url
      end

      context "when the extension url is present" do
        let(:placement_url) { "http://www.test.com/editor_button" }
        let(:override_url) { "http://www.test-beta.net/editor_button" }

        before do
          tool.editor_button = {
            "url" => placement_url,
            "text" => "LTI 1.3 twoa",
            "enabled" => true,
            "icon_url" => "https://static.thenounproject.com/png/131630-200.png",
            "message_type" => "LtiDeepLinkingRequest",
            "canvas_icon_class" => "icon-lti"
          }
        end

        it "returns the extension url" do
          expect(tool.launch_url(extension_type: :editor_button)).to eq override_url
        end
      end
    end
  end

  describe "#url_with_environment_overrides" do
    subject { tool.url_with_environment_overrides(url, include_launch_url:) }

    let(:url) { "http://www.tool.com/launch" }
    let(:include_launch_url) { false }

    let_once(:tool) do
      ContextExternalTool.create!(
        context: @course,
        consumer_key: "key",
        shared_secret: "secret",
        name: "test tool",
        url:
      )
    end

    before do
      allow(ApplicationController).to receive_messages(test_cluster?: true, test_cluster_name: "beta")
      allow(tool).to receive(:use_environment_overrides?).and_return(true)
    end

    context "when prechecks do not pass" do
      before do
        allow(tool).to receive(:use_environment_overrides?).and_return(false)
      end

      it "does not override url" do
        expect(subject).to eq url
      end
    end

    context "when launch_url override is configured" do
      let(:override_url) { "http://www.test.com/override" }
      let(:include_launch_url) { true }

      before do
        tool.settings[:environments] = {
          launch_url: override_url
        }
      end

      it "returns the launch_url override" do
        expect(subject).to eq override_url
      end

      context "with base_url query string" do
        let(:url) { super() + "?hello=world" }

        it "includes the query string in returned url" do
          expect(subject).to eq override_url + "?hello=world"
        end
      end

      context "with launch_url query string" do
        let(:override_url) { super() + "?hello=world" }

        it "includes the query string in returned url" do
          expect(subject).to eq override_url
        end
      end

      context "with query strings on both urls" do
        let(:url) { super() + "?hello=world&test=this" }
        let(:override_url) { super() + "?hello=there" }

        it "merges both query strings in returned url" do
          expect(subject).to eq override_url + "&test=this"
        end
      end
    end

    context "when env_launch_url override is configured" do
      let(:override_url) { "http://www.test.com/override" }
      let(:beta_url) { "#{override_url}/beta" }
      let(:include_launch_url) { true }

      before do
        tool.settings[:environments] = {
          launch_url: override_url,
          beta_launch_url: beta_url
        }
      end

      it "prefers env_launch_url over launch_url" do
        expect(subject).to eq beta_url
      end
    end

    context "when domain override is configured" do
      let(:override_url) { "http://www.test-change.net/launch" }
      let(:override_domain) { "www.test-change.net" }

      before do
        tool.settings[:environments] = {
          domain: override_domain
        }
      end

      it "replaces the domain of launch_url with override" do
        expect(subject).to eq override_url
      end

      context "when domain includes protocol" do
        let(:override_domain) { "http://www.test-change.net" }

        it "replaces the domain with override" do
          expect(subject).to eq override_url
        end
      end

      context "when domain includes trailing slash" do
        let(:override_domain) { "www.test-change.net/" }

        it "replaces the domain with override" do
          expect(subject).to eq override_url
        end
      end
    end

    context "when env_domain override is configured" do
      let(:override_url) { "http://www.test-change.beta.net/launch" }
      let(:override_domain) { "www.test-change.net" }
      let(:beta_domain) { "www.test-change.beta.net" }

      before do
        tool.settings[:environments] = {
          domain: override_domain,
          beta_domain:
        }
      end

      it "replaces the domain of launch_url with override" do
        expect(subject).to eq override_url
      end
    end

    context "when both domain and launch_url override are configured" do
      let(:override_url) { "http://www.test-change.beta.net/launch" }
      let(:override_domain) { "www.test-change.net" }

      before do
        tool.settings[:environments] = {
          domain: override_domain,
          launch_url: override_url
        }
      end

      it "prefers domain override" do
        expect(subject).to eq "http://www.test-change.net/launch"
      end

      context "when include_launch_url is true" do
        let(:include_launch_url) { true }

        it "prefers url override over domain" do
          expect(subject).to eq override_url
        end
      end
    end

    # TODO: implement this behavior, both old and new don't account for it yet
    # context "when domain contains port" do
    #   let(:override_url) { "http://www.test-change.net:3001/launch" }
    #   let(:override_domain) { "www.test-change.net:3001" }
    #   let(:domain_with_port) { "localhost:3000" }
    #   let(:url) { "http://#{domain_with_port}/launch" }

    #   before do
    #     tool.domain = domain_with_port
    #     tool.url = url
    #     tool.settings[:environments] = {
    #       domain: override_domain
    #     }
    #     tool.save!
    #   end

    #   it "accounts for port when replacing" do
    #     expect(subject).to eq override_url
    #   end
    # end
  end

  describe "#domain_with_environment_overrides" do
    subject { tool.domain_with_environment_overrides }

    let(:domain) { "example.com" }
    let(:override_domain) { "beta.example.com" }

    let_once(:tool) do
      ContextExternalTool.create!(
        context: @course,
        consumer_key: "key",
        shared_secret: "secret",
        name: "test tool",
        domain:
      )
    end

    before do
      tool.settings[:environments] = { domain: override_domain }
      allow(tool).to receive(:use_environment_overrides?).and_return(true)
    end

    context "when prechecks do not pass" do
      before do
        allow(tool).to receive(:use_environment_overrides?).and_return(false)
      end

      it "returns base domain" do
        expect(subject).to eq domain
      end
    end

    context "when there is no environment override for domain" do
      before do
        tool.settings[:environments] = { launch_url: "https://example.com/test-launch" }
      end

      it "returns base domain" do
        expect(subject).to eq domain
      end
    end

    it "returns override domain" do
      expect(subject).to eq override_domain
    end
  end

  describe "#environment_overrides_for" do
    subject { tool.environment_overrides_for(key) }

    let(:key) { nil }
    let(:domain) { "test.example.com" }
    let(:beta_domain) { "beta.example.com" }
    let(:launch_url) { "https://example.com/test-launch" }
    let(:beta_launch_url) { "https://example.com/beta-launch" }

    let_once(:tool) do
      ContextExternalTool.create!(
        context: @course,
        consumer_key: "key",
        shared_secret: "secret",
        name: "test tool",
        domain: "example.com"
      )
    end

    before do
      tool.settings[:environments] = {}
      allow(ApplicationController).to receive_messages(test_cluster?: true, test_cluster_name: "beta")
    end

    context "when key isn't valid" do
      let(:key) { :wrong }

      it "returns nil" do
        expect(subject).to be_nil
      end
    end

    context "when tool doesn't have override for key" do
      let(:key) { "domain" }

      it "returns nil" do
        expect(subject).to be_nil
      end
    end

    context "domain override" do
      let(:key) { :domain }

      before do
        tool.settings[:environments][:domain] = domain
      end

      it "returns base domain override" do
        expect(subject).to eq domain
      end

      context "with env-specific override" do
        before do
          tool.settings[:environments][:beta_domain] = beta_domain
        end

        it "returns env-specific domain" do
          expect(subject).to eq beta_domain
        end
      end
    end

    context "launch_url override" do
      let(:key) { :launch_url }

      before do
        tool.settings[:environments][:launch_url] = launch_url
      end

      it "returns base launch_url override" do
        expect(subject).to eq launch_url
      end

      context "with env-specific override" do
        before do
          tool.settings[:environments][:beta_launch_url] = beta_launch_url
        end

        it "returns env-specific launch_url" do
          expect(subject).to eq beta_launch_url
        end
      end
    end
  end

  describe "#use_environment_overrides?" do
    subject { tool.use_environment_overrides? }

    let_once(:tool) do
      ContextExternalTool.create!(
        context: @course,
        consumer_key: "key",
        shared_secret: "secret",
        name: "test tool",
        domain: "example.com"
      )
    end

    before do
      tool.settings[:environments] = { domain: "beta.example.com" }
      allow(ApplicationController).to receive_messages(test_cluster?: true, test_cluster_name: "beta")
    end

    context "in standard Canvas" do
      before do
        allow(ApplicationController).to receive(:test_cluster?).and_return(false)
      end

      it { is_expected.to be false }
    end

    context "with a lti_1_3 tool" do
      before do
        tool.lti_version = "1.3"
      end

      it { is_expected.to be false }
    end

    context "when tool does not have overrides configured" do
      before do
        tool.settings.delete :environments
      end

      it { is_expected.to be false }
    end

    it { is_expected.to be true }
  end

  describe "#deployment_id" do
    let_once(:tool) do
      ContextExternalTool.create!(
        id: 1,
        context: @course,
        consumer_key: "key",
        shared_secret: "secret",
        name: "test tool",
        url: "http://www.tool.com/launch"
      )
    end

    it "returns the correct deployment_id" do
      expect(tool.deployment_id).to eq "#{tool.id}:#{Lti::Asset.opaque_identifier_for(tool.context)}"
    end

    it "sends only 255 chars" do
      allow(Lti::Asset).to receive(:opaque_identifier_for).and_return("a" * 256)
      expect(tool.deployment_id.size).to eq 255
    end
  end

  describe "#matches_host?" do
    subject { tool.matches_host?(given_url, use_environment_overrides:) }

    let(:tool) { external_tool_model }
    let(:given_url) { "https://www.given-url.com/test?foo=bar" }
    let(:use_environment_overrides) { false }

    context "when the tool has a url and no domain" do
      let(:url) { "https://app.test.com/foo" }

      before do
        tool.update!(
          domain: nil,
          url:
        )
      end

      context "and the tool url host does not match that of the given url host" do
        it { is_expected.to be false }
      end

      context "and the tool url host matches that of the given url host" do
        let(:url) { "https://www.given-url.com/foo?foo=bar" }

        it { is_expected.to be true }
      end

      context "and the tool url host matches except for case" do
        let(:url) { "https://www.GiveN-url.cOm/foo?foo=bar" }

        it { is_expected.to be true }
      end

      context "and use_environment_overrides is true" do
        let(:use_environment_overrides) { true }
        let(:override_url) { "https://beta.app.test.com/foo" }

        before do
          allow(tool).to receive(:use_environment_overrides?).and_return(true)

          tool.settings[:environments] = { launch_url: override_url }
          tool.save!
        end

        context "and the override url host does not match the given url host" do
          it { is_expected.to be false }
        end

        context "and the override url host matches the given url host" do
          let(:given_url) { "https://beta.app.test.com/foo?foo=bar" }

          it { is_expected.to be true }
        end
      end
    end

    context "when the tool has a domain and no url" do
      let(:domain) { "app.test.com" }

      before do
        tool.update!(
          url: nil,
          domain:
        )
      end

      context "and the tool domain host does not match that of the given url host" do
        it { is_expected.to be false }

        context "and the tool url and given url are both nil" do
          let(:given_url) { nil }

          it { is_expected.to be false }
        end
      end

      context "and the tool domain host matches that of the given url host" do
        let(:domain) { "www.given-url.com" }

        it { is_expected.to be true }
      end

      context "and the tool domain matches except for case" do
        let(:domain) { "www.gIvEn-URL.cOm" }

        it { is_expected.to be true }
      end

      context "and the tool domain contains the protocol" do
        let(:domain) { "https://www.given-url.com" }

        it { is_expected.to be true }
      end

      context "and the domain and given URL contain a port" do
        let(:domain) { "localhost:3001" }
        let(:given_url) { "http://localhost:3001/link_location" }

        it { is_expected.to be true }
      end
    end
  end

  describe "#matches_tool_domain?" do
    it "escapes the tool domain" do
      tool = external_tool_model(opts: { domain: "foo.bar.com" })
      tool.save
      expect(tool.matches_tool_domain?("https://waz.fooxbar.com")).to be false
      expect(tool.matches_tool_domain?("https://waz.foo.bar.com")).to be true
    end
  end

  describe "#duplicated_in_context?" do
    shared_examples_for "detects duplication in contexts" do
      subject { second_tool.duplicated_in_context? }

      let(:context) { raise "Override in spec" }
      let(:second_tool) { tool.dup }
      let(:settings) do
        {
          "editor_button" => {
            "icon_url" => "http://www.example.com/favicon.ico",
            "text" => "Example",
            "url" => "http://www.example.com",
            "selection_height" => 400,
            "selection_width" => 600
          }
        }
      end
      let(:tool) do
        ContextExternalTool.create!(
          settings:,
          context:,
          name: "first tool",
          consumer_key: "key",
          shared_secret: "secret",
          url: "http://www.tool.com/launch"
        )
      end

      context "when url is not set" do
        let(:domain) { "instructure.com" }

        before { tool.update!(url: nil, domain:) }

        context "when no other tools are installed in the context" do
          it "does not count as duplicate" do
            expect(tool.duplicated_in_context?).to be false
          end
        end

        context "when a tool with matching domain is found" do
          it { is_expected.to be true }
        end

        context "when a tool with matching domain is found in different context" do
          before { second_tool.update!(context: course_model) }

          it { is_expected.to be false }
        end

        context "when a tool with matching domain is not found" do
          before { second_tool.domain = "different-domain.com" }

          it { is_expected.to be false }
        end
      end

      context "when no other tools are installed in the context" do
        it "does not count as duplicate" do
          expect(tool.duplicated_in_context?).to be false
        end
      end

      context "when a tool with matching settings and different URL is found" do
        before { second_tool.url << "/different/url" }

        it { is_expected.to be false }
      end

      context "when a tool with different settings and matching URL is found" do
        before { second_tool.settings[:different_key] = "different value" }

        it { is_expected.to be true }
      end

      context "when a tool with different settings and different URL is found" do
        before do
          second_tool.url << "/different/url"
          second_tool.settings[:different_key] = "different value"
        end

        it { is_expected.to be false }
      end

      context "when a tool with matching settings and matching URL is found" do
        it { is_expected.to be true }
      end
    end

    context "duplicated in account chain" do
      it_behaves_like "detects duplication in contexts" do
        let(:context) { account_model }
      end
    end

    context "duplicated in course" do
      it_behaves_like "detects duplication in contexts" do
        let(:context) { course_model }
      end
    end

    context "called from another shard" do
      specs_require_sharding

      it_behaves_like "detects duplication in contexts" do
        # Some of the specs would fail if ContextToolFinder doesn't translate IDs correctly,
        # so that tests that.
        subject do
          second_tool
          @shard2.activate { second_tool.duplicated_in_context? }
        end

        let(:context) { course_model }
      end
    end

    it "uses Lti::ContextToolFinder" do
      course = course_model
      tool = ContextExternalTool.create!(
        context: course,
        name: "first tool",
        consumer_key: "key",
        shared_secret: "secret",
        domain: "www.tool.com"
      )

      expect(Lti::ContextToolFinder).to receive(:all_tools_scope_union)
        .with(course, base_scope: anything)
        .and_return(Lti::ScopeUnion.new([ContextExternalTool.all]))
      expect(tool.duplicated_in_context?).to be(true)
    end
  end

  describe "#calculate_identity_hash" do
    it "calculates an identity hash" do
      tool = external_tool_model
      expect { tool.calculate_identity_hash }.not_to raise_error
      expect(tool.calculate_identity_hash).to be_a(String)
    end

    it "reordering settings creates the same identity_hash" do
      tool1 = external_tool_model(context: @course, opts: { name: "t", consumer_key: "12345", shared_secret: "secret", url: "http://google.com/launch_url" })
      tool1.update(settings: { selection_width: 100, selection_height: 100, icon_url: "http://www.example.com/favicon.ico" })

      tool2 = external_tool_model(context: @course, opts: { name: "t", consumer_key: "12345", shared_secret: "secret", url: "http://google.com/launch_url" })
      tool2.update(settings: { icon_url: "http://www.example.com/favicon.ico", selection_height: 100, selection_width: 100 })
      expect(tool1.calculate_identity_hash).to eq tool2.calculate_identity_hash
    end

    it "changing the settings creates a different identity_hash" do
      tool1 = external_tool_model(context: @course, opts: { name: "t", consumer_key: "12345", shared_secret: "secret", url: "http://google.com/launch_url" })
      tool1.update(settings: { selection_width: 100, selection_height: 100, icon_url: "http://www.example.com/favicon.ico" })

      tool2 = external_tool_model(context: @course, opts: { name: "t", consumer_key: "12345", shared_secret: "secret", url: "http://google.com/launch_url" })
      tool2.update(settings: { selection_width: 100, selection_height: 100 })
      expect(tool1.calculate_identity_hash).not_to eq tool2.calculate_identity_hash
    end
  end

  describe "add_identity_hash" do
    it "adds 'duplicate' as the identity_hash if another tool already exists with that hash" do
      external_tool_model(context: @course)
      tool2 = external_tool_model(context: @course)
      expect(tool2.identity_hash).to eq "duplicate"
    end

    it "doesn't recalculate the identity field if none of the important fields have changed" do
      tool = external_tool_model
      ident_hash = tool.identity_hash
      expect(tool).not_to receive(:calculate_identity_hash)
      tool.update(updated_at: Time.zone.now)
      expect(tool.identity_hash).to eq ident_hash
    end

    it "does recalculate the identity field if one of the important fields has changed" do
      tool = external_tool_model
      ident_hash = tool.identity_hash
      expect(tool).to receive(:calculate_identity_hash)
      tool.update(name: "differenter_name")
      expect(tool.identity_hash).not_to eq ident_hash
    end
  end

  describe "#content_migration_configured?" do
    let(:tool) do
      ContextExternalTool.new.tap do |t|
        t.settings = {
          "content_migration" => {
            "export_start_url" => "https://lti.example.com/begin_export",
            "import_start_url" => "https://lti.example.com/begin_import",
          }
        }
      end
    end

    it "must return false when the content_migration key is missing from the settings hash" do
      tool.settings.delete("content_migration")
      expect(tool.content_migration_configured?).to be false
    end

    it "must return false when the content_migration key is present in the settings hash but the export_start_url sub key is missing" do
      tool.settings["content_migration"].delete("export_start_url")
      expect(tool.content_migration_configured?).to be false
    end

    it "must return false when the content_migration key is present in the settings hash but the import_start_url sub key is missing" do
      tool.settings["content_migration"].delete("import_start_url")
      expect(tool.content_migration_configured?).to be false
    end

    it "must return true when the content_migration key and all relevant sub-keys are present" do
      expect(tool.content_migration_configured?).to be true
    end
  end

  describe "url or domain validation" do
    it "validates with a domain setting" do
      @tool = @course.context_external_tools.create(name: "a", domain: "google.com", consumer_key: "12345", shared_secret: "secret")
      expect(@tool).not_to be_new_record
      expect(@tool.errors).to be_empty
    end

    it "validates with a url setting" do
      @tool = @course.context_external_tools.create(name: "a", url: "http://google.com", consumer_key: "12345", shared_secret: "secret")
      expect(@tool).not_to be_new_record
      expect(@tool.errors).to be_empty
    end

    it "validates with a canvas lti extension url setting" do
      @tool = @course.context_external_tools.new(name: "a", consumer_key: "12345", shared_secret: "secret")
      @tool.editor_button = {
        "icon_url" => "http://www.example.com/favicon.ico",
        "text" => "Example",
        "url" => "http://www.example.com",
        "selection_height" => 400,
        "selection_width" => 600
      }
      @tool.save
      expect(@tool).not_to be_new_record
      expect(@tool.errors).to be_empty
    end

    def url_test(nav_url = nil)
      course_with_teacher(active_all: true)
      @tool = @course.context_external_tools.new(name: "a", consumer_key: "12345", shared_secret: "secret", url: "http://www.example.com")
      Lti::ResourcePlacement::PLACEMENTS.each do |type|
        @tool.send :"#{type}=", {
          url: nav_url,
          text: "Example",
          icon_url: "http://www.example.com/image.ico",
          selection_width: 50,
          selection_height: 50
        }

        launch_url = @tool.extension_setting(type, :url)

        if nav_url
          expect(launch_url).to eq nav_url
        else
          expect(launch_url).to eq @tool.url
        end
      end
    end

    it "allows extension to not have a url if the main config has a url" do
      url_test
    end

    it "prefers the extension url to the main config url" do
      url_test("https://example.com/special_launch_of_death")
    end

    it "does not allow extension with no custom url and a domain match" do
      @tool = @course.context_external_tools.create!(name: "a", domain: "google.com", consumer_key: "12345", shared_secret: "secret")
      @tool.course_navigation = {
        text: "Example"
      }
      @tool.save!
      expect(@tool.has_placement?(:course_navigation)).to be false
    end

    it "does not validate with no domain or url setting" do
      @tool = @course.context_external_tools.create(name: "a", consumer_key: "12345", shared_secret: "secret")
      expect(@tool).to be_new_record
      expect(@tool.errors["url"]).to eq ["Either the url or domain should be set."]
      expect(@tool.errors["domain"]).to eq ["Either the url or domain should be set."]
    end

    it "accepts both a domain and a url" do
      @tool = @course.context_external_tools.create(name: "a", domain: "google.com", url: "http://google.com", consumer_key: "12345", shared_secret: "secret")
      expect(@tool).not_to be_new_record
      expect(@tool.errors).to be_empty
    end
  end

  it "allows extension with only 'enabled' key" do
    @tool = @course.context_external_tools.create!(name: "a", url: "http://google.com", consumer_key: "12345", shared_secret: "secret")
    @tool.course_navigation = {
      enabled: "true"
    }
    @tool.save!
    expect(@tool.has_placement?(:course_navigation)).to be true
  end

  it "allows accept_media_types setting exclusively for file_menu extension" do
    @tool = @course.context_external_tools.create!(name: "a", url: "http://google.com", consumer_key: "12345", shared_secret: "secret")
    @tool.course_navigation = {
      accept_media_types: "types"
    }
    @tool.file_menu = {
      accept_media_types: "types"
    }
    @tool.save!
    expect(@tool.extension_setting(:course_navigation, :accept_media_types)).to be_blank
    expect(@tool.extension_setting(:file_menu, :accept_media_types)).to eq "types"
  end

  it "clears disabled extensions" do
    @tool = @course.context_external_tools.create!(name: "a", url: "http://google.com", consumer_key: "12345", shared_secret: "secret")
    @tool.course_navigation = {
      enabled: "false"
    }
    @tool.save!
    expect(@tool.has_placement?(:course_navigation)).to be false
  end

  describe "validate_urls" do
    subject { tool.valid? }

    let(:tool) do
      course.context_external_tools.build(
        name: "a", url:, consumer_key: "12345", shared_secret: "secret", settings:
      )
    end
    let(:settings) { {} }
    let_once(:course) { course_model }
    let(:url) { "https://example.com" }

    context "with bad launch_url" do
      let(:url) { "https://example.com>" }

      it { is_expected.to be false }
    end

    context "with bad settings_url" do
      let(:settings) do
        { course_navigation: {
          url: "https://example.com>",
          text: "Example",
          icon_url: "http://www.example.com/image.ico",
          selection_width: 50,
          selection_height: 50
        } }
      end

      it { is_expected.to be false }
    end
  end

  describe "active?" do
    subject { tool.active? }

    let(:tool) { external_tool_model(opts: tool_opts) }
    let(:tool_opts) { {} }

    it { is_expected.to be true }

    context 'when "workflow_state" is "deleted"' do
      let(:tool_opts) { { workflow_state: "deleted" } }

      it { is_expected.to be false }
    end

    context 'when "workflow_state" is "disabled"' do
      let(:tool_opts) { { workflow_state: "disabled" } }

      it { is_expected.to be false }
    end
  end

  describe "uses_preferred_lti_version?" do
    subject { tool.uses_preferred_lti_version? }

    let_once(:tool) { external_tool_model }

    it { is_expected.to be false }

    context "when the tool uses LTI 1.3" do
      before do
        tool.lti_version = "1.3"
        tool.save!
      end

      it { is_expected.to be true }
    end
  end

  describe "from_content_tag" do
    subject { ContextExternalTool.from_content_tag(*arguments) }

    let(:arguments) { [content_tag, tool.context] }
    let(:assignment) { assignment_model(course: tool.context) }
    let(:tool) { external_tool_model }
    let(:content_tag_opts) { { url: tool.url, content_type: "ContextExternalTool", context: assignment } }
    let(:content_tag) { ContentTag.new(content_tag_opts) }
    let(:developer_key) { DeveloperKey.create! }
    let(:lti_1_3_tool) do
      t = tool.dup
      t.developer_key_id = developer_key.id
      t.lti_version = "1.3"
      t.save!
      t
    end

    it { is_expected.to eq tool }

    context "when the tool is linked to the tag by id (LTI 1.1)" do
      let(:content_tag_opts) { super().merge({ content_id: tool.id }) }

      it { is_expected.to eq tool }

      context "and an LTI 1.3 tool has a conflicting URL" do
        let(:arguments) do
          [content_tag, tool.context]
        end

        before { lti_1_3_tool }

        it { is_expected.to be_use_1_3 }
      end
    end

    context "when the tool is linked to a tag by id (LTI 1.3)" do
      let(:content_tag_opts) { super().merge({ content_id: lti_1_3_tool.id }) }
      let(:duplicate_1_3_tool) do
        t = lti_1_3_tool.dup
        t.save!
        t
      end

      context "and an LTI 1.1 tool has a conflicting URL" do
        before { tool } # initialized already, but included for clarity

        it { is_expected.to eq lti_1_3_tool }

        context "and there are multiple matching LTI 1.3 tools" do
          before { duplicate_1_3_tool }

          let(:arguments) { [content_tag, tool.context] }
          let(:content_tag_opts) { super().merge({ content_id: lti_1_3_tool.id }) }

          it { is_expected.to eq lti_1_3_tool }
        end

        context "and the LTI 1.3 tool gets reinstalled" do
          before do
            # "install" a copy of the tool
            duplicate_1_3_tool

            # "uninstall" the original tool
            lti_1_3_tool.destroy!
          end

          it { is_expected.to eq duplicate_1_3_tool }
        end
      end
    end

    context "when there are blank arguments" do
      context "when the content tag argument is blank" do
        let(:arguments) { [nil, tool.context] }

        it { is_expected.to be_nil }
      end
    end
  end

  describe "find_external_tool" do
    it "matches on the same domain" do
      @tool = @course.context_external_tools.create!(name: "a", domain: "google.com", consumer_key: "12345", shared_secret: "secret")
      @found_tool = ContextExternalTool.find_external_tool("http://google.com/is/cool", Course.find(@course.id))
      expect(@found_tool).to eql(@tool)
    end

    context "when context is a course on a different shard" do
      specs_require_sharding

      it "matches on the same domain" do
        @tool = @course.context_external_tools.create!(name: "a", domain: "google.com", consumer_key: "12345", shared_secret: "secret")
        @shard2.activate do
          @found_tool = ContextExternalTool.find_external_tool("http://google.com/is/cool", @course)
        end
        expect(@found_tool).to eql(@tool)
      end
    end

    it "is case insensitive when matching on the same domain" do
      @tool = @course.context_external_tools.create!(name: "a", domain: "Google.com", consumer_key: "12345", shared_secret: "secret")
      @found_tool = ContextExternalTool.find_external_tool("http://google.com/is/cool", Course.find(@course.id), @tool.id)
      expect(@found_tool).to eql(@tool)
    end

    it "matches on a subdomain" do
      @tool = @course.context_external_tools.create!(name: "a", domain: "google.com", consumer_key: "12345", shared_secret: "secret")
      @found_tool = ContextExternalTool.find_external_tool("http://www.google.com/is/cool", Course.find(@course.id))
      expect(@found_tool).to eql(@tool)
    end

    it "matches on a domain with a scheme attached" do
      @tool = @course.context_external_tools.create!(name: "a", domain: "http://google.com", consumer_key: "12345", shared_secret: "secret")
      @found_tool = ContextExternalTool.find_external_tool("http://www.google.com/is/cool", Course.find(@course.id))
      expect(@found_tool).to eql(@tool)
    end

    it "does not match on non-matching domains" do
      @tool = @course.context_external_tools.create!(name: "a", domain: "google.com", consumer_key: "12345", shared_secret: "secret")
      @tool2 = @course.context_external_tools.create!(name: "a", domain: "www.google.com", consumer_key: "12345", shared_secret: "secret")
      @found_tool = ContextExternalTool.find_external_tool("http://mgoogle.com/is/cool", Course.find(@course.id))
      expect(@found_tool).to be_nil
      @found_tool = ContextExternalTool.find_external_tool("http://sgoogle.com/is/cool", Course.find(@course.id))
      expect(@found_tool).to be_nil
    end

    it "does not match on the closest matching domain" do
      @tool = @course.context_external_tools.create!(name: "a", domain: "google.com", consumer_key: "12345", shared_secret: "secret")
      @tool2 = @course.context_external_tools.create!(name: "a", domain: "www.google.com", consumer_key: "12345", shared_secret: "secret")
      @found_tool = ContextExternalTool.find_external_tool("http://www.www.google.com/is/cool", Course.find(@course.id))
      expect(@found_tool).to eql(@tool2)
    end

    it "matches on exact url" do
      @tool = @course.context_external_tools.create!(name: "a", url: "http://www.google.com/coolness", consumer_key: "12345", shared_secret: "secret")
      @found_tool = ContextExternalTool.find_external_tool("http://www.google.com/coolness", Course.find(@course.id))
      expect(@found_tool).to eql(@tool)
    end

    it "matches on url ignoring query parameters" do
      @tool = @course.context_external_tools.create!(name: "a", url: "http://www.google.com/coolness", consumer_key: "12345", shared_secret: "secret")
      @found_tool = ContextExternalTool.find_external_tool("http://www.google.com/coolness?a=1", Course.find(@course.id))
      expect(@found_tool).to eql(@tool)
      @found_tool = ContextExternalTool.find_external_tool("http://www.google.com/coolness?a=1&b=2", Course.find(@course.id))
      expect(@found_tool).to eql(@tool)
    end

    it "matches on url even when tool url contains query parameters" do
      @tool = @course.context_external_tools.create!(name: "a", url: "http://www.google.com/coolness?a=1&b=2", consumer_key: "12345", shared_secret: "secret")
      @found_tool = ContextExternalTool.find_external_tool("http://www.google.com/coolness?b=2&a=1", Course.find(@course.id))
      expect(@found_tool).to eql(@tool)
      @found_tool = ContextExternalTool.find_external_tool("http://www.google.com/coolness?c=3&b=2&d=4&a=1", Course.find(@course.id))
      expect(@found_tool).to eql(@tool)
    end

    it "does not match on url if the tool url contains query parameters that the search url doesn't" do
      @tool = @course.context_external_tools.create!(name: "a", url: "http://www.google.com/coolness?a=1", consumer_key: "12345", shared_secret: "secret")
      @found_tool = ContextExternalTool.find_external_tool("http://www.google.com/coolness?a=2", Course.find(@course.id))
      expect(@found_tool).to be_nil
    end

    it "does not match on url before matching on domain" do
      @tool = @course.context_external_tools.create!(name: "a", url: "http://www.google.com/coolness", consumer_key: "12345", shared_secret: "secret")
      @tool2 = @course.context_external_tools.create!(name: "a", domain: "www.google.com", consumer_key: "12345", shared_secret: "secret")
      @found_tool = ContextExternalTool.find_external_tool("http://www.google.com/coolness", Course.find(@course.id))
      expect(@found_tool).to eql(@tool)
    end

    it "does not match on domain if domain is nil" do
      @tool = @course.context_external_tools.create!(name: "a", url: "http://www.google.com/coolness", consumer_key: "12345", shared_secret: "secret")
      @found_tool = ContextExternalTool.find_external_tool("http://malicious.domain./hahaha", Course.find(@course.id))
      expect(@found_tool).to be_nil
    end

    it "matches on url or domain for a tool that has both" do
      @tool = @course.context_external_tools.create!(name: "a", url: "http://www.google.com/coolness", domain: "google.com", consumer_key: "12345", shared_secret: "secret")
      expect(ContextExternalTool.find_external_tool("http://google.com/is/cool", Course.find(@course.id))).to eql(@tool)
      expect(ContextExternalTool.find_external_tool("http://www.google.com/coolness", Course.find(@course.id))).to eql(@tool)
    end

    it "finds the context's tool matching on url first" do
      @tool = @course.context_external_tools.create!(name: "a", url: "http://www.google.com", consumer_key: "12345", shared_secret: "secret")
      @course.context_external_tools.create!(name: "b", domain: "google.com", consumer_key: "12345", shared_secret: "secret")
      @account.context_external_tools.create!(name: "c", url: "http://www.google.com", consumer_key: "12345", shared_secret: "secret")
      @account.context_external_tools.create!(name: "d", domain: "google.com", consumer_key: "12345", shared_secret: "secret")
      @root_account.context_external_tools.create!(name: "e", url: "http://www.google.com", consumer_key: "12345", shared_secret: "secret")
      @root_account.context_external_tools.create!(name: "f", domain: "google.com", consumer_key: "12345", shared_secret: "secret")
      @found_tool = ContextExternalTool.find_external_tool("http://www.google.com", Course.find(@course.id))
      expect(@found_tool).to eql(@tool)
    end

    it "finds the nearest account's tool matching on url if there are no url-matching context tools" do
      @course.context_external_tools.create!(name: "b", domain: "google.com", consumer_key: "12345", shared_secret: "secret")
      @tool = @account.context_external_tools.create!(name: "c", url: "http://www.google.com", consumer_key: "12345", shared_secret: "secret")
      @account.context_external_tools.create!(name: "d", domain: "google.com", consumer_key: "12345", shared_secret: "secret")
      @root_account.context_external_tools.create!(name: "e", url: "http://www.google.com", consumer_key: "12345", shared_secret: "secret")
      @root_account.context_external_tools.create!(name: "f", domain: "google.com", consumer_key: "12345", shared_secret: "secret")
      @found_tool = ContextExternalTool.find_external_tool("http://www.google.com", Course.find(@course.id))
      expect(@found_tool).to eql(@tool)
    end

    it "finds the root account's tool matching on url before matching by domain on the course" do
      @course.context_external_tools.create!(name: "b", domain: "google.com", consumer_key: "12345", shared_secret: "secret")
      @account.context_external_tools.create!(name: "d", domain: "google.com", consumer_key: "12345", shared_secret: "secret")
      @tool = @root_account.context_external_tools.create!(name: "e", url: "http://www.google.com", consumer_key: "12345", shared_secret: "secret")
      @root_account.context_external_tools.create!(name: "f", domain: "google.com", consumer_key: "12345", shared_secret: "secret")
      @found_tool = ContextExternalTool.find_external_tool("http://www.google.com", Course.find(@course.id))
      expect(@found_tool).to eql(@tool)
    end

    it "finds the context's tool matching on domain if no url-matching tools are found" do
      @tool = @course.context_external_tools.create!(name: "b", domain: "google.com", consumer_key: "12345", shared_secret: "secret")
      @account.context_external_tools.create!(name: "d", domain: "google.com", consumer_key: "12345", shared_secret: "secret")
      @root_account.context_external_tools.create!(name: "f", domain: "google.com", consumer_key: "12345", shared_secret: "secret")
      @found_tool = ContextExternalTool.find_external_tool("http://www.google.com", Course.find(@course.id))
      expect(@found_tool).to eql(@tool)
    end

    it "finds the nearest account's tool matching on domain if no url-matching tools are found" do
      @tool = @account.context_external_tools.create!(name: "c", domain: "google.com", consumer_key: "12345", shared_secret: "secret")
      @root_account.context_external_tools.create!(name: "e", domain: "google.com", consumer_key: "12345", shared_secret: "secret")
      @found_tool = ContextExternalTool.find_external_tool("http://www.google.com", Course.find(@course.id))
      expect(@found_tool).to eql(@tool)
    end

    it "finds the root account's tool matching on domain if no url-matching tools are found" do
      @tool = @root_account.context_external_tools.create!(name: "e", domain: "google.com", consumer_key: "12345", shared_secret: "secret")
      @found_tool = ContextExternalTool.find_external_tool("http://www.google.com/", Course.find(@course.id))
      expect(@found_tool).to eql(@tool)
    end

    context "when exclude_tool_id is set" do
      subject { ContextExternalTool.find_external_tool("http://www.google.com", Course.find(course.id), nil, exclude_tool.id) }

      let(:course) { @course }
      let(:exclude_tool) do
        course.context_external_tools.create!(name: "a", url: "http://www.google.com", consumer_key: "12345", shared_secret: "secret")
      end

      it "does not return the excluded tool" do
        expect(subject).to be_nil
      end
    end

    context "preferred_tool_id" do
      it "finds the preferred tool if there are two matching-priority tools" do
        @tool1 = @course.context_external_tools.create!(name: "a", url: "http://www.google.com", consumer_key: "12345", shared_secret: "secret")
        @tool2 = @course.context_external_tools.create!(name: "b", url: "http://www.google.com", consumer_key: "12345", shared_secret: "secret")
        @found_tool = ContextExternalTool.find_external_tool("http://www.google.com", Course.find(@course.id), @tool1.id)
        expect(@found_tool).to eql(@tool1)
        @found_tool = ContextExternalTool.find_external_tool("http://www.google.com", Course.find(@course.id), @tool2.id)
        expect(@found_tool).to eql(@tool2)
        @tool1.destroy
        @tool2.destroy

        @tool1 = @course.context_external_tools.create!(name: "a", domain: "google.com", consumer_key: "12345", shared_secret: "secret")
        @tool2 = @course.context_external_tools.create!(name: "b", domain: "google.com", consumer_key: "12345", shared_secret: "secret")
        @found_tool = ContextExternalTool.find_external_tool("http://www.google.com", Course.find(@course.id), @tool1.id)
        expect(@found_tool).to eql(@tool1)
        @found_tool = ContextExternalTool.find_external_tool("http://www.google.com", Course.find(@course.id), @tool2.id)
        expect(@found_tool).to eql(@tool2)
      end

      it "finds the preferred tool even if there is a higher priority tool configured" do
        @tool = @course.context_external_tools.create!(name: "a", url: "http://www.google.com", consumer_key: "12345", shared_secret: "secret")
        @preferred = @root_account.context_external_tools.create!(name: "f", url: "http://www.google.com", consumer_key: "12345", shared_secret: "secret")

        @found_tool = ContextExternalTool.find_external_tool("http://www.google.com", Course.find(@course.id), @preferred.id)
        expect(@found_tool).to eql(@preferred)
      end

      it "does not find the preferred tool if it is deleted" do
        @preferred = @course.context_external_tools.create!(name: "a", url: "http://www.google.com", consumer_key: "12345", shared_secret: "secret")
        @preferred.destroy
        @course.context_external_tools.create!(name: "b", domain: "google.com", consumer_key: "12345", shared_secret: "secret")
        @tool = @account.context_external_tools.create!(name: "c", url: "http://www.google.com", consumer_key: "12345", shared_secret: "secret")
        @account.context_external_tools.create!(name: "d", domain: "google.com", consumer_key: "12345", shared_secret: "secret")
        @root_account.context_external_tools.create!(name: "e", url: "http://www.google.com", consumer_key: "12345", shared_secret: "secret")
        @root_account.context_external_tools.create!(name: "f", domain: "google.com", consumer_key: "12345", shared_secret: "secret")
        @found_tool = ContextExternalTool.find_external_tool("http://www.google.com", Course.find(@course.id), @preferred.id)
        expect(@found_tool).to eql(@tool)
      end

      it "does not find the preferred tool if it is disabled" do
        @preferred = @course.context_external_tools.create!(name: "a", url: "http://www.google.com", consumer_key: "12345", shared_secret: "secret")
        @preferred.update!(workflow_state: "disabled")
        @course.context_external_tools.create!(name: "b", domain: "google.com", consumer_key: "12345", shared_secret: "secret")
        @tool = @account.context_external_tools.create!(name: "c", url: "http://www.google.com", consumer_key: "12345", shared_secret: "secret")
        @account.context_external_tools.create!(name: "d", domain: "google.com", consumer_key: "12345", shared_secret: "secret")
        @root_account.context_external_tools.create!(name: "e", url: "http://www.google.com", consumer_key: "12345", shared_secret: "secret")
        @root_account.context_external_tools.create!(name: "f", domain: "google.com", consumer_key: "12345", shared_secret: "secret")
        @found_tool = ContextExternalTool.find_external_tool("http://www.google.com", Course.find(@course.id), @preferred.id)
        expect(@found_tool).to eql(@tool)
      end

      it "does not return preferred tool outside of context chain" do
        preferred = @root_account.context_external_tools.create!(name: "a", url: "http://www.google.com", consumer_key: "12345", shared_secret: "secret")
        expect(ContextExternalTool.find_external_tool("http://www.google.com", @course, preferred.id)).to eq preferred
      end

      it "does not return preferred tool if url doesn't match" do
        c1 = @course
        preferred = c1.account.context_external_tools.create!(name: "a", url: "http://www.google.com", consumer_key: "12345", shared_secret: "secret")
        expect(ContextExternalTool.find_external_tool("http://example.com", c1, preferred.id)).to be_nil
      end

      it "finds preferred tool if url doesn't match but url's domain is a subdomain of the tool domain" do
        c1 = @course
        preferred = c1.account.context_external_tools.create!(name: "a", url: "http://www.google.com", domain: "example.com", consumer_key: "12345", shared_secret: "secret")
        # If we didn't favor the preferred tool, we would return this tool because it's in a closer context
        c1.context_external_tools.create!(name: "a", url: "http://www.google.com", domain: "example.com", consumer_key: "12345", shared_secret: "secret")
        expect(ContextExternalTool.find_external_tool("http://subdomain.example.com", c1, preferred.id)).to eq(preferred)
      end

      it "returns the preferred tool if the url is nil" do
        c1 = @course
        preferred = c1.context_external_tools.create!(name: "a", url: "http://www.google.com", consumer_key: "12345", shared_secret: "secret")
        expect(ContextExternalTool.find_external_tool(nil, c1, preferred.id)).to eq preferred
      end

      it "does not return preferred tool if it is 1.1 and there is a matching 1.3 tool" do
        developer_key = DeveloperKey.create!
        @tool1_1 = @course.context_external_tools.create!(name: "a", url: "http://www.google.com", consumer_key: "12345", shared_secret: "secret")
        @tool1_3 = @course.context_external_tools.create!(name: "b", url: "http://www.google.com", consumer_key: "12345", shared_secret: "secret")
        @tool1_3.lti_version = "1.3"
        @tool1_3.developer_key = developer_key
        @tool1_3.save!

        @found_tool = ContextExternalTool.find_external_tool("http://www.google.com", Course.find(@course.id), @tool1_1.id)
        expect(@found_tool).to eql(@tool1_3)
        @found_tool = ContextExternalTool.find_external_tool("http://www.google.com", Course.find(@course.id), @tool1_3.id)
        expect(@found_tool).to eql(@tool1_3)
        @tool1_1.destroy
        @tool1_3.destroy

        @tool1_1 = @course.context_external_tools.create!(name: "a", domain: "google.com", consumer_key: "12345", shared_secret: "secret")
        @tool1_3 = @course.context_external_tools.create!(name: "b", domain: "google.com", consumer_key: "12345", shared_secret: "secret")
        @tool1_3.lti_version = "1.3"
        @tool1_3.developer_key = developer_key
        @tool1_3.save!
        @found_tool = ContextExternalTool.find_external_tool("http://www.google.com", Course.find(@course.id), @tool1_1.id)
        expect(@found_tool).to eql(@tool1_3)
        @found_tool = ContextExternalTool.find_external_tool("http://www.google.com", Course.find(@course.id), @tool1_3.id)
        expect(@found_tool).to eql(@tool1_3)
      end
    end

    context "when multiple ContextExternalTools have domain/url conflict" do
      before do
        ContextExternalTool.create!(
          context: @course,
          consumer_key: "key1",
          shared_secret: "secret1",
          name: "test faked tool",
          url: "http://nothing",
          domain: "www.tool.com",
          tool_id: "faked"
        )

        ContextExternalTool.create!(
          context: @course,
          consumer_key: "key2",
          shared_secret: "secret2",
          name: "test tool",
          url: "http://www.tool.com/launch",
          tool_id: "real"
        )
      end

      it "picks up url in higher priority" do
        tool = ContextExternalTool.find_external_tool("http://www.tool.com/launch?p1=2082", Course.find(@course.id))
        expect(tool.tool_id).to eq("real")
      end

      context "and there is a difference in LTI version" do
        def find_tool(url, **opts)
          ContextExternalTool.find_external_tool(url, context, **opts)
        end

        before do
          # Creation order is important. Be default Canvas uses
          # creation order as a tie-breaker. Creating the LTI 1.3
          # tool first ensures we are actually exercising the preferred
          # LTI version matching logic.
          lti_1_1_tool
          lti_1_3_tool
        end

        let(:context) { @course }
        let(:domain) { "www.test.com" }
        let(:opts) { { url:, domain: } }
        let(:url) { "https://www.test.com/foo?bar=1" }
        let(:lti_1_1_tool) { external_tool_model(context:, opts:) }
        let(:lti_1_3_tool) { external_tool_1_3_model(context:, opts:) }

        it "prefers LTI 1.3 tools when there is an exact URL match" do
          expect(find_tool(url)).to eq lti_1_3_tool
        end

        it "prefers LTI 1.3 tools when there is an partial URL match" do
          expect(find_tool("#{url}&extra_param=1")).to eq lti_1_3_tool
        end

        it "prefers LTI 1.3 tools when there is an domain match" do
          expect(find_tool("https://www.test.com/another_endpoint")).to eq lti_1_3_tool
        end

        context "when prefer_1_1: true is passed in" do
          it "prefers LTI 1.1 tools when there is an exact URL match" do
            expect(find_tool(url, prefer_1_1: true)).to eq lti_1_1_tool
          end

          it "prefers LTI 1.1 tools when there is an partial URL match" do
            expect(find_tool("#{url}&extra_param=1", prefer_1_1: true)).to eq lti_1_1_tool
          end

          it "prefers LTI 1.1 tools when there is an domain match" do
            expect(find_tool("https://www.test.com/another_endpoint", prefer_1_1: true)).to \
              eq lti_1_1_tool
          end
        end
      end
    end

    context("with a client id") do
      let(:url) { "http://test.com" }
      let(:tool_params) do
        {
          name: "a",
          url:,
          consumer_key: "12345",
          shared_secret: "secret",
        }
      end
      let!(:tool1) { @course.context_external_tools.create!(tool_params) }
      let!(:tool2) do
        @course.context_external_tools.create!(
          tool_params.merge(developer_key: DeveloperKey.create!)
        )
      end

      it "preferred_tool_id has precedence over preferred_client_id" do
        external_tool = ContextExternalTool.find_external_tool(
          url, @course, tool1.id, nil, tool2.developer_key.id
        )
        expect(external_tool).to eq tool1
      end

      it "finds the tool based on developer key id" do
        external_tool = ContextExternalTool.find_external_tool(
          url, @course, nil, nil, tool2.developer_key.id
        )
        expect(external_tool).to eq tool2
      end
    end

    context "with duplicate tools" do
      let(:url) { "http://example.com/launch" }
      let(:tool) do
        t = @course.context_external_tools.create!(name: "test", domain: "example.com", url:, consumer_key: "12345", shared_secret: "secret")
        t.global_navigation = {
          url: "http://www.example.com",
          text: "Example URL"
        }
        t.save!
        t
      end
      let(:duplicate) do
        t = tool.dup
        t.save!
        t
      end

      context "when original tool exists" do
        it "finds original tool" do
          tool
          expect(ContextExternalTool.find_external_tool(url, @course)).to eq tool
        end
      end

      context "when original tool is gone" do
        before do
          duplicate
          tool.destroy
        end

        it "finds duplicate tool" do
          expect(ContextExternalTool.find_external_tool(url, @course)).to eq duplicate
        end
      end

      context "when non-duplicate tool was created later" do
        before do
          duplicate
          tool.update_column :identity_hash, "duplicate"
          # re-calculate the identity hash for the later tool
          duplicate.update!(domain: "fake.com")
          duplicate.update!(domain: "example.com")
        end

        it "finds tool with non-duplicate identity_hash" do
          expect(ContextExternalTool.find_external_tool(url, @course)).to eq duplicate
        end
      end

      context "when duplicate is 1.3" do
        before do
          duplicate.lti_version = "1.3"
          duplicate.developer_key = DeveloperKey.create!
          duplicate.save!
          duplicate.update_column :identity_hash, "duplicate"
        end

        it "finds duplicate tool" do
          expect(ContextExternalTool.find_external_tool(url, @course)).to eq duplicate
        end
      end
    end

    describe "when only_1_3 is passed in" do
      let(:url) { "http://example.com/launch" }
      let(:tool) do
        @course.context_external_tools.create!(name: "test", domain: "example.com", url:, consumer_key: "12345", shared_secret: "secret")
      end

      context "when the matching tool is 1.1" do
        it "returns nil" do
          expect(ContextExternalTool.find_external_tool(url, @course, only_1_3: true)).to be_nil
        end
      end

      context "when the matching tool is 1.3" do
        before do
          tool.lti_version = "1.3"
          tool.developer_key = DeveloperKey.create!
          tool.save!
        end

        it "returns the tool" do
          expect(ContextExternalTool.find_external_tool(url, @course, only_1_3: true)).to eq tool
        end
      end
    end

    context "with env-specific override urls" do
      subject { ContextExternalTool.find_external_tool(given_url, @course) }

      let(:given_url) { "http://example.beta.com/launch?foo=bar" }
      let(:tool) do
        t = @course.context_external_tools.create!(name: "test", domain: "example.com", url: "http://example.com/launch", consumer_key: "12345", shared_secret: "secret")
        t.global_navigation = {
          url: "http://www.example.com",
          text: "Example URL"
        }
        t.save!
        t
      end

      shared_examples_for "matches tool with overrides" do
        context "in production environment" do
          it "does not match" do
            expect(subject).to be_nil
          end
        end

        context "in nonprod environment" do
          before do
            allow(ApplicationController).to receive_messages(test_cluster?: true, test_cluster_name: "beta")
          end

          it "matches on override" do
            expect(subject).to eq tool
          end
        end
      end

      context "when tool has override domain" do
        before do
          tool.settings[:environments] = {
            domain: "example.beta.com"
          }
          tool.save!
        end

        it_behaves_like "matches tool with overrides"
      end

      context "when tool has override url" do
        before do
          tool.settings[:environments] = {
            launch_url: "http://example.beta.com/launch"
          }
          tool.save!
        end

        it_behaves_like "matches tool with overrides"
      end

      context "when tool has override url with query parameters" do
        before do
          tool.settings[:environments] = {
            launch_url: "http://example.beta.com/launch?foo=bar"
          }
          tool.save!
        end

        it_behaves_like "matches tool with overrides"
      end
    end

    context "when closest matching tool is from a different developer key" do
      let(:url) { "http://test.com" }
      let(:tool_params) do
        {
          name: "a",
          url:,
          consumer_key: "12345",
          shared_secret: "secret",
          developer_key: original_key
        }
      end
      let(:original_key) { DeveloperKey.create! }
      let(:other_key) { DeveloperKey.create! }
      let(:original_tool) { @course.context_external_tools.create!(tool_params) }
      let(:matching_tool) { @course.root_account.context_external_tools.create!(tool_params) }
      let(:closest_tool) { @course.context_external_tools.create!(tool_params.merge(developer_key: other_key)) }

      before do
        original_tool.destroy!
        matching_tool
        closest_tool
      end

      context "and the flag is disabled" do
        before do
          @course.root_account.disable_feature!(:lti_find_external_tool_prefer_original_client_id)
        end

        it "returns the closest matching tool" do
          expect(ContextExternalTool.find_external_tool(url, @course, original_tool.id)).to eq closest_tool
        end
      end

      context "and the flag is enabled" do
        before do
          @course.root_account.enable_feature!(:lti_find_external_tool_prefer_original_client_id)
        end

        it "prefers tool from the same developer key" do
          expect(ContextExternalTool.find_external_tool(url, @course, original_tool.id)).to eq matching_tool
        end
      end
    end
  end

  describe "find_and_order_tools" do
    subject do
      ContextExternalTool.find_and_order_tools(context: @course, preferred_tool_id:, exclude_tool_id:, preferred_client_id:, original_client_id:).to_a
    end

    let(:tool1) { external_tool_model(context: @course, opts: { name: "tool1" }) }
    let(:tool2) { external_tool_model(context: @course, opts: { name: "tool2" }) }
    let(:tool3) { external_tool_model(context: @course, opts: { name: "tool3" }) }
    let(:tools) { [tool1, tool2, tool3] }
    let(:preferred_tool_id) { nil }
    let(:exclude_tool_id) { nil }
    let(:preferred_client_id) { nil }
    let(:original_client_id) { nil }
    let(:key) { DeveloperKey.create! }

    before do
      # initialize tools
      tools
    end

    context "when preferred_tool_id contains a sql injection" do
      let(:preferred_tool_id) { "123\npsql syntax error" }

      it "does not raise an error" do
        expect { subject }.not_to raise_error
      end
    end

    context "when tool is deleted" do
      before do
        tool1.destroy
      end

      it "is not included" do
        expect(subject).not_to include(tool1)
      end
    end

    context "when tool is from separate context" do
      let(:other_tool) { external_tool_model(context: Course.create!) }

      it "does not include tools from separate contexts" do
        expect(subject).not_to include(other_tool)
      end
    end

    context "when exclude_tool_is is provided" do
      let(:exclude_tool_id) { tool2.id }

      it "does not include tool with that id" do
        expect(subject).not_to include(tool2)
      end
    end

    context "when preferred_client_id is provided" do
      let(:key) { DeveloperKey.create! }
      let(:other_key) { DeveloperKey.create! }
      let(:preferred_client_id) { key.id }

      before do
        tool3.update!(developer_key: key)
        tool1.update!(developer_key: other_key)
      end

      it "includes tool from that developer key" do
        expect(subject).to include(tool3)
      end

      it "does not include a tool from other developer key" do
        expect(subject).not_to include(tool1)
      end

      it "does not include tool without developer key" do
        expect(subject).not_to include(tool2)
      end
    end

    context "with tools in the context chain" do
      let(:account_tool) { external_tool_model(context: @course.account, opts: { name: "Account Tool" }) }

      before do
        tool2.destroy
        tool3.destroy
        account_tool
      end

      it "sorts tool from immediate context to the front" do
        expect(subject.first).to eq tool1
      end

      it "sorts tool from farthest context to the back" do
        expect(subject.last).to eq account_tool
      end
    end

    context "with tools that have subdomains and urls" do
      before do
        tool2.update!(domain: "c.b.a.com")
        tool3.update!(domain: "a.com")
        tool1.update!(url: "https://a.com/launch")
      end

      it "sorts tools with more subdomains to the front" do
        expect(subject.first).to eq tool2
      end

      it "sorts tools with fewer subdomains to the back" do
        expect(subject.second).to eq tool3
      end

      it "sorts tools with url and no domain to the back" do
        expect(subject.last).to eq tool1
      end
    end

    context "with different LTI versions" do
      before do
        tool3.developer_key_id = key.id
        tool3.lti_version = "1.3"
        tool3.save!
      end

      it "sorts 1.3 tools to the front" do
        expect(subject.first).to eq tool3
      end

      it "sorts 1.1 tools to the back" do
        expect(subject.last).to eq tool2
      end

      context "when prefer_1_1 is true" do
        subject do
          ContextExternalTool.find_and_order_tools(context: @course, preferred_tool_id:, exclude_tool_id:, preferred_client_id:, prefer_1_1: true).to_a
        end

        it "sorts 1.1 tools to the front and 1.3 tools to the back" do
          expect(subject.first).to eq tool1
          expect(subject.last).to eq tool3
        end
      end
    end

    context "with duplicate tools" do
      before do
        tool2.update!(name: "tool1")
      end

      it "sorts non-duplicate tools to the front" do
        expect(subject.first).to eq tool1
      end

      it "sorts duplicate tools to the back" do
        expect(subject.last).to eq tool2
      end
    end

    context "when preferred_tool_id is provided" do
      let(:preferred_tool_id) { tool2.id }

      it "sorts tool with that id to the front" do
        expect(subject.first).to eq tool2
      end
    end

    context "when closest matching tool is from a different developer key" do
      let(:preferred_tool_id) { tool3.id }
      let(:original_client_id) { key.id }

      before do
        # preferred tool is gone,
        tool3.developer_key = key
        tool3.save!
        tool3.destroy!

        # the tool we actually want is farther up in context chain
        tool1.context = @course.account
        tool1.developer_key = key
        tool1.save!

        # the tool that matches first is from the wrong dev key
        tool2.developer_key = DeveloperKey.create!
        tool2.save!
      end

      context "and flag is enabled" do
        before do
          @course.root_account.enable_feature!(:lti_find_external_tool_prefer_original_client_id)
        end

        it "prefers tool from the same developer key" do
          expect(subject.first).to eq tool1
        end
      end

      context "and flag is disabled" do
        before do
          @course.root_account.disable_feature!(:lti_find_external_tool_prefer_original_client_id)
        end

        it "prefers tool from closer context" do
          expect(subject.first).to eq tool2
        end
      end
    end

    context "with many tools that mix all ordering conditions" do
      before do
        tool3.developer_key_id = key.id
        tool3.lti_version = "1.3"
        tool3.domain = "c.com"
        tool3.save!

        tool1.developer_key_id = key.id
        tool1.lti_version = "1.3"
        tool1.domain = "a.b.c.com"
        tool1.save

        account_tool.developer_key_id = key.id
        account_tool.lti_version = "1.3"
        account_tool.domain = "b.c.com"
        account_tool.save!

        lti1tool
        preferred_tool
        dupe_tool
      end

      let(:account_tool) { external_tool_model(context: @course.account, opts: { name: "Account Tool" }) }
      let(:lti1tool) do
        t = tool1.dup
        t.developer_key_id = nil
        t.lti_version = "1.1"
        t.domain = "b.c.com"
        t.save!
        t
      end
      let(:dupe_tool) do
        t = tool1.dup
        t.save!
        t
      end
      let(:preferred_tool) do
        t = tool1.dup
        t.name = "preferred"
        t.save!
        t
      end
      let(:preferred_tool_id) { preferred_tool.id }

      it "sorts tools in order of order clauses" do
        expect(subject.map(&:id)).to eq [
          preferred_tool,
          tool1,
          tool3,
          account_tool,
          dupe_tool,
          lti1tool,
          tool2
        ].map(&:id)
      end
    end
  end

  describe "#extension_setting" do
    let(:tool) do
      tool = @course.context_external_tools.new(name: "bob",
                                                consumer_key: "bob",
                                                shared_secret: "bob")
      tool.url = "http://www.example.com/basic_lti"
      tool.settings[:windowTarget] = "_blank"
      tool.save!
      tool
    end

    it "returns the top level extension setting if no placement is given" do
      expect(tool.extension_setting(nil, :windowTarget)).to eq "_blank"
    end

    context "with environment-specific overrides" do
      let(:override_url) { "http://www.example.com/icon/override" }
      let(:launch_url) { "http://www.example.com/launch/course_navigation" }

      before do
        allow(tool).to receive(:url_with_environment_overrides).and_return(override_url)
        tool.course_navigation = {
          url: launch_url,
          icon_url: "http://www.example.com/icon/course_navigation"
        }
      end

      it "returns override for icon_url" do
        expect(tool.extension_setting(:course_navigation, :icon_url)).to eq override_url
      end

      it "returns actual url for other properties" do
        expect(tool.extension_setting(:course_navigation, :url)).to eq launch_url
      end
    end
  end

  describe "#icon_url" do
    let(:icon_url) { "http://wwww.example.com/icon/lti" }
    let(:tool) do
      tool = @course.context_external_tools.new(name: "bob",
                                                consumer_key: "bob",
                                                shared_secret: "bob")
      tool.url = "http://www.example.com/basic_lti"
      tool.settings[:icon_url] = icon_url
      tool.save!
      tool
    end

    it "returns settings.icon_url" do
      expect(tool.icon_url).to eq tool.settings[:icon_url]
    end

    context "with environment-specific overrides" do
      let(:override_url) { "http://www.example.com/icon/override" }

      before do
        allow(tool).to receive(:url_with_environment_overrides).and_return(override_url)
      end

      it "returns override for icon_url" do
        expect(tool.icon_url).to eq override_url
      end
    end
  end

  describe "custom fields" do
    it "parses custom_fields_string from a text field" do
      tool = @course.context_external_tools.create!(name: "a", url: "http://www.google.com", consumer_key: "12345", shared_secret: "secret")
      tool.custom_fields_string = ("a=1\nbT^@!#n_40=123\n\nc=")
      expect(tool.custom_fields).not_to be_nil
      expect(tool.custom_fields.keys.length).to eq 2
      expect(tool.custom_fields["a"]).to eq "1"
      expect(tool.custom_fields["bT^@!#n_40"]).to eq "123"
      expect(tool.custom_fields["c"]).to be_nil
    end

    it "returns custom_fields_string as a text-formatted field" do
      tool = @course.context_external_tools.create!(name: "a", url: "http://www.google.com", consumer_key: "12345", shared_secret: "secret", custom_fields: { "a" => "123", "b" => "456" })
      fields_string = tool.custom_fields_string
      expect(fields_string).to eq "a=123\nb=456"
    end

    it "merges custom fields for extension launches" do
      course_with_teacher(active_all: true)
      @tool = @course.context_external_tools.new(name: "a", consumer_key: "12345", shared_secret: "secret", custom_fields: { "a" => "1", "b" => "2" }, url: "http://www.example.com")
      Lti::ResourcePlacement::PLACEMENTS.each do |type|
        @tool.send :"#{type}=", {
          text: "Example",
          url: "http://www.example.com",
          icon_url: "http://www.example.com/image.ico",
          custom_fields: { "b" => "5", "c" => "3" },
          selection_width: 50,
          selection_height: 50
        }
        @tool.save!

        hash = @tool.set_custom_fields(type)
        expect(hash["custom_a"]).to eq "1"
        expect(hash["custom_b"]).to eq "5"
        expect(hash["custom_c"]).to eq "3"

        @tool.settings[type.to_sym][:custom_fields] = nil
        hash = @tool.set_custom_fields(type)

        expect(hash["custom_a"]).to eq "1"
        expect(hash["custom_b"]).to eq "2"
        expect(hash).not_to have_key("custom_c")
      end
    end
  end

  describe "placements" do
    it "returns multiple requested placements" do
      tool1 = @course.context_external_tools.create!(name: "First Tool", url: "http://www.example.com", consumer_key: "key", shared_secret: "secret")
      tool2 = @course.context_external_tools.new(name: "Another Tool", consumer_key: "key", shared_secret: "secret")
      tool2.settings[:editor_button] = { url: "http://www.example.com", icon_url: "http://www.example.com", selection_width: 100, selection_height: 100 }.with_indifferent_access
      tool2.save!
      tool3 = @course.context_external_tools.new(name: "Third Tool", consumer_key: "key", shared_secret: "secret")
      tool3.settings[:resource_selection] = { url: "http://www.example.com", icon_url: "http://www.example.com", selection_width: 100, selection_height: 100 }.with_indifferent_access
      tool3.save!
      placements = Lti::ResourcePlacement::LEGACY_DEFAULT_PLACEMENTS + ["resource_selection"]
      expect(ContextExternalTool.where(context: @course).placements(*placements).to_a).to contain_exactly(tool1, tool3)
    end

    it "only returns a single requested placements" do
      @course.context_external_tools.create!(name: "First Tool", url: "http://www.example.com", consumer_key: "key", shared_secret: "secret")
      tool2 = @course.context_external_tools.new(name: "Another Tool", consumer_key: "key", shared_secret: "secret")
      tool2.settings[:editor_button] = { url: "http://www.example.com", icon_url: "http://www.example.com", selection_width: 100, selection_height: 100 }.with_indifferent_access
      tool2.save!
      tool3 = @course.context_external_tools.new(name: "Third Tool", consumer_key: "key", shared_secret: "secret")
      tool3.settings[:resource_selection] = { url: "http://www.example.com", icon_url: "http://www.example.com", selection_width: 100, selection_height: 100 }.with_indifferent_access
      tool3.save!
      expect(ContextExternalTool.where(context: @course).placements("resource_selection").to_a).to eql([tool3])
    end

    it "doesn't return not selectable tools placements for module_item" do
      tool1 = @course.context_external_tools.create!(name: "First Tool", url: "http://www.example.com", consumer_key: "key", shared_secret: "secret")
      tool2 = @course.context_external_tools.new(name: "Another Tool", consumer_key: "key", shared_secret: "secret")
      tool2.settings[:editor_button] = { url: "http://www.example.com", icon_url: "http://www.example.com", selection_width: 100, selection_height: 100 }.with_indifferent_access
      tool2.save!
      tool3 = @course.context_external_tools.new(name: "Third Tool", consumer_key: "key", shared_secret: "secret")
      tool3.settings[:resource_selection] = { url: "http://www.example.com", icon_url: "http://www.example.com", selection_width: 100, selection_height: 100 }.with_indifferent_access
      tool3.not_selectable = true
      tool3.save!
      expect(ContextExternalTool.where(context: @course).placements(*Lti::ResourcePlacement::LEGACY_DEFAULT_PLACEMENTS).to_a).to eql([tool1])
    end

    context "when passed the legacy default placements" do
      it "doesn't return tools with a developer key (LTI 1.3 tools)" do
        tool1 = @course.context_external_tools.create!(
          name: "First Tool", url: "http://www.example.com", consumer_key: "key", shared_secret: "secret"
        )
        @course.context_external_tools.create!(
          name: "First Tool", url: "http://www.example.com", consumer_key: "key", shared_secret: "secret", developer_key: DeveloperKey.create!, lti_version: "1.3"
        )
        expect(ContextExternalTool.where(context: @course).placements(*Lti::ResourcePlacement::LEGACY_DEFAULT_PLACEMENTS).to_a).to eql([tool1])
      end
    end

    describe "enabling/disabling placements" do
      let!(:tool) do
        tool = @course.context_external_tools.create!(name: "First Tool", url: "http://www.example.com", consumer_key: "key", shared_secret: "secret")
        tool.homework_submission = { enabled: true, selection_height: 300 }
        tool.save
        tool
      end

      it "moves inactive placement data back to active when re-enabled" do
        tool.homework_submission = { enabled: false }
        expect(tool.settings[:inactive_placements][:homework_submission][:enabled]).to be_falsey

        tool.homework_submission = { enabled: true }
        expect(tool.settings[:homework_submission]).to include({ enabled: true, selection_height: 300 })
        expect(tool.settings).not_to have_key(:inactive_placements)
      end

      it "moves placement data to inactive placements when disabled" do
        tool.homework_submission = { enabled: false }
        expect(tool.settings[:inactive_placements][:homework_submission]).to include({ enabled: false, selection_height: 300 })
        expect(tool.settings).not_to have_key(:homework_submission)
      end

      it "keeps already inactive placement data when disabled again" do
        tool.homework_submission = { enabled: false }
        expect(tool.settings[:inactive_placements][:homework_submission]).to include({ enabled: false, selection_height: 300 })

        tool.homework_submission = { enabled: false }
        expect(tool.settings[:inactive_placements][:homework_submission]).to include({ enabled: false, selection_height: 300 })
      end

      it "keeps already active placement data when enabled again" do
        tool.homework_submission = { enabled: true }
        expect(tool.settings[:homework_submission]).to include({ enabled: true, selection_height: 300 })
      end

      it "toggles not_selectable when placement is resource_selection" do
        tool.resource_selection = { enabled: true }

        tool.resource_selection = { enabled: false }
        tool.save
        expect(tool.not_selectable).to be_truthy

        tool.resource_selection = { enabled: true }
        tool.save
        expect(tool.not_selectable).to be_falsy
      end
    end
  end

  describe "visible" do
    it "returns all tools to admins" do
      course_with_teacher(active_all: true, user: user_with_pseudonym, account: @account)
      tool1 = @course.context_external_tools.create!(name: "1", url: "http://www.example.com", consumer_key: "key", shared_secret: "secret")
      tool2 = @course.context_external_tools.new(name: "2", consumer_key: "key", shared_secret: "secret")
      tool2.settings[:assignment_view] = { url: "http://www.example.com" }.with_indifferent_access
      tool2.save!
      expect(ContextExternalTool.where(context: @course).visible(@user, @course, nil, []).to_a).to contain_exactly(tool1, tool2)
    end

    it "returns nothing if a non-admin requests without specifying placement" do
      course_with_student(active_all: true, user: user_with_pseudonym, account: @account)
      @course.context_external_tools.create!(name: "1", url: "http://www.example.com", consumer_key: "key", shared_secret: "secret")
      tool2 = @course.context_external_tools.new(name: "2", consumer_key: "key", shared_secret: "secret")
      tool2.settings[:assignment_view] = { url: "http://www.example.com" }.with_indifferent_access
      tool2.save!
      expect(ContextExternalTool.where(context: @course).visible(@user, @course, nil, []).to_a).to eql([])
    end

    it "returns only tools with placements matching the requested placement" do
      course_with_student(active_all: true, user: user_with_pseudonym, account: @account)
      @course.context_external_tools.create!(name: "1", url: "http://www.example.com", consumer_key: "key", shared_secret: "secret")
      tool2 = @course.context_external_tools.new(name: "2", consumer_key: "key", shared_secret: "secret")
      tool2.settings[:assignment_view] = { url: "http://www.example.com" }.with_indifferent_access
      tool2.save!
      expect(ContextExternalTool.where(context: @course).visible(@user, @course, nil, ["assignment_view"]).to_a).to eql([tool2])
    end

    it "does not return admin tools to students" do
      course_with_student(active_all: true, user: user_with_pseudonym, account: @account)
      tool = @course.context_external_tools.create!(name: "1", url: "http://www.example.com", consumer_key: "key", shared_secret: "secret")
      tool.settings[:assignment_view] = { url: "http://www.example.com", visibility: "admins" }.with_indifferent_access
      tool.save!
      expect(ContextExternalTool.where(context: @course).visible(@user, @course, nil, ["assignment_view"]).to_a).to eql([])
    end

    it "does return member tools to students" do
      course_with_student(active_all: true, user: user_with_pseudonym, account: @account)
      tool = @course.context_external_tools.create!(name: "1", url: "http://www.example.com", consumer_key: "key", shared_secret: "secret")
      tool.settings[:assignment_view] = { url: "http://www.example.com", visibility: "members" }.with_indifferent_access
      tool.save!
      expect(ContextExternalTool.where(context: @course).visible(@user, @course, nil, ["assignment_view"]).to_a).to eql([tool])
    end

    it "does not return member tools to public" do
      tool = @course.context_external_tools.create!(name: "1", url: "http://www.example.com", consumer_key: "key", shared_secret: "secret")
      tool.settings[:assignment_view] = { url: "http://www.example.com", visibility: "members" }.with_indifferent_access
      tool.save!
      expect(ContextExternalTool.where(context: @course).visible(nil, @course, nil, ["assignment_view"]).to_a).to eql([])
    end

    it "does return public tools to public" do
      tool = @course.context_external_tools.create!(name: "1", url: "http://www.example.com", consumer_key: "key", shared_secret: "secret")
      tool.settings[:assignment_view] = { url: "http://www.example.com", visibility: "public" }.with_indifferent_access
      tool.save!
      expect(ContextExternalTool.where(context: @course).visible(nil, @course, nil, ["assignment_view"]).to_a).to eql([tool])
    end
  end

  describe "infer_defaults" do
    def new_external_tool
      @root_account.context_external_tools.new(name: "t", consumer_key: "12345", shared_secret: "secret", domain: "google.com")
    end

    context "setting the root account" do
      let(:new_tool) do
        context.context_external_tools.new(
          name: "test",
          consumer_key: "key",
          shared_secret: "secret",
          domain: "www.test.com"
        )
      end

      shared_examples_for "a tool that infers the root account" do
        let(:context) { raise 'set "context" in examples' }

        it "sets the root account" do
          expect { new_tool.save! }.to change { new_tool.root_account }.from(nil).to context.root_account
        end
      end

      context "when the context is a course" do
        it_behaves_like "a tool that infers the root account" do
          let(:context) { course_model }
        end
      end

      context "when the context is an account" do
        it_behaves_like "a tool that infers the root account" do
          let(:context) { account_model }
        end
      end
    end

    it "requires valid configuration for user navigation settings" do
      tool = new_external_tool
      tool.settings = { user_navigation: { bob: "asfd" } }
      tool.save
      expect(tool.user_navigation).to be_nil
      tool.settings = { user_navigation: { url: "http://www.example.com" } }
      tool.save
      expect(tool.user_navigation).not_to be_nil
    end

    it "requires valid configuration for course navigation settings" do
      tool = new_external_tool
      tool.settings = { course_navigation: { bob: "asfd" } }
      tool.save
      expect(tool.course_navigation).to be_nil
      tool.settings = { course_navigation: { url: "http://www.example.com" } }
      tool.save
      expect(tool.course_navigation).not_to be_nil
    end

    it "requires valid configuration for account navigation settings" do
      tool = new_external_tool
      tool.settings = { account_navigation: { bob: "asfd" } }
      tool.save
      expect(tool.account_navigation).to be_nil
      tool.settings = { account_navigation: { url: "http://www.example.com" } }
      tool.save
      expect(tool.account_navigation).not_to be_nil
    end

    it "requires valid configuration for resource selection settings" do
      tool = new_external_tool
      tool.settings = { resource_selection: { bob: "asfd" } }
      tool.save
      expect(tool.resource_selection).to be_nil
      tool.settings = { resource_selection: { url: "http://www.example.com", selection_width: 100, selection_height: 100 } }
      tool.save
      expect(tool.resource_selection).not_to be_nil
    end

    it "requires valid configuration for editor button settings" do
      tool = new_external_tool
      tool.settings = { editor_button: { bob: "asfd" } }
      tool.save
      expect(tool.editor_button).to be_nil
      tool.settings = { editor_button: { url: "http://www.example.com" } }
      tool.save
      # icon_url now optional, a default will be provided
      expect(tool.editor_button).not_to be_nil
      tool.settings = { editor_button: { url: "http://www.example.com", icon_url: "http://www.example.com", selection_width: 100, selection_height: 100 } }
      tool.save
      expect(tool.editor_button).not_to be_nil
    end

    context "when allow_lti_tools_editor_button_placement_without_icon FF is disabled" do
      let(:ff) { :allow_lti_tools_editor_button_placement_without_icon }

      before { @root_account.disable_feature! ff }
      after { @root_account.enable_feature! ff }

      it "deletes the editor_button if icon_url is not present" do
        tool = new_external_tool
        tool.settings = { editor_button: { url: "http://www.example.com" } }
        tool.save
        expect(tool.editor_button).to be_nil
      end
    end

    it "sets user_navigation if navigation configured" do
      tool = new_external_tool
      tool.settings = { user_navigation: { url: "http://www.example.com" } }
      expect(tool.has_placement?(:user_navigation)).to be_falsey
      tool.save
      expect(tool.has_placement?(:user_navigation)).to be_truthy
    end

    it "sets course_navigation if navigation configured" do
      tool = new_external_tool
      tool.settings = { course_navigation: { url: "http://www.example.com" } }
      expect(tool.has_placement?(:course_navigation)).to be_falsey
      tool.save
      expect(tool.has_placement?(:course_navigation)).to be_truthy
    end

    it "sets account_navigation if navigation configured" do
      tool = new_external_tool
      tool.settings = { account_navigation: { url: "http://www.example.com" } }
      expect(tool.has_placement?(:account_navigation)).to be_falsey
      tool.save
      expect(tool.has_placement?(:account_navigation)).to be_truthy
    end

    it "sets resource_selection if selection configured" do
      tool = new_external_tool
      tool.settings = { resource_selection: { url: "http://www.example.com", selection_width: 100, selection_height: 100 } }
      expect(tool.has_placement?(:resource_selection)).to be_falsey
      tool.save
      expect(tool.has_placement?(:resource_selection)).to be_truthy
    end

    it "sets editor_button if button configured" do
      tool = new_external_tool
      tool.settings = { editor_button: { url: "http://www.example.com", icon_url: "http://www.example.com", selection_width: 100, selection_height: 100 } }
      expect(tool.has_placement?(:editor_button)).to be_falsey
      tool.save
      expect(tool.has_placement?(:editor_button)).to be_truthy
    end

    it "removes and add placements according to configuration" do
      tool = new_external_tool
      tool.settings = {
        editor_button: { url: "http://www.example.com", icon_url: "http://www.example.com", selection_width: 100, selection_height: 100 },
        resource_selection: { url: "http://www.example.com", selection_width: 100, selection_height: 100 }
      }
      tool.save!
      expect(tool.context_external_tool_placements.pluck(:placement_type)).to match_array(["editor_button", "resource_selection"])
      tool.settings.delete(:editor_button)
      tool.settings[:account_navigation] = { url: "http://www.example.com" }
      tool.save!
      expect(tool.context_external_tool_placements.pluck(:placement_type)).to match_array(["resource_selection", "account_navigation"])
    end

    it "allows setting tool_id and icon_url" do
      tool = new_external_tool
      tool.tool_id = "new_tool"
      tool.icon_url = "http://www.example.com/favicon.ico"
      tool.save
      expect(tool.tool_id).to eq "new_tool"
      expect(tool.icon_url).to eq "http://www.example.com/favicon.ico"
    end
  end

  describe "extension settings" do
    let(:tool) do
      tool = @root_account.context_external_tools.new({ name: "t", consumer_key: "12345", shared_secret: "secret", url: "http://google.com/launch_url" })
      tool.settings = { selection_width: 100, selection_height: 100, icon_url: "http://www.example.com/favicon.ico" }
      tool.save
      tool
    end

    it "gets the tools launch url if no extension urls are configured" do
      tool.editor_button = { enabled: true }
      tool.save
      expect(tool.editor_button(:url)).to eq "http://google.com/launch_url"
    end

    it "falls back to tool defaults" do
      tool.editor_button = { url: "http://www.example.com" }
      tool.save
      expect(tool.editor_button).not_to be_nil
      expect(tool.editor_button(:url)).to eq "http://www.example.com"
      expect(tool.editor_button(:icon_url)).to eq "http://www.example.com/favicon.ico"
      expect(tool.editor_button(:selection_width)).to eq 100
    end

    it "returns nil if the tool is not enabled" do
      expect(tool.resource_selection).to be_nil
      expect(tool.resource_selection(:url)).to be_nil
    end

    it "gets properties for each tool extension" do
      tool.course_navigation = { enabled: true }
      tool.account_navigation = { enabled: true }
      tool.user_navigation = { enabled: true }
      tool.resource_selection = { enabled: true }
      tool.editor_button = { enabled: true }
      tool.save
      expect(tool.course_navigation).not_to be_nil
      expect(tool.account_navigation).not_to be_nil
      expect(tool.user_navigation).not_to be_nil
      expect(tool.resource_selection).not_to be_nil
      expect(tool.editor_button).not_to be_nil
    end

    it "gets and keeps launch_height setting from extension" do
      tool.course_navigation = { enabled: true, launch_height: 200 }
      tool.save
      expect(tool.course_navigation[:launch_height]).to be 200
    end

    context "placement enabled setting" do
      context "when placement has enabled defined" do
        before do
          tool.course_navigation = { enabled: false }
          tool.save
        end

        it "includes enabled from placement" do
          expect(tool.course_navigation[:enabled]).to be false
        end
      end

      context "when placement does not have enabled defined" do
        before do
          tool.course_navigation = { text: "hello world" }
        end

        it "includes enabled: true" do
          expect(tool.course_navigation[:enabled]).to be true
        end
      end
    end

    describe "display_type" do
      it "is 'in_context' by default" do
        expect(tool.display_type(:course_navigation)).to eq "in_context"
        tool.course_navigation = { enabled: true }
        tool.save!
        expect(tool.display_type(:course_navigation)).to eq "in_context"
      end

      it "is configurable by a property" do
        tool.course_navigation = { enabled: true }
        tool.settings[:display_type] = "custom_display_type"
        tool.save!
        expect(tool.display_type(:course_navigation)).to eq "custom_display_type"
      end

      it "is configurable in extension" do
        tool.course_navigation = { display_type: "other_display_type" }
        tool.save!
        expect(tool.display_type(:course_navigation)).to eq "other_display_type"
      end
    end

    describe "validation" do
      def set_visibility(v)
        tool.file_menu = { enabled: true, visibility: v }
        tool.save!
        tool.reload
      end

      context "when visibility is included in placement config" do
        it "accepts `admins`" do
          set_visibility("admins")
          expect(tool.file_menu[:visibility]).to eq "admins"
        end

        it "accepts `members`" do
          set_visibility("members")
          expect(tool.file_menu[:visibility]).to eq "members"
        end

        it "accepts `public`" do
          set_visibility("public")
          expect(tool.file_menu[:visibility]).to eq "public"
        end

        it "does not accept any other values" do
          set_visibility("public")
          set_visibility("fake")
          expect(tool.file_menu[:visibility]).to eq "public"
        end

        it "accepts `nil` and removes visibility" do
          set_visibility("members")
          set_visibility(nil)
          expect(tool.file_menu).not_to have_key(:visibility)
        end
      end
    end
  end

  describe "#setting_with_default_enabled" do
    subject do
      tool.setting_with_default_enabled(type)
    end

    let(:tool) do
      t = external_tool_model(context: @root_account)
      t.settings = settings
      t.save
      t
    end

    context "when settings does not contain type" do
      let(:settings) { { oauth_compliant: true } }
      let(:type) { :course_navigation }

      it "returns nil" do
        expect(subject).to be_nil
      end
    end

    context "when settings contains type" do
      context "when type is not a placement" do
        let(:settings) { { oauth_compliant: true } }
        let(:type) { :oauth_compliant }

        it "returns settings[type]" do
          expect(subject).to eq settings[type]
        end
      end

      context "when type is a placement" do
        let(:type) { :course_navigation }

        context "when type configuration defines `enabled`" do
          let(:settings) do
            {
              course_navigation: { enabled: false, text: "hello world" }
            }
          end

          it "returns settings[type]" do
            expect(subject).to eq settings[type].with_indifferent_access
          end
        end

        context "when type configuration does not define `enabled`" do
          let(:settings) do
            {
              course_navigation: { text: "hello world" }
            }
          end

          it "returns settings[type] with enabled: true" do
            expect(subject[:enabled]).to be true
            expect(subject.except(:enabled)).to eq settings[type].with_indifferent_access
          end
        end
      end
    end
  end

  describe "#extension_default_value" do
    it "returns resource_selection when the type is 'resource_selection'" do
      expect(subject.extension_default_value(:resource_selection, :message_type)).to eq "resource_selection"
    end
  end

  describe "change_domain" do
    let(:prod_base_url) { "http://www.example.com" }
    let(:new_host) { "test.example.com" }

    let(:tool) do
      tool = @root_account.context_external_tools.new(name: "bob", consumer_key: "bob", shared_secret: "bob", domain: "www.example.com", url: prod_base_url)
      tool.settings = { url: prod_base_url, icon_url: "#{prod_base_url}/icon.ico" }
      tool.account_navigation = { url: "#{prod_base_url}/launch?my_var=1" }
      tool.editor_button = { url: "#{prod_base_url}/resource_selection", icon_url: "#{prod_base_url}/resource_selection.ico" }
      tool
    end

    it "updates the domain" do
      tool.change_domain! new_host
      expect(tool.domain).to eq new_host
      expect(URI.parse(tool.url).host).to eq new_host
      expect(URI.parse(tool.settings[:url]).host).to eq new_host
      expect(URI.parse(tool.icon_url).host).to eq new_host
      expect(URI.parse(tool.account_navigation[:url]).host).to eq new_host
      expect(URI.parse(tool.editor_button[:url]).host).to eq new_host
      expect(URI.parse(tool.editor_button[:icon_url]).host).to eq new_host
    end

    it "ignores domain if it is nil" do
      tool.domain = nil
      tool.change_domain! new_host
      expect(tool.domain).to be_nil
    end

    it "ignores launch url if it is nil" do
      tool.url = nil
      tool.change_domain! new_host
      expect(tool.url).to be_nil
    end

    it "ignores custom fields" do
      tool.custom_fields = { url: "http://www.google.com/" }
      tool.change_domain! new_host
      expect(tool.custom_fields[:url]).to eq "http://www.google.com/"
    end

    it "ignores environments fields" do
      environments = { launch_url: "http://www.google.com/" }.with_indifferent_access
      tool.settings["environments"] = environments
      tool.change_domain! new_host
      expect(tool.settings["environments"]).to eq(environments)
    end

    it "ignores an existing invalid url" do
      tool.url = "null"
      tool.change_domain! new_host
      expect(tool.url).to eq "null"
    end

    it "ignores boolean fields (enabled: true)" do
      tool.account_navigation = { url: "#{prod_base_url}/launch?my_var=1", enabled: true }
      tool.change_domain! new_host
      expect(URI.parse(tool.account_navigation[:url]).host).to eq new_host
      expect(tool.account_navigation[:enabled]).to be(true)
    end
  end

  describe "standardize_url" do
    it "standardizes urls" do
      url = ContextExternalTool.standardize_url("http://www.google.com?a=1&b=2")
      expect(url).to eql(ContextExternalTool.standardize_url("http://www.google.com?b=2&a=1"))
      expect(url).to eql(ContextExternalTool.standardize_url("http://www.google.com/?b=2&a=1"))
      expect(url).to eql(ContextExternalTool.standardize_url("www.google.com/?b=2&a=1"))
    end

    it "handles spaces in front of url" do
      url = ContextExternalTool.standardize_url(" http://sub_underscore.google.com?a=1&b=2").to_s
      expect(url).to eql("http://sub_underscore.google.com/?a=1&b=2")
    end

    it "handles tabs in front of url" do
      url = ContextExternalTool.standardize_url("\thttp://sub_underscore.google.com?a=1&b=2").to_s
      expect(url).to eql("http://sub_underscore.google.com/?a=1&b=2")
    end

    it "handles unicode whitespace" do
      url = ContextExternalTool.standardize_url("\u00A0http://sub_underscore.go\u2005ogle.com?a=1\u2002&b=2").to_s
      expect(url).to eql("http://sub_underscore.google.com/?a=1&b=2")
    end

    it "handles underscores in the domain" do
      url = ContextExternalTool.standardize_url("http://sub_underscore.google.com?a=1&b=2").to_s
      expect(url).to eql("http://sub_underscore.google.com/?a=1&b=2")
    end
  end

  describe "default_label" do
    append_before do
      @tool = @root_account.context_external_tools.new(consumer_key: "12345", shared_secret: "secret", url: "http://example.com", name: "tool name")
    end

    it "returns the default label if no language or name is specified" do
      expect(@tool.default_label).to eq "tool name"
    end

    it "returns the localized label if a locale is specified" do
      @tool.settings = { url: "http://example.com", text: "course nav", labels: { "en-US" => "english nav" } }
      @tool.save!
      expect(@tool.default_label("en-US")).to eq "english nav"
    end
  end

  describe "label_for" do
    append_before do
      @tool = @root_account.context_external_tools.new(name: "tool", consumer_key: "12345", shared_secret: "secret", url: "http://example.com")
    end

    it "returns the tool name if nothing else is configured and no key is sent" do
      @tool.save!
      expect(@tool.label_for(nil)).to eq "tool"
    end

    it "returns the tool name if nothing is configured on the sent key" do
      @tool.settings = { course_navigation: { bob: "asfd" } }
      @tool.save!
      expect(@tool.label_for(:course_navigation)).to eq "tool"
    end

    it "returns the tool's 'text' value if no key is sent" do
      @tool.settings = { text: "tool label", course_navigation: { url: "http://example.com", text: "course nav" } }
      @tool.save!
      expect(@tool.label_for(nil)).to eq "tool label"
    end

    it "returns the tool's 'text' value if no 'text' value is set for the sent key" do
      @tool.settings = { text: "tool label", course_navigation: { bob: "asdf" } }
      @tool.save!
      expect(@tool.label_for(:course_navigation)).to eq "tool label"
    end

    it "returns the tool's locale-specific 'text' value if no 'text' value is set for the sent key" do
      @tool.settings = { text: "tool label", labels: { "en" => "translated tool label" }, course_navigation: { bob: "asdf" } }
      @tool.save!
      expect(@tool.label_for(:course_navigation, "en")).to eq "translated tool label"
    end

    it "returns the setting's 'text' value for the sent key if available" do
      @tool.settings = { text: "tool label", course_navigation: { url: "http://example.com", text: "course nav" } }
      @tool.save!
      expect(@tool.label_for(:course_navigation)).to eq "course nav"
    end

    it "returns the locale-specific label if specified and matching exactly" do
      @tool.settings = { text: "tool label", course_navigation: { url: "http://example.com", text: "course nav", labels: { "en-US" => "english nav" } } }
      @tool.save!
      expect(@tool.label_for(:course_navigation, "en-US")).to eq "english nav"
      expect(@tool.label_for(:course_navigation, "es")).to eq "course nav"
    end

    it "returns the locale-specific label if specified and matching based on general locale" do
      @tool.settings = { text: "tool label", course_navigation: { url: "http://example.com", text: "course nav", labels: { "en" => "english nav" } } }
      @tool.save!
      expect(@tool.label_for(:course_navigation, "en-US")).to eq "english nav"
    end
  end

  describe "find_for" do
    before :once do
      course_model
    end

    def new_external_tool(context)
      context.context_external_tools.new(name: "bob", consumer_key: "bob", shared_secret: "bob", domain: "google.com")
    end

    it "finds the tool if it's attached to the course" do
      tool = new_external_tool @course
      tool.course_navigation = { url: "http://www.example.com", text: "Example URL" }
      tool.save!
      expect(ContextExternalTool.find_for(tool.id, @course, :course_navigation)).to eq tool
      expect { ContextExternalTool.find_for(tool.id, @course, :user_navigation) }.to raise_error(ActiveRecord::RecordNotFound)
    end

    it "finds the tool if it's attached to the course's account" do
      tool = new_external_tool @course.account
      tool.course_navigation = { url: "http://www.example.com", text: "Example URL" }
      tool.save!
      expect(ContextExternalTool.find_for(tool.id, @course, :course_navigation)).to eq tool
      expect { ContextExternalTool.find_for(tool.id, @course, :user_navigation) }.to raise_error(ActiveRecord::RecordNotFound)
    end

    it "finds the tool if it's attached to the course's root account" do
      tool = new_external_tool @course.root_account
      tool.course_navigation = { url: "http://www.example.com", text: "Example URL" }
      tool.save!
      expect(ContextExternalTool.find_for(tool.id, @course, :course_navigation)).to eq tool
      expect { ContextExternalTool.find_for(tool.id, @course, :user_navigation) }.to raise_error(ActiveRecord::RecordNotFound)
    end

    it "does not find the tool if it's attached to a sub-account" do
      @account = @course.account.sub_accounts.create!(name: "sub-account")
      tool = new_external_tool @account
      tool.course_navigation = { url: "http://www.example.com", text: "Example URL" }
      tool.save!
      expect { ContextExternalTool.find_for(tool.id, @course, :course_navigation) }.to raise_error(ActiveRecord::RecordNotFound)
    end

    it "does not find the tool if it's attached to another course" do
      @course2 = @course
      @course = course_model
      tool = new_external_tool @course2
      tool.course_navigation = { url: "http://www.example.com", text: "Example URL" }
      tool.save!
      expect { ContextExternalTool.find_for(tool.id, @course, :course_navigation) }.to raise_error(ActiveRecord::RecordNotFound)
    end

    it "does not find the tool if it's not enabled for the correct navigation type" do
      tool = new_external_tool @course
      tool.course_navigation = { url: "http://www.example.com", text: "Example URL" }
      tool.save!
      expect { ContextExternalTool.find_for(tool.id, @course, :user_navigation) }.to raise_error(ActiveRecord::RecordNotFound)
    end

    it "raises RecordNotFound if the id is invalid" do
      expect { ContextExternalTool.find_for("horseshoes", @course, :course_navigation) }.to raise_error(ActiveRecord::RecordNotFound)
    end

    it "does not find a course tool with workflow_state deleted" do
      tool = new_external_tool @course
      tool.course_navigation = { url: "http://www.example.com", text: "Example URL" }
      tool.workflow_state = "deleted"
      tool.save!
      expect { ContextExternalTool.find_for(tool.id, @course, :course_navigation) }.to raise_error(ActiveRecord::RecordNotFound)
    end

    it "does not find an account tool with workflow_state deleted" do
      tool = new_external_tool @account
      tool.account_navigation = { url: "http://www.example.com", text: "Example URL" }
      tool.workflow_state = "deleted"
      tool.save!
      expect { ContextExternalTool.find_for(tool.id, @account, :account_navigation) }.to raise_error(ActiveRecord::RecordNotFound)
    end

    context 'when the workflow state is "disabled"' do
      let(:tool) do
        tool = new_external_tool @account
        tool.account_navigation = { url: "http://www.example.com", text: "Example URL" }
        tool.workflow_state = "disabled"
        tool.save!
        tool
      end

      it "does not find an account tool with workflow_state disabled" do
        expect { ContextExternalTool.find_for(tool.id, @account, :account_navigation) }.to raise_error(ActiveRecord::RecordNotFound)
      end

      context "when the tool is installed in a course" do
        let(:tool) do
          tool = new_external_tool @course
          tool.course_navigation = { url: "http://www.example.com", text: "Example URL" }
          tool.workflow_state = "disabled"
          tool.save!
          tool
        end

        it "does not find a course tool with workflow_state disabled" do
          expect { ContextExternalTool.find_for(tool.id, @course, :course_navigation) }.to raise_error(ActiveRecord::RecordNotFound)
        end
      end
    end
  end

  describe "opaque_identifier_for" do
    context "when the asset is nil" do
      subject { ContextExternalTool.opaque_identifier_for(nil, Shard.first) }

      it { is_expected.to be_nil }
    end

    it "creates lti_context_id for asset" do
      expect(@course.lti_context_id).to be_nil
      @tool = @course.context_external_tools.create!(name: "a", domain: "google.com", consumer_key: "12345", shared_secret: "secret")
      context_id = @tool.opaque_identifier_for(@course)
      @course.reload
      expect(@course.lti_context_id).to eq context_id
    end

    it "does not create new lti_context for asset if exists" do
      @course.lti_context_id = "dummy_context_id"
      @course.save!
      @tool = @course.context_external_tools.create!(name: "a", domain: "google.com", consumer_key: "12345", shared_secret: "secret")
      @tool.opaque_identifier_for(@course)
      @course.reload
      expect(@course.lti_context_id).to eq "dummy_context_id"
    end

    it "uses the global_asset_id for new assets that are stored in the db" do
      expect(@course.lti_context_id).to be_nil
      @tool = @course.context_external_tools.create!(name: "a", domain: "google.com", consumer_key: "12345", shared_secret: "secret")
      context_id = Lti::Asset.global_context_id_for(@course)
      @tool.opaque_identifier_for(@course)
      @course.reload
      expect(@course.lti_context_id).to eq context_id
    end
  end

  describe "global navigation" do
    before(:once) do
      @account = account_model
    end

    it "lets account admins see admin tools" do
      account_admin_user(account: @account, active_all: true)
      expect(ContextExternalTool.global_navigation_granted_permissions(
        root_account: @account, user: @user, context: @account
      )[:original_visibility]).to eq "admins"
    end

    it "lets teachers see admin tools" do
      course_with_teacher(account: @account, active_all: true)
      expect(ContextExternalTool.global_navigation_granted_permissions(
        root_account: @account, user: @user, context: @account
      )[:original_visibility]).to eq "admins"
    end

    it "does not let concluded teachers see admin tools" do
      course_with_teacher(account: @account, active_all: true)
      term = @course.enrollment_term
      term.enrollment_dates_overrides.create!(enrollment_type: "TeacherEnrollment", end_at: 1.week.ago, context: term.root_account)
      expect(ContextExternalTool.global_navigation_granted_permissions(
        root_account: @account, user: @user, context: @account
      )[:original_visibility]).to eq "members"
    end

    it "does not let students see admin tools" do
      course_with_student(account: @account, active_all: true)
      expect(ContextExternalTool.global_navigation_granted_permissions(
        root_account: @account, user: @user, context: @account
      )[:original_visibility]).to eq "members"
    end

    it "updates the visibility cache if enrollments are updated or user is touched" do
      time = Time.now
      enable_cache(:redis_cache_store) do
        Timecop.freeze(time) do
          course_with_student(account: @account, active_all: true)
          expect(ContextExternalTool.global_navigation_granted_permissions(
            root_account: @account, user: @user, context: @account
          )[:original_visibility]).to eq "members"
        end

        Timecop.freeze(time + 1.second) do
          course_with_teacher(account: @account, active_all: true, user: @user)
          expect(ContextExternalTool.global_navigation_granted_permissions(
            root_account: @account, user: @user, context: @account
          )[:original_visibility]).to eq "admins"
        end

        Timecop.freeze(time + 2.seconds) do
          @user.teacher_enrollments.update_all(workflow_state: "deleted")
          # should not have affected the earlier cache
          expect(ContextExternalTool.global_navigation_granted_permissions(
            root_account: @account, user: @user, context: @account
          )[:original_visibility]).to eq "admins"

          @user.clear_cache_key(:enrollments)
          expect(ContextExternalTool.global_navigation_granted_permissions(
            root_account: @account, user: @user, context: @account
          )[:original_visibility]).to eq "members"
        end
      end
    end

    it "updates the global navigation menu cache key when the global navigation tools are updated (or removed)" do
      time = Time.now
      enable_cache do
        Timecop.freeze(time) do
          @admin_tool = @account.context_external_tools.new(name: "a", domain: "google.com", consumer_key: "12345", shared_secret: "secret")
          @admin_tool.global_navigation = { visibility: "admins", url: "http://www.example.com", text: "Example URL" }
          @admin_tool.save!
          @member_tool = @account.context_external_tools.new(name: "b", domain: "google.com", consumer_key: "12345", shared_secret: "secret")
          @member_tool.global_navigation = { url: "http://www.example.com", text: "Example URL" }
          @member_tool.save!
          @other_tool = @account.context_external_tools.create!(name: "c", domain: "google.com", consumer_key: "12345", shared_secret: "secret")

          @admin_cache_key = ContextExternalTool.global_navigation_menu_render_cache_key(@account, { original_visibility: "admins" })
          @member_cache_key = ContextExternalTool.global_navigation_menu_render_cache_key(@account, { original_visibility: "members" })
        end

        Timecop.freeze(time + 1.second) do
          @other_tool.save!
          # cache keys should remain the same
          expect(ContextExternalTool.global_navigation_menu_render_cache_key(@account, { original_visibility: "admins" })).to eq @admin_cache_key
          expect(ContextExternalTool.global_navigation_menu_render_cache_key(@account, { original_visibility: "members" })).to eq @member_cache_key
        end

        Timecop.freeze(time + 2.seconds) do
          @admin_tool.global_navigation = nil
          @admin_tool.save!
          # should update the admin key
          expect(ContextExternalTool.global_navigation_menu_render_cache_key(@account, { original_visibility: "admins" })).not_to eq @admin_cache_key
          # should not update the members key
          expect(ContextExternalTool.global_navigation_menu_render_cache_key(@account, { original_visibility: "members" })).to eq @member_cache_key
        end
      end
    end

    describe "#has_placement?" do
      it "returns true for module item if it has selectable, and a url" do
        tool = @course.context_external_tools.create!(name: "a", url: "http://google.com", consumer_key: "12345", shared_secret: "secret")
        expect(tool.has_placement?(:link_selection)).to be true
      end

      it "returns true for module item if it has selectable, and a domain" do
        tool = @course.context_external_tools.create!(name: "a", domain: "http://google.com", consumer_key: "12345", shared_secret: "secret")
        expect(tool.has_placement?(:link_selection)).to be true
      end

      it "does not assume default placements for LTI 1.3 tools" do
        tool = @course.context_external_tools.create!(
          name: "a", domain: "http://google.com", consumer_key: "12345", shared_secret: "secret", lti_version: "1.3"
        )
        expect(tool.has_placement?(:link_selection)).to be false
      end

      it "returns false for module item if it is not selectable" do
        tool = @course.context_external_tools.create!(name: "a", not_selectable: true, url: "http://google.com", consumer_key: "12345", shared_secret: "secret")
        expect(tool.has_placement?(:link_selection)).to be false
      end

      it "returns false for module item if it has selectable, and no domain or url" do
        tool = @course.context_external_tools.new(name: "a", consumer_key: "12345", shared_secret: "secret")
        tool.settings[:resource_selection] = { url: "http://www.example.com", icon_url: "http://www.example.com", selection_width: 100, selection_height: 100 }.with_indifferent_access
        tool.save!
        expect(tool.has_placement?(:link_selection)).to be false
      end

      it "returns true for module item if it is not selectable but has the explicit link_selection placement" do
        tool = @course.context_external_tools.create!(name: "a", not_selectable: true, url: "http://google.com", consumer_key: "12345", shared_secret: "secret")
        tool.link_selection = {
          url: "http://google.com",
          text: "Example"
        }
        tool.save!
        expect(tool.has_placement?(:link_selection)).to be true
      end
    end

    describe ".from_assignment" do
      let(:tool) do
        @course.context_external_tools.create(
          name: "a",
          consumer_key: "12345",
          shared_secret: "secret",
          url: "http://example.com/launch"
        )
      end

      it "finds the tool from an assignment" do
        a = @course.assignments.create!(title: "test",
                                        submission_types: "external_tool",
                                        external_tool_tag_attributes: { url: tool.url })
        expect(described_class.from_assignment(a)).to eq tool
      end

      it "returns nil if there is no content tag" do
        a = @course.assignments.create!(title: "test",
                                        submission_types: "external_tool")
        expect(described_class.from_assignment(a)).to be_nil
      end
    end

    describe ".visible?" do
      let(:u) { user_factory }
      let(:admin) { account_admin_user(account: c.root_account) }
      let(:c) { course_factory(active_course: true) }
      let(:student) do
        student = factory_with_protected_attributes(User, valid_user_attributes)
        e = c.enroll_student(student)
        e.invite
        e.accept
        student
      end
      let(:teacher) do
        teacher = factory_with_protected_attributes(User, valid_user_attributes)
        e = c.enroll_teacher(teacher)
        e.invite
        e.accept
        teacher
      end

      it "returns true for public visibility" do
        expect(described_class.visible?("public", u, c)).to be true
      end

      it "returns false for non members if visibility is members" do
        expect(described_class.visible?("members", u, c)).to be false
      end

      it "returns true for members visibility if a student in the course" do
        expect(described_class.visible?("members", student, c)).to be true
      end

      it "returns true for members visibility if a teacher in the course" do
        expect(described_class.visible?("members", teacher, c)).to be true
      end

      it "returns true for admins visibility if a teacher" do
        expect(described_class.visible?("admins", teacher, c)).to be true
      end

      it "returns true for admins visibility if an admin" do
        expect(described_class.visible?("admins", admin, c)).to be true
      end

      it "returns false for admins visibility if a student" do
        expect(described_class.visible?("admins", student, c)).to be false
      end

      it "returns false for admins visibility if a non member user" do
        expect(described_class.visible?("admins", u, c)).to be false
      end

      it "returns true if visibility is invalid" do
        expect(described_class.visible?("true", u, c)).to be true
      end

      it "returns true if visibility is nil" do
        expect(described_class.visible?(nil, u, c)).to be true
      end
    end

    describe "#feature_flag_enabled?" do
      let(:tool) do
        analytics_2_tool_factory
      end

      it "returns true if the feature is enabled in context" do
        @course.enable_feature!(:analytics_2)
        expect(tool.feature_flag_enabled?(@course)).to be true
      end

      it "returns true if the feature is enabled in higher context" do
        Account.default.enable_feature!(:analytics_2)
        expect(tool.feature_flag_enabled?(@course)).to be true
      end

      it "checks the feature flag in the tool context if none provided" do
        Account.default.enable_feature!(:analytics_2)
        expect(tool.feature_flag_enabled?).to be true
      end

      it "returns false if the feature is disabled" do
        expect(tool.feature_flag_enabled?(@course)).to be false
        expect(tool.feature_flag_enabled?).to be false
      end

      it "returns true if called on tools that aren't mapped to feature flags" do
        other_tool = @course.context_external_tools.create!(
          name: "other_feature",
          consumer_key: "key",
          shared_secret: "secret",
          url: "http://example.com/launch",
          tool_id: "yo"
        )
        expect(other_tool.feature_flag_enabled?).to be true
      end
    end

    describe "set_policy" do
      let(:tool) do
        @course.context_external_tools.create(
          name: "a",
          consumer_key: "12345",
          shared_secret: "secret",
          url: "http://example.com/launch"
        )
      end

      it "grants update_manually to the proper individuals" do
        @admin = account_admin_user

        course_with_teacher(active_all: true, account: Account.default)
        @teacher = user_factory(active_all: true)
        @course.enroll_teacher(@teacher).accept!

        @designer = user_factory(active_all: true)
        @course.enroll_designer(@designer).accept!

        @ta = user_factory(active_all: true)
        @course.enroll_ta(@ta).accept!

        @student = user_factory(active_all: true)
        @course.enroll_student(@student).accept!

        expect(tool.grants_right?(@admin, :update_manually)).to be_truthy
        expect(tool.grants_right?(@teacher, :update_manually)).to be_truthy
        expect(tool.grants_right?(@designer, :update_manually)).to be_truthy
        expect(tool.grants_right?(@ta, :update_manually)).to be_truthy
        expect(tool.grants_right?(@student, :update_manually)).to be_falsey
      end
    end
  end

  describe "editor_button_json" do
    let(:tool) do
      @root_account.context_external_tools.new({
                                                 name: "editor thing",
                                                 domain: "www.example.com",
                                                 developer_key: DeveloperKey.create,
                                               })
    end

    before { tool.editor_button = {} }

    it "includes a boolean false for use_tray" do
      tool.editor_button = { use_tray: "false" }
      json = ContextExternalTool.editor_button_json([tool], @course, user_with_pseudonym, nil, "")
      expect(json[0][:use_tray]).to be false
    end

    it "includes a boolean true for use_tray" do
      tool.editor_button = { use_tray: "true" }
      json = ContextExternalTool.editor_button_json([tool], @course, user_with_pseudonym, nil, "")
      expect(json[0][:use_tray]).to be true
    end

    it "includes a boolean false for always_on" do
      Setting.set("rce_always_on_developer_key_ids", "90000000000001,90000000000002")
      json = ContextExternalTool.editor_button_json([tool], @course, user_with_pseudonym, nil, "")
      expect(json[0][:always_on]).to be false
    end

    it "includes a boolean true for always_on" do
      Setting.set("rce_always_on_developer_key_ids", "90000000000001,#{tool.developer_key.global_id}")
      json = ContextExternalTool.editor_button_json([tool], @course, user_with_pseudonym, nil, "")
      expect(json[0][:always_on]).to be true
    end

    describe "includes the description" do
      it "parsed into HTML" do
        tool.description = "the first paragraph.\n\nthe second paragraph."
        json = ContextExternalTool.editor_button_json([tool], @course, user_with_pseudonym, nil, "")
        expect(json[0][:description]).to eq "<p>the first paragraph.</p>\n\n<p>the second paragraph.</p>\n"
      end

      it 'with target="_blank" on links' do
        tool.description = "[link text](http://the.url)"
        json = ContextExternalTool.editor_button_json([tool], @course, user_with_pseudonym, nil, "")
        expect(json[0][:description]).to eq "<p><a href=\"http://the.url\" target=\"_blank\">link text</a></p>\n"
      end
    end

    describe "icon_url" do
      let(:base_url) { "https://myexampleschool.instructure.com" }

      def editor_button_icon_url(tool)
        ContextExternalTool.editor_button_json([tool], @course, user_with_pseudonym, nil, base_url)[0][:icon_url]
      end

      it "includes an icon_url when a tool has an top-level icon_url" do
        tool.editor_button = {}
        tool.settings[:icon_url] = "https://example.com/icon.png"
        expect(editor_button_icon_url(tool)).to eq("https://example.com/icon.png")
      end

      it "includes an icon_url when a tool has an icon_url in editor_button" do
        tool.editor_button = { icon_url: "https://example.com/icon.png" }
        expect(editor_button_icon_url(tool)).to eq("https://example.com/icon.png")
      end

      it "doesn't include an icon_url when the tool has a canvas_icon_class and no icon_url" do
        tool.editor_button = { canvas_icon_class: "icon_lti" }
        expect(editor_button_icon_url(tool)).to be_nil
      end

      it "uses a default tool icon_url when the tool has no icon_url or canvas_icon_class" do
        tool.editor_button = {}
        expect(editor_button_icon_url(tool)).to match(
          %r{^https://myexampleschool.instructure.com/.*tool_default_icon.*name=editor.thing}
        )
      end
    end
  end

  describe "#default_icon_path" do
    it "references the lti_tool_default_icon_path, tool name, and tool developer key id" do
      tool = external_tool_1_3_model(opts: { name: "foo" })
      expect(tool.developer_key.global_id).to be_a(Integer)
      expect(tool.default_icon_path).to eq("/lti/tool_default_icon?id=#{tool.developer_key.global_id}&name=foo")
    end

    it "uses tool ID if there is no developer key id" do
      tool = external_tool_model(opts: { name: "foo" })
      expect(tool.global_id).to be_a(Integer)
      expect(tool.default_icon_path).to eq("/lti/tool_default_icon?id=#{tool.global_id}&name=foo")
    end
  end

  describe "is_rce_favorite" do
    def tool_in_context(context)
      ContextExternalTool.create!(
        context:,
        consumer_key: "key",
        shared_secret: "secret",
        name: "test tool",
        url: "http://www.tool.com/launch",
        editor_button: { url: "http://example.com", icon_url: "http://example.com" }
      )
    end

    it "can be an rce favorite if it has an editor_button placement" do
      tool = tool_in_context(@root_account)
      expect(tool.can_be_rce_favorite?).to be true
    end

    it "cannot be an rce favorite if no editor_button placement" do
      tool = tool_in_context(@root_account)
      tool.editor_button = nil
      tool.save!
      expect(tool.can_be_rce_favorite?).to be false
    end

    it "does not set tools as an rce favorite for any context by default" do
      sub_account = @root_account.sub_accounts.create!
      tool = tool_in_context(@root_account)
      expect(tool.is_rce_favorite_in_context?(@root_account)).to be false
      expect(tool.is_rce_favorite_in_context?(sub_account)).to be false
    end

    it "inherits from the old is_rce_favorite column if the accounts have not be seen up yet" do
      sub_account = @root_account.sub_accounts.create!
      tool = tool_in_context(@root_account)
      tool.is_rce_favorite = true
      tool.save!
      expect(tool.is_rce_favorite_in_context?(@root_account)).to be true
      expect(tool.is_rce_favorite_in_context?(sub_account)).to be true
    end

    it "inherits from root account configuration if not set on sub-account" do
      sub_account = @root_account.sub_accounts.create!
      tool = tool_in_context(@root_account)
      @root_account.settings[:rce_favorite_tool_ids] = { value: [tool.global_id] }
      @root_account.save!
      expect(tool.is_rce_favorite_in_context?(@root_account)).to be true
      expect(tool.is_rce_favorite_in_context?(sub_account)).to be true
    end

    it "overrides with sub-account configuration if specified" do
      sub_account = @root_account.sub_accounts.create!
      tool = tool_in_context(@root_account)
      @root_account.settings[:rce_favorite_tool_ids] = { value: [tool.global_id] }
      @root_account.save!
      sub_account.settings[:rce_favorite_tool_ids] = { value: [] }
      sub_account.save!
      expect(tool.is_rce_favorite_in_context?(@root_account)).to be true
      expect(tool.is_rce_favorite_in_context?(sub_account)).to be false
    end

    it "can set sub-account tools as favorites" do
      sub_account = @root_account.sub_accounts.create!
      tool = tool_in_context(sub_account)
      sub_account.settings[:rce_favorite_tool_ids] = { value: [tool.global_id] }
      sub_account.save!
      expect(tool.is_rce_favorite_in_context?(sub_account)).to be true
    end
  end

  describe "upgrading from 1.1 to 1.3" do
    let(:domain) { "special.url" }
    let(:url) { "https://special.url" }
    let(:old_tool) { external_tool_model(opts: { url:, domain: }) }
    let(:tool) do
      t = old_tool.dup
      t.lti_version = "1.3"
      t.save!
      t
    end

    context "prechecks" do
      it "ignores 1.1 tools" do
        expect(old_tool).not_to receive(:migrate_content_to_1_3)
        old_tool.migrate_content_to_1_3_if_needed!
      end

      it "ignores 1.3 tools without matching 1.1 tool" do
        other_tool = external_tool_model(opts: { url: "http://other.url" })
        expect(other_tool).not_to receive(:migrate_content_to_1_3)
        other_tool.migrate_content_to_1_3_if_needed!
      end

      it "starts process when needed" do
        expect(tool).to receive(:migrate_content_to_1_3)
        tool.migrate_content_to_1_3_if_needed!
      end

      it "finds the correct 1.1 tool even if there are similar 1.3 tools" do
        expect(tool).to receive(:migrate_content_to_1_3).with(old_tool.id)
        t = tool.dup
        t.url += "/1_3/launch"
        t.save!

        tool.migrate_content_to_1_3_if_needed!
      end
    end

    describe "#migrate_content_to_1_3" do
      subject { tool.migrate_content_to_1_3(old_tool.id) }

      let(:course) { course_model(account:) }
      let(:account) { account_model }
      let(:url) { "https://special.url" }
      let(:direct_assignment) do
        a = assignment_model(context: course, title: "direct", submission_types: "external_tool")
        a.external_tool_tag = ContentTag.create!(context: a, content: old_tool)
        a.save!
        a
      end
      let(:indirect_assignment) do
        a = assignment_model(context: course, title: "indirect", submission_types: "external_tool")
        a.external_tool_tag = ContentTag.create!(context: a, content: old_tool)
        a.save!
        a
      end
      let(:indirect_collaboration) do
        external_tool_collaboration_model(
          context: course,
          title: "Indirect Collaboration",
          url:
        )
      end
      let(:old_tool) { external_tool_model(context: course, opts: { url: }) }
      let(:tool) do
        t = old_tool.dup
        t.lti_version = "1.3"
        t.developer_key = DeveloperKey.create!
        t.save!
        t
      end

      it "calls assignment#migrate_to_1_3_if_needed!" do
        expect(direct_assignment.line_items.count).to eq 0
        expect(indirect_assignment.line_items.count).to eq 0
        subject
        expect(direct_assignment.line_items.count).to eq 1
        expect(indirect_assignment.line_items.count).to eq 1
      end

      it "calls external_tool_collaboration#migrate_to_1_3_if_needed!" do
        indirect_collaboration
        expect(course.lti_resource_links.count).to eq 0
        subject
        expect(course.lti_resource_links.count).to eq 1
      end

      shared_examples_for "finds related content" do
        before do
          # content that should never get returned
          ## assignments
          diff_context = assignment_model(context: course_model, title: "diff context", submission_types: "external_tool")
          diff_context.external_tool_tag = ContentTag.create!(context: diff_context, content: old_tool)
          diff_context.save!

          diff_account = assignment_model(context: course_model(account: account_model), title: "diff account", submission_types: "external_tool")
          diff_account.external_tool_tag = ContentTag.create!(context: diff_account, content: old_tool)
          diff_account.save!

          invalid_url = assignment_model(context: course)
          invalid_url.external_tool_tag = ContentTag.create!(context: invalid_url, url: "https://invalid.url")
          invalid_url.save!

          other_tool = external_tool_model(opts: { url: "https://different.url" })
          diff_url = assignment_model(context: course, submission_types: "external_tool", title: "diff url")
          diff_url = ContentTag.create!(context: diff_url, url: other_tool.url)
          diff_url.save!

          ## module items
          ContentTag.create!(context: course_model, content: old_tool)
          ContentTag.create!(context: course_model(account: account_model), content: old_tool)
          ContentTag.create!(context: course, url: "https://invalid.url")
          ContentTag.create!(context: course, url: other_tool.url)

          allow(tool).to receive(:prepare_content_for_migration)
        end

        it "finds assignments using tool id" do
          direct = assignment_model(context: course, title: "direct")
          ContentTag.create!(context: direct, content: old_tool)
          subject
          expect(tool).to have_received(:prepare_content_for_migration).with(direct)
        end

        it "finds assignments using tool url" do
          indirect = assignment_model(context: course, title: "indirect")
          ContentTag.create!(context: indirect, url: old_tool.url)
          subject
          expect(tool).to have_received(:prepare_content_for_migration).with(indirect)
        end

        it "finds both direct and indirect assignments" do
          direct = assignment_model(context: course, title: "direct")
          ContentTag.create!(context: direct, content: old_tool)
          indirect = assignment_model(context: course, title: "indirect")
          ContentTag.create!(context: indirect, url: old_tool.url)
          subject
          expect(tool).to have_received(:prepare_content_for_migration).with(direct)
          expect(tool).to have_received(:prepare_content_for_migration).with(indirect)
        end

        it "finds both direct and indirect module items" do
          direct = ContentTag.create!(context: course, content: old_tool, tag_type: "context_module")
          indirect = ContentTag.create!(context: course, url: old_tool.url, tag_type: "context_module")
          subject
          expect(tool).to have_received(:prepare_content_for_migration).with(direct)
          expect(tool).to have_received(:prepare_content_for_migration).with(indirect)
        end

        it "finds indirect collaboration" do
          indirect_collaboration
          subject
          expect(tool).to have_received(:prepare_content_for_migration).with(indirect_collaboration)
        end
      end

      context "when installed in a course" do
        let(:old_tool) { external_tool_model(context: course, opts: { url: "https://special.url" }) }
        let(:tool) do
          t = old_tool.dup
          t.lti_version = "1.3"
          t.save!
          t
        end

        it_behaves_like "finds related content"
      end

      context "when installed in an account" do
        let(:old_tool) { external_tool_model(context: account, opts: { url: "https://special.url" }) }
        let(:tool) do
          t = old_tool.dup
          t.lti_version = "1.3"
          t.save!
          t
        end

        it_behaves_like "finds related content"
      end

      context "with assignments that error" do
        let(:valid_assignment) do
          a = assignment_model(context: course, title: "valid", submission_types: "external_tool")
          a.external_tool_tag = ContentTag.create!(context: a, content: old_tool)
          a
        end
        let(:invalid_assignment) do
          a = assignment_model(context: course, title: "invalid", submission_types: "external_tool", points_possible: nil)
          a.external_tool_tag = ContentTag.create!(context: a, content: old_tool)
          a
        end
        let(:scope) { double("scope") }

        before do
          valid_assignment
          invalid_assignment
          allow(Sentry).to receive(:capture_message).and_return(nil)
          allow(Sentry).to receive(:with_scope).and_yield(scope)
          allow(scope).to receive(:set_tags)
          allow(scope).to receive(:set_context)
        end

        it "sends errors to sentry" do
          subject
          expect(Sentry).to have_received(:capture_message)
          expect(scope).to have_received(:set_tags).with(content_id: invalid_assignment.global_id)
          expect(scope).to have_received(:set_tags).with(tool_id: tool.global_id)
          expect(scope).to have_received(:set_tags).with(exception_class: "ActiveRecord::RecordInvalid")
          expect(scope).to have_received(:set_tags).with(content_type: "Assignment")
        end

        it "completes the batch" do
          subject
          expect(valid_assignment.reload.line_items.count).to eq 1
        end
      end
    end
  end

  describe "lti_version" do
    let(:tool) { external_tool_model }

    it "can be 1.1" do
      tool.lti_version = "1.1"
      expect(tool.save).to be true
    end

    it "can be 1.3" do
      tool.lti_version = "1.3"
      expect(tool.save).to be true
    end

    it "can't be any other value" do
      tool.lti_version = "2.0"
      expect(tool.save).to be false
    end

    it "defaults to 1.1" do
      expect(tool.lti_version).to eq "1.1"
    end
  end

  describe "#internal_tool_domain_allowlist" do
    subject { tool.send :internal_tool_domain_allowlist }

    let(:tool) { external_tool_model }

    context "when config does not exist" do
      it "returns an empty array" do
        expect(subject).to eq []
      end
    end

    context "when config exists" do
      let(:allowlist) { [".docker", "localhost"] }

      before do
        allow(DynamicSettings).to receive(:find).and_return(DynamicSettings::FallbackProxy.new({ "internal_tool_domain_allowlist" => YAML.dump(allowlist) }))
      end

      it "returns correct config value" do
        expect(subject).to eq allowlist
      end
    end
  end

  describe "#internal_service?" do
    subject { tool.internal_service?(launch_url) }

    let(:tool) { external_tool_1_3_model }
    let(:launch_url) { "http://tool.instructure.com/launch" }

    before do
      allow(tool).to receive(:internal_tool_domain_allowlist).and_return(["instructure.com", "localhost"])
      tool.developer_key.update!(internal_service: true)
    end

    context "when tool has no developer key" do
      before do
        tool.update!(developer_key_id: nil)
      end

      it { is_expected.to be false }
    end

    context "when developer key is not internal_service" do
      before do
        tool.developer_key.update!(internal_service: false)
      end

      it { is_expected.to be false }
    end

    context "when launch url is nil" do
      let(:launch_url) { nil }

      it { is_expected.to be false }
    end

    context "when launch url is malformed" do
      let(:launch_url) { "in valid" }

      it { is_expected.to be false }
    end

    context "when launch url domain does not match allowlist" do
      let(:launch_url) { "https://example.com/launch" }

      it { is_expected.to be false }
    end

    context "when launch url contains but does not end with domain in allowlist" do
      let(:launch_url) { "https://instructure.com.l33thaxxors.net" }

      it { is_expected.to be false }
    end

    context "when launch_url exactly matches domain in allowlist" do
      let(:launch_url) { "http://localhost/launch" }

      it { is_expected.to be true }
    end

    context "with a correctly configured 1.1 tool" do
      before do
        tool.update!(lti_version: "1.1")
      end

      it { is_expected.to be true }
    end

    context "with a correctly configured 1.3 tool" do
      it { is_expected.to be true }
    end
  end

  describe "settings serialization" do
    let(:tool) do
      t = @course.context_external_tools.create(
        name: "a",
        consumer_key: "12345",
        shared_secret: "secret",
        url: "http://example.com/launch"
      )
      t.save!
      t
    end

    describe "during tool creation" do
      it "defaults to indifferent access hash" do
        tool.settings # read and initialize to default value
        expect(tool.attributes_before_type_cast["settings"]).to include("!ruby/hash:ActiveSupport::HashWithIndifferentAccess")
      end
    end

    describe "reading `settings`" do
      context "when settings is serialized as a Hash" do
        before do
          tool.settings = { hello: "world" }
          tool.save!
        end

        it "presents as a HashWithIndifferentAccess" do
          expect(tool.reload.settings.class).to eq(ActiveSupport::HashWithIndifferentAccess)
        end
      end

      context "when settings is serialized as a HashWithIndifferentAccess" do
        before do
          tool.settings = { hello: "world" }.with_indifferent_access
          tool.save!
        end

        it "presents as a HashWithIndifferentAccess" do
          expect(tool.reload.settings.class).to eq(ActiveSupport::HashWithIndifferentAccess)
        end
      end
    end
  end

  describe "#sort_key" do
    it "is based on the collation key of the name, then id" do
      sk1 = external_tool_model(opts: { name: "a" }).sort_key
      # collation key puts "E" after "e"
      sk2 = external_tool_model(opts: { name: "A" }).sort_key
      sk3 = external_tool_model(opts: { name: "a" }).sort_key
      expect([sk1, sk2, sk3].sort).to eq([sk1, sk3, sk2])
    end
  end

  describe "associated_1_1_tool" do
    specs_require_cache(:redis_cache_store)

    subject { lti_1_3_tool.associated_1_1_tool(context, requested_url) }

    let(:context) { @course }
    let(:domain) { "test.com" }
    let(:opts) { { url:, domain: } }
    let(:requested_url) { nil }
    let(:url) { "https://test.com/foo?bar=1" }
    let!(:lti_1_1_tool) { external_tool_model(context:, opts:) }
    let!(:lti_1_3_tool) { external_tool_1_3_model(context:, opts:) }

    it { is_expected.to eq lti_1_1_tool }

    it "caches the result" do
      expect(subject).to eq lti_1_1_tool

      allow(ContextExternalTool).to receive(:find_external_tool)
      lti_1_3_tool.associated_1_1_tool(context)
      expect(ContextExternalTool).not_to have_received(:find_external_tool)
    end

    it "finds deleted 1.1 tools" do
      lti_1_1_tool.destroy
      expect(subject).to eq(lti_1_1_tool)
    end

    it "finds nil and doesn't error on tools with invalid URL & Domains" do
      lti_1_1_tool.update_column(:url, "http://url path>/invalidurl}")
      lti_1_1_tool.update_column(:domain, "url path>/invalidurl}")

      expect { subject }.not_to raise_error
      expect(subject).to be_nil
    end

    it "finds tools in a higher level context" do
      lti_1_1_tool.update!(context: context.account)
      expect(subject).to eq(lti_1_1_tool)
    end

    it "ignores duplicate tools" do
      lti_1_1_tool.dup.save!
      expect(subject).to eq(lti_1_1_tool)
    end

    context "the request is to a subdomain of the tools' domain" do
      let(:requested_url) { "https://morespecific.test.com/foo?bar=1" }

      it { is_expected.to eq(lti_1_1_tool) }

      context "there's another 1.1 tool with that subdomain" do
        let(:specific_opts) do
          {
            url: "https://morespecific.test.com/foo?bar=1",
            domain: "https://morespecific.test.com"
          }
        end
        let!(:specific_1_1_tool) { external_tool_model(context:, opts: specific_opts) }

        it { is_expected.to eq(specific_1_1_tool) }
      end
    end
  end

  describe "#placement_allowed?" do
    subject { tool.placement_allowed?(placement) }

    let(:developer_key) { DeveloperKey.create! }
    let(:domain) { "http://example.com" }
    let(:tool) { external_tool_1_3_model(developer_key:, opts: { domain: }) }

    context "when the tool has a submission_type_selection placement" do
      let(:placement) { :submission_type_selection }

      context "when the placement is not on any allow list" do
        it { is_expected.to be false }
      end

      context "when the placement is allowed by developer_key_id" do
        before do
<<<<<<< HEAD
          Setting.set("submission_type_selection_allowed_dev_keys", developer_key.id.to_s)
=======
          Setting.set("submission_type_selection_allowed_dev_keys", Shard.global_id_for(developer_key.id).to_s)
>>>>>>> 28150b7e
        end

        it { is_expected.to be true }
      end

      context "when the placement is allowed by the domain" do
        before do
          Setting.set("submission_type_selection_allowed_launch_domains", domain)
        end

        it { is_expected.to be true }
      end
<<<<<<< HEAD
=======

      context "when the tool has no domain and domain list is containing an empty space" do
        before do
          tool.update!(domain: "")
          tool.update!(developer_key: nil)
          Setting.set("submission_type_selection_allowed_launch_domains", ", ,,")
          Setting.set("submission_type_selection_allowed_dev_keys", ", ,,")
        end

        it { is_expected.to be false }
      end
>>>>>>> 28150b7e
    end

    it "return true for all placements other than submission_type_selection" do
      expect(tool.placement_allowed?(:collaboration)).to be true
    end
  end
end<|MERGE_RESOLUTION|>--- conflicted
+++ resolved
@@ -4083,11 +4083,7 @@
 
       context "when the placement is allowed by developer_key_id" do
         before do
-<<<<<<< HEAD
-          Setting.set("submission_type_selection_allowed_dev_keys", developer_key.id.to_s)
-=======
           Setting.set("submission_type_selection_allowed_dev_keys", Shard.global_id_for(developer_key.id).to_s)
->>>>>>> 28150b7e
         end
 
         it { is_expected.to be true }
@@ -4100,8 +4096,6 @@
 
         it { is_expected.to be true }
       end
-<<<<<<< HEAD
-=======
 
       context "when the tool has no domain and domain list is containing an empty space" do
         before do
@@ -4113,7 +4107,6 @@
 
         it { is_expected.to be false }
       end
->>>>>>> 28150b7e
     end
 
     it "return true for all placements other than submission_type_selection" do
