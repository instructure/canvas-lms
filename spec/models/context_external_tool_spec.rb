--- conflicted
+++ resolved
@@ -3473,21 +3473,13 @@
 
     it "includes a boolean false for always_on" do
       Setting.set("rce_always_on_developer_key_ids", "90000000000001,90000000000002")
-<<<<<<< HEAD
-      json = ContextExternalTool.editor_button_json([tool], @course, user_with_pseudonym)
-=======
       json = ContextExternalTool.editor_button_json([tool], @course, user_with_pseudonym, nil, "")
->>>>>>> 2a5b008b
       expect(json[0][:always_on]).to be false
     end
 
     it "includes a boolean true for always_on" do
       Setting.set("rce_always_on_developer_key_ids", "90000000000001,#{tool.developer_key.global_id}")
-<<<<<<< HEAD
-      json = ContextExternalTool.editor_button_json([tool], @course, user_with_pseudonym)
-=======
       json = ContextExternalTool.editor_button_json([tool], @course, user_with_pseudonym, nil, "")
->>>>>>> 2a5b008b
       expect(json[0][:always_on]).to be true
     end
 
