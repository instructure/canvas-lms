# Copyright (C) 2011 - 2015 Instructure, Inc.
#
# This file is part of Canvas.
#
# Canvas is free software: you can redistribute it and/or modify it under
# the terms of the GNU Affero General Public License as published by the Free
# Software Foundation, version 3 of the License.
#
# Canvas is distributed in the hope that it will be useful, but WITHOUT ANY
# WARRANTY; without even the implied warranty of MERCHANTABILITY or FITNESS FOR
# A PARTICULAR PURPOSE. See the GNU Affero General Public License for more
# details.
#
# You should have received a copy of the GNU Affero General Public License along
# with this program. If not, see <http://www.gnu.org/licenses/>.
#

require File.expand_path(File.dirname(__FILE__) + '/../sharding_spec_helper.rb')

require 'csv'
require 'socket'

describe Course do
  before :once do
    Account.default
    Account.default.default_enrollment_term
  end

  before :each do
    @course = Account.default.courses.build
    @course.workflow_state = 'claimed'
    @course.root_account = Account.default
    @course.enrollment_term = Account.default.default_enrollment_term
  end

  it "should propery determine if group weights are active" do
    @course.update_attribute(:group_weighting_scheme, nil)
    expect(@course.apply_group_weights?).to eq false
    @course.update_attribute(:group_weighting_scheme, 'equal')
    expect(@course.apply_group_weights?).to eq false
    @course.update_attribute(:group_weighting_scheme, 'percent')
    expect(@course.apply_group_weights?).to eq true
  end

  describe "soft-concluded?" do
    before :once do
      @term = Account.default.enrollment_terms.create!
    end

    before :each do
      @course.enrollment_term = @term
    end

    context "without term end date" do
      it "should know if it has been soft-concluded" do
        @course.update_attributes({:conclude_at => nil, :restrict_enrollments_to_course_dates => true })
        expect(@course).not_to be_soft_concluded

        @course.update_attribute(:conclude_at, 1.week.from_now)
        expect(@course).not_to be_soft_concluded

        @course.update_attribute(:conclude_at, 1.week.ago)
        expect(@course).to be_soft_concluded
      end
    end

    context "with term end date in the past" do
      before do
        @course.enrollment_term.update_attribute(:end_at, 1.week.ago)
      end

      it "should know if it has been soft-concluded" do
        @course.update_attributes({:conclude_at => nil, :restrict_enrollments_to_course_dates => true })
        expect(@course).to be_soft_concluded

        @course.update_attribute(:conclude_at, 1.week.from_now)
        expect(@course).not_to be_soft_concluded

        @course.update_attribute(:conclude_at, 1.week.ago)
        expect(@course).to be_soft_concluded
      end
    end

    context "with term end date in the future" do
      before do
        @course.enrollment_term.update_attribute(:end_at, 1.week.from_now)
      end

      it "should know if it has been soft-concluded" do
        @course.update_attributes({:conclude_at => nil, :restrict_enrollments_to_course_dates => true })
        expect(@course).not_to be_soft_concluded

        @course.update_attribute(:conclude_at, 1.week.from_now)
        expect(@course).not_to be_soft_concluded

        @course.update_attribute(:conclude_at, 1.week.ago)
        expect(@course).to be_soft_concluded
      end
    end

    context "with coures dates not overriding term dates" do
      before do
        @course.update_attribute(:conclude_at, 1.week.from_now)
      end

      it "should ignore course dates if not set to override term dates when calculating soft-concluded state" do
        @course.enrollment_term.update_attribute(:end_at, nil)
        expect(@course).not_to be_soft_concluded

        @course.enrollment_term.update_attribute(:end_at, 1.week.from_now)
        expect(@course).not_to be_soft_concluded

        @course.enrollment_term.update_attribute(:end_at, 1.week.ago)
        expect(@course).to be_soft_concluded
      end
    end
  end

  describe "allow_student_discussion_topics" do

    it "should default true" do
      expect(@course.allow_student_discussion_topics).to eq true
    end

    it "should set and get" do
      @course.allow_student_discussion_topics = false
      @course.save!
      expect(@course.allow_student_discussion_topics).to eq false
    end
  end

  describe "#time_zone" do
    it "should use provided value when set, regardless of root account setting" do
      @root_account = Account.default
      @root_account.default_time_zone = 'America/Chicago'
      @course.time_zone = 'America/New_York'
      expect(@course.time_zone).to eq ActiveSupport::TimeZone['Eastern Time (US & Canada)']
    end

    it "should default to root account value if not set" do
      @root_account = Account.default
      @root_account.default_time_zone = 'America/Chicago'
      expect(@course.time_zone).to eq ActiveSupport::TimeZone['Central Time (US & Canada)']
    end
  end

  context "validation" do
    it "should create a new instance given valid attributes" do
      course_model
    end
  end

  it "should create a unique course." do
    @course = Course.create_unique
    expect(@course.name).to eql("My Course")
    @uuid = @course.uuid
    @course2 = Course.create_unique(@uuid)
    expect(@course).to eql(@course2)
  end

  it "should only change the course code using the course name if the code is nil or empty" do
    @course = Course.create_unique
    code = @course.course_code
    @course.name = 'test123'
    @course.save
    expect(code).to eql(@course.course_code)
    @course.course_code = nil
    @course.save
    expect(code).to_not eql(@course.course_code)
  end

  it "should throw error for long sis id" do
    #should throw rails validation error instead of db invalid statement error
    @course = Course.create_unique
    @course.sis_source_id = 'qwertyuiopasdfghjklzxcvbnmqwertyuiopasdfghjklzxcvbnmqwertyuiopasdfghjklzxcvbnmqwertyuiopasdfghjklzxcvbnmqwertyuiopasdfghjklzxcvbnmqwertyuiopasdfghjklzxcvbnmqwertyuiopasdfghjklzxcvbnmqwertyuiopasdfghjklzxcvbnmqwertyuiopasdfghjklzxcvbnmqwertyuiopasdfghjklzxcvbnm'
    expect(lambda {@course.save!}).to raise_error("Validation failed: Sis source is too long (maximum is 255 characters)")
  end

  it "should always have a uuid, if it was created" do
    @course.save!
    expect(@course.uuid).not_to be_nil
  end

  context "permissions" do
    def clear_permissions_cache
      @course.clear_permissions_cache(@teacher)
      @course.clear_permissions_cache(@designer)
      @course.clear_permissions_cache(@ta)
      @course.clear_permissions_cache(@admin1)
      @course.clear_permissions_cache(@admin2)
    end

    it "should follow account chain when looking for generic permissions from AccountUsers" do
      account = Account.create!
      sub_account = Account.create!(:parent_account => account)
      sub_sub_account = Account.create!(:parent_account => sub_account)
      user = account_admin_user(:account => sub_account)
      course = Course.create!(:account => sub_sub_account)
      expect(course.grants_right?(user, :manage)).to be_truthy
    end

    # we have to reload the users after each course change here to catch the
    # enrollment changes that are applied directly to the db with update_all
    it "should grant delete to the proper individuals" do
      @role1 = custom_account_role('managecourses', :account => Account.default)
      @role2 = custom_account_role('managesis', :account => Account.default)
      account_admin_user_with_role_changes(:role => @role1, :role_changes => {:manage_courses => true})
      @admin1 = @admin
      account_admin_user_with_role_changes(:role => @role2, :role_changes => {:manage_sis => true})
      @admin2 = @admin
      course_with_teacher(:active_all => true)
      @designer = user(:active_all => true)
      @course.enroll_designer(@designer).accept!
      @ta = user(:active_all => true)
      @course.enroll_ta(@ta).accept!

      # active, non-sis course
      expect(@course.grants_right?(@teacher, :delete)).to be_truthy
      expect(@course.grants_right?(@designer, :delete)).to be_truthy
      expect(@course.grants_right?(@ta, :delete)).to be_falsey
      expect(@course.grants_right?(@admin1, :delete)).to be_truthy
      expect(@course.grants_right?(@admin2, :delete)).to be_falsey

      # active, sis course
      @course.sis_source_id = 'sis_id'
      @course.save!
      [@course, @teacher, @designer, @ta, @admin1, @admin2].each(&:reload)

      clear_permissions_cache
      expect(@course.grants_right?(@teacher, :delete)).to be_falsey
      expect(@course.grants_right?(@designer, :delete)).to be_falsey
      expect(@course.grants_right?(@ta, :delete)).to be_falsey
      expect(@course.grants_right?(@admin1, :delete)).to be_truthy
      expect(@course.grants_right?(@admin2, :delete)).to be_truthy

      # completed, non-sis course
      @course.sis_source_id = nil
      @course.complete!
      [@course, @teacher, @designer, @ta, @admin1, @admin2].each(&:reload)

      clear_permissions_cache
      expect(@course.grants_right?(@teacher, :delete)).to be_truthy
      expect(@course.grants_right?(@designer, :delete)).to be_truthy
      expect(@course.grants_right?(@ta, :delete)).to be_falsey
      expect(@course.grants_right?(@admin1, :delete)).to be_truthy
      expect(@course.grants_right?(@admin2, :delete)).to be_falsey
      @course.clear_permissions_cache(@user)

      # completed, sis course
      @course.sis_source_id = 'sis_id'
      @course.save!
      [@course, @teacher, @designer, @ta, @admin1, @admin2].each(&:reload)

      clear_permissions_cache
      expect(@course.grants_right?(@teacher, :delete)).to be_falsey
      expect(@course.grants_right?(@designer, :delete)).to be_falsey
      expect(@course.grants_right?(@ta, :delete)).to be_falsey
      expect(@course.grants_right?(@admin1, :delete)).to be_truthy
      expect(@course.grants_right?(@admin2, :delete)).to be_truthy
    end

    it "should grant reset_content to the proper individuals" do
      @role1 = custom_account_role('managecourses', :account => Account.default)
      @role2 = custom_account_role('managesis', :account => Account.default)
      account_admin_user_with_role_changes(:role => @role1, :role_changes => {:manage_courses => true})
      @admin1 = @admin
      account_admin_user_with_role_changes(:role => @role2, :role_changes => {:manage_sis => true})
      @admin2 = @admin
      course_with_teacher(:active_all => true)
      @designer = user(:active_all => true)
      @course.enroll_designer(@designer).accept!
      @ta = user(:active_all => true)
      @course.enroll_ta(@ta).accept!

      # active, non-sis course
      clear_permissions_cache
      expect(@course.grants_right?(@teacher, :reset_content)).to be_truthy
      expect(@course.grants_right?(@designer, :reset_content)).to be_truthy
      expect(@course.grants_right?(@ta, :reset_content)).to be_falsey
      expect(@course.grants_right?(@admin1, :reset_content)).to be_truthy
      expect(@course.grants_right?(@admin2, :reset_content)).to be_falsey

      # active, sis course
      @course.sis_source_id = 'sis_id'
      @course.save!
      [@course, @teacher, @designer, @ta, @admin1, @admin2].each(&:reload)

      clear_permissions_cache
      expect(@course.grants_right?(@teacher, :reset_content)).to be_truthy
      expect(@course.grants_right?(@designer, :reset_content)).to be_truthy
      expect(@course.grants_right?(@ta, :reset_content)).to be_falsey
      expect(@course.grants_right?(@admin1, :reset_content)).to be_truthy
      expect(@course.grants_right?(@admin2, :reset_content)).to be_falsey

      # completed, non-sis course
      @course.sis_source_id = nil
      @course.complete!
      [@course, @teacher, @designer, @ta, @admin1, @admin2].each(&:reload)

      clear_permissions_cache
      expect(@course.grants_right?(@teacher, :reset_content)).to be_falsey
      expect(@course.grants_right?(@designer, :reset_content)).to be_falsey
      expect(@course.grants_right?(@ta, :reset_content)).to be_falsey
      expect(@course.grants_right?(@admin1, :reset_content)).to be_truthy
      expect(@course.grants_right?(@admin2, :reset_content)).to be_falsey

      # completed, sis course
      @course.sis_source_id = 'sis_id'
      @course.save!
      [@course, @teacher, @designer, @ta, @admin1, @admin2].each(&:reload)

      clear_permissions_cache
      expect(@course.grants_right?(@teacher, :reset_content)).to be_falsey
      expect(@course.grants_right?(@designer, :reset_content)).to be_falsey
      expect(@course.grants_right?(@ta, :reset_content)).to be_falsey
      expect(@course.grants_right?(@admin1, :reset_content)).to be_truthy
      expect(@course.grants_right?(@admin2, :reset_content)).to be_falsey
    end

    def make_date_completed
      @enrollment.start_at = 4.days.ago
      @enrollment.end_at = 2.days.ago
      @enrollment.save!
      @enrollment.reload
      expect(@enrollment.state_based_on_date).to eq :completed
    end

    context "as a teacher" do
      let_once :c do
        course_with_teacher(:active_all => 1)
        @course
      end

      it "should grant read_as_admin and read_forum to date-completed teacher" do
        make_date_completed
        expect(c.prior_enrollments).to eq []
        expect(c.grants_right?(@teacher, :read_as_admin)).to be_truthy
        expect(c.grants_right?(@teacher, :read_forum)).to be_truthy
      end

      it "should grant read_as_admin and read to date-completed teacher of unpublished course" do
        course.update_attribute(:workflow_state, 'claimed')
        make_date_completed
        expect(c.prior_enrollments).to eq []
        expect(c.grants_right?(@teacher, :read_as_admin)).to be_truthy
        expect(c.grants_right?(@teacher, :read)).to be_truthy
      end

      it "should grant :read_outcomes to teachers in the course" do
        expect(c.grants_right?(@teacher, :read_outcomes)).to be_truthy
      end
    end

    context "as a designer" do
      let_once :c do
        course(:active_all => 1)
        @designer = user(:active_all => 1)
        @enrollment = @course.enroll_designer(@designer)
        @enrollment.accept!
        @course
      end

      it "should grant read_as_admin, read, manage, and update to date-active designer" do
        expect(c.grants_right?(@designer, :read_as_admin)).to be_truthy
        expect(c.grants_right?(@designer, :read)).to be_truthy
        expect(c.grants_right?(@designer, :manage)).to be_truthy
        expect(c.grants_right?(@designer, :update)).to be_truthy
      end

      it "should grant read_as_admin, read_roster, and read_prior_roster to date-completed designer" do
        @enrollment.start_at = 4.days.ago
        @enrollment.end_at = 2.days.ago
        @enrollment.save!
        expect(@enrollment.reload.state_based_on_date).to eq :completed
        expect(c.prior_enrollments).to eq []
        expect(c.grants_right?(@designer, :read_as_admin)).to be_truthy
        expect(c.grants_right?(@designer, :read_roster)).to be_truthy
        expect(c.grants_right?(@designer, :read_prior_roster)).to be_truthy
      end

      it "should grant read_as_admin and read to date-completed designer of unpublished course" do
        c.update_attribute(:workflow_state, 'claimed')
        make_date_completed
        expect(c.prior_enrollments).to eq []
        expect(c.grants_right?(@designer, :read_as_admin)).to be_truthy
        expect(c.grants_right?(@designer, :read)).to be_truthy
      end

      it "should not grant read_user_notes or view_all_grades to designer" do
        expect(c.grants_right?(@designer, :read_user_notes)).to be_falsey
        expect(c.grants_right?(@designer, :view_all_grades)).to be_falsey
      end
    end

    context "as a student" do
      let_once :c do
        course_with_student(:active_user => 1)
        @course
      end

      it "should grant read_grades read_forum to date-completed student" do
        c.offer!
        make_date_completed
        expect(c.prior_enrollments).to eq []
        expect(c.grants_right?(@student, :read_grades)).to be_truthy
        expect(c.grants_right?(@student, :read_forum)).to be_truthy
      end

      it "should not grant read to completed students of an unpublished course" do
        expect(c).to be_created
        @enrollment.update_attribute(:workflow_state, 'completed')
        expect(@enrollment).to be_completed
        expect(c.grants_right?(:read, @student)).to be_falsey
      end

      it "should not grant read to soft-completed students of an unpublished course" do
        c.restrict_enrollments_to_course_dates = true
        c.start_at = 4.days.ago
        c.conclude_at = 2.days.ago
        c.save!
        expect(c).to be_created
        @enrollment.update_attribute(:workflow_state, 'active')
        expect(@enrollment.state_based_on_date).to eq :completed
        expect(c.grants_right?(:read, @student)).to be_falsey
      end

      it "should grant :read_outcomes to students in the course" do
        c.offer!
        expect(c.grants_right?(@student, :read_outcomes)).to be_truthy
      end
    end

    context "as an admin" do
      it "should grant :read_outcomes to account admins" do
        course(:active_all => 1)
        account_admin_user(:account => @course.account)
        expect(@course.grants_right?(@admin, :read_outcomes)).to be_truthy
      end
    end
  end

  describe "#reset_content" do
    before do :once
      course_with_student
    end

    it "should clear content" do
      @course.root_account.allow_self_enrollment!

      @course.discussion_topics.create!
      @course.quizzes.create!
      @course.assignments.create!
      @course.wiki.set_front_page_url!('front-page')
      @course.wiki.front_page.save!
      @course.self_enrollment = true
      @course.sis_source_id = 'sis_id'
      @course.lti_context_id = 'lti_context_id'
      @course.stuck_sis_fields = [].to_set
      profile = @course.profile
      profile.description = "description"
      profile.save!
      @course.save!
      @course.reload

      expect(@course.course_sections).not_to be_empty
      expect(@course.students).to eq [@student]
      expect(@course.stuck_sis_fields).to eq [].to_set
      self_enrollment_code = @course.self_enrollment_code
      expect(self_enrollment_code).not_to be_nil

      @new_course = @course.reset_content

      @course.reload
      expect(@course.stuck_sis_fields).to eq [:workflow_state].to_set
      expect(@course.course_sections).to be_empty
      expect(@course.students).to be_empty
      expect(@course.sis_source_id).to be_nil
      expect(@course.self_enrollment_code).to be_nil
      expect(@course.lti_context_id).not_to be_nil

      @new_course.reload
      expect(@new_course.course_sections).not_to be_empty
      expect(@new_course.students).to eq [@student]
      expect(@new_course.discussion_topics).to be_empty
      expect(@new_course.quizzes).to be_empty
      expect(@new_course.assignments).to be_empty
      expect(@new_course.sis_source_id).to eq 'sis_id'
      expect(@new_course.syllabus_body).to be_blank
      expect(@new_course.stuck_sis_fields).to eq [].to_set
      expect(@new_course.self_enrollment_code).to eq self_enrollment_code
      expect(@new_course.lti_context_id).to be_nil

      expect(@course.uuid).not_to eq @new_course.uuid
      expect(@course.wiki_id).not_to eq @new_course.wiki_id
      expect(@course.replacement_course_id).to eq @new_course.id
    end

    it "should not have self enrollment enabled if account setting disables it" do
      @course.self_enrollment = true
      @course.save!
      expect(@course.self_enrollment_enabled?).to eq false

      account = @course.root_account
      account.allow_self_enrollment!
      @course.self_enrollment = true
      @course.save!
      expect(@course.reload.self_enrollment_enabled?).to eq true

      account.settings.delete(:self_enrollment)
      account.save!
      expect(@course.reload.self_enrollment_enabled?).to eq false
    end

    it "should retain original course profile" do
      data = {:something => 'special here'}
      description = 'simple story'
      expect(@course.profile).not_to be_nil
      @course.profile.tap do |p|
        p.description = description
        p.data = data
        p.save!
      end
      @course.reload

      @new_course = @course.reset_content

      expect(@new_course.profile.data).to eq data
      expect(@new_course.profile.description).to eq description
    end

    it "should preserve sticky fields" do
      @course.sis_source_id = 'sis_id'
      @course.course_code = "cid"
      @course.save!
      @course.stuck_sis_fields = [].to_set
      @course.name = "course_name"
      expect(@course.stuck_sis_fields).to eq [:name].to_set
      profile = @course.profile
      profile.description = "description"
      profile.save!
      @course.save!
      expect(@course.stuck_sis_fields).to eq [:name].to_set

      @course.reload

      @new_course = @course.reset_content

      @course.reload
      expect(@course.stuck_sis_fields).to eq [:workflow_state, :name].to_set
      expect(@course.sis_source_id).to be_nil

      @new_course.reload
      expect(@new_course.sis_source_id).to eq 'sis_id'
      expect(@new_course.stuck_sis_fields).to eq [:name].to_set

      expect(@course.uuid).not_to eq @new_course.uuid
      expect(@course.replacement_course_id).to eq @new_course.id
    end

  end

  context "group_categories" do
    let_once(:course) { course_model }

    it "group_categories should not include deleted categories" do
      expect(course.group_categories.count).to eq 0
      category1 = course.group_categories.create(:name => 'category 1')
      category2 = course.group_categories.create(:name => 'category 2')
      expect(course.group_categories.count).to eq 2
      category1.destroy
      course.reload
      expect(course.group_categories.count).to eq 1
      expect(course.group_categories.to_a).to eq [category2]
    end

    it "all_group_categories should include deleted categories" do
      expect(course.all_group_categories.count).to eq 0
      category1 = course.group_categories.create(:name => 'category 1')
      category2 = course.group_categories.create(:name => 'category 2')
      expect(course.all_group_categories.count).to eq 2
      category1.destroy
      course.reload
      expect(course.all_group_categories.count).to eq 2
    end
  end
end

describe Course do
  context "users_not_in_groups" do
    before :once do
      @course = course(:active_all => true)
      @user1 = user_model
      @user2 = user_model
      @user3 = user_model
      @enrollment1 = @course.enroll_user(@user1)
      @enrollment2 = @course.enroll_user(@user2)
      @enrollment3 = @course.enroll_user(@user3)
    end

    it "should not include users through deleted/rejected/completed enrollments" do
      @enrollment1.destroy
      expect(@course.users_not_in_groups([]).size).to eq 2
    end

    it "should not include users in one of the groups" do
      group = @course.groups.create
      group.add_user(@user1)
      users = @course.users_not_in_groups([group])
      expect(users.size).to eq 2
      expect(users).not_to be_include(@user1)
    end

    it "should include users otherwise" do
      group = @course.groups.create
      group.add_user(@user1)
      users = @course.users_not_in_groups([group])
      expect(users).to be_include(@user2)
      expect(users).to be_include(@user3)
    end

    it "should allow ordering by user's sortable name" do
      @user1.sortable_name = 'jonny'; @user1.save
      @user2.sortable_name = 'bob'; @user2.save
      @user3.sortable_name = 'richard'; @user3.save
      users = @course.users_not_in_groups([], order: User.sortable_name_order_by_clause('users'))
      expect(users.map{ |u| u.id }).to eq [@user2.id, @user1.id, @user3.id]
    end
  end

  context "events_for" do
    before :once do
      course_with_teacher(:active_all => true)
      @event1 = @course.calendar_events.create
      @event2 = @course.calendar_events.build :child_event_data => [{:start_at => "2012-01-01", :end_at => "2012-01-02", :context_code => @course.default_section.asset_string}]
      @event2.updating_user = @teacher
      @event2.save!
      @event3 = @event2.child_events.first
      @appointment_group = AppointmentGroup.create! :title => "ag", :contexts => [@course]
      @appointment_group.publish!
      @assignment = @course.assignments.create!
    end

    it "should return appropriate events" do
      events = @course.events_for(@teacher)
      expect(events).to include @event1
      expect(events).not_to include @event2
      expect(events).to include @event3
      expect(events).to include @appointment_group
      expect(events).to include @assignment
    end

    it "should return appropriate events when no user is supplied" do
      events = @course.events_for(nil)
      expect(events).to include @event1
      expect(events).not_to include @event2
      expect(events).not_to include @event3
      expect(events).not_to include @appointment_group
      expect(events).to include @assignment
    end
  end

  context "migrate_content_links" do
    it "should ignore types not in the supported_types arg" do
      c1 = course_model
      c2 = course_model
      orig = <<-HTML
      We aren't translating <a href="/courses/#{c1.id}/assignments/5">links to assignments</a>
      HTML
      html = Course.migrate_content_links(orig, c1, c2, ['files'])
      expect(html).to eq orig
    end
  end

  it "should be marshal-able" do
    c = Course.new(:name => 'c1')
    Marshal.dump(c)
    c.save!
    Marshal.dump(c)
  end
end


describe Course, "participants" do
  before :once do
    @course = Course.create(:name => "some_name")
    se = @course.enroll_student(user_with_pseudonym,:enrollment_state => 'active')
    tae = @course.enroll_ta(user_with_pseudonym,:enrollment_state => 'active')
    te = @course.enroll_teacher(user_with_pseudonym,:enrollment_state => 'active')
    @student, @ta, @teach = [se, tae, te].map(&:user)
  end

  context "vanilla usage" do
    it "should return participating_admins and participating_students" do
      [@student, @ta, @teach].each { |usr| expect(@course.participants).to be_include(usr) }
    end
  end

  context "including obervers" do
    before :once  do
      oe = @course.enroll_user(user_with_pseudonym, 'ObserverEnrollment',:enrollment_state => 'active')
      @course_level_observer = oe.user

      oe = @course.enroll_user(user_with_pseudonym, 'ObserverEnrollment',:enrollment_state => 'active')
      oe.associated_user_id = @student.id
      oe.save!
      @student_following_observer = oe.user
    end

    it "should return participating_admins, participating_students, and observers" do
      participants = @course.participants(true)
      [@student, @ta, @teach, @course_level_observer, @student_following_observer].each do |usr|
        expect(participants).to be_include(usr)
      end
    end

    context "excluding specific students" do
      it "should reject observers only following one of the excluded students" do
        partic = @course.participants(true, excluded_user_ids: [@student.id, @student_following_observer.id])
        [@student, @student_following_observer].each { |usr| expect(partic).to_not be_include(usr) }
      end
      it "should include admins and course level observers" do
        partic = @course.participants(true, excluded_user_ids: [@student.id, @student_following_observer.id])
        [@ta, @teach, @course_level_observer].each { |usr| expect(partic).to be_include(usr) }
      end
    end
  end

  it "should exclude some student when passed their id" do
    partic = @course.participants(false, excluded_user_ids: [@student.id])
    [@ta, @teach].each { |usr| expect(partic).to be_include(usr) }
    expect(partic).to_not be_include(@student)
  end
end

describe Course, "enroll" do

  before :once do
    @course = Course.create(:name => "some_name")
    @user = user_with_pseudonym
  end

  context "students" do
    before :once do
      @se = @course.enroll_student(@user)
    end

    it "should be able to enroll a student" do
      expect(@se.user_id).to eql(@user.id)
      expect(@se.course_id).to eql(@course.id)
    end

    it "should enroll a student as creation_pending if the course isn't published" do
      expect(@se).to be_creation_pending
    end
  end

  context "tas" do
    before :once do
      Notification.create(:name => "Enrollment Registration", :category => "registration")
      @tae = @course.enroll_ta(@user)
    end

    it "should be able to enroll a TA" do
      expect(@tae.user_id).to eql(@user.id)
      expect(@tae.course_id).to eql(@course.id)
    end

    it "should enroll a ta as invited if the course isn't published" do
      expect(@tae).to be_invited
      expect(@tae.messages_sent).to be_include("Enrollment Registration")
    end
  end

  context "teachers" do
    before :once do
      Notification.create(:name => "Enrollment Registration", :category => "registration")
      @te = @course.enroll_teacher(@user)
    end

    it "should be able to enroll a teacher" do
      expect(@te.user_id).to eql(@user.id)
      expect(@te.course_id).to eql(@course.id)
    end

    it "should enroll a teacher as invited if the course isn't published" do
      expect(@te).to be_invited
      expect(@te.messages_sent).to be_include("Enrollment Registration")
    end
  end

  it "should be able to enroll a designer" do
    @course.enroll_designer(@user)
    @de = @course.designer_enrollments.first
    expect(@de.user_id).to eql(@user.id)
    expect(@de.course_id).to eql(@course.id)
  end


  it "should scope correctly when including teachers from course" do
    account = @course.account
    @course.enroll_student(@user)
    scope = account.associated_courses.active.select([:id, :name]).joins(:teachers).includes(:teachers).where(:enrollments => { :workflow_state => 'active' })
    sql = scope.to_sql
    expect(sql).to match(/enrollments.type = 'TeacherEnrollment'/)
  end
end

describe Course, "score_to_grade" do
  it "should correctly map scores to grades" do
    default = GradingStandard.default_grading_standard
    expect(default.to_json).to eq([["A", 0.94], ["A-", 0.90], ["B+", 0.87], ["B", 0.84], ["B-", 0.80], ["C+", 0.77], ["C", 0.74], ["C-", 0.70], ["D+", 0.67], ["D", 0.64], ["D-", 0.61], ["F", 0.0]].to_json)
    course_model
    expect(@course.score_to_grade(95)).to eql(nil)
    @course.grading_standard_id = 0
    expect(@course.score_to_grade(1005)).to eql("A")
    expect(@course.score_to_grade(105)).to eql("A")
    expect(@course.score_to_grade(100)).to eql("A")
    expect(@course.score_to_grade(99)).to eql("A")
    expect(@course.score_to_grade(94)).to eql("A")
    expect(@course.score_to_grade(93.999)).to eql("A-")
    expect(@course.score_to_grade(93.001)).to eql("A-")
    expect(@course.score_to_grade(93)).to eql("A-")
    expect(@course.score_to_grade(92.999)).to eql("A-")
    expect(@course.score_to_grade(90)).to eql("A-")
    expect(@course.score_to_grade(89)).to eql("B+")
    expect(@course.score_to_grade(87)).to eql("B+")
    expect(@course.score_to_grade(86)).to eql("B")
    expect(@course.score_to_grade(85)).to eql("B")
    expect(@course.score_to_grade(83)).to eql("B-")
    expect(@course.score_to_grade(80)).to eql("B-")
    expect(@course.score_to_grade(79)).to eql("C+")
    expect(@course.score_to_grade(76)).to eql("C")
    expect(@course.score_to_grade(73)).to eql("C-")
    expect(@course.score_to_grade(71)).to eql("C-")
    expect(@course.score_to_grade(69)).to eql("D+")
    expect(@course.score_to_grade(67)).to eql("D+")
    expect(@course.score_to_grade(66)).to eql("D")
    expect(@course.score_to_grade(65)).to eql("D")
    expect(@course.score_to_grade(62)).to eql("D-")
    expect(@course.score_to_grade(60)).to eql("F")
    expect(@course.score_to_grade(59)).to eql("F")
    expect(@course.score_to_grade(0)).to eql("F")
    expect(@course.score_to_grade(-100)).to eql("F")
  end
end

describe Course, "gradebook_to_csv" do
  it "should generate gradebook csv" do
    course_with_student(:active_all => true)
    @group = @course.assignment_groups.create!(:name => "Some Assignment Group", :group_weight => 100)
    @assignment = @course.assignments.create!(:title => "Some Assignment", :points_possible => 10, :assignment_group => @group)
    @assignment.grade_student(@user, :grade => "10")
    @assignment2 = @course.assignments.create!(:title => "Some Assignment 2", :points_possible => 10, :assignment_group => @group)
    @course.recompute_student_scores
    @user.reload
    @course.reload

    csv = @course.gradebook_to_csv
    expect(csv).not_to be_nil
    rows = CSV.parse(csv)
    expect(rows.length).to equal(3)
    expect(rows[0][-1]).to eq "Final Score"
    expect(rows[1][-1]).to eq "(read only)"
    expect(rows[2][-1]).to eq "50"
    expect(rows[0][-2]).to eq "Current Score"
    expect(rows[1][-2]).to eq "(read only)"
    expect(rows[2][-2]).to eq "100"
  end

  it "should order assignments and groups by position" do
    course_with_student(:active_all => true)

    @assignment_group_1, @assignment_group_2 = [@course.assignment_groups.create!(:name => "Some Assignment Group 1", :group_weight => 100), @course.assignment_groups.create!(:name => "Some Assignment Group 2", :group_weight => 100)].sort_by{|a| a.id}

    now = Time.now

    g1a1 = @course.assignments.create!(:title => "Assignment 01", :due_at => now + 1.days, :position => 3, :assignment_group => @assignment_group_1, :points_possible => 10)
    @course.assignments.create!(:title => "Assignment 02", :due_at => now + 1.days, :position => 1, :assignment_group => @assignment_group_1, :points_possible => 10)
    @course.assignments.create!(:title => "Assignment 03", :due_at => now + 1.days, :position => 2, :assignment_group => @assignment_group_1)
    @course.assignments.create!(:title => "Assignment 05", :due_at => now + 4.days, :position => 4, :assignment_group => @assignment_group_1)
    @course.assignments.create!(:title => "Assignment 04", :due_at => now + 5.days, :position => 5, :assignment_group => @assignment_group_1)
    @course.assignments.create!(:title => "Assignment 06", :due_at => now + 7.days, :position => 6, :assignment_group => @assignment_group_1)
    @course.assignments.create!(:title => "Assignment 07", :due_at => now + 6.days, :position => 7, :assignment_group => @assignment_group_1)
    g2a1 = @course.assignments.create!(:title => "Assignment 08", :due_at => now + 8.days, :position => 1, :assignment_group => @assignment_group_2, :points_possible => 10)
    @course.assignments.create!(:title => "Assignment 09", :due_at => now + 8.days, :position => 9, :assignment_group => @assignment_group_1)
    @course.assignments.create!(:title => "Assignment 10", :due_at => now + 8.days, :position => 10, :assignment_group => @assignment_group_2, :points_possible => 10)
    @course.assignments.create!(:title => "Assignment 12", :due_at => now + 11.days, :position => 11, :assignment_group => @assignment_group_1)
    @course.assignments.create!(:title => "Assignment 14", :due_at => nil, :position => 14, :assignment_group => @assignment_group_1)
    @course.assignments.create!(:title => "Assignment 11", :due_at => now + 11.days, :position => 11, :assignment_group => @assignment_group_1)
    @course.assignments.create!(:title => "Assignment 13", :due_at => now + 11.days, :position => 11, :assignment_group => @assignment_group_1)
    @course.assignments.create!(:title => "Assignment 99", :position => 1, :assignment_group => @assignment_group_1, :submission_types => 'not_graded')
    @course.recompute_student_scores
    @user.reload
    @course.reload

    g1a1.grade_student(@user, grade: 10)
    g2a1.grade_student(@user, grade: 5)

    csv = @course.gradebook_to_csv
    expect(csv).not_to be_nil
    rows = CSV.parse(csv)
    expect(rows.length).to equal(3)
    assignments, groups = [], []
    rows[0].each do |column|
      assignments << column.sub(/ \([0-9]+\)/, '') if column =~ /Assignment \d+/
      groups << column if column =~ /Some Assignment Group/
    end
    expect(assignments).to eq ["Assignment 02", "Assignment 03", "Assignment 01", "Assignment 05",  "Assignment 04", "Assignment 06", "Assignment 07", "Assignment 09", "Assignment 11", "Assignment 12", "Assignment 13", "Assignment 14", "Assignment 08", "Assignment 10"]
    expect(groups).to eq ["Some Assignment Group 1 Current Points",
                      "Some Assignment Group 1 Final Points",
                      "Some Assignment Group 1 Current Score",
                      "Some Assignment Group 1 Final Score",
                      "Some Assignment Group 2 Current Points",
                      "Some Assignment Group 2 Final Points",
                      "Some Assignment Group 2 Current Score",
                      "Some Assignment Group 2 Final Score"]

    expect(rows[2][-10]).to eq "100"    # ag1 current score
    expect(rows[2][-9]).to  eq "50"     # ag1 final score
    expect(rows[2][-6]).to  eq "50"     # ag2 current score
    expect(rows[2][-5]).to  eq "25"     # ag2 final score
  end

  it "handles nil assignment due_dates if the group and position are the same" do
    course_with_student(:active_all => true)

    assignment_group = @course.assignment_groups.create!(:name => "Some Assignment Group 1")

    now = Time.now

    @course.assignments.create!(:title => "Assignment 01", :due_at => now + 1.days, :position => 1, :assignment_group => assignment_group, :points_possible => 10)
    @course.assignments.create!(:title => "Assignment 02", :due_at => nil, :position => 1, :assignment_group => assignment_group, :points_possible => 10)

    @course.recompute_student_scores
    @user.reload
    @course.reload

    csv = @course.gradebook_to_csv
    rows = CSV.parse(csv)
    assignments = rows[0].each_with_object([]) do |column, collection|
      collection << column.sub(/ \([0-9]+\)/, '') if column =~ /Assignment \d+/
    end

    expect(csv).not_to be_nil
    # make sure they retain the correct order
    expect(assignments).to eq ["Assignment 01", "Assignment 02"]
  end

  it "should alphabetize by sortable name with the test student at the end" do
    course
    ["Ned Ned", "Zed Zed", "Aardvark Aardvark"].each{|name| student_in_course(:name => name)}
    test_student_enrollment = student_in_course(:name => "Test Student")
    test_student_enrollment.type = "StudentViewEnrollment"
    test_student_enrollment.save!

    csv = @course.gradebook_to_csv
    rows = CSV.parse(csv)
    expect([rows[2][0],
     rows[3][0],
     rows[4][0],
     rows[5][0]]).to eq ["Aardvark, Aardvark", "Ned, Ned", "Zed, Zed", "Student, Test"]
  end

  it "should include all section names in alphabetical order" do
    course
    sections = []
    students = []
    ['COMPSCI 123 LEC 001', 'COMPSCI 123 DIS 101', 'COMPSCI 123 DIS 102'].each do |section_name|
      add_section(section_name)
      sections << @course_section
    end
    3.times {|i| students << student_in_section(sections[0], :user => user(:name => "Student #{i}")) }

    @course.enroll_user(students[0], 'StudentEnrollment', :section => sections[1], :enrollment_state => 'active', :allow_multiple_enrollments => true)
    @course.enroll_user(students[2], 'StudentEnrollment', :section => sections[1], :enrollment_state => 'active', :allow_multiple_enrollments => true)
    @course.enroll_user(students[2], 'StudentEnrollment', :section => sections[2], :enrollment_state => 'active', :allow_multiple_enrollments => true)

    csv = @course.gradebook_to_csv
    expect(csv).not_to be_nil
    rows = CSV.parse(csv)
    expect(rows.length).to equal(5)
    expect(rows[2][2]).to eq "COMPSCI 123 DIS 101 and COMPSCI 123 LEC 001"
    expect(rows[3][2]).to eq "COMPSCI 123 LEC 001"
    expect(rows[4][2]).to eq "COMPSCI 123 DIS 101, COMPSCI 123 DIS 102, and COMPSCI 123 LEC 001"
  end

  it "should generate csv with final grade if enabled" do
    course_with_student(:active_all => true)
    @course.grading_standard_id = 0
    @course.save!
    @group = @course.assignment_groups.create!(:name => "Some Assignment Group", :group_weight => 100)
    @assignment = @course.assignments.create!(:title => "Some Assignment", :points_possible => 10, :assignment_group => @group)
    @assignment.grade_student(@user, :grade => "10")
    @assignment2 = @course.assignments.create!(:title => "Some Assignment 2", :points_possible => 10, :assignment_group => @group)
    @assignment2.grade_student(@user, :grade => "8")
    @course.recompute_student_scores
    @user.reload
    @course.reload

    csv = @course.gradebook_to_csv
    expect(csv).not_to be_nil
    rows = CSV.parse(csv)
    expect(rows.length).to equal(3)
    expect(rows[0][-1]).to eq "Final Grade"
    expect(rows[1][-1]).to eq "(read only)"
    expect(rows[2][-1]).to eq "A-"
    expect(rows[0][-2]).to eq "Current Grade"
    expect(rows[1][-2]).to eq "(read only)"
    expect(rows[2][-2]).to eq "A-"
    expect(rows[0][-3]).to eq "Final Score"
    expect(rows[1][-3]).to eq "(read only)"
    expect(rows[2][-3]).to eq "90"
    expect(rows[0][-4]).to eq "Current Score"
    expect(rows[1][-4]).to eq "(read only)"
    expect(rows[2][-4]).to eq "90"
  end

  it "should include sis ids if enabled" do
    course(:active_all => true)
    @user1 = user_with_pseudonym(:active_all => true, :name => 'Brian', :username => 'brianp@instructure.com')
    student_in_course(:user => @user1)
    @user2 = user_with_pseudonym(:active_all => true, :name => 'Cody', :username => 'cody@instructure.com')
    student_in_course(:user => @user2)
    @user3 = user(:active_all => true, :name => 'JT')
    student_in_course(:user => @user3)
    @user1.pseudonym.sis_user_id = "SISUSERID"
    @user1.pseudonym.save!
    @group = @course.assignment_groups.create!(:name => "Some Assignment Group", :group_weight => 100)
    @assignment = @course.assignments.create!(:title => "Some Assignment", :points_possible => 10, :assignment_group => @group)
    @assignment.grade_student(@user1, :grade => "10")
    @assignment.grade_student(@user2, :grade => "9")
    @assignment.grade_student(@user3, :grade => "9")
    @assignment2 = @course.assignments.create!(:title => "Some Assignment 2", :points_possible => 10, :assignment_group => @group)
    @course.recompute_student_scores
    @course.reload

    csv = @course.gradebook_to_csv(:include_sis_id => true)
    expect(csv).not_to be_nil
    rows = CSV.parse(csv)
    expect(rows.length).to eq 5
    expect(rows[0][1]).to eq 'ID'
    expect(rows[0][2]).to eq 'SIS User ID'
    expect(rows[0][3]).to eq 'SIS Login ID'
    expect(rows[0][4]).to eq 'Section'
    expect(rows[1][2]).to eq nil
    expect(rows[1][3]).to eq nil
    expect(rows[1][4]).to eq nil
    expect(rows[1][-1]).to eq '(read only)'
    expect(rows[2][1]).to eq @user1.id.to_s
    expect(rows[2][2]).to eq 'SISUSERID'
    expect(rows[2][3]).to eq @user1.pseudonym.unique_id
    expect(rows[3][1]).to eq @user2.id.to_s
    expect(rows[3][2]).to be_nil
    expect(rows[3][3]).to eq @user2.pseudonym.unique_id
    expect(rows[4][1]).to eq @user3.id.to_s
    expect(rows[4][2]).to be_nil
    expect(rows[4][3]).to be_nil
  end

  it "should include primary domain if a trust exists" do
    course(:active_all => true)
    @user1 = user_with_pseudonym(:active_all => true, :name => 'Brian', :username => 'brianp@instructure.com')
    student_in_course(:user => @user1)
    account2 = account_model
    @user2 = user_with_pseudonym(:active_all => true, :name => 'Cody', :username => 'cody@instructure.com', :account => account2)
    student_in_course(:user => @user2)
    @user3 = user(:active_all => true, :name => 'JT')
    student_in_course(:user => @user3)
    @user1.pseudonym.sis_user_id = "SISUSERID"
    @user1.pseudonym.save!
    @user2.pseudonym.sis_user_id = "SISUSERID"
    @user2.pseudonym.save!
    @course.reload
    @course.root_account.stubs(:trust_exists?).returns(true)
    @course.root_account.any_instantiation.stubs(:trusted_account_ids).returns([account2.id])
    HostUrl.expects(:context_host).with(@course.root_account).returns('school1')
    HostUrl.expects(:context_host).with(account2).returns('school2')

    csv = @course.gradebook_to_csv(:include_sis_id => true)
    expect(csv).not_to be_nil
    rows = CSV.parse(csv)
    expect(rows.length).to eq 5
    expect(rows[0][1]).to eq 'ID'
    expect(rows[0][2]).to eq 'SIS User ID'
    expect(rows[0][3]).to eq 'SIS Login ID'
    expect(rows[0][4]).to eq 'Root Account'
    expect(rows[0][5]).to eq 'Section'
    expect(rows[1][2]).to eq nil
    expect(rows[1][3]).to eq nil
    expect(rows[1][4]).to eq nil
    expect(rows[1][5]).to eq nil
    expect(rows[2][1]).to eq @user1.id.to_s
    expect(rows[2][2]).to eq 'SISUSERID'
    expect(rows[2][3]).to eq @user1.pseudonym.unique_id
    expect(rows[2][4]).to eq 'school1'
    expect(rows[3][1]).to eq @user2.id.to_s
    expect(rows[3][2]).to eq 'SISUSERID'
    expect(rows[3][3]).to eq @user2.pseudonym.unique_id
    expect(rows[3][4]).to eq 'school2'
    expect(rows[4][1]).to eq @user3.id.to_s
    expect(rows[4][2]).to be_nil
    expect(rows[4][3]).to be_nil
    expect(rows[4][4]).to be_nil
  end

  it "can include concluded enrollments" do
    e = course_with_student active_all: true
    e.update_attribute :workflow_state, 'completed'

    expect(@course.gradebook_to_csv).not_to include @student.name
    expect(@course.gradebook_to_csv(include_priors: true)).to include @student.name
  end

  context "accumulated points" do
    before :once do
      student_in_course(:active_all => true)
      a = @course.assignments.create! :title => "Blah", :points_possible => 10
      a.grade_student @student, :grade => 8
    end

    it "includes points for unweighted courses" do
      csv = CSV.parse(@course.gradebook_to_csv)
      expect(csv[0][-8]).to eq "Assignments Current Points"
      expect(csv[0][-7]).to eq "Assignments Final Points"
      expect(csv[1][-8]).to eq "(read only)"
      expect(csv[1][-7]).to eq "(read only)"
      expect(csv[2][-8]).to eq "8"
      expect(csv[2][-7]).to eq "8"
      expect(csv[0][-4]).to eq "Current Points"
      expect(csv[0][-3]).to eq "Final Points"
      expect(csv[1][-4]).to eq "(read only)"
      expect(csv[1][-3]).to eq "(read only)"
      expect(csv[2][-4]).to eq "8"
      expect(csv[2][-3]).to eq "8"
    end

    it "doesn't include points for weighted courses" do
      @course.update_attribute(:group_weighting_scheme, 'percent')
      csv = CSV.parse(@course.gradebook_to_csv)
      expect(csv[0][-8]).not_to eq "Assignments Current Points"
      expect(csv[0][-7]).not_to eq "Assignments Final Points"
      expect(csv[0][-4]).not_to eq "Current Points"
      expect(csv[0][-3]).not_to eq "Final Points"
    end
  end

  it "should only include students once" do
    # students might have multiple enrollments in a course
    course(:active_all => true)
    @user1 = user_with_pseudonym(:active_all => true, :name => 'Brian', :username => 'brianp@instructure.com')
    student_in_course(:user => @user1)
    @user2 = user_with_pseudonym(:active_all => true, :name => 'Cody', :username => 'cody@instructure.com')
    student_in_course(:user => @user2)
    @s2 = @course.course_sections.create!(:name => 'section2')
    StudentEnrollment.create!(:user => @user1, :course => @course, :course_section => @s2)
    @course.reload
    csv = @course.gradebook_to_csv(:include_sis_id => true)
    rows = CSV.parse(csv)
    expect(rows.length).to eq 4
  end

  it "should include muted if any assignments are muted" do
      course(:active_all => true)
      @user1 = user_with_pseudonym(:active_all => true, :name => 'Brian', :username => 'brianp@instructure.com')
      student_in_course(:user => @user1)
      @user2 = user_with_pseudonym(:active_all => true, :name => 'Cody', :username => 'cody@instructure.com')
      student_in_course(:user => @user2)
      @user3 = user(:active_all => true, :name => 'JT')
      student_in_course(:user => @user3)
      @user1.pseudonym.sis_user_id = "SISUSERID"
      @user1.pseudonym.save!
      @group = @course.assignment_groups.create!(:name => "Some Assignment Group", :group_weight => 100)
      @assignment = @course.assignments.create!(:title => "Some Assignment", :points_possible => 10, :assignment_group => @group)
      @assignment.muted = true
      @assignment.save!
      @assignment.grade_student(@user1, :grade => "10")
      @assignment.grade_student(@user2, :grade => "9")
      @assignment.grade_student(@user3, :grade => "9")
      @assignment2 = @course.assignments.create!(:title => "Some Assignment 2", :points_possible => 10, :assignment_group => @group)
      @course.recompute_student_scores
      @course.reload

      csv = @course.gradebook_to_csv(:include_sis_id => true)
      expect(csv).not_to be_nil
      rows = CSV.parse(csv)
      expect(rows.length).to eq 6
      expect(rows[0][1]).to eq 'ID'
      expect(rows[0][2]).to eq 'SIS User ID'
      expect(rows[0][3]).to eq 'SIS Login ID'
      expect(rows[0][4]).to eq 'Section'
      expect(rows[1][0]).to eq nil
      expect(rows[1][5]).to eq 'Muted'
      expect(rows[1][6]).to eq nil
      expect(rows[2][2]).to eq nil
      expect(rows[2][3]).to eq nil
      expect(rows[2][4]).to eq nil
      expect(rows[2][-1]).to eq '(read only)'
      expect(rows[3][1]).to eq @user1.id.to_s
      expect(rows[3][2]).to eq 'SISUSERID'
      expect(rows[3][3]).to eq @user1.pseudonym.unique_id
      expect(rows[4][1]).to eq @user2.id.to_s
      expect(rows[4][2]).to be_nil
      expect(rows[4][3]).to eq @user2.pseudonym.unique_id
      expect(rows[5][1]).to eq @user3.id.to_s
      expect(rows[5][2]).to be_nil
      expect(rows[5][3]).to be_nil
  end

  it "should only include students from the appropriate section for a section limited teacher" do
    course(:active_all => 1)
    @teacher.enrollments.first.update_attribute(:limit_privileges_to_course_section, true)
    @section = @course.course_sections.create!(:name => 'section 2')
    @user1 = user_with_pseudonym(:active_all => true, :name => 'Brian', :username => 'brianp@instructure.com')
    @section.enroll_user(@user1, 'StudentEnrollment', 'active')
    @user2 = user_with_pseudonym(:active_all => true, :name => 'Jeremy', :username => 'jeremy@instructure.com')
    @course.enroll_student(@user2)

    csv = @course.gradebook_to_csv(:user => @teacher)
    expect(csv).not_to be_nil
    rows = CSV.parse(csv)
    # two header rows, and one student row
    expect(rows.length).to eq 3
    expect(rows[2][1]).to eq @user2.id.to_s
  end

  it "shows gpa_scale grades instead of points" do
    student_in_course(active_all: true)
    a = @course.assignments.create! grading_type: "gpa_scale",
      points_possible: 10,
      title: "blah"
    a.publish
    a.grade_student(@student, grade: "C")
    rows = CSV.parse(@course.gradebook_to_csv)
    expect(rows[2][3]).to eql "C"
  end

  context "differentiated assignments" do
    def setup_DA
      @course_section = @course.course_sections.create
      user_attrs = [{name: 'student1'}, {name: 'student2'}, {name: 'student3'}]
      @student1, @student2, @student3 = create_users(user_attrs, return_type: :record)
      @assignment = @course.assignments.create!(title: "a1", only_visible_to_overrides: true)
      @course.enroll_student(@student3, :enrollment_state => 'active')
      @section = @course.course_sections.create!(name: "section1")
      @section2 = @course.course_sections.create!(name: "section2")
      student_in_section(@section, user: @student1)
      student_in_section(@section2, user: @student2)
      create_section_override_for_assignment(@assignment, {course_section: @section})
      @assignment2 = @course.assignments.create!(title: "a2", only_visible_to_overrides: true)
      create_section_override_for_assignment(@assignment2, {course_section: @section2})
      @course.reload
    end

    before :once do
      course_with_teacher(:active_all => true)
      @course.enable_feature!(:differentiated_assignments)
      setup_DA
      @assignment.grade_student(@student1, :grade => "3")
      @assignment2.grade_student(@student2, :grade => "3")
    end

    it "should insert N/A for non-visible assignments" do
      csv = @course.gradebook_to_csv(:user => @teacher)
      expect(csv).not_to be_nil
      rows = CSV.parse(csv)
      expect(rows[2][3]).to eq "3"
      expect(rows[2][4]).to eq "N/A"

      expect(rows[3][3]).to eq "N/A"
      expect(rows[3][4]).to eq "3"

      expect(rows[4][3]).to eq "N/A"
      expect(rows[4][4]).to eq "N/A"
    end
  end
end

describe Course, "update_account_associations" do
  it "should update account associations correctly" do
    account1 = Account.create!(:name => 'first')
    account2 = Account.create!(:name => 'second')

    @c = Course.create!(:account => account1)
    expect(@c.associated_accounts.length).to eql(1)
    expect(@c.associated_accounts.first).to eql(account1)

    @c.account = account2
    @c.save!
    @c.reload
    expect(@c.associated_accounts.length).to eql(1)
    expect(@c.associated_accounts.first).to eql(account2)
  end

  it "should act like it's associated to its account and root account, even if associations are busted" do
    account1 = Account.default.sub_accounts.create!
    c = account1.courses.create!
    c.course_account_associations.scoped.delete_all
    expect(c.associated_accounts).to eq [account1, Account.default]
  end

  it "should be reentrant" do
    Course.skip_updating_account_associations do
      Course.skip_updating_account_associations {}
      expect(Course.skip_updating_account_associations?).to be_truthy
    end
  end
end

describe Course, "tabs_available" do
  context "teachers" do
    before :once do
      course_with_teacher(:active_all => true)
    end

    it "should return the defaults if nothing specified" do
      length = Course.default_tabs.length
      tab_ids = @course.tabs_available(@user).map{|t| t[:id] }
      expect(tab_ids).to eql(Course.default_tabs.map{|t| t[:id] })
      expect(tab_ids.length).to eql(length)
    end

    it "should overwrite the order of tabs if configured" do
      @course.tab_configuration = [{ id: Course::TAB_COLLABORATIONS }]
      available_tabs = @course.tabs_available(@user).map { |tab| tab[:id] }
      default_tabs   = Course.default_tabs.map           { |tab| tab[:id] }
      custom_tabs    = @course.tab_configuration.map     { |tab| tab[:id] }

      expect(available_tabs).to        eq (custom_tabs + default_tabs).uniq
      expect(available_tabs.length).to eq default_tabs.length
    end

    it "should remove ids for tabs not in the default list" do
      @course.tab_configuration = [{'id' => 912}]
      expect(@course.tabs_available(@user).map{|t| t[:id] }).not_to be_include(912)
      tab_ids = @course.tabs_available(@user).map{|t| t[:id] }
      expect(tab_ids).to eql(Course.default_tabs.map{|t| t[:id] })
      expect(tab_ids.length).to be > 0
      expect(@course.tabs_available(@user).map{|t| t[:label] }.compact.length).to eql(tab_ids.length)
    end

    it "should handle hidden_unused correctly for discussions" do
      tabs = @course.uncached_tabs_available(@teacher)
      dtab = tabs.detect{|t| t[:id] == Course::TAB_DISCUSSIONS}
      expect(dtab[:hidden_unused]).to be_falsey

      @course.allow_student_discussion_topics = false
      tabs = @course.uncached_tabs_available(@teacher)
      dtab = tabs.detect{|t| t[:id] == Course::TAB_DISCUSSIONS}
      expect(dtab[:hidden_unused]).to be_truthy

      @course.allow_student_discussion_topics = true
      discussion_topic_model
      tabs = @course.uncached_tabs_available(@teacher)
      dtab = tabs.detect{|t| t[:id] == Course::TAB_DISCUSSIONS}
      expect(dtab[:hidden_unused]).to be_falsey
    end

    it "should not hide tabs for completed teacher enrollments" do
      @user.enrollments.where(:course_id => @course).first.complete!
      tab_ids = @course.tabs_available(@user).map{|t| t[:id] }
      expect(tab_ids).to eql(Course.default_tabs.map{|t| t[:id] })
    end
  end

  context "students" do
    before :once do
      course_with_student(:active_all => true)
    end

    it "should hide unused tabs if not an admin" do
      tab_ids = @course.tabs_available(@user).map{|t| t[:id] }
      expect(tab_ids).not_to be_include(Course::TAB_SETTINGS)
      expect(tab_ids.length).to be > 0
    end

    it "should show grades tab for students" do
      tab_ids = @course.tabs_available(@user).map{|t| t[:id] }
      expect(tab_ids).to be_include(Course::TAB_GRADES)
    end

    it "should include tabs for active external tools" do
      tools = []
      2.times do |n|
        tools << @course.context_external_tools.create!(
          :url => "http://example.com/ims/lti",
          :consumer_key => "asdf",
          :shared_secret => "hjkl",
          :name => "external tool #{n+1}",
          :course_navigation => {
            :text => "blah",
            :url =>  "http://example.com/ims/lti",
            :default => false,
          }
        )
      end
      t1, t2 = tools

      t2.workflow_state = "deleted"
      t2.save!

      tabs = @course.tabs_available.map { |tab| tab[:id] }

      expect(tabs).to be_include(t1.asset_string)
      expect(tabs).not_to be_include(t2.asset_string)
    end

    it "should not include tabs for external tools if opt[:include_external] is false" do
      t1 = @course.context_external_tools.create!(
             :url => "http://example.com/ims/lti",
             :consumer_key => "asdf",
             :shared_secret => "hjkl",
             :name => "external tool 1",
             :course_navigation => {
               :text => "blah",
               :url =>  "http://example.com/ims/lti",
               :default => false,
             }
           )

      tabs = @course.tabs_available(nil, :include_external => false).map { |tab| tab[:id] }

      expect(tabs).not_to be_include(t1.asset_string)
    end

    it 'includes message handlers if opt[:include_external] is true' do
      mock_tab = {
        :id => '1234',
        :label => 'my_label',
        :css_class => '1234',
        :href => :launch_path_helper,
        :visibility => nil,
        :external => true,
        :hidden => false,
        :args => [1, 2]
      }
      Lti::MessageHandler.stubs(:lti_apps_tabs).returns([mock_tab])
      expect(@course.tabs_available(nil, :include_external => true)).to include(mock_tab)
    end

  end

  context "observers" do
    before :once do
      course_with_student(:active_all => true)
      @student = @user
      user(:active_all => true)
      @oe = @course.enroll_user(@user, 'ObserverEnrollment')
      @oe.accept
      @oe.associated_user_id = @student.id
      @oe.save!
      @user.reload
    end

    it "should not show grades tab for observers" do
      @oe.associated_user_id = nil
      @oe.save!
      @user.reload
      tab_ids = @course.tabs_available(@user).map{|t| t[:id] }
      expect(tab_ids).not_to be_include(Course::TAB_GRADES)
    end

    it "should show grades tab for observers if they are linked to a student" do
      tab_ids = @course.tabs_available(@user).map{|t| t[:id] }
      expect(tab_ids).to be_include(Course::TAB_GRADES)
    end

    it "should show discussion tab for observers by default" do
      tab_ids = @course.tabs_available(@user).map{|t| t[:id] }
      expect(tab_ids).to be_include(Course::TAB_DISCUSSIONS)
    end

    it "should not show discussion tab for observers without read_forum" do
      RoleOverride.create!(:context => @course.account, :permission => 'read_forum',
                           :role => observer_role, :enabled => false)
      tab_ids = @course.tabs_available(@user).map{|t| t[:id] }
      expect(tab_ids).not_to be_include(Course::TAB_DISCUSSIONS)
    end

    it "should recognize active_course_level_observers" do
      user = user_with_pseudonym
      observer_enrollment = @course.enroll_user(user, 'ObserverEnrollment',:enrollment_state => 'active')
      @course_level_observer = observer_enrollment.user

      course_observers = @course.active_course_level_observers
      expect(course_observers).to be_include(@course_level_observer)
      expect(course_observers).to_not be_include(@oe.user)
    end
  end

  context "a public course" do
    before :once do
      course(:active_all => true).update_attributes(:is_public => true, :indexed => true)
      @course.announcements.create!(:title => 'Title', :message => 'Message')
      default_group = @course.root_outcome_group
      outcome = @course.created_learning_outcomes.create!(:title => 'outcome')
      default_group.add_outcome(outcome)
    end

    it "should not show announcements tabs without a current user" do
      tab_ids = @course.tabs_available(nil).map{|t| t[:id] }
      expect(tab_ids).not_to include(Course::TAB_ANNOUNCEMENTS)
    end

    it "should not show announcements to a user not enrolled in the class" do
      user
      tab_ids = @course.tabs_available(@user).map{|t| t[:id] }
      expect(tab_ids).not_to include(Course::TAB_ANNOUNCEMENTS)
    end

    it "should show the announcements tab to an enrolled user" do
      @course.enroll_student(user).accept!
      tab_ids = @course.tabs_available(@user).map{|t| t[:id] }
      expect(tab_ids).to include(Course::TAB_ANNOUNCEMENTS)
    end

    it "should not show outcomes tabs without a current user" do
      tab_ids = @course.tabs_available(nil).map{|t| t[:id] }
      expect(tab_ids).not_to include(Course::TAB_OUTCOMES)
   end

    it "should not show outcomes to a user not enrolled in the class" do
      user
      tab_ids = @course.tabs_available(@user).map{|t| t[:id] }
      expect(tab_ids).not_to include(Course::TAB_OUTCOMES)
    end

    it "should show the outcomes tab to an enrolled user" do
      @course.enroll_student(user).accept!
      tab_ids = @course.tabs_available(@user).map{|t| t[:id] }
      expect(tab_ids).to include(Course::TAB_OUTCOMES)
    end
  end
end

describe Course, "backup" do
  let_once :course_to_backup do
    @course = course
    group = @course.assignment_groups.create!(:name => "Some Assignment Group")
    @course.assignments.create!(:title => "Some Assignment", :assignment_group => group)
    @course.calendar_events.create!(:title => "Some Event", :start_at => Time.now, :end_at => Time.now)
    @course.wiki.wiki_pages.create!(:title => "Some Page")
    topic = @course.discussion_topics.create!(:title => "Some Discussion")
    topic.discussion_entries.create!(:message => "just a test")
    @course
  end

  it "should backup to a valid data structure" do
    data = course_to_backup.backup
    expect(data).not_to be_nil
    expect(data.length).to be > 0
    expect(data.any?{|i| i.is_a?(Assignment)}).to eql(true)
    expect(data.any?{|i| i.is_a?(WikiPage)}).to eql(true)
    expect(data.any?{|i| i.is_a?(DiscussionTopic)}).to eql(true)
    expect(data.any?{|i| i.is_a?(CalendarEvent)}).to eql(true)
  end

  it "should backup to a valid json string" do
    data = course_to_backup.backup_to_json
    expect(data).not_to be_nil
    expect(data.length).to be > 0
    parse = JSON.parse(data) rescue nil
    expect(parse).not_to be_nil
    expect(parse).to be_is_a(Array)
    expect(parse.length).to be > 0
  end

  it "should not cross learning outcomes with learning outcome groups in the association" do
    skip('fails when being run in the single thread rake task')
    # set up two courses with two outcomes
    course = course_model
    default_group = course.root_outcome_group
    outcome = course.created_learning_outcomes.create!
    default_group.add_outcome(outcome)

    other_course = course_model
    other_default_group = other_course.root_outcome_group
    other_outcome = other_course.created_learning_outcomes.create!
    other_default_group.add_outcome(other_outcome)

    # add another group to the first course, which "coincidentally" has the
    # same id as the second course's outcome
    other_group = course.learning_outcome_groups.build
    other_group.id = other_outcome.id
    other_group.save!
    default_group.adopt_outcome_group(other_group)

    # reload and check
    course.reload
    other_course.reload
    expect(course.learning_outcomes).to be_include(outcome)
    expect(course.learning_outcomes).not_to be_include(other_outcome)
    expect(other_course.learning_outcomes).to be_include(other_outcome)
  end

  it "should not count learning outcome groups as having outcomes" do
    course = course_model
    default_group = course.root_outcome_group
    other_group = course.learning_outcome_groups.create!(:title => 'other group')
    default_group.adopt_outcome_group(other_group)

    expect(course).not_to have_outcomes
  end

end

describe Course, 'grade_publishing' do
  before :once do
    @course = Course.new
    @course.root_account_id = Account.default.id
    @course.save!
    @course_section = @course.default_section
  end

  after(:each) do
    Course.valid_grade_export_types.delete("test_export")
  end

  context 'mocked plugin settings' do

    before(:each) do
      @plugin_settings = Canvas::Plugin.find!("grade_export").default_settings.clone
      @plugin = mock()
      Canvas::Plugin.stubs("find!".to_sym).with('grade_export').returns(@plugin)
      @plugin.stubs(:settings).returns{@plugin_settings}
    end

    context 'grade_publishing_status_translation' do
      it 'should work with nil statuses and messages' do
        expect(@course.grade_publishing_status_translation(nil, nil)).to eq "Unpublished"
        expect(@course.grade_publishing_status_translation(nil, "hi")).to eq "Unpublished: hi"
        expect(@course.grade_publishing_status_translation("published", nil)).to eq "Published"
        expect(@course.grade_publishing_status_translation("published", "hi")).to eq "Published: hi"
      end

      it 'should work with invalid statuses' do
        expect(@course.grade_publishing_status_translation("invalid_status", nil)).to eq "Unknown status, invalid_status"
        expect(@course.grade_publishing_status_translation("invalid_status", "what what")).to eq "Unknown status, invalid_status: what what"
      end

      it "should work with empty string statuses and messages" do
        expect(@course.grade_publishing_status_translation("", "")).to eq "Unpublished"
        expect(@course.grade_publishing_status_translation("", "hi")).to eq "Unpublished: hi"
        expect(@course.grade_publishing_status_translation("published", "")).to eq "Published"
        expect(@course.grade_publishing_status_translation("published", "hi")).to eq "Published: hi"
      end

      it 'should work with all known statuses' do
        expect(@course.grade_publishing_status_translation("error", nil)).to eq "Error"
        expect(@course.grade_publishing_status_translation("error", "hi")).to eq "Error: hi"
        expect(@course.grade_publishing_status_translation("unpublished", nil)).to eq "Unpublished"
        expect(@course.grade_publishing_status_translation("unpublished", "hi")).to eq "Unpublished: hi"
        expect(@course.grade_publishing_status_translation("pending", nil)).to eq "Pending"
        expect(@course.grade_publishing_status_translation("pending", "hi")).to eq "Pending: hi"
        expect(@course.grade_publishing_status_translation("publishing", nil)).to eq "Publishing"
        expect(@course.grade_publishing_status_translation("publishing", "hi")).to eq "Publishing: hi"
        expect(@course.grade_publishing_status_translation("published", nil)).to eq "Published"
        expect(@course.grade_publishing_status_translation("published", "hi")).to eq "Published: hi"
        expect(@course.grade_publishing_status_translation("unpublishable", nil)).to eq "Unpublishable"
        expect(@course.grade_publishing_status_translation("unpublishable", "hi")).to eq "Unpublishable: hi"
      end
    end

    def make_student_enrollments
      @student_enrollments = create_enrollments(@course, create_users(9), return_type: :record)
      @student_enrollments[0].tap do |enrollment|
        enrollment.grade_publishing_status = "published"
        enrollment.save!
      end
      @student_enrollments[2].tap do |enrollment|
        enrollment.grade_publishing_status = "unpublishable"
        enrollment.save!
      end
      @student_enrollments[1].tap do |enrollment|
        enrollment.grade_publishing_status = "error"
        enrollment.grade_publishing_message = "cause of this reason"
        enrollment.save!
      end
      @student_enrollments[3].tap do |enrollment|
        enrollment.grade_publishing_status = "error"
        enrollment.grade_publishing_message = "cause of that reason"
        enrollment.save!
      end
      @student_enrollments[4].tap do |enrollment|
        enrollment.grade_publishing_status = "unpublishable"
        enrollment.save!
      end
      @student_enrollments[5].tap do |enrollment|
        enrollment.grade_publishing_status = "unpublishable"
        enrollment.save!
      end
      @student_enrollments[6].tap do |enrollment|
        enrollment.workflow_state = "inactive"
        enrollment.save!
      end
      @student_enrollments
    end

    def grade_publishing_user(sis_user_id = "U1")
      @user = user_with_pseudonym
      @pseudonym.account_id = @course.root_account_id
      @pseudonym.sis_user_id = sis_user_id
      @pseudonym.save!
      @user
    end

    context 'grade_publishing_statuses' do
      before :once do
        make_student_enrollments
      end

      it 'should generate enrollments categorized by grade publishing message' do
        messages, overall_status = @course.grade_publishing_statuses
        expect(overall_status).to eq "error"
        expect(messages.count).to eq 5
        expect(messages["Unpublished"].sort_by(&:id)).to eq [
            @student_enrollments[7],
            @student_enrollments[8]
          ].sort_by(&:id)
        expect(messages["Published"]).to eq [
            @student_enrollments[0]
          ]
        expect(messages["Error: cause of this reason"]).to eq [
            @student_enrollments[1]
          ]
        expect(messages["Error: cause of that reason"]).to eq [
            @student_enrollments[3]
          ]
        expect(messages["Unpublishable"].sort_by(&:id)).to eq [
            @student_enrollments[2],
            @student_enrollments[4],
            @student_enrollments[5]
          ].sort_by(&:id)
      end

      it 'should correctly figure out the overall status with no enrollments' do
        @course = course
        expect(@course.grade_publishing_statuses).to eq [{}, "unpublished"]
      end

      it 'should correctly figure out the overall status with invalid enrollment statuses' do
        @student_enrollments.each do |e|
          e.grade_publishing_status = "invalid status"
          e.save!
        end
        messages, overall_status = @course.grade_publishing_statuses
        expect(overall_status).to eq "error"
        expect(messages.count).to eq 3
        expect(messages["Unknown status, invalid status: cause of this reason"]).to eq [@student_enrollments[1]]
        expect(messages["Unknown status, invalid status: cause of that reason"]).to eq [@student_enrollments[3]]
        expect(messages["Unknown status, invalid status"].sort_by(&:id)).to eq [
            @student_enrollments[0],
            @student_enrollments[2],
            @student_enrollments[4],
            @student_enrollments[5],
            @student_enrollments[7],
            @student_enrollments[8]].sort_by(&:id)
      end

      it 'should fall back to the right overall status' do
        @student_enrollments.each do |e|
          e.grade_publishing_status = "unpublishable"
          e.grade_publishing_message = nil
          e.save!
        end
        expect(@course.reload.grade_publishing_statuses[1]).to eq "unpublishable"
        @student_enrollments[0].tap do |e|
          e.grade_publishing_status = "published"
          e.save!
        end
        expect(@course.reload.grade_publishing_statuses[1]).to eq "published"
        @student_enrollments[1].tap do |e|
          e.grade_publishing_status = "publishing"
          e.save!
        end
        expect(@course.reload.grade_publishing_statuses[1]).to eq "publishing"
        @student_enrollments[2].tap do |e|
          e.grade_publishing_status = "pending"
          e.save!
        end
        expect(@course.reload.grade_publishing_statuses[1]).to eq "pending"
        @student_enrollments[3].tap do |e|
          e.grade_publishing_status = "unpublished"
          e.save!
        end
        expect(@course.reload.grade_publishing_statuses[1]).to eq "unpublished"
        @student_enrollments[4].tap do |e|
          e.grade_publishing_status = "error"
          e.save!
        end
        expect(@course.reload.grade_publishing_statuses[1]).to eq "error"
      end
    end

    context 'publish_final_grades' do
      before :once do
        @grade_publishing_user = grade_publishing_user
      end

      it 'should check whether or not grade export is enabled - success' do
        @course.expects(:send_final_grades_to_endpoint).with(@user, nil).returns(nil)
        @plugin.stubs(:enabled?).returns(true)
        @plugin_settings[:publish_endpoint] = "http://localhost/endpoint"
        @course.publish_final_grades(@user)
      end

      it 'should check whether or not grade export is enabled - failure' do
        @plugin.stubs(:enabled?).returns(false)
        @plugin_settings[:publish_endpoint] = "http://localhost/endpoint"
        expect(lambda {@course.publish_final_grades(@user)}).to raise_error("final grade publishing disabled")
      end

      it 'should update all student enrollments with pending and a last update status' do
        @course = course
        make_student_enrollments
        expect(@student_enrollments.map(&:reload).map(&:grade_publishing_status)).to eq ["published", "error", "unpublishable", "error", "unpublishable", "unpublishable", "unpublished", "unpublished", "unpublished"]
        expect(@student_enrollments.map(&:grade_publishing_message)).to eq [nil, "cause of this reason", nil, "cause of that reason", nil, nil, nil, nil, nil]
        expect(@student_enrollments.map(&:workflow_state)).to eq ["active"] * 6 + ["inactive"] + ["active"] * 2
        expect(@student_enrollments.map(&:last_publish_attempt_at)).to eq [nil] * 9
        grade_publishing_user("U2")
        @course.expects(:send_final_grades_to_endpoint).with(@user, nil).returns(nil)
        @plugin.stubs(:enabled?).returns(true)
        @plugin_settings[:publish_endpoint] = "http://localhost/endpoint"
        @course.publish_final_grades(@user)
        expect(@student_enrollments.map(&:reload).map(&:grade_publishing_status)).to eq ["pending"] * 6 + ["unpublished"] + ["pending"] * 2
        expect(@student_enrollments.map(&:grade_publishing_message)).to eq [nil] * 9
        expect(@student_enrollments.map(&:workflow_state)).to eq ["active"] * 6 + ["inactive"] + ["active"] * 2
        @student_enrollments.map(&:last_publish_attempt_at).each_with_index do |time, i|
          if i == 6
            expect(time).to be_nil
          else
            expect(time).to be >= @course.created_at
          end
        end
      end

      it 'should kick off the actual grade send' do
        @course.expects(:send_later_if_production).with(:send_final_grades_to_endpoint, @user, nil).returns(nil)
        @plugin.stubs(:enabled?).returns(true)
        @plugin_settings[:publish_endpoint] = "http://localhost/endpoint"
        @course.publish_final_grades(@user)
      end

      it 'should kick off the actual grade send for a specific user' do
        make_student_enrollments
        @course.expects(:send_later_if_production).with(:send_final_grades_to_endpoint, @user, @student_enrollments.first.user_id).returns(nil)
        @plugin.stubs(:enabled?).returns(true)
        @plugin_settings[:publish_endpoint] = "http://localhost/endpoint"
        @course.publish_final_grades(@user, @student_enrollments.first.user_id)
        expect(@student_enrollments.first.reload.grade_publishing_status).to eq "pending"
      end

      it 'should kick off the timeout when a success timeout is defined and waiting is configured' do
        @course.expects(:send_later_if_production).with(:send_final_grades_to_endpoint, @user, nil).returns(nil)
        current_time = Time.now.utc
        Time.stubs(:now).returns(current_time)
        current_time.stubs(:utc).returns(current_time)
        @course.expects(:send_at).with(current_time + 1.seconds, :expire_pending_grade_publishing_statuses, current_time).returns(nil)
        @plugin.stubs(:enabled?).returns(true)
        @plugin_settings.merge!({
            :publish_endpoint => "http://localhost/endpoint",
            :success_timeout => "1",
            :wait_for_success => "yes"
          })
        @course.publish_final_grades(@user)
      end

      it 'should not kick off the timeout when a success timeout is defined and waiting is not configured' do
        @course.expects(:send_later_if_production).with(:send_final_grades_to_endpoint, @user, nil).returns(nil)
        current_time = Time.now.utc
        Time.stubs(:now).returns(current_time)
        current_time.stubs(:utc).returns(current_time)
        @course.expects(:send_at).times(0)
        @plugin.stubs(:enabled?).returns(true)
        @plugin_settings.merge!({
            :publish_endpoint => "http://localhost/endpoint",
            :success_timeout => "1",
            :wait_for_success => "no"
          })
        @course.publish_final_grades(@user)
      end

      it 'should not kick off the timeout when a success timeout is not defined and waiting is not configured' do
        @course.expects(:send_later_if_production).with(:send_final_grades_to_endpoint, @user, nil).returns(nil)
        current_time = Time.now.utc
        Time.stubs(:now).returns(current_time)
        current_time.stubs(:utc).returns(current_time)
        @course.expects(:send_at).times(0)
        @plugin.stubs(:enabled?).returns(true)
        @plugin_settings.merge!({
            :publish_endpoint => "http://localhost/endpoint",
            :success_timeout => "",
            :wait_for_success => "no"
          })
        @course.publish_final_grades(@user)
      end

      it 'should not kick off the timeout when a success timeout is not defined and waiting is configured' do
        @course.expects(:send_later_if_production).with(:send_final_grades_to_endpoint, @user, nil).returns(nil)
        current_time = Time.now.utc
        Time.stubs(:now).returns(current_time)
        current_time.stubs(:utc).returns(current_time)
        @course.expects(:send_at).times(0)
        @plugin.stubs(:enabled?).returns(true)
        @plugin_settings.merge!({
            :publish_endpoint => "http://localhost/endpoint",
            :success_timeout => "no",
            :wait_for_success => "yes"
          })
        @course.publish_final_grades(@user)
      end
    end

    context 'should_kick_off_grade_publishing_timeout?' do
      it 'should cover all the necessary cases' do
        @plugin_settings.merge! :success_timeout => "no", :wait_for_success => "yes"
        expect(@course.should_kick_off_grade_publishing_timeout?).to be_falsey
        @plugin_settings.merge! :success_timeout => "", :wait_for_success => "no"
        expect(@course.should_kick_off_grade_publishing_timeout?).to be_falsey
        @plugin_settings.merge! :success_timeout => "1", :wait_for_success => "no"
        expect(@course.should_kick_off_grade_publishing_timeout?).to be_falsey
        @plugin_settings.merge! :success_timeout => "1", :wait_for_success => "yes"
        expect(@course.should_kick_off_grade_publishing_timeout?).to be_truthy
      end
    end

    context 'valid_grade_export_types' do
      it "should support instructure_csv" do
        expect(Course.valid_grade_export_types["instructure_csv"][:name]).to eq "Instructure formatted CSV"
        course = mock()
        enrollments = [mock(), mock()]
        publishing_pseudonym = mock()
        publishing_user = mock()
        course.expects(:generate_grade_publishing_csv_output).with(enrollments, publishing_user, publishing_pseudonym).returns 42
        expect(Course.valid_grade_export_types["instructure_csv"][:callback].call(course,
            enrollments, publishing_user, publishing_pseudonym)).to eq 42
        expect(Course.valid_grade_export_types["instructure_csv"][:requires_grading_standard]).to be_falsey
        expect(Course.valid_grade_export_types["instructure_csv"][:requires_publishing_pseudonym]).to be_falsey
      end
    end

    context 'send_final_grades_to_endpoint' do
      before(:once) do
        make_student_enrollments
        grade_publishing_user
      end

      it "should clear the grade publishing message of unpublishable enrollments" do
        @plugin.stubs(:enabled?).returns(true)
        @plugin_settings.merge! :publish_endpoint => "http://localhost/endpoint", :format_type => "test_format"
        @ase = @student_enrollments.find_all{|e| e.workflow_state == 'active'}
        Course.stubs(:valid_grade_export_types).returns({
            "test_format" => {
                :callback => lambda {|course, enrollments, publishing_user, publishing_pseudonym|
                  expect(course).to eq @course
                  expect(enrollments.sort_by(&:id)).to eq @ase.sort_by(&:id)
                  expect(publishing_pseudonym).to eq @pseudonym
                  expect(publishing_user).to eq @user
                  return [
                      [[@ase[2].id, @ase[5].id],
                       "post1",
                       "test/mime1"],
                      [[@ase[4].id, @ase[7].id],
                       "post2",
                       "test/mime2"]]
                }
              }
          })
        SSLCommon.expects(:post_data).with("http://localhost/endpoint", "post1", "test/mime1", {})
        SSLCommon.expects(:post_data).with("http://localhost/endpoint", "post2", "test/mime2", {})
        @course.send_final_grades_to_endpoint @user
        expect(@student_enrollments.map(&:reload).map(&:grade_publishing_status)).to eq ["unpublishable", "unpublishable", "published", "unpublishable", "published", "published", "unpublished", "unpublishable", "published"]
        expect(@student_enrollments.map(&:grade_publishing_message)).to eq [nil] * 9
      end

      it "should try to publish appropriate enrollments" do
        plugin_settings = Course.valid_grade_export_types["instructure_csv"]
        Course.stubs(:valid_grade_export_types).returns(plugin_settings.merge({
          "instructure_csv" => { :requires_grading_standard => true, :requires_publishing_pseudonym => true }}))
        @course.grading_standard_enabled = true
        @course.save!
        @plugin.stubs(:enabled?).returns(true)
        @plugin_settings.merge!({
            :publish_endpoint => "http://localhost/endpoint",
            :format_type => "instructure_csv"
        })
        @checked = false
        Course.stubs(:valid_grade_export_types).returns({
            "instructure_csv" => {
                :callback => lambda {|course, enrollments, publishing_user, publishing_pseudonym|
                  expect(course).to eq @course
                  expect(enrollments.sort_by(&:id)).to eq @student_enrollments.sort_by(&:id).find_all{|e| e.workflow_state == 'active'}
                  expect(publishing_pseudonym).to eq @pseudonym
                  expect(publishing_user).to eq @user
                  @checked = true
                  return []
                }
              }
          })
        @course.send_final_grades_to_endpoint @user
        expect(@checked).to be_truthy
      end

      it "should try to publish appropriate enrollments (limited users)" do
        plugin_settings = Course.valid_grade_export_types["instructure_csv"]
        Course.stubs(:valid_grade_export_types).returns(plugin_settings.merge({
                "instructure_csv" => { :requires_grading_standard => true, :requires_publishing_pseudonym => true }}))
        @course.grading_standard_enabled = true
        @course.save!
        @plugin.stubs(:enabled?).returns(true)
        @plugin_settings.merge!({
                                    :publish_endpoint => "http://localhost/endpoint",
                                    :format_type => "instructure_csv"
                                })
        @checked = false
        Course.stubs(:valid_grade_export_types).returns({
                                                            "instructure_csv" => {
                                                                :callback => lambda {|course, enrollments, publishing_user, publishing_pseudonym|
                                                                  expect(course).to eq @course
                                                                  expect(enrollments).to eq [@student_enrollments.first]
                                                                  expect(publishing_pseudonym).to eq @pseudonym
                                                                  expect(publishing_user).to eq @user
                                                                  @checked = true
                                                                  return []
                                                                }
                                                            }
                                                        })
        @course.send_final_grades_to_endpoint @user, @student_enrollments.first.user_id
        expect(@checked).to be_truthy
      end

      it "should make sure grade publishing is enabled" do
        @plugin.stubs(:enabled?).returns(false)
        expect(lambda {@course.send_final_grades_to_endpoint nil}).to raise_error("final grade publishing disabled")
        expect(@student_enrollments.map(&:reload).map(&:grade_publishing_status)).to eq ["error"] * 6 + ["unpublished"] + ["error"] * 2
        expect(@student_enrollments.map(&:grade_publishing_message)).to eq ["final grade publishing disabled"] * 6 + [nil] + ["final grade publishing disabled"] * 2
      end

      it "should make sure an endpoint is defined" do
        @plugin.stubs(:enabled?).returns(true)
        @plugin_settings.merge! :publish_endpoint => ""
        expect(lambda {@course.send_final_grades_to_endpoint nil}).to raise_error("endpoint undefined")
        expect(@student_enrollments.map(&:reload).map(&:grade_publishing_status)).to eq ["error"] * 6 + ["unpublished"] + ["error"] * 2
        expect(@student_enrollments.map(&:grade_publishing_message)).to eq ["endpoint undefined"] * 6 + [nil] + ["endpoint undefined"] * 2
      end

      it "should make sure the publishing user can publish" do
        plugin_settings = Course.valid_grade_export_types["instructure_csv"]
        Course.stubs(:valid_grade_export_types).returns(plugin_settings.merge({
          "instructure_csv" => { :requires_grading_standard => false, :requires_publishing_pseudonym => true }}))
        @user = user
        @plugin.stubs(:enabled?).returns(true)
        @plugin_settings.merge! :publish_endpoint => "http://localhost/endpoint"
        expect(lambda {@course.send_final_grades_to_endpoint @user}).to raise_error("publishing disallowed for this publishing user")
        expect(@student_enrollments.map(&:reload).map(&:grade_publishing_status)).to eq ["error"] * 6 + ["unpublished"] + ["error"] * 2
        expect(@student_enrollments.map(&:grade_publishing_message)).to eq ["publishing disallowed for this publishing user"] * 6 + [nil] + ["publishing disallowed for this publishing user"] * 2
      end

      it "should make sure there's a grading standard" do
        plugin_settings = Course.valid_grade_export_types["instructure_csv"]
        Course.stubs(:valid_grade_export_types).returns(plugin_settings.merge({
          "instructure_csv" => { :requires_grading_standard => true, :requires_publishing_pseudonym => false }}))
        @user = user
        @plugin.stubs(:enabled?).returns(true)
        @plugin_settings.merge! :publish_endpoint => "http://localhost/endpoint"
        expect(lambda {@course.send_final_grades_to_endpoint @user}).to raise_error("grade publishing requires a grading standard")
        expect(@student_enrollments.map(&:reload).map(&:grade_publishing_status)).to eq ["error"] * 6 + ["unpublished"] + ["error"] * 2
        expect(@student_enrollments.map(&:grade_publishing_message)).to eq ["grade publishing requires a grading standard"] * 6 + [nil] + ["grade publishing requires a grading standard"] * 2
      end

      it "should make sure the format type is supported" do
        @plugin.stubs(:enabled?).returns(true)
        @plugin_settings.merge! :publish_endpoint => "http://localhost/endpoint", :format_type => "invalid_Format"
        expect(lambda {@course.send_final_grades_to_endpoint @user}).to raise_error("unknown format type: invalid_Format")
        expect(@student_enrollments.map(&:reload).map(&:grade_publishing_status)).to eq ["error"] * 6 + ["unpublished"] + ["error"] * 2
        expect(@student_enrollments.map(&:grade_publishing_message)).to eq ["unknown format type: invalid_Format"] * 6 + [nil] + ["unknown format type: invalid_Format"] * 2
      end

      def sample_grade_publishing_request(published_status)
        @plugin.stubs(:enabled?).returns(true)
        @plugin_settings.merge! :publish_endpoint => "http://localhost/endpoint", :format_type => "test_format"
        @ase = @student_enrollments.find_all{|e| e.workflow_state == 'active'}
        Course.stubs(:valid_grade_export_types).returns({
            "test_format" => {
                :callback => lambda {|course, enrollments, publishing_user, publishing_pseudonym|
                  expect(course).to eq @course
                  expect(enrollments.sort_by(&:id)).to eq @ase.sort_by(&:id)
                  expect(publishing_pseudonym).to eq @pseudonym
                  expect(publishing_user).to eq @user
                  return [
                      [[@ase[1].id, @ase[3].id],
                       "post1",
                       "test/mime1"],
                      [[@ase[4].id, @ase[7].id],
                       "post2",
                       "test/mime2"]]
                }
              }
          })
        SSLCommon.expects(:post_data).with("http://localhost/endpoint", "post1", "test/mime1", {})
        SSLCommon.expects(:post_data).with("http://localhost/endpoint", "post2", "test/mime2", {})
        @course.send_final_grades_to_endpoint @user
        expect(@student_enrollments.map(&:reload).map(&:grade_publishing_status)).to eq ["unpublishable", published_status, "unpublishable", published_status, published_status, "unpublishable", "unpublished", "unpublishable", published_status]
        expect(@student_enrollments.map(&:grade_publishing_message)).to eq [nil] * 9
      end

      it "should make callback's requested posts and mark requested enrollment ids ignored" do
        sample_grade_publishing_request("published")
      end

      it "should recompute final grades" do
        @course.expects(:recompute_student_scores_without_send_later)
        sample_grade_publishing_request("published")
      end

      it "should not set the status to publishing if a timeout didn't kick off - timeout, wait" do
        @plugin_settings.merge! :success_timeout => "1", :wait_for_success => "yes"
        sample_grade_publishing_request("publishing")
      end

      it "should not set the status to publishing if a timeout didn't kick off - timeout, no wait" do
        @plugin_settings.merge! :success_timeout => "2", :wait_for_success => "false"
        sample_grade_publishing_request("published")
      end

      it "should not set the status to publishing if a timeout didn't kick off - no timeout, wait" do
        @plugin_settings.merge! :success_timeout => "no", :wait_for_success => "yes"
        sample_grade_publishing_request("published")
      end

      it "should not set the status to publishing if a timeout didn't kick off - no timeout, no wait" do
        @plugin_settings.merge! :success_timeout => "false", :wait_for_success => "no"
        sample_grade_publishing_request("published")
      end

      it "should try and make all posts even if one of the postings fails" do
        @plugin.stubs(:enabled?).returns(true)
        @plugin_settings.merge! :publish_endpoint => "http://localhost/endpoint", :format_type => "test_format"
        @ase = @student_enrollments.find_all{|e| e.workflow_state == 'active'}
        Course.stubs(:valid_grade_export_types).returns({
            "test_format" => {
                :callback => lambda {|course, enrollments, publishing_user, publishing_pseudonym|
                  expect(course).to eq @course
                  expect(enrollments.sort_by(&:id)).to eq @ase.sort_by(&:id)
                  expect(publishing_pseudonym).to eq @pseudonym
                  expect(publishing_user).to eq @user
                  return [
                      [[@ase[1].id, @ase[3].id],
                       "post1",
                       "test/mime1"],
                      [[@ase[4].id, @ase[7].id],
                       "post2",
                       "test/mime2"],
                      [[@ase[2].id, @ase[0].id],
                       "post3",
                       "test/mime3"]]
                }
              }
          })
        SSLCommon.expects(:post_data).with("http://localhost/endpoint", "post1", "test/mime1", {})
        SSLCommon.expects(:post_data).with("http://localhost/endpoint", "post2", "test/mime2", {}).raises("waaah fail")
        SSLCommon.expects(:post_data).with("http://localhost/endpoint", "post3", "test/mime3", {})
        expect(lambda {@course.send_final_grades_to_endpoint(@user)}).to raise_error("waaah fail")
        expect(@student_enrollments.map(&:reload).map(&:grade_publishing_status)).to eq ["published", "published", "published", "published", "error", "unpublishable", "unpublished", "unpublishable", "error"]
        expect(@student_enrollments.map(&:grade_publishing_message)).to eq [nil] * 4 + ["waaah fail"] + [nil] * 3 + ["waaah fail"]
      end

      it "should try and make all posts even if two of the postings fail" do
        @plugin.stubs(:enabled?).returns(true)
        @plugin_settings.merge! :publish_endpoint => "http://localhost/endpoint", :format_type => "test_format"
        @ase = @student_enrollments.find_all{|e| e.workflow_state == 'active'}
        Course.stubs(:valid_grade_export_types).returns({
            "test_format" => {
                :callback => lambda {|course, enrollments, publishing_user, publishing_pseudonym|
                  expect(course).to eq @course
                  expect(enrollments.sort_by(&:id)).to eq @ase.sort_by(&:id)
                  expect(publishing_pseudonym).to eq @pseudonym
                  expect(publishing_user).to eq @user
                  return [
                      [[@ase[1].id, @ase[3].id],
                       "post1",
                       "test/mime1"],
                      [[@ase[4].id, @ase[7].id],
                       "post2",
                       "test/mime2"],
                      [[@ase[2].id, @ase[0].id],
                       "post3",
                       "test/mime3"]]
                }
              }
          })
        SSLCommon.expects(:post_data).with("http://localhost/endpoint", "post1", "test/mime1", {}).raises("waaah fail")
        SSLCommon.expects(:post_data).with("http://localhost/endpoint", "post2", "test/mime2", {}).raises("waaah fail")
        SSLCommon.expects(:post_data).with("http://localhost/endpoint", "post3", "test/mime3", {})
        expect(lambda {@course.send_final_grades_to_endpoint(@user)}).to raise_error("waaah fail")
        expect(@student_enrollments.map(&:reload).map(&:grade_publishing_status)).to eq ["published", "error", "published", "error", "error", "unpublishable", "unpublished", "unpublishable", "error"]
        expect(@student_enrollments.map(&:grade_publishing_message)).to eq [nil, "waaah fail", nil, "waaah fail", "waaah fail", nil, nil, nil, "waaah fail"]
      end

      it "should fail gracefully when the posting generator fails" do
        @plugin.stubs(:enabled?).returns(true)
        @plugin_settings.merge! :publish_endpoint => "http://localhost/endpoint", :format_type => "test_format"
        @ase = @student_enrollments.find_all{|e| e.workflow_state == 'active'}
        Course.stubs(:valid_grade_export_types).returns({
            "test_format" => {
                :callback => lambda {|course, enrollments, publishiing_user, publishing_pseudonym|
                  raise "waaah fail"
                }
              }
          })
        expect(lambda {@course.send_final_grades_to_endpoint(@user)}).to raise_error("waaah fail")
        expect(@student_enrollments.map(&:reload).map(&:grade_publishing_status)).to eq ["error", "error", "error", "error", "error", "error", "unpublished", "error", "error"]
        expect(@student_enrollments.map(&:grade_publishing_message)).to eq ["waaah fail"] * 6 + [nil] + ["waaah fail"] * 2
      end

      it "should pass header parameters to post" do
        @plugin.stubs(:enabled?).returns(true)
        @plugin_settings.merge! :publish_endpoint => "http://localhost/endpoint", :format_type => "test_format"
        @ase = @student_enrollments.find_all{|e| e.workflow_state == 'active'}
        Course.stubs(:valid_grade_export_types).returns({
                                                            "test_format" => {
                                                                :callback => lambda {|course, enrollments, publishing_user, publishing_pseudonym|
                                                                  expect(course).to eq @course
                                                                  expect(enrollments.sort_by(&:id)).to eq @ase.sort_by(&:id)
                                                                  expect(publishing_pseudonym).to eq @pseudonym
                                                                  expect(publishing_user).to eq @user
                                                                  return [
                                                                      [[@ase[1].id, @ase[3].id],
                                                                       "post1",
                                                                       "test/mime1",{"header_param" => "header_value"}],
                                                                      [[@ase[4].id, @ase[5].id],
                                                                       "post2",
                                                                       "test/mime2"]]
                                                                }
                                                            }
                                                        })
        SSLCommon.expects(:post_data).with("http://localhost/endpoint", "post1", "test/mime1", {"header_param" => "header_value"})
        SSLCommon.expects(:post_data).with("http://localhost/endpoint", "post2", "test/mime2", {})
        @course.send_final_grades_to_endpoint(@user)
        expect(@student_enrollments.map(&:reload).map(&:grade_publishing_status)).to eq ["unpublishable", "published", "unpublishable", "published", "published", "published", "unpublished", "unpublishable", "unpublishable"]
      end

      it 'should update enrollment status if no resource provided' do
        @plugin.stubs(:enabled?).returns(true)
        @plugin_settings.merge! :publish_endpoint => "http://localhost/endpoint", :format_type => "test_format"
        @ase = @student_enrollments.find_all{|e| e.workflow_state == 'active'}
        Course.stubs(:valid_grade_export_types).returns({
                                                            "test_format" => {
                                                                :callback => lambda {|course, enrollments, publishing_user, publishing_pseudonym|
                                                                  expect(course).to eq @course
                                                                  expect(enrollments.sort_by(&:id)).to eq @ase.sort_by(&:id)
                                                                  expect(publishing_pseudonym).to eq @pseudonym
                                                                  expect(publishing_user).to eq @user
                                                                  return [
                                                                      [[@ase[1].id, @ase[3].id],
                                                                       nil,
                                                                       nil],
                                                                      [[@ase[4].id, @ase[7].id],
                                                                       nil,
                                                                       nil]]
                                                                }
                                                            }
                                                        })
        SSLCommon.expects(:post_data).never
        @course.send_final_grades_to_endpoint @user
        expect(@student_enrollments.map(&:reload).map(&:grade_publishing_status)).to eq ["unpublishable", "published", "unpublishable", "published", "published", "unpublishable", "unpublished", "unpublishable", "published"]
        expect(@student_enrollments.map(&:grade_publishing_message)).to eq [nil] * 9
      end

    end

    context 'generate_grade_publishing_csv_output' do

      before :once do
        make_student_enrollments
        grade_publishing_user
        @course.assignment_groups.create(:name => "Assignments")
        a1 = @course.assignments.create!(:title => "A1", :points_possible => 10)
        a2 = @course.assignments.create!(:title => "A2", :points_possible => 10)
        @course.enroll_teacher(@user).tap{|e| e.workflow_state = 'active'; e.save!}
        @ase = @student_enrollments.find_all(&:active?)

        add_pseudonym(@ase[2], Account.default, "student2", nil)
        add_pseudonym(@ase[3], Account.default, "student3", "student3")
        add_pseudonym(@ase[4], Account.default, "student4a", "student4a")
        add_pseudonym(@ase[4], Account.default, "student4b", "student4b")
        another_account = account_model
        add_pseudonym(@ase[5], another_account, "student5", nil)
        add_pseudonym(@ase[6], another_account, "student6", "student6")
        add_pseudonym(@ase[7], Account.default, "student7a", "student7a")
        add_pseudonym(@ase[7], Account.default, "student7b", "student7b")

        a1.grade_student(@ase[0].user, { :grade => "9", :grader => @user })
        a2.grade_student(@ase[0].user, { :grade => "10", :grader => @user })
        a1.grade_student(@ase[1].user, { :grade => "6", :grader => @user })
        a2.grade_student(@ase[1].user, { :grade => "7", :grader => @user })
        a1.grade_student(@ase[7].user, { :grade => "8", :grader => @user })
        a2.grade_student(@ase[7].user, { :grade => "9", :grader => @user })
      end

      def add_pseudonym(enrollment, account, unique_id, sis_user_id)
        pseudonym = account.pseudonyms.build
        pseudonym.user = enrollment.user
        pseudonym.unique_id = unique_id
        pseudonym.sis_user_id = sis_user_id
        pseudonym.save!
      end

      it 'should generate valid csv without a grading standard' do
        @course.recompute_student_scores_without_send_later
        expect(@course.generate_grade_publishing_csv_output(@ase.map(&:reload), @user, @pseudonym)).to eq [
          [@ase.map(&:id),
               ("publisher_id,publisher_sis_id,course_id,course_sis_id,section_id,section_sis_id," +
                "student_id,student_sis_id,enrollment_id,enrollment_status," +
                "score\n" +
                "#{@user.id},U1,#{@course.id},,#{@ase[0].course_section_id},,#{@ase[0].user.id},,#{@ase[0].id},active,95\n" +
                "#{@user.id},U1,#{@course.id},,#{@ase[1].course_section_id},,#{@ase[1].user.id},,#{@ase[1].id},active,65\n" +
                "#{@user.id},U1,#{@course.id},,#{@ase[2].course_section_id},,#{@ase[2].user.id},,#{@ase[2].id},active,0\n" +
                "#{@user.id},U1,#{@course.id},,#{@ase[3].course_section_id},,#{@ase[3].user.id},student3,#{@ase[3].id},active,0\n" +
                "#{@user.id},U1,#{@course.id},,#{@ase[4].course_section_id},,#{@ase[4].user.id},student4a,#{@ase[4].id},active,0\n" +
                "#{@user.id},U1,#{@course.id},,#{@ase[4].course_section_id},,#{@ase[4].user.id},student4b,#{@ase[4].id},active,0\n" +
                "#{@user.id},U1,#{@course.id},,#{@ase[5].course_section_id},,#{@ase[5].user.id},,#{@ase[5].id},active,0\n" +
                "#{@user.id},U1,#{@course.id},,#{@ase[6].course_section_id},,#{@ase[6].user.id},,#{@ase[6].id},active,0\n" +
                "#{@user.id},U1,#{@course.id},,#{@ase[7].course_section_id},,#{@ase[7].user.id},student7a,#{@ase[7].id},active,85\n" +
                "#{@user.id},U1,#{@course.id},,#{@ase[7].course_section_id},,#{@ase[7].user.id},student7b,#{@ase[7].id},active,85\n"),
           "text/csv"]
        ]
      end

      it 'should generate valid csv without a publishing pseudonym' do
        @course.recompute_student_scores_without_send_later
        expect(@course.generate_grade_publishing_csv_output(@ase.map(&:reload), @user, nil)).to eq [
          [@ase.map(&:id),
               ("publisher_id,publisher_sis_id,course_id,course_sis_id,section_id,section_sis_id," +
                "student_id,student_sis_id,enrollment_id,enrollment_status," +
                "score\n" +
                "#{@user.id},,#{@course.id},,#{@ase[0].course_section_id},,#{@ase[0].user.id},,#{@ase[0].id},active,95\n" +
                "#{@user.id},,#{@course.id},,#{@ase[1].course_section_id},,#{@ase[1].user.id},,#{@ase[1].id},active,65\n" +
                "#{@user.id},,#{@course.id},,#{@ase[2].course_section_id},,#{@ase[2].user.id},,#{@ase[2].id},active,0\n" +
                "#{@user.id},,#{@course.id},,#{@ase[3].course_section_id},,#{@ase[3].user.id},student3,#{@ase[3].id},active,0\n" +
                "#{@user.id},,#{@course.id},,#{@ase[4].course_section_id},,#{@ase[4].user.id},student4a,#{@ase[4].id},active,0\n" +
                "#{@user.id},,#{@course.id},,#{@ase[4].course_section_id},,#{@ase[4].user.id},student4b,#{@ase[4].id},active,0\n" +
                "#{@user.id},,#{@course.id},,#{@ase[5].course_section_id},,#{@ase[5].user.id},,#{@ase[5].id},active,0\n" +
                "#{@user.id},,#{@course.id},,#{@ase[6].course_section_id},,#{@ase[6].user.id},,#{@ase[6].id},active,0\n" +
                "#{@user.id},,#{@course.id},,#{@ase[7].course_section_id},,#{@ase[7].user.id},student7a,#{@ase[7].id},active,85\n" +
                "#{@user.id},,#{@course.id},,#{@ase[7].course_section_id},,#{@ase[7].user.id},student7b,#{@ase[7].id},active,85\n"),
           "text/csv"]
        ]
      end

      it 'should generate valid csv with a section id' do
        @course_section.sis_source_id = "section1"
        @course_section.save!
        @course.recompute_student_scores_without_send_later
        expect(@course.generate_grade_publishing_csv_output(@ase.map(&:reload), @user, @pseudonym)).to eq [
          [@ase.map(&:id),
               ("publisher_id,publisher_sis_id,course_id,course_sis_id,section_id,section_sis_id," +
                "student_id,student_sis_id,enrollment_id,enrollment_status," +
                "score\n" +
                "#{@user.id},U1,#{@course.id},,#{@ase[0].course_section_id},section1,#{@ase[0].user.id},,#{@ase[0].id},active,95\n" +
                "#{@user.id},U1,#{@course.id},,#{@ase[1].course_section_id},section1,#{@ase[1].user.id},,#{@ase[1].id},active,65\n" +
                "#{@user.id},U1,#{@course.id},,#{@ase[2].course_section_id},section1,#{@ase[2].user.id},,#{@ase[2].id},active,0\n" +
                "#{@user.id},U1,#{@course.id},,#{@ase[3].course_section_id},section1,#{@ase[3].user.id},student3,#{@ase[3].id},active,0\n" +
                "#{@user.id},U1,#{@course.id},,#{@ase[4].course_section_id},section1,#{@ase[4].user.id},student4a,#{@ase[4].id},active,0\n" +
                "#{@user.id},U1,#{@course.id},,#{@ase[4].course_section_id},section1,#{@ase[4].user.id},student4b,#{@ase[4].id},active,0\n" +
                "#{@user.id},U1,#{@course.id},,#{@ase[5].course_section_id},section1,#{@ase[5].user.id},,#{@ase[5].id},active,0\n" +
                "#{@user.id},U1,#{@course.id},,#{@ase[6].course_section_id},section1,#{@ase[6].user.id},,#{@ase[6].id},active,0\n" +
                "#{@user.id},U1,#{@course.id},,#{@ase[7].course_section_id},section1,#{@ase[7].user.id},student7a,#{@ase[7].id},active,85\n" +
                "#{@user.id},U1,#{@course.id},,#{@ase[7].course_section_id},section1,#{@ase[7].user.id},student7b,#{@ase[7].id},active,85\n"),
           "text/csv"]
        ]
      end

      it 'should generate valid csv with a grading standard' do
        @course.grading_standard_id = 0
        @course.save!
        @course.recompute_student_scores_without_send_later
        expect(@course.generate_grade_publishing_csv_output(@ase.map(&:reload), @user, @pseudonym)).to eq [
          [@ase.map(&:id),
               ("publisher_id,publisher_sis_id,course_id,course_sis_id,section_id,section_sis_id," +
                "student_id,student_sis_id,enrollment_id,enrollment_status," +
                "score,grade\n" +
                "#{@user.id},U1,#{@course.id},,#{@ase[0].course_section_id},,#{@ase[0].user.id},,#{@ase[0].id},active,95,A\n" +
                "#{@user.id},U1,#{@course.id},,#{@ase[1].course_section_id},,#{@ase[1].user.id},,#{@ase[1].id},active,65,D\n" +
                "#{@user.id},U1,#{@course.id},,#{@ase[2].course_section_id},,#{@ase[2].user.id},,#{@ase[2].id},active,0,F\n" +
                "#{@user.id},U1,#{@course.id},,#{@ase[3].course_section_id},,#{@ase[3].user.id},student3,#{@ase[3].id},active,0,F\n" +
                "#{@user.id},U1,#{@course.id},,#{@ase[4].course_section_id},,#{@ase[4].user.id},student4a,#{@ase[4].id},active,0,F\n" +
                "#{@user.id},U1,#{@course.id},,#{@ase[4].course_section_id},,#{@ase[4].user.id},student4b,#{@ase[4].id},active,0,F\n" +
                "#{@user.id},U1,#{@course.id},,#{@ase[5].course_section_id},,#{@ase[5].user.id},,#{@ase[5].id},active,0,F\n" +
                "#{@user.id},U1,#{@course.id},,#{@ase[6].course_section_id},,#{@ase[6].user.id},,#{@ase[6].id},active,0,F\n" +
                "#{@user.id},U1,#{@course.id},,#{@ase[7].course_section_id},,#{@ase[7].user.id},student7a,#{@ase[7].id},active,85,B\n" +
                "#{@user.id},U1,#{@course.id},,#{@ase[7].course_section_id},,#{@ase[7].user.id},student7b,#{@ase[7].id},active,85,B\n"),
           "text/csv"]
        ]
      end

      it 'should generate valid csv and skip users with no computed final score' do
        @course.grading_standard_id = 0
        @course.save!
        @course.recompute_student_scores_without_send_later
        @ase.map(&:reload)

        @ase[1].computed_final_score = nil
        @ase[3].computed_final_score = nil
        @ase[4].computed_final_score = nil

        expect(@course.generate_grade_publishing_csv_output(@ase, @user, @pseudonym)).to eq [
          [@ase.map(&:id) - [@ase[1].id, @ase[3].id, @ase[4].id],
               ("publisher_id,publisher_sis_id,course_id,course_sis_id,section_id,section_sis_id," +
                "student_id,student_sis_id,enrollment_id,enrollment_status," +
                "score,grade\n" +
                "#{@user.id},U1,#{@course.id},,#{@ase[0].course_section_id},,#{@ase[0].user.id},,#{@ase[0].id},active,95,A\n" +
                "#{@user.id},U1,#{@course.id},,#{@ase[2].course_section_id},,#{@ase[2].user.id},,#{@ase[2].id},active,0,F\n" +
                "#{@user.id},U1,#{@course.id},,#{@ase[5].course_section_id},,#{@ase[5].user.id},,#{@ase[5].id},active,0,F\n" +
                "#{@user.id},U1,#{@course.id},,#{@ase[6].course_section_id},,#{@ase[6].user.id},,#{@ase[6].id},active,0,F\n" +
                "#{@user.id},U1,#{@course.id},,#{@ase[7].course_section_id},,#{@ase[7].user.id},student7a,#{@ase[7].id},active,85,B\n" +
                "#{@user.id},U1,#{@course.id},,#{@ase[7].course_section_id},,#{@ase[7].user.id},student7b,#{@ase[7].id},active,85,B\n"),
           "text/csv"]
        ]
      end
    end

    context 'expire_pending_grade_publishing_statuses' do
      it 'should update the right enrollments' do
        make_student_enrollments
        first_time = Time.now.utc
        second_time = first_time + 2.seconds
        expect(@student_enrollments.map(&:reload).map(&:grade_publishing_status)).to eq ["published", "error", "unpublishable", "error", "unpublishable", "unpublishable", "unpublished", "unpublished", "unpublished"]
        @student_enrollments[0].grade_publishing_status = "pending"
        @student_enrollments[0].last_publish_attempt_at = first_time
        @student_enrollments[1].grade_publishing_status = "publishing"
        @student_enrollments[1].last_publish_attempt_at = first_time
        @student_enrollments[2].grade_publishing_status = "pending"
        @student_enrollments[2].last_publish_attempt_at = second_time
        @student_enrollments[3].grade_publishing_status = "publishing"
        @student_enrollments[3].last_publish_attempt_at = second_time
        @student_enrollments[4].grade_publishing_status = "published"
        @student_enrollments[4].last_publish_attempt_at = first_time
        @student_enrollments[5].grade_publishing_status = "unpublished"
        @student_enrollments[5].last_publish_attempt_at = first_time
        @student_enrollments.map(&:save)
        expect(@student_enrollments.map(&:reload).map(&:grade_publishing_status)).to eq ["pending", "publishing", "pending", "publishing", "published", "unpublished", "unpublished", "unpublished", "unpublished"]
        @course.expire_pending_grade_publishing_statuses(first_time)
        expect(@student_enrollments.map(&:reload).map(&:grade_publishing_status)).to eq ["error", "error", "pending", "publishing", "published", "unpublished", "unpublished", "unpublished", "unpublished"]
      end
    end

    context 'grading_standard_enabled' do
      it 'should work for a number of boolean representations' do
        expect(@course.grading_standard_enabled?).to be_falsey
        expect(@course.grading_standard_enabled).to be_falsey
        [[false, false], [true, true], ["false", false], ["true", true],
            ["0", false], [0, false], ["1", true], [1, true], ["off", false],
            ["on", true], ["yes", true], ["no", false]].each do |val, enabled|
          @course.grading_standard_enabled = val
          expect(@course.grading_standard_enabled?).to eq enabled
          expect(@course.grading_standard_enabled).to eq enabled
          expect(@course.grading_standard_id).to be_nil unless enabled
          expect(@course.grading_standard_id).not_to be_nil if enabled
          expect(@course.bool_res(val)).to eq enabled
        end
      end
    end
  end

  context 'integration suite' do
    def quick_sanity_check(user, expect_success = true)
      Course.valid_grade_export_types["test_export"] = {
          :name => "test export",
          :callback => lambda {|course, enrollments, publishing_user, publishing_pseudonym|
            expect(course).to eq @course
            expect(publishing_pseudonym).to eq @pseudonym
            expect(publishing_user).to eq @user
            return [[[], "test-jt-data", "application/jtmimetype"]]
          },
          :requires_grading_standard => false, :requires_publishing_pseudonym => true}

      @plugin = Canvas::Plugin.find!('grade_export')
      @ps = PluginSetting.new(:name => @plugin.id, :settings => @plugin.default_settings)
      @ps.posted_settings = @plugin.default_settings.merge({
          :format_type => "test_export",
          :wait_for_success => "no",
          :publish_endpoint => "http://localhost/endpoint"
        })
      @ps.save!

      @course.grading_standard_id = 0
      if expect_success
        SSLCommon.expects(:post_data).with("http://localhost/endpoint", "test-jt-data", "application/jtmimetype", {})
      else
        SSLCommon.expects(:post_data).never
      end
      @course.publish_final_grades(user)
    end

    it 'should pass a quick sanity check' do
      @user = user_with_pseudonym
      @pseudonym.account_id = @course.root_account_id
      @pseudonym.sis_user_id = "U1"
      @pseudonym.save!
      quick_sanity_check(@user)
    end

    it 'should not allow grade publishing for a user that is disallowed' do
      @user = User.new
      expect(lambda { quick_sanity_check(@user, false) }).to raise_error("publishing disallowed for this publishing user")
    end

    it 'should not allow grade publishing for a user with a pseudonym in the wrong account' do
      @user = user_with_pseudonym
      @pseudonym.account = account_model
      @pseudonym.sis_user_id = "U1"
      @pseudonym.save!
      expect(lambda { quick_sanity_check(@user, false) }).to raise_error("publishing disallowed for this publishing user")
    end

    it 'should not allow grade publishing for a user with a pseudonym without a sis id' do
      @user = user_with_pseudonym
      @pseudonym.account_id = @course.root_account_id
      @pseudonym.sis_user_id = nil
      @pseudonym.save!
      expect(lambda { quick_sanity_check(@user, false) }).to raise_error("publishing disallowed for this publishing user")
    end

    it 'should publish csv' do
      @user = user_with_pseudonym
      @pseudonym.sis_user_id = "U1"
      @pseudonym.account_id = @course.root_account_id
      @pseudonym.save!

      @plugin = Canvas::Plugin.find!('grade_export')
      @ps = PluginSetting.new(:name => @plugin.id, :settings => @plugin.default_settings)
      @ps.posted_settings = @plugin.default_settings.merge({
          :format_type => "instructure_csv",
          :wait_for_success => "no",
          :publish_endpoint => "http://localhost/endpoint"
        })
      @ps.save!

      @course.grading_standard_id = 0
      csv = "publisher_id,publisher_sis_id,course_id,course_sis_id,section_id,section_sis_id,student_id," +
          "student_sis_id,enrollment_id,enrollment_status,score,grade\n"
      SSLCommon.expects(:post_data).with("http://localhost/endpoint", csv, "text/csv", {})
      @course.publish_final_grades(@user)
    end

    it 'should publish grades' do
      process_csv_data_cleanly(
        "user_id,login_id,password,first_name,last_name,email,status",
        "T1,Teacher1,,T,1,t1@example.com,active",
        "S1,Student1,,S,1,s1@example.com,active",
        "S2,Student2,,S,2,s2@example.com,active",
        "S3,Student3,,S,3,s3@example.com,active",
        "S4,Student4,,S,4,s4@example.com,active",
        "S5,Student5,,S,5,s5@example.com,active",
        "S6,Student6,,S,6,s6@example.com,active")
      process_csv_data_cleanly(
        "course_id,short_name,long_name,account_id,term_id,status",
        "C1,C1,C1,,,active")
      @course = Course.where(sis_source_id: "C1").first
      @course.assignment_groups.create(:name => "Assignments")
      process_csv_data_cleanly(
        "section_id,course_id,name,status,start_date,end_date",
        "S1,C1,S1,active,,",
        "S2,C1,S2,active,,",
        "S3,C1,S3,active,,",
        "S4,C1,S4,active,,")
      process_csv_data_cleanly(
        "course_id,user_id,role,section_id,status",
        ",T1,teacher,S1,active",
        ",S1,student,S1,active",
        ",S2,student,S2,active",
        ",S3,student,S2,active",
        ",S4,student,S1,active",
        ",S5,student,S3,active",
        ",S6,student,S4,active")
      a1 = @course.assignments.create!(:title => "A1", :points_possible => 10)
      a2 = @course.assignments.create!(:title => "A2", :points_possible => 10)

      def getpseudonym(user_sis_id)
        pseudo = Pseudonym.where(sis_user_id: user_sis_id).first
        expect(pseudo).not_to be_nil
        pseudo
      end

      def getuser(user_sis_id)
        user = getpseudonym(user_sis_id).user
        expect(user).not_to be_nil
        user
      end

      def getsection(section_sis_id)
        section = CourseSection.where(sis_source_id: section_sis_id).first
        expect(section).not_to be_nil
        section
      end

      def getenroll(user_sis_id, section_sis_id)
        e = Enrollment.where(user_id: getuser(user_sis_id), course_section_id: getsection(section_sis_id)).first
        expect(e).not_to be_nil
        e
      end

      a1.grade_student(getuser("S1"), { :grade => "6", :grader => getuser("T1") })
      a1.grade_student(getuser("S2"), { :grade => "6", :grader => getuser("T1") })
      a1.grade_student(getuser("S3"), { :grade => "7", :grader => getuser("T1") })
      a1.grade_student(getuser("S5"), { :grade => "7", :grader => getuser("T1") })
      a1.grade_student(getuser("S6"), { :grade => "8", :grader => getuser("T1") })
      a2.grade_student(getuser("S1"), { :grade => "8", :grader => getuser("T1") })
      a2.grade_student(getuser("S2"), { :grade => "9", :grader => getuser("T1") })
      a2.grade_student(getuser("S3"), { :grade => "9", :grader => getuser("T1") })
      a2.grade_student(getuser("S5"), { :grade => "10", :grader => getuser("T1") })
      a2.grade_student(getuser("S6"), { :grade => "10", :grader => getuser("T1") })

      stud5, stud6, sec4 = nil, nil, nil
      Pseudonym.where(sis_user_id: "S5").first.tap do |p|
        stud5 = p
        p.sis_user_id = nil
        p.save
      end

      Pseudonym.where(sis_user_id: "S6").first.tap do |p|
        stud6 = p
        p.sis_user_id = nil
        p.save
      end

      getsection("S4").tap do |s|
        sec4 = s
        sec4id = s.sis_source_id
        s.save
      end

      GradeCalculator.recompute_final_score(["S1", "S2", "S3", "S4"].map{|x|getuser(x).id}, @course.id)
      @course.reload

      teacher = Pseudonym.where(sis_user_id: "T1").first
      expect(teacher).not_to be_nil

      @plugin = Canvas::Plugin.find!('grade_export')
      @ps = PluginSetting.new(:name => @plugin.id, :settings => @plugin.default_settings)
      @ps.posted_settings = @plugin.default_settings.merge({
          :format_type => "instructure_csv",
          :wait_for_success => "no",
          :publish_endpoint => "http://localhost/endpoint"
        })
      @ps.save!

      csv =
          "publisher_id,publisher_sis_id,course_id,course_sis_id,section_id,section_sis_id,student_id," +
          "student_sis_id,enrollment_id,enrollment_status,score\n" +
          "#{teacher.user.id},T1,#{@course.id},C1,#{getsection("S1").id},S1,#{getpseudonym("S1").user.id},S1,#{getenroll("S1", "S1").id},active,70\n" +
          "#{teacher.user.id},T1,#{@course.id},C1,#{getsection("S2").id},S2,#{getpseudonym("S2").user.id},S2,#{getenroll("S2", "S2").id},active,75\n" +
          "#{teacher.user.id},T1,#{@course.id},C1,#{getsection("S2").id},S2,#{getpseudonym("S3").user.id},S3,#{getenroll("S3", "S2").id},active,80\n" +
          "#{teacher.user.id},T1,#{@course.id},C1,#{getsection("S1").id},S1,#{getpseudonym("S4").user.id},S4,#{getenroll("S4", "S1").id},active,0\n" +
          "#{teacher.user.id},T1,#{@course.id},C1,#{getsection("S3").id},S3,#{stud5.user.id},,#{Enrollment.where(user_id: stud5.user, course_section_id: getsection("S3")).first.id},active,85\n" +
          "#{teacher.user.id},T1,#{@course.id},C1,#{sec4.id},S4,#{stud6.user.id},,#{Enrollment.where(user_id: stud6.user, course_section_id: sec4.id).first.id},active,90\n"
      SSLCommon.expects(:post_data).with("http://localhost/endpoint", csv, "text/csv", {})
      @course.publish_final_grades(teacher.user)

      @course.grading_standard_id = 0
      @course.save

      csv =
          "publisher_id,publisher_sis_id,course_id,course_sis_id,section_id,section_sis_id,student_id," +
          "student_sis_id,enrollment_id,enrollment_status,score,grade\n" +
          "#{teacher.user.id},T1,#{@course.id},C1,#{getsection("S1").id},S1,#{getpseudonym("S1").user.id},S1,#{getenroll("S1", "S1").id},active,70,C-\n" +
          "#{teacher.user.id},T1,#{@course.id},C1,#{getsection("S2").id},S2,#{getpseudonym("S2").user.id},S2,#{getenroll("S2", "S2").id},active,75,C\n" +
          "#{teacher.user.id},T1,#{@course.id},C1,#{getsection("S2").id},S2,#{getpseudonym("S3").user.id},S3,#{getenroll("S3", "S2").id},active,80,B-\n" +
          "#{teacher.user.id},T1,#{@course.id},C1,#{getsection("S1").id},S1,#{getpseudonym("S4").user.id},S4,#{getenroll("S4", "S1").id},active,0,F\n" +
          "#{teacher.user.id},T1,#{@course.id},C1,#{getsection("S3").id},S3,#{stud5.user.id},,#{Enrollment.where(user_id: stud5.user, course_section_id: getsection("S3")).first.id},active,85,B\n" +
          "#{teacher.user.id},T1,#{@course.id},C1,#{sec4.id},S4,#{stud6.user.id},,#{Enrollment.where(user_id: stud6.user, course_section_id: sec4.id).first.id},active,90,A-\n"
      SSLCommon.expects(:post_data).with("http://localhost/endpoint", csv, "text/csv", {})
      @course.publish_final_grades(teacher.user)

      admin = user_model

      csv =
          "publisher_id,publisher_sis_id,course_id,course_sis_id,section_id,section_sis_id,student_id," +
          "student_sis_id,enrollment_id,enrollment_status,score,grade\n" +
          "#{admin.id},,#{@course.id},C1,#{getsection("S1").id},S1,#{getpseudonym("S1").user.id},S1,#{getenroll("S1", "S1").id},active,70,C-\n" +
          "#{admin.id},,#{@course.id},C1,#{getsection("S2").id},S2,#{getpseudonym("S2").user.id},S2,#{getenroll("S2", "S2").id},active,75,C\n" +
          "#{admin.id},,#{@course.id},C1,#{getsection("S2").id},S2,#{getpseudonym("S3").user.id},S3,#{getenroll("S3", "S2").id},active,80,B-\n" +
          "#{admin.id},,#{@course.id},C1,#{getsection("S1").id},S1,#{getpseudonym("S4").user.id},S4,#{getenroll("S4", "S1").id},active,0,F\n" +
          "#{admin.id},,#{@course.id},C1,#{getsection("S3").id},S3,#{stud5.user.id},,#{Enrollment.where(user_id: stud5.user, course_section_id: getsection("S3")).first.id},active,85,B\n" +
          "#{admin.id},,#{@course.id},C1,#{sec4.id},S4,#{stud6.user.id},,#{Enrollment.where(user_id: stud6.user, course_section_id: sec4.id).first.id},active,90,A-\n"
      SSLCommon.expects(:post_data).with("http://localhost/endpoint", csv, "text/csv", {})
      @course.publish_final_grades(admin)
    end
  end

end

describe Course, 'tabs_available' do

  before :once do
    course_model
  end

  def new_external_tool(context)
    context.context_external_tools.new(:name => "bob", :consumer_key => "bob", :shared_secret => "bob", :domain => "example.com")
  end

  it "should not include external tools if not configured for course navigation" do
    tool = new_external_tool @course
    tool.user_navigation = {:url => "http://www.example.com", :text => "Example URL"}
    tool.save!
    expect(tool.has_placement?(:course_navigation)).to eq false
    @teacher = user_model
    @course.enroll_teacher(@teacher).accept
    tabs = @course.tabs_available(@teacher)
    expect(tabs.map{|t| t[:id] }).not_to be_include(tool.asset_string)
  end

  it "should include external tools if configured on the course" do
    tool = new_external_tool @course
    tool.course_navigation = {:url => "http://www.example.com", :text => "Example URL"}
    tool.save!
    expect(tool.has_placement?(:course_navigation)).to eq true
    @teacher = user_model
    @course.enroll_teacher(@teacher).accept
    tabs = @course.tabs_available(@teacher)
    expect(tabs.map{|t| t[:id] }).to be_include(tool.asset_string)
    tab = tabs.detect{|t| t[:id] == tool.asset_string }
    expect(tab[:label]).to eq tool.settings[:course_navigation][:text]
    expect(tab[:href]).to eq :course_external_tool_path
    expect(tab[:args]).to eq [@course.id, tool.id]
  end

  it "should include external tools if configured on the account" do
    @account = @course.root_account.sub_accounts.create!(:name => "sub-account")
    @course.move_to_account(@account.root_account, @account)
    tool = new_external_tool @account
    tool.course_navigation = {:url => "http://www.example.com", :text => "Example URL"}
    tool.save!
    expect(tool.has_placement?(:course_navigation)).to eq true
    @teacher = user_model
    @course.enroll_teacher(@teacher).accept
    tabs = @course.tabs_available(@teacher)
    expect(tabs.map{|t| t[:id] }).to be_include(tool.asset_string)
    tab = tabs.detect{|t| t[:id] == tool.asset_string }
    expect(tab[:label]).to eq tool.settings[:course_navigation][:text]
    expect(tab[:href]).to eq :course_external_tool_path
    expect(tab[:args]).to eq [@course.id, tool.id]
  end

  it "should include external tools if configured on the root account" do
    @account = @course.root_account.sub_accounts.create!(:name => "sub-account")
    @course.move_to_account(@account.root_account, @account)
    tool = new_external_tool @account.root_account
    tool.course_navigation = {:url => "http://www.example.com", :text => "Example URL"}
    tool.save!
    expect(tool.has_placement?(:course_navigation)).to eq true
    @teacher = user_model
    @course.enroll_teacher(@teacher).accept
    tabs = @course.tabs_available(@teacher)
    expect(tabs.map{|t| t[:id] }).to be_include(tool.asset_string)
    tab = tabs.detect{|t| t[:id] == tool.asset_string }
    expect(tab[:label]).to eq tool.settings[:course_navigation][:text]
    expect(tab[:href]).to eq :course_external_tool_path
    expect(tab[:args]).to eq [@course.id, tool.id]
  end

  it "should only include admin-only external tools for course admins" do
    @course.offer
    @course.is_public = true
    @course.save!
    tool = new_external_tool @course
    tool.course_navigation = {:url => "http://www.example.com", :text => "Example URL", :visibility => 'admins'}
    tool.save!
    expect(tool.has_placement?(:course_navigation)).to eq true
    @teacher = user_model
    @course.enroll_teacher(@teacher).accept
    @student = user_model
    @student.register!
    @course.enroll_student(@student).accept
    tabs = @course.tabs_available(nil)
    expect(tabs.map{|t| t[:id] }).not_to be_include(tool.asset_string)
    tabs = @course.tabs_available(@student)
    expect(tabs.map{|t| t[:id] }).not_to be_include(tool.asset_string)
    tabs = @course.tabs_available(@teacher)
    expect(tabs.map{|t| t[:id] }).to be_include(tool.asset_string)
    tab = tabs.detect{|t| t[:id] == tool.asset_string }
    expect(tab[:label]).to eq tool.settings[:course_navigation][:text]
    expect(tab[:href]).to eq :course_external_tool_path
    expect(tab[:args]).to eq [@course.id, tool.id]
  end

  it "should not include member-only external tools for unauthenticated users" do
    @course.offer
    @course.is_public = true
    @course.save!
    tool = new_external_tool @course
    tool.course_navigation = {:url => "http://www.example.com", :text => "Example URL", :visibility => 'members'}
    tool.save!
    expect(tool.has_placement?(:course_navigation)).to eq true
    @teacher = user_model
    @course.enroll_teacher(@teacher).accept
    @student = user_model
    @student.register!
    @course.enroll_student(@student).accept
    tabs = @course.tabs_available(nil)
    expect(tabs.map{|t| t[:id] }).not_to be_include(tool.asset_string)
    tabs = @course.tabs_available(@student)
    expect(tabs.map{|t| t[:id] }).to be_include(tool.asset_string)
    tabs = @course.tabs_available(@teacher)
    expect(tabs.map{|t| t[:id] }).to be_include(tool.asset_string)
    tab = tabs.detect{|t| t[:id] == tool.asset_string }
    expect(tab[:label]).to eq tool.settings[:course_navigation][:text]
    expect(tab[:href]).to eq :course_external_tool_path
    expect(tab[:args]).to eq [@course.id, tool.id]
  end

  it "should allow reordering external tool position in course navigation" do
    tool = new_external_tool @course
    tool.course_navigation = {:url => "http://www.example.com", :text => "Example URL"}
    tool.save!
    expect(tool.has_placement?(:course_navigation)).to eq true
    @teacher = user_model
    @course.enroll_teacher(@teacher).accept
    @course.tab_configuration = Course.default_tabs.map{|t| {:id => t[:id] } }.insert(1, {:id => tool.asset_string})
    @course.save!
    tabs = @course.tabs_available(@teacher)
    expect(tabs[1][:id]).to eq tool.asset_string
  end

  it "should not show external tools that are hidden in course navigation" do
    tool = new_external_tool @course
    tool.course_navigation = {:url => "http://www.example.com", :text => "Example URL"}
    tool.save!
    expect(tool.has_placement?(:course_navigation)).to eq true
    @teacher = user_model
    @course.enroll_teacher(@teacher).accept
    tabs = @course.tabs_available(@teacher)
    expect(tabs.map{|t| t[:id] }).to be_include(tool.asset_string)

    @course.tab_configuration = Course.default_tabs.map{|t| {:id => t[:id] } }.insert(1, {:id => tool.asset_string, :hidden => true})
    @course.save!
    @course = Course.find(@course.id)
    tabs = @course.tabs_available(@teacher)
    expect(tabs.map{|t| t[:id] }).not_to be_include(tool.asset_string)

    tabs = @course.tabs_available(@teacher, :for_reordering => true)
    expect(tabs.map{|t| t[:id] }).to be_include(tool.asset_string)
  end

  it "uses extension default values" do
    tool = new_external_tool @course
    tool.course_navigation = {}
    tool.settings[:url] = "http://www.example.com"
    tool.settings[:visibility] = "members"
    tool.settings[:default] = "disabled"
    tool.save!

    expect(tool.course_navigation(:url)).to eq "http://www.example.com"
    expect(tool.has_placement?(:course_navigation)).to eq true

    settings = @course.external_tool_tabs({}).first
    expect(settings).to include(:visibility=>"members")
    expect(settings).to include(:hidden=>true)
  end

  it "prefers extension settings over default values" do
    tool = new_external_tool @course
    tool.course_navigation = {:url => "http://www.example.com", :visibility => "admins", :default => "active" }
    tool.settings[:visibility] = "members"
    tool.settings[:default] = "disabled"
    tool.save!

    expect(tool.course_navigation(:url)).to eq "http://www.example.com"
    expect(tool.has_placement?(:course_navigation)).to eq true

    settings = @course.external_tool_tabs({}).first
    expect(settings).to include(:visibility=>"admins")
    expect(settings).to include(:hidden=>false)
  end

end

describe Course, 'scoping' do
  it 'should search by multiple fields' do
    c1 = Course.new
    c1.root_account = Account.create
    c1.name = "name1"
    c1.sis_source_id = "sisid1"
    c1.course_code = "code1"
    c1.save
    c2 = Course.new
    c2.root_account = Account.create
    c2.name = "name2"
    c2.course_code = "code2"
    c2.sis_source_id = "sisid2"
    c2.save
    expect(Course.name_like("name1").map(&:id)).to eq [c1.id]
    expect(Course.name_like("sisid2").map(&:id)).to eq [c2.id]
    expect(Course.name_like("code1").map(&:id)).to eq [c1.id]
  end
end

describe Course, "manageable_by_user" do
  it "should include courses associated with the user's active accounts" do
    account = Account.create!
    sub_account = Account.create!(:parent_account => account)
    sub_sub_account = Account.create!(:parent_account => sub_account)
    user = account_admin_user(:account => sub_account)
    course = Course.create!(:account => sub_sub_account)

    expect(Course.manageable_by_user(user.id).map{ |c| c.id }).to be_include(course.id)
  end

  it "should include courses the user is actively enrolled in as a teacher" do
    course = Course.create
    user = user_with_pseudonym
    course.enroll_teacher(user)
    e = course.teacher_enrollments.first
    e.accept

    expect(Course.manageable_by_user(user.id).map{ |c| c.id }).to be_include(course.id)
  end

  it "should include courses the user is actively enrolled in as a ta" do
    course = Course.create
    user = user_with_pseudonym
    course.enroll_ta(user)
    e = course.ta_enrollments.first
    e.accept

    expect(Course.manageable_by_user(user.id).map{ |c| c.id }).to be_include(course.id)
  end

  it "should include courses the user is actively enrolled in as a designer" do
    course = Course.create
    user = user_with_pseudonym
    course.enroll_designer(user).accept

    expect(Course.manageable_by_user(user.id).map{ |c| c.id }).to be_include(course.id)
  end

  it "should not include courses the user is enrolled in when the enrollment is non-active" do
    course = Course.create
    user = user_with_pseudonym
    course.enroll_teacher(user)
    e = course.teacher_enrollments.first

    # it's only invited at this point
    expect(Course.manageable_by_user(user.id)).to be_empty

    e.destroy
    expect(Course.manageable_by_user(user.id)).to be_empty
  end

  it "should not include deleted courses the user was enrolled in" do
    course = Course.create
    user = user_with_pseudonym
    course.enroll_teacher(user)
    e = course.teacher_enrollments.first
    e.accept

    course.destroy
    expect(Course.manageable_by_user(user.id)).to be_empty
  end
end

describe Course, "conclusions" do
  it "should grant concluded users read but not participate" do
    enrollment = course_with_student(:active_all => 1)
    @course.reload

    # active
    expect(@course.rights_status(@user, :read, :participate_as_student)).to eq({:read => true, :participate_as_student => true})
    @course.clear_permissions_cache(@user)

    # soft conclusion
    enrollment.start_at = 4.days.ago
    enrollment.end_at = 2.days.ago
    enrollment.save!
    @course.reload
    @user.reload
    @user.cached_current_enrollments

    expect(enrollment.reload.state).to eq :active
    expect(enrollment.state_based_on_date).to eq :completed
    expect(enrollment).not_to be_participating_student

    expect(@course.rights_status(@user, :read, :participate_as_student)).to eq({:read => true, :participate_as_student => false})
    @course.clear_permissions_cache(@user)

    # hard enrollment conclusion
    enrollment.start_at = enrollment.end_at = nil
    enrollment.workflow_state = 'completed'
    enrollment.save!
    @course.reload
    @user.reload
    @user.cached_current_enrollments
    expect(enrollment.state).to eq :completed
    expect(enrollment.state_based_on_date).to eq :completed

    expect(@course.rights_status(@user, :read, :participate_as_student)).to eq({:read => true, :participate_as_student => false})
    @course.clear_permissions_cache(@user)

    # course conclusion
    enrollment.workflow_state = 'active'
    enrollment.save!
    @course.reload
    @course.complete!
    @user.reload
    @user.cached_current_enrollments
    enrollment.reload
    expect(enrollment.state).to eq :completed
    expect(enrollment.state_based_on_date).to eq :completed

    expect(@course.rights_status(@user, :read, :participate_as_student)).to eq({:read => true, :participate_as_student => false})
  end

  context "appointment cancelation" do
    before :once do
      course_with_student(:active_all => true)
      @ag = AppointmentGroup.create!(:title => "test", :contexts => [@course], :new_appointments => [['2010-01-01 13:00:00', '2010-01-01 14:00:00'], ["#{Time.now.year + 1}-01-01 13:00:00", "#{Time.now.year + 1}-01-01 14:00:00"]])
      @ag.appointments.each do |a|
        a.reserve_for(@user, @user)
      end
    end

    it "should cancel all future appointments when concluding an enrollment" do
      @enrollment.conclude
      expect(@ag.appointments_participants.size).to eql 1
      expect(@ag.appointments_participants.current.size).to eql 0
    end

    it "should cancel all future appointments when concluding all enrollments" do
      @course.complete!
      expect(@ag.appointments_participants.size).to eql 1
      expect(@ag.appointments_participants.current.size).to eql 0
    end
  end
end

describe Course, "inherited_assessment_question_banks" do
  it "should include the course's banks if include_self is true" do
    @account = Account.create
    @course = Course.create(:account => @account)
    expect(@course.inherited_assessment_question_banks(true)).to be_empty

    bank = @course.assessment_question_banks.create
    expect(@course.inherited_assessment_question_banks(true)).to eq [bank]
  end

  it "should include all banks in the account hierarchy" do
    @root_account = Account.create
    root_bank = @root_account.assessment_question_banks.create

    @account = Account.new
    @account.root_account = @root_account
    @account.save
    account_bank = @account.assessment_question_banks.create

    @course = Course.create(:account => @account)
    expect(@course.inherited_assessment_question_banks.sort_by(&:id)).to eq [root_bank, account_bank]
  end

  it "should return a useful scope" do
    @root_account = Account.create
    root_bank = @root_account.assessment_question_banks.create

    @account = Account.new
    @account.root_account = @root_account
    @account.save
    account_bank = @account.assessment_question_banks.create

    @course = Course.create(:account => @account)
    bank = @course.assessment_question_banks.create

    banks = @course.inherited_assessment_question_banks(true)
    expect(banks.order(:id)).to eq [root_bank, account_bank, bank]
    expect(banks.where(id: bank).first).to eql bank
    expect(banks.where(id: account_bank).first).to eql account_bank
    expect(banks.where(id: root_bank).first).to eql root_bank
  end
end

describe Course, "section_visibility" do
  before :once do
    @course = course(:active_course => true)
    @course.default_section
    @other_section = @course.course_sections.create

    @teacher = User.create
    @course.enroll_teacher(@teacher)

    @ta = User.create
    @course.enroll_user(@ta, "TaEnrollment", :limit_privileges_to_course_section => true)

    @student1 = User.create
    @course.enroll_user(@student1, "StudentEnrollment", :enrollment_state => 'active')

    @student2 = User.create
    @course.enroll_user(@student2, "StudentEnrollment", :section => @other_section, :enrollment_state => 'active')

    @observer = User.create
    @course.enroll_user(@observer, "ObserverEnrollment").update_attribute(:associated_user_id, @student1.id)
  end

  it "should return a scope from sections_visible_to" do
    # can't use "should respond_to", because that delegates to the instantiated Array
    expect{ @course.sections_visible_to(@teacher).scoped }.not_to raise_exception
  end

  context "full" do
    it "should return students from all sections" do
      expect(@course.students_visible_to(@teacher).sort_by(&:id)).to eql [@student1, @student2]
      expect(@course.students_visible_to(@student1).sort_by(&:id)).to eql [@student1, @student2]
    end

    it "should return all sections if a teacher" do
      expect(@course.sections_visible_to(@teacher).sort_by(&:id)).to eql [@course.default_section, @other_section]
    end

    it "should return user's sections if a student" do
      expect(@course.sections_visible_to(@student1)).to eq [@course.default_section]
    end

    it "should return users from all sections" do
      expect(@course.users_visible_to(@teacher).sort_by(&:id)).to eql [@teacher, @ta, @student1, @student2, @observer]
      expect(@course.users_visible_to(@ta).sort_by(&:id)).to      eql [@teacher, @ta, @student1, @observer]
    end

    it "should return student view students to account admins" do
      @course.student_view_student
      @admin = account_admin_user
      expect(@course.enrollments_visible_to(@admin).map(&:user)).to be_include(@course.student_view_student)
    end

    it "should return student view students to student view students" do
      expect(@course.enrollments_visible_to(@course.student_view_student).map(&:user)).to be_include(@course.student_view_student)
    end
  end

  context "sections" do
    it "should return students from user's sections" do
      expect(@course.students_visible_to(@ta)).to eq [@student1]
    end

    it "should return user's sections" do
      expect(@course.sections_visible_to(@ta)).to eq [@course.default_section]
    end

    it "should return non-limited admins from other sections" do
      expect(@course.enrollments_visible_to(@ta, :type => :teacher, :return_users => true)).to eq [@teacher]
    end
  end

  context "restricted" do
    it "should return no students except self and the observed" do
      expect(@course.students_visible_to(@observer)).to eq [@student1]
      RoleOverride.create!(:context => @course.account, :permission => 'read_roster',
                           :role => student_role, :enabled => false)
      expect(@course.students_visible_to(@student1)).to eq [@student1]
    end

    it "should return student's sections" do
      expect(@course.sections_visible_to(@observer)).to eq [@course.default_section]
      RoleOverride.create!(:context => @course.account, :permission => 'read_roster',
                           :role => student_role, :enabled => false)
      expect(@course.sections_visible_to(@student1)).to eq [@course.default_section]
    end
  end

  context "require_message_permission" do
    it "should check the message permission" do
      expect(@course.enrollment_visibility_level_for(@teacher, @course.section_visibilities_for(@teacher), true)).to eql :full
      expect(@course.enrollment_visibility_level_for(@observer, @course.section_visibilities_for(@observer), true)).to eql :restricted
      RoleOverride.create!(:context => @course.account, :permission => 'send_messages',
                           :role => student_role, :enabled => false)
      expect(@course.enrollment_visibility_level_for(@student1, @course.section_visibilities_for(@student1), true)).to eql :restricted
    end
  end
end

describe Course, ".import_from_migration" do
  before :once do
    course_with_teacher
  end

  before :each do
    attachment_model(:uploaded_data => stub_file_data('test.m4v', 'asdf', 'video/mp4'))
  end

  it "should know when it has open course imports" do
    # no course imports
    expect(@course).not_to have_open_course_imports

    course2 = @course.account.courses.create!
    # created course import
    @course.course_imports.create!(source: course2, import_type: 'test')
    expect(@course).to have_open_course_imports

    # started course import
    @course.course_imports.first.update_attribute(:workflow_state, 'started')
    expect(@course).to have_open_course_imports

    # completed course import
    @course.course_imports.first.update_attribute(:workflow_state, 'completed')
    expect(@course).not_to have_open_course_imports

    # failed course import
    @course.course_imports.first.update_attribute(:workflow_state, 'failed')
    expect(@course).not_to have_open_course_imports
  end
end

describe Course, "enrollments" do
  it "should update enrollments' root_account_id when necessary" do
    a1 = Account.create!
    a2 = Account.create!

    course_with_student
    @course.root_account = a1
    @course.save!

    expect(@course.student_enrollments.map(&:root_account_id)).to eq [a1.id]
    expect(@course.course_sections.reload.map(&:root_account_id)).to eq [a1.id]

    @course.root_account = a2
    @course.save!
    expect(@course.student_enrollments(true).map(&:root_account_id)).to eq [a2.id]
    expect(@course.course_sections.reload.map(&:root_account_id)).to eq [a2.id]
  end
end

describe Course, "user_is_instructor?" do
  before :once do
    @course = Course.create
    user_with_pseudonym
  end

  it "should be true for teachers" do
    course = @course
    teacher = @user
    course.enroll_teacher(teacher).accept
    expect(course.user_is_instructor?(teacher)).to be_truthy
  end

  it "should be true for tas" do
    course = @course
    ta = @user
    course.enroll_ta(ta).accept
    expect(course.user_is_instructor?(ta)).to be_truthy
  end

  it "should be false for designers" do
    course = @course
    designer = @user
    course.enroll_designer(designer).accept
    expect(course.user_is_instructor?(designer)).to be_falsey
  end
end

describe Course, "user_has_been_instructor?" do
  it "should be true for teachers, past or present" do
    e = course_with_teacher(:active_all => true)
    expect(@course.user_has_been_instructor?(@teacher)).to be_truthy

    e.conclude
    expect(e.reload.workflow_state).to eq "completed"
    expect(@course.user_has_been_instructor?(@teacher)).to be_truthy

    @course.complete
    expect(@course.user_has_been_instructor?(@teacher)).to be_truthy
  end

  it "should be true for tas" do
    e = course_with_ta(:active_all => true)
    expect(@course.user_has_been_instructor?(@ta)).to be_truthy
  end
end

describe Course, "user_has_been_admin?" do
  it "should be true for teachers, past or present" do
    e = course_with_teacher(:active_all => true)
    expect(@course.user_has_been_admin?(@teacher)).to be_truthy

    e.conclude
    expect(e.reload.workflow_state).to eq "completed"
    expect(@course.user_has_been_admin?(@teacher)).to be_truthy

    @course.complete
    expect(@course.user_has_been_admin?(@teacher)).to be_truthy
  end

  it "should be true for tas" do
    e = course_with_ta(:active_all => true)
    expect(@course.user_has_been_admin?(@ta)).to be_truthy
  end

  it "should be true for designers" do
    e = course_with_designer(:active_all => true)
    expect(@course.user_has_been_admin?(@designer)).to be_truthy
  end
end

describe Course, "user_has_been_student?" do
  it "should be true for students, past or present" do
    e = course_with_student(:active_all => true)
    expect(@course.user_has_been_student?(@student)).to be_truthy

    e.conclude
    expect(e.reload.workflow_state).to eq "completed"
    expect(@course.user_has_been_student?(@student)).to be_truthy

    @course.complete
    expect(@course.user_has_been_student?(@student)).to be_truthy
  end
end

describe Course, "user_has_been_observer?" do
  it "should be false for teachers" do
    e = course_with_teacher(:active_all => true)
    expect(@course.user_has_been_observer?(@teacher)).to be_falsey
  end

  it "should be false for tas" do
    e = course_with_ta(:active_all => true)
    expect(@course.user_has_been_observer?(@ta)).to be_falsey
  end

  it "should be true for observers" do
    course_with_observer(:active_all => true)
    expect(@course.user_has_been_observer?(@observer)).to be_truthy
  end
end

describe Course, "student_view_student" do
  before :once do
    course_with_teacher(:active_all => true)
  end

  it "should create a default section when enrolling for student view student" do
    student_view_course = Course.create!
    expect(student_view_course.course_sections).to be_empty

    student_view_student = student_view_course.student_view_student

    expect(student_view_course.enrollments.map(&:user_id)).to be_include(student_view_student.id)
  end

  it "should not create a section if a section already exists" do
    student_view_course = Course.create!
    not_default_section = student_view_course.course_sections.create! name: 'not default section'
    expect(not_default_section).not_to be_default_section
    student_view_student = student_view_course.student_view_student
    expect(student_view_course.reload.course_sections.active.count).to eql 1
    expect(not_default_section.enrollments.map(&:user_id)).to be_include(student_view_student.id)
  end

  it "should create and return the student view student for a course" do
    expect { @course.student_view_student }.to change(User, :count).by(1)
  end

  it "should find and return the student view student on successive calls" do
    @course.student_view_student
    expect { @course.student_view_student }.to change(User, :count).by(0)
  end

  it "should create enrollments for each section" do
    @section2 = @course.course_sections.create!
    expect { @fake_student = @course.student_view_student }.to change(Enrollment, :count).by(2)
    expect(@fake_student.enrollments.all?{|e| e.fake_student?}).to be_truthy
  end

  it "should sync enrollments after being created" do
    @course.student_view_student
    @section2 = @course.course_sections.create!
    expect { @course.student_view_student }.to change(Enrollment, :count).by(1)
  end

  it "should create a pseudonym for the fake student" do
    expect { @fake_student = @course.student_view_student }.to change(Pseudonym, :count).by(1)
    expect(@fake_student.pseudonyms).not_to be_empty
  end

  it "should allow two different student view users for two different courses" do
    @course1 = @course
    @teacher1 = @teacher
    course_with_teacher(:active_all => true)
    @course2 = @course
    @teacher2 = @teacher

    @fake_student1 = @course1.student_view_student
    @fake_student2 = @course2.student_view_student

    expect(@fake_student1.id).not_to eql @fake_student2.id
    expect(@fake_student1.pseudonym.id).not_to eql @fake_student2.pseudonym.id
  end

  it "should give fake student active student permissions even if enrollment wouldn't otherwise be active" do
    @course.enrollment_term.update_attributes(:start_at => 2.days.from_now, :end_at => 4.days.from_now)
    @fake_student = @course.student_view_student
    expect(@course.grants_right?(@fake_student, nil, :read_forum)).to be_truthy
  end

  it "should not update the fake student's enrollment state to 'invited' in a concluded course" do
    @course.student_view_student
    @course.enrollment_term.update_attributes(:start_at => 4.days.ago, :end_at => 2.days.ago)
    @fake_student = @course.student_view_student
    expect(@fake_student.enrollments.where(course_id: @course).map(&:workflow_state)).to eql(['active'])
  end
end

describe Course do
  describe "user_list_search_mode_for" do
    it "should be open for anyone if open registration is turned on" do
      account = Account.default
      account.settings = { :open_registration => true }
      account.save!
      course
      expect(@course.user_list_search_mode_for(nil)).to eq :open
      expect(@course.user_list_search_mode_for(user)).to eq :open
    end

    it "should be preferred for account admins" do
      account = Account.default
      course
      expect(@course.user_list_search_mode_for(nil)).to eq :closed
      expect(@course.user_list_search_mode_for(user)).to eq :closed
      user
      account.account_users.create!(user: @user)
      expect(@course.user_list_search_mode_for(@user)).to eq :preferred
    end

    it "should be preferred if delegated authentication is configured" do
      account = Account.default
      account.settings = { :open_registration => true }
      account.account_authorization_configs.create!(:auth_type => 'cas')
      account.save!
      course
      expect(@course.user_list_search_mode_for(nil)).to eq :preferred
      expect(@course.user_list_search_mode_for(user)).to eq :preferred
    end
  end
end

describe Course do
  describe "self_enrollment" do
    let_once(:c1) do
      Account.default.allow_self_enrollment!
      course
    end
    it "should generate a unique code" do
      expect(c1.self_enrollment_code).to be_nil # normally only set when self_enrollment is enabled
      c1.update_attribute(:self_enrollment, true)
      expect(c1.self_enrollment_code).not_to be_nil
      expect(c1.self_enrollment_code).to match /\A[A-Z0-9]{6}\z/

      c2 = course()
      c2.update_attribute(:self_enrollment, true)
      expect(c2.self_enrollment_code).to match /\A[A-Z0-9]{6}\z/
      expect(c1.self_enrollment_code).not_to eq c2.self_enrollment_code
    end

    it "should generate a code on demand for existing self enrollment courses" do
      Course.where(:id => @course).update_all(:self_enrollment => true)
      c1.reload
      expect(c1.read_attribute(:self_enrollment_code)).to be_nil
      expect(c1.self_enrollment_code).not_to be_nil
      expect(c1.self_enrollment_code).to match /\A[A-Z0-9]{6}\z/
    end
  end

  describe "groups_visible_to" do
    before :once do
      @course = course_model
      @user = user_model
      @group = @course.groups.create!
    end

    it "should restrict to groups the user is in without course-wide permissions" do
      expect(@course.groups_visible_to(@user)).to be_empty
      @group.add_user(@user)
      expect(@course.groups_visible_to(@user)).to eq [@group]
    end

    it "should allow course-wide visibility regardless of membership given :manage_groups permission" do
      expect(@course.groups_visible_to(@user)).to be_empty
      @course.expects(:grants_any_right?).returns(true)
      expect(@course.groups_visible_to(@user)).to eq [@group]
    end

    it "should allow course-wide visibility regardless of membership given :view_group_pages permission" do
      expect(@course.groups_visible_to(@user)).to be_empty
      @course.expects(:grants_any_right?).returns(true)
      expect(@course.groups_visible_to(@user)).to eq [@group]
    end

    it "should default to active groups only" do
      @course.expects(:grants_any_right?).returns(true).at_least_once
      expect(@course.groups_visible_to(@user)).to eq [@group]
      @group.destroy
      expect(@course.reload.groups_visible_to(@user)).to be_empty
    end

    it "should allow overriding the scope" do
      @course.expects(:grants_any_right?).returns(true).at_least_once
      @group.destroy
      expect(@course.groups_visible_to(@user)).to be_empty
      expect(@course.groups_visible_to(@user, @course.groups)).to eq [@group]
    end

    it "should return a scope" do
      # can't use "should respond_to", because that delegates to the instantiated Array
      expect{ @course.groups_visible_to(@user).scoped }.not_to raise_exception
    end
  end

  describe 'permission policies' do
    before :once do
      @course = course_model
    end

    before :each do
      @course.write_attribute(:workflow_state, 'available')
      @course.write_attribute(:is_public, true)
    end

    it 'can be read by a nil user if public and available' do
      expect(@course.check_policy(nil)).to eq [:read, :read_outcomes, :read_syllabus]
    end

    it 'cannot be read by a nil user if public but not available' do
      @course.write_attribute(:workflow_state, 'created')
      expect(@course.check_policy(nil)).to eq []
    end

    describe 'when course is not public' do
      before do
        @course.write_attribute(:is_public, false)
      end

      let_once(:user) { user_model }


      it 'cannot be read by a nil user' do
        expect(@course.check_policy(nil)).to eq []
      end

      it 'cannot be read by an unaffiliated user' do
        expect(@course.check_policy(user)).to eq []
      end

      it 'can be read by a prior user' do
        user.student_enrollments.create!(:workflow_state => 'completed', :course => @course)
        expect(@course.check_policy(user).sort).to eq [:read, :read_forum, :read_grades, :read_outcomes]
      end

      it 'can have its forum read by an observer' do
        enrollment = user.observer_enrollments.create!(:workflow_state => 'completed', :course => @course)
        enrollment.update_attribute(:associated_user_id, user.id)
        expect(@course.check_policy(user)).to include :read_forum
      end

      describe 'an instructor policy' do

        let(:instructor) do
          user.teacher_enrollments.create!(:workflow_state => 'completed', :course => @course)
          user
        end

        subject{ @course.check_policy(instructor) }

        it{ is_expected.to include :read_prior_roster }
        it{ is_expected.to include :view_all_grades }
        it{ is_expected.to include :delete }
      end

    end
  end

  context "sharding" do
    specs_require_sharding

    it "should properly return site admin permissions from another shard" do
      enable_cache do
        @shard1.activate do
          acct = Account.create!
          course_with_student(:active_all => 1, :account => acct)
        end
        @site_admin = user
        site_admin = Account.site_admin
        site_admin.account_users.create!(user: @user)

        @shard1.activate do
          expect(@course.grants_right?(@site_admin, :manage_content)).to be_truthy
          expect(@course.grants_right?(@teacher, :manage_content)).to be_truthy
          expect(@course.grants_right?(@student, :manage_content)).to be_falsey
        end

        expect(@course.grants_right?(@site_admin, :manage_content)).to be_truthy
      end

      enable_cache do
        # do it in a different order
        @shard1.activate do
          expect(@course.grants_right?(@student, :manage_content)).to be_falsey
          expect(@course.grants_right?(@teacher, :manage_content)).to be_truthy
          expect(@course.grants_right?(@site_admin, :manage_content)).to be_truthy
        end

        expect(@course.grants_right?(@site_admin, :manage_content)).to be_truthy
      end
    end

    it "should grant enrollment-based permissions regardless of shard" do
      @shard1.activate do
        account = Account.create!
        course(:active_course => true, :account => account)
      end

      @shard2.activate do
        user(:active_user => true)
      end

      student_in_course(:user => @user, :active_all => true)

      @shard1.activate do
        expect(@course.grants_right?(@user, :send_messages)).to be_truthy
      end

      @shard2.activate do
        expect(@course.grants_right?(@user, :send_messages)).to be_truthy
      end
    end
  end

  context "named scopes" do
    context "enrollments" do
      before :once do
        account_model
        # has enrollments
        @course1a = course_with_student(:account => @account, :course_name => 'A').course
        @course1b = course_with_student(:account => @account, :course_name => 'B').course

        # has no enrollments
        @course2a = Course.create!(:account => @account, :name => 'A')
        @course2b = Course.create!(:account => @account, :name => 'B')
      end

      describe "#with_enrollments" do
        it "should include courses with enrollments" do
          expect(@account.courses.with_enrollments.sort_by(&:id)).to eq [@course1a, @course1b]
        end

        it "should play nice with other scopes" do
          expect(@account.courses.with_enrollments.where(:name => 'A')).to eq [@course1a]
        end

        it "should be disjoint with #without_enrollments" do
          expect(@account.courses.with_enrollments.without_enrollments).to be_empty
        end
      end

      describe "#without_enrollments" do
        it "should include courses without enrollments" do
          expect(@account.courses.without_enrollments.sort_by(&:id)).to eq [@course2a, @course2b]
        end

        it "should play nice with other scopes" do
          expect(@account.courses.without_enrollments.where(:name => 'A')).to eq [@course2a]
        end
      end
    end

    context "completion" do
      before :once do
        account_model
        # non-concluded
        @c1 = Course.create!(:account => @account)
        @c2 = Course.create!(:account => @account, :conclude_at => 1.week.from_now)

        # concluded in various ways
        @c3 = Course.create!(:account => @account, :conclude_at => 1.week.ago)
        @c4 = Course.create!(:account => @account)
        term = @c4.account.enrollment_terms.create! :end_at => 2.weeks.ago
        @c4.enrollment_term = term
        @c4.save!
        @c5 = Course.create!(:account => @account)
        @c5.complete!
      end

      describe "#completed" do
        it "should include completed courses" do
          expect(@account.courses.completed.sort_by(&:id)).to eq [@c3, @c4, @c5]
        end

        it "should play nice with other scopes" do
          expect(@account.courses.completed.where(:conclude_at => nil)).to eq [@c4]
        end

        it "should be disjoint with #not_completed" do
          expect(@account.courses.completed.not_completed).to be_empty
        end
      end

      describe "#not_completed" do
        it "should include non-completed courses" do
          expect(@account.courses.not_completed.sort_by(&:id)).to eq [@c1, @c2]
        end

        it "should play nice with other scopes" do
          expect(@account.courses.not_completed.where(:conclude_at => nil)).to eq [@c1]
        end
      end
    end

    describe "#by_teachers" do
      before :once do
        account_model
        @course1a = course_with_teacher(:account => @account, :name => "teacher A's first course").course
        @teacherA = @teacher
        @course1b = course_with_teacher(:account => @account, :name => "teacher A's second course", :user => @teacherA).course
        @course2 = course_with_teacher(:account => @account, :name => "teacher B's course").course
        @teacherB = @teacher
        @course3 = course_with_teacher(:account => @account, :name => "teacher C's course").course
        @teacherC = @teacher
      end

      it "should filter courses by teacher" do
        expect(@account.courses.by_teachers([@teacherA.id]).sort_by(&:id)).to eq [@course1a, @course1b]
      end

      it "should support multiple teachers" do
        expect(@account.courses.by_teachers([@teacherB.id, @teacherC.id]).sort_by(&:id)).to eq [@course2, @course3]
      end

      it "should work with an empty array" do
        expect(@account.courses.by_teachers([])).to be_empty
      end

      it "should not follow student enrollments" do
        @course3.enroll_student(user_model)
        expect(@account.courses.by_teachers([@user.id])).to be_empty
      end

      it "should not follow deleted enrollments" do
        @teacherC.enrollments.each { |e| e.destroy }
        expect(@account.courses.by_teachers([@teacherB.id, @teacherC.id]).sort_by(&:id)).to eq [@course2]
      end

      it "should return no results when the user is not enrolled in the course" do
        user_model
        expect(@account.courses.by_teachers([@user.id])).to be_empty
      end

      it "should play nice with other scopes" do
        @course1a.complete!
        expect(@account.courses.by_teachers([@teacherA.id]).completed).to eq [@course1a]
      end
    end

    describe "#by_associated_accounts" do
      before :once do
        @root_account = account_model
        @sub = account_model(:name => 'sub', :parent_account => @root_account, :root_account => @root_account)
        @subA = account_model(:name => 'subA', :parent_account => @sub1, :root_account => @root_account)
        @courseA1 = course_model(:account => @subA, :name => 'A1')
        @courseA2 = course_model(:account => @subA, :name => 'A2')
        @subB = account_model(:name => 'subB', :parent_account => @sub1, :root_account => @root_account)
        @courseB = course_model(:account => @subB, :name => 'B')
        @other_root_account = account_model(:name => 'other')
        @courseC = course_model(:account => @other_root_account)
      end

      it "should filter courses by root account" do
        expect(Course.by_associated_accounts([@root_account.id]).sort_by(&:id)).to eq [@courseA1, @courseA2, @courseB]
      end

      it "should filter courses by subaccount" do
        expect(Course.by_associated_accounts([@subA.id]).sort_by(&:id)).to eq [@courseA1, @courseA2]
      end

      it "should return no results if already scoped to an unrelated account" do
        expect(@other_root_account.courses.by_associated_accounts([@root_account.id])).to be_empty
      end

      it "should accept multiple account IDs" do
        expect(Course.by_associated_accounts([@subB.id, @other_root_account.id]).sort_by(&:id)).to eq [@courseB, @courseC]
      end

      it "should play nice with other scopes" do
        @courseA1.complete!
        expect(Course.by_associated_accounts([@subA.id]).not_completed).to eq [@courseA2]
      end
    end
  end

  describe '#includes_student' do
    let_once(:course) { course_model }

    it 'returns true when the provided user is a student' do
      student = user_model
      student.student_enrollments.create!(:course => course)
      expect(course.includes_student?(student)).to be_truthy
    end

    it 'returns false when the provided user is not a student' do
      expect(course.includes_student?(User.create!)).to be_falsey
    end

    it 'returns false when the user is not yet even in the database' do
      expect(course.includes_student?(User.new)).to be_falsey
    end

    it 'returns false when the provided user is nil' do
      expect(course.includes_student?(nil)).to be_falsey
    end
  end
end

describe Course do
  context "re-enrollments" do
    it "should update concluded enrollment on re-enrollment" do
      @course = course(:active_all => true)

      @user1 = user_model
      @user1.sortable_name = 'jonny'
      @user1.save
      @course.enroll_user(@user1)

      enrollment_count = @course.enrollments.count

      @course.complete
      @course.unconclude

      @course.enroll_user(@user1)

      expect(@course.enrollments.count).to eq enrollment_count
    end

    it "should not set an active enrollment back to invited on re-enrollment" do
      course(:active_all => true)
      user
      enrollment = @course.enroll_user(@user)
      enrollment.accept!

      expect(enrollment).to be_active

      @course.enroll_user(@user)

      enrollment.reload
      expect(enrollment).to be_active
    end

    it 'should allow deleted enrollments to be resurrected as active' do
      course_with_student({ :active_enrollment => true })
      @enrollment.destroy
      @enrollment = @course.enroll_user(@user, 'StudentEnrollment', { :enrollment_state => 'active' })
      expect(@enrollment.workflow_state).to eql 'active'
    end

    context 'SIS re-enrollments' do
      before :once do
        course_with_student({ :active_enrollment => true })
        batch = Account.default.sis_batches.create!
        # Both of these need to be defined, as they're both involved in SIS imports
        # and expected manual enrollment behavior
        @enrollment.sis_batch_id = batch.id
        @enrollment.sis_source_id = 'abc:1234'
        @enrollment.save
      end

      it 'should retain SIS attributes if re-enrolled, but the SIS enrollment is still active' do
        e2 = @course.enroll_student @user
        expect(e2.sis_batch_id).not_to eql nil
        expect(e2.sis_source_id).not_to eql nil
      end

      it 'should remove SIS attributes from enrollments when re-created manually' do
        @enrollment.destroy
        @enrollment = @course.enroll_student @user
        expect(@enrollment.sis_batch_id).to eql nil
        expect(@enrollment.sis_source_id).to eql nil
      end
    end

    context "unique enrollments" do
      before :once do
        course(active_all: true)
        user
        @section2 = @course.course_sections.create!
        @course.enroll_user(@user, 'StudentEnrollment', section: @course.default_section).reject!
        @course.enroll_user(@user, 'StudentEnrollment', section: @section2, allow_multiple_enrollments: true).reject!
      end

      it "should not cause problems moving a user between sections (s1)" do
        expect(@user.enrollments.count).to eq 2
        # this should not cause a unique constraint violation
        @course.enroll_user(@user, 'StudentEnrollment', section: @course.default_section)
      end

      it "should not cause problems moving a user between sections (s2)" do
        expect(@user.enrollments.count).to eq 2
        # this should not cause a unique constraint violation
        @course.enroll_user(@user, 'StudentEnrollment', section: @section2)
      end
    end

    describe "already_enrolled" do
      before :once do
        course
        user
      end

      it "should not be set for a new enrollment" do
        expect(@course.enroll_user(@user).already_enrolled).not_to be_truthy
      end

      it "should be set for an updated enrollment" do
        @course.enroll_user(@user)
        expect(@course.enroll_user(@user).already_enrolled).to be_truthy
      end
    end

    context "custom roles" do
      before :once do
        @account = Account.default
        course
        user
        @lazy_role = custom_student_role('LazyStudent')
        @honor_role = custom_student_role('HonorStudent') # ba-dum-tssh
      end

      it "should re-use an enrollment with the same role" do
        enrollment1 = @course.enroll_user(@user, 'StudentEnrollment', :role => @honor_role)
        enrollment2 = @course.enroll_user(@user, 'StudentEnrollment', :role => @honor_role)
        expect(@user.enrollments.count).to eql 1
        expect(enrollment1).to eql enrollment2
      end

      it "should not re-use an enrollment with a different role" do
        enrollment1 = @course.enroll_user(@user, 'StudentEnrollment', :role => @lazy_role)
        enrollment2 = @course.enroll_user(@user, 'StudentEnrollment', :role => @honor_role)
        expect(@user.enrollments.count).to eql 2
        expect(enrollment1).to_not eql enrollment2
      end

      it "should not re-use an enrollment with no role when enrolling with a role" do
        enrollment1 = @course.enroll_user(@user, 'StudentEnrollment')
        enrollment2 = @course.enroll_user(@user, 'StudentEnrollment', :role => @honor_role)
        expect(@user.enrollments.count).to eql 2
        expect(enrollment1).to_not eql enrollment2
      end

      it "should not re-use an enrollment with a role when enrolling with no role" do
        enrollment1 = @course.enroll_user(@user, 'StudentEnrollment', :role => @lazy_role)
        enrollment2 = @course.enroll_user(@user, 'StudentEnrollment')
        expect(@user.enrollments.count).to eql 2
        expect(enrollment1).not_to eql enrollment2
      end
    end
  end

  describe "short_name_slug" do
    before :once do
      @course = course(:active_all => true)
    end

    it "should hard truncate at 30 characters" do
      @course.short_name = "a" * 31
      expect(@course.short_name.length).to eq 31
      expect(@course.short_name_slug.length).to eq 30
      expect(@course.short_name).to match /^#{@course.short_name_slug}/
    end

    it "should not change the short_name" do
      short_name = "a" * 31
      @course.short_name = short_name
      expect(@course.short_name_slug).not_to eq @course.short_name
      expect(@course.short_name).to eq short_name
    end

    it "should leave short short_names alone" do
      @course.short_name = 'short short_name'
      expect(@course.short_name_slug).to eq @course.short_name
    end
  end

  describe "re_send_invitations!" do
    it "should send invitations" do
      course(:active_all => true)
      user1 = user_with_pseudonym(:active_all => true)
      user2 = user_with_pseudonym(:active_all => true)
      @course.enroll_student(user1)
      @course.enroll_student(user2).accept!

      dm_count = DelayedMessage.count
      expect(DelayedMessage.where(:communication_channel_id => user1.communication_channels.first).count).to eq 0
      Notification.create!(:name => 'Enrollment Invitation')
      @course.re_send_invitations!

      expect(DelayedMessage.count).to eq dm_count + 1
      expect(DelayedMessage.where(:communication_channel_id => user1.communication_channels.first).count).to eq 1
    end
  end

  it "creates a scope the returns deleted courses" do
    @course1 = Course.create!
    @course1.workflow_state = 'deleted'
    @course1.save!
    @course2 = Course.create!

    expect(Course.deleted.count).to eq 1
  end

  describe "visibility_limited_to_course_sections?" do
    before :once do
      course
      @limited = { :limit_privileges_to_course_section => true }
      @full = { :limit_privileges_to_course_section => false }
    end

    it "should be true if all visibilities are limited" do
      expect(@course.visibility_limited_to_course_sections?(nil, [@limited, @limited])).to be_truthy
    end

    it "should be false if only some visibilities are limited" do
      expect(@course.visibility_limited_to_course_sections?(nil, [@limited, @full])).to be_falsey
    end

    it "should be false if no visibilities are limited" do
      expect(@course.visibility_limited_to_course_sections?(nil, [@full, @full])).to be_falsey
    end

    it "should be true if no visibilities are given" do
      expect(@course.visibility_limited_to_course_sections?(nil, [])).to be_truthy
    end
  end

  context '#unpublishable?' do
    it "should not be unpublishable if there are active graded submissions" do
      course_with_teacher(:active_all => true)
      @student = student_in_course(:active_user => true).user
      expect(@course.unpublishable?).to be_truthy
      @assignment = @course.assignments.new(:title => "some assignment")
      @assignment.submission_types = "online_text_entry"
      @assignment.workflow_state = "published"
      @assignment.save
      @submission = @assignment.submit_homework(@student, :body => 'some message')
      expect(@course.unpublishable?).to be_truthy
      @assignment.grade_student(@student, {:grader => @teacher, :grade => 1})
      expect(@course.unpublishable?).to be_falsey
      @assignment.destroy
      expect(@course.unpublishable?).to be_truthy
    end
  end
end

describe Course, "multiple_sections?" do
  before :once do
    course_with_teacher(:active_all => true)
  end

  it "should return false for a class with one section" do
    expect(@course.multiple_sections?).to be_falsey
  end

  it "should return true for a class with more than one active section" do
    @course.course_sections.create!
    expect(@course.multiple_sections?).to be_truthy
  end
end

describe Course, "default_section" do
  it "should create the default section" do
    c = Course.create!
    s = c.default_section
    expect(c.course_sections.pluck(:id)).to eql [s.id]
  end

  it "unless we ask it not to" do
    c = Course.create!
    s = c.default_section(no_create: true)
    expect(s).to be_nil
    expect(c.course_sections.pluck(:id)).to be_empty
  end
end

describe Course, 'touch_root_folder_if_necessary' do
  before(:once) do
    course_with_student(active_all: true)
    @root_folder = Folder.root_folders(@course).first
  end

  it "should invalidate cached permissions on the root folder when hiding or showing the files tab" do
    enable_cache do
      Timecop.freeze(2.minutes.ago) do
        @root_folder.touch
        expect(@root_folder.grants_right?(@student, :read_contents)).to be_truthy
      end

      Timecop.freeze(1.minute.ago) do
        @course.tab_configuration = [{"id" => Course::TAB_FILES, "hidden" => true}]
        @course.save!
        AdheresToPolicy::Cache.clear # this happens between requests; we're testing the Rails cache
        expect(@root_folder.reload.grants_right?(@student, :read_contents)).to be_falsy
      end

      @course.tab_configuration = [{"id" => Course::TAB_FILES}]
      @course.save!
      AdheresToPolicy::Cache.clear
      expect(@root_folder.reload.grants_right?(@student, :read_contents)).to be_truthy
    end
  end

  context "inheritable settings" do
    before :each do
      account_model
      course(:account => @account)
    end

    it "should inherit account values by default" do
      expect(@course.restrict_student_future_view?).to be_falsey

      @account.settings[:restrict_student_future_view] = {:locked => false, :value => true}
      @account.save!
<<<<<<< HEAD

      expect(@course.restrict_student_future_view?).to be_truthy

      @course.restrict_student_future_view = false
      @course.save!

      expect(@course.restrict_student_future_view?).to be_falsey
    end

    it "should be overridden by locked values from the account" do
      @account.settings[:restrict_student_future_view] = {:locked => true, :value => true}
      @account.save!

=======

      expect(@course.restrict_student_future_view?).to be_truthy

      @course.restrict_student_future_view = false
      @course.save!

      expect(@course.restrict_student_future_view?).to be_falsey
    end

    it "should be overridden by locked values from the account" do
      @account.settings[:restrict_student_future_view] = {:locked => true, :value => true}
      @account.save!

>>>>>>> e918f2c3
      expect(@course.restrict_student_future_view?).to be_truthy

      # explicitly setting shouldn't change anything
      @course.restrict_student_future_view = false
      @course.save!

      expect(@course.restrict_student_future_view?).to be_truthy
    end
  end
end<|MERGE_RESOLUTION|>--- conflicted
+++ resolved
@@ -4119,7 +4119,6 @@
 
       @account.settings[:restrict_student_future_view] = {:locked => false, :value => true}
       @account.save!
-<<<<<<< HEAD
 
       expect(@course.restrict_student_future_view?).to be_truthy
 
@@ -4133,21 +4132,6 @@
       @account.settings[:restrict_student_future_view] = {:locked => true, :value => true}
       @account.save!
 
-=======
-
-      expect(@course.restrict_student_future_view?).to be_truthy
-
-      @course.restrict_student_future_view = false
-      @course.save!
-
-      expect(@course.restrict_student_future_view?).to be_falsey
-    end
-
-    it "should be overridden by locked values from the account" do
-      @account.settings[:restrict_student_future_view] = {:locked => true, :value => true}
-      @account.save!
-
->>>>>>> e918f2c3
       expect(@course.restrict_student_future_view?).to be_truthy
 
       # explicitly setting shouldn't change anything
