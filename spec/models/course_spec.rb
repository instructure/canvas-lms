--- conflicted
+++ resolved
@@ -2936,130 +2936,6 @@
         end
       end
 
-      describe "TAB_YOUTUBE_MIGRATION" do
-        before do
-          @course.enable_feature!(:youtube_migration)
-          # Create Studio integration external tool
-          @course.root_account.context_external_tools.create!(
-            name: "Studio",
-            domain: "arc.instructure.com",
-            consumer_key: "key",
-            shared_secret: "secret"
-          )
-        end
-
-        after do
-          @course.disable_feature!(:youtube_migration)
-        end
-
-        it "includes YouTube migration tab when feature flag is enabled and user has permissions" do
-          tabs = @course.tabs_available(@user)
-          youtube_tab = tabs.find { |t| t[:id] == Course::TAB_YOUTUBE_MIGRATION }
-
-          expect(youtube_tab).not_to be_nil
-          expect(youtube_tab[:label]).to eq("YouTube Migration")
-          expect(youtube_tab[:css_class]).to eq("youtube_migration")
-          expect(youtube_tab[:href]).to eq(:course_youtube_migration_path)
-        end
-
-        it "positions YouTube migration tab before Settings tab" do
-          tabs = @course.tabs_available(@user)
-          settings_tab_index = tabs.pluck(:id).index(Course::TAB_SETTINGS)
-          youtube_tab_index = tabs.pluck(:id).index(Course::TAB_YOUTUBE_MIGRATION)
-
-          expect(youtube_tab_index).not_to be_nil
-          expect(settings_tab_index).not_to be_nil
-          expect(youtube_tab_index).to eq(settings_tab_index - 1)
-        end
-
-        it "does not include YouTube migration tab when feature flag is disabled" do
-          @course.disable_feature!(:youtube_migration)
-          tabs = @course.tabs_available(@user)
-          youtube_tab = tabs.find { |t| t[:id] == Course::TAB_YOUTUBE_MIGRATION }
-
-          expect(youtube_tab).to be_nil
-        end
-
-        it "does not include YouTube migration tab when user lacks permissions" do
-          # Remove manage course content permissions from teacher role
-          @course.account.role_overrides.create!(
-            role: teacher_role,
-            permission: "manage_course_content_add",
-            enabled: false
-          )
-          @course.account.role_overrides.create!(
-            role: teacher_role,
-            permission: "manage_course_content_edit",
-            enabled: false
-          )
-          @course.account.role_overrides.create!(
-            role: teacher_role,
-            permission: "manage_course_content_delete",
-            enabled: false
-          )
-
-          tabs = @course.tabs_available(@user)
-          youtube_tab = tabs.find { |t| t[:id] == Course::TAB_YOUTUBE_MIGRATION }
-
-          expect(youtube_tab).to be_nil
-        end
-
-        it "does not include YouTube migration tab when Studio integration is not available" do
-          # Remove the Studio external tool
-          @course.root_account.context_external_tools.where(domain: "arc.instructure.com").destroy_all
-
-          tabs = @course.tabs_available(@user)
-          youtube_tab = tabs.find { |t| t[:id] == Course::TAB_YOUTUBE_MIGRATION }
-
-          expect(youtube_tab).to be_nil
-        end
-      end
-
-      describe "TAB_SEARCH" do
-        before do
-          allow(SmartSearch).to receive(:bedrock_client).and_return(double)
-          @course.root_account.set_feature_flag!(:smart_search, "on")
-          @course.set_feature_flag!(:smart_search, "off")
-        end
-
-        after do
-          @course.tab_configuration = []
-        end
-
-        it "does not include Search tab when course feature flag is off" do
-          tabs = @course.tabs_available(@user)
-          search_tab = tabs.find { |t| t[:id] == Course::TAB_SEARCH }
-
-          expect(search_tab).to be_nil
-        end
-
-        it "includes Search tab when course feature flag is on" do
-          @course.set_feature_flag!(:smart_search, "on")
-          @course.tab_configuration = []
-          tabs = @course.tabs_available(@user)
-          search_tab = tabs.find { |t| t[:id] == Course::TAB_SEARCH }
-
-          expect(search_tab).not_to be_nil
-          expect(tabs.index(search_tab)).to eq(1)
-        end
-
-        it "search tab renders below home tab when tab configuration is not empty" do
-          @course.set_feature_flag!(:smart_search, "on")
-          @course.tab_configuration = [
-            { id: Course::TAB_HOME },
-            { id: Course::TAB_ANNOUNCEMENTS },
-            { id: Course::TAB_MODULES },
-            { id: Course::TAB_GRADES },
-            { id: Course::TAB_SETTINGS },
-            { id: Course::TAB_GROUPS },
-          ]
-
-          tabs = @course.tabs_available(@user)
-          search_tab = tabs.find { |t| t[:id] == Course::TAB_SEARCH }
-          expect(tabs.index(search_tab)).to eq(1)
-        end
-      end
-
       it "defaults tab configuration to an empty array" do
         course = Course.new
         expect(course.tab_configuration).to eq []
@@ -8981,8 +8857,6 @@
       end
     end
   end
-<<<<<<< HEAD
-=======
 
   describe "#active_now?" do
     let(:now) { Time.zone.now }
@@ -9023,5 +8897,4 @@
       it { expect_active_now(false, start_at: now - 2.days, end_at: now - 1.day, restrict: false) }
     end
   end
->>>>>>> 2ec7b1b5
 end