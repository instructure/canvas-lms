--- conflicted
+++ resolved
@@ -7396,8 +7396,6 @@
         expect(InstStatsd::Statsd).to have_received(:decrement).with("course.paced.paced_courses").once
       end
     end
-<<<<<<< HEAD
-=======
 
     context "course format logging" do
       before do
@@ -7547,6 +7545,5 @@
         expect(InstStatsd::Statsd).to have_received(:increment).with("course.unpaced.unset").once
       end
     end
->>>>>>> ab1df14f
   end
 end