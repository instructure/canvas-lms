--- conflicted
+++ resolved
@@ -7357,10 +7357,6 @@
         @course.offer!
 
         expect(InstStatsd::Statsd).to have_received(:increment).with("course.paced.paced_courses").once
-<<<<<<< HEAD
-        expect(InstStatsd::Statsd).not_to have_received(:decrement).with("course.unpaced.paced_courses")
-=======
->>>>>>> 566ed0ae
       end
 
       it "does not increment when only option is updated" do
@@ -7374,10 +7370,6 @@
         @course.offer!
 
         expect(InstStatsd::Statsd).to have_received(:increment).with("course.unpaced.paced_courses").once
-<<<<<<< HEAD
-        expect(InstStatsd::Statsd).not_to have_received(:decrement).with("course.paced.paced_courses")
-=======
->>>>>>> 566ed0ae
       end
 
       it "increments paced count on already published course from when going from unpaced to paced" do
@@ -7386,29 +7378,17 @@
         @course.save!
 
         expect(InstStatsd::Statsd).to have_received(:increment).with("course.paced.paced_courses").once
-<<<<<<< HEAD
-        expect(InstStatsd::Statsd).to have_received(:decrement).with("course.unpaced.paced_courses").once
-=======
->>>>>>> 566ed0ae
       end
 
       it "increments paced count on already published course from when going from paced to unpaced" do
         @course.enable_course_paces = true
         @course.save!
         @course.offer!
-<<<<<<< HEAD
-=======
         expect(InstStatsd::Statsd).to have_received(:increment).with("course.paced.paced_courses").once
->>>>>>> 566ed0ae
 
         @course.enable_course_paces = false
         @course.save!
 
-<<<<<<< HEAD
-        expect(InstStatsd::Statsd).to have_received(:increment).with("course.paced.paced_courses").once
-        expect(InstStatsd::Statsd).to have_received(:increment).with("course.unpaced.paced_courses").once
-        expect(InstStatsd::Statsd).to have_received(:decrement).with("course.paced.paced_courses").once
-=======
         expect(InstStatsd::Statsd).to have_received(:increment).with("course.unpaced.paced_courses").once
       end
 
@@ -7565,7 +7545,6 @@
         @course.save!
 
         expect(InstStatsd::Statsd).to have_received(:increment).with("course.unpaced.unset").once
->>>>>>> 566ed0ae
       end
     end
   end
